pub mod access_token;
pub mod conditional_configs;
pub mod connector_integration_v2_impls;
pub mod customers;
pub mod flows;
pub mod helpers;
pub mod operations;

#[cfg(feature = "retry")]
pub mod retry;
pub mod routing;
#[cfg(feature = "v2")]
pub mod session_operation;
pub mod tokenization;
pub mod transformers;
pub mod types;
#[cfg(feature = "olap")]
use std::collections::HashMap;
use std::{
    collections::HashSet, fmt::Debug, marker::PhantomData, ops::Deref, time::Instant, vec::IntoIter,
};

#[cfg(feature = "v2")]
pub mod payment_methods;

#[cfg(feature = "olap")]
use api_models::admin::MerchantConnectorInfo;
use api_models::{
    self, enums,
    mandates::RecurringDetails,
    payments::{self as payments_api},
};
pub use common_enums::enums::CallConnectorAction;
use common_utils::{
    ext_traits::{AsyncExt, StringExt},
    id_type, pii,
    types::{AmountConvertor, MinorUnit, Surcharge},
};
use diesel_models::{ephemeral_key, fraud_check::FraudCheck};
use error_stack::{report, ResultExt};
use events::EventInfo;
use futures::future::join_all;
use helpers::{decrypt_paze_token, ApplePayData};
use hyperswitch_domain_models::payments::{payment_intent::CustomerData, ClickToPayMetaData};
#[cfg(feature = "v2")]
use hyperswitch_domain_models::payments::{
    PaymentCaptureData, PaymentConfirmData, PaymentIntentData, PaymentStatusData,
};
#[cfg(feature = "v2")]
use hyperswitch_domain_models::router_response_types::RedirectForm;
pub use hyperswitch_domain_models::{
    mandates::{CustomerAcceptance, MandateData},
    payment_address::PaymentAddress,
    payments::{self as domain_payments, HeaderPayload},
    router_data::{PaymentMethodToken, RouterData},
    router_request_types::CustomerDetails,
};
use masking::{ExposeInterface, PeekInterface, Secret};
#[cfg(feature = "v2")]
use operations::ValidateStatusForOperation;
use redis_interface::errors::RedisError;
use router_env::{instrument, tracing};
#[cfg(feature = "olap")]
use router_types::transformers::ForeignFrom;
use scheduler::utils as pt_utils;
#[cfg(feature = "v2")]
pub use session_operation::payments_session_core;
#[cfg(feature = "olap")]
use strum::IntoEnumIterator;
use time;

#[cfg(feature = "v1")]
pub use self::operations::{
    PaymentApprove, PaymentCancel, PaymentCapture, PaymentConfirm, PaymentCreate,
    PaymentIncrementalAuthorization, PaymentPostSessionTokens, PaymentReject, PaymentSession,
    PaymentSessionUpdate, PaymentStatus, PaymentUpdate,
};
use self::{
    conditional_configs::perform_decision_management,
    flows::{ConstructFlowSpecificData, Feature},
    operations::{BoxedOperation, Operation, PaymentResponse},
    routing::{self as self_routing, SessionFlowRoutingInput},
};
use super::{
    errors::StorageErrorExt, payment_methods::surcharge_decision_configs, routing::TransactionData,
};
#[cfg(feature = "frm")]
use crate::core::fraud_check as frm_core;
#[cfg(all(feature = "v1", feature = "dynamic_routing"))]
use crate::core::routing::helpers as routing_helpers;
#[cfg(all(feature = "v1", feature = "dynamic_routing"))]
use crate::types::api::convert_connector_data_to_routable_connectors;
use crate::{
    configs::settings::{ApplePayPreDecryptFlow, PaymentMethodTypeTokenFilter},
    connector::utils::missing_field_err,
    core::{
        errors::{self, CustomResult, RouterResponse, RouterResult},
        payment_methods::{cards, network_tokenization},
        payouts,
        routing::{self as core_routing},
        utils::{self as core_utils},
    },
    db::StorageInterface,
    logger,
    routes::{app::ReqState, metrics, payment_methods::ParentPaymentMethodToken, SessionState},
    services::{self, api::Authenticate, ConnectorRedirectResponse},
    types::{
        self as router_types,
        api::{self, ConnectorCallType, ConnectorCommon},
        domain,
        storage::{self, enums as storage_enums, payment_attempt::PaymentAttemptExt},
        transformers::ForeignTryInto,
    },
    utils::{
        self, add_apple_pay_flow_metrics, add_connector_http_status_code_metrics, Encode,
        OptionExt, ValueExt,
    },
    workflows::payment_sync,
};
#[cfg(all(any(feature = "v1", feature = "v2"), not(feature = "customer_v2")))]
use crate::{
    core::authentication as authentication_core,
    types::{api::authentication, BrowserInformation},
};

#[cfg(feature = "v2")]
#[allow(clippy::too_many_arguments, clippy::type_complexity)]
#[instrument(skip_all, fields(payment_id, merchant_id))]
pub async fn payments_operation_core<F, Req, Op, FData, D>(
    state: &SessionState,
    req_state: ReqState,
    merchant_account: domain::MerchantAccount,
    key_store: domain::MerchantKeyStore,
    profile: &domain::Profile,
    operation: Op,
    req: Req,
    get_tracker_response: operations::GetTrackerResponse<D>,
    call_connector_action: CallConnectorAction,
    header_payload: HeaderPayload,
) -> RouterResult<(D, Req, Option<domain::Customer>, Option<u16>, Option<u128>)>
where
    F: Send + Clone + Sync,
    Req: Send + Sync,
    Op: Operation<F, Req, Data = D> + Send + Sync,
    D: OperationSessionGetters<F> + OperationSessionSetters<F> + Send + Sync + Clone,

    // To create connector flow specific interface data
    D: ConstructFlowSpecificData<F, FData, router_types::PaymentsResponseData>,
    RouterData<F, FData, router_types::PaymentsResponseData>: Feature<F, FData>,

    // To construct connector flow specific api
    dyn api::Connector:
        services::api::ConnectorIntegration<F, FData, router_types::PaymentsResponseData>,

    RouterData<F, FData, router_types::PaymentsResponseData>:
        hyperswitch_domain_models::router_data::TrackerPostUpdateObjects<F, FData, D>,

    // To perform router related operation for PaymentResponse
    PaymentResponse: Operation<F, FData, Data = D>,
    FData: Send + Sync + Clone,
{
    let operation: BoxedOperation<'_, F, Req, D> = Box::new(operation);

    // Get the trackers related to track the state of the payment
    let operations::GetTrackerResponse { mut payment_data } = get_tracker_response;

    let (_operation, customer) = operation
        .to_domain()?
        .get_customer_details(
            state,
            &mut payment_data,
            &key_store,
            merchant_account.storage_scheme,
        )
        .await
        .to_not_found_response(errors::ApiErrorResponse::CustomerNotFound)
        .attach_printable("Failed while fetching/creating customer")?;

    operation
        .to_domain()?
        .run_decision_manager(state, &mut payment_data, profile)
        .await
        .change_context(errors::ApiErrorResponse::InternalServerError)
        .attach_printable("Failed to run decision manager")?;

    let connector = operation
        .to_domain()?
        .perform_routing(
            &merchant_account,
            profile,
            state,
            &mut payment_data,
            &key_store,
        )
        .await?;

    let payment_data = match connector {
        ConnectorCallType::PreDetermined(connector_data) => {
            let router_data = call_connector_service(
                state,
                req_state.clone(),
                &merchant_account,
                &key_store,
                connector_data.clone(),
                &operation,
                &mut payment_data,
                &customer,
                call_connector_action.clone(),
                None,
                header_payload.clone(),
                #[cfg(feature = "frm")]
                None,
                #[cfg(not(feature = "frm"))]
                None,
                profile,
                false,
                false, //should_retry_with_pan is set to false in case of PreDetermined ConnectorCallType
            )
            .await?;

            let payments_response_operation = Box::new(PaymentResponse);

            payments_response_operation
                .to_post_update_tracker()?
                .save_pm_and_mandate(
                    state,
                    &router_data,
                    &merchant_account,
                    &key_store,
                    &mut payment_data,
                    profile,
                )
                .await?;

            payments_response_operation
                .to_post_update_tracker()?
                .update_tracker(
                    state,
                    payment_data,
                    router_data,
                    &key_store,
                    merchant_account.storage_scheme,
                )
                .await?
        }
        ConnectorCallType::Retryable(vec) => todo!(),
        ConnectorCallType::SessionMultiple(vec) => todo!(),
        ConnectorCallType::Skip => payment_data,
    };

    Ok((payment_data, req, customer, None, None))
}

#[cfg(feature = "v1")]
#[allow(clippy::too_many_arguments, clippy::type_complexity)]
#[instrument(skip_all, fields(payment_id, merchant_id))]
pub async fn payments_operation_core<F, Req, Op, FData, D>(
    state: &SessionState,
    req_state: ReqState,
    merchant_account: domain::MerchantAccount,
    profile_id_from_auth_layer: Option<id_type::ProfileId>,
    key_store: domain::MerchantKeyStore,
    operation: Op,
    req: Req,
    call_connector_action: CallConnectorAction,
    auth_flow: services::AuthFlow,
    eligible_connectors: Option<Vec<common_enums::RoutableConnectors>>,
    header_payload: HeaderPayload,
    platform_merchant_account: Option<domain::MerchantAccount>,
) -> RouterResult<(D, Req, Option<domain::Customer>, Option<u16>, Option<u128>)>
where
    F: Send + Clone + Sync,
    Req: Authenticate + Clone,
    Op: Operation<F, Req, Data = D> + Send + Sync,
    D: OperationSessionGetters<F> + OperationSessionSetters<F> + Send + Sync + Clone,

    // To create connector flow specific interface data
    D: ConstructFlowSpecificData<F, FData, router_types::PaymentsResponseData>,
    RouterData<F, FData, router_types::PaymentsResponseData>: Feature<F, FData>,

    // To construct connector flow specific api
    dyn api::Connector:
        services::api::ConnectorIntegration<F, FData, router_types::PaymentsResponseData>,

    // To perform router related operation for PaymentResponse
    PaymentResponse: Operation<F, FData, Data = D>,
    FData: Send + Sync + Clone,
{
    let operation: BoxedOperation<'_, F, Req, D> = Box::new(operation);

    tracing::Span::current().record("merchant_id", merchant_account.get_id().get_string_repr());
    let (operation, validate_result) = operation
        .to_validate_request()?
        .validate_request(&req, &merchant_account)?;

    tracing::Span::current().record("payment_id", format!("{}", validate_result.payment_id));
    // get profile from headers
    let operations::GetTrackerResponse {
        operation,
        customer_details,
        mut payment_data,
        business_profile,
        mandate_type,
    } = operation
        .to_get_tracker()?
        .get_trackers(
            state,
            &validate_result.payment_id,
            &req,
            &merchant_account,
            &key_store,
            auth_flow,
            &header_payload,
            platform_merchant_account.as_ref(),
        )
        .await?;

    operation
        .to_get_tracker()?
        .validate_request_with_state(state, &req, &mut payment_data, &business_profile)
        .await?;

    core_utils::validate_profile_id_from_auth_layer(
        profile_id_from_auth_layer,
        &payment_data.get_payment_intent().clone(),
    )?;

    let (operation, customer) = operation
        .to_domain()?
        // get_customer_details
        .get_or_create_customer_details(
            state,
            &mut payment_data,
            customer_details,
            &key_store,
            merchant_account.storage_scheme,
        )
        .await
        .to_not_found_response(errors::ApiErrorResponse::CustomerNotFound)
        .attach_printable("Failed while fetching/creating customer")?;

    let authentication_type =
        call_decision_manager(state, &merchant_account, &business_profile, &payment_data).await?;

    payment_data.set_authentication_type_in_attempt(authentication_type);

    let connector = get_connector_choice(
        &operation,
        state,
        &req,
        &merchant_account,
        &business_profile,
        &key_store,
        &mut payment_data,
        eligible_connectors,
        mandate_type,
    )
    .await?;

    let should_add_task_to_process_tracker = should_add_task_to_process_tracker(&payment_data);

    let locale = header_payload.locale.clone();

    payment_data = tokenize_in_router_when_confirm_false_or_external_authentication(
        state,
        &operation,
        &mut payment_data,
        &validate_result,
        &key_store,
        &customer,
        &business_profile,
    )
    .await?;

    let mut connector_http_status_code = None;
    let mut external_latency = None;
    if let Some(connector_details) = connector {
        // Fetch and check FRM configs
        #[cfg(feature = "frm")]
        let mut frm_info = None;
        #[allow(unused_variables, unused_mut)]
        let mut should_continue_transaction: bool = true;
        #[cfg(feature = "frm")]
        let mut should_continue_capture: bool = true;
        #[cfg(feature = "frm")]
        let frm_configs = if state.conf.frm.enabled {
            Box::pin(frm_core::call_frm_before_connector_call(
                &operation,
                &merchant_account,
                &mut payment_data,
                state,
                &mut frm_info,
                &customer,
                &mut should_continue_transaction,
                &mut should_continue_capture,
                key_store.clone(),
            ))
            .await?
        } else {
            None
        };
        #[cfg(feature = "frm")]
        logger::debug!(
            "frm_configs: {:?}\nshould_continue_transaction: {:?}\nshould_continue_capture: {:?}",
            frm_configs,
            should_continue_transaction,
            should_continue_capture,
        );

        let is_eligible_for_uas =
            helpers::is_merchant_eligible_authentication_service(merchant_account.get_id(), state)
                .await?;

        if is_eligible_for_uas {
            let should_do_uas_confirmation_call = false;
            operation
                .to_domain()?
                .call_unified_authentication_service_if_eligible(
                    state,
                    &mut payment_data,
                    &mut should_continue_transaction,
                    &connector_details,
                    &business_profile,
                    &key_store,
                    mandate_type,
                    &should_do_uas_confirmation_call,
                )
                .await?;
        } else {
            logger::info!(
                "skipping authentication service call since the merchant is not eligible."
            );

            operation
                .to_domain()?
                .call_external_three_ds_authentication_if_eligible(
                    state,
                    &mut payment_data,
                    &mut should_continue_transaction,
                    &connector_details,
                    &business_profile,
                    &key_store,
                    mandate_type,
                )
                .await?;
        };

        operation
            .to_domain()?
            .payments_dynamic_tax_calculation(
                state,
                &mut payment_data,
                &connector_details,
                &business_profile,
                &key_store,
                &merchant_account,
            )
            .await?;

        if should_continue_transaction {
            #[cfg(feature = "frm")]
            match (
                should_continue_capture,
                payment_data.get_payment_attempt().capture_method,
            ) {
                (
                    false,
                    Some(storage_enums::CaptureMethod::Automatic)
                    | Some(storage_enums::CaptureMethod::SequentialAutomatic),
                )
                | (false, Some(storage_enums::CaptureMethod::Scheduled)) => {
                    if let Some(info) = &mut frm_info {
                        if let Some(frm_data) = &mut info.frm_data {
                            frm_data.fraud_check.payment_capture_method =
                                payment_data.get_payment_attempt().capture_method;
                        }
                    }
                    payment_data
                        .set_capture_method_in_attempt(storage_enums::CaptureMethod::Manual);
                    logger::debug!("payment_id : {:?} capture method has been changed to manual, since it has configured Post FRM flow",payment_data.get_payment_attempt().payment_id);
                }
                _ => (),
            };
            payment_data = match connector_details {
                ConnectorCallType::PreDetermined(ref connector) => {
                    #[cfg(all(feature = "dynamic_routing", feature = "v1"))]
                    let routable_connectors =
                        convert_connector_data_to_routable_connectors(&[connector.clone()])
                            .map_err(|e| logger::error!(routable_connector_error=?e))
                            .unwrap_or_default();
                    let schedule_time = if should_add_task_to_process_tracker {
                        payment_sync::get_sync_process_schedule_time(
                            &*state.store,
                            connector.connector.id(),
                            merchant_account.get_id(),
                            0,
                        )
                        .await
                        .change_context(errors::ApiErrorResponse::InternalServerError)
                        .attach_printable("Failed while getting process schedule time")?
                    } else {
                        None
                    };
                    let (router_data, mca) = call_connector_service(
                        state,
                        req_state.clone(),
                        &merchant_account,
                        &key_store,
                        connector.clone(),
                        &operation,
                        &mut payment_data,
                        &customer,
                        call_connector_action.clone(),
                        &validate_result,
                        schedule_time,
                        header_payload.clone(),
                        #[cfg(feature = "frm")]
                        frm_info.as_ref().and_then(|fi| fi.suggested_action),
                        #[cfg(not(feature = "frm"))]
                        None,
                        &business_profile,
                        false,
                        false,
                    )
                    .await?;

                    if is_eligible_for_uas {
                        let should_do_uas_confirmation_call = true;
                        operation
                            .to_domain()?
                            .call_unified_authentication_service_if_eligible(
                                state,
                                &mut payment_data,
                                &mut should_continue_transaction,
                                &connector_details,
                                &business_profile,
                                &key_store,
                                mandate_type,
                                &should_do_uas_confirmation_call,
                            )
                            .await?;
                    }

                    let op_ref = &operation;
                    let should_trigger_post_processing_flows = is_operation_confirm(&operation);

                    let operation = Box::new(PaymentResponse);

                    connector_http_status_code = router_data.connector_http_status_code;
                    external_latency = router_data.external_latency;
                    //add connector http status code metrics
                    add_connector_http_status_code_metrics(connector_http_status_code);

                    operation
                        .to_post_update_tracker()?
                        .save_pm_and_mandate(
                            state,
                            &router_data,
                            &merchant_account,
                            &key_store,
                            &mut payment_data,
                            &business_profile,
                        )
                        .await?;

                    let mut payment_data = operation
                        .to_post_update_tracker()?
                        .update_tracker(
                            state,
                            payment_data,
                            router_data,
                            &key_store,
                            merchant_account.storage_scheme,
                            &locale,
                            #[cfg(all(feature = "dynamic_routing", feature = "v1"))]
                            routable_connectors,
                            #[cfg(all(feature = "dynamic_routing", feature = "v1"))]
                            &business_profile,
                        )
                        .await?;

                    if should_trigger_post_processing_flows {
                        complete_postprocessing_steps_if_required(
                            state,
                            &merchant_account,
                            &key_store,
                            &customer,
                            &mca,
                            connector,
                            &mut payment_data,
                            op_ref,
                            Some(header_payload.clone()),
                        )
                        .await?;
                    }

                    payment_data
                }

                ConnectorCallType::Retryable(ref connectors) => {
                    #[cfg(all(feature = "dynamic_routing", feature = "v1"))]
                    let routable_connectors =
                        convert_connector_data_to_routable_connectors(connectors)
                            .map_err(|e| logger::error!(routable_connector_error=?e))
                            .unwrap_or_default();

                    let mut connectors = connectors.clone().into_iter();

                    let connector_data = get_connector_data(&mut connectors)?;

                    let schedule_time = if should_add_task_to_process_tracker {
                        payment_sync::get_sync_process_schedule_time(
                            &*state.store,
                            connector_data.connector.id(),
                            merchant_account.get_id(),
                            0,
                        )
                        .await
                        .change_context(errors::ApiErrorResponse::InternalServerError)
                        .attach_printable("Failed while getting process schedule time")?
                    } else {
                        None
                    };
                    let (router_data, mca) = call_connector_service(
                        state,
                        req_state.clone(),
                        &merchant_account,
                        &key_store,
                        connector_data.clone(),
                        &operation,
                        &mut payment_data,
                        &customer,
                        call_connector_action.clone(),
                        &validate_result,
                        schedule_time,
                        header_payload.clone(),
                        #[cfg(feature = "frm")]
                        frm_info.as_ref().and_then(|fi| fi.suggested_action),
                        #[cfg(not(feature = "frm"))]
                        None,
                        &business_profile,
                        false,
                        false,
                    )
                    .await?;

                    #[cfg(all(feature = "retry", feature = "v1"))]
                    let mut router_data = router_data;
                    #[cfg(all(feature = "retry", feature = "v1"))]
                    {
                        use crate::core::payments::retry::{self, GsmValidation};
                        let config_bool = retry::config_should_call_gsm(
                            &*state.store,
                            merchant_account.get_id(),
                            &business_profile,
                        )
                        .await;

                        if config_bool && router_data.should_call_gsm() {
                            router_data = retry::do_gsm_actions(
                                state,
                                req_state.clone(),
                                &mut payment_data,
                                connectors,
                                &connector_data,
                                router_data,
                                &merchant_account,
                                &key_store,
                                &operation,
                                &customer,
                                &validate_result,
                                schedule_time,
                                #[cfg(feature = "frm")]
                                frm_info.as_ref().and_then(|fi| fi.suggested_action),
                                #[cfg(not(feature = "frm"))]
                                None,
                                &business_profile,
                            )
                            .await?;
                        };
                    }

                    let op_ref = &operation;
                    let should_trigger_post_processing_flows = is_operation_confirm(&operation);

                    if is_eligible_for_uas {
                        let should_do_uas_confirmation_call = true;
                        operation
                            .to_domain()?
                            .call_unified_authentication_service_if_eligible(
                                state,
                                &mut payment_data,
                                &mut should_continue_transaction,
                                &connector_details,
                                &business_profile,
                                &key_store,
                                mandate_type,
                                &should_do_uas_confirmation_call,
                            )
                            .await?;
                    }

                    let operation = Box::new(PaymentResponse);
                    connector_http_status_code = router_data.connector_http_status_code;
                    external_latency = router_data.external_latency;
                    //add connector http status code metrics
                    add_connector_http_status_code_metrics(connector_http_status_code);

                    operation
                        .to_post_update_tracker()?
                        .save_pm_and_mandate(
                            state,
                            &router_data,
                            &merchant_account,
                            &key_store,
                            &mut payment_data,
                            &business_profile,
                        )
                        .await?;

                    let mut payment_data = operation
                        .to_post_update_tracker()?
                        .update_tracker(
                            state,
                            payment_data,
                            router_data,
                            &key_store,
                            merchant_account.storage_scheme,
                            &locale,
                            #[cfg(all(feature = "dynamic_routing", feature = "v1"))]
                            routable_connectors,
                            #[cfg(all(feature = "dynamic_routing", feature = "v1"))]
                            &business_profile,
                        )
                        .await?;

                    if should_trigger_post_processing_flows {
                        complete_postprocessing_steps_if_required(
                            state,
                            &merchant_account,
                            &key_store,
                            &customer,
                            &mca,
                            &connector_data,
                            &mut payment_data,
                            op_ref,
                            Some(header_payload.clone()),
                        )
                        .await?;
                    }

                    payment_data
                }

                ConnectorCallType::SessionMultiple(connectors) => {
                    let session_surcharge_details =
                        call_surcharge_decision_management_for_session_flow(
                            state,
                            &merchant_account,
                            &business_profile,
                            payment_data.get_payment_attempt(),
                            payment_data.get_payment_intent(),
                            payment_data.get_billing_address(),
                            &connectors,
                        )
                        .await?;
                    Box::pin(call_multiple_connectors_service(
                        state,
                        &merchant_account,
                        &key_store,
                        connectors,
                        &operation,
                        payment_data,
                        &customer,
                        session_surcharge_details,
                        &business_profile,
                        header_payload.clone(),
                    ))
                    .await?
                }
            };

            #[cfg(feature = "frm")]
            if let Some(fraud_info) = &mut frm_info {
                #[cfg(feature = "v1")]
                Box::pin(frm_core::post_payment_frm_core(
                    state,
                    req_state,
                    &merchant_account,
                    &mut payment_data,
                    fraud_info,
                    frm_configs
                        .clone()
                        .ok_or(errors::ApiErrorResponse::MissingRequiredField {
                            field_name: "frm_configs",
                        })
                        .attach_printable("Frm configs label not found")?,
                    &customer,
                    key_store.clone(),
                    &mut should_continue_capture,
                    platform_merchant_account.as_ref(),
                ))
                .await?;
            }
        } else {
            (_, payment_data) = operation
                .to_update_tracker()?
                .update_trackers(
                    state,
                    req_state,
                    payment_data.clone(),
                    customer.clone(),
                    validate_result.storage_scheme,
                    None,
                    &key_store,
                    #[cfg(feature = "frm")]
                    frm_info.and_then(|info| info.suggested_action),
                    #[cfg(not(feature = "frm"))]
                    None,
                    header_payload.clone(),
                )
                .await?;
        }

        let payment_intent_status = payment_data.get_payment_intent().status;

        payment_data
            .get_payment_attempt()
            .payment_token
            .as_ref()
            .zip(payment_data.get_payment_attempt().payment_method)
            .map(ParentPaymentMethodToken::create_key_for_token)
            .async_map(|key_for_hyperswitch_token| async move {
                if key_for_hyperswitch_token
                    .should_delete_payment_method_token(payment_intent_status)
                {
                    let _ = key_for_hyperswitch_token.delete(state).await;
                }
            })
            .await;
    } else {
        (_, payment_data) = operation
            .to_update_tracker()?
            .update_trackers(
                state,
                req_state,
                payment_data.clone(),
                customer.clone(),
                validate_result.storage_scheme,
                None,
                &key_store,
                None,
                header_payload.clone(),
            )
            .await?;
    }

    let cloned_payment_data = payment_data.clone();
    let cloned_customer = customer.clone();

    #[cfg(feature = "v1")]
    operation
        .to_domain()?
        .store_extended_card_info_temporarily(
            state,
            payment_data.get_payment_intent().get_id(),
            &business_profile,
            payment_data.get_payment_method_data(),
        )
        .await?;

    utils::trigger_payments_webhook(
        merchant_account,
        business_profile,
        &key_store,
        cloned_payment_data,
        cloned_customer,
        state,
        operation,
    )
    .await
    .map_err(|error| logger::warn!(payments_outgoing_webhook_error=?error))
    .ok();

    Ok((
        payment_data,
        req,
        customer,
        connector_http_status_code,
        external_latency,
    ))
}

#[cfg(feature = "v1")]
// This function is intended for use when the feature being implemented is not aligned with the
// core payment operations.
#[allow(clippy::too_many_arguments, clippy::type_complexity)]
#[instrument(skip_all, fields(payment_id, merchant_id))]
pub async fn proxy_for_payments_operation_core<F, Req, Op, FData, D>(
    state: &SessionState,
    req_state: ReqState,
    merchant_account: domain::MerchantAccount,
    profile_id_from_auth_layer: Option<id_type::ProfileId>,
    key_store: domain::MerchantKeyStore,
    operation: Op,
    req: Req,
    call_connector_action: CallConnectorAction,
    auth_flow: services::AuthFlow,
    header_payload: HeaderPayload,
    platform_merchant_account: Option<domain::MerchantAccount>,
) -> RouterResult<(D, Req, Option<domain::Customer>, Option<u16>, Option<u128>)>
where
    F: Send + Clone + Sync,
    Req: Authenticate + Clone,
    Op: Operation<F, Req, Data = D> + Send + Sync,
    D: OperationSessionGetters<F> + OperationSessionSetters<F> + Send + Sync + Clone,

    // To create connector flow specific interface data
    D: ConstructFlowSpecificData<F, FData, router_types::PaymentsResponseData>,
    RouterData<F, FData, router_types::PaymentsResponseData>: Feature<F, FData>,

    // To construct connector flow specific api
    dyn api::Connector:
        services::api::ConnectorIntegration<F, FData, router_types::PaymentsResponseData>,

    // To perform router related operation for PaymentResponse
    PaymentResponse: Operation<F, FData, Data = D>,
    FData: Send + Sync + Clone,
{
    let operation: BoxedOperation<'_, F, Req, D> = Box::new(operation);

    tracing::Span::current().record("merchant_id", merchant_account.get_id().get_string_repr());
    let (operation, validate_result) = operation
        .to_validate_request()?
        .validate_request(&req, &merchant_account)?;

    tracing::Span::current().record("payment_id", format!("{}", validate_result.payment_id));

    let operations::GetTrackerResponse {
        operation,
        customer_details: _,
        mut payment_data,
        business_profile,
        mandate_type: _,
    } = operation
        .to_get_tracker()?
        .get_trackers(
            state,
            &validate_result.payment_id,
            &req,
            &merchant_account,
            &key_store,
            auth_flow,
            &header_payload,
            platform_merchant_account.as_ref(),
        )
        .await?;

    core_utils::validate_profile_id_from_auth_layer(
        profile_id_from_auth_layer,
        &payment_data.get_payment_intent().clone(),
    )?;

    common_utils::fp_utils::when(!should_call_connector(&operation, &payment_data), || {
        Err(errors::ApiErrorResponse::IncorrectPaymentMethodConfiguration).attach_printable(format!(
            "Nti and card details based mit flow is not support for this {operation:?} payment operation"
        ))
    })?;

    let connector_choice = operation
        .to_domain()?
        .get_connector(
            &merchant_account,
            &state.clone(),
            &req,
            payment_data.get_payment_intent(),
            &key_store,
        )
        .await?;

    let connector = set_eligible_connector_for_nti_in_payment_data(
        state,
        &business_profile,
        &key_store,
        &mut payment_data,
        connector_choice,
    )
    .await?;

    let should_add_task_to_process_tracker = should_add_task_to_process_tracker(&payment_data);

    let locale = header_payload.locale.clone();

    let schedule_time = if should_add_task_to_process_tracker {
        payment_sync::get_sync_process_schedule_time(
            &*state.store,
            connector.connector.id(),
            merchant_account.get_id(),
            0,
        )
        .await
        .change_context(errors::ApiErrorResponse::InternalServerError)
        .attach_printable("Failed while getting process schedule time")?
    } else {
        None
    };

    let (router_data, mca) = proxy_for_call_connector_service(
        state,
        req_state.clone(),
        &merchant_account,
        &key_store,
        connector.clone(),
        &operation,
        &mut payment_data,
        &None,
        call_connector_action.clone(),
        &validate_result,
        schedule_time,
        header_payload.clone(),
        &business_profile,
    )
    .await?;

    let op_ref = &operation;
    let should_trigger_post_processing_flows = is_operation_confirm(&operation);

    let operation = Box::new(PaymentResponse);

    let connector_http_status_code = router_data.connector_http_status_code;
    let external_latency = router_data.external_latency;

    add_connector_http_status_code_metrics(connector_http_status_code);

    #[cfg(all(feature = "dynamic_routing", feature = "v1"))]
    let routable_connectors = convert_connector_data_to_routable_connectors(&[connector.clone()])
        .map_err(|e| logger::error!(routable_connector_error=?e))
        .unwrap_or_default();

    let mut payment_data = operation
        .to_post_update_tracker()?
        .update_tracker(
            state,
            payment_data,
            router_data,
            &key_store,
            merchant_account.storage_scheme,
            &locale,
            #[cfg(all(feature = "dynamic_routing", feature = "v1"))]
            routable_connectors,
            #[cfg(all(feature = "dynamic_routing", feature = "v1"))]
            &business_profile,
        )
        .await?;

    if should_trigger_post_processing_flows {
        complete_postprocessing_steps_if_required(
            state,
            &merchant_account,
            &key_store,
            &None,
            &mca,
            &connector,
            &mut payment_data,
            op_ref,
            Some(header_payload.clone()),
        )
        .await?;
    }

    let cloned_payment_data = payment_data.clone();

    utils::trigger_payments_webhook(
        merchant_account,
        business_profile,
        &key_store,
        cloned_payment_data,
        None,
        state,
        operation,
    )
    .await
    .map_err(|error| logger::warn!(payments_outgoing_webhook_error=?error))
    .ok();

    Ok((
        payment_data,
        req,
        None,
        connector_http_status_code,
        external_latency,
    ))
}

#[cfg(feature = "v2")]
#[allow(clippy::too_many_arguments, clippy::type_complexity)]
#[instrument(skip_all, fields(payment_id, merchant_id))]
pub async fn proxy_for_payments_operation_core<F, Req, Op, FData, D>(
    state: &SessionState,
    req_state: ReqState,
    merchant_account: domain::MerchantAccount,
    key_store: domain::MerchantKeyStore,
    profile: domain::Profile,
    operation: Op,
    req: Req,
    get_tracker_response: operations::GetTrackerResponse<D>,
    call_connector_action: CallConnectorAction,
    header_payload: HeaderPayload,
) -> RouterResult<(D, Req, Option<u16>, Option<u128>)>
where
    F: Send + Clone + Sync,
    Req: Send + Sync,
    Op: Operation<F, Req, Data = D> + Send + Sync,
    D: OperationSessionGetters<F> + OperationSessionSetters<F> + Send + Sync + Clone,

    // To create connector flow specific interface data
    D: ConstructFlowSpecificData<F, FData, router_types::PaymentsResponseData>,
    RouterData<F, FData, router_types::PaymentsResponseData>: Feature<F, FData>,

    // To construct connector flow specific api
    dyn api::Connector:
        services::api::ConnectorIntegration<F, FData, router_types::PaymentsResponseData>,

    RouterData<F, FData, router_types::PaymentsResponseData>:
        hyperswitch_domain_models::router_data::TrackerPostUpdateObjects<F, FData, D>,

    // To perform router related operation for PaymentResponse
    PaymentResponse: Operation<F, FData, Data = D>,
    FData: Send + Sync + Clone,
{
    let operation: BoxedOperation<'_, F, Req, D> = Box::new(operation);

    // Get the trackers related to track the state of the payment
    let operations::GetTrackerResponse { mut payment_data } = get_tracker_response;
    // consume the req merchant_connector_id and set it in the payment_data
    let connector = operation
        .to_domain()?
        .perform_routing(
            &merchant_account,
            &profile,
            state,
            &mut payment_data,
            &key_store,
        )
        .await?;

    let payment_data = match connector {
        ConnectorCallType::PreDetermined(connector_data) => {
            let router_data = proxy_for_call_connector_service(
                state,
                req_state.clone(),
                &merchant_account,
                &key_store,
                connector_data.clone(),
                &operation,
                &mut payment_data,
                call_connector_action.clone(),
                header_payload.clone(),
                &profile,
            )
            .await?;

            let payments_response_operation = Box::new(PaymentResponse);

            payments_response_operation
                .to_post_update_tracker()?
                .update_tracker(
                    state,
                    payment_data,
                    router_data,
                    &key_store,
                    merchant_account.storage_scheme,
                )
                .await?
        }
        ConnectorCallType::Retryable(vec) => todo!(),
        ConnectorCallType::SessionMultiple(vec) => todo!(),
        ConnectorCallType::Skip => payment_data,
    };

    Ok((payment_data, req, None, None))
}

#[cfg(feature = "v2")]
#[allow(clippy::too_many_arguments, clippy::type_complexity)]
#[instrument(skip_all, fields(payment_id, merchant_id))]
pub async fn payments_intent_operation_core<F, Req, Op, D>(
    state: &SessionState,
    req_state: ReqState,
    merchant_account: domain::MerchantAccount,
    profile: domain::Profile,
    key_store: domain::MerchantKeyStore,
    operation: Op,
    req: Req,
    payment_id: id_type::GlobalPaymentId,
    header_payload: HeaderPayload,
    platform_merchant_account: Option<domain::MerchantAccount>,
) -> RouterResult<(D, Req, Option<domain::Customer>)>
where
    F: Send + Clone + Sync,
    Req: Clone,
    Op: Operation<F, Req, Data = D> + Send + Sync,
    D: OperationSessionGetters<F> + OperationSessionSetters<F> + Send + Sync + Clone,
{
    let operation: BoxedOperation<'_, F, Req, D> = Box::new(operation);

    tracing::Span::current().record("merchant_id", merchant_account.get_id().get_string_repr());

    let _validate_result = operation
        .to_validate_request()?
        .validate_request(&req, &merchant_account)?;

    tracing::Span::current().record("global_payment_id", payment_id.get_string_repr());

    let operations::GetTrackerResponse { mut payment_data } = operation
        .to_get_tracker()?
        .get_trackers(
            state,
            &payment_id,
            &req,
            &merchant_account,
            &profile,
            &key_store,
            &header_payload,
            platform_merchant_account.as_ref(),
        )
        .await?;

    let (_operation, customer) = operation
        .to_domain()?
        .get_customer_details(
            state,
            &mut payment_data,
            &key_store,
            merchant_account.storage_scheme,
        )
        .await
        .to_not_found_response(errors::ApiErrorResponse::CustomerNotFound)
        .attach_printable("Failed while fetching/creating customer")?;

    let (_operation, payment_data) = operation
        .to_update_tracker()?
        .update_trackers(
            state,
            req_state,
            payment_data,
            customer.clone(),
            merchant_account.storage_scheme,
            None,
            &key_store,
            None,
            header_payload,
        )
        .await?;

    Ok((payment_data, req, customer))
}

#[instrument(skip_all)]
#[cfg(feature = "v1")]
pub async fn call_decision_manager<F, D>(
    state: &SessionState,
    merchant_account: &domain::MerchantAccount,
    _business_profile: &domain::Profile,
    payment_data: &D,
) -> RouterResult<Option<enums::AuthenticationType>>
where
    F: Clone,
    D: OperationSessionGetters<F>,
{
    let setup_mandate = payment_data.get_setup_mandate();
    let payment_method_data = payment_data.get_payment_method_data();
    let payment_dsl_data = core_routing::PaymentsDslInput::new(
        setup_mandate,
        payment_data.get_payment_attempt(),
        payment_data.get_payment_intent(),
        payment_method_data,
        payment_data.get_address(),
        payment_data.get_recurring_details(),
        payment_data.get_currency(),
    );
    let algorithm_ref: api::routing::RoutingAlgorithmRef = merchant_account
        .routing_algorithm
        .clone()
        .map(|val| val.parse_value("routing algorithm"))
        .transpose()
        .change_context(errors::ApiErrorResponse::InternalServerError)
        .attach_printable("Could not decode the routing algorithm")?
        .unwrap_or_default();

    let output = perform_decision_management(
        state,
        algorithm_ref,
        merchant_account.get_id(),
        &payment_dsl_data,
    )
    .await
    .change_context(errors::ApiErrorResponse::InternalServerError)
    .attach_printable("Could not decode the conditional config")?;
    Ok(payment_dsl_data
        .payment_attempt
        .authentication_type
        .or(output.override_3ds)
        .or(Some(storage_enums::AuthenticationType::NoThreeDs)))
}

// TODO: Move to business profile surcharge column
#[instrument(skip_all)]
#[cfg(feature = "v2")]
pub fn call_decision_manager<F>(
    state: &SessionState,
    record: common_types::payments::DecisionManagerRecord,
    payment_data: &PaymentConfirmData<F>,
) -> RouterResult<Option<enums::AuthenticationType>>
where
    F: Clone,
{
    let payment_method_data = payment_data.get_payment_method_data();
    let payment_dsl_data = core_routing::PaymentsDslInput::new(
        None,
        payment_data.get_payment_attempt(),
        payment_data.get_payment_intent(),
        payment_method_data,
        payment_data.get_address(),
        None,
        payment_data.get_currency(),
    );

    let output = perform_decision_management(record, &payment_dsl_data)
        .change_context(errors::ApiErrorResponse::InternalServerError)
        .attach_printable("Could not decode the conditional config")?;

    Ok(output.override_3ds)
}

#[cfg(feature = "v2")]
#[instrument(skip_all)]
async fn populate_surcharge_details<F>(
    state: &SessionState,
    payment_data: &mut PaymentData<F>,
) -> RouterResult<()>
where
    F: Send + Clone,
{
    todo!()
}

#[cfg(feature = "v1")]
#[instrument(skip_all)]
async fn populate_surcharge_details<F>(
    state: &SessionState,
    payment_data: &mut PaymentData<F>,
) -> RouterResult<()>
where
    F: Send + Clone,
{
    if payment_data
        .payment_intent
        .surcharge_applicable
        .unwrap_or(false)
    {
        logger::debug!("payment_intent.surcharge_applicable = true");
        if let Some(surcharge_details) = payment_data.payment_attempt.get_surcharge_details() {
            // if retry payment, surcharge would have been populated from the previous attempt. Use the same surcharge
            let surcharge_details =
                types::SurchargeDetails::from((&surcharge_details, &payment_data.payment_attempt));
            payment_data.surcharge_details = Some(surcharge_details);
            return Ok(());
        }
        let raw_card_key = payment_data
            .payment_method_data
            .as_ref()
            .and_then(helpers::get_key_params_for_surcharge_details)
            .map(|(payment_method, payment_method_type, card_network)| {
                types::SurchargeKey::PaymentMethodData(
                    payment_method,
                    payment_method_type,
                    card_network,
                )
            });
        let saved_card_key = payment_data.token.clone().map(types::SurchargeKey::Token);

        let surcharge_key = raw_card_key
            .or(saved_card_key)
            .get_required_value("payment_method_data or payment_token")?;
        logger::debug!(surcharge_key_confirm =? surcharge_key);

        let calculated_surcharge_details =
            match types::SurchargeMetadata::get_individual_surcharge_detail_from_redis(
                state,
                surcharge_key,
                &payment_data.payment_attempt.attempt_id,
            )
            .await
            {
                Ok(surcharge_details) => Some(surcharge_details),
                Err(err) if err.current_context() == &RedisError::NotFound => None,
                Err(err) => {
                    Err(err).change_context(errors::ApiErrorResponse::InternalServerError)?
                }
            };

        payment_data.surcharge_details = calculated_surcharge_details.clone();

        //Update payment_attempt net_amount with surcharge details
        payment_data
            .payment_attempt
            .net_amount
            .set_surcharge_details(calculated_surcharge_details);
    } else {
        let surcharge_details =
            payment_data
                .payment_attempt
                .get_surcharge_details()
                .map(|surcharge_details| {
                    logger::debug!("surcharge sent in payments create request");
                    types::SurchargeDetails::from((
                        &surcharge_details,
                        &payment_data.payment_attempt,
                    ))
                });
        payment_data.surcharge_details = surcharge_details;
    }
    Ok(())
}

#[inline]
pub fn get_connector_data(
    connectors: &mut IntoIter<api::ConnectorData>,
) -> RouterResult<api::ConnectorData> {
    connectors
        .next()
        .ok_or(errors::ApiErrorResponse::InternalServerError)
        .attach_printable("Connector not found in connectors iterator")
}

#[cfg(feature = "v2")]
#[instrument(skip_all)]
pub async fn call_surcharge_decision_management_for_session_flow(
    _state: &SessionState,
    _merchant_account: &domain::MerchantAccount,
    _business_profile: &domain::Profile,
    _payment_attempt: &storage::PaymentAttempt,
    _payment_intent: &storage::PaymentIntent,
    _billing_address: Option<hyperswitch_domain_models::address::Address>,
    _session_connector_data: &[api::SessionConnectorData],
) -> RouterResult<Option<api::SessionSurchargeDetails>> {
    todo!()
}

#[cfg(feature = "v1")]
#[instrument(skip_all)]
pub async fn call_surcharge_decision_management_for_session_flow(
    state: &SessionState,
    _merchant_account: &domain::MerchantAccount,
    _business_profile: &domain::Profile,
    payment_attempt: &storage::PaymentAttempt,
    payment_intent: &storage::PaymentIntent,
    billing_address: Option<hyperswitch_domain_models::address::Address>,
    session_connector_data: &[api::SessionConnectorData],
) -> RouterResult<Option<api::SessionSurchargeDetails>> {
    if let Some(surcharge_amount) = payment_attempt.net_amount.get_surcharge_amount() {
        Ok(Some(api::SessionSurchargeDetails::PreDetermined(
            types::SurchargeDetails {
                original_amount: payment_attempt.net_amount.get_order_amount(),
                surcharge: Surcharge::Fixed(surcharge_amount),
                tax_on_surcharge: None,
                surcharge_amount,
                tax_on_surcharge_amount: payment_attempt
                    .net_amount
                    .get_tax_on_surcharge()
                    .unwrap_or_default(),
            },
        )))
    } else {
        let payment_method_type_list = session_connector_data
            .iter()
            .map(|session_connector_data| session_connector_data.payment_method_type)
            .collect();

        #[cfg(feature = "v1")]
        let algorithm_ref: api::routing::RoutingAlgorithmRef = _merchant_account
            .routing_algorithm
            .clone()
            .map(|val| val.parse_value("routing algorithm"))
            .transpose()
            .change_context(errors::ApiErrorResponse::InternalServerError)
            .attach_printable("Could not decode the routing algorithm")?
            .unwrap_or_default();

        // TODO: Move to business profile surcharge column
        #[cfg(feature = "v2")]
        let algorithm_ref: api::routing::RoutingAlgorithmRef = todo!();

        let surcharge_results =
            surcharge_decision_configs::perform_surcharge_decision_management_for_session_flow(
                state,
                algorithm_ref,
                payment_attempt,
                payment_intent,
                billing_address,
                &payment_method_type_list,
            )
            .await
            .change_context(errors::ApiErrorResponse::InternalServerError)
            .attach_printable("error performing surcharge decision operation")?;

        Ok(if surcharge_results.is_empty_result() {
            None
        } else {
            Some(api::SessionSurchargeDetails::Calculated(surcharge_results))
        })
    }
}

#[cfg(feature = "v1")]
#[allow(clippy::too_many_arguments)]
pub async fn payments_core<F, Res, Req, Op, FData, D>(
    state: SessionState,
    req_state: ReqState,
    merchant_account: domain::MerchantAccount,
    profile_id: Option<id_type::ProfileId>,
    key_store: domain::MerchantKeyStore,
    operation: Op,
    req: Req,
    auth_flow: services::AuthFlow,
    call_connector_action: CallConnectorAction,
    eligible_connectors: Option<Vec<enums::Connector>>,
    header_payload: HeaderPayload,
    platform_merchant_account: Option<domain::MerchantAccount>,
) -> RouterResponse<Res>
where
    F: Send + Clone + Sync,
    FData: Send + Sync + Clone,
    Op: Operation<F, Req, Data = D> + Send + Sync + Clone,
    Req: Debug + Authenticate + Clone,
    D: OperationSessionGetters<F> + OperationSessionSetters<F> + Send + Sync + Clone,
    Res: transformers::ToResponse<F, D, Op>,
    // To create connector flow specific interface data
    D: ConstructFlowSpecificData<F, FData, router_types::PaymentsResponseData>,
    RouterData<F, FData, router_types::PaymentsResponseData>: Feature<F, FData>,

    // To construct connector flow specific api
    dyn api::Connector:
        services::api::ConnectorIntegration<F, FData, router_types::PaymentsResponseData>,

    // To perform router related operation for PaymentResponse
    PaymentResponse: Operation<F, FData, Data = D>,
{
    let eligible_routable_connectors = eligible_connectors.map(|connectors| {
        connectors
            .into_iter()
            .flat_map(|c| c.foreign_try_into())
            .collect()
    });
    let (payment_data, _req, customer, connector_http_status_code, external_latency) =
        payments_operation_core::<_, _, _, _, _>(
            &state,
            req_state,
            merchant_account,
            profile_id,
            key_store,
            operation.clone(),
            req,
            call_connector_action,
            auth_flow,
            eligible_routable_connectors,
            header_payload.clone(),
            platform_merchant_account,
        )
        .await?;

    Res::generate_response(
        payment_data,
        customer,
        auth_flow,
        &state.base_url,
        operation,
        &state.conf.connector_request_reference_id_config,
        connector_http_status_code,
        external_latency,
        header_payload.x_hs_latency,
    )
}

#[cfg(feature = "v1")]
#[allow(clippy::too_many_arguments)]
pub async fn proxy_for_payments_core<F, Res, Req, Op, FData, D>(
    state: SessionState,
    req_state: ReqState,
    merchant_account: domain::MerchantAccount,
    profile_id: Option<id_type::ProfileId>,
    key_store: domain::MerchantKeyStore,
    operation: Op,
    req: Req,
    auth_flow: services::AuthFlow,
    call_connector_action: CallConnectorAction,
    header_payload: HeaderPayload,
    platform_merchant_account: Option<domain::MerchantAccount>,
) -> RouterResponse<Res>
where
    F: Send + Clone + Sync,
    FData: Send + Sync + Clone,
    Op: Operation<F, Req, Data = D> + Send + Sync + Clone,
    Req: Debug + Authenticate + Clone,
    D: OperationSessionGetters<F> + OperationSessionSetters<F> + Send + Sync + Clone,
    Res: transformers::ToResponse<F, D, Op>,
    // To create connector flow specific interface data
    D: ConstructFlowSpecificData<F, FData, router_types::PaymentsResponseData>,
    RouterData<F, FData, router_types::PaymentsResponseData>: Feature<F, FData>,

    // To construct connector flow specific api
    dyn api::Connector:
        services::api::ConnectorIntegration<F, FData, router_types::PaymentsResponseData>,

    // To perform router related operation for PaymentResponse
    PaymentResponse: Operation<F, FData, Data = D>,
{
    let (payment_data, _req, customer, connector_http_status_code, external_latency) =
        proxy_for_payments_operation_core::<_, _, _, _, _>(
            &state,
            req_state,
            merchant_account,
            profile_id,
            key_store,
            operation.clone(),
            req,
            call_connector_action,
            auth_flow,
            header_payload.clone(),
            platform_merchant_account,
        )
        .await?;

    Res::generate_response(
        payment_data,
        customer,
        auth_flow,
        &state.base_url,
        operation,
        &state.conf.connector_request_reference_id_config,
        connector_http_status_code,
        external_latency,
        header_payload.x_hs_latency,
    )
}

#[cfg(feature = "v2")]
#[allow(clippy::too_many_arguments)]
pub async fn proxy_for_payments_core<F, Res, Req, Op, FData, D>(
    state: SessionState,
    req_state: ReqState,
    merchant_account: domain::MerchantAccount,
    profile: domain::Profile,
    key_store: domain::MerchantKeyStore,
    operation: Op,
    req: Req,
    payment_id: id_type::GlobalPaymentId,
    call_connector_action: CallConnectorAction,
    header_payload: HeaderPayload,
) -> RouterResponse<Res>
where
    F: Send + Clone + Sync,
    Req: Send + Sync,
    FData: Send + Sync + Clone,
    Op: Operation<F, Req, Data = D> + ValidateStatusForOperation + Send + Sync + Clone,
    Req: Debug,
    D: OperationSessionGetters<F>
        + OperationSessionSetters<F>
        + transformers::GenerateResponse<Res>
        + Send
        + Sync
        + Clone,
    D: ConstructFlowSpecificData<F, FData, router_types::PaymentsResponseData>,
    RouterData<F, FData, router_types::PaymentsResponseData>: Feature<F, FData>,

    dyn api::Connector:
        services::api::ConnectorIntegration<F, FData, router_types::PaymentsResponseData>,

    PaymentResponse: Operation<F, FData, Data = D>,

    RouterData<F, FData, router_types::PaymentsResponseData>:
        hyperswitch_domain_models::router_data::TrackerPostUpdateObjects<F, FData, D>,
{
    operation
        .to_validate_request()?
        .validate_request(&req, &merchant_account)?;

    let get_tracker_response = operation
        .to_get_tracker()?
        .get_trackers(
            &state,
            &payment_id,
            &req,
            &merchant_account,
            &profile,
            &key_store,
            &header_payload,
            None,
        )
        .await?;

    let (payment_data, _req, connector_http_status_code, external_latency) =
        proxy_for_payments_operation_core::<_, _, _, _, _>(
            &state,
            req_state,
            merchant_account.clone(),
            key_store,
            profile.clone(),
            operation.clone(),
            req,
            get_tracker_response,
            call_connector_action,
            header_payload.clone(),
        )
        .await?;

    payment_data.generate_response(
        &state,
        connector_http_status_code,
        external_latency,
        header_payload.x_hs_latency,
        &merchant_account,
        &profile,
    )
}

#[cfg(feature = "v2")]
#[allow(clippy::too_many_arguments)]
pub async fn payments_intent_core<F, Res, Req, Op, D>(
    state: SessionState,
    req_state: ReqState,
    merchant_account: domain::MerchantAccount,
    profile: domain::Profile,
    key_store: domain::MerchantKeyStore,
    operation: Op,
    req: Req,
    payment_id: id_type::GlobalPaymentId,
    header_payload: HeaderPayload,
    platform_merchant_account: Option<domain::MerchantAccount>,
) -> RouterResponse<Res>
where
    F: Send + Clone + Sync,
    Op: Operation<F, Req, Data = D> + Send + Sync + Clone,
    Req: Debug + Clone,
    D: OperationSessionGetters<F> + OperationSessionSetters<F> + Send + Sync + Clone,
    Res: transformers::ToResponse<F, D, Op>,
{
    let (payment_data, _req, customer) = payments_intent_operation_core::<_, _, _, _>(
        &state,
        req_state,
        merchant_account.clone(),
        profile,
        key_store,
        operation.clone(),
        req,
        payment_id,
        header_payload.clone(),
        platform_merchant_account,
    )
    .await?;

    Res::generate_response(
        payment_data,
        customer,
        &state.base_url,
        operation,
        &state.conf.connector_request_reference_id_config,
        None,
        None,
        header_payload.x_hs_latency,
        &merchant_account,
    )
}

#[cfg(feature = "v2")]
#[allow(clippy::too_many_arguments)]
pub async fn payments_get_intent_using_merchant_reference(
    state: SessionState,
    merchant_account: domain::MerchantAccount,
    profile: domain::Profile,
    key_store: domain::MerchantKeyStore,
    req_state: ReqState,
    merchant_reference_id: &id_type::PaymentReferenceId,
    header_payload: HeaderPayload,
    platform_merchant_account: Option<domain::MerchantAccount>,
) -> RouterResponse<api::PaymentsIntentResponse> {
    let db = state.store.as_ref();
    let storage_scheme = merchant_account.storage_scheme;
    let key_manager_state = &(&state).into();
    let payment_intent = db
        .find_payment_intent_by_merchant_reference_id_profile_id(
            key_manager_state,
            merchant_reference_id,
            profile.get_id(),
            &key_store,
            &storage_scheme,
        )
        .await
        .to_not_found_response(errors::ApiErrorResponse::PaymentNotFound)?;

    let (payment_data, _req, customer) = Box::pin(payments_intent_operation_core::<
        api::PaymentGetIntent,
        _,
        _,
        PaymentIntentData<api::PaymentGetIntent>,
    >(
        &state,
        req_state,
        merchant_account.clone(),
        profile.clone(),
        key_store.clone(),
        operations::PaymentGetIntent,
        api_models::payments::PaymentsGetIntentRequest {
            id: payment_intent.get_id().clone(),
        },
        payment_intent.get_id().clone(),
        header_payload.clone(),
        platform_merchant_account,
    ))
    .await?;

    transformers::ToResponse::<
        api::PaymentGetIntent,
        PaymentIntentData<api::PaymentGetIntent>,
        operations::PaymentGetIntent,
    >::generate_response(
        payment_data,
        customer,
        &state.base_url,
        operations::PaymentGetIntent,
        &state.conf.connector_request_reference_id_config,
        None,
        None,
        header_payload.x_hs_latency,
        &merchant_account,
    )
}

#[cfg(feature = "v2")]
#[allow(clippy::too_many_arguments)]
pub async fn payments_core<F, Res, Req, Op, FData, D>(
    state: SessionState,
    req_state: ReqState,
    merchant_account: domain::MerchantAccount,
    profile: domain::Profile,
    key_store: domain::MerchantKeyStore,
    operation: Op,
    req: Req,
    payment_id: id_type::GlobalPaymentId,
    call_connector_action: CallConnectorAction,
    header_payload: HeaderPayload,
) -> RouterResponse<Res>
where
    F: Send + Clone + Sync,
    Req: Send + Sync,
    FData: Send + Sync + Clone,
    Op: Operation<F, Req, Data = D> + ValidateStatusForOperation + Send + Sync + Clone,
    Req: Debug,
    D: OperationSessionGetters<F>
        + OperationSessionSetters<F>
        + transformers::GenerateResponse<Res>
        + Send
        + Sync
        + Clone,
    // To create connector flow specific interface data
    D: ConstructFlowSpecificData<F, FData, router_types::PaymentsResponseData>,
    RouterData<F, FData, router_types::PaymentsResponseData>: Feature<F, FData>,

    // To construct connector flow specific api
    dyn api::Connector:
        services::api::ConnectorIntegration<F, FData, router_types::PaymentsResponseData>,

    // To perform router related operation for PaymentResponse
    PaymentResponse: Operation<F, FData, Data = D>,

    // To create updatable objects in post update tracker
    RouterData<F, FData, router_types::PaymentsResponseData>:
        hyperswitch_domain_models::router_data::TrackerPostUpdateObjects<F, FData, D>,
{
    // Validate the request fields
    operation
        .to_validate_request()?
        .validate_request(&req, &merchant_account)?;

    // Get the tracker related information. This includes payment intent and payment attempt
    let get_tracker_response = operation
        .to_get_tracker()?
        .get_trackers(
            &state,
            &payment_id,
            &req,
            &merchant_account,
            &profile,
            &key_store,
            &header_payload,
            None,
        )
        .await?;

    let (payment_data, _req, customer, connector_http_status_code, external_latency) =
        payments_operation_core::<_, _, _, _, _>(
            &state,
            req_state,
            merchant_account.clone(),
            key_store,
            &profile,
            operation.clone(),
            req,
            get_tracker_response,
            call_connector_action,
            header_payload.clone(),
        )
        .await?;

    payment_data.generate_response(
        &state,
        connector_http_status_code,
        external_latency,
        header_payload.x_hs_latency,
        &merchant_account,
        &profile,
    )
}

#[allow(clippy::too_many_arguments)]
#[cfg(feature = "v2")]
pub(crate) async fn payments_create_and_confirm_intent(
    state: SessionState,
    req_state: ReqState,
    merchant_account: domain::MerchantAccount,
    profile: domain::Profile,
    key_store: domain::MerchantKeyStore,
    request: payments_api::PaymentsRequest,
    mut header_payload: HeaderPayload,
    platform_merchant_account: Option<domain::MerchantAccount>,
) -> RouterResponse<payments_api::PaymentsResponse> {
    use hyperswitch_domain_models::{
        payments::PaymentIntentData, router_flow_types::PaymentCreateIntent,
    };

    let payment_id = id_type::GlobalPaymentId::generate(&state.conf.cell_information.id);

    let payload = payments_api::PaymentsCreateIntentRequest::from(&request);

    let create_intent_response = Box::pin(payments_intent_core::<
        PaymentCreateIntent,
        payments_api::PaymentsIntentResponse,
        _,
        _,
        PaymentIntentData<PaymentCreateIntent>,
    >(
        state.clone(),
        req_state.clone(),
        merchant_account.clone(),
        profile.clone(),
        key_store.clone(),
        operations::PaymentIntentCreate,
        payload,
        payment_id.clone(),
        header_payload.clone(),
        platform_merchant_account,
    ))
    .await?;

    logger::info!(?create_intent_response);

    let create_intent_response = create_intent_response
        .get_json_body()
        .change_context(errors::ApiErrorResponse::InternalServerError)
        .attach_printable("Unexpected response from payments core")?;

    // Adding client secret to ensure client secret validation passes during confirm intent step
    header_payload.client_secret = Some(create_intent_response.client_secret.clone());

    let payload = payments_api::PaymentsConfirmIntentRequest::from(&request);

    let confirm_intent_response = decide_authorize_or_setup_intent_flow(
        state,
        req_state,
        merchant_account,
        profile,
        key_store,
        &create_intent_response,
        payload,
        payment_id,
        header_payload,
    )
    .await?;

    logger::info!(?confirm_intent_response);

    Ok(confirm_intent_response)
}

#[cfg(feature = "v2")]
#[allow(clippy::too_many_arguments)]
async fn decide_authorize_or_setup_intent_flow(
    state: SessionState,
    req_state: ReqState,
    merchant_account: domain::MerchantAccount,
    profile: domain::Profile,
    key_store: domain::MerchantKeyStore,
    create_intent_response: &payments_api::PaymentsIntentResponse,
    confirm_intent_request: payments_api::PaymentsConfirmIntentRequest,
    payment_id: id_type::GlobalPaymentId,
    header_payload: HeaderPayload,
) -> RouterResponse<payments_api::PaymentsResponse> {
    use hyperswitch_domain_models::{
        payments::PaymentConfirmData,
        router_flow_types::{Authorize, SetupMandate},
    };

    if create_intent_response.amount_details.order_amount == MinorUnit::zero() {
        Box::pin(payments_core::<
            SetupMandate,
            api_models::payments::PaymentsResponse,
            _,
            _,
            _,
            PaymentConfirmData<SetupMandate>,
        >(
            state,
            req_state,
            merchant_account,
            profile,
            key_store,
            operations::PaymentIntentConfirm,
            confirm_intent_request,
            payment_id,
            CallConnectorAction::Trigger,
            header_payload,
        ))
        .await
    } else {
        Box::pin(payments_core::<
            Authorize,
            api_models::payments::PaymentsResponse,
            _,
            _,
            _,
            PaymentConfirmData<Authorize>,
        >(
            state,
            req_state,
            merchant_account,
            profile,
            key_store,
            operations::PaymentIntentConfirm,
            confirm_intent_request,
            payment_id,
            CallConnectorAction::Trigger,
            header_payload,
        ))
        .await
    }
}

fn is_start_pay<Op: Debug>(operation: &Op) -> bool {
    format!("{operation:?}").eq("PaymentStart")
}

#[cfg(feature = "v1")]
#[derive(Clone, Debug, serde::Serialize)]
pub struct PaymentsRedirectResponseData {
    pub connector: Option<String>,
    pub param: Option<String>,
    pub merchant_id: Option<id_type::MerchantId>,
    pub json_payload: Option<serde_json::Value>,
    pub resource_id: api::PaymentIdType,
    pub force_sync: bool,
    pub creds_identifier: Option<String>,
}

#[cfg(feature = "v2")]
#[derive(Clone, Debug, serde::Serialize)]
pub struct PaymentsRedirectResponseData {
    pub payment_id: id_type::GlobalPaymentId,
    pub query_params: String,
    pub json_payload: Option<serde_json::Value>,
}

#[async_trait::async_trait]
pub trait PaymentRedirectFlow: Sync {
    // Associated type for call_payment_flow response
    type PaymentFlowResponse;

    #[cfg(feature = "v1")]
    #[allow(clippy::too_many_arguments)]
    async fn call_payment_flow(
        &self,
        state: &SessionState,
        req_state: ReqState,
        merchant_account: domain::MerchantAccount,
        merchant_key_store: domain::MerchantKeyStore,
        req: PaymentsRedirectResponseData,
        connector_action: CallConnectorAction,
        connector: String,
        payment_id: id_type::PaymentId,
        platform_merchant_account: Option<domain::MerchantAccount>,
    ) -> RouterResult<Self::PaymentFlowResponse>;

    #[cfg(feature = "v2")]
    #[allow(clippy::too_many_arguments)]
    async fn call_payment_flow(
        &self,
        state: &SessionState,
        req_state: ReqState,
        merchant_account: domain::MerchantAccount,
        merchant_key_store: domain::MerchantKeyStore,
        profile: domain::Profile,
        req: PaymentsRedirectResponseData,
        platform_merchant_account: Option<domain::MerchantAccount>,
    ) -> RouterResult<Self::PaymentFlowResponse>;

    fn get_payment_action(&self) -> services::PaymentAction;

    #[cfg(feature = "v1")]
    fn generate_response(
        &self,
        payment_flow_response: &Self::PaymentFlowResponse,
        payment_id: id_type::PaymentId,
        connector: String,
    ) -> RouterResult<services::ApplicationResponse<api::RedirectionResponse>>;

    #[cfg(feature = "v2")]
    fn generate_response(
        &self,
        payment_flow_response: &Self::PaymentFlowResponse,
    ) -> RouterResult<services::ApplicationResponse<api::RedirectionResponse>>;

    #[cfg(feature = "v1")]
    async fn handle_payments_redirect_response(
        &self,
        state: SessionState,
        req_state: ReqState,
        merchant_account: domain::MerchantAccount,
        key_store: domain::MerchantKeyStore,
        req: PaymentsRedirectResponseData,
        platform_merchant_account: Option<domain::MerchantAccount>,
    ) -> RouterResponse<api::RedirectionResponse> {
        metrics::REDIRECTION_TRIGGERED.add(
            1,
            router_env::metric_attributes!(
                (
                    "connector",
                    req.connector.to_owned().unwrap_or("null".to_string()),
                ),
                ("merchant_id", merchant_account.get_id().clone()),
            ),
        );
        let connector = req.connector.clone().get_required_value("connector")?;

        let query_params = req.param.clone().get_required_value("param")?;

        #[cfg(feature = "v1")]
        let resource_id = api::PaymentIdTypeExt::get_payment_intent_id(&req.resource_id)
            .change_context(errors::ApiErrorResponse::MissingRequiredField {
                field_name: "payment_id",
            })?;

        #[cfg(feature = "v2")]
        //TODO: Will get the global payment id from the resource id, we need to handle this in the further flow
        let resource_id: id_type::PaymentId = todo!();

        // This connector data is ephemeral, the call payment flow will get new connector data
        // with merchant account details, so the connector_id can be safely set to None here
        let connector_data = api::ConnectorData::get_connector_by_name(
            &state.conf.connectors,
            &connector,
            api::GetToken::Connector,
            None,
        )?;

        let flow_type = connector_data
            .connector
            .get_flow_type(
                &query_params,
                req.json_payload.clone(),
                self.get_payment_action(),
            )
            .change_context(errors::ApiErrorResponse::InternalServerError)
            .attach_printable("Failed to decide the response flow")?;

        let payment_flow_response = self
            .call_payment_flow(
                &state,
                req_state,
                merchant_account.clone(),
                key_store,
                req.clone(),
                flow_type,
                connector.clone(),
                resource_id.clone(),
                platform_merchant_account,
            )
            .await?;

        self.generate_response(&payment_flow_response, resource_id, connector)
    }

    #[cfg(feature = "v2")]
    #[allow(clippy::too_many_arguments)]
    async fn handle_payments_redirect_response(
        &self,
        state: SessionState,
        req_state: ReqState,
        merchant_account: domain::MerchantAccount,
        key_store: domain::MerchantKeyStore,
        profile: domain::Profile,
        request: PaymentsRedirectResponseData,
        platform_merchant_account: Option<domain::MerchantAccount>,
    ) -> RouterResponse<api::RedirectionResponse> {
        metrics::REDIRECTION_TRIGGERED.add(
            1,
            router_env::metric_attributes!(("merchant_id", merchant_account.get_id().clone())),
        );

        let payment_flow_response = self
            .call_payment_flow(
                &state,
                req_state,
                merchant_account,
                key_store,
                profile,
                request,
                platform_merchant_account,
            )
            .await?;

        self.generate_response(&payment_flow_response)
    }
}

#[derive(Clone, Debug)]
pub struct PaymentRedirectCompleteAuthorize;

#[cfg(feature = "v1")]
#[async_trait::async_trait]
impl PaymentRedirectFlow for PaymentRedirectCompleteAuthorize {
    type PaymentFlowResponse = router_types::RedirectPaymentFlowResponse;

    #[allow(clippy::too_many_arguments)]
    async fn call_payment_flow(
        &self,
        state: &SessionState,
        req_state: ReqState,
        merchant_account: domain::MerchantAccount,
        merchant_key_store: domain::MerchantKeyStore,
        req: PaymentsRedirectResponseData,
        connector_action: CallConnectorAction,
        _connector: String,
        _payment_id: id_type::PaymentId,
        platform_merchant_account: Option<domain::MerchantAccount>,
    ) -> RouterResult<Self::PaymentFlowResponse> {
        let key_manager_state = &state.into();

        let payment_confirm_req = api::PaymentsRequest {
            payment_id: Some(req.resource_id.clone()),
            merchant_id: req.merchant_id.clone(),
            feature_metadata: Some(api_models::payments::FeatureMetadata {
                redirect_response: Some(api_models::payments::RedirectResponse {
                    param: req.param.map(Secret::new),
                    json_payload: Some(req.json_payload.unwrap_or(serde_json::json!({})).into()),
                }),
                search_tags: None,
                apple_pay_recurring_details: None,
            }),
            ..Default::default()
        };
        let response = Box::pin(payments_core::<
            api::CompleteAuthorize,
            api::PaymentsResponse,
            _,
            _,
            _,
            _,
        >(
            state.clone(),
            req_state,
            merchant_account,
            None,
            merchant_key_store.clone(),
            operations::payment_complete_authorize::CompleteAuthorize,
            payment_confirm_req,
            services::api::AuthFlow::Merchant,
            connector_action,
            None,
            HeaderPayload::default(),
            platform_merchant_account,
        ))
        .await?;
        let payments_response = match response {
            services::ApplicationResponse::Json(response) => Ok(response),
            services::ApplicationResponse::JsonWithHeaders((response, _)) => Ok(response),
            _ => Err(errors::ApiErrorResponse::InternalServerError)
                .attach_printable("Failed to get the response in json"),
        }?;
        let profile_id = payments_response
            .profile_id
            .as_ref()
            .get_required_value("profile_id")?;
        let business_profile = state
            .store
            .find_business_profile_by_profile_id(key_manager_state, &merchant_key_store, profile_id)
            .await
            .to_not_found_response(errors::ApiErrorResponse::ProfileNotFound {
                id: profile_id.get_string_repr().to_owned(),
            })?;
        Ok(router_types::RedirectPaymentFlowResponse {
            payments_response,
            business_profile,
        })
    }

    fn get_payment_action(&self) -> services::PaymentAction {
        services::PaymentAction::CompleteAuthorize
    }

    fn generate_response(
        &self,
        payment_flow_response: &Self::PaymentFlowResponse,
        payment_id: id_type::PaymentId,
        connector: String,
    ) -> RouterResult<services::ApplicationResponse<api::RedirectionResponse>> {
        let payments_response = &payment_flow_response.payments_response;
        // There might be multiple redirections needed for some flows
        // If the status is requires customer action, then send the startpay url again
        // The redirection data must have been provided and updated by the connector
        let redirection_response = match payments_response.status {
            enums::IntentStatus::RequiresCustomerAction => {
                let startpay_url = payments_response
                    .next_action
                    .clone()
                    .and_then(|next_action_data| match next_action_data {
                        api_models::payments::NextActionData::RedirectToUrl { redirect_to_url } => Some(redirect_to_url),
                        api_models::payments::NextActionData::DisplayBankTransferInformation { .. } => None,
                        api_models::payments::NextActionData::ThirdPartySdkSessionToken { .. } => None,
                        api_models::payments::NextActionData::QrCodeInformation{..} => None,
                        api_models::payments::NextActionData::FetchQrCodeInformation{..} => None,
                        api_models::payments::NextActionData::DisplayVoucherInformation{ .. } => None,
                        api_models::payments::NextActionData::WaitScreenInformation{..} => None,
                        api_models::payments::NextActionData::ThreeDsInvoke{..} => None,
                        api_models::payments::NextActionData::InvokeSdkClient{..} => None,
                        api_models::payments::NextActionData::CollectOtp{ .. } => None,
                    })
                    .ok_or(errors::ApiErrorResponse::InternalServerError)

                    .attach_printable(
                        "did not receive redirect to url when status is requires customer action",
                    )?;
                Ok(api::RedirectionResponse {
                    return_url: String::new(),
                    params: vec![],
                    return_url_with_query_params: startpay_url,
                    http_method: "GET".to_string(),
                    headers: vec![],
                })
            }
            // If the status is terminal status, then redirect to merchant return url to provide status
            enums::IntentStatus::Succeeded
            | enums::IntentStatus::Failed
            | enums::IntentStatus::Cancelled | enums::IntentStatus::RequiresCapture| enums::IntentStatus::Processing=> helpers::get_handle_response_url(
                payment_id,
                &payment_flow_response.business_profile,
                payments_response,
                connector,
            ),
            _ => Err(errors::ApiErrorResponse::InternalServerError).attach_printable_lazy(|| format!("Could not proceed with payment as payment status {} cannot be handled during redirection",payments_response.status))?
        }?;
        Ok(services::ApplicationResponse::JsonForRedirection(
            redirection_response,
        ))
    }
}

#[derive(Clone, Debug)]
pub struct PaymentRedirectSync;

#[cfg(feature = "v1")]
#[async_trait::async_trait]
impl PaymentRedirectFlow for PaymentRedirectSync {
    type PaymentFlowResponse = router_types::RedirectPaymentFlowResponse;

    #[allow(clippy::too_many_arguments)]
    async fn call_payment_flow(
        &self,
        state: &SessionState,
        req_state: ReqState,
        merchant_account: domain::MerchantAccount,
        merchant_key_store: domain::MerchantKeyStore,
        req: PaymentsRedirectResponseData,
        connector_action: CallConnectorAction,
        _connector: String,
        _payment_id: id_type::PaymentId,
        platform_merchant_account: Option<domain::MerchantAccount>,
    ) -> RouterResult<Self::PaymentFlowResponse> {
        let key_manager_state = &state.into();

        let payment_sync_req = api::PaymentsRetrieveRequest {
            resource_id: req.resource_id,
            merchant_id: req.merchant_id,
            param: req.param,
            force_sync: req.force_sync,
            connector: req.connector,
            merchant_connector_details: req.creds_identifier.map(|creds_id| {
                api::MerchantConnectorDetailsWrap {
                    creds_identifier: creds_id,
                    encoded_data: None,
                }
            }),
            client_secret: None,
            expand_attempts: None,
            expand_captures: None,
        };
        let response = Box::pin(
            payments_core::<api::PSync, api::PaymentsResponse, _, _, _, _>(
                state.clone(),
                req_state,
                merchant_account,
                None,
                merchant_key_store.clone(),
                PaymentStatus,
                payment_sync_req,
                services::api::AuthFlow::Merchant,
                connector_action,
                None,
                HeaderPayload::default(),
                platform_merchant_account,
            ),
        )
        .await?;
        let payments_response = match response {
            services::ApplicationResponse::Json(response) => Ok(response),
            services::ApplicationResponse::JsonWithHeaders((response, _)) => Ok(response),
            _ => Err(errors::ApiErrorResponse::InternalServerError)
                .attach_printable("Failed to get the response in json"),
        }?;
        let profile_id = payments_response
            .profile_id
            .as_ref()
            .get_required_value("profile_id")?;
        let business_profile = state
            .store
            .find_business_profile_by_profile_id(key_manager_state, &merchant_key_store, profile_id)
            .await
            .to_not_found_response(errors::ApiErrorResponse::ProfileNotFound {
                id: profile_id.get_string_repr().to_owned(),
            })?;
        Ok(router_types::RedirectPaymentFlowResponse {
            payments_response,
            business_profile,
        })
    }
    fn generate_response(
        &self,
        payment_flow_response: &Self::PaymentFlowResponse,
        payment_id: id_type::PaymentId,
        connector: String,
    ) -> RouterResult<services::ApplicationResponse<api::RedirectionResponse>> {
        Ok(services::ApplicationResponse::JsonForRedirection(
            helpers::get_handle_response_url(
                payment_id,
                &payment_flow_response.business_profile,
                &payment_flow_response.payments_response,
                connector,
            )?,
        ))
    }

    fn get_payment_action(&self) -> services::PaymentAction {
        services::PaymentAction::PSync
    }
}

#[cfg(feature = "v2")]
impl ValidateStatusForOperation for &PaymentRedirectSync {
    fn validate_status_for_operation(
        &self,
        intent_status: common_enums::IntentStatus,
    ) -> Result<(), errors::ApiErrorResponse> {
        match intent_status {
            common_enums::IntentStatus::RequiresCustomerAction => Ok(()),
            common_enums::IntentStatus::Succeeded
            | common_enums::IntentStatus::Failed
            | common_enums::IntentStatus::Cancelled
            | common_enums::IntentStatus::Processing
            | common_enums::IntentStatus::RequiresPaymentMethod
            | common_enums::IntentStatus::RequiresMerchantAction
            | common_enums::IntentStatus::RequiresCapture
            | common_enums::IntentStatus::PartiallyCaptured
            | common_enums::IntentStatus::RequiresConfirmation
            | common_enums::IntentStatus::PartiallyCapturedAndCapturable => {
                Err(errors::ApiErrorResponse::PaymentUnexpectedState {
                    current_flow: format!("{self:?}"),
                    field_name: "status".to_string(),
                    current_value: intent_status.to_string(),
                    states: ["requires_customer_action".to_string()].join(", "),
                })
            }
        }
    }
}

#[cfg(feature = "v2")]
#[async_trait::async_trait]
impl PaymentRedirectFlow for PaymentRedirectSync {
    type PaymentFlowResponse =
        router_types::RedirectPaymentFlowResponse<PaymentStatusData<api::PSync>>;

    async fn call_payment_flow(
        &self,
        state: &SessionState,
        req_state: ReqState,
        merchant_account: domain::MerchantAccount,
        merchant_key_store: domain::MerchantKeyStore,
        profile: domain::Profile,
        req: PaymentsRedirectResponseData,
        platform_merchant_account: Option<domain::MerchantAccount>,
    ) -> RouterResult<Self::PaymentFlowResponse> {
        let payment_id = req.payment_id.clone();

        let payment_sync_request = api::PaymentsRetrieveRequest {
            param: Some(req.query_params.clone()),
            force_sync: true,
            expand_attempts: false,
        };

        let operation = operations::PaymentGet;
        let boxed_operation: BoxedOperation<
            '_,
            api::PSync,
            api::PaymentsRetrieveRequest,
            PaymentStatusData<api::PSync>,
        > = Box::new(operation);

        let get_tracker_response = boxed_operation
            .to_get_tracker()?
            .get_trackers(
                state,
                &payment_id,
                &payment_sync_request,
                &merchant_account,
                &profile,
                &merchant_key_store,
                &HeaderPayload::default(),
                platform_merchant_account.as_ref(),
            )
            .await?;

        let payment_data = &get_tracker_response.payment_data;
        self.validate_status_for_operation(payment_data.payment_intent.status)?;

        let payment_attempt = payment_data
            .payment_attempt
            .as_ref()
            .ok_or(errors::ApiErrorResponse::InternalServerError)
            .attach_printable("payment_attempt not found in get_tracker_response")?;

        let connector = payment_attempt
            .connector
            .as_ref()
            .ok_or(errors::ApiErrorResponse::InternalServerError)
            .attach_printable(
                "connector is not set in payment attempt in finish redirection flow",
            )?;

        // This connector data is ephemeral, the call payment flow will get new connector data
        // with merchant account details, so the connector_id can be safely set to None here
        let connector_data = api::ConnectorData::get_connector_by_name(
            &state.conf.connectors,
            connector,
            api::GetToken::Connector,
            None,
        )?;

        let call_connector_action = connector_data
            .connector
            .get_flow_type(
                &req.query_params,
                req.json_payload.clone(),
                self.get_payment_action(),
            )
            .change_context(errors::ApiErrorResponse::InternalServerError)
            .attach_printable("Failed to decide the response flow")?;

        let (payment_data, _, _, _, _) =
            Box::pin(payments_operation_core::<api::PSync, _, _, _, _>(
                state,
                req_state,
                merchant_account,
                merchant_key_store.clone(),
                &profile,
                operation,
                payment_sync_request,
                get_tracker_response,
                call_connector_action,
                HeaderPayload::default(),
            ))
            .await?;

        Ok(router_types::RedirectPaymentFlowResponse {
            payment_data,
            profile,
        })
    }
    fn generate_response(
        &self,
        payment_flow_response: &Self::PaymentFlowResponse,
    ) -> RouterResult<services::ApplicationResponse<api::RedirectionResponse>> {
        let payment_intent = &payment_flow_response.payment_data.payment_intent;
        let profile = &payment_flow_response.profile;

        let return_url = payment_intent
            .return_url
            .as_ref()
            .or(profile.return_url.as_ref())
            .ok_or(errors::ApiErrorResponse::InternalServerError)
            .attach_printable("return url not found in payment intent and profile")?
            .to_owned();

        let return_url = return_url
            .add_query_params(("id", payment_intent.id.get_string_repr()))
            .add_query_params(("status", &payment_intent.status.to_string()));

        let return_url_str = return_url.into_inner().to_string();

        Ok(services::ApplicationResponse::JsonForRedirection(
            api::RedirectionResponse {
                return_url_with_query_params: return_url_str,
            },
        ))
    }

    fn get_payment_action(&self) -> services::PaymentAction {
        services::PaymentAction::PSync
    }
}

#[derive(Clone, Debug)]
pub struct PaymentAuthenticateCompleteAuthorize;

#[cfg(feature = "v1")]
#[async_trait::async_trait]
impl PaymentRedirectFlow for PaymentAuthenticateCompleteAuthorize {
    type PaymentFlowResponse = router_types::AuthenticatePaymentFlowResponse;

    #[allow(clippy::too_many_arguments)]
    async fn call_payment_flow(
        &self,
        state: &SessionState,
        req_state: ReqState,
        merchant_account: domain::MerchantAccount,
        merchant_key_store: domain::MerchantKeyStore,
        req: PaymentsRedirectResponseData,
        connector_action: CallConnectorAction,
        connector: String,
        payment_id: id_type::PaymentId,
        platform_merchant_account: Option<domain::MerchantAccount>,
    ) -> RouterResult<Self::PaymentFlowResponse> {
        let merchant_id = merchant_account.get_id().clone();
        let key_manager_state = &state.into();

        let payment_intent = state
            .store
            .find_payment_intent_by_payment_id_merchant_id(
                key_manager_state,
                &payment_id,
                &merchant_id,
                &merchant_key_store,
                merchant_account.storage_scheme,
            )
            .await
            .to_not_found_response(errors::ApiErrorResponse::PaymentNotFound)?;
        let payment_attempt = state
            .store
            .find_payment_attempt_by_attempt_id_merchant_id(
                &payment_intent.active_attempt.get_id(),
                &merchant_id,
                merchant_account.storage_scheme,
            )
            .await
            .to_not_found_response(errors::ApiErrorResponse::PaymentNotFound)?;
        let authentication_id = payment_attempt
            .authentication_id
            .ok_or(errors::ApiErrorResponse::InternalServerError)
            .attach_printable("missing authentication_id in payment_attempt")?;
        let authentication = state
            .store
            .find_authentication_by_merchant_id_authentication_id(
                &merchant_id,
                authentication_id.clone(),
            )
            .await
            .to_not_found_response(errors::ApiErrorResponse::AuthenticationNotFound {
                id: authentication_id,
            })?;
        // Fetching merchant_connector_account to check if pull_mechanism is enabled for 3ds connector
        let authentication_merchant_connector_account = helpers::get_merchant_connector_account(
            state,
            &merchant_id,
            None,
            &merchant_key_store,
            &payment_intent
                .profile_id
                .ok_or(errors::ApiErrorResponse::InternalServerError)
                .attach_printable("missing profile_id in payment_intent")?,
            &payment_attempt
                .authentication_connector
                .ok_or(errors::ApiErrorResponse::InternalServerError)
                .attach_printable("missing authentication connector in payment_intent")?,
            None,
        )
        .await?;
        let is_pull_mechanism_enabled =
            utils::check_if_pull_mechanism_for_external_3ds_enabled_from_connector_metadata(
                authentication_merchant_connector_account
                    .get_metadata()
                    .map(|metadata| metadata.expose()),
            );
        let response = if is_pull_mechanism_enabled
            || authentication.authentication_type
                != Some(common_enums::DecoupledAuthenticationType::Challenge)
        {
            let payment_confirm_req = api::PaymentsRequest {
                payment_id: Some(req.resource_id.clone()),
                merchant_id: req.merchant_id.clone(),
                feature_metadata: Some(api_models::payments::FeatureMetadata {
                    redirect_response: Some(api_models::payments::RedirectResponse {
                        param: req.param.map(Secret::new),
                        json_payload: Some(
                            req.json_payload.unwrap_or(serde_json::json!({})).into(),
                        ),
                    }),
                    search_tags: None,
                    apple_pay_recurring_details: None,
                }),
                ..Default::default()
            };
            Box::pin(payments_core::<
                api::Authorize,
                api::PaymentsResponse,
                _,
                _,
                _,
                _,
            >(
                state.clone(),
                req_state,
                merchant_account,
                None,
                merchant_key_store.clone(),
                PaymentConfirm,
                payment_confirm_req,
                services::api::AuthFlow::Merchant,
                connector_action,
                None,
                HeaderPayload::with_source(enums::PaymentSource::ExternalAuthenticator),
                platform_merchant_account,
            ))
            .await?
        } else {
            let payment_sync_req = api::PaymentsRetrieveRequest {
                resource_id: req.resource_id,
                merchant_id: req.merchant_id,
                param: req.param,
                force_sync: req.force_sync,
                connector: req.connector,
                merchant_connector_details: req.creds_identifier.map(|creds_id| {
                    api::MerchantConnectorDetailsWrap {
                        creds_identifier: creds_id,
                        encoded_data: None,
                    }
                }),
                client_secret: None,
                expand_attempts: None,
                expand_captures: None,
            };
            Box::pin(
                payments_core::<api::PSync, api::PaymentsResponse, _, _, _, _>(
                    state.clone(),
                    req_state,
                    merchant_account.clone(),
                    None,
                    merchant_key_store.clone(),
                    PaymentStatus,
                    payment_sync_req,
                    services::api::AuthFlow::Merchant,
                    connector_action,
                    None,
                    HeaderPayload::default(),
                    platform_merchant_account,
                ),
            )
            .await?
        };
        let payments_response = match response {
            services::ApplicationResponse::Json(response) => Ok(response),
            services::ApplicationResponse::JsonWithHeaders((response, _)) => Ok(response),
            _ => Err(errors::ApiErrorResponse::InternalServerError)
                .attach_printable("Failed to get the response in json"),
        }?;
        // When intent status is RequiresCustomerAction, Set poll_id in redis to allow the fetch status of poll through retrieve_poll_status api from client
        if payments_response.status == common_enums::IntentStatus::RequiresCustomerAction {
            let req_poll_id = core_utils::get_external_authentication_request_poll_id(&payment_id);
            let poll_id = core_utils::get_poll_id(&merchant_id, req_poll_id.clone());
            let redis_conn = state
                .store
                .get_redis_conn()
                .change_context(errors::ApiErrorResponse::InternalServerError)
                .attach_printable("Failed to get redis connection")?;
            redis_conn
                .set_key_with_expiry(
                    &poll_id.into(),
                    api_models::poll::PollStatus::Pending.to_string(),
                    crate::consts::POLL_ID_TTL,
                )
                .await
                .change_context(errors::StorageError::KVError)
                .change_context(errors::ApiErrorResponse::InternalServerError)
                .attach_printable("Failed to add poll_id in redis")?;
        };
        let default_poll_config = router_types::PollConfig::default();
        let default_config_str = default_poll_config
            .encode_to_string_of_json()
            .change_context(errors::ApiErrorResponse::InternalServerError)
            .attach_printable("Error while stringifying default poll config")?;
        let poll_config = state
            .store
            .find_config_by_key_unwrap_or(
                &router_types::PollConfig::get_poll_config_key(connector),
                Some(default_config_str),
            )
            .await
            .change_context(errors::ApiErrorResponse::InternalServerError)
            .attach_printable("The poll config was not found in the DB")?;
        let poll_config: router_types::PollConfig = poll_config
            .config
            .parse_struct("PollConfig")
            .change_context(errors::ApiErrorResponse::InternalServerError)
            .attach_printable("Error while parsing PollConfig")?;
        let profile_id = payments_response
            .profile_id
            .as_ref()
            .get_required_value("profile_id")?;
        let business_profile = state
            .store
            .find_business_profile_by_profile_id(key_manager_state, &merchant_key_store, profile_id)
            .await
            .to_not_found_response(errors::ApiErrorResponse::ProfileNotFound {
                id: profile_id.get_string_repr().to_owned(),
            })?;
        Ok(router_types::AuthenticatePaymentFlowResponse {
            payments_response,
            poll_config,
            business_profile,
        })
    }
    fn generate_response(
        &self,
        payment_flow_response: &Self::PaymentFlowResponse,
        payment_id: id_type::PaymentId,
        connector: String,
    ) -> RouterResult<services::ApplicationResponse<api::RedirectionResponse>> {
        let payments_response = &payment_flow_response.payments_response;
        let redirect_response = helpers::get_handle_response_url(
            payment_id.clone(),
            &payment_flow_response.business_profile,
            payments_response,
            connector.clone(),
        )?;
        // html script to check if inside iframe, then send post message to parent for redirection else redirect self to return_url
        let html = core_utils::get_html_redirect_response_for_external_authentication(
            redirect_response.return_url_with_query_params,
            payments_response,
            payment_id,
            &payment_flow_response.poll_config,
        )?;
        Ok(services::ApplicationResponse::Form(Box::new(
            services::RedirectionFormData {
                redirect_form: services::RedirectForm::Html { html_data: html },
                payment_method_data: None,
                amount: payments_response.amount.to_string(),
                currency: payments_response.currency.clone(),
            },
        )))
    }

    fn get_payment_action(&self) -> services::PaymentAction {
        services::PaymentAction::PaymentAuthenticateCompleteAuthorize
    }
}

#[cfg(feature = "v1")]
#[allow(clippy::too_many_arguments)]
#[instrument(skip_all)]
pub async fn call_connector_service<F, RouterDReq, ApiRequest, D>(
    state: &SessionState,
    req_state: ReqState,
    merchant_account: &domain::MerchantAccount,
    key_store: &domain::MerchantKeyStore,
    connector: api::ConnectorData,
    operation: &BoxedOperation<'_, F, ApiRequest, D>,
    payment_data: &mut D,
    customer: &Option<domain::Customer>,
    call_connector_action: CallConnectorAction,
    validate_result: &operations::ValidateResult,
    schedule_time: Option<time::PrimitiveDateTime>,
    header_payload: HeaderPayload,
    frm_suggestion: Option<storage_enums::FrmSuggestion>,
    business_profile: &domain::Profile,
    is_retry_payment: bool,
    should_retry_with_pan: bool,
) -> RouterResult<(
    RouterData<F, RouterDReq, router_types::PaymentsResponseData>,
    helpers::MerchantConnectorAccountType,
)>
where
    F: Send + Clone + Sync,
    RouterDReq: Send + Sync,

    // To create connector flow specific interface data
    D: OperationSessionGetters<F> + OperationSessionSetters<F> + Send + Sync + Clone,
    D: ConstructFlowSpecificData<F, RouterDReq, router_types::PaymentsResponseData>,
    RouterData<F, RouterDReq, router_types::PaymentsResponseData>: Feature<F, RouterDReq> + Send,
    // To construct connector flow specific api
    dyn api::Connector:
        services::api::ConnectorIntegration<F, RouterDReq, router_types::PaymentsResponseData>,
{
    let stime_connector = Instant::now();

    let merchant_connector_account = construct_profile_id_and_get_mca(
        state,
        merchant_account,
        payment_data,
        &connector.connector_name.to_string(),
        connector.merchant_connector_id.as_ref(),
        key_store,
        false,
    )
    .await?;

    #[cfg(feature = "v1")]
    if payment_data
        .get_payment_attempt()
        .merchant_connector_id
        .is_none()
    {
        payment_data.set_merchant_connector_id_in_attempt(merchant_connector_account.get_mca_id());
    }

    operation
        .to_domain()?
        .populate_payment_data(state, payment_data, merchant_account)
        .await?;

    let (pd, tokenization_action) = get_connector_tokenization_action_when_confirm_true(
        state,
        operation,
        payment_data,
        validate_result,
        &merchant_connector_account,
        key_store,
        customer,
        business_profile,
        should_retry_with_pan,
    )
    .await?;
    *payment_data = pd;

    // Validating the blocklist guard and generate the fingerprint
    blocklist_guard(state, merchant_account, key_store, operation, payment_data).await?;

    let updated_customer = call_create_connector_customer_if_required(
        state,
        customer,
        merchant_account,
        key_store,
        &merchant_connector_account,
        payment_data,
    )
    .await?;

    #[cfg(feature = "v1")]
    let merchant_recipient_data = if let Some(true) = payment_data
        .get_payment_intent()
        .is_payment_processor_token_flow
    {
        None
    } else {
        payment_data
            .get_merchant_recipient_data(
                state,
                merchant_account,
                key_store,
                &merchant_connector_account,
                &connector,
            )
            .await?
    };

    // TODO: handle how we read `is_processor_token_flow` in v2 and then call `get_merchant_recipient_data`
    #[cfg(feature = "v2")]
    let merchant_recipient_data = None;

    let mut router_data = payment_data
        .construct_router_data(
            state,
            connector.connector.id(),
            merchant_account,
            key_store,
            customer,
            &merchant_connector_account,
            merchant_recipient_data,
            None,
        )
        .await?;

    let add_access_token_result = router_data
        .add_access_token(
            state,
            &connector,
            merchant_account,
            payment_data.get_creds_identifier(),
        )
        .await?;

    router_data = router_data.add_session_token(state, &connector).await?;

    let should_continue_further = access_token::update_router_data_with_access_token_result(
        &add_access_token_result,
        &mut router_data,
        &call_connector_action,
    );

    router_data.payment_method_token = if let Some(decrypted_token) =
        add_decrypted_payment_method_token(tokenization_action.clone(), payment_data).await?
    {
        Some(decrypted_token)
    } else {
        router_data.payment_method_token
    };

    let payment_method_token_response = router_data
        .add_payment_method_token(
            state,
            &connector,
            &tokenization_action,
            should_continue_further,
        )
        .await?;

    let mut should_continue_further =
        tokenization::update_router_data_with_payment_method_token_result(
            payment_method_token_response,
            &mut router_data,
            is_retry_payment,
            should_continue_further,
        );

    (router_data, should_continue_further) = complete_preprocessing_steps_if_required(
        state,
        &connector,
        payment_data,
        router_data,
        operation,
        should_continue_further,
    )
    .await?;

    if let Ok(router_types::PaymentsResponseData::PreProcessingResponse {
        session_token: Some(session_token),
        ..
    }) = router_data.response.to_owned()
    {
        payment_data.push_sessions_token(session_token);
    };

    // In case of authorize flow, pre-task and post-tasks are being called in build request
    // if we do not want to proceed further, then the function will return Ok(None, false)
    let (connector_request, should_continue_further) = if should_continue_further {
        // Check if the actual flow specific request can be built with available data
        router_data
            .build_flow_specific_connector_request(state, &connector, call_connector_action.clone())
            .await?
    } else {
        (None, false)
    };

    if should_add_task_to_process_tracker(payment_data) {
        operation
            .to_domain()?
            .add_task_to_process_tracker(
                state,
                payment_data.get_payment_attempt(),
                validate_result.requeue,
                schedule_time,
            )
            .await
            .map_err(|error| logger::error!(process_tracker_error=?error))
            .ok();
    }

    // Update the payment trackers just before calling the connector
    // Since the request is already built in the previous step,
    // there should be no error in request construction from hyperswitch end
    (_, *payment_data) = operation
        .to_update_tracker()?
        .update_trackers(
            state,
            req_state,
            payment_data.clone(),
            customer.clone(),
            merchant_account.storage_scheme,
            updated_customer,
            key_store,
            frm_suggestion,
            header_payload.clone(),
        )
        .await?;

    let router_data = if should_continue_further {
        // The status of payment_attempt and intent will be updated in the previous step
        // update this in router_data.
        // This is added because few connector integrations do not update the status,
        // and rely on previous status set in router_data
        router_data.status = payment_data.get_payment_attempt().status;
        router_data
            .decide_flows(
                state,
                &connector,
                call_connector_action,
                connector_request,
                business_profile,
                header_payload.clone(),
            )
            .await
    } else {
        Ok(router_data)
    }?;

    let etime_connector = Instant::now();
    let duration_connector = etime_connector.saturating_duration_since(stime_connector);
    tracing::info!(duration = format!("Duration taken: {}", duration_connector.as_millis()));

    Ok((router_data, merchant_connector_account))
}

#[cfg(feature = "v2")]
#[allow(clippy::too_many_arguments)]
#[instrument(skip_all)]
pub async fn call_connector_service<F, RouterDReq, ApiRequest, D>(
    state: &SessionState,
    req_state: ReqState,
    merchant_account: &domain::MerchantAccount,
    key_store: &domain::MerchantKeyStore,
    connector: api::ConnectorData,
    operation: &BoxedOperation<'_, F, ApiRequest, D>,
    payment_data: &mut D,
    customer: &Option<domain::Customer>,
    call_connector_action: CallConnectorAction,
    schedule_time: Option<time::PrimitiveDateTime>,
    header_payload: HeaderPayload,
    frm_suggestion: Option<storage_enums::FrmSuggestion>,
    business_profile: &domain::Profile,
    is_retry_payment: bool,
    should_retry_with_pan: bool,
) -> RouterResult<RouterData<F, RouterDReq, router_types::PaymentsResponseData>>
where
    F: Send + Clone + Sync,
    RouterDReq: Send + Sync,

    // To create connector flow specific interface data
    D: OperationSessionGetters<F> + OperationSessionSetters<F> + Send + Sync + Clone,
    D: ConstructFlowSpecificData<F, RouterDReq, router_types::PaymentsResponseData>,
    RouterData<F, RouterDReq, router_types::PaymentsResponseData>: Feature<F, RouterDReq> + Send,
    // To construct connector flow specific api
    dyn api::Connector:
        services::api::ConnectorIntegration<F, RouterDReq, router_types::PaymentsResponseData>,
{
    let stime_connector = Instant::now();

    let merchant_connector_id = connector
        .merchant_connector_id
        .as_ref()
        .get_required_value("merchant_connector_id")
        .change_context(errors::ApiErrorResponse::InternalServerError)
        .attach_printable("connector id is not set")?;

    let merchant_connector_account = state
        .store
        .find_merchant_connector_account_by_id(&state.into(), merchant_connector_id, key_store)
        .await
        .to_not_found_response(errors::ApiErrorResponse::MerchantConnectorAccountNotFound {
            id: merchant_connector_id.get_string_repr().to_owned(),
        })?;

    let updated_customer = call_create_connector_customer_if_required(
        state,
        customer,
        merchant_account,
        key_store,
        &merchant_connector_account,
        payment_data,
    )
    .await?;

    let mut router_data = payment_data
        .construct_router_data(
            state,
            connector.connector.id(),
            merchant_account,
            key_store,
            customer,
            &merchant_connector_account,
            None,
            None,
        )
        .await?;

    let add_access_token_result = router_data
        .add_access_token(
            state,
            &connector,
            merchant_account,
            payment_data.get_creds_identifier(),
        )
        .await?;

    router_data = router_data.add_session_token(state, &connector).await?;

    let should_continue_further = access_token::update_router_data_with_access_token_result(
        &add_access_token_result,
        &mut router_data,
        &call_connector_action,
    );

    // In case of authorize flow, pre-task and post-tasks are being called in build request
    // if we do not want to proceed further, then the function will return Ok(None, false)
    let (connector_request, should_continue_further) = if should_continue_further {
        // Check if the actual flow specific request can be built with available data
        router_data
            .build_flow_specific_connector_request(state, &connector, call_connector_action.clone())
            .await?
    } else {
        (None, false)
    };

    // Update the payment trackers just before calling the connector
    // Since the request is already built in the previous step,
    // there should be no error in request construction from hyperswitch end
    (_, *payment_data) = operation
        .to_update_tracker()?
        .update_trackers(
            state,
            req_state,
            payment_data.clone(),
            customer.clone(),
            merchant_account.storage_scheme,
            updated_customer,
            key_store,
            frm_suggestion,
            header_payload.clone(),
        )
        .await?;

    let router_data = if should_continue_further {
        // The status of payment_attempt and intent will be updated in the previous step
        // update this in router_data.
        // This is added because few connector integrations do not update the status,
        // and rely on previous status set in router_data
        // TODO: status is already set when constructing payment data, why should this be done again?
        // router_data.status = payment_data.get_payment_attempt().status;
        router_data
            .decide_flows(
                state,
                &connector,
                call_connector_action,
                connector_request,
                business_profile,
                header_payload.clone(),
            )
            .await
    } else {
        Ok(router_data)
    }?;

    let etime_connector = Instant::now();
    let duration_connector = etime_connector.saturating_duration_since(stime_connector);
    tracing::info!(duration = format!("Duration taken: {}", duration_connector.as_millis()));

    Ok(router_data)
}

#[cfg(feature = "v1")]
// This function does not perform the tokenization action, as the payment method is not saved in this flow.
#[allow(clippy::too_many_arguments)]
#[instrument(skip_all)]
pub async fn proxy_for_call_connector_service<F, RouterDReq, ApiRequest, D>(
    state: &SessionState,
    req_state: ReqState,
    merchant_account: &domain::MerchantAccount,
    key_store: &domain::MerchantKeyStore,
    connector: api::ConnectorData,
    operation: &BoxedOperation<'_, F, ApiRequest, D>,
    payment_data: &mut D,
    customer: &Option<domain::Customer>,
    call_connector_action: CallConnectorAction,
    validate_result: &operations::ValidateResult,
    schedule_time: Option<time::PrimitiveDateTime>,
    header_payload: HeaderPayload,

    business_profile: &domain::Profile,
) -> RouterResult<(
    RouterData<F, RouterDReq, router_types::PaymentsResponseData>,
    helpers::MerchantConnectorAccountType,
)>
where
    F: Send + Clone + Sync,
    RouterDReq: Send + Sync,

    // To create connector flow specific interface data
    D: OperationSessionGetters<F> + OperationSessionSetters<F> + Send + Sync + Clone,
    D: ConstructFlowSpecificData<F, RouterDReq, router_types::PaymentsResponseData>,
    RouterData<F, RouterDReq, router_types::PaymentsResponseData>: Feature<F, RouterDReq> + Send,
    // To construct connector flow specific api
    dyn api::Connector:
        services::api::ConnectorIntegration<F, RouterDReq, router_types::PaymentsResponseData>,
{
    let stime_connector = Instant::now();

    let merchant_connector_account = construct_profile_id_and_get_mca(
        state,
        merchant_account,
        payment_data,
        &connector.connector_name.to_string(),
        connector.merchant_connector_id.as_ref(),
        key_store,
        false,
    )
    .await?;

    if payment_data
        .get_payment_attempt()
        .merchant_connector_id
        .is_none()
    {
        payment_data.set_merchant_connector_id_in_attempt(merchant_connector_account.get_mca_id());
    }

    let merchant_recipient_data = None;

    let mut router_data = payment_data
        .construct_router_data(
            state,
            connector.connector.id(),
            merchant_account,
            key_store,
            customer,
            &merchant_connector_account,
            merchant_recipient_data,
            None,
        )
        .await?;

    let add_access_token_result = router_data
        .add_access_token(
            state,
            &connector,
            merchant_account,
            payment_data.get_creds_identifier(),
        )
        .await?;

    router_data = router_data.add_session_token(state, &connector).await?;

    let mut should_continue_further = access_token::update_router_data_with_access_token_result(
        &add_access_token_result,
        &mut router_data,
        &call_connector_action,
    );

    (router_data, should_continue_further) = complete_preprocessing_steps_if_required(
        state,
        &connector,
        payment_data,
        router_data,
        operation,
        should_continue_further,
    )
    .await?;

    if let Ok(router_types::PaymentsResponseData::PreProcessingResponse {
        session_token: Some(session_token),
        ..
    }) = router_data.response.to_owned()
    {
        payment_data.push_sessions_token(session_token);
    };

    let (connector_request, should_continue_further) = if should_continue_further {
        // Check if the actual flow specific request can be built with available data
        router_data
            .build_flow_specific_connector_request(state, &connector, call_connector_action.clone())
            .await?
    } else {
        (None, false)
    };

    if should_add_task_to_process_tracker(payment_data) {
        operation
            .to_domain()?
            .add_task_to_process_tracker(
                state,
                payment_data.get_payment_attempt(),
                validate_result.requeue,
                schedule_time,
            )
            .await
            .map_err(|error| logger::error!(process_tracker_error=?error))
            .ok();
    }

    let updated_customer = None;
    let frm_suggestion = None;

    (_, *payment_data) = operation
        .to_update_tracker()?
        .update_trackers(
            state,
            req_state,
            payment_data.clone(),
            customer.clone(),
            merchant_account.storage_scheme,
            updated_customer,
            key_store,
            frm_suggestion,
            header_payload.clone(),
        )
        .await?;

    let router_data = if should_continue_further {
        // The status of payment_attempt and intent will be updated in the previous step
        // update this in router_data.
        // This is added because few connector integrations do not update the status,
        // and rely on previous status set in router_data
        router_data.status = payment_data.get_payment_attempt().status;
        router_data
            .decide_flows(
                state,
                &connector,
                call_connector_action,
                connector_request,
                business_profile,
                header_payload.clone(),
            )
            .await
    } else {
        Ok(router_data)
    }?;

    let etime_connector = Instant::now();
    let duration_connector = etime_connector.saturating_duration_since(stime_connector);
    tracing::info!(duration = format!("Duration taken: {}", duration_connector.as_millis()));

    Ok((router_data, merchant_connector_account))
}

#[cfg(feature = "v2")]
#[allow(clippy::too_many_arguments)]
#[instrument(skip_all)]
pub async fn proxy_for_call_connector_service<F, RouterDReq, ApiRequest, D>(
    state: &SessionState,
    req_state: ReqState,
    merchant_account: &domain::MerchantAccount,
    key_store: &domain::MerchantKeyStore,
    connector: api::ConnectorData,
    operation: &BoxedOperation<'_, F, ApiRequest, D>,
    payment_data: &mut D,
    call_connector_action: CallConnectorAction,
    header_payload: HeaderPayload,
    business_profile: &domain::Profile,
) -> RouterResult<RouterData<F, RouterDReq, router_types::PaymentsResponseData>>
where
    F: Send + Clone + Sync,
    RouterDReq: Send + Sync,

    // To create connector flow specific interface data
    D: OperationSessionGetters<F> + OperationSessionSetters<F> + Send + Sync + Clone,
    D: ConstructFlowSpecificData<F, RouterDReq, router_types::PaymentsResponseData>,
    RouterData<F, RouterDReq, router_types::PaymentsResponseData>: Feature<F, RouterDReq> + Send,
    // To construct connector flow specific api
    dyn api::Connector:
        services::api::ConnectorIntegration<F, RouterDReq, router_types::PaymentsResponseData>,
{
    let stime_connector = Instant::now();

    let merchant_connector_id = connector
        .merchant_connector_id
        .as_ref()
        .get_required_value("merchant_connector_id")
        .change_context(errors::ApiErrorResponse::InternalServerError)
        .attach_printable("connector id is not set")?;

    let merchant_connector_account = state
        .store
        .find_merchant_connector_account_by_id(&state.into(), merchant_connector_id, key_store)
        .await
        .to_not_found_response(errors::ApiErrorResponse::MerchantConnectorAccountNotFound {
            id: merchant_connector_id.get_string_repr().to_owned(),
        })?;

    let mut router_data = payment_data
        .construct_router_data(
            state,
            connector.connector.id(),
            merchant_account,
            key_store,
            &None,
            &merchant_connector_account,
            None,
            None,
        )
        .await?;

    let add_access_token_result = router_data
        .add_access_token(
            state,
            &connector,
            merchant_account,
            payment_data.get_creds_identifier(),
        )
        .await?;

    router_data = router_data.add_session_token(state, &connector).await?;

    let mut should_continue_further = access_token::update_router_data_with_access_token_result(
        &add_access_token_result,
        &mut router_data,
        &call_connector_action,
    );

    (router_data, should_continue_further) = complete_preprocessing_steps_if_required(
        state,
        &connector,
        payment_data,
        router_data,
        operation,
        should_continue_further,
    )
    .await?;

    let (connector_request, should_continue_further) = if should_continue_further {
        router_data
            .build_flow_specific_connector_request(state, &connector, call_connector_action.clone())
            .await?
    } else {
        (None, false)
    };

    (_, *payment_data) = operation
        .to_update_tracker()?
        .update_trackers(
            state,
            req_state,
            payment_data.clone(),
            None,
            merchant_account.storage_scheme,
            None,
            key_store,
            None,
            header_payload.clone(),
        )
        .await?;

    let router_data = if should_continue_further {
        router_data
            .decide_flows(
                state,
                &connector,
                call_connector_action,
                connector_request,
                business_profile,
                header_payload.clone(),
            )
            .await
    } else {
        Ok(router_data)
    }?;

    let etime_connector = Instant::now();
    let duration_connector = etime_connector.saturating_duration_since(stime_connector);
    tracing::info!(duration = format!("Duration taken: {}", duration_connector.as_millis()));

    Ok(router_data)
}

pub async fn add_decrypted_payment_method_token<F, D>(
    tokenization_action: TokenizationAction,
    payment_data: &D,
) -> CustomResult<Option<PaymentMethodToken>, errors::ApiErrorResponse>
where
    F: Send + Clone + Sync,
    D: OperationSessionGetters<F> + Send + Sync + Clone,
{
    // Tokenization Action will be DecryptApplePayToken, only when payment method type is Apple Pay
    // and the connector supports Apple Pay predecrypt
    match &tokenization_action {
        TokenizationAction::DecryptApplePayToken(payment_processing_details)
        | TokenizationAction::TokenizeInConnectorAndApplepayPreDecrypt(
            payment_processing_details,
        ) => {
            let apple_pay_data = match payment_data.get_payment_method_data() {
                Some(domain::PaymentMethodData::Wallet(domain::WalletData::ApplePay(
                    wallet_data,
                ))) => Some(
                    ApplePayData::token_json(domain::WalletData::ApplePay(wallet_data.clone()))
                        .change_context(errors::ApiErrorResponse::InternalServerError)
                        .attach_printable("failed to parse apple pay token to json")?
                        .decrypt(
                            &payment_processing_details.payment_processing_certificate,
                            &payment_processing_details.payment_processing_certificate_key,
                        )
                        .await
                        .change_context(errors::ApiErrorResponse::InternalServerError)
                        .attach_printable("failed to decrypt apple pay token")?,
                ),
                _ => None,
            };

            let apple_pay_predecrypt = apple_pay_data
                .parse_value::<hyperswitch_domain_models::router_data::ApplePayPredecryptData>(
                    "ApplePayPredecryptData",
                )
                .change_context(errors::ApiErrorResponse::InternalServerError)
                .attach_printable(
                    "failed to parse decrypted apple pay response to ApplePayPredecryptData",
                )?;

            Ok(Some(PaymentMethodToken::ApplePayDecrypt(Box::new(
                apple_pay_predecrypt,
            ))))
        }
        TokenizationAction::DecryptPazeToken(payment_processing_details) => {
            let paze_data = match payment_data.get_payment_method_data() {
                Some(domain::PaymentMethodData::Wallet(domain::WalletData::Paze(wallet_data))) => {
                    Some(
                        decrypt_paze_token(
                            wallet_data.clone(),
                            payment_processing_details.paze_private_key.clone(),
                            payment_processing_details
                                .paze_private_key_passphrase
                                .clone(),
                        )
                        .change_context(errors::ApiErrorResponse::InternalServerError)
                        .attach_printable("failed to decrypt paze token")?,
                    )
                }
                _ => None,
            };
            let paze_decrypted_data = paze_data
                .parse_value::<hyperswitch_domain_models::router_data::PazeDecryptedData>(
                    "PazeDecryptedData",
                )
                .change_context(errors::ApiErrorResponse::InternalServerError)
                .attach_printable("failed to parse PazeDecryptedData")?;
            Ok(Some(PaymentMethodToken::PazeDecrypt(Box::new(
                paze_decrypted_data,
            ))))
        }
        TokenizationAction::DecryptGooglePayToken(payment_processing_details) => {
            let google_pay_data = match payment_data.get_payment_method_data() {
                Some(domain::PaymentMethodData::Wallet(domain::WalletData::GooglePay(
                    wallet_data,
                ))) => {
                    let decryptor = helpers::GooglePayTokenDecryptor::new(
                        payment_processing_details
                            .google_pay_root_signing_keys
                            .clone(),
                        payment_processing_details.google_pay_recipient_id.clone(),
                        payment_processing_details.google_pay_private_key.clone(),
                    )
                    .change_context(errors::ApiErrorResponse::InternalServerError)
                    .attach_printable("failed to create google pay token decryptor")?;

                    // should_verify_token is set to false to disable verification of token
                    Some(
                        decryptor
                            .decrypt_token(wallet_data.tokenization_data.token.clone(), false)
                            .change_context(errors::ApiErrorResponse::InternalServerError)
                            .attach_printable("failed to decrypt google pay token")?,
                    )
                }
                Some(payment_method_data) => {
                    logger::info!(
                        "Invalid payment_method_data found for Google Pay Decrypt Flow: {:?}",
                        payment_method_data.get_payment_method()
                    );
                    None
                }
                None => {
                    logger::info!("No payment_method_data found for Google Pay Decrypt Flow");
                    None
                }
            };

            let google_pay_predecrypt = google_pay_data
                .ok_or(errors::ApiErrorResponse::InternalServerError)
                .attach_printable("failed to get GooglePayDecryptedData in response")?;

            Ok(Some(PaymentMethodToken::GooglePayDecrypt(Box::new(
                google_pay_predecrypt,
            ))))
        }
        TokenizationAction::ConnectorToken(_) => {
            logger::info!("Invalid tokenization action found for decryption flow: ConnectorToken",);
            Ok(None)
        }
        token_action => {
            logger::info!(
                "Invalid tokenization action found for decryption flow: {:?}",
                token_action
            );
            Ok(None)
        }
    }
}

pub async fn get_merchant_bank_data_for_open_banking_connectors(
    merchant_connector_account: &helpers::MerchantConnectorAccountType,
    key_store: &domain::MerchantKeyStore,
    connector: &api::ConnectorData,
    state: &SessionState,
    merchant_account: &domain::MerchantAccount,
) -> RouterResult<Option<router_types::MerchantRecipientData>> {
    let merchant_data = merchant_connector_account
        .get_additional_merchant_data()
        .get_required_value("additional_merchant_data")?
        .into_inner()
        .peek()
        .clone();

    let merchant_recipient_data = merchant_data
        .parse_value::<router_types::AdditionalMerchantData>("AdditionalMerchantData")
        .change_context(errors::ApiErrorResponse::InternalServerError)
        .attach_printable("failed to decode MerchantRecipientData")?;

    let connector_name = enums::Connector::to_string(&connector.connector_name);
    let locker_based_connector_list = state.conf.locker_based_open_banking_connectors.clone();
    let contains = locker_based_connector_list
        .connector_list
        .contains(connector_name.as_str());

    let recipient_id = helpers::get_recipient_id_for_open_banking(&merchant_recipient_data)?;
    let final_recipient_data = if let Some(id) = recipient_id {
        if contains {
            // Customer Id for OpenBanking connectors will be merchant_id as the account data stored at locker belongs to the merchant
            let merchant_id_str = merchant_account.get_id().get_string_repr().to_owned();
            let cust_id = id_type::CustomerId::try_from(std::borrow::Cow::from(merchant_id_str))
                .change_context(errors::ApiErrorResponse::InternalServerError)
                .attach_printable("Failed to convert to CustomerId")?;
            let locker_resp = cards::get_payment_method_from_hs_locker(
                state,
                key_store,
                &cust_id,
                merchant_account.get_id(),
                id.as_str(),
                Some(enums::LockerChoice::HyperswitchCardVault),
            )
            .await
            .change_context(errors::ApiErrorResponse::InternalServerError)
            .attach_printable("Merchant bank account data could not be fetched from locker")?;

            let parsed: router_types::MerchantAccountData = locker_resp
                .peek()
                .to_string()
                .parse_struct("MerchantAccountData")
                .change_context(errors::ApiErrorResponse::InternalServerError)?;

            Some(router_types::MerchantRecipientData::AccountData(parsed))
        } else {
            Some(router_types::MerchantRecipientData::ConnectorRecipientId(
                Secret::new(id),
            ))
        }
    } else {
        None
    };
    Ok(final_recipient_data)
}

async fn blocklist_guard<F, ApiRequest, D>(
    state: &SessionState,
    merchant_account: &domain::MerchantAccount,
    key_store: &domain::MerchantKeyStore,
    operation: &BoxedOperation<'_, F, ApiRequest, D>,
    payment_data: &mut D,
) -> CustomResult<bool, errors::ApiErrorResponse>
where
    F: Send + Clone + Sync,
    D: OperationSessionGetters<F> + OperationSessionSetters<F> + Send + Sync + Clone,
{
    let merchant_id = merchant_account.get_id();
    let blocklist_enabled_key = merchant_id.get_blocklist_guard_key();
    let blocklist_guard_enabled = state
        .store
        .find_config_by_key_unwrap_or(&blocklist_enabled_key, Some("false".to_string()))
        .await;

    let blocklist_guard_enabled: bool = match blocklist_guard_enabled {
        Ok(config) => serde_json::from_str(&config.config).unwrap_or(false),

        // If it is not present in db we are defaulting it to false
        Err(inner) => {
            if !inner.current_context().is_db_not_found() {
                logger::error!("Error fetching guard blocklist enabled config {:?}", inner);
            }
            false
        }
    };

    if blocklist_guard_enabled {
        Ok(operation
            .to_domain()?
            .guard_payment_against_blocklist(state, merchant_account, key_store, payment_data)
            .await?)
    } else {
        Ok(false)
    }
}

#[cfg(feature = "v2")]
#[allow(clippy::too_many_arguments)]
pub async fn call_multiple_connectors_service<F, Op, Req, D>(
    state: &SessionState,
    merchant_account: &domain::MerchantAccount,
    key_store: &domain::MerchantKeyStore,
    connectors: Vec<api::SessionConnectorData>,
    _operation: &Op,
    mut payment_data: D,
    customer: &Option<domain::Customer>,
    _session_surcharge_details: Option<api::SessionSurchargeDetails>,
    business_profile: &domain::Profile,
    header_payload: HeaderPayload,
) -> RouterResult<D>
where
    Op: Debug,
    F: Send + Clone,

    // To create connector flow specific interface data
    D: OperationSessionGetters<F> + OperationSessionSetters<F> + Send + Sync + Clone,
    D: ConstructFlowSpecificData<F, Req, router_types::PaymentsResponseData>,
    RouterData<F, Req, router_types::PaymentsResponseData>: Feature<F, Req>,

    // To construct connector flow specific api
    dyn api::Connector:
        services::api::ConnectorIntegration<F, Req, router_types::PaymentsResponseData>,
{
    let call_connectors_start_time = Instant::now();
    let mut join_handlers = Vec::with_capacity(connectors.len());
    for session_connector_data in connectors.iter() {
        let merchant_connector_id = session_connector_data
            .connector
            .merchant_connector_id
            .as_ref()
            .get_required_value("merchant_connector_id")
            .change_context(errors::ApiErrorResponse::InternalServerError)
            .attach_printable("connector id is not set")?;
        // TODO: make this DB call parallel
        let merchant_connector_account = state
            .store
            .find_merchant_connector_account_by_id(&state.into(), merchant_connector_id, key_store)
            .await
            .to_not_found_response(errors::ApiErrorResponse::MerchantConnectorAccountNotFound {
                id: merchant_connector_id.get_string_repr().to_owned(),
            })?;
        let connector_id = session_connector_data.connector.connector.id();
        let router_data = payment_data
            .construct_router_data(
                state,
                connector_id,
                merchant_account,
                key_store,
                customer,
                &merchant_connector_account,
                None,
                None,
            )
            .await?;

        let res = router_data.decide_flows(
            state,
            &session_connector_data.connector,
            CallConnectorAction::Trigger,
            None,
            business_profile,
            header_payload.clone(),
        );

        join_handlers.push(res);
    }

    let result = join_all(join_handlers).await;

    for (connector_res, session_connector) in result.into_iter().zip(connectors) {
        let connector_name = session_connector.connector.connector_name.to_string();
        match connector_res {
            Ok(connector_response) => {
                if let Ok(router_types::PaymentsResponseData::SessionResponse {
                    session_token,
                    ..
                }) = connector_response.response.clone()
                {
                    // If session token is NoSessionTokenReceived, it is not pushed into the sessions_token as there is no response or there can be some error
                    // In case of error, that error is already logged
                    if !matches!(
                        session_token,
                        api_models::payments::SessionToken::NoSessionTokenReceived,
                    ) {
                        payment_data.push_sessions_token(session_token);
                    }
                }
                if let Err(connector_error_response) = connector_response.response {
                    logger::error!(
                        "sessions_connector_error {} {:?}",
                        connector_name,
                        connector_error_response
                    );
                }
            }
            Err(api_error) => {
                logger::error!("sessions_api_error {} {:?}", connector_name, api_error);
            }
        }
    }

    let call_connectors_end_time = Instant::now();
    let call_connectors_duration =
        call_connectors_end_time.saturating_duration_since(call_connectors_start_time);
    tracing::info!(duration = format!("Duration taken: {}", call_connectors_duration.as_millis()));

    Ok(payment_data)
}

#[cfg(feature = "v1")]
#[allow(clippy::too_many_arguments)]
pub async fn call_multiple_connectors_service<F, Op, Req, D>(
    state: &SessionState,
    merchant_account: &domain::MerchantAccount,
    key_store: &domain::MerchantKeyStore,
    connectors: Vec<api::SessionConnectorData>,
    _operation: &Op,
    mut payment_data: D,
    customer: &Option<domain::Customer>,
    session_surcharge_details: Option<api::SessionSurchargeDetails>,
    business_profile: &domain::Profile,
    header_payload: HeaderPayload,
) -> RouterResult<D>
where
    Op: Debug,
    F: Send + Clone,

    // To create connector flow specific interface data
    D: OperationSessionGetters<F> + OperationSessionSetters<F> + Send + Sync + Clone,
    D: ConstructFlowSpecificData<F, Req, router_types::PaymentsResponseData>,
    RouterData<F, Req, router_types::PaymentsResponseData>: Feature<F, Req>,

    // To construct connector flow specific api
    dyn api::Connector:
        services::api::ConnectorIntegration<F, Req, router_types::PaymentsResponseData>,
{
    let call_connectors_start_time = Instant::now();
    let mut join_handlers = Vec::with_capacity(connectors.len());
    for session_connector_data in connectors.iter() {
        let connector_id = session_connector_data.connector.connector.id();

        let merchant_connector_account = construct_profile_id_and_get_mca(
            state,
            merchant_account,
            &payment_data,
            &session_connector_data.connector.connector_name.to_string(),
            session_connector_data
                .connector
                .merchant_connector_id
                .as_ref(),
            key_store,
            false,
        )
        .await?;

        payment_data.set_surcharge_details(session_surcharge_details.as_ref().and_then(
            |session_surcharge_details| {
                session_surcharge_details.fetch_surcharge_details(
                    session_connector_data.payment_method_type.into(),
                    session_connector_data.payment_method_type,
                    None,
                )
            },
        ));

        let router_data = payment_data
            .construct_router_data(
                state,
                connector_id,
                merchant_account,
                key_store,
                customer,
                &merchant_connector_account,
                None,
                None,
            )
            .await?;

        let res = router_data.decide_flows(
            state,
            &session_connector_data.connector,
            CallConnectorAction::Trigger,
            None,
            business_profile,
            header_payload.clone(),
        );

        join_handlers.push(res);
    }

    let result = join_all(join_handlers).await;

    for (connector_res, session_connector) in result.into_iter().zip(connectors) {
        let connector_name = session_connector.connector.connector_name.to_string();
        match connector_res {
            Ok(connector_response) => {
                if let Ok(router_types::PaymentsResponseData::SessionResponse {
                    session_token,
                    ..
                }) = connector_response.response.clone()
                {
                    // If session token is NoSessionTokenReceived, it is not pushed into the sessions_token as there is no response or there can be some error
                    // In case of error, that error is already logged
                    if !matches!(
                        session_token,
                        api_models::payments::SessionToken::NoSessionTokenReceived,
                    ) {
                        payment_data.push_sessions_token(session_token);
                    }
                }
                if let Err(connector_error_response) = connector_response.response {
                    logger::error!(
                        "sessions_connector_error {} {:?}",
                        connector_name,
                        connector_error_response
                    );
                }
            }
            Err(api_error) => {
                logger::error!("sessions_api_error {} {:?}", connector_name, api_error);
            }
        }
    }

    // If click_to_pay is enabled and authentication_product_ids is configured in profile, we need to attach click_to_pay block in the session response for invoking click_to_pay SDK
    if business_profile.is_click_to_pay_enabled {
        if let Some(value) = business_profile.authentication_product_ids.clone() {
            let session_token = get_session_token_for_click_to_pay(
                state,
                merchant_account.get_id(),
                key_store,
                value,
                payment_data.get_payment_intent(),
            )
            .await?;
            payment_data.push_sessions_token(session_token);
        }
    }

    let call_connectors_end_time = Instant::now();
    let call_connectors_duration =
        call_connectors_end_time.saturating_duration_since(call_connectors_start_time);
    tracing::info!(duration = format!("Duration taken: {}", call_connectors_duration.as_millis()));

    Ok(payment_data)
}

#[cfg(feature = "v1")]
pub async fn get_session_token_for_click_to_pay(
    state: &SessionState,
    merchant_id: &id_type::MerchantId,
    key_store: &domain::MerchantKeyStore,
    authentication_product_ids: common_types::payments::AuthenticationConnectorAccountMap,
    payment_intent: &hyperswitch_domain_models::payments::PaymentIntent,
) -> RouterResult<api_models::payments::SessionToken> {
    let click_to_pay_mca_id = authentication_product_ids
        .get_click_to_pay_connector_account_id()
        .change_context(errors::ApiErrorResponse::MissingRequiredField {
            field_name: "authentication_product_ids",
        })?;
    let key_manager_state = &(state).into();
    let merchant_connector_account = state
        .store
        .find_by_merchant_connector_account_merchant_id_merchant_connector_id(
            key_manager_state,
            merchant_id,
            &click_to_pay_mca_id,
            key_store,
        )
        .await
        .to_not_found_response(errors::ApiErrorResponse::MerchantConnectorAccountNotFound {
            id: click_to_pay_mca_id.get_string_repr().to_string(),
        })?;
    let click_to_pay_metadata: ClickToPayMetaData = merchant_connector_account
        .metadata
        .parse_value("ClickToPayMetaData")
        .change_context(errors::ApiErrorResponse::InternalServerError)
        .attach_printable("Error while parsing ClickToPayMetaData")?;
    let transaction_currency = payment_intent
        .currency
        .ok_or(errors::ApiErrorResponse::InternalServerError)
        .attach_printable("currency is not present in payment_data.payment_intent")?;
    let required_amount_type = common_utils::types::StringMajorUnitForConnector;
    let transaction_amount = required_amount_type
        .convert(payment_intent.amount, transaction_currency)
        .change_context(errors::ApiErrorResponse::AmountConversionFailed {
            amount_type: "string major unit",
        })?;

    let customer_details_value = payment_intent
        .customer_details
        .clone()
        .get_required_value("customer_details")?;

    let customer_details: CustomerData = customer_details_value
        .parse_value("CustomerData")
        .change_context(errors::ApiErrorResponse::InternalServerError)
        .attach_printable("Error while parsing customer data from payment intent")?;

    validate_customer_details_for_click_to_pay(&customer_details)?;

    Ok(api_models::payments::SessionToken::ClickToPay(Box::new(
        api_models::payments::ClickToPaySessionResponse {
            dpa_id: click_to_pay_metadata.dpa_id,
            dpa_name: click_to_pay_metadata.dpa_name,
            locale: click_to_pay_metadata.locale,
            card_brands: click_to_pay_metadata.card_brands,
            acquirer_bin: click_to_pay_metadata.acquirer_bin,
            acquirer_merchant_id: click_to_pay_metadata.acquirer_merchant_id,
            merchant_category_code: click_to_pay_metadata.merchant_category_code,
            merchant_country_code: click_to_pay_metadata.merchant_country_code,
            transaction_amount,
            transaction_currency_code: transaction_currency,
            phone_number: customer_details.phone.clone(),
            email: customer_details.email.clone(),
            phone_country_code: customer_details.phone_country_code.clone(),
        },
    )))
}

fn validate_customer_details_for_click_to_pay(customer_details: &CustomerData) -> RouterResult<()> {
    match (
        customer_details.phone.as_ref(),
        customer_details.phone_country_code.as_ref(),
        customer_details.email.as_ref()
    ) {
        (None, None, Some(_)) => Ok(()),
        (Some(_), Some(_), Some(_)) => Ok(()),
        (Some(_), Some(_), None) => Ok(()),
        (Some(_), None, Some(_)) => Ok(()),
        (None, Some(_), None) => Err(errors::ApiErrorResponse::MissingRequiredField {
            field_name: "phone",
        })
        .attach_printable("phone number is not present in payment_intent.customer_details"),
        (Some(_), None, None) => Err(errors::ApiErrorResponse::MissingRequiredField {
            field_name: "phone_country_code",
        })
        .attach_printable("phone_country_code is not present in payment_intent.customer_details"),
        (_, _, _) => Err(errors::ApiErrorResponse::MissingRequiredFields {
            field_names: vec!["phone", "phone_country_code", "email"],
        })
        .attach_printable("either of phone, phone_country_code or email is not present in payment_intent.customer_details"),
    }
}

#[cfg(feature = "v1")]
pub async fn call_create_connector_customer_if_required<F, Req, D>(
    state: &SessionState,
    customer: &Option<domain::Customer>,
    merchant_account: &domain::MerchantAccount,
    key_store: &domain::MerchantKeyStore,
    merchant_connector_account: &helpers::MerchantConnectorAccountType,
    payment_data: &mut D,
) -> RouterResult<Option<storage::CustomerUpdate>>
where
    F: Send + Clone + Sync,
    Req: Send + Sync,

    // To create connector flow specific interface data
    D: OperationSessionGetters<F> + OperationSessionSetters<F> + Send + Sync + Clone,
    D: ConstructFlowSpecificData<F, Req, router_types::PaymentsResponseData>,
    RouterData<F, Req, router_types::PaymentsResponseData>: Feature<F, Req> + Send,

    // To construct connector flow specific api
    dyn api::Connector:
        services::api::ConnectorIntegration<F, Req, router_types::PaymentsResponseData>,
{
    let connector_name = payment_data.get_payment_attempt().connector.clone();

    match connector_name {
        Some(connector_name) => {
            let connector = api::ConnectorData::get_connector_by_name(
                &state.conf.connectors,
                &connector_name,
                api::GetToken::Connector,
                merchant_connector_account.get_mca_id(),
            )?;

            let label = {
                let connector_label = core_utils::get_connector_label(
                    payment_data.get_payment_intent().business_country,
                    payment_data.get_payment_intent().business_label.as_ref(),
                    payment_data
                        .get_payment_attempt()
                        .business_sub_label
                        .as_ref(),
                    &connector_name,
                );

                if let Some(connector_label) = merchant_connector_account
                    .get_mca_id()
                    .map(|mca_id| mca_id.get_string_repr().to_string())
                    .or(connector_label)
                {
                    connector_label
                } else {
                    let profile_id = payment_data
                        .get_payment_intent()
                        .profile_id
                        .as_ref()
                        .get_required_value("profile_id")
                        .change_context(errors::ApiErrorResponse::InternalServerError)
                        .attach_printable("profile_id is not set in payment_intent")?;

                    format!("{connector_name}_{}", profile_id.get_string_repr())
                }
            };

            let (should_call_connector, existing_connector_customer_id) =
                customers::should_call_connector_create_customer(
                    state, &connector, customer, &label,
                );

            if should_call_connector {
                // Create customer at connector and update the customer table to store this data
                let router_data = payment_data
                    .construct_router_data(
                        state,
                        connector.connector.id(),
                        merchant_account,
                        key_store,
                        customer,
                        merchant_connector_account,
                        None,
                        None,
                    )
                    .await?;

                let connector_customer_id = router_data
                    .create_connector_customer(state, &connector)
                    .await?;

                let customer_update = customers::update_connector_customer_in_customers(
                    &label,
                    customer.as_ref(),
                    connector_customer_id.clone(),
                )
                .await;

                payment_data.set_connector_customer_id(connector_customer_id);
                Ok(customer_update)
            } else {
                // Customer already created in previous calls use the same value, no need to update
                payment_data.set_connector_customer_id(
                    existing_connector_customer_id.map(ToOwned::to_owned),
                );
                Ok(None)
            }
        }
        None => Ok(None),
    }
}

#[cfg(feature = "v2")]
pub async fn call_create_connector_customer_if_required<F, Req, D>(
    state: &SessionState,
    customer: &Option<domain::Customer>,
    merchant_account: &domain::MerchantAccount,
    key_store: &domain::MerchantKeyStore,
    merchant_connector_account: &domain::MerchantConnectorAccount,
    payment_data: &mut D,
) -> RouterResult<Option<storage::CustomerUpdate>>
where
    F: Send + Clone + Sync,
    Req: Send + Sync,

    // To create connector flow specific interface data
    D: OperationSessionGetters<F> + OperationSessionSetters<F> + Send + Sync + Clone,
    D: ConstructFlowSpecificData<F, Req, router_types::PaymentsResponseData>,
    RouterData<F, Req, router_types::PaymentsResponseData>: Feature<F, Req> + Send,

    // To construct connector flow specific api
    dyn api::Connector:
        services::api::ConnectorIntegration<F, Req, router_types::PaymentsResponseData>,
{
    let connector_name = payment_data.get_payment_attempt().connector.clone();

    match connector_name {
        Some(connector_name) => {
            let connector = api::ConnectorData::get_connector_by_name(
                &state.conf.connectors,
                &connector_name,
                api::GetToken::Connector,
                Some(merchant_connector_account.get_id()),
            )?;

            let merchant_connector_id = merchant_connector_account.get_id();

            let (should_call_connector, existing_connector_customer_id) =
                customers::should_call_connector_create_customer(
                    state,
                    &connector,
                    customer,
                    &merchant_connector_id,
                );

            if should_call_connector {
                // Create customer at connector and update the customer table to store this data
                let router_data = payment_data
                    .construct_router_data(
                        state,
                        connector.connector.id(),
                        merchant_account,
                        key_store,
                        customer,
                        merchant_connector_account,
                        None,
                        None,
                    )
                    .await?;

                let connector_customer_id = router_data
                    .create_connector_customer(state, &connector)
                    .await?;

                let customer_update = customers::update_connector_customer_in_customers(
                    merchant_connector_id,
                    customer.as_ref(),
                    connector_customer_id.clone(),
                )
                .await;

                payment_data.set_connector_customer_id(connector_customer_id);
                Ok(customer_update)
            } else {
                // Customer already created in previous calls use the same value, no need to update
                payment_data.set_connector_customer_id(
                    existing_connector_customer_id.map(ToOwned::to_owned),
                );
                Ok(None)
            }
        }
        None => Ok(None),
    }
}

async fn complete_preprocessing_steps_if_required<F, Req, Q, D>(
    state: &SessionState,
    connector: &api::ConnectorData,
    payment_data: &D,
    mut router_data: RouterData<F, Req, router_types::PaymentsResponseData>,
    operation: &BoxedOperation<'_, F, Q, D>,
    should_continue_payment: bool,
) -> RouterResult<(RouterData<F, Req, router_types::PaymentsResponseData>, bool)>
where
    F: Send + Clone + Sync,
    D: OperationSessionGetters<F> + Send + Sync + Clone,
    Req: Send + Sync,
    RouterData<F, Req, router_types::PaymentsResponseData>: Feature<F, Req> + Send,
    dyn api::Connector:
        services::api::ConnectorIntegration<F, Req, router_types::PaymentsResponseData>,
{
    if !is_operation_complete_authorize(&operation)
        && connector
            .connector_name
            .is_pre_processing_required_before_authorize()
    {
        router_data = router_data.preprocessing_steps(state, connector).await?;
        return Ok((router_data, should_continue_payment));
    }
    //TODO: For ACH transfers, if preprocessing_step is not required for connectors encountered in future, add the check
    let router_data_and_should_continue_payment = match payment_data.get_payment_method_data() {
        Some(domain::PaymentMethodData::BankTransfer(data)) => match data.deref() {
            domain::BankTransferData::AchBankTransfer { .. }
            | domain::BankTransferData::MultibancoBankTransfer { .. }
                if connector.connector_name == router_types::Connector::Stripe =>
            {
                if payment_data
                    .get_payment_attempt()
                    .preprocessing_step_id
                    .is_none()
                {
                    (
                        router_data.preprocessing_steps(state, connector).await?,
                        false,
                    )
                } else {
                    (router_data, should_continue_payment)
                }
            }
            _ => (router_data, should_continue_payment),
        },
        Some(domain::PaymentMethodData::Wallet(_)) => {
            if is_preprocessing_required_for_wallets(connector.connector_name.to_string()) {
                (
                    router_data.preprocessing_steps(state, connector).await?,
                    false,
                )
            } else {
                (router_data, should_continue_payment)
            }
        }
        Some(domain::PaymentMethodData::Card(_)) => {
            if connector.connector_name == router_types::Connector::Payme
                && !matches!(format!("{operation:?}").as_str(), "CompleteAuthorize")
            {
                router_data = router_data.preprocessing_steps(state, connector).await?;

                let is_error_in_response = router_data.response.is_err();
                // If is_error_in_response is true, should_continue_payment should be false, we should throw the error
                (router_data, !is_error_in_response)
            } else if connector.connector_name == router_types::Connector::Nmi
                && !matches!(format!("{operation:?}").as_str(), "CompleteAuthorize")
                && router_data.auth_type == storage_enums::AuthenticationType::ThreeDs
                && !matches!(
                    payment_data
                        .get_payment_attempt()
                        .external_three_ds_authentication_attempted,
                    Some(true)
                )
            {
                router_data = router_data.preprocessing_steps(state, connector).await?;

                (router_data, false)
            } else if connector.connector_name == router_types::Connector::Cybersource
                && is_operation_complete_authorize(&operation)
                && router_data.auth_type == storage_enums::AuthenticationType::ThreeDs
            {
                router_data = router_data.preprocessing_steps(state, connector).await?;

                // Should continue the flow only if no redirection_data is returned else a response with redirection form shall be returned
                let should_continue = matches!(
                    router_data.response,
                    Ok(router_types::PaymentsResponseData::TransactionResponse {
                        ref redirection_data,
                        ..
                    }) if redirection_data.is_none()
                ) && router_data.status
                    != common_enums::AttemptStatus::AuthenticationFailed;
                (router_data, should_continue)
            } else if router_data.auth_type == common_enums::AuthenticationType::ThreeDs
                && ((connector.connector_name == router_types::Connector::Nexixpay
                    && is_operation_complete_authorize(&operation))
                    || ((connector.connector_name == router_types::Connector::Nuvei
                        || connector.connector_name == router_types::Connector::Shift4)
                        && !is_operation_complete_authorize(&operation)))
            {
                router_data = router_data.preprocessing_steps(state, connector).await?;
                (router_data, should_continue_payment)
            } else if connector.connector_name == router_types::Connector::Xendit {
                match payment_data.get_payment_intent().split_payments {
                    Some(common_types::payments::SplitPaymentsRequest::XenditSplitPayment(
                        common_types::payments::XenditSplitRequest::MultipleSplits(_),
                    )) => {
                        router_data = router_data.preprocessing_steps(state, connector).await?;
                        let is_error_in_response = router_data.response.is_err();
                        (router_data, !is_error_in_response)
                    }
                    _ => (router_data, should_continue_payment),
                }
            } else {
                (router_data, should_continue_payment)
            }
        }
        Some(domain::PaymentMethodData::GiftCard(_)) => {
            if connector.connector_name == router_types::Connector::Adyen {
                router_data = router_data.preprocessing_steps(state, connector).await?;

                let is_error_in_response = router_data.response.is_err();
                // If is_error_in_response is true, should_continue_payment should be false, we should throw the error
                (router_data, !is_error_in_response)
            } else {
                (router_data, should_continue_payment)
            }
        }
        Some(domain::PaymentMethodData::BankDebit(_)) => {
            if connector.connector_name == router_types::Connector::Gocardless {
                router_data = router_data.preprocessing_steps(state, connector).await?;
                let is_error_in_response = router_data.response.is_err();
                // If is_error_in_response is true, should_continue_payment should be false, we should throw the error
                (router_data, !is_error_in_response)
            } else {
                (router_data, should_continue_payment)
            }
        }
        _ => {
            // 3DS validation for paypal cards after verification (authorize call)
            if connector.connector_name == router_types::Connector::Paypal
                && payment_data.get_payment_attempt().get_payment_method()
                    == Some(storage_enums::PaymentMethod::Card)
                && matches!(format!("{operation:?}").as_str(), "CompleteAuthorize")
            {
                router_data = router_data.preprocessing_steps(state, connector).await?;
                let is_error_in_response = router_data.response.is_err();
                // If is_error_in_response is true, should_continue_payment should be false, we should throw the error
                (router_data, !is_error_in_response)
            } else {
                (router_data, should_continue_payment)
            }
        }
    };

    Ok(router_data_and_should_continue_payment)
}

#[cfg(feature = "v1")]
#[allow(clippy::too_many_arguments)]
async fn complete_postprocessing_steps_if_required<F, Q, RouterDReq, D>(
    state: &SessionState,
    merchant_account: &domain::MerchantAccount,
    key_store: &domain::MerchantKeyStore,
    customer: &Option<domain::Customer>,
    merchant_conn_account: &helpers::MerchantConnectorAccountType,
    connector: &api::ConnectorData,
    payment_data: &mut D,
    _operation: &BoxedOperation<'_, F, Q, D>,
    header_payload: Option<HeaderPayload>,
) -> RouterResult<RouterData<F, RouterDReq, router_types::PaymentsResponseData>>
where
    F: Send + Clone + Sync,
    RouterDReq: Send + Sync,
    D: OperationSessionGetters<F> + OperationSessionSetters<F> + Send + Sync + Clone,

    RouterData<F, RouterDReq, router_types::PaymentsResponseData>: Feature<F, RouterDReq> + Send,
    dyn api::Connector:
        services::api::ConnectorIntegration<F, RouterDReq, router_types::PaymentsResponseData>,
    D: ConstructFlowSpecificData<F, RouterDReq, router_types::PaymentsResponseData>,
{
    let mut router_data = payment_data
        .construct_router_data(
            state,
            connector.connector.id(),
            merchant_account,
            key_store,
            customer,
            merchant_conn_account,
            None,
            header_payload,
        )
        .await?;

    match payment_data.get_payment_method_data() {
        Some(domain::PaymentMethodData::OpenBanking(domain::OpenBankingData::OpenBankingPIS {
            ..
        })) => {
            if connector.connector_name == router_types::Connector::Plaid {
                router_data = router_data.postprocessing_steps(state, connector).await?;
                let token = if let Ok(ref res) = router_data.response {
                    match res {
                        router_types::PaymentsResponseData::PostProcessingResponse {
                            session_token,
                        } => session_token
                            .as_ref()
                            .map(|token| api::SessionToken::OpenBanking(token.clone())),
                        _ => None,
                    }
                } else {
                    None
                };
                if let Some(t) = token {
                    payment_data.push_sessions_token(t);
                }

                Ok(router_data)
            } else {
                Ok(router_data)
            }
        }
        _ => Ok(router_data),
    }
}

pub fn is_preprocessing_required_for_wallets(connector_name: String) -> bool {
    connector_name == *"trustpay" || connector_name == *"payme"
}

#[cfg(feature = "v1")]
#[instrument(skip_all)]
pub async fn construct_profile_id_and_get_mca<'a, F, D>(
    state: &'a SessionState,
    merchant_account: &domain::MerchantAccount,
    payment_data: &D,
    connector_name: &str,
    merchant_connector_id: Option<&id_type::MerchantConnectorAccountId>,
    key_store: &domain::MerchantKeyStore,
    _should_validate: bool,
) -> RouterResult<helpers::MerchantConnectorAccountType>
where
    F: Clone,
    D: OperationSessionGetters<F> + Send + Sync + Clone,
{
    let profile_id = payment_data
        .get_payment_intent()
        .profile_id
        .as_ref()
        .get_required_value("profile_id")
        .change_context(errors::ApiErrorResponse::InternalServerError)
        .attach_printable("profile_id is not set in payment_intent")?
        .clone();

    #[cfg(feature = "v2")]
    let profile_id = payment_data.get_payment_intent().profile_id.clone();

    let merchant_connector_account = helpers::get_merchant_connector_account(
        state,
        merchant_account.get_id(),
        payment_data.get_creds_identifier(),
        key_store,
        &profile_id,
        connector_name,
        merchant_connector_id,
    )
    .await?;

    Ok(merchant_connector_account)
}

fn is_payment_method_tokenization_enabled_for_connector(
    state: &SessionState,
    connector_name: &str,
    payment_method: storage::enums::PaymentMethod,
    payment_method_type: Option<storage::enums::PaymentMethodType>,
    apple_pay_flow: &Option<domain::ApplePayFlow>,
) -> RouterResult<bool> {
    let connector_tokenization_filter = state.conf.tokenization.0.get(connector_name);

    Ok(connector_tokenization_filter
        .map(|connector_filter| {
            connector_filter
                .payment_method
                .clone()
                .contains(&payment_method)
                && is_payment_method_type_allowed_for_connector(
                    payment_method_type,
                    connector_filter.payment_method_type.clone(),
                )
                && is_apple_pay_pre_decrypt_type_connector_tokenization(
                    payment_method_type,
                    apple_pay_flow,
                    connector_filter.apple_pay_pre_decrypt_flow.clone(),
                )
        })
        .unwrap_or(false))
}

fn is_apple_pay_pre_decrypt_type_connector_tokenization(
    payment_method_type: Option<storage::enums::PaymentMethodType>,
    apple_pay_flow: &Option<domain::ApplePayFlow>,
    apple_pay_pre_decrypt_flow_filter: Option<ApplePayPreDecryptFlow>,
) -> bool {
    match (payment_method_type, apple_pay_flow) {
        (
            Some(storage::enums::PaymentMethodType::ApplePay),
            Some(domain::ApplePayFlow::Simplified(_)),
        ) => !matches!(
            apple_pay_pre_decrypt_flow_filter,
            Some(ApplePayPreDecryptFlow::NetworkTokenization)
        ),
        _ => true,
    }
}

fn decide_apple_pay_flow(
    state: &SessionState,
    payment_method_type: Option<enums::PaymentMethodType>,
    merchant_connector_account: Option<&helpers::MerchantConnectorAccountType>,
) -> Option<domain::ApplePayFlow> {
    payment_method_type.and_then(|pmt| match pmt {
        enums::PaymentMethodType::ApplePay => {
            check_apple_pay_metadata(state, merchant_connector_account)
        }
        _ => None,
    })
}

fn check_apple_pay_metadata(
    state: &SessionState,
    merchant_connector_account: Option<&helpers::MerchantConnectorAccountType>,
) -> Option<domain::ApplePayFlow> {
    merchant_connector_account.and_then(|mca| {
        let metadata = mca.get_metadata();
        metadata.and_then(|apple_pay_metadata| {
            let parsed_metadata = apple_pay_metadata
                .clone()
                .parse_value::<api_models::payments::ApplepayCombinedSessionTokenData>(
                    "ApplepayCombinedSessionTokenData",
                )
                .map(|combined_metadata| {
                    api_models::payments::ApplepaySessionTokenMetadata::ApplePayCombined(
                        combined_metadata.apple_pay_combined,
                    )
                })
                .or_else(|_| {
                    apple_pay_metadata
                        .parse_value::<api_models::payments::ApplepaySessionTokenData>(
                            "ApplepaySessionTokenData",
                        )
                        .map(|old_metadata| {
                            api_models::payments::ApplepaySessionTokenMetadata::ApplePay(
                                old_metadata.apple_pay,
                            )
                        })
                })
                .map_err(|error| {
                    logger::warn!(?error, "Failed to Parse Value to ApplepaySessionTokenData")
                });

            parsed_metadata.ok().map(|metadata| match metadata {
                api_models::payments::ApplepaySessionTokenMetadata::ApplePayCombined(
                    apple_pay_combined,
                ) => match apple_pay_combined {
                    api_models::payments::ApplePayCombinedMetadata::Simplified { .. } => {
                        domain::ApplePayFlow::Simplified(payments_api::PaymentProcessingDetails {
                            payment_processing_certificate: state
                                .conf
                                .applepay_decrypt_keys
                                .get_inner()
                                .apple_pay_ppc
                                .clone(),
                            payment_processing_certificate_key: state
                                .conf
                                .applepay_decrypt_keys
                                .get_inner()
                                .apple_pay_ppc_key
                                .clone(),
                        })
                    }
                    api_models::payments::ApplePayCombinedMetadata::Manual {
                        payment_request_data: _,
                        session_token_data,
                    } => {
                        if let Some(manual_payment_processing_details_at) =
                            session_token_data.payment_processing_details_at
                        {
                            match manual_payment_processing_details_at {
                                payments_api::PaymentProcessingDetailsAt::Hyperswitch(
                                    payment_processing_details,
                                ) => domain::ApplePayFlow::Simplified(payment_processing_details),
                                payments_api::PaymentProcessingDetailsAt::Connector => {
                                    domain::ApplePayFlow::Manual
                                }
                            }
                        } else {
                            domain::ApplePayFlow::Manual
                        }
                    }
                },
                api_models::payments::ApplepaySessionTokenMetadata::ApplePay(_) => {
                    domain::ApplePayFlow::Manual
                }
            })
        })
    })
}

fn get_google_pay_connector_wallet_details(
    state: &SessionState,
    merchant_connector_account: &helpers::MerchantConnectorAccountType,
) -> Option<GooglePayPaymentProcessingDetails> {
    let google_pay_root_signing_keys = state
        .conf
        .google_pay_decrypt_keys
        .as_ref()
        .map(|google_pay_keys| google_pay_keys.google_pay_root_signing_keys.clone());
    match merchant_connector_account.get_connector_wallets_details() {
        Some(wallet_details) => {
            let google_pay_wallet_details = wallet_details
                .parse_value::<api_models::payments::GooglePayWalletDetails>(
                    "GooglePayWalletDetails",
                )
                .map_err(|error| {
                    logger::warn!(?error, "Failed to Parse Value to GooglePayWalletDetails")
                });

            google_pay_wallet_details
                .ok()
                .and_then(
                    |google_pay_wallet_details| {
                        match google_pay_wallet_details
                        .google_pay
                        .provider_details {
                            api_models::payments::GooglePayProviderDetails::GooglePayMerchantDetails(merchant_details) => {
                                match (
                                    merchant_details
                                        .merchant_info
                                        .tokenization_specification
                                        .parameters
                                        .private_key,
                                    google_pay_root_signing_keys,
                                    merchant_details
                                        .merchant_info
                                        .tokenization_specification
                                        .parameters
                                        .recipient_id,
                                    ) {
                                        (Some(google_pay_private_key), Some(google_pay_root_signing_keys), Some(google_pay_recipient_id)) => {
                                            Some(GooglePayPaymentProcessingDetails {
                                                google_pay_private_key,
                                                google_pay_root_signing_keys,
                                                google_pay_recipient_id
                                            })
                                        }
                                        _ => {
                                            logger::warn!("One or more of the following fields are missing in GooglePayMerchantDetails: google_pay_private_key, google_pay_root_signing_keys, google_pay_recipient_id");
                                            None
                                        }
                                    }
                            }
                        }
                    }
                )
        }
        None => None,
    }
}

fn is_payment_method_type_allowed_for_connector(
    current_pm_type: Option<storage::enums::PaymentMethodType>,
    pm_type_filter: Option<PaymentMethodTypeTokenFilter>,
) -> bool {
    match (current_pm_type).zip(pm_type_filter) {
        Some((pm_type, type_filter)) => match type_filter {
            PaymentMethodTypeTokenFilter::AllAccepted => true,
            PaymentMethodTypeTokenFilter::EnableOnly(enabled) => enabled.contains(&pm_type),
            PaymentMethodTypeTokenFilter::DisableOnly(disabled) => !disabled.contains(&pm_type),
        },
        None => true, // Allow all types if payment_method_type is not present
    }
}

#[allow(clippy::too_many_arguments)]
async fn decide_payment_method_tokenize_action(
    state: &SessionState,
    connector_name: &str,
    payment_method: storage::enums::PaymentMethod,
    pm_parent_token: Option<&str>,
    is_connector_tokenization_enabled: bool,
    apple_pay_flow: Option<domain::ApplePayFlow>,
    payment_method_type: Option<storage_enums::PaymentMethodType>,
    merchant_connector_account: &helpers::MerchantConnectorAccountType,
) -> RouterResult<TokenizationAction> {
    if let Some(storage_enums::PaymentMethodType::Paze) = payment_method_type {
        // Paze generates a one time use network token which should not be tokenized in the connector or router.
        match &state.conf.paze_decrypt_keys {
            Some(paze_keys) => Ok(TokenizationAction::DecryptPazeToken(
                PazePaymentProcessingDetails {
                    paze_private_key: paze_keys.get_inner().paze_private_key.clone(),
                    paze_private_key_passphrase: paze_keys
                        .get_inner()
                        .paze_private_key_passphrase
                        .clone(),
                },
            )),
            None => Err(errors::ApiErrorResponse::InternalServerError)
                .attach_printable("Failed to fetch Paze configs"),
        }
    } else if let Some(storage_enums::PaymentMethodType::GooglePay) = payment_method_type {
        let google_pay_details =
            get_google_pay_connector_wallet_details(state, merchant_connector_account);

        match google_pay_details {
            Some(wallet_details) => Ok(TokenizationAction::DecryptGooglePayToken(wallet_details)),
            None => {
                if is_connector_tokenization_enabled {
                    Ok(TokenizationAction::TokenizeInConnectorAndRouter)
                } else {
                    Ok(TokenizationAction::TokenizeInRouter)
                }
            }
        }
    } else {
        match pm_parent_token {
            None => Ok(match (is_connector_tokenization_enabled, apple_pay_flow) {
                (true, Some(domain::ApplePayFlow::Simplified(payment_processing_details))) => {
                    TokenizationAction::TokenizeInConnectorAndApplepayPreDecrypt(
                        payment_processing_details,
                    )
                }
                (true, _) => TokenizationAction::TokenizeInConnectorAndRouter,
                (false, Some(domain::ApplePayFlow::Simplified(payment_processing_details))) => {
                    TokenizationAction::DecryptApplePayToken(payment_processing_details)
                }
                (false, _) => TokenizationAction::TokenizeInRouter,
            }),
            Some(token) => {
                let redis_conn = state
                    .store
                    .get_redis_conn()
                    .change_context(errors::ApiErrorResponse::InternalServerError)
                    .attach_printable("Failed to get redis connection")?;

                let key = format!(
                    "pm_token_{}_{}_{}",
                    token.to_owned(),
                    payment_method,
                    connector_name
                );

                let connector_token_option = redis_conn
                    .get_key::<Option<String>>(&key.into())
                    .await
                    .change_context(errors::ApiErrorResponse::InternalServerError)
                    .attach_printable("Failed to fetch the token from redis")?;

                match connector_token_option {
                    Some(connector_token) => {
                        Ok(TokenizationAction::ConnectorToken(connector_token))
                    }
                    None => Ok(match (is_connector_tokenization_enabled, apple_pay_flow) {
                        (
                            true,
                            Some(domain::ApplePayFlow::Simplified(payment_processing_details)),
                        ) => TokenizationAction::TokenizeInConnectorAndApplepayPreDecrypt(
                            payment_processing_details,
                        ),
                        (true, _) => TokenizationAction::TokenizeInConnectorAndRouter,
                        (
                            false,
                            Some(domain::ApplePayFlow::Simplified(payment_processing_details)),
                        ) => TokenizationAction::DecryptApplePayToken(payment_processing_details),
                        (false, _) => TokenizationAction::TokenizeInRouter,
                    }),
                }
            }
        }
    }
}

#[derive(Debug, Clone, serde::Serialize, serde::Deserialize, PartialEq, Eq)]
pub struct PazePaymentProcessingDetails {
    pub paze_private_key: Secret<String>,
    pub paze_private_key_passphrase: Secret<String>,
}

#[derive(Debug, Clone, serde::Serialize, serde::Deserialize)]
pub struct GooglePayPaymentProcessingDetails {
    pub google_pay_private_key: Secret<String>,
    pub google_pay_root_signing_keys: Secret<String>,
    pub google_pay_recipient_id: Secret<String>,
}

#[derive(Clone, Debug)]
pub enum TokenizationAction {
    TokenizeInRouter,
    TokenizeInConnector,
    TokenizeInConnectorAndRouter,
    ConnectorToken(String),
    SkipConnectorTokenization,
    DecryptApplePayToken(payments_api::PaymentProcessingDetails),
    TokenizeInConnectorAndApplepayPreDecrypt(payments_api::PaymentProcessingDetails),
    DecryptPazeToken(PazePaymentProcessingDetails),
    DecryptGooglePayToken(GooglePayPaymentProcessingDetails),
}

#[cfg(feature = "v2")]
#[allow(clippy::too_many_arguments)]
pub async fn get_connector_tokenization_action_when_confirm_true<F, Req, D>(
    _state: &SessionState,
    _operation: &BoxedOperation<'_, F, Req, D>,
    payment_data: &mut D,
    _validate_result: &operations::ValidateResult,
    _merchant_connector_account: &helpers::MerchantConnectorAccountType,
    _merchant_key_store: &domain::MerchantKeyStore,
    _customer: &Option<domain::Customer>,
    _business_profile: &domain::Profile,
) -> RouterResult<(D, TokenizationAction)>
where
    F: Send + Clone,
    D: OperationSessionGetters<F> + OperationSessionSetters<F> + Send + Sync + Clone,
{
    // TODO: Implement this function
    let payment_data = payment_data.to_owned();
    Ok((payment_data, TokenizationAction::SkipConnectorTokenization))
}

#[cfg(feature = "v1")]
#[allow(clippy::too_many_arguments)]
pub async fn get_connector_tokenization_action_when_confirm_true<F, Req, D>(
    state: &SessionState,
    operation: &BoxedOperation<'_, F, Req, D>,
    payment_data: &mut D,
    validate_result: &operations::ValidateResult,
    merchant_connector_account: &helpers::MerchantConnectorAccountType,
    merchant_key_store: &domain::MerchantKeyStore,
    customer: &Option<domain::Customer>,
    business_profile: &domain::Profile,
    should_retry_with_pan: bool,
) -> RouterResult<(D, TokenizationAction)>
where
    F: Send + Clone,
    D: OperationSessionGetters<F> + OperationSessionSetters<F> + Send + Sync + Clone,
{
    let connector = payment_data.get_payment_attempt().connector.to_owned();

    let is_mandate = payment_data
        .get_mandate_id()
        .as_ref()
        .and_then(|inner| inner.mandate_reference_id.as_ref())
        .map(|mandate_reference| match mandate_reference {
            api_models::payments::MandateReferenceId::ConnectorMandateId(_) => true,
            api_models::payments::MandateReferenceId::NetworkMandateId(_)
            | api_models::payments::MandateReferenceId::NetworkTokenWithNTI(_) => false,
        })
        .unwrap_or(false);

    let payment_data_and_tokenization_action = match connector {
        Some(_) if is_mandate => (
            payment_data.to_owned(),
            TokenizationAction::SkipConnectorTokenization,
        ),
        Some(connector) if is_operation_confirm(&operation) => {
            let payment_method = payment_data
                .get_payment_attempt()
                .payment_method
                .get_required_value("payment_method")?;
            let payment_method_type = payment_data.get_payment_attempt().payment_method_type;

            let apple_pay_flow =
                decide_apple_pay_flow(state, payment_method_type, Some(merchant_connector_account));

            let is_connector_tokenization_enabled =
                is_payment_method_tokenization_enabled_for_connector(
                    state,
                    &connector,
                    payment_method,
                    payment_method_type,
                    &apple_pay_flow,
                )?;

            add_apple_pay_flow_metrics(
                &apple_pay_flow,
                payment_data.get_payment_attempt().connector.clone(),
                payment_data.get_payment_attempt().merchant_id.clone(),
            );

            let payment_method_action = decide_payment_method_tokenize_action(
                state,
                &connector,
                payment_method,
                payment_data.get_token(),
                is_connector_tokenization_enabled,
                apple_pay_flow,
                payment_method_type,
                merchant_connector_account,
            )
            .await?;

            let connector_tokenization_action = match payment_method_action {
                TokenizationAction::TokenizeInRouter => {
                    let (_operation, payment_method_data, pm_id) = operation
                        .to_domain()?
                        .make_pm_data(
                            state,
                            payment_data,
                            validate_result.storage_scheme,
                            merchant_key_store,
                            customer,
                            business_profile,
                            should_retry_with_pan,
                        )
                        .await?;
                    payment_data.set_payment_method_data(payment_method_data);
                    payment_data.set_payment_method_id_in_attempt(pm_id);

                    TokenizationAction::SkipConnectorTokenization
                }

                TokenizationAction::TokenizeInConnector => TokenizationAction::TokenizeInConnector,
                TokenizationAction::TokenizeInConnectorAndRouter => {
                    let (_operation, payment_method_data, pm_id) = operation
                        .to_domain()?
                        .make_pm_data(
                            state,
                            payment_data,
                            validate_result.storage_scheme,
                            merchant_key_store,
                            customer,
                            business_profile,
                            should_retry_with_pan,
                        )
                        .await?;

                    payment_data.set_payment_method_data(payment_method_data);
                    payment_data.set_payment_method_id_in_attempt(pm_id);
                    TokenizationAction::TokenizeInConnector
                }
                TokenizationAction::ConnectorToken(token) => {
                    payment_data.set_pm_token(token);
                    TokenizationAction::SkipConnectorTokenization
                }
                TokenizationAction::SkipConnectorTokenization => {
                    TokenizationAction::SkipConnectorTokenization
                }
                TokenizationAction::DecryptApplePayToken(payment_processing_details) => {
                    TokenizationAction::DecryptApplePayToken(payment_processing_details)
                }
                TokenizationAction::TokenizeInConnectorAndApplepayPreDecrypt(
                    payment_processing_details,
                ) => TokenizationAction::TokenizeInConnectorAndApplepayPreDecrypt(
                    payment_processing_details,
                ),
                TokenizationAction::DecryptPazeToken(paze_payment_processing_details) => {
                    TokenizationAction::DecryptPazeToken(paze_payment_processing_details)
                }
                TokenizationAction::DecryptGooglePayToken(
                    google_pay_payment_processing_details,
                ) => {
                    TokenizationAction::DecryptGooglePayToken(google_pay_payment_processing_details)
                }
            };
            (payment_data.to_owned(), connector_tokenization_action)
        }
        _ => (
            payment_data.to_owned(),
            TokenizationAction::SkipConnectorTokenization,
        ),
    };

    Ok(payment_data_and_tokenization_action)
}

#[cfg(feature = "v2")]
pub async fn tokenize_in_router_when_confirm_false_or_external_authentication<F, Req, D>(
    state: &SessionState,
    operation: &BoxedOperation<'_, F, Req, D>,
    payment_data: &mut D,
    validate_result: &operations::ValidateResult,
    merchant_key_store: &domain::MerchantKeyStore,
    customer: &Option<domain::Customer>,
    business_profile: &domain::Profile,
) -> RouterResult<D>
where
    F: Send + Clone,
    D: OperationSessionGetters<F> + OperationSessionSetters<F> + Send + Sync + Clone,
{
    todo!()
}

#[cfg(feature = "v1")]
pub async fn tokenize_in_router_when_confirm_false_or_external_authentication<F, Req, D>(
    state: &SessionState,
    operation: &BoxedOperation<'_, F, Req, D>,
    payment_data: &mut D,
    validate_result: &operations::ValidateResult,
    merchant_key_store: &domain::MerchantKeyStore,
    customer: &Option<domain::Customer>,
    business_profile: &domain::Profile,
) -> RouterResult<D>
where
    F: Send + Clone,
    D: OperationSessionGetters<F> + OperationSessionSetters<F> + Send + Sync + Clone,
{
    // On confirm is false and only router related
    let is_external_authentication_requested = payment_data
        .get_payment_intent()
        .request_external_three_ds_authentication;
    let payment_data =
        if !is_operation_confirm(operation) || is_external_authentication_requested == Some(true) {
            let (_operation, payment_method_data, pm_id) = operation
                .to_domain()?
                .make_pm_data(
                    state,
                    payment_data,
                    validate_result.storage_scheme,
                    merchant_key_store,
                    customer,
                    business_profile,
                    false,
                )
                .await?;
            payment_data.set_payment_method_data(payment_method_data);
            if let Some(payment_method_id) = pm_id {
                payment_data.set_payment_method_id_in_attempt(Some(payment_method_id));
            }
            payment_data
        } else {
            payment_data
        };
    Ok(payment_data.to_owned())
}

#[derive(Clone)]
pub struct MandateConnectorDetails {
    pub connector: String,
    pub merchant_connector_id: Option<id_type::MerchantConnectorAccountId>,
}

#[derive(Clone)]
pub struct PaymentData<F>
where
    F: Clone,
{
    pub flow: PhantomData<F>,
    pub payment_intent: storage::PaymentIntent,
    pub payment_attempt: storage::PaymentAttempt,
    pub multiple_capture_data: Option<types::MultipleCaptureData>,
    pub amount: api::Amount,
    pub mandate_id: Option<api_models::payments::MandateIds>,
    pub mandate_connector: Option<MandateConnectorDetails>,
    pub currency: storage_enums::Currency,
    pub setup_mandate: Option<MandateData>,
    pub customer_acceptance: Option<CustomerAcceptance>,
    pub address: PaymentAddress,
    pub token: Option<String>,
    pub token_data: Option<storage::PaymentTokenData>,
    pub confirm: Option<bool>,
    pub force_sync: Option<bool>,
    pub payment_method_data: Option<domain::PaymentMethodData>,
    pub payment_method_info: Option<domain::PaymentMethod>,
    pub refunds: Vec<storage::Refund>,
    pub disputes: Vec<storage::Dispute>,
    pub attempts: Option<Vec<storage::PaymentAttempt>>,
    pub sessions_token: Vec<api::SessionToken>,
    pub card_cvc: Option<Secret<String>>,
    pub email: Option<pii::Email>,
    pub creds_identifier: Option<String>,
    pub pm_token: Option<String>,
    pub connector_customer_id: Option<String>,
    pub recurring_mandate_payment_data:
        Option<hyperswitch_domain_models::router_data::RecurringMandatePaymentData>,
    pub ephemeral_key: Option<ephemeral_key::EphemeralKey>,
    pub redirect_response: Option<api_models::payments::RedirectResponse>,
    pub surcharge_details: Option<types::SurchargeDetails>,
    pub frm_message: Option<FraudCheck>,
    pub payment_link_data: Option<api_models::payments::PaymentLinkResponse>,
    pub incremental_authorization_details: Option<IncrementalAuthorizationDetails>,
    pub authorizations: Vec<diesel_models::authorization::Authorization>,
    pub authentication: Option<storage::Authentication>,
    pub recurring_details: Option<RecurringDetails>,
    pub poll_config: Option<router_types::PollConfig>,
    pub tax_data: Option<TaxData>,
    pub session_id: Option<String>,
    pub service_details: Option<api_models::payments::CtpServiceDetails>,
    pub card_testing_guard_data:
        Option<hyperswitch_domain_models::card_testing_guard_data::CardTestingGuardData>,
    pub vault_operation: Option<domain_payments::VaultOperation>,
}

#[derive(Clone, serde::Serialize, Debug)]
pub struct TaxData {
    pub shipping_details: hyperswitch_domain_models::address::Address,
    pub payment_method_type: enums::PaymentMethodType,
}

#[derive(Clone, serde::Serialize, Debug)]
pub struct PaymentEvent {
    payment_intent: storage::PaymentIntent,
    payment_attempt: storage::PaymentAttempt,
}

impl<F: Clone> PaymentData<F> {
    // Get the method by which a card is discovered during a payment
    #[cfg(feature = "v1")]
    fn get_card_discovery_for_card_payment_method(&self) -> Option<common_enums::CardDiscovery> {
        match self.payment_attempt.payment_method {
            Some(storage_enums::PaymentMethod::Card) => {
                if self
                    .token_data
                    .as_ref()
                    .map(storage::PaymentTokenData::is_permanent_card)
                    .unwrap_or(false)
                {
                    Some(common_enums::CardDiscovery::SavedCard)
                } else if self.service_details.is_some() {
                    Some(common_enums::CardDiscovery::ClickToPay)
                } else {
                    Some(common_enums::CardDiscovery::Manual)
                }
            }
            _ => None,
        }
    }

    fn to_event(&self) -> PaymentEvent {
        PaymentEvent {
            payment_intent: self.payment_intent.clone(),
            payment_attempt: self.payment_attempt.clone(),
        }
    }
}

impl EventInfo for PaymentEvent {
    type Data = Self;
    fn data(&self) -> error_stack::Result<Self::Data, events::EventsError> {
        Ok(self.clone())
    }

    fn key(&self) -> String {
        "payment".to_string()
    }
}

#[derive(Debug, Default, Clone)]
pub struct IncrementalAuthorizationDetails {
    pub additional_amount: MinorUnit,
    pub total_amount: MinorUnit,
    pub reason: Option<String>,
    pub authorization_id: Option<String>,
}

pub trait CustomerDetailsExt {
    type Error;
    fn get_name(&self) -> Result<Secret<String, masking::WithType>, Self::Error>;
    fn get_email(&self) -> Result<pii::Email, Self::Error>;
}

impl CustomerDetailsExt for CustomerDetails {
    type Error = error_stack::Report<errors::ConnectorError>;
    fn get_name(&self) -> Result<Secret<String, masking::WithType>, Self::Error> {
        self.name.clone().ok_or_else(missing_field_err("name"))
    }
    fn get_email(&self) -> Result<pii::Email, Self::Error> {
        self.email.clone().ok_or_else(missing_field_err("email"))
    }
}

pub async fn get_payment_link_response_from_id(
    state: &SessionState,
    payment_link_id: &str,
) -> CustomResult<api_models::payments::PaymentLinkResponse, errors::ApiErrorResponse> {
    let db = &*state.store;

    let payment_link_object = db
        .find_payment_link_by_payment_link_id(payment_link_id)
        .await
        .to_not_found_response(errors::ApiErrorResponse::PaymentLinkNotFound)?;

    Ok(api_models::payments::PaymentLinkResponse {
        link: payment_link_object.link_to_pay.clone(),
        secure_link: payment_link_object.secure_link,
        payment_link_id: payment_link_object.payment_link_id,
    })
}

#[cfg(feature = "v1")]
pub fn if_not_create_change_operation<'a, Op, F>(
    status: storage_enums::IntentStatus,
    confirm: Option<bool>,
    current: &'a Op,
) -> BoxedOperation<'a, F, api::PaymentsRequest, PaymentData<F>>
where
    F: Send + Clone + Sync,
    Op: Operation<F, api::PaymentsRequest, Data = PaymentData<F>> + Send + Sync,
    &'a Op: Operation<F, api::PaymentsRequest, Data = PaymentData<F>>,
    PaymentStatus: Operation<F, api::PaymentsRequest, Data = PaymentData<F>>,
    &'a PaymentStatus: Operation<F, api::PaymentsRequest, Data = PaymentData<F>>,
{
    if confirm.unwrap_or(false) {
        Box::new(PaymentConfirm)
    } else {
        match status {
            storage_enums::IntentStatus::RequiresConfirmation
            | storage_enums::IntentStatus::RequiresCustomerAction
            | storage_enums::IntentStatus::RequiresPaymentMethod => Box::new(current),
            _ => Box::new(&PaymentStatus),
        }
    }
}

#[cfg(feature = "v1")]
pub fn is_confirm<'a, F: Clone + Send, R, Op>(
    operation: &'a Op,
    confirm: Option<bool>,
) -> BoxedOperation<'a, F, R, PaymentData<F>>
where
    PaymentConfirm: Operation<F, R, Data = PaymentData<F>>,
    &'a PaymentConfirm: Operation<F, R, Data = PaymentData<F>>,
    Op: Operation<F, R, Data = PaymentData<F>> + Send + Sync,
    &'a Op: Operation<F, R, Data = PaymentData<F>>,
{
    if confirm.unwrap_or(false) {
        Box::new(&PaymentConfirm)
    } else {
        Box::new(operation)
    }
}

#[cfg(feature = "v1")]
pub fn should_call_connector<Op: Debug, F: Clone, D>(operation: &Op, payment_data: &D) -> bool
where
    D: OperationSessionGetters<F> + Send + Sync + Clone,
{
    match format!("{operation:?}").as_str() {
        "PaymentConfirm" => true,
        "PaymentStart" => {
            !matches!(
                payment_data.get_payment_intent().status,
                storage_enums::IntentStatus::Failed | storage_enums::IntentStatus::Succeeded
            ) && payment_data
                .get_payment_attempt()
                .authentication_data
                .is_none()
        }
        "PaymentStatus" => {
            matches!(
                payment_data.get_payment_intent().status,
                storage_enums::IntentStatus::Processing
                    | storage_enums::IntentStatus::RequiresCustomerAction
                    | storage_enums::IntentStatus::RequiresMerchantAction
                    | storage_enums::IntentStatus::RequiresCapture
                    | storage_enums::IntentStatus::PartiallyCapturedAndCapturable
            ) && payment_data.get_force_sync().unwrap_or(false)
        }
        "PaymentCancel" => matches!(
            payment_data.get_payment_intent().status,
            storage_enums::IntentStatus::RequiresCapture
                | storage_enums::IntentStatus::PartiallyCapturedAndCapturable
        ),
        "PaymentCapture" => {
            matches!(
                payment_data.get_payment_intent().status,
                storage_enums::IntentStatus::RequiresCapture
                    | storage_enums::IntentStatus::PartiallyCapturedAndCapturable
            ) || (matches!(
                payment_data.get_payment_intent().status,
                storage_enums::IntentStatus::Processing
            ) && matches!(
                payment_data.get_capture_method(),
                Some(storage_enums::CaptureMethod::ManualMultiple)
            ))
        }
        "CompleteAuthorize" => true,
        "PaymentApprove" => true,
        "PaymentReject" => true,
        "PaymentSession" => true,
        "PaymentSessionUpdate" => true,
        "PaymentPostSessionTokens" => true,
        "PaymentIncrementalAuthorization" => matches!(
            payment_data.get_payment_intent().status,
            storage_enums::IntentStatus::RequiresCapture
        ),
        _ => false,
    }
}

pub fn is_operation_confirm<Op: Debug>(operation: &Op) -> bool {
    matches!(format!("{operation:?}").as_str(), "PaymentConfirm")
}

pub fn is_operation_complete_authorize<Op: Debug>(operation: &Op) -> bool {
    matches!(format!("{operation:?}").as_str(), "CompleteAuthorize")
}

#[cfg(all(feature = "olap", feature = "v1"))]
pub async fn list_payments(
    state: SessionState,
    merchant: domain::MerchantAccount,
    profile_id_list: Option<Vec<id_type::ProfileId>>,
    key_store: domain::MerchantKeyStore,
    constraints: api::PaymentListConstraints,
) -> RouterResponse<api::PaymentListResponse> {
    use hyperswitch_domain_models::errors::StorageError;
    helpers::validate_payment_list_request(&constraints)?;
    let merchant_id = merchant.get_id();
    let db = state.store.as_ref();
    let payment_intents = helpers::filter_by_constraints(
        &state,
        &(constraints, profile_id_list).try_into()?,
        merchant_id,
        &key_store,
        merchant.storage_scheme,
    )
    .await
    .to_not_found_response(errors::ApiErrorResponse::PaymentNotFound)?;

    let collected_futures = payment_intents.into_iter().map(|pi| {
        async {
            match db
                .find_payment_attempt_by_payment_id_merchant_id_attempt_id(
                    &pi.payment_id,
                    merchant_id,
                    &pi.active_attempt.get_id(),
                    // since OLAP doesn't have KV. Force to get the data from PSQL.
                    storage_enums::MerchantStorageScheme::PostgresOnly,
                )
                .await
            {
                Ok(pa) => Some(Ok((pi, pa))),
                Err(error) => {
                    if matches!(error.current_context(), StorageError::ValueNotFound(_)) {
                        logger::warn!(
                            ?error,
                            "payment_attempts missing for payment_id : {:?}",
                            pi.payment_id,
                        );
                        return None;
                    }
                    Some(Err(error))
                }
            }
        }
    });

    //If any of the response are Err, we will get Result<Err(_)>
    let pi_pa_tuple_vec: Result<Vec<(storage::PaymentIntent, storage::PaymentAttempt)>, _> =
        join_all(collected_futures)
            .await
            .into_iter()
            .flatten() //Will ignore `None`, will only flatten 1 level
            .collect::<Result<Vec<(storage::PaymentIntent, storage::PaymentAttempt)>, _>>();
    //Will collect responses in same order async, leading to sorted responses

    //Converting Intent-Attempt array to Response if no error
    let data: Vec<api::PaymentsResponse> = pi_pa_tuple_vec
        .change_context(errors::ApiErrorResponse::InternalServerError)?
        .into_iter()
        .map(ForeignFrom::foreign_from)
        .collect();

    Ok(services::ApplicationResponse::Json(
        api::PaymentListResponse {
            size: data.len(),
            data,
        },
    ))
}

#[cfg(all(feature = "v2", feature = "olap"))]
pub async fn list_payments(
    state: SessionState,
    merchant: domain::MerchantAccount,
    key_store: domain::MerchantKeyStore,
    constraints: api::PaymentListConstraints,
) -> RouterResponse<payments_api::PaymentListResponse> {
    common_utils::metrics::utils::record_operation_time(
        async {
            let limit = &constraints.limit;
            helpers::validate_payment_list_request_for_joins(*limit)?;
            let db: &dyn StorageInterface = state.store.as_ref();
            let fetch_constraints = constraints.clone().into();
            let list: Vec<(storage::PaymentIntent, Option<storage::PaymentAttempt>)> = db
                .get_filtered_payment_intents_attempt(
                    &(&state).into(),
                    merchant.get_id(),
                    &fetch_constraints,
                    &key_store,
                    merchant.storage_scheme,
                )
                .await
                .to_not_found_response(errors::ApiErrorResponse::PaymentNotFound)?;
            let data: Vec<api_models::payments::PaymentsListResponseItem> =
                list.into_iter().map(ForeignFrom::foreign_from).collect();

            let active_attempt_ids = db
                .get_filtered_active_attempt_ids_for_total_count(
                    merchant.get_id(),
                    &fetch_constraints,
                    merchant.storage_scheme,
                )
                .await
                .to_not_found_response(errors::ApiErrorResponse::InternalServerError)
                .attach_printable("Error while retrieving active_attempt_ids for merchant")?;

            let total_count = if constraints.has_no_attempt_filters() {
                i64::try_from(active_attempt_ids.len())
                    .change_context(errors::ApiErrorResponse::InternalServerError)
                    .attach_printable("Error while converting from usize to i64")
            } else {
                let active_attempt_ids = active_attempt_ids
                    .into_iter()
                    .flatten()
                    .collect::<Vec<String>>();

                db.get_total_count_of_filtered_payment_attempts(
                    merchant.get_id(),
                    &active_attempt_ids,
                    constraints.connector,
                    constraints.payment_method_type,
                    constraints.payment_method_subtype,
                    constraints.authentication_type,
                    constraints.merchant_connector_id,
                    constraints.card_network,
                    merchant.storage_scheme,
                )
                .await
                .change_context(errors::ApiErrorResponse::InternalServerError)
                .attach_printable("Error while retrieving total count of payment attempts")
            }?;

            Ok(services::ApplicationResponse::Json(
                api_models::payments::PaymentListResponse {
                    count: data.len(),
                    total_count,
                    data,
                },
            ))
        },
        &metrics::PAYMENT_LIST_LATENCY,
        router_env::metric_attributes!(("merchant_id", merchant.get_id().clone())),
    )
    .await
}

#[cfg(all(feature = "olap", feature = "v1"))]
pub async fn apply_filters_on_payments(
    state: SessionState,
    merchant: domain::MerchantAccount,
    profile_id_list: Option<Vec<id_type::ProfileId>>,
    merchant_key_store: domain::MerchantKeyStore,
    constraints: api::PaymentListFilterConstraints,
) -> RouterResponse<api::PaymentListResponseV2> {
    common_utils::metrics::utils::record_operation_time(
        async {
            let limit = &constraints.limit;
            helpers::validate_payment_list_request_for_joins(*limit)?;
            let db: &dyn StorageInterface = state.store.as_ref();
            let pi_fetch_constraints = (constraints.clone(), profile_id_list.clone()).try_into()?;
            let list: Vec<(storage::PaymentIntent, storage::PaymentAttempt)> = db
                .get_filtered_payment_intents_attempt(
                    &(&state).into(),
                    merchant.get_id(),
                    &pi_fetch_constraints,
                    &merchant_key_store,
                    merchant.storage_scheme,
                )
                .await
                .to_not_found_response(errors::ApiErrorResponse::PaymentNotFound)?;
            let data: Vec<api::PaymentsResponse> =
                list.into_iter().map(ForeignFrom::foreign_from).collect();

            let active_attempt_ids = db
                .get_filtered_active_attempt_ids_for_total_count(
                    merchant.get_id(),
                    &pi_fetch_constraints,
                    merchant.storage_scheme,
                )
                .await
                .to_not_found_response(errors::ApiErrorResponse::InternalServerError)?;

            let total_count = if constraints.has_no_attempt_filters() {
                i64::try_from(active_attempt_ids.len())
                    .change_context(errors::ApiErrorResponse::InternalServerError)
                    .attach_printable("Error while converting from usize to i64")
            } else {
                db.get_total_count_of_filtered_payment_attempts(
                    merchant.get_id(),
                    &active_attempt_ids,
                    constraints.connector,
                    constraints.payment_method,
                    constraints.payment_method_type,
                    constraints.authentication_type,
                    constraints.merchant_connector_id,
                    constraints.card_network,
                    constraints.card_discovery,
                    merchant.storage_scheme,
                )
                .await
                .change_context(errors::ApiErrorResponse::InternalServerError)
            }?;

            Ok(services::ApplicationResponse::Json(
                api::PaymentListResponseV2 {
                    count: data.len(),
                    total_count,
                    data,
                },
            ))
        },
        &metrics::PAYMENT_LIST_LATENCY,
        router_env::metric_attributes!(("merchant_id", merchant.get_id().clone())),
    )
    .await
}

#[cfg(all(feature = "olap", feature = "v1"))]
pub async fn get_filters_for_payments(
    state: SessionState,
    merchant: domain::MerchantAccount,
    merchant_key_store: domain::MerchantKeyStore,
    time_range: common_utils::types::TimeRange,
) -> RouterResponse<api::PaymentListFilters> {
    let db = state.store.as_ref();
    let pi = db
        .filter_payment_intents_by_time_range_constraints(
            &(&state).into(),
            merchant.get_id(),
            &time_range,
            &merchant_key_store,
            merchant.storage_scheme,
        )
        .await
        .to_not_found_response(errors::ApiErrorResponse::PaymentNotFound)?;

    let filters = db
        .get_filters_for_payments(
            pi.as_slice(),
            merchant.get_id(),
            // since OLAP doesn't have KV. Force to get the data from PSQL.
            storage_enums::MerchantStorageScheme::PostgresOnly,
        )
        .await
        .to_not_found_response(errors::ApiErrorResponse::PaymentNotFound)?;

    Ok(services::ApplicationResponse::Json(
        api::PaymentListFilters {
            connector: filters.connector,
            currency: filters.currency,
            status: filters.status,
            payment_method: filters.payment_method,
            payment_method_type: filters.payment_method_type,
            authentication_type: filters.authentication_type,
        },
    ))
}

#[cfg(feature = "olap")]
pub async fn get_payment_filters(
    state: SessionState,
    merchant: domain::MerchantAccount,
    profile_id_list: Option<Vec<id_type::ProfileId>>,
) -> RouterResponse<api::PaymentListFiltersV2> {
    let merchant_connector_accounts = if let services::ApplicationResponse::Json(data) =
        super::admin::list_payment_connectors(state, merchant.get_id().to_owned(), profile_id_list)
            .await?
    {
        data
    } else {
        return Err(errors::ApiErrorResponse::InternalServerError.into());
    };

    let mut connector_map: HashMap<String, Vec<MerchantConnectorInfo>> = HashMap::new();
    let mut payment_method_types_map: HashMap<
        enums::PaymentMethod,
        HashSet<enums::PaymentMethodType>,
    > = HashMap::new();

    // populate connector map
    merchant_connector_accounts
        .iter()
        .filter_map(|merchant_connector_account| {
            merchant_connector_account
                .connector_label
                .as_ref()
                .map(|label| {
                    let info = merchant_connector_account.to_merchant_connector_info(label);
                    (merchant_connector_account.get_connector_name(), info)
                })
        })
        .for_each(|(connector_name, info)| {
            connector_map
                .entry(connector_name.to_string())
                .or_default()
                .push(info);
        });

    // populate payment method type map
    merchant_connector_accounts
        .iter()
        .flat_map(|merchant_connector_account| {
            merchant_connector_account.payment_methods_enabled.as_ref()
        })
        .map(|payment_methods_enabled| {
            payment_methods_enabled
                .iter()
                .filter_map(|payment_method_enabled| {
                    payment_method_enabled
                        .get_payment_method_type()
                        .map(|types_vec| {
                            (
                                payment_method_enabled.get_payment_method(),
                                types_vec.clone(),
                            )
                        })
                })
        })
        .for_each(|payment_methods_enabled| {
            payment_methods_enabled.for_each(
                |(payment_method_option, payment_method_types_vec)| {
                    if let Some(payment_method) = payment_method_option {
                        payment_method_types_map
                            .entry(payment_method)
                            .or_default()
                            .extend(payment_method_types_vec.iter().filter_map(
                                |req_payment_method_types| {
                                    req_payment_method_types.get_payment_method_type()
                                },
                            ));
                    }
                },
            );
        });

    Ok(services::ApplicationResponse::Json(
        api::PaymentListFiltersV2 {
            connector: connector_map,
            currency: enums::Currency::iter().collect(),
            status: enums::IntentStatus::iter().collect(),
            payment_method: payment_method_types_map,
            authentication_type: enums::AuthenticationType::iter().collect(),
            card_network: enums::CardNetwork::iter().collect(),
            card_discovery: enums::CardDiscovery::iter().collect(),
        },
    ))
}

#[cfg(feature = "olap")]
pub async fn get_aggregates_for_payments(
    state: SessionState,
    merchant: domain::MerchantAccount,
    profile_id_list: Option<Vec<id_type::ProfileId>>,
    time_range: common_utils::types::TimeRange,
) -> RouterResponse<api::PaymentsAggregateResponse> {
    let db = state.store.as_ref();
    let intent_status_with_count = db
        .get_intent_status_with_count(merchant.get_id(), profile_id_list, &time_range)
        .await
        .to_not_found_response(errors::ApiErrorResponse::PaymentNotFound)?;

    let mut status_map: HashMap<enums::IntentStatus, i64> =
        intent_status_with_count.into_iter().collect();
    for status in enums::IntentStatus::iter() {
        status_map.entry(status).or_default();
    }

    Ok(services::ApplicationResponse::Json(
        api::PaymentsAggregateResponse {
            status_with_count: status_map,
        },
    ))
}

#[cfg(feature = "v1")]
pub async fn add_process_sync_task(
    db: &dyn StorageInterface,
    payment_attempt: &storage::PaymentAttempt,
    schedule_time: time::PrimitiveDateTime,
) -> CustomResult<(), errors::StorageError> {
    let tracking_data = api::PaymentsRetrieveRequest {
        force_sync: true,
        merchant_id: Some(payment_attempt.merchant_id.clone()),
        resource_id: api::PaymentIdType::PaymentAttemptId(payment_attempt.get_id().to_owned()),
        ..Default::default()
    };
    let runner = storage::ProcessTrackerRunner::PaymentsSyncWorkflow;
    let task = "PAYMENTS_SYNC";
    let tag = ["SYNC", "PAYMENT"];
    let process_tracker_id = pt_utils::get_process_tracker_id(
        runner,
        task,
        payment_attempt.get_id(),
        &payment_attempt.merchant_id,
    );
    let process_tracker_entry = storage::ProcessTrackerNew::new(
        process_tracker_id,
        task,
        runner,
        tag,
        tracking_data,
        schedule_time,
    )
    .map_err(errors::StorageError::from)?;

    db.insert_process(process_tracker_entry).await?;
    Ok(())
}

#[cfg(feature = "v2")]
pub async fn reset_process_sync_task(
    db: &dyn StorageInterface,
    payment_attempt: &storage::PaymentAttempt,
    schedule_time: time::PrimitiveDateTime,
) -> Result<(), errors::ProcessTrackerError> {
    todo!()
}

#[cfg(feature = "v1")]
pub async fn reset_process_sync_task(
    db: &dyn StorageInterface,
    payment_attempt: &storage::PaymentAttempt,
    schedule_time: time::PrimitiveDateTime,
) -> Result<(), errors::ProcessTrackerError> {
    let runner = storage::ProcessTrackerRunner::PaymentsSyncWorkflow;
    let task = "PAYMENTS_SYNC";
    let process_tracker_id = pt_utils::get_process_tracker_id(
        runner,
        task,
        payment_attempt.get_id(),
        &payment_attempt.merchant_id,
    );
    let psync_process = db
        .find_process_by_id(&process_tracker_id)
        .await?
        .ok_or(errors::ProcessTrackerError::ProcessFetchingFailed)?;
    db.as_scheduler()
        .reset_process(psync_process, schedule_time)
        .await?;
    Ok(())
}

#[cfg(feature = "v1")]
pub fn update_straight_through_routing<F, D>(
    payment_data: &mut D,
    request_straight_through: serde_json::Value,
) -> CustomResult<(), errors::ParsingError>
where
    F: Send + Clone,
    D: OperationSessionGetters<F> + OperationSessionSetters<F> + Send + Sync + Clone,
{
    let _: api_models::routing::RoutingAlgorithm = request_straight_through
        .clone()
        .parse_value("RoutingAlgorithm")
        .attach_printable("Invalid straight through routing rules format")?;

    payment_data.set_straight_through_algorithm_in_payment_attempt(request_straight_through);

    Ok(())
}

#[cfg(feature = "v1")]
#[allow(clippy::too_many_arguments)]
pub async fn get_connector_choice<F, Req, D>(
    operation: &BoxedOperation<'_, F, Req, D>,
    state: &SessionState,
    req: &Req,
    merchant_account: &domain::MerchantAccount,
    business_profile: &domain::Profile,
    key_store: &domain::MerchantKeyStore,
    payment_data: &mut D,
    eligible_connectors: Option<Vec<enums::RoutableConnectors>>,
    mandate_type: Option<api::MandateTransactionType>,
) -> RouterResult<Option<ConnectorCallType>>
where
    F: Send + Clone,
    D: OperationSessionGetters<F> + OperationSessionSetters<F> + Send + Sync + Clone,
{
    let connector_choice = operation
        .to_domain()?
        .get_connector(
            merchant_account,
            &state.clone(),
            req,
            payment_data.get_payment_intent(),
            key_store,
        )
        .await?;

    let connector = if should_call_connector(operation, payment_data) {
        Some(match connector_choice {
            api::ConnectorChoice::SessionMultiple(connectors) => {
                let routing_output = perform_session_token_routing(
                    state.clone(),
                    merchant_account,
                    key_store,
                    payment_data,
                    connectors,
                )
                .await?;
                ConnectorCallType::SessionMultiple(routing_output)
            }

            api::ConnectorChoice::StraightThrough(straight_through) => {
                connector_selection(
                    state,
                    merchant_account,
                    business_profile,
                    key_store,
                    payment_data,
                    Some(straight_through),
                    eligible_connectors,
                    mandate_type,
                )
                .await?
            }

            api::ConnectorChoice::Decide => {
                connector_selection(
                    state,
                    merchant_account,
                    business_profile,
                    key_store,
                    payment_data,
                    None,
                    eligible_connectors,
                    mandate_type,
                )
                .await?
            }
        })
    } else if let api::ConnectorChoice::StraightThrough(algorithm) = connector_choice {
        update_straight_through_routing(payment_data, algorithm)
            .change_context(errors::ApiErrorResponse::InternalServerError)
            .attach_printable("Failed to update straight through routing algorithm")?;

        None
    } else {
        None
    };
    Ok(connector)
}

async fn get_eligible_connector_for_nti<T: core_routing::GetRoutableConnectorsForChoice, F, D>(
    state: &SessionState,
    key_store: &domain::MerchantKeyStore,
    payment_data: &D,
    connector_choice: T,

    business_profile: &domain::Profile,
) -> RouterResult<(
    api_models::payments::MandateReferenceId,
    hyperswitch_domain_models::payment_method_data::CardDetailsForNetworkTransactionId,
    api::ConnectorData,
)>
where
    F: Send + Clone,
    D: OperationSessionGetters<F> + OperationSessionSetters<F> + Send + Sync + Clone,
{
    // Since this flow will only be used in the MIT flow, recurring details are mandatory.
    let recurring_payment_details = payment_data
        .get_recurring_details()
        .ok_or(errors::ApiErrorResponse::IncorrectPaymentMethodConfiguration)
        .attach_printable("Failed to fetch recurring details for mit")?;

    let (mandate_reference_id, card_details_for_network_transaction_id)= hyperswitch_domain_models::payment_method_data::CardDetailsForNetworkTransactionId::get_nti_and_card_details_for_mit_flow(recurring_payment_details.clone()).get_required_value("network transaction id and card details").attach_printable("Failed to fetch network transaction id and card details for mit")?;

    helpers::validate_card_expiry(
        &card_details_for_network_transaction_id.card_exp_month,
        &card_details_for_network_transaction_id.card_exp_year,
    )?;

    let network_transaction_id_supported_connectors = &state
        .conf
        .network_transaction_id_supported_connectors
        .connector_list
        .iter()
        .map(|value| value.to_string())
        .collect::<HashSet<_>>();

    let eligible_connector_data_list = connector_choice
        .get_routable_connectors(&*state.store, business_profile)
        .await?
        .filter_network_transaction_id_flow_supported_connectors(
            network_transaction_id_supported_connectors.to_owned(),
        )
        .construct_dsl_and_perform_eligibility_analysis(
            state,
            key_store,
            payment_data,
            business_profile.get_id(),
        )
        .await
        .attach_printable("Failed to fetch eligible connector data")?;

    let eligible_connector_data = eligible_connector_data_list
        .first()
        .ok_or(errors::ApiErrorResponse::IncorrectPaymentMethodConfiguration)
        .attach_printable(
            "No eligible connector found for the network transaction id based mit flow",
        )?;
    Ok((
        mandate_reference_id,
        card_details_for_network_transaction_id,
        eligible_connector_data.clone(),
    ))
}

pub async fn set_eligible_connector_for_nti_in_payment_data<F, D>(
    state: &SessionState,
    business_profile: &domain::Profile,
    key_store: &domain::MerchantKeyStore,
    payment_data: &mut D,
    connector_choice: api::ConnectorChoice,
) -> RouterResult<api::ConnectorData>
where
    F: Send + Clone,
    D: OperationSessionGetters<F> + OperationSessionSetters<F> + Send + Sync + Clone,
{
    let (mandate_reference_id, card_details_for_network_transaction_id, eligible_connector_data) =
        match connector_choice {
            api::ConnectorChoice::StraightThrough(straight_through) => {
                get_eligible_connector_for_nti(
                    state,
                    key_store,
                    payment_data,
                    core_routing::StraightThroughAlgorithmTypeSingle(straight_through),
                    business_profile,
                )
                .await?
            }
            api::ConnectorChoice::Decide => {
                get_eligible_connector_for_nti(
                    state,
                    key_store,
                    payment_data,
                    core_routing::DecideConnector,
                    business_profile,
                )
                .await?
            }
            api::ConnectorChoice::SessionMultiple(_) => {
                Err(errors::ApiErrorResponse::InternalServerError).attach_printable(
                    "Invalid routing rule configured for nti and card details based mit flow",
                )?
            }
        };

    // Set the eligible connector in the attempt
    payment_data
        .set_connector_in_payment_attempt(Some(eligible_connector_data.connector_name.to_string()));

    // Set `NetworkMandateId` as the MandateId
    payment_data.set_mandate_id(payments_api::MandateIds {
        mandate_id: None,
        mandate_reference_id: Some(mandate_reference_id),
    });

    // Set the card details received in the recurring details within the payment method data.
    payment_data.set_payment_method_data(Some(
        hyperswitch_domain_models::payment_method_data::PaymentMethodData::CardDetailsForNetworkTransactionId(card_details_for_network_transaction_id),
    ));

    Ok(eligible_connector_data)
}

#[cfg(feature = "v1")]
#[allow(clippy::too_many_arguments)]
pub async fn connector_selection<F, D>(
    state: &SessionState,
    merchant_account: &domain::MerchantAccount,
    business_profile: &domain::Profile,
    key_store: &domain::MerchantKeyStore,
    payment_data: &mut D,
    request_straight_through: Option<serde_json::Value>,
    eligible_connectors: Option<Vec<enums::RoutableConnectors>>,
    mandate_type: Option<api::MandateTransactionType>,
) -> RouterResult<ConnectorCallType>
where
    F: Send + Clone,
    D: OperationSessionGetters<F> + OperationSessionSetters<F> + Send + Sync + Clone,
{
    let request_straight_through: Option<api::routing::StraightThroughAlgorithm> =
        request_straight_through
            .map(|val| val.parse_value("RoutingAlgorithm"))
            .transpose()
            .change_context(errors::ApiErrorResponse::InternalServerError)
            .attach_printable("Invalid straight through routing rules format")?;

    let mut routing_data = storage::RoutingData {
        routed_through: payment_data.get_payment_attempt().connector.clone(),

        merchant_connector_id: payment_data
            .get_payment_attempt()
            .merchant_connector_id
            .clone(),

        algorithm: request_straight_through.clone(),
        routing_info: payment_data
            .get_payment_attempt()
            .straight_through_algorithm
            .clone()
            .map(|val| val.parse_value("PaymentRoutingInfo"))
            .transpose()
            .change_context(errors::ApiErrorResponse::InternalServerError)
            .attach_printable("Invalid straight through algorithm format found in payment attempt")?
            .unwrap_or(storage::PaymentRoutingInfo {
                algorithm: None,
                pre_routing_results: None,
            }),
    };

    let decided_connector = decide_connector(
        state.clone(),
        merchant_account,
        business_profile,
        key_store,
        payment_data,
        request_straight_through,
        &mut routing_data,
        eligible_connectors,
        mandate_type,
    )
    .await?;

    let encoded_info = routing_data
        .routing_info
        .encode_to_value()
        .change_context(errors::ApiErrorResponse::InternalServerError)
        .attach_printable("error serializing payment routing info to serde value")?;

    payment_data.set_connector_in_payment_attempt(routing_data.routed_through);

    payment_data.set_merchant_connector_id_in_attempt(routing_data.merchant_connector_id);
    payment_data.set_straight_through_algorithm_in_payment_attempt(encoded_info);

    Ok(decided_connector)
}

#[allow(clippy::too_many_arguments)]
#[cfg(feature = "v2")]
pub async fn decide_connector<F, D>(
    state: SessionState,
    merchant_account: &domain::MerchantAccount,
    business_profile: &domain::Profile,
    key_store: &domain::MerchantKeyStore,
    payment_data: &mut D,
    request_straight_through: Option<api::routing::StraightThroughAlgorithm>,
    routing_data: &mut storage::RoutingData,
    eligible_connectors: Option<Vec<enums::RoutableConnectors>>,
    mandate_type: Option<api::MandateTransactionType>,
) -> RouterResult<ConnectorCallType>
where
    F: Send + Clone,
    D: OperationSessionGetters<F> + OperationSessionSetters<F> + Send + Sync + Clone,
{
    todo!()
}

#[allow(clippy::too_many_arguments)]
#[cfg(feature = "v1")]
pub async fn decide_connector<F, D>(
    state: SessionState,
    merchant_account: &domain::MerchantAccount,
    business_profile: &domain::Profile,
    key_store: &domain::MerchantKeyStore,
    payment_data: &mut D,
    request_straight_through: Option<api::routing::StraightThroughAlgorithm>,
    routing_data: &mut storage::RoutingData,
    eligible_connectors: Option<Vec<enums::RoutableConnectors>>,
    mandate_type: Option<api::MandateTransactionType>,
) -> RouterResult<ConnectorCallType>
where
    F: Send + Clone,
    D: OperationSessionGetters<F> + OperationSessionSetters<F> + Send + Sync + Clone,
{
    // If the connector was already decided previously, use the same connector
    // This is in case of flows like payments_sync, payments_cancel where the successive operations
    // with the connector have to be made using the same connector account.
    if let Some(ref connector_name) = payment_data.get_payment_attempt().connector {
        // Connector was already decided previously, use the same connector
        let connector_data = api::ConnectorData::get_connector_by_name(
            &state.conf.connectors,
            connector_name,
            api::GetToken::Connector,
            payment_data
                .get_payment_attempt()
                .merchant_connector_id
                .clone(),
        )
        .change_context(errors::ApiErrorResponse::InternalServerError)
        .attach_printable("Invalid connector name received in 'routed_through'")?;

        routing_data.routed_through = Some(connector_name.clone());
        return Ok(ConnectorCallType::PreDetermined(connector_data));
    }

    if let Some(mandate_connector_details) = payment_data.get_mandate_connector().as_ref() {
        let connector_data = api::ConnectorData::get_connector_by_name(
            &state.conf.connectors,
            &mandate_connector_details.connector,
            api::GetToken::Connector,
            mandate_connector_details.merchant_connector_id.clone(),
        )
        .change_context(errors::ApiErrorResponse::InternalServerError)
        .attach_printable("Invalid connector name received in 'routed_through'")?;

        routing_data.routed_through = Some(mandate_connector_details.connector.clone());

        routing_data
            .merchant_connector_id
            .clone_from(&mandate_connector_details.merchant_connector_id);

        return Ok(ConnectorCallType::PreDetermined(connector_data));
    }

    if let Some((pre_routing_results, storage_pm_type)) =
        routing_data.routing_info.pre_routing_results.as_ref().zip(
            payment_data
                .get_payment_attempt()
                .payment_method_type
                .as_ref(),
        )
    {
        if let (Some(routable_connector_choice), None) = (
            pre_routing_results.get(storage_pm_type),
            &payment_data.get_token_data(),
        ) {
            let routable_connector_list = match routable_connector_choice {
                storage::PreRoutingConnectorChoice::Single(routable_connector) => {
                    vec![routable_connector.clone()]
                }
                storage::PreRoutingConnectorChoice::Multiple(routable_connector_list) => {
                    routable_connector_list.clone()
                }
            };

            let mut pre_routing_connector_data_list = vec![];

            let first_routable_connector = routable_connector_list
                .first()
                .ok_or(errors::ApiErrorResponse::IncorrectPaymentMethodConfiguration)?;

            routing_data.routed_through = Some(first_routable_connector.connector.to_string());

            routing_data
                .merchant_connector_id
                .clone_from(&first_routable_connector.merchant_connector_id);

            for connector_choice in routable_connector_list.clone() {
                let connector_data = api::ConnectorData::get_connector_by_name(
                    &state.conf.connectors,
                    &connector_choice.connector.to_string(),
                    api::GetToken::Connector,
                    connector_choice.merchant_connector_id.clone(),
                )
                .change_context(errors::ApiErrorResponse::InternalServerError)
                .attach_printable("Invalid connector name received")?;

                pre_routing_connector_data_list.push(connector_data);
            }

            #[cfg(feature = "retry")]
            let should_do_retry = retry::config_should_call_gsm(
                &*state.store,
                merchant_account.get_id(),
                business_profile,
            )
            .await;

            #[cfg(feature = "retry")]
            if payment_data.get_payment_attempt().payment_method_type
                == Some(storage_enums::PaymentMethodType::ApplePay)
                && should_do_retry
            {
                let retryable_connector_data = helpers::get_apple_pay_retryable_connectors(
                    &state,
                    merchant_account,
                    payment_data,
                    key_store,
                    &pre_routing_connector_data_list,
                    first_routable_connector
                        .merchant_connector_id
                        .clone()
                        .as_ref(),
                    business_profile.clone(),
                )
                .await?;

                if let Some(connector_data_list) = retryable_connector_data {
                    if connector_data_list.len() > 1 {
                        logger::info!("Constructed apple pay retryable connector list");
                        return Ok(ConnectorCallType::Retryable(connector_data_list));
                    }
                }
            }

            let first_pre_routing_connector_data_list = pre_routing_connector_data_list
                .first()
                .ok_or(errors::ApiErrorResponse::IncorrectPaymentMethodConfiguration)?;

            helpers::override_setup_future_usage_to_on_session(&*state.store, payment_data).await?;

            return Ok(ConnectorCallType::PreDetermined(
                first_pre_routing_connector_data_list.clone(),
            ));
        }
    }

    if let Some(routing_algorithm) = request_straight_through {
        let (mut connectors, check_eligibility) = routing::perform_straight_through_routing(
            &routing_algorithm,
            payment_data.get_creds_identifier(),
        )
        .change_context(errors::ApiErrorResponse::InternalServerError)
        .attach_printable("Failed execution of straight through routing")?;

        if check_eligibility {
            let transaction_data = core_routing::PaymentsDslInput::new(
                payment_data.get_setup_mandate(),
                payment_data.get_payment_attempt(),
                payment_data.get_payment_intent(),
                payment_data.get_payment_method_data(),
                payment_data.get_address(),
                payment_data.get_recurring_details(),
                payment_data.get_currency(),
            );

            connectors = routing::perform_eligibility_analysis_with_fallback(
                &state.clone(),
                key_store,
                connectors,
                &TransactionData::Payment(transaction_data),
                eligible_connectors,
                business_profile,
            )
            .await
            .change_context(errors::ApiErrorResponse::InternalServerError)
            .attach_printable("failed eligibility analysis and fallback")?;
        }

        let connector_data = connectors
            .into_iter()
            .map(|conn| {
                api::ConnectorData::get_connector_by_name(
                    &state.conf.connectors,
                    &conn.connector.to_string(),
                    api::GetToken::Connector,
                    conn.merchant_connector_id.clone(),
                )
            })
            .collect::<CustomResult<Vec<_>, _>>()
            .change_context(errors::ApiErrorResponse::InternalServerError)
            .attach_printable("Invalid connector name received")?;

        return decide_multiplex_connector_for_normal_or_recurring_payment(
            &state,
            payment_data,
            routing_data,
            connector_data,
            mandate_type,
            business_profile.is_connector_agnostic_mit_enabled,
            business_profile.is_network_tokenization_enabled,
        )
        .await;
    }

    if let Some(ref routing_algorithm) = routing_data.routing_info.algorithm {
        let (mut connectors, check_eligibility) = routing::perform_straight_through_routing(
            routing_algorithm,
            payment_data.get_creds_identifier(),
        )
        .change_context(errors::ApiErrorResponse::InternalServerError)
        .attach_printable("Failed execution of straight through routing")?;

        if check_eligibility {
            let transaction_data = core_routing::PaymentsDslInput::new(
                payment_data.get_setup_mandate(),
                payment_data.get_payment_attempt(),
                payment_data.get_payment_intent(),
                payment_data.get_payment_method_data(),
                payment_data.get_address(),
                payment_data.get_recurring_details(),
                payment_data.get_currency(),
            );

            connectors = routing::perform_eligibility_analysis_with_fallback(
                &state,
                key_store,
                connectors,
                &TransactionData::Payment(transaction_data),
                eligible_connectors,
                business_profile,
            )
            .await
            .change_context(errors::ApiErrorResponse::InternalServerError)
            .attach_printable("failed eligibility analysis and fallback")?;
        }

        let connector_data = connectors
            .into_iter()
            .map(|conn| {
                api::ConnectorData::get_connector_by_name(
                    &state.conf.connectors,
                    &conn.connector.to_string(),
                    api::GetToken::Connector,
                    conn.merchant_connector_id,
                )
            })
            .collect::<CustomResult<Vec<_>, _>>()
            .change_context(errors::ApiErrorResponse::InternalServerError)
            .attach_printable("Invalid connector name received")?;

        return decide_multiplex_connector_for_normal_or_recurring_payment(
            &state,
            payment_data,
            routing_data,
            connector_data,
            mandate_type,
            business_profile.is_connector_agnostic_mit_enabled,
            business_profile.is_network_tokenization_enabled,
        )
        .await;
    }

    let new_pd = payment_data.clone();
    let transaction_data = core_routing::PaymentsDslInput::new(
        new_pd.get_setup_mandate(),
        new_pd.get_payment_attempt(),
        new_pd.get_payment_intent(),
        new_pd.get_payment_method_data(),
        new_pd.get_address(),
        new_pd.get_recurring_details(),
        new_pd.get_currency(),
    );

    route_connector_v1_for_payments(
        &state,
        merchant_account,
        business_profile,
        key_store,
        payment_data,
        transaction_data,
        routing_data,
        eligible_connectors,
        mandate_type,
    )
    .await
}

#[cfg(feature = "v2")]
pub async fn decide_multiplex_connector_for_normal_or_recurring_payment<F: Clone, D>(
    state: &SessionState,
    payment_data: &mut D,
    routing_data: &mut storage::RoutingData,
    connectors: Vec<api::ConnectorData>,
    mandate_type: Option<api::MandateTransactionType>,
    is_connector_agnostic_mit_enabled: Option<bool>,
) -> RouterResult<ConnectorCallType>
where
    D: OperationSessionGetters<F> + OperationSessionSetters<F> + Send + Sync + Clone,
{
    todo!()
}

#[cfg(feature = "v1")]
#[allow(clippy::too_many_arguments)]
pub async fn decide_multiplex_connector_for_normal_or_recurring_payment<F: Clone, D>(
    state: &SessionState,
    payment_data: &mut D,
    routing_data: &mut storage::RoutingData,
    connectors: Vec<api::ConnectorData>,
    mandate_type: Option<api::MandateTransactionType>,
    is_connector_agnostic_mit_enabled: Option<bool>,
    is_network_tokenization_enabled: bool,
) -> RouterResult<ConnectorCallType>
where
    D: OperationSessionGetters<F> + OperationSessionSetters<F> + Send + Sync + Clone,
{
    match (
        payment_data.get_payment_intent().setup_future_usage,
        payment_data.get_token_data().as_ref(),
        payment_data.get_recurring_details().as_ref(),
        payment_data.get_payment_intent().off_session,
        mandate_type,
    ) {
        (
            Some(storage_enums::FutureUsage::OffSession),
            Some(_),
            None,
            None,
            Some(api::MandateTransactionType::RecurringMandateTransaction),
        )
        | (
            None,
            None,
            Some(RecurringDetails::PaymentMethodId(_)),
            Some(true),
            Some(api::MandateTransactionType::RecurringMandateTransaction),
        )
        | (None, Some(_), None, Some(true), _) => {
            logger::debug!("performing routing for token-based MIT flow");

            let payment_method_info = payment_data
                .get_payment_method_info()
                .get_required_value("payment_method_info")?
                .clone();

            //fetch connectors that support ntid flow
            let ntid_supported_connectors = &state
                .conf
                .network_transaction_id_supported_connectors
                .connector_list;
            //filered connectors list with ntid_supported_connectors
            let filtered_ntid_supported_connectors =
                filter_ntid_supported_connectors(connectors.clone(), ntid_supported_connectors);

            //fetch connectors that support network tokenization flow
            let network_tokenization_supported_connectors = &state
                .conf
                .network_tokenization_supported_connectors
                .connector_list;
            //filered connectors list with ntid_supported_connectors and network_tokenization_supported_connectors
            let filtered_nt_supported_connectors = filter_network_tokenization_supported_connectors(
                filtered_ntid_supported_connectors,
                network_tokenization_supported_connectors,
            );

            let action_type = decide_action_type(
                state,
                is_connector_agnostic_mit_enabled,
                is_network_tokenization_enabled,
                &payment_method_info,
                filtered_nt_supported_connectors.clone(),
            )
            .await;

            match action_type {
                Some(ActionType::NetworkTokenWithNetworkTransactionId(nt_data)) => {
                    logger::info!(
                        "using network_tokenization with network_transaction_id for MIT flow"
                    );

                    let mandate_reference_id =
                        Some(payments_api::MandateReferenceId::NetworkTokenWithNTI(
                            payments_api::NetworkTokenWithNTIRef {
                                network_transaction_id: nt_data.network_transaction_id.to_string(),
                                token_exp_month: nt_data.token_exp_month,
                                token_exp_year: nt_data.token_exp_year,
                            },
                        ));
                    let chosen_connector_data = filtered_nt_supported_connectors
                        .first()
                        .ok_or(errors::ApiErrorResponse::IncorrectPaymentMethodConfiguration)
                        .attach_printable(
                            "no eligible connector found for token-based MIT payment",
                        )?;

                    routing_data.routed_through =
                        Some(chosen_connector_data.connector_name.to_string());

                    routing_data
                        .merchant_connector_id
                        .clone_from(&chosen_connector_data.merchant_connector_id);

                    payment_data.set_mandate_id(payments_api::MandateIds {
                        mandate_id: None,
                        mandate_reference_id,
                    });

                    Ok(ConnectorCallType::PreDetermined(
                        chosen_connector_data.clone(),
                    ))
                }
                None => {
                    decide_connector_for_normal_or_recurring_payment(
                        state,
                        payment_data,
                        routing_data,
                        connectors,
                        is_connector_agnostic_mit_enabled,
                        &payment_method_info,
                    )
                    .await
                }
            }
        }
        (
            None,
            None,
            Some(RecurringDetails::ProcessorPaymentToken(_token)),
            Some(true),
            Some(api::MandateTransactionType::RecurringMandateTransaction),
        ) => {
            if let Some(connector) = connectors.first() {
                routing_data.routed_through = Some(connector.connector_name.clone().to_string());
                routing_data
                    .merchant_connector_id
                    .clone_from(&connector.merchant_connector_id);
                Ok(ConnectorCallType::PreDetermined(api::ConnectorData {
                    connector: connector.connector.clone(),
                    connector_name: connector.connector_name,
                    get_token: connector.get_token.clone(),
                    merchant_connector_id: connector.merchant_connector_id.clone(),
                }))
            } else {
                logger::error!("no eligible connector found for the ppt_mandate payment");
                Err(errors::ApiErrorResponse::IncorrectPaymentMethodConfiguration.into())
            }
        }

        _ => {
            helpers::override_setup_future_usage_to_on_session(&*state.store, payment_data).await?;

            let first_choice = connectors
                .first()
                .ok_or(errors::ApiErrorResponse::IncorrectPaymentMethodConfiguration)
                .attach_printable("no eligible connector found for payment")?
                .clone();

            routing_data.routed_through = Some(first_choice.connector_name.to_string());

            routing_data.merchant_connector_id = first_choice.merchant_connector_id;

            Ok(ConnectorCallType::Retryable(connectors))
        }
    }
}

#[cfg(all(feature = "v2", feature = "payment_methods_v2"))]
#[allow(clippy::too_many_arguments)]
pub async fn decide_connector_for_normal_or_recurring_payment<F: Clone, D>(
    state: &SessionState,
    payment_data: &mut D,
    routing_data: &mut storage::RoutingData,
    connectors: Vec<api::ConnectorData>,
    is_connector_agnostic_mit_enabled: Option<bool>,
    payment_method_info: &domain::PaymentMethod,
) -> RouterResult<ConnectorCallType>
where
    D: OperationSessionGetters<F> + OperationSessionSetters<F> + Send + Sync + Clone,
{
    todo!()
}

#[cfg(all(
    any(feature = "v2", feature = "v1"),
    not(feature = "payment_methods_v2")
))]
#[allow(clippy::too_many_arguments)]
pub async fn decide_connector_for_normal_or_recurring_payment<F: Clone, D>(
    state: &SessionState,
    payment_data: &mut D,
    routing_data: &mut storage::RoutingData,
    connectors: Vec<api::ConnectorData>,
    is_connector_agnostic_mit_enabled: Option<bool>,
    payment_method_info: &domain::PaymentMethod,
) -> RouterResult<ConnectorCallType>
where
    D: OperationSessionGetters<F> + OperationSessionSetters<F> + Send + Sync + Clone,
{
    let connector_common_mandate_details = payment_method_info
        .get_common_mandate_reference()
        .change_context(errors::ApiErrorResponse::InternalServerError)
        .attach_printable("Failed to get the common mandate reference")?;

    let connector_mandate_details = connector_common_mandate_details.payments;

    let mut connector_choice = None;

    for connector_data in connectors {
        let merchant_connector_id = connector_data
            .merchant_connector_id
            .as_ref()
            .ok_or(errors::ApiErrorResponse::InternalServerError)
            .attach_printable("Failed to find the merchant connector id")?;
        if connector_mandate_details
            .clone()
            .map(|connector_mandate_details| {
                connector_mandate_details.contains_key(merchant_connector_id)
            })
            .unwrap_or(false)
        {
            logger::info!("using connector_mandate_id for MIT flow");
            if let Some(merchant_connector_id) = connector_data.merchant_connector_id.as_ref() {
                if let Some(mandate_reference_record) = connector_mandate_details.clone()
                        .get_required_value("connector_mandate_details")
                            .change_context(errors::ApiErrorResponse::IncorrectPaymentMethodConfiguration)
                            .attach_printable("no eligible connector found for token-based MIT flow since there were no connector mandate details")?
                            .get(merchant_connector_id)
                        {
                            common_utils::fp_utils::when(
                                mandate_reference_record
                                    .original_payment_authorized_currency
                                    .map(|mandate_currency| mandate_currency != payment_data.get_currency())
                                    .unwrap_or(false),
                                || {
                                    Err(report!(errors::ApiErrorResponse::MandateValidationFailed {
                                        reason: "cross currency mandates not supported".into()
                                    }))
                                },
                            )?;
                            let mandate_reference_id = Some(payments_api::MandateReferenceId::ConnectorMandateId(
                                api_models::payments::ConnectorMandateReferenceId::new(
                                    Some(mandate_reference_record.connector_mandate_id.clone()),  // connector_mandate_id
                                    Some(payment_method_info.get_id().clone()),                  // payment_method_id
                                    None,                                                        // update_history
                                    mandate_reference_record.mandate_metadata.clone(),           // mandate_metadata
                                    mandate_reference_record.connector_mandate_request_reference_id.clone(), // connector_mandate_request_reference_id
                                )
                            ));
                            payment_data.set_recurring_mandate_payment_data(
                                hyperswitch_domain_models::router_data::RecurringMandatePaymentData {
                                    payment_method_type: mandate_reference_record
                                        .payment_method_type,
                                    original_payment_authorized_amount: mandate_reference_record
                                        .original_payment_authorized_amount,
                                    original_payment_authorized_currency: mandate_reference_record
                                        .original_payment_authorized_currency,
                                    mandate_metadata: mandate_reference_record
                                        .mandate_metadata.clone()
                                });
                            connector_choice = Some((connector_data, mandate_reference_id.clone()));
                            break;
                        }
            }
        } else if is_network_transaction_id_flow(
            state,
            is_connector_agnostic_mit_enabled,
            connector_data.connector_name,
            payment_method_info,
        ) {
            logger::info!("using network_transaction_id for MIT flow");
            let network_transaction_id = payment_method_info
                .network_transaction_id
                .as_ref()
                .ok_or(errors::ApiErrorResponse::InternalServerError)
                .attach_printable("Failed to fetch the network transaction id")?;

            let mandate_reference_id = Some(payments_api::MandateReferenceId::NetworkMandateId(
                network_transaction_id.to_string(),
            ));

            connector_choice = Some((connector_data, mandate_reference_id.clone()));
            break;
        } else {
            continue;
        }
    }

    let (chosen_connector_data, mandate_reference_id) = connector_choice
        .get_required_value("connector_choice")
        .change_context(errors::ApiErrorResponse::IncorrectPaymentMethodConfiguration)
        .attach_printable("no eligible connector found for token-based MIT payment")?;

    routing_data.routed_through = Some(chosen_connector_data.connector_name.to_string());

    routing_data
        .merchant_connector_id
        .clone_from(&chosen_connector_data.merchant_connector_id);

    payment_data.set_mandate_id(payments_api::MandateIds {
        mandate_id: None,
        mandate_reference_id,
    });

    Ok(ConnectorCallType::PreDetermined(chosen_connector_data))
}

pub fn filter_ntid_supported_connectors(
    connectors: Vec<api::ConnectorData>,
    ntid_supported_connectors: &HashSet<enums::Connector>,
) -> Vec<api::ConnectorData> {
    connectors
        .into_iter()
        .filter(|data| ntid_supported_connectors.contains(&data.connector_name))
        .collect()
}

#[derive(Debug, serde::Deserialize, serde::Serialize, Clone, Eq, PartialEq)]
pub struct NetworkTokenExpiry {
    pub token_exp_month: Option<Secret<String>>,
    pub token_exp_year: Option<Secret<String>>,
}

#[derive(Debug, serde::Deserialize, serde::Serialize, Clone, Eq, PartialEq)]
pub struct NTWithNTIRef {
    pub network_transaction_id: String,
    pub token_exp_month: Option<Secret<String>>,
    pub token_exp_year: Option<Secret<String>>,
}

#[derive(Debug, serde::Deserialize, serde::Serialize, Clone, Eq, PartialEq)]
pub enum ActionType {
    NetworkTokenWithNetworkTransactionId(NTWithNTIRef),
}

pub fn filter_network_tokenization_supported_connectors(
    connectors: Vec<api::ConnectorData>,
    network_tokenization_supported_connectors: &HashSet<enums::Connector>,
) -> Vec<api::ConnectorData> {
    connectors
        .into_iter()
        .filter(|data| network_tokenization_supported_connectors.contains(&data.connector_name))
        .collect()
}

#[cfg(feature = "v1")]
pub async fn decide_action_type(
    state: &SessionState,
    is_connector_agnostic_mit_enabled: Option<bool>,
    is_network_tokenization_enabled: bool,
    payment_method_info: &domain::PaymentMethod,
    filtered_nt_supported_connectors: Vec<api::ConnectorData>, //network tokenization supported connectors
) -> Option<ActionType> {
    match (
        is_network_token_with_network_transaction_id_flow(
            is_connector_agnostic_mit_enabled,
            is_network_tokenization_enabled,
            payment_method_info,
        ),
        !filtered_nt_supported_connectors.is_empty(),
    ) {
        (IsNtWithNtiFlow::NtWithNtiSupported(network_transaction_id), true) => {
            if let Ok((token_exp_month, token_exp_year)) =
                network_tokenization::do_status_check_for_network_token(state, payment_method_info)
                    .await
            {
                Some(ActionType::NetworkTokenWithNetworkTransactionId(
                    NTWithNTIRef {
                        token_exp_month,
                        token_exp_year,
                        network_transaction_id,
                    },
                ))
            } else {
                None
            }
        }
        (IsNtWithNtiFlow::NtWithNtiSupported(_), false)
        | (IsNtWithNtiFlow::NTWithNTINotSupported, _) => None,
    }
}

pub fn is_network_transaction_id_flow(
    state: &SessionState,
    is_connector_agnostic_mit_enabled: Option<bool>,
    connector: enums::Connector,
    payment_method_info: &domain::PaymentMethod,
) -> bool {
    let ntid_supported_connectors = &state
        .conf
        .network_transaction_id_supported_connectors
        .connector_list;

    is_connector_agnostic_mit_enabled == Some(true)
        && payment_method_info.get_payment_method_type() == Some(storage_enums::PaymentMethod::Card)
        && ntid_supported_connectors.contains(&connector)
        && payment_method_info.network_transaction_id.is_some()
}

#[derive(Debug, serde::Deserialize, serde::Serialize, Clone, Eq, PartialEq)]
pub enum IsNtWithNtiFlow {
    NtWithNtiSupported(String), //Network token with Network transaction id supported flow
    NTWithNTINotSupported,      //Network token with Network transaction id not supported
}

pub fn is_network_token_with_network_transaction_id_flow(
    is_connector_agnostic_mit_enabled: Option<bool>,
    is_network_tokenization_enabled: bool,
    payment_method_info: &domain::PaymentMethod,
) -> IsNtWithNtiFlow {
    match (
        is_connector_agnostic_mit_enabled,
        is_network_tokenization_enabled,
        payment_method_info.get_payment_method_type(),
        payment_method_info.network_transaction_id.clone(),
        payment_method_info.network_token_locker_id.is_some(),
        payment_method_info
            .network_token_requestor_reference_id
            .is_some(),
    ) {
        (
            Some(true),
            true,
            Some(storage_enums::PaymentMethod::Card),
            Some(network_transaction_id),
            true,
            true,
        ) => IsNtWithNtiFlow::NtWithNtiSupported(network_transaction_id),
        _ => IsNtWithNtiFlow::NTWithNTINotSupported,
    }
}

pub fn should_add_task_to_process_tracker<F: Clone, D: OperationSessionGetters<F>>(
    payment_data: &D,
) -> bool {
    let connector = payment_data.get_payment_attempt().connector.as_deref();

    !matches!(
        (
            payment_data.get_payment_attempt().get_payment_method(),
            connector
        ),
        (
            Some(storage_enums::PaymentMethod::BankTransfer),
            Some("stripe")
        )
    )
}

pub async fn perform_session_token_routing<F, D>(
    state: SessionState,
    merchant_account: &domain::MerchantAccount,
    key_store: &domain::MerchantKeyStore,
    payment_data: &D,
    connectors: Vec<api::SessionConnectorData>,
) -> RouterResult<Vec<api::SessionConnectorData>>
where
    F: Clone,
    D: OperationSessionGetters<F>,
{
    // Commenting out this code as `list_payment_method_api` and `perform_session_token_routing`
    // will happen in parallel the behaviour of the session call differ based on filters in
    // list_payment_method_api

    // let routing_info: Option<storage::PaymentRoutingInfo> = payment_data
    //     .get_payment_attempt()
    //     .straight_through_algorithm
    //     .clone()
    //     .map(|val| val.parse_value("PaymentRoutingInfo"))
    //     .transpose()
    //     .change_context(errors::ApiErrorResponse::InternalServerError)
    //     .attach_printable("invalid payment routing info format found in payment attempt")?;

    // if let Some(storage::PaymentRoutingInfo {
    //     pre_routing_results: Some(pre_routing_results),
    //     ..
    // }) = routing_info
    // {
    //     let mut payment_methods: rustc_hash::FxHashMap<
    //         (String, enums::PaymentMethodType),
    //         api::SessionConnectorData,
    //     > = rustc_hash::FxHashMap::from_iter(connectors.iter().map(|c| {
    //         (
    //             (
    //                 c.connector.connector_name.to_string(),
    //                 c.payment_method_type,
    //             ),
    //             c.clone(),
    //         )
    //     }));

    //     let mut final_list: Vec<api::SessionConnectorData> = Vec::new();
    //     for (routed_pm_type, pre_routing_choice) in pre_routing_results.into_iter() {
    //         let routable_connector_list = match pre_routing_choice {
    //             storage::PreRoutingConnectorChoice::Single(routable_connector) => {
    //                 vec![routable_connector.clone()]
    //             }
    //             storage::PreRoutingConnectorChoice::Multiple(routable_connector_list) => {
    //                 routable_connector_list.clone()
    //             }
    //         };
    //         for routable_connector in routable_connector_list {
    //             if let Some(session_connector_data) =
    //                 payment_methods.remove(&(routable_connector.to_string(), routed_pm_type))
    //             {
    //                 final_list.push(session_connector_data);
    //                 break;
    //             }
    //         }
    //     }

    //     if !final_list.is_empty() {
    //         return Ok(final_list);
    //     }
    // }

    let routing_enabled_pms = HashSet::from([
        enums::PaymentMethodType::GooglePay,
        enums::PaymentMethodType::ApplePay,
        enums::PaymentMethodType::Klarna,
        enums::PaymentMethodType::Paypal,
    ]);

    let mut chosen = Vec::<api::SessionConnectorData>::new();
    for connector_data in &connectors {
        if routing_enabled_pms.contains(&connector_data.payment_method_type) {
            chosen.push(connector_data.clone());
        }
    }
    let sfr = SessionFlowRoutingInput {
        state: &state,
        country: payment_data
            .get_address()
            .get_payment_method_billing()
            .and_then(|address| address.address.as_ref())
            .and_then(|details| details.country),
        key_store,
        merchant_account,
        payment_attempt: payment_data.get_payment_attempt(),
        payment_intent: payment_data.get_payment_intent(),

        chosen,
    };
    let result = self_routing::perform_session_flow_routing(sfr, &enums::TransactionType::Payment)
        .await
        .change_context(errors::ApiErrorResponse::InternalServerError)
        .attach_printable("error performing session flow routing")?;

    let mut final_list: Vec<api::SessionConnectorData> = Vec::new();

    for connector_data in connectors {
        if !routing_enabled_pms.contains(&connector_data.payment_method_type) {
            final_list.push(connector_data);
        } else if let Some(choice) = result.get(&connector_data.payment_method_type) {
            let routing_choice = choice
                .first()
                .ok_or(errors::ApiErrorResponse::InternalServerError)?;
            if connector_data.connector.connector_name == routing_choice.connector.connector_name
                && connector_data.connector.merchant_connector_id
                    == routing_choice.connector.merchant_connector_id
            {
                final_list.push(connector_data);
            }
        }
    }

    Ok(final_list)
}

#[cfg(feature = "v1")]
#[allow(clippy::too_many_arguments)]
pub async fn route_connector_v1_for_payments<F, D>(
    state: &SessionState,
    merchant_account: &domain::MerchantAccount,
    business_profile: &domain::Profile,
    key_store: &domain::MerchantKeyStore,
    payment_data: &mut D,
    transaction_data: core_routing::PaymentsDslInput<'_>,
    routing_data: &mut storage::RoutingData,
    eligible_connectors: Option<Vec<enums::RoutableConnectors>>,
    mandate_type: Option<api::MandateTransactionType>,
) -> RouterResult<ConnectorCallType>
where
    F: Send + Clone,
    D: OperationSessionGetters<F> + OperationSessionSetters<F> + Send + Sync + Clone,
{
    let routing_algorithm_id = {
        let routing_algorithm = business_profile.routing_algorithm.clone();

        let algorithm_ref = routing_algorithm
            .map(|ra| ra.parse_value::<api::routing::RoutingAlgorithmRef>("RoutingAlgorithmRef"))
            .transpose()
            .change_context(errors::ApiErrorResponse::InternalServerError)
            .attach_printable("Could not decode merchant routing algorithm ref")?
            .unwrap_or_default();
        algorithm_ref.algorithm_id
    };

    let connectors = routing::perform_static_routing_v1(
        state,
        merchant_account.get_id(),
        routing_algorithm_id.as_ref(),
        business_profile,
        &TransactionData::Payment(transaction_data.clone()),
    )
    .await
    .change_context(errors::ApiErrorResponse::InternalServerError)?;

    let connectors = routing::perform_eligibility_analysis_with_fallback(
        &state.clone(),
        key_store,
        connectors,
        &TransactionData::Payment(transaction_data),
        eligible_connectors,
        business_profile,
    )
    .await
    .change_context(errors::ApiErrorResponse::InternalServerError)
    .attach_printable("failed eligibility analysis and fallback")?;

    // dynamic success based connector selection
    #[cfg(all(feature = "v1", feature = "dynamic_routing"))]
    let connectors = {
        if let Some(algo) = business_profile.dynamic_routing_algorithm.clone() {
            let dynamic_routing_config: api_models::routing::DynamicRoutingAlgorithmRef = algo
                .parse_value("DynamicRoutingAlgorithmRef")
                .change_context(errors::ApiErrorResponse::InternalServerError)
                .attach_printable("unable to deserialize DynamicRoutingAlgorithmRef from JSON")?;
            let dynamic_split = api_models::routing::RoutingVolumeSplit {
                routing_type: api_models::routing::RoutingType::Dynamic,
                split: dynamic_routing_config
                    .dynamic_routing_volume_split
                    .unwrap_or_default(),
            };
            let static_split: api_models::routing::RoutingVolumeSplit =
                api_models::routing::RoutingVolumeSplit {
                    routing_type: api_models::routing::RoutingType::Static,
                    split: crate::consts::DYNAMIC_ROUTING_MAX_VOLUME
                        - dynamic_routing_config
                            .dynamic_routing_volume_split
                            .unwrap_or_default(),
                };
            let volume_split_vec = vec![dynamic_split, static_split];
            let routing_choice =
                routing::perform_dynamic_routing_volume_split(volume_split_vec, None)
                    .change_context(errors::ApiErrorResponse::InternalServerError)
                    .attach_printable("failed to perform volume split on routing type")?;

            if routing_choice.routing_type.is_dynamic_routing() {
                let dynamic_routing_config_params_interpolator =
                    routing_helpers::DynamicRoutingConfigParamsInterpolator::new(
                        payment_data.get_payment_attempt().payment_method,
                        payment_data.get_payment_attempt().payment_method_type,
                        payment_data.get_payment_attempt().authentication_type,
                        payment_data.get_payment_attempt().currency,
                        payment_data
                            .get_billing_address()
                            .and_then(|address| address.address)
                            .and_then(|address| address.country),
                        payment_data
                            .get_payment_attempt()
                            .payment_method_data
                            .as_ref()
                            .and_then(|data| data.as_object())
                            .and_then(|card| card.get("card"))
                            .and_then(|data| data.as_object())
                            .and_then(|card| card.get("card_network"))
                            .and_then(|network| network.as_str())
                            .map(|network| network.to_string()),
                        payment_data
                            .get_payment_attempt()
                            .payment_method_data
                            .as_ref()
                            .and_then(|data| data.as_object())
                            .and_then(|card| card.get("card"))
                            .and_then(|data| data.as_object())
                            .and_then(|card| card.get("card_isin"))
                            .and_then(|card_isin| card_isin.as_str())
                            .map(|card_isin| card_isin.to_string()),
                    );

                routing::perform_dynamic_routing(
                    state,
                    connectors.clone(),
                    business_profile,
                    dynamic_routing_config_params_interpolator,
                )
                .await
                .map_err(|e| logger::error!(dynamic_routing_error=?e))
                .unwrap_or(connectors)
            } else {
                connectors
            }
        } else {
            connectors
        }
    };

    let connector_data = connectors
        .into_iter()
        .map(|conn| {
            api::ConnectorData::get_connector_by_name(
                &state.conf.connectors,
                &conn.connector.to_string(),
                api::GetToken::Connector,
                conn.merchant_connector_id,
            )
        })
        .collect::<CustomResult<Vec<_>, _>>()
        .change_context(errors::ApiErrorResponse::InternalServerError)
        .attach_printable("Invalid connector name received")?;

    decide_multiplex_connector_for_normal_or_recurring_payment(
        state,
        payment_data,
        routing_data,
        connector_data,
        mandate_type,
        business_profile.is_connector_agnostic_mit_enabled,
        business_profile.is_network_tokenization_enabled,
    )
    .await
}

#[cfg(feature = "payouts")]
#[cfg(feature = "v2")]
#[allow(clippy::too_many_arguments)]
pub async fn route_connector_v1_for_payouts(
    state: &SessionState,
    merchant_account: &domain::MerchantAccount,
    business_profile: &domain::Profile,
    key_store: &domain::MerchantKeyStore,
    transaction_data: &payouts::PayoutData,
    routing_data: &mut storage::RoutingData,
    eligible_connectors: Option<Vec<enums::RoutableConnectors>>,
) -> RouterResult<ConnectorCallType> {
    todo!()
}

#[cfg(feature = "payouts")]
#[cfg(feature = "v1")]
#[allow(clippy::too_many_arguments)]
pub async fn route_connector_v1_for_payouts(
    state: &SessionState,
    merchant_account: &domain::MerchantAccount,
    business_profile: &domain::Profile,
    key_store: &domain::MerchantKeyStore,
    transaction_data: &payouts::PayoutData,
    routing_data: &mut storage::RoutingData,
    eligible_connectors: Option<Vec<enums::RoutableConnectors>>,
) -> RouterResult<ConnectorCallType> {
    let routing_algorithm_id = {
        let routing_algorithm = business_profile.payout_routing_algorithm.clone();

        let algorithm_ref = routing_algorithm
            .map(|ra| ra.parse_value::<api::routing::RoutingAlgorithmRef>("RoutingAlgorithmRef"))
            .transpose()
            .change_context(errors::ApiErrorResponse::InternalServerError)
            .attach_printable("Could not decode merchant routing algorithm ref")?
            .unwrap_or_default();
        algorithm_ref.algorithm_id
    };

    let connectors = routing::perform_static_routing_v1(
        state,
        merchant_account.get_id(),
        routing_algorithm_id.as_ref(),
        business_profile,
        &TransactionData::Payout(transaction_data),
    )
    .await
    .change_context(errors::ApiErrorResponse::InternalServerError)?;
    let connectors = routing::perform_eligibility_analysis_with_fallback(
        &state.clone(),
        key_store,
        connectors,
        &TransactionData::Payout(transaction_data),
        eligible_connectors,
        business_profile,
    )
    .await
    .change_context(errors::ApiErrorResponse::InternalServerError)
    .attach_printable("failed eligibility analysis and fallback")?;

    let first_connector_choice = connectors
        .first()
        .ok_or(errors::ApiErrorResponse::IncorrectPaymentMethodConfiguration)
        .attach_printable("Empty connector list returned")?
        .clone();

    let connector_data = connectors
        .into_iter()
        .map(|conn| {
            api::ConnectorData::get_connector_by_name(
                &state.conf.connectors,
                &conn.connector.to_string(),
                api::GetToken::Connector,
                conn.merchant_connector_id,
            )
        })
        .collect::<CustomResult<Vec<_>, _>>()
        .change_context(errors::ApiErrorResponse::InternalServerError)
        .attach_printable("Invalid connector name received")?;

    routing_data.routed_through = Some(first_connector_choice.connector.to_string());

    routing_data.merchant_connector_id = first_connector_choice.merchant_connector_id;

    Ok(ConnectorCallType::Retryable(connector_data))
}

#[cfg(all(feature = "v2", feature = "customer_v2"))]
pub async fn payment_external_authentication(
    _state: SessionState,
    _merchant_account: domain::MerchantAccount,
    _key_store: domain::MerchantKeyStore,
    _req: api_models::payments::PaymentsExternalAuthenticationRequest,
) -> RouterResponse<api_models::payments::PaymentsExternalAuthenticationResponse> {
    todo!()
}

#[cfg(all(any(feature = "v1", feature = "v2"), not(feature = "customer_v2")))]
#[instrument(skip_all)]
pub async fn payment_external_authentication<F: Clone + Sync>(
    state: SessionState,
    merchant_account: domain::MerchantAccount,
    key_store: domain::MerchantKeyStore,
    req: api_models::payments::PaymentsExternalAuthenticationRequest,
) -> RouterResponse<api_models::payments::PaymentsExternalAuthenticationResponse> {
    use super::unified_authentication_service::types::ExternalAuthentication;
    use crate::core::unified_authentication_service::{
        types::UnifiedAuthenticationService, utils::external_authentication_update_trackers,
    };

    let db = &*state.store;
    let key_manager_state = &(&state).into();

    let merchant_id = merchant_account.get_id();
    let storage_scheme = merchant_account.storage_scheme;
    let payment_id = req.payment_id;
    let payment_intent = db
        .find_payment_intent_by_payment_id_merchant_id(
            key_manager_state,
            &payment_id,
            merchant_id,
            &key_store,
            storage_scheme,
        )
        .await
        .to_not_found_response(errors::ApiErrorResponse::PaymentNotFound)?;
    let attempt_id = payment_intent.active_attempt.get_id().clone();
    let payment_attempt = db
        .find_payment_attempt_by_payment_id_merchant_id_attempt_id(
            &payment_intent.payment_id,
            merchant_id,
            &attempt_id.clone(),
            storage_scheme,
        )
        .await
        .to_not_found_response(errors::ApiErrorResponse::PaymentNotFound)?;
    if payment_attempt.external_three_ds_authentication_attempted != Some(true) {
        Err(errors::ApiErrorResponse::PreconditionFailed {
            message:
                "You cannot authenticate this payment because payment_attempt.external_three_ds_authentication_attempted is false".to_owned(),
        })?
    }
    helpers::validate_payment_status_against_allowed_statuses(
        payment_intent.status,
        &[storage_enums::IntentStatus::RequiresCustomerAction],
        "authenticate",
    )?;

    let optional_customer = match &payment_intent.customer_id {
        Some(customer_id) => Some(
            state
                .store
                .find_customer_by_customer_id_merchant_id(
                    key_manager_state,
                    customer_id,
                    merchant_account.get_id(),
                    &key_store,
                    storage_scheme,
                )
                .await
                .change_context(errors::ApiErrorResponse::InternalServerError)
                .attach_printable_lazy(|| {
                    format!("error while finding customer with customer_id {customer_id:?}")
                })?,
        ),
        None => None,
    };

    let profile_id = payment_intent
        .profile_id
        .as_ref()
        .get_required_value("profile_id")
        .change_context(errors::ApiErrorResponse::InternalServerError)
        .attach_printable("'profile_id' not set in payment intent")?;
    let currency = payment_attempt.currency.get_required_value("currency")?;
    let amount = payment_attempt.get_total_amount();
    let shipping_address = helpers::create_or_find_address_for_payment_by_request(
        &state,
        None,
        payment_intent.shipping_address_id.as_deref(),
        merchant_id,
        payment_intent.customer_id.as_ref(),
        &key_store,
        &payment_intent.payment_id,
        storage_scheme,
    )
    .await?;
    let billing_address = helpers::create_or_find_address_for_payment_by_request(
        &state,
        None,
        payment_attempt
            .payment_method_billing_address_id
            .as_deref()
            .or(payment_intent.billing_address_id.as_deref()),
        merchant_id,
        payment_intent.customer_id.as_ref(),
        &key_store,
        &payment_intent.payment_id,
        storage_scheme,
    )
    .await?;
    let authentication_connector = payment_attempt
        .authentication_connector
        .clone()
        .ok_or(errors::ApiErrorResponse::InternalServerError)
        .attach_printable("authentication_connector not found in payment_attempt")?;
    let merchant_connector_account = helpers::get_merchant_connector_account(
        &state,
        merchant_id,
        None,
        &key_store,
        profile_id,
        authentication_connector.as_str(),
        None,
    )
    .await?;
    let authentication = db
        .find_authentication_by_merchant_id_authentication_id(
            merchant_id,
            payment_attempt
                .authentication_id
                .clone()
                .ok_or(errors::ApiErrorResponse::InternalServerError)
                .attach_printable("missing authentication_id in payment_attempt")?,
        )
        .await
        .to_not_found_response(errors::ApiErrorResponse::InternalServerError)
        .attach_printable("Error while fetching authentication record")?;

    let business_profile = state
        .store
        .find_business_profile_by_profile_id(key_manager_state, &key_store, profile_id)
        .await
        .change_context(errors::ApiErrorResponse::ProfileNotFound {
            id: profile_id.get_string_repr().to_owned(),
        })?;

    let payment_method_details = helpers::get_payment_method_details_from_payment_token(
        &state,
        &payment_attempt,
        &payment_intent,
        &key_store,
        storage_scheme,
    )
    .await?
    .ok_or(errors::ApiErrorResponse::InternalServerError)
    .attach_printable("missing payment_method_details")?;
    let browser_info: Option<BrowserInformation> = payment_attempt
        .browser_info
        .clone()
        .map(|browser_information| browser_information.parse_value("BrowserInformation"))
        .transpose()
        .change_context(errors::ApiErrorResponse::InvalidDataValue {
            field_name: "browser_info",
        })?;
    let payment_connector_name = payment_attempt
        .connector
        .as_ref()
        .ok_or(errors::ApiErrorResponse::InternalServerError)
        .attach_printable("missing connector in payment_attempt")?;
    let return_url = Some(helpers::create_authorize_url(
        &state.base_url,
        &payment_attempt.clone(),
        payment_connector_name,
    ));
    let mca_id_option = merchant_connector_account.get_mca_id(); // Bind temporary value
    let merchant_connector_account_id_or_connector_name = mca_id_option
        .as_ref()
        .map(|mca_id| mca_id.get_string_repr())
        .unwrap_or(&authentication_connector);

    let webhook_url = helpers::create_webhook_url(
        &state.base_url,
        merchant_id,
        merchant_connector_account_id_or_connector_name,
    );

    let authentication_details = business_profile
        .authentication_connector_details
        .clone()
        .get_required_value("authentication_connector_details")
        .attach_printable("authentication_connector_details not configured by the merchant")?;

    let authentication_response =
        if helpers::is_merchant_eligible_authentication_service(merchant_account.get_id(), &state)
            .await?
        {
            let auth_response =
                <ExternalAuthentication as UnifiedAuthenticationService<F>>::authentication(
                    &state,
                    &business_profile,
                    payment_method_details.1,
                    payment_method_details.0,
                    billing_address
                        .as_ref()
                        .map(|address| address.into())
                        .ok_or(errors::ApiErrorResponse::MissingRequiredField {
                            field_name: "billing_address",
                        })?,
                    shipping_address.as_ref().map(|address| address.into()),
                    browser_info,
                    Some(amount),
                    Some(currency),
                    authentication::MessageCategory::Payment,
                    req.device_channel,
                    authentication.clone(),
                    return_url,
                    req.sdk_information,
                    req.threeds_method_comp_ind,
                    optional_customer.and_then(|customer| customer.email.map(pii::Email::from)),
                    webhook_url,
                    authentication_details.three_ds_requestor_url.clone(),
                    &merchant_connector_account,
                    &authentication_connector,
                )
                .await?;
            let authentication = external_authentication_update_trackers(
                &state,
                auth_response,
                authentication.clone(),
                None,
            )
            .await?;
            authentication::AuthenticationResponse::try_from(authentication)?
        } else {
            Box::pin(authentication_core::perform_authentication(
                &state,
                business_profile.merchant_id,
                authentication_connector,
                payment_method_details.0,
                payment_method_details.1,
                billing_address
                    .as_ref()
                    .map(|address| address.into())
                    .ok_or(errors::ApiErrorResponse::MissingRequiredField {
                        field_name: "billing_address",
                    })?,
                shipping_address.as_ref().map(|address| address.into()),
                browser_info,
                merchant_connector_account,
                Some(amount),
                Some(currency),
                authentication::MessageCategory::Payment,
                req.device_channel,
                authentication,
                return_url,
                req.sdk_information,
                req.threeds_method_comp_ind,
                optional_customer.and_then(|customer| customer.email.map(pii::Email::from)),
                webhook_url,
                authentication_details.three_ds_requestor_url.clone(),
                payment_intent.psd2_sca_exemption_type,
<<<<<<< HEAD
                business_profile.force_3ds_challenge,
=======
                payment_intent.payment_id,
>>>>>>> ea817060
            ))
            .await?
        };
    Ok(services::ApplicationResponse::Json(
        api_models::payments::PaymentsExternalAuthenticationResponse {
            transaction_status: authentication_response.trans_status,
            acs_url: authentication_response
                .acs_url
                .as_ref()
                .map(ToString::to_string),
            challenge_request: authentication_response.challenge_request,
            acs_reference_number: authentication_response.acs_reference_number,
            acs_trans_id: authentication_response.acs_trans_id,
            three_dsserver_trans_id: authentication_response.three_dsserver_trans_id,
            acs_signed_content: authentication_response.acs_signed_content,
            three_ds_requestor_url: authentication_details.three_ds_requestor_url,
        },
    ))
}

#[instrument(skip_all)]
#[cfg(feature = "v2")]
pub async fn payment_start_redirection(
    state: SessionState,
    merchant_account: domain::MerchantAccount,
    key_store: domain::MerchantKeyStore,
    req: api_models::payments::PaymentStartRedirectionRequest,
) -> RouterResponse<serde_json::Value> {
    let db = &*state.store;
    let key_manager_state = &(&state).into();

    let storage_scheme = merchant_account.storage_scheme;

    let payment_intent = db
        .find_payment_intent_by_id(key_manager_state, &req.id, &key_store, storage_scheme)
        .await
        .to_not_found_response(errors::ApiErrorResponse::PaymentNotFound)?;

    //TODO: send valid html error pages in this case, or atleast redirect to valid html error pages
    utils::when(
        payment_intent.status != storage_enums::IntentStatus::RequiresCustomerAction,
        || {
            Err(errors::ApiErrorResponse::PaymentUnexpectedState {
                current_flow: "PaymentStartRedirection".to_string(),
                field_name: "status".to_string(),
                current_value: payment_intent.status.to_string(),
                states: ["requires_customer_action".to_string()].join(", "),
            })
        },
    )?;

    let payment_attempt = db
        .find_payment_attempt_by_id(
            key_manager_state,
            &key_store,
            payment_intent
                .active_attempt_id
                .as_ref()
                .ok_or(errors::ApiErrorResponse::InternalServerError)
                .attach_printable("missing active attempt in payment_intent")?,
            storage_scheme,
        )
        .await
        .change_context(errors::ApiErrorResponse::InternalServerError)
        .attach_printable("Error while fetching payment_attempt")?;
    let redirection_data = payment_attempt
        .redirection_data
        .clone()
        .ok_or(errors::ApiErrorResponse::InternalServerError)
        .attach_printable("missing authentication_data in payment_attempt")?;

    Ok(services::ApplicationResponse::Form(Box::new(
        services::RedirectionFormData {
            redirect_form: redirection_data,
            payment_method_data: None,
            amount: payment_attempt.amount_details.get_net_amount().to_string(),
            currency: payment_intent.amount_details.currency.to_string(),
        },
    )))
}

#[instrument(skip_all)]
pub async fn get_extended_card_info(
    state: SessionState,
    merchant_id: id_type::MerchantId,
    payment_id: id_type::PaymentId,
) -> RouterResponse<payments_api::ExtendedCardInfoResponse> {
    let redis_conn = state
        .store
        .get_redis_conn()
        .change_context(errors::ApiErrorResponse::InternalServerError)
        .attach_printable("Failed to get redis connection")?;

    let key = helpers::get_redis_key_for_extended_card_info(&merchant_id, &payment_id);
    let payload = redis_conn
        .get_key::<String>(&key.into())
        .await
        .change_context(errors::ApiErrorResponse::ExtendedCardInfoNotFound)?;

    Ok(services::ApplicationResponse::Json(
        payments_api::ExtendedCardInfoResponse { payload },
    ))
}

#[cfg(all(feature = "olap", feature = "v1"))]
pub async fn payments_manual_update(
    state: SessionState,
    req: api_models::payments::PaymentsManualUpdateRequest,
) -> RouterResponse<api_models::payments::PaymentsManualUpdateResponse> {
    let api_models::payments::PaymentsManualUpdateRequest {
        payment_id,
        attempt_id,
        merchant_id,
        attempt_status,
        error_code,
        error_message,
        error_reason,
        connector_transaction_id,
    } = req;
    let key_manager_state = &(&state).into();
    let key_store = state
        .store
        .get_merchant_key_store_by_merchant_id(
            key_manager_state,
            &merchant_id,
            &state.store.get_master_key().to_vec().into(),
        )
        .await
        .to_not_found_response(errors::ApiErrorResponse::MerchantAccountNotFound)
        .attach_printable("Error while fetching the key store by merchant_id")?;
    let merchant_account = state
        .store
        .find_merchant_account_by_merchant_id(key_manager_state, &merchant_id, &key_store)
        .await
        .to_not_found_response(errors::ApiErrorResponse::MerchantAccountNotFound)
        .attach_printable("Error while fetching the merchant_account by merchant_id")?;
    let payment_attempt = state
        .store
        .find_payment_attempt_by_payment_id_merchant_id_attempt_id(
            &payment_id,
            &merchant_id,
            &attempt_id.clone(),
            merchant_account.storage_scheme,
        )
        .await
        .to_not_found_response(errors::ApiErrorResponse::PaymentNotFound)
        .attach_printable(
            "Error while fetching the payment_attempt by payment_id, merchant_id and attempt_id",
        )?;

    let payment_intent = state
        .store
        .find_payment_intent_by_payment_id_merchant_id(
            key_manager_state,
            &payment_id,
            merchant_account.get_id(),
            &key_store,
            merchant_account.storage_scheme,
        )
        .await
        .to_not_found_response(errors::ApiErrorResponse::PaymentNotFound)
        .attach_printable("Error while fetching the payment_intent by payment_id, merchant_id")?;

    let option_gsm = if let Some(((code, message), connector_name)) = error_code
        .as_ref()
        .zip(error_message.as_ref())
        .zip(payment_attempt.connector.as_ref())
    {
        helpers::get_gsm_record(
            &state,
            Some(code.to_string()),
            Some(message.to_string()),
            connector_name.to_string(),
            // We need to get the unified_code and unified_message of the Authorize flow
            "Authorize".to_string(),
        )
        .await
    } else {
        None
    };
    // Update the payment_attempt
    let attempt_update = storage::PaymentAttemptUpdate::ManualUpdate {
        status: attempt_status,
        error_code,
        error_message,
        error_reason,
        updated_by: merchant_account.storage_scheme.to_string(),
        unified_code: option_gsm.as_ref().and_then(|gsm| gsm.unified_code.clone()),
        unified_message: option_gsm.and_then(|gsm| gsm.unified_message),
        connector_transaction_id,
    };
    let updated_payment_attempt = state
        .store
        .update_payment_attempt_with_attempt_id(
            payment_attempt.clone(),
            attempt_update,
            merchant_account.storage_scheme,
        )
        .await
        .to_not_found_response(errors::ApiErrorResponse::PaymentNotFound)
        .attach_printable("Error while updating the payment_attempt")?;
    // If the payment_attempt is active attempt for an intent, update the intent status
    if payment_intent.active_attempt.get_id() == payment_attempt.attempt_id {
        let intent_status = enums::IntentStatus::foreign_from(updated_payment_attempt.status);
        let payment_intent_update = storage::PaymentIntentUpdate::ManualUpdate {
            status: Some(intent_status),
            updated_by: merchant_account.storage_scheme.to_string(),
        };
        state
            .store
            .update_payment_intent(
                key_manager_state,
                payment_intent,
                payment_intent_update,
                &key_store,
                merchant_account.storage_scheme,
            )
            .await
            .to_not_found_response(errors::ApiErrorResponse::PaymentNotFound)
            .attach_printable("Error while updating payment_intent")?;
    }
    Ok(services::ApplicationResponse::Json(
        api_models::payments::PaymentsManualUpdateResponse {
            payment_id: updated_payment_attempt.payment_id,
            attempt_id: updated_payment_attempt.attempt_id,
            merchant_id: updated_payment_attempt.merchant_id,
            attempt_status: updated_payment_attempt.status,
            error_code: updated_payment_attempt.error_code,
            error_message: updated_payment_attempt.error_message,
            error_reason: updated_payment_attempt.error_reason,
            connector_transaction_id: updated_payment_attempt.connector_transaction_id,
        },
    ))
}

pub trait PaymentMethodChecker<F> {
    fn should_update_in_post_update_tracker(&self) -> bool;
    fn should_update_in_update_tracker(&self) -> bool;
}

#[cfg(feature = "v1")]
impl<F: Clone> PaymentMethodChecker<F> for PaymentData<F> {
    fn should_update_in_post_update_tracker(&self) -> bool {
        let payment_method_type = self
            .payment_intent
            .tax_details
            .as_ref()
            .and_then(|tax_details| tax_details.payment_method_type.as_ref().map(|pmt| pmt.pmt));

        matches!(
            payment_method_type,
            Some(storage_enums::PaymentMethodType::Paypal)
        )
    }

    fn should_update_in_update_tracker(&self) -> bool {
        let payment_method_type = self
            .payment_intent
            .tax_details
            .as_ref()
            .and_then(|tax_details| tax_details.payment_method_type.as_ref().map(|pmt| pmt.pmt));

        matches!(
            payment_method_type,
            Some(storage_enums::PaymentMethodType::ApplePay)
                | Some(storage_enums::PaymentMethodType::GooglePay)
        )
    }
}

pub trait OperationSessionGetters<F> {
    fn get_payment_attempt(&self) -> &storage::PaymentAttempt;
    fn get_payment_intent(&self) -> &storage::PaymentIntent;
    fn get_payment_method_info(&self) -> Option<&domain::PaymentMethod>;
    fn get_mandate_id(&self) -> Option<&payments_api::MandateIds>;
    fn get_address(&self) -> &PaymentAddress;
    fn get_creds_identifier(&self) -> Option<&str>;
    fn get_token(&self) -> Option<&str>;
    fn get_multiple_capture_data(&self) -> Option<&types::MultipleCaptureData>;
    fn get_payment_link_data(&self) -> Option<api_models::payments::PaymentLinkResponse>;
    fn get_ephemeral_key(&self) -> Option<ephemeral_key::EphemeralKey>;
    fn get_setup_mandate(&self) -> Option<&MandateData>;
    fn get_poll_config(&self) -> Option<router_types::PollConfig>;
    fn get_authentication(&self) -> Option<&storage::Authentication>;
    fn get_frm_message(&self) -> Option<FraudCheck>;
    fn get_refunds(&self) -> Vec<storage::Refund>;
    fn get_disputes(&self) -> Vec<storage::Dispute>;
    fn get_authorizations(&self) -> Vec<diesel_models::authorization::Authorization>;
    fn get_attempts(&self) -> Option<Vec<storage::PaymentAttempt>>;
    fn get_recurring_details(&self) -> Option<&RecurringDetails>;
    // TODO: this should be a mandatory field, should we throw an error instead of returning an Option?
    fn get_payment_intent_profile_id(&self) -> Option<&id_type::ProfileId>;
    fn get_currency(&self) -> storage_enums::Currency;
    fn get_amount(&self) -> api::Amount;
    fn get_payment_attempt_connector(&self) -> Option<&str>;
    fn get_billing_address(&self) -> Option<hyperswitch_domain_models::address::Address>;
    fn get_payment_method_data(&self) -> Option<&domain::PaymentMethodData>;
    fn get_sessions_token(&self) -> Vec<api::SessionToken>;
    fn get_token_data(&self) -> Option<&storage::PaymentTokenData>;
    fn get_mandate_connector(&self) -> Option<&MandateConnectorDetails>;
    fn get_force_sync(&self) -> Option<bool>;
    fn get_capture_method(&self) -> Option<enums::CaptureMethod>;
    fn get_merchant_connector_id_in_attempt(&self) -> Option<id_type::MerchantConnectorAccountId>;

    #[cfg(feature = "v1")]
    fn get_vault_operation(&self) -> Option<&domain_payments::VaultOperation>;

    #[cfg(feature = "v2")]
    fn get_optional_payment_attempt(&self) -> Option<&storage::PaymentAttempt>;
}

pub trait OperationSessionSetters<F> {
    // Setter functions for PaymentData
    fn set_payment_intent(&mut self, payment_intent: storage::PaymentIntent);
    fn set_payment_attempt(&mut self, payment_attempt: storage::PaymentAttempt);
    fn set_payment_method_data(&mut self, payment_method_data: Option<domain::PaymentMethodData>);
    fn set_email_if_not_present(&mut self, email: pii::Email);
    fn set_payment_method_id_in_attempt(&mut self, payment_method_id: Option<String>);
    fn set_pm_token(&mut self, token: String);
    fn set_connector_customer_id(&mut self, customer_id: Option<String>);
    fn push_sessions_token(&mut self, token: api::SessionToken);
    fn set_surcharge_details(&mut self, surcharge_details: Option<types::SurchargeDetails>);
    fn set_merchant_connector_id_in_attempt(
        &mut self,
        merchant_connector_id: Option<id_type::MerchantConnectorAccountId>,
    );
    #[cfg(feature = "v1")]
    fn set_capture_method_in_attempt(&mut self, capture_method: enums::CaptureMethod);
    fn set_frm_message(&mut self, frm_message: FraudCheck);
    fn set_payment_intent_status(&mut self, status: storage_enums::IntentStatus);
    fn set_authentication_type_in_attempt(
        &mut self,
        authentication_type: Option<enums::AuthenticationType>,
    );
    fn set_recurring_mandate_payment_data(
        &mut self,
        recurring_mandate_payment_data:
            hyperswitch_domain_models::router_data::RecurringMandatePaymentData,
    );
    fn set_mandate_id(&mut self, mandate_id: api_models::payments::MandateIds);
    fn set_setup_future_usage_in_payment_intent(
        &mut self,
        setup_future_usage: storage_enums::FutureUsage,
    );

    #[cfg(feature = "v1")]
    fn set_straight_through_algorithm_in_payment_attempt(
        &mut self,
        straight_through_algorithm: serde_json::Value,
    );
    fn set_connector_in_payment_attempt(&mut self, connector: Option<String>);

    #[cfg(feature = "v1")]
    fn set_vault_operation(&mut self, vault_operation: domain_payments::VaultOperation);
}

#[cfg(feature = "v1")]
impl<F: Clone> OperationSessionGetters<F> for PaymentData<F> {
    fn get_payment_attempt(&self) -> &storage::PaymentAttempt {
        &self.payment_attempt
    }

    fn get_payment_intent(&self) -> &storage::PaymentIntent {
        &self.payment_intent
    }

    fn get_payment_method_info(&self) -> Option<&domain::PaymentMethod> {
        self.payment_method_info.as_ref()
    }

    fn get_mandate_id(&self) -> Option<&payments_api::MandateIds> {
        self.mandate_id.as_ref()
    }

    // what is this address find out and not required remove this
    fn get_address(&self) -> &PaymentAddress {
        &self.address
    }
    fn get_merchant_connector_id_in_attempt(&self) -> Option<id_type::MerchantConnectorAccountId> {
        self.payment_attempt.merchant_connector_id.clone()
    }
    fn get_creds_identifier(&self) -> Option<&str> {
        self.creds_identifier.as_deref()
    }

    fn get_token(&self) -> Option<&str> {
        self.token.as_deref()
    }

    fn get_multiple_capture_data(&self) -> Option<&types::MultipleCaptureData> {
        self.multiple_capture_data.as_ref()
    }

    fn get_payment_link_data(&self) -> Option<api_models::payments::PaymentLinkResponse> {
        self.payment_link_data.clone()
    }

    fn get_ephemeral_key(&self) -> Option<ephemeral_key::EphemeralKey> {
        self.ephemeral_key.clone()
    }

    fn get_setup_mandate(&self) -> Option<&MandateData> {
        self.setup_mandate.as_ref()
    }

    fn get_poll_config(&self) -> Option<router_types::PollConfig> {
        self.poll_config.clone()
    }

    fn get_authentication(&self) -> Option<&storage::Authentication> {
        self.authentication.as_ref()
    }

    fn get_frm_message(&self) -> Option<FraudCheck> {
        self.frm_message.clone()
    }

    fn get_refunds(&self) -> Vec<storage::Refund> {
        self.refunds.clone()
    }

    fn get_disputes(&self) -> Vec<storage::Dispute> {
        self.disputes.clone()
    }

    fn get_authorizations(&self) -> Vec<diesel_models::authorization::Authorization> {
        self.authorizations.clone()
    }

    fn get_attempts(&self) -> Option<Vec<storage::PaymentAttempt>> {
        self.attempts.clone()
    }

    fn get_recurring_details(&self) -> Option<&RecurringDetails> {
        self.recurring_details.as_ref()
    }

    #[cfg(feature = "v1")]
    fn get_payment_intent_profile_id(&self) -> Option<&id_type::ProfileId> {
        self.payment_intent.profile_id.as_ref()
    }

    #[cfg(feature = "v2")]
    fn get_payment_intent_profile_id(&self) -> Option<&id_type::ProfileId> {
        Some(&self.payment_intent.profile_id)
    }

    fn get_currency(&self) -> storage_enums::Currency {
        self.currency
    }

    fn get_amount(&self) -> api::Amount {
        self.amount
    }

    fn get_payment_attempt_connector(&self) -> Option<&str> {
        self.payment_attempt.connector.as_deref()
    }

    fn get_billing_address(&self) -> Option<hyperswitch_domain_models::address::Address> {
        self.address.get_payment_method_billing().cloned()
    }

    fn get_payment_method_data(&self) -> Option<&domain::PaymentMethodData> {
        self.payment_method_data.as_ref()
    }

    fn get_sessions_token(&self) -> Vec<api::SessionToken> {
        self.sessions_token.clone()
    }

    fn get_token_data(&self) -> Option<&storage::PaymentTokenData> {
        self.token_data.as_ref()
    }

    fn get_mandate_connector(&self) -> Option<&MandateConnectorDetails> {
        self.mandate_connector.as_ref()
    }

    fn get_force_sync(&self) -> Option<bool> {
        self.force_sync
    }

    #[cfg(feature = "v1")]
    fn get_capture_method(&self) -> Option<enums::CaptureMethod> {
        self.payment_attempt.capture_method
    }

    #[cfg(feature = "v1")]
    fn get_vault_operation(&self) -> Option<&domain_payments::VaultOperation> {
        self.vault_operation.as_ref()
    }

    // #[cfg(feature = "v2")]
    // fn get_capture_method(&self) -> Option<enums::CaptureMethod> {
    //     Some(self.payment_intent.capture_method)
    // }

    // #[cfg(feature = "v2")]
    // fn get_optional_payment_attempt(&self) -> Option<&storage::PaymentAttempt> {
    //     todo!();
    // }
}

#[cfg(feature = "v1")]
impl<F: Clone> OperationSessionSetters<F> for PaymentData<F> {
    // Setters Implementation
    fn set_payment_intent(&mut self, payment_intent: storage::PaymentIntent) {
        self.payment_intent = payment_intent;
    }

    fn set_payment_attempt(&mut self, payment_attempt: storage::PaymentAttempt) {
        self.payment_attempt = payment_attempt;
    }

    fn set_payment_method_data(&mut self, payment_method_data: Option<domain::PaymentMethodData>) {
        self.payment_method_data = payment_method_data;
    }

    fn set_payment_method_id_in_attempt(&mut self, payment_method_id: Option<String>) {
        self.payment_attempt.payment_method_id = payment_method_id;
    }

    fn set_email_if_not_present(&mut self, email: pii::Email) {
        self.email = self.email.clone().or(Some(email));
    }

    fn set_pm_token(&mut self, token: String) {
        self.pm_token = Some(token);
    }

    fn set_connector_customer_id(&mut self, customer_id: Option<String>) {
        self.connector_customer_id = customer_id;
    }

    fn push_sessions_token(&mut self, token: api::SessionToken) {
        self.sessions_token.push(token);
    }

    fn set_surcharge_details(&mut self, surcharge_details: Option<types::SurchargeDetails>) {
        self.surcharge_details = surcharge_details;
    }

    fn set_merchant_connector_id_in_attempt(
        &mut self,
        merchant_connector_id: Option<id_type::MerchantConnectorAccountId>,
    ) {
        self.payment_attempt.merchant_connector_id = merchant_connector_id;
    }

    #[cfg(feature = "v1")]
    fn set_capture_method_in_attempt(&mut self, capture_method: enums::CaptureMethod) {
        self.payment_attempt.capture_method = Some(capture_method);
    }

    fn set_frm_message(&mut self, frm_message: FraudCheck) {
        self.frm_message = Some(frm_message);
    }

    fn set_payment_intent_status(&mut self, status: storage_enums::IntentStatus) {
        self.payment_intent.status = status;
    }

    fn set_authentication_type_in_attempt(
        &mut self,
        authentication_type: Option<enums::AuthenticationType>,
    ) {
        self.payment_attempt.authentication_type = authentication_type;
    }

    fn set_recurring_mandate_payment_data(
        &mut self,
        recurring_mandate_payment_data:
            hyperswitch_domain_models::router_data::RecurringMandatePaymentData,
    ) {
        self.recurring_mandate_payment_data = Some(recurring_mandate_payment_data);
    }

    fn set_mandate_id(&mut self, mandate_id: api_models::payments::MandateIds) {
        self.mandate_id = Some(mandate_id);
    }

    #[cfg(feature = "v1")]
    fn set_setup_future_usage_in_payment_intent(
        &mut self,
        setup_future_usage: storage_enums::FutureUsage,
    ) {
        self.payment_intent.setup_future_usage = Some(setup_future_usage);
    }

    #[cfg(feature = "v2")]
    fn set_setup_future_usage_in_payment_intent(
        &mut self,
        setup_future_usage: storage_enums::FutureUsage,
    ) {
        self.payment_intent.setup_future_usage = setup_future_usage;
    }

    #[cfg(feature = "v1")]
    fn set_straight_through_algorithm_in_payment_attempt(
        &mut self,
        straight_through_algorithm: serde_json::Value,
    ) {
        self.payment_attempt.straight_through_algorithm = Some(straight_through_algorithm);
    }

    fn set_connector_in_payment_attempt(&mut self, connector: Option<String>) {
        self.payment_attempt.connector = connector;
    }

    fn set_vault_operation(&mut self, vault_operation: domain_payments::VaultOperation) {
        self.vault_operation = Some(vault_operation);
    }
}

#[cfg(feature = "v2")]
impl<F: Clone> OperationSessionGetters<F> for PaymentIntentData<F> {
    fn get_payment_attempt(&self) -> &storage::PaymentAttempt {
        todo!()
    }

    fn get_payment_intent(&self) -> &storage::PaymentIntent {
        &self.payment_intent
    }

    fn get_payment_method_info(&self) -> Option<&domain::PaymentMethod> {
        todo!()
    }

    fn get_mandate_id(&self) -> Option<&payments_api::MandateIds> {
        todo!()
    }

    // what is this address find out and not required remove this
    fn get_address(&self) -> &PaymentAddress {
        todo!()
    }

    fn get_creds_identifier(&self) -> Option<&str> {
        todo!()
    }

    fn get_token(&self) -> Option<&str> {
        todo!()
    }

    fn get_multiple_capture_data(&self) -> Option<&types::MultipleCaptureData> {
        todo!()
    }

    fn get_payment_link_data(&self) -> Option<api_models::payments::PaymentLinkResponse> {
        todo!()
    }

    fn get_ephemeral_key(&self) -> Option<ephemeral_key::EphemeralKey> {
        todo!()
    }

    fn get_setup_mandate(&self) -> Option<&MandateData> {
        todo!()
    }

    fn get_poll_config(&self) -> Option<router_types::PollConfig> {
        todo!()
    }

    fn get_authentication(&self) -> Option<&storage::Authentication> {
        todo!()
    }

    fn get_frm_message(&self) -> Option<FraudCheck> {
        todo!()
    }

    fn get_refunds(&self) -> Vec<storage::Refund> {
        todo!()
    }

    fn get_disputes(&self) -> Vec<storage::Dispute> {
        todo!()
    }

    fn get_authorizations(&self) -> Vec<diesel_models::authorization::Authorization> {
        todo!()
    }

    fn get_attempts(&self) -> Option<Vec<storage::PaymentAttempt>> {
        todo!()
    }

    fn get_recurring_details(&self) -> Option<&RecurringDetails> {
        todo!()
    }

    fn get_payment_intent_profile_id(&self) -> Option<&id_type::ProfileId> {
        Some(&self.payment_intent.profile_id)
    }

    fn get_currency(&self) -> storage_enums::Currency {
        self.payment_intent.amount_details.currency
    }

    fn get_amount(&self) -> api::Amount {
        todo!()
    }

    fn get_payment_attempt_connector(&self) -> Option<&str> {
        todo!()
    }

    fn get_merchant_connector_id_in_attempt(&self) -> Option<id_type::MerchantConnectorAccountId> {
        todo!()
    }

    fn get_billing_address(&self) -> Option<hyperswitch_domain_models::address::Address> {
        todo!()
    }

    fn get_payment_method_data(&self) -> Option<&domain::PaymentMethodData> {
        todo!()
    }

    fn get_sessions_token(&self) -> Vec<api::SessionToken> {
        self.sessions_token.clone()
    }

    fn get_token_data(&self) -> Option<&storage::PaymentTokenData> {
        todo!()
    }

    fn get_mandate_connector(&self) -> Option<&MandateConnectorDetails> {
        todo!()
    }

    fn get_force_sync(&self) -> Option<bool> {
        todo!()
    }

    fn get_capture_method(&self) -> Option<enums::CaptureMethod> {
        todo!()
    }

    fn get_optional_payment_attempt(&self) -> Option<&storage::PaymentAttempt> {
        todo!();
    }
}

#[cfg(feature = "v2")]
impl<F: Clone> OperationSessionSetters<F> for PaymentIntentData<F> {
    // Setters Implementation
    fn set_payment_intent(&mut self, payment_intent: storage::PaymentIntent) {
        self.payment_intent = payment_intent;
    }

    fn set_payment_attempt(&mut self, _payment_attempt: storage::PaymentAttempt) {
        todo!()
    }

    fn set_payment_method_data(&mut self, _payment_method_data: Option<domain::PaymentMethodData>) {
        todo!()
    }

    fn set_payment_method_id_in_attempt(&mut self, _payment_method_id: Option<String>) {
        todo!()
    }

    fn set_email_if_not_present(&mut self, _email: pii::Email) {
        todo!()
    }

    fn set_pm_token(&mut self, _token: String) {
        todo!()
    }

    fn set_connector_customer_id(&mut self, _customer_id: Option<String>) {
        todo!()
    }

    fn push_sessions_token(&mut self, token: api::SessionToken) {
        self.sessions_token.push(token);
    }

    fn set_surcharge_details(&mut self, _surcharge_details: Option<types::SurchargeDetails>) {
        todo!()
    }

    fn set_merchant_connector_id_in_attempt(
        &mut self,
        merchant_connector_id: Option<id_type::MerchantConnectorAccountId>,
    ) {
        todo!()
    }

    fn set_frm_message(&mut self, _frm_message: FraudCheck) {
        todo!()
    }

    fn set_payment_intent_status(&mut self, status: storage_enums::IntentStatus) {
        self.payment_intent.status = status;
    }

    fn set_authentication_type_in_attempt(
        &mut self,
        _authentication_type: Option<enums::AuthenticationType>,
    ) {
        todo!()
    }

    fn set_recurring_mandate_payment_data(
        &mut self,
        _recurring_mandate_payment_data:
            hyperswitch_domain_models::router_data::RecurringMandatePaymentData,
    ) {
        todo!()
    }

    fn set_mandate_id(&mut self, _mandate_id: api_models::payments::MandateIds) {
        todo!()
    }

    fn set_setup_future_usage_in_payment_intent(
        &mut self,
        setup_future_usage: storage_enums::FutureUsage,
    ) {
        self.payment_intent.setup_future_usage = setup_future_usage;
    }

    fn set_connector_in_payment_attempt(&mut self, _connector: Option<String>) {
        todo!()
    }
}

#[cfg(feature = "v2")]
impl<F: Clone> OperationSessionGetters<F> for PaymentConfirmData<F> {
    fn get_payment_attempt(&self) -> &storage::PaymentAttempt {
        &self.payment_attempt
    }

    fn get_payment_intent(&self) -> &storage::PaymentIntent {
        &self.payment_intent
    }

    fn get_payment_method_info(&self) -> Option<&domain::PaymentMethod> {
        todo!()
    }

    fn get_mandate_id(&self) -> Option<&payments_api::MandateIds> {
        todo!()
    }

    fn get_address(&self) -> &PaymentAddress {
        &self.payment_address
    }

    fn get_creds_identifier(&self) -> Option<&str> {
        None
    }

    fn get_token(&self) -> Option<&str> {
        todo!()
    }

    fn get_multiple_capture_data(&self) -> Option<&types::MultipleCaptureData> {
        todo!()
    }

    fn get_payment_link_data(&self) -> Option<api_models::payments::PaymentLinkResponse> {
        todo!()
    }

    fn get_ephemeral_key(&self) -> Option<ephemeral_key::EphemeralKey> {
        todo!()
    }

    fn get_setup_mandate(&self) -> Option<&MandateData> {
        todo!()
    }

    fn get_poll_config(&self) -> Option<router_types::PollConfig> {
        todo!()
    }

    fn get_authentication(&self) -> Option<&storage::Authentication> {
        todo!()
    }

    fn get_frm_message(&self) -> Option<FraudCheck> {
        todo!()
    }

    fn get_refunds(&self) -> Vec<storage::Refund> {
        todo!()
    }

    fn get_disputes(&self) -> Vec<storage::Dispute> {
        todo!()
    }

    fn get_authorizations(&self) -> Vec<diesel_models::authorization::Authorization> {
        todo!()
    }

    fn get_attempts(&self) -> Option<Vec<storage::PaymentAttempt>> {
        todo!()
    }

    fn get_recurring_details(&self) -> Option<&RecurringDetails> {
        todo!()
    }

    fn get_payment_intent_profile_id(&self) -> Option<&id_type::ProfileId> {
        Some(&self.payment_intent.profile_id)
    }

    fn get_currency(&self) -> storage_enums::Currency {
        self.payment_intent.amount_details.currency
    }

    fn get_amount(&self) -> api::Amount {
        todo!()
    }

    fn get_payment_attempt_connector(&self) -> Option<&str> {
        self.payment_attempt.connector.as_deref()
    }

    fn get_merchant_connector_id_in_attempt(&self) -> Option<id_type::MerchantConnectorAccountId> {
        self.payment_attempt.merchant_connector_id.clone()
    }

    fn get_billing_address(&self) -> Option<hyperswitch_domain_models::address::Address> {
        todo!()
    }

    fn get_payment_method_data(&self) -> Option<&domain::PaymentMethodData> {
        self.payment_method_data.as_ref()
    }

    fn get_sessions_token(&self) -> Vec<api::SessionToken> {
        todo!()
    }

    fn get_token_data(&self) -> Option<&storage::PaymentTokenData> {
        todo!()
    }

    fn get_mandate_connector(&self) -> Option<&MandateConnectorDetails> {
        todo!()
    }

    fn get_force_sync(&self) -> Option<bool> {
        todo!()
    }

    fn get_capture_method(&self) -> Option<enums::CaptureMethod> {
        todo!()
    }

    fn get_optional_payment_attempt(&self) -> Option<&storage::PaymentAttempt> {
        Some(&self.payment_attempt)
    }
}

#[cfg(feature = "v2")]
impl<F: Clone> OperationSessionSetters<F> for PaymentConfirmData<F> {
    // Setters Implementation
    fn set_payment_intent(&mut self, payment_intent: storage::PaymentIntent) {
        self.payment_intent = payment_intent;
    }

    fn set_payment_attempt(&mut self, payment_attempt: storage::PaymentAttempt) {
        self.payment_attempt = payment_attempt;
    }

    fn set_payment_method_data(&mut self, _payment_method_data: Option<domain::PaymentMethodData>) {
        todo!()
    }

    fn set_payment_method_id_in_attempt(&mut self, _payment_method_id: Option<String>) {
        todo!()
    }

    fn set_email_if_not_present(&mut self, _email: pii::Email) {
        todo!()
    }

    fn set_pm_token(&mut self, _token: String) {
        todo!()
    }

    fn set_connector_customer_id(&mut self, _customer_id: Option<String>) {
        // TODO: handle this case. Should we add connector_customer_id in paymentConfirmData?
    }

    fn push_sessions_token(&mut self, _token: api::SessionToken) {
        todo!()
    }

    fn set_surcharge_details(&mut self, _surcharge_details: Option<types::SurchargeDetails>) {
        todo!()
    }

    #[track_caller]
    fn set_merchant_connector_id_in_attempt(
        &mut self,
        merchant_connector_id: Option<id_type::MerchantConnectorAccountId>,
    ) {
        self.payment_attempt.merchant_connector_id = merchant_connector_id;
    }

    fn set_frm_message(&mut self, _frm_message: FraudCheck) {
        todo!()
    }

    fn set_payment_intent_status(&mut self, status: storage_enums::IntentStatus) {
        self.payment_intent.status = status;
    }

    fn set_authentication_type_in_attempt(
        &mut self,
        _authentication_type: Option<enums::AuthenticationType>,
    ) {
        todo!()
    }

    fn set_recurring_mandate_payment_data(
        &mut self,
        _recurring_mandate_payment_data:
            hyperswitch_domain_models::router_data::RecurringMandatePaymentData,
    ) {
        todo!()
    }

    fn set_mandate_id(&mut self, _mandate_id: api_models::payments::MandateIds) {
        todo!()
    }

    fn set_setup_future_usage_in_payment_intent(
        &mut self,
        setup_future_usage: storage_enums::FutureUsage,
    ) {
        self.payment_intent.setup_future_usage = setup_future_usage;
    }

    fn set_connector_in_payment_attempt(&mut self, connector: Option<String>) {
        self.payment_attempt.connector = connector;
    }
}

#[cfg(feature = "v2")]
impl<F: Clone> OperationSessionGetters<F> for PaymentStatusData<F> {
    #[track_caller]
    fn get_payment_attempt(&self) -> &storage::PaymentAttempt {
        todo!()
    }

    fn get_payment_intent(&self) -> &storage::PaymentIntent {
        &self.payment_intent
    }

    fn get_payment_method_info(&self) -> Option<&domain::PaymentMethod> {
        todo!()
    }

    fn get_mandate_id(&self) -> Option<&payments_api::MandateIds> {
        todo!()
    }

    fn get_address(&self) -> &PaymentAddress {
        &self.payment_address
    }

    fn get_creds_identifier(&self) -> Option<&str> {
        None
    }

    fn get_token(&self) -> Option<&str> {
        todo!()
    }

    fn get_multiple_capture_data(&self) -> Option<&types::MultipleCaptureData> {
        todo!()
    }

    fn get_payment_link_data(&self) -> Option<api_models::payments::PaymentLinkResponse> {
        todo!()
    }

    fn get_ephemeral_key(&self) -> Option<ephemeral_key::EphemeralKey> {
        todo!()
    }

    fn get_setup_mandate(&self) -> Option<&MandateData> {
        todo!()
    }

    fn get_poll_config(&self) -> Option<router_types::PollConfig> {
        todo!()
    }

    fn get_authentication(&self) -> Option<&storage::Authentication> {
        todo!()
    }

    fn get_frm_message(&self) -> Option<FraudCheck> {
        todo!()
    }

    fn get_refunds(&self) -> Vec<storage::Refund> {
        todo!()
    }

    fn get_disputes(&self) -> Vec<storage::Dispute> {
        todo!()
    }

    fn get_authorizations(&self) -> Vec<diesel_models::authorization::Authorization> {
        todo!()
    }

    fn get_attempts(&self) -> Option<Vec<storage::PaymentAttempt>> {
        todo!()
    }

    fn get_recurring_details(&self) -> Option<&RecurringDetails> {
        todo!()
    }

    fn get_payment_intent_profile_id(&self) -> Option<&id_type::ProfileId> {
        Some(&self.payment_intent.profile_id)
    }

    fn get_currency(&self) -> storage_enums::Currency {
        self.payment_intent.amount_details.currency
    }

    fn get_amount(&self) -> api::Amount {
        todo!()
    }

    fn get_payment_attempt_connector(&self) -> Option<&str> {
        todo!()
    }

    fn get_merchant_connector_id_in_attempt(&self) -> Option<id_type::MerchantConnectorAccountId> {
        todo!()
    }

    fn get_billing_address(&self) -> Option<hyperswitch_domain_models::address::Address> {
        todo!()
    }

    fn get_payment_method_data(&self) -> Option<&domain::PaymentMethodData> {
        todo!()
    }

    fn get_sessions_token(&self) -> Vec<api::SessionToken> {
        todo!()
    }

    fn get_token_data(&self) -> Option<&storage::PaymentTokenData> {
        todo!()
    }

    fn get_mandate_connector(&self) -> Option<&MandateConnectorDetails> {
        todo!()
    }

    fn get_force_sync(&self) -> Option<bool> {
        todo!()
    }

    fn get_capture_method(&self) -> Option<enums::CaptureMethod> {
        todo!()
    }

    fn get_optional_payment_attempt(&self) -> Option<&storage::PaymentAttempt> {
        self.payment_attempt.as_ref()
    }
}

#[cfg(feature = "v2")]
impl<F: Clone> OperationSessionSetters<F> for PaymentStatusData<F> {
    fn set_payment_intent(&mut self, payment_intent: storage::PaymentIntent) {
        self.payment_intent = payment_intent;
    }

    fn set_payment_attempt(&mut self, payment_attempt: storage::PaymentAttempt) {
        self.payment_attempt = Some(payment_attempt);
    }

    fn set_payment_method_data(&mut self, _payment_method_data: Option<domain::PaymentMethodData>) {
        todo!()
    }

    fn set_payment_method_id_in_attempt(&mut self, _payment_method_id: Option<String>) {
        todo!()
    }

    fn set_email_if_not_present(&mut self, _email: pii::Email) {
        todo!()
    }

    fn set_pm_token(&mut self, _token: String) {
        todo!()
    }

    fn set_connector_customer_id(&mut self, _customer_id: Option<String>) {
        // TODO: handle this case. Should we add connector_customer_id in paymentConfirmData?
    }

    fn push_sessions_token(&mut self, _token: api::SessionToken) {
        todo!()
    }

    fn set_surcharge_details(&mut self, _surcharge_details: Option<types::SurchargeDetails>) {
        todo!()
    }

    #[track_caller]
    fn set_merchant_connector_id_in_attempt(
        &mut self,
        merchant_connector_id: Option<id_type::MerchantConnectorAccountId>,
    ) {
        todo!()
    }

    fn set_frm_message(&mut self, _frm_message: FraudCheck) {
        todo!()
    }

    fn set_payment_intent_status(&mut self, status: storage_enums::IntentStatus) {
        self.payment_intent.status = status;
    }

    fn set_authentication_type_in_attempt(
        &mut self,
        _authentication_type: Option<enums::AuthenticationType>,
    ) {
        todo!()
    }

    fn set_recurring_mandate_payment_data(
        &mut self,
        _recurring_mandate_payment_data:
            hyperswitch_domain_models::router_data::RecurringMandatePaymentData,
    ) {
        todo!()
    }

    fn set_mandate_id(&mut self, _mandate_id: api_models::payments::MandateIds) {
        todo!()
    }

    fn set_setup_future_usage_in_payment_intent(
        &mut self,
        setup_future_usage: storage_enums::FutureUsage,
    ) {
        self.payment_intent.setup_future_usage = setup_future_usage;
    }

    fn set_connector_in_payment_attempt(&mut self, connector: Option<String>) {
        todo!()
    }
}

#[cfg(feature = "v2")]
impl<F: Clone> OperationSessionGetters<F> for PaymentCaptureData<F> {
    #[track_caller]
    fn get_payment_attempt(&self) -> &storage::PaymentAttempt {
        &self.payment_attempt
    }

    fn get_payment_intent(&self) -> &storage::PaymentIntent {
        &self.payment_intent
    }

    fn get_payment_method_info(&self) -> Option<&domain::PaymentMethod> {
        todo!()
    }

    fn get_mandate_id(&self) -> Option<&payments_api::MandateIds> {
        todo!()
    }

    // what is this address find out and not required remove this
    fn get_address(&self) -> &PaymentAddress {
        todo!()
    }

    fn get_creds_identifier(&self) -> Option<&str> {
        None
    }

    fn get_token(&self) -> Option<&str> {
        todo!()
    }

    fn get_multiple_capture_data(&self) -> Option<&types::MultipleCaptureData> {
        todo!()
    }

    fn get_payment_link_data(&self) -> Option<api_models::payments::PaymentLinkResponse> {
        todo!()
    }

    fn get_ephemeral_key(&self) -> Option<ephemeral_key::EphemeralKey> {
        todo!()
    }

    fn get_setup_mandate(&self) -> Option<&MandateData> {
        todo!()
    }

    fn get_poll_config(&self) -> Option<router_types::PollConfig> {
        todo!()
    }

    fn get_authentication(&self) -> Option<&storage::Authentication> {
        todo!()
    }

    fn get_frm_message(&self) -> Option<FraudCheck> {
        todo!()
    }

    fn get_refunds(&self) -> Vec<storage::Refund> {
        todo!()
    }

    fn get_disputes(&self) -> Vec<storage::Dispute> {
        todo!()
    }

    fn get_authorizations(&self) -> Vec<diesel_models::authorization::Authorization> {
        todo!()
    }

    fn get_attempts(&self) -> Option<Vec<storage::PaymentAttempt>> {
        todo!()
    }

    fn get_recurring_details(&self) -> Option<&RecurringDetails> {
        todo!()
    }

    fn get_payment_intent_profile_id(&self) -> Option<&id_type::ProfileId> {
        Some(&self.payment_intent.profile_id)
    }

    fn get_currency(&self) -> storage_enums::Currency {
        self.payment_intent.amount_details.currency
    }

    fn get_amount(&self) -> api::Amount {
        todo!()
    }

    fn get_payment_attempt_connector(&self) -> Option<&str> {
        todo!()
    }

    fn get_merchant_connector_id_in_attempt(&self) -> Option<id_type::MerchantConnectorAccountId> {
        todo!()
    }

    fn get_billing_address(&self) -> Option<hyperswitch_domain_models::address::Address> {
        todo!()
    }

    fn get_payment_method_data(&self) -> Option<&domain::PaymentMethodData> {
        todo!()
    }

    fn get_sessions_token(&self) -> Vec<api::SessionToken> {
        todo!()
    }

    fn get_token_data(&self) -> Option<&storage::PaymentTokenData> {
        todo!()
    }

    fn get_mandate_connector(&self) -> Option<&MandateConnectorDetails> {
        todo!()
    }

    fn get_force_sync(&self) -> Option<bool> {
        todo!()
    }

    fn get_capture_method(&self) -> Option<enums::CaptureMethod> {
        todo!()
    }

    #[cfg(feature = "v2")]
    fn get_optional_payment_attempt(&self) -> Option<&storage::PaymentAttempt> {
        Some(&self.payment_attempt)
    }
}

#[cfg(feature = "v2")]
impl<F: Clone> OperationSessionSetters<F> for PaymentCaptureData<F> {
    fn set_payment_intent(&mut self, payment_intent: storage::PaymentIntent) {
        self.payment_intent = payment_intent;
    }

    fn set_payment_attempt(&mut self, payment_attempt: storage::PaymentAttempt) {
        self.payment_attempt = payment_attempt;
    }

    fn set_payment_method_data(&mut self, _payment_method_data: Option<domain::PaymentMethodData>) {
        todo!()
    }

    fn set_payment_method_id_in_attempt(&mut self, _payment_method_id: Option<String>) {
        todo!()
    }

    fn set_email_if_not_present(&mut self, _email: pii::Email) {
        todo!()
    }

    fn set_pm_token(&mut self, _token: String) {
        todo!()
    }

    fn set_connector_customer_id(&mut self, _customer_id: Option<String>) {
        // TODO: handle this case. Should we add connector_customer_id in paymentConfirmData?
    }

    fn push_sessions_token(&mut self, _token: api::SessionToken) {
        todo!()
    }

    fn set_surcharge_details(&mut self, _surcharge_details: Option<types::SurchargeDetails>) {
        todo!()
    }

    #[track_caller]
    fn set_merchant_connector_id_in_attempt(
        &mut self,
        merchant_connector_id: Option<id_type::MerchantConnectorAccountId>,
    ) {
        todo!()
    }

    fn set_frm_message(&mut self, _frm_message: FraudCheck) {
        todo!()
    }

    fn set_payment_intent_status(&mut self, status: storage_enums::IntentStatus) {
        self.payment_intent.status = status;
    }

    fn set_authentication_type_in_attempt(
        &mut self,
        _authentication_type: Option<enums::AuthenticationType>,
    ) {
        todo!()
    }

    fn set_recurring_mandate_payment_data(
        &mut self,
        _recurring_mandate_payment_data:
            hyperswitch_domain_models::router_data::RecurringMandatePaymentData,
    ) {
        todo!()
    }

    fn set_mandate_id(&mut self, _mandate_id: api_models::payments::MandateIds) {
        todo!()
    }

    fn set_setup_future_usage_in_payment_intent(
        &mut self,
        setup_future_usage: storage_enums::FutureUsage,
    ) {
        self.payment_intent.setup_future_usage = setup_future_usage;
    }

    fn set_connector_in_payment_attempt(&mut self, connector: Option<String>) {
        todo!()
    }
}<|MERGE_RESOLUTION|>--- conflicted
+++ resolved
@@ -7608,11 +7608,8 @@
                 webhook_url,
                 authentication_details.three_ds_requestor_url.clone(),
                 payment_intent.psd2_sca_exemption_type,
-<<<<<<< HEAD
+                payment_intent.payment_id,
                 business_profile.force_3ds_challenge,
-=======
-                payment_intent.payment_id,
->>>>>>> ea817060
             ))
             .await?
         };
