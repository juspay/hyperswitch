--- conflicted
+++ resolved
@@ -4262,47 +4262,6 @@
     dyn api::Connector:
         services::api::ConnectorIntegration<F, RouterDReq, router_types::PaymentsResponseData>,
 {
-<<<<<<< HEAD
-    record_time_taken_with(|| async {
-        if matches!(
-            call_connector_action,
-            CallConnectorAction::UCSHandleResponse(_)
-        ) || matches!(
-            call_connector_action,
-            CallConnectorAction::UCSConsumeResponse(_)
-        ) || !matches!(
-            call_connector_action,
-            CallConnectorAction::HandleResponse(_),
-        ) && should_call_unified_connector_service(
-            state,
-            merchant_context,
-            &router_data,
-            Some(payment_data),
-        )
-        .await?
-        {
-            router_env::logger::info!(
-                "Processing payment through UCS gateway system - payment_id={}, attempt_id={}",
-                payment_data
-                    .get_payment_intent()
-                    .payment_id
-                    .get_string_repr(),
-                payment_data.get_payment_attempt().attempt_id
-            );
-            if should_add_task_to_process_tracker(payment_data) {
-                operation
-                    .to_domain()?
-                    .add_task_to_process_tracker(
-                        state,
-                        payment_data.get_payment_attempt(),
-                        validate_result.requeue,
-                        schedule_time,
-                    )
-                    .await
-                    .map_err(|error| logger::error!(process_tracker_error=?error))
-                    .ok();
-            }
-=======
     let execution_path = should_call_unified_connector_service(
         state,
         merchant_context,
@@ -4310,11 +4269,10 @@
         Some(payment_data),
     )
     .await?;
->>>>>>> bb6a68c3
 
     let is_handle_response_action = matches!(
         call_connector_action,
-        CallConnectorAction::UCSHandleResponse(_) | CallConnectorAction::HandleResponse(_)
+        CallConnectorAction::HandleResponse(_)
     );
 
     record_time_taken_with(|| async {
@@ -4345,9 +4303,6 @@
                     state,
                     req_state,
                     merchant_context,
-<<<<<<< HEAD
-                    call_connector_action,
-=======
                     connector,
                     operation,
                     payment_data,
@@ -4363,7 +4318,6 @@
                     merchant_connector_account,
                     router_data,
                     tokenization_action,
->>>>>>> bb6a68c3
                 )
                 .await
             }
@@ -4489,6 +4443,7 @@
             merchant_connector_account.clone(),
             merchant_context,
             ExecutionMode::Primary, // UCS is called in primary mode
+            call_connector_action,
         )
         .await?;
 
@@ -5293,11 +5248,8 @@
                     lineage_ids,
                     merchant_connector_account_type_details.clone(),
                     merchant_context,
-<<<<<<< HEAD
+                    ExecutionMode::Primary, // UCS is called in primary mode
                     call_connector_action,
-=======
-                    ExecutionMode::Primary, // UCS is called in primary mode
->>>>>>> bb6a68c3
                 )
                 .await?;
 
@@ -5401,11 +5353,8 @@
                     lineage_ids,
                     merchant_connector_account_type_details.clone(),
                     merchant_context,
-<<<<<<< HEAD
+                    ExecutionMode::Primary, //UCS is called in primary mode
                     call_connector_action,
-=======
-                    ExecutionMode::Primary, //UCS is called in primary mode
->>>>>>> bb6a68c3
                 )
                 .await?;
 
