pub mod access_token;
pub mod conditional_configs;
pub mod connector_integration_v2_impls;
pub mod customers;
pub mod flows;
pub mod helpers;
pub mod operations;
#[cfg(feature = "retry")]
pub mod retry;
pub mod routing;
#[cfg(feature = "v2")]
pub mod session_operation;
pub mod tokenization;
pub mod transformers;
pub mod types;
#[cfg(feature = "olap")]
use std::collections::HashMap;
use std::{
    collections::HashSet, fmt::Debug, marker::PhantomData, ops::Deref, time::Instant, vec::IntoIter,
};

#[cfg(feature = "olap")]
use api_models::admin::MerchantConnectorInfo;
use api_models::{
    self, enums,
    mandates::RecurringDetails,
    payments::{self as payments_api},
};
pub use common_enums::enums::CallConnectorAction;
use common_utils::{
    ext_traits::{AsyncExt, StringExt},
    id_type, pii,
    types::{MinorUnit, Surcharge},
};
use diesel_models::{ephemeral_key, fraud_check::FraudCheck};
use error_stack::{report, ResultExt};
use events::EventInfo;
use futures::future::join_all;
use helpers::{decrypt_paze_token, ApplePayData};
#[cfg(feature = "v2")]
use hyperswitch_domain_models::payments::{
    PaymentConfirmData, PaymentIntentData, PaymentStatusData,
};
#[cfg(feature = "v2")]
use hyperswitch_domain_models::router_response_types::RedirectForm;
pub use hyperswitch_domain_models::{
    mandates::{CustomerAcceptance, MandateData},
    payment_address::PaymentAddress,
    payments::HeaderPayload,
    router_data::{PaymentMethodToken, RouterData},
    router_request_types::CustomerDetails,
};
use masking::{ExposeInterface, PeekInterface, Secret};
#[cfg(feature = "v2")]
use operations::ValidateStatusForOperation;
use redis_interface::errors::RedisError;
use router_env::{instrument, metrics::add_attributes, tracing};
#[cfg(feature = "olap")]
use router_types::transformers::ForeignFrom;
use scheduler::utils as pt_utils;
#[cfg(feature = "v2")]
pub use session_operation::payments_session_core;
#[cfg(feature = "olap")]
use strum::IntoEnumIterator;
use time;

#[cfg(feature = "v1")]
pub use self::operations::{
    PaymentApprove, PaymentCancel, PaymentCapture, PaymentConfirm, PaymentCreate,
    PaymentIncrementalAuthorization, PaymentPostSessionTokens, PaymentReject, PaymentSession,
    PaymentSessionUpdate, PaymentStatus, PaymentUpdate,
};
use self::{
    conditional_configs::perform_decision_management,
    flows::{ConstructFlowSpecificData, Feature},
    operations::{BoxedOperation, Operation, PaymentResponse},
    routing::{self as self_routing, SessionFlowRoutingInput},
};
use super::{
    errors::StorageErrorExt, payment_methods::surcharge_decision_configs, routing::TransactionData,
};
#[cfg(feature = "frm")]
use crate::core::fraud_check as frm_core;
#[cfg(all(feature = "v1", feature = "dynamic_routing"))]
use crate::core::routing::helpers as routing_helpers;
#[cfg(all(feature = "v1", feature = "dynamic_routing"))]
use crate::types::api::convert_connector_data_to_routable_connectors;
use crate::{
    configs::settings::{ApplePayPreDecryptFlow, PaymentMethodTypeTokenFilter},
    connector::utils::missing_field_err,
    core::{
        errors::{self, CustomResult, RouterResponse, RouterResult},
        payment_methods::{cards, network_tokenization},
        payouts,
        routing::{self as core_routing},
        utils::{self as core_utils},
    },
    db::StorageInterface,
    logger,
    routes::{app::ReqState, metrics, payment_methods::ParentPaymentMethodToken, SessionState},
    services::{self, api::Authenticate, ConnectorRedirectResponse},
    types::{
        self as router_types,
        api::{self, ConnectorCallType, ConnectorCommon},
        domain,
        storage::{self, enums as storage_enums, payment_attempt::PaymentAttemptExt},
        transformers::{ForeignInto, ForeignTryInto},
    },
    utils::{
        self, add_apple_pay_flow_metrics, add_connector_http_status_code_metrics, Encode,
        OptionExt, ValueExt,
    },
    workflows::payment_sync,
};
#[cfg(all(any(feature = "v1", feature = "v2"), not(feature = "customer_v2")))]
use crate::{
    core::authentication as authentication_core,
    types::{api::authentication, BrowserInformation},
};

#[cfg(feature = "v2")]
#[allow(clippy::too_many_arguments, clippy::type_complexity)]
#[instrument(skip_all, fields(payment_id, merchant_id))]
pub async fn payments_operation_core<F, Req, Op, FData, D>(
    state: &SessionState,
    req_state: ReqState,
    merchant_account: domain::MerchantAccount,
    key_store: domain::MerchantKeyStore,
    profile: domain::Profile,
    operation: Op,
    req: Req,
    get_tracker_response: operations::GetTrackerResponse<D>,
    call_connector_action: CallConnectorAction,
    header_payload: HeaderPayload,
) -> RouterResult<(D, Req, Option<domain::Customer>, Option<u16>, Option<u128>)>
where
    F: Send + Clone + Sync,
    Req: Send + Sync,
    Op: Operation<F, Req, Data = D> + Send + Sync,
    D: OperationSessionGetters<F> + OperationSessionSetters<F> + Send + Sync + Clone,

    // To create connector flow specific interface data
    D: ConstructFlowSpecificData<F, FData, router_types::PaymentsResponseData>,
    RouterData<F, FData, router_types::PaymentsResponseData>: Feature<F, FData>,

    // To construct connector flow specific api
    dyn api::Connector:
        services::api::ConnectorIntegration<F, FData, router_types::PaymentsResponseData>,

    RouterData<F, FData, router_types::PaymentsResponseData>:
        hyperswitch_domain_models::router_data::TrackerPostUpdateObjects<F, FData>,

    // To perform router related operation for PaymentResponse
    PaymentResponse: Operation<F, FData, Data = D>,
    FData: Send + Sync + Clone,
{
    let operation: BoxedOperation<'_, F, Req, D> = Box::new(operation);

    // Get the trackers related to track the state of the payment
    let operations::GetTrackerResponse { mut payment_data } = get_tracker_response;

    let (_operation, customer) = operation
        .to_domain()?
        .get_customer_details(
            state,
            &mut payment_data,
            &key_store,
            merchant_account.storage_scheme,
        )
        .await
        .to_not_found_response(errors::ApiErrorResponse::CustomerNotFound)
        .attach_printable("Failed while fetching/creating customer")?;

    let connector = operation
        .to_domain()?
        .perform_routing(
            &merchant_account,
            &profile,
            state,
            &mut payment_data,
            &key_store,
        )
        .await?;

    let payment_data = match connector {
        ConnectorCallType::PreDetermined(connector_data) => {
            let router_data = call_connector_service(
                state,
                req_state.clone(),
                &merchant_account,
                &key_store,
                connector_data.clone(),
                &operation,
                &mut payment_data,
                &customer,
                call_connector_action.clone(),
                None,
                header_payload.clone(),
                #[cfg(feature = "frm")]
                None,
                #[cfg(not(feature = "frm"))]
                None,
                &profile,
                false,
            )
            .await?;

            let payments_response_operation = Box::new(PaymentResponse);

            payments_response_operation
                .to_post_update_tracker()?
                .update_tracker(
                    state,
                    payment_data,
                    router_data,
                    &key_store,
                    merchant_account.storage_scheme,
                )
                .await?
        }
        ConnectorCallType::Retryable(vec) => todo!(),
        ConnectorCallType::SessionMultiple(vec) => todo!(),
        ConnectorCallType::Skip => payment_data,
    };

    Ok((payment_data, req, customer, None, None))
}

#[cfg(feature = "v1")]
#[allow(clippy::too_many_arguments, clippy::type_complexity)]
#[instrument(skip_all, fields(payment_id, merchant_id))]
pub async fn payments_operation_core<F, Req, Op, FData, D>(
    state: &SessionState,
    req_state: ReqState,
    merchant_account: domain::MerchantAccount,
    profile_id_from_auth_layer: Option<id_type::ProfileId>,
    key_store: domain::MerchantKeyStore,
    operation: Op,
    req: Req,
    call_connector_action: CallConnectorAction,
    auth_flow: services::AuthFlow,
    eligible_connectors: Option<Vec<common_enums::RoutableConnectors>>,
    header_payload: HeaderPayload,
) -> RouterResult<(D, Req, Option<domain::Customer>, Option<u16>, Option<u128>)>
where
    F: Send + Clone + Sync,
    Req: Authenticate + Clone,
    Op: Operation<F, Req, Data = D> + Send + Sync,
    D: OperationSessionGetters<F> + OperationSessionSetters<F> + Send + Sync + Clone,

    // To create connector flow specific interface data
    D: ConstructFlowSpecificData<F, FData, router_types::PaymentsResponseData>,
    RouterData<F, FData, router_types::PaymentsResponseData>: Feature<F, FData>,

    // To construct connector flow specific api
    dyn api::Connector:
        services::api::ConnectorIntegration<F, FData, router_types::PaymentsResponseData>,

    // To perform router related operation for PaymentResponse
    PaymentResponse: Operation<F, FData, Data = D>,
    FData: Send + Sync + Clone,
{
    let operation: BoxedOperation<'_, F, Req, D> = Box::new(operation);

    tracing::Span::current().record("merchant_id", merchant_account.get_id().get_string_repr());
    let (operation, validate_result) = operation
        .to_validate_request()?
        .validate_request(&req, &merchant_account)?;

    tracing::Span::current().record("payment_id", format!("{}", validate_result.payment_id));
    // get profile from headers
    let operations::GetTrackerResponse {
        operation,
        customer_details,
        mut payment_data,
        business_profile,
        mandate_type,
    } = operation
        .to_get_tracker()?
        .get_trackers(
            state,
            &validate_result.payment_id,
            &req,
            &merchant_account,
            &key_store,
            auth_flow,
            &header_payload,
        )
        .await?;
    core_utils::validate_profile_id_from_auth_layer(
        profile_id_from_auth_layer,
        &payment_data.get_payment_intent().clone(),
    )?;

    let (operation, customer) = operation
        .to_domain()?
        // get_customer_details
        .get_or_create_customer_details(
            state,
            &mut payment_data,
            customer_details,
            &key_store,
            merchant_account.storage_scheme,
        )
        .await
        .to_not_found_response(errors::ApiErrorResponse::CustomerNotFound)
        .attach_printable("Failed while fetching/creating customer")?;

    let authentication_type =
        call_decision_manager(state, &merchant_account, &business_profile, &payment_data).await?;

    payment_data.set_authentication_type_in_attempt(authentication_type);

    let connector = get_connector_choice(
        &operation,
        state,
        &req,
        &merchant_account,
        &business_profile,
        &key_store,
        &mut payment_data,
        eligible_connectors,
        mandate_type,
    )
    .await?;

    let should_add_task_to_process_tracker = should_add_task_to_process_tracker(&payment_data);

    let locale = header_payload.locale.clone();

    payment_data = tokenize_in_router_when_confirm_false_or_external_authentication(
        state,
        &operation,
        &mut payment_data,
        &validate_result,
        &key_store,
        &customer,
        &business_profile,
    )
    .await?;

    let mut connector_http_status_code = None;
    let mut external_latency = None;
    if let Some(connector_details) = connector {
        // Fetch and check FRM configs
        #[cfg(feature = "frm")]
        let mut frm_info = None;
        #[allow(unused_variables, unused_mut)]
        let mut should_continue_transaction: bool = true;
        #[cfg(feature = "frm")]
        let mut should_continue_capture: bool = true;
        #[cfg(feature = "frm")]
        let frm_configs = if state.conf.frm.enabled {
            Box::pin(frm_core::call_frm_before_connector_call(
                &operation,
                &merchant_account,
                &mut payment_data,
                state,
                &mut frm_info,
                &customer,
                &mut should_continue_transaction,
                &mut should_continue_capture,
                key_store.clone(),
            ))
            .await?
        } else {
            None
        };
        #[cfg(feature = "frm")]
        logger::debug!(
            "frm_configs: {:?}\nshould_continue_transaction: {:?}\nshould_continue_capture: {:?}",
            frm_configs,
            should_continue_transaction,
            should_continue_capture,
        );

        operation
            .to_domain()?
            .call_external_three_ds_authentication_if_eligible(
                state,
                &mut payment_data,
                &mut should_continue_transaction,
                &connector_details,
                &business_profile,
                &key_store,
                mandate_type,
            )
            .await?;

        operation
            .to_domain()?
            .payments_dynamic_tax_calculation(
                state,
                &mut payment_data,
                &connector_details,
                &business_profile,
                &key_store,
                &merchant_account,
            )
            .await?;

        if should_continue_transaction {
            #[cfg(feature = "frm")]
            match (
                should_continue_capture,
                payment_data.get_payment_attempt().capture_method,
            ) {
                (false, Some(storage_enums::CaptureMethod::Automatic))
                | (false, Some(storage_enums::CaptureMethod::Scheduled)) => {
                    if let Some(info) = &mut frm_info {
                        if let Some(frm_data) = &mut info.frm_data {
                            frm_data.fraud_check.payment_capture_method =
                                payment_data.get_payment_attempt().capture_method;
                        }
                    }
                    payment_data
                        .set_capture_method_in_attempt(storage_enums::CaptureMethod::Manual);
                    logger::debug!("payment_id : {:?} capture method has been changed to manual, since it has configured Post FRM flow",payment_data.get_payment_attempt().payment_id);
                }
                _ => (),
            };
            payment_data = match connector_details {
                ConnectorCallType::PreDetermined(connector) => {
                    #[cfg(all(feature = "dynamic_routing", feature = "v1"))]
                    let routable_connectors =
                        convert_connector_data_to_routable_connectors(&[connector.clone()])
                            .map_err(|e| logger::error!(routable_connector_error=?e))
                            .unwrap_or_default();
                    let schedule_time = if should_add_task_to_process_tracker {
                        payment_sync::get_sync_process_schedule_time(
                            &*state.store,
                            connector.connector.id(),
                            merchant_account.get_id(),
                            0,
                        )
                        .await
                        .change_context(errors::ApiErrorResponse::InternalServerError)
                        .attach_printable("Failed while getting process schedule time")?
                    } else {
                        None
                    };
                    let (router_data, mca) = call_connector_service(
                        state,
                        req_state.clone(),
                        &merchant_account,
                        &key_store,
                        connector.clone(),
                        &operation,
                        &mut payment_data,
                        &customer,
                        call_connector_action.clone(),
                        &validate_result,
                        schedule_time,
                        header_payload.clone(),
                        #[cfg(feature = "frm")]
                        frm_info.as_ref().and_then(|fi| fi.suggested_action),
                        #[cfg(not(feature = "frm"))]
                        None,
                        &business_profile,
                        false,
                    )
                    .await?;

                    let op_ref = &operation;
                    let should_trigger_post_processing_flows = is_operation_confirm(&operation);

                    let operation = Box::new(PaymentResponse);

                    connector_http_status_code = router_data.connector_http_status_code;
                    external_latency = router_data.external_latency;
                    //add connector http status code metrics
                    add_connector_http_status_code_metrics(connector_http_status_code);

                    operation
                        .to_post_update_tracker()?
                        .save_pm_and_mandate(
                            state,
                            &router_data,
                            &merchant_account,
                            &key_store,
                            &mut payment_data,
                            &business_profile,
                        )
                        .await?;

                    let mut payment_data = operation
                        .to_post_update_tracker()?
                        .update_tracker(
                            state,
                            payment_data,
                            router_data,
                            &key_store,
                            merchant_account.storage_scheme,
                            &locale,
                            #[cfg(all(feature = "dynamic_routing", feature = "v1"))]
                            routable_connectors,
                            #[cfg(all(feature = "dynamic_routing", feature = "v1"))]
                            &business_profile,
                        )
                        .await?;

                    if should_trigger_post_processing_flows {
                        complete_postprocessing_steps_if_required(
                            state,
                            &merchant_account,
                            &key_store,
                            &customer,
                            &mca,
                            &connector,
                            &mut payment_data,
                            op_ref,
                            Some(header_payload.clone()),
                        )
                        .await?;
                    }

                    payment_data
                }

                ConnectorCallType::Retryable(connectors) => {
                    #[cfg(all(feature = "dynamic_routing", feature = "v1"))]
                    let routable_connectors =
                        convert_connector_data_to_routable_connectors(&connectors)
                            .map_err(|e| logger::error!(routable_connector_error=?e))
                            .unwrap_or_default();

                    let mut connectors = connectors.into_iter();

                    let connector_data = get_connector_data(&mut connectors)?;

                    let schedule_time = if should_add_task_to_process_tracker {
                        payment_sync::get_sync_process_schedule_time(
                            &*state.store,
                            connector_data.connector.id(),
                            merchant_account.get_id(),
                            0,
                        )
                        .await
                        .change_context(errors::ApiErrorResponse::InternalServerError)
                        .attach_printable("Failed while getting process schedule time")?
                    } else {
                        None
                    };
                    let (router_data, mca) = call_connector_service(
                        state,
                        req_state.clone(),
                        &merchant_account,
                        &key_store,
                        connector_data.clone(),
                        &operation,
                        &mut payment_data,
                        &customer,
                        call_connector_action.clone(),
                        &validate_result,
                        schedule_time,
                        header_payload.clone(),
                        #[cfg(feature = "frm")]
                        frm_info.as_ref().and_then(|fi| fi.suggested_action),
                        #[cfg(not(feature = "frm"))]
                        None,
                        &business_profile,
                        false,
                    )
                    .await?;

                    #[cfg(all(feature = "retry", feature = "v1"))]
                    let mut router_data = router_data;
                    #[cfg(all(feature = "retry", feature = "v1"))]
                    {
                        use crate::core::payments::retry::{self, GsmValidation};
                        let config_bool = retry::config_should_call_gsm(
                            &*state.store,
                            merchant_account.get_id(),
                            &business_profile,
                        )
                        .await;

                        if config_bool && router_data.should_call_gsm() {
                            router_data = retry::do_gsm_actions(
                                state,
                                req_state.clone(),
                                &mut payment_data,
                                connectors,
                                connector_data.clone(),
                                router_data,
                                &merchant_account,
                                &key_store,
                                &operation,
                                &customer,
                                &validate_result,
                                schedule_time,
                                #[cfg(feature = "frm")]
                                frm_info.as_ref().and_then(|fi| fi.suggested_action),
                                #[cfg(not(feature = "frm"))]
                                None,
                                &business_profile,
                            )
                            .await?;
                        };
                    }

                    let op_ref = &operation;
                    let should_trigger_post_processing_flows = is_operation_confirm(&operation);

                    let operation = Box::new(PaymentResponse);
                    connector_http_status_code = router_data.connector_http_status_code;
                    external_latency = router_data.external_latency;
                    //add connector http status code metrics
                    add_connector_http_status_code_metrics(connector_http_status_code);

                    operation
                        .to_post_update_tracker()?
                        .save_pm_and_mandate(
                            state,
                            &router_data,
                            &merchant_account,
                            &key_store,
                            &mut payment_data,
                            &business_profile,
                        )
                        .await?;

                    let mut payment_data = operation
                        .to_post_update_tracker()?
                        .update_tracker(
                            state,
                            payment_data,
                            router_data,
                            &key_store,
                            merchant_account.storage_scheme,
                            &locale,
                            #[cfg(all(feature = "dynamic_routing", feature = "v1"))]
                            routable_connectors,
                            #[cfg(all(feature = "dynamic_routing", feature = "v1"))]
                            &business_profile,
                        )
                        .await?;

                    if should_trigger_post_processing_flows {
                        complete_postprocessing_steps_if_required(
                            state,
                            &merchant_account,
                            &key_store,
                            &customer,
                            &mca,
                            &connector_data,
                            &mut payment_data,
                            op_ref,
                            Some(header_payload.clone()),
                        )
                        .await?;
                    }

                    payment_data
                }

                ConnectorCallType::SessionMultiple(connectors) => {
                    let session_surcharge_details =
                        call_surcharge_decision_management_for_session_flow(
                            state,
                            &merchant_account,
                            &business_profile,
                            payment_data.get_payment_attempt(),
                            payment_data.get_payment_intent(),
                            payment_data.get_billing_address(),
                            &connectors,
                        )
                        .await?;
                    Box::pin(call_multiple_connectors_service(
                        state,
                        &merchant_account,
                        &key_store,
                        connectors,
                        &operation,
                        payment_data,
                        &customer,
                        session_surcharge_details,
                        &business_profile,
                        header_payload.clone(),
                    ))
                    .await?
                }
            };

            #[cfg(feature = "frm")]
            if let Some(fraud_info) = &mut frm_info {
                #[cfg(feature = "v1")]
                Box::pin(frm_core::post_payment_frm_core(
                    state,
                    req_state,
                    &merchant_account,
                    &mut payment_data,
                    fraud_info,
                    frm_configs
                        .clone()
                        .ok_or(errors::ApiErrorResponse::MissingRequiredField {
                            field_name: "frm_configs",
                        })
                        .attach_printable("Frm configs label not found")?,
                    &customer,
                    key_store.clone(),
                    &mut should_continue_capture,
                ))
                .await?;
            }
        } else {
            (_, payment_data) = operation
                .to_update_tracker()?
                .update_trackers(
                    state,
                    req_state,
                    payment_data.clone(),
                    customer.clone(),
                    validate_result.storage_scheme,
                    None,
                    &key_store,
                    #[cfg(feature = "frm")]
                    frm_info.and_then(|info| info.suggested_action),
                    #[cfg(not(feature = "frm"))]
                    None,
                    header_payload.clone(),
                )
                .await?;
        }

        let payment_intent_status = payment_data.get_payment_intent().status;

        payment_data
            .get_payment_attempt()
            .payment_token
            .as_ref()
            .zip(payment_data.get_payment_attempt().payment_method)
            .map(ParentPaymentMethodToken::create_key_for_token)
            .async_map(|key_for_hyperswitch_token| async move {
                if key_for_hyperswitch_token
                    .should_delete_payment_method_token(payment_intent_status)
                {
                    let _ = key_for_hyperswitch_token.delete(state).await;
                }
            })
            .await;
    } else {
        (_, payment_data) = operation
            .to_update_tracker()?
            .update_trackers(
                state,
                req_state,
                payment_data.clone(),
                customer.clone(),
                validate_result.storage_scheme,
                None,
                &key_store,
                None,
                header_payload.clone(),
            )
            .await?;
    }

    let cloned_payment_data = payment_data.clone();
    let cloned_customer = customer.clone();

    #[cfg(feature = "v1")]
    operation
        .to_domain()?
        .store_extended_card_info_temporarily(
            state,
            payment_data.get_payment_intent().get_id(),
            &business_profile,
            payment_data.get_payment_method_data(),
        )
        .await?;

    utils::trigger_payments_webhook(
        merchant_account,
        business_profile,
        &key_store,
        cloned_payment_data,
        cloned_customer,
        state,
        operation,
    )
    .await
    .map_err(|error| logger::warn!(payments_outgoing_webhook_error=?error))
    .ok();

    Ok((
        payment_data,
        req,
        customer,
        connector_http_status_code,
        external_latency,
    ))
}

#[cfg(feature = "v1")]
// This function is intended for use when the feature being implemented is not aligned with the
// core payment operations.
#[allow(clippy::too_many_arguments, clippy::type_complexity)]
#[instrument(skip_all, fields(payment_id, merchant_id))]
pub async fn proxy_for_payments_operation_core<F, Req, Op, FData, D>(
    state: &SessionState,
    req_state: ReqState,
    merchant_account: domain::MerchantAccount,
    profile_id_from_auth_layer: Option<id_type::ProfileId>,
    key_store: domain::MerchantKeyStore,
    operation: Op,
    req: Req,
    call_connector_action: CallConnectorAction,
    auth_flow: services::AuthFlow,

    header_payload: HeaderPayload,
) -> RouterResult<(D, Req, Option<domain::Customer>, Option<u16>, Option<u128>)>
where
    F: Send + Clone + Sync,
    Req: Authenticate + Clone,
    Op: Operation<F, Req, Data = D> + Send + Sync,
    D: OperationSessionGetters<F> + OperationSessionSetters<F> + Send + Sync + Clone,

    // To create connector flow specific interface data
    D: ConstructFlowSpecificData<F, FData, router_types::PaymentsResponseData>,
    RouterData<F, FData, router_types::PaymentsResponseData>: Feature<F, FData>,

    // To construct connector flow specific api
    dyn api::Connector:
        services::api::ConnectorIntegration<F, FData, router_types::PaymentsResponseData>,

    // To perform router related operation for PaymentResponse
    PaymentResponse: Operation<F, FData, Data = D>,
    FData: Send + Sync + Clone,
{
    let operation: BoxedOperation<'_, F, Req, D> = Box::new(operation);

    tracing::Span::current().record("merchant_id", merchant_account.get_id().get_string_repr());
    let (operation, validate_result) = operation
        .to_validate_request()?
        .validate_request(&req, &merchant_account)?;

    tracing::Span::current().record("payment_id", format!("{}", validate_result.payment_id));

    let operations::GetTrackerResponse {
        operation,
        customer_details: _,
        mut payment_data,
        business_profile,
        mandate_type: _,
    } = operation
        .to_get_tracker()?
        .get_trackers(
            state,
            &validate_result.payment_id,
            &req,
            &merchant_account,
            &key_store,
            auth_flow,
            &header_payload,
        )
        .await?;

    core_utils::validate_profile_id_from_auth_layer(
        profile_id_from_auth_layer,
        &payment_data.get_payment_intent().clone(),
    )?;

    common_utils::fp_utils::when(!should_call_connector(&operation, &payment_data), || {
        Err(errors::ApiErrorResponse::IncorrectPaymentMethodConfiguration).attach_printable(format!(
            "Nti and card details based mit flow is not support for this {operation:?} payment operation"
        ))
    })?;

    let connector_choice = operation
        .to_domain()?
        .get_connector(
            &merchant_account,
            &state.clone(),
            &req,
            payment_data.get_payment_intent(),
            &key_store,
        )
        .await?;

    let connector = set_eligible_connector_for_nti_in_payment_data(
        state,
        &business_profile,
        &key_store,
        &mut payment_data,
        connector_choice,
    )
    .await?;

    let should_add_task_to_process_tracker = should_add_task_to_process_tracker(&payment_data);

    let locale = header_payload.locale.clone();

    let schedule_time = if should_add_task_to_process_tracker {
        payment_sync::get_sync_process_schedule_time(
            &*state.store,
            connector.connector.id(),
            merchant_account.get_id(),
            0,
        )
        .await
        .change_context(errors::ApiErrorResponse::InternalServerError)
        .attach_printable("Failed while getting process schedule time")?
    } else {
        None
    };

    let (router_data, mca) = proxy_for_call_connector_service(
        state,
        req_state.clone(),
        &merchant_account,
        &key_store,
        connector.clone(),
        &operation,
        &mut payment_data,
        &None,
        call_connector_action.clone(),
        &validate_result,
        schedule_time,
        header_payload.clone(),
        &business_profile,
    )
    .await?;

    let op_ref = &operation;
    let should_trigger_post_processing_flows = is_operation_confirm(&operation);

    let operation = Box::new(PaymentResponse);

    let connector_http_status_code = router_data.connector_http_status_code;
    let external_latency = router_data.external_latency;

    add_connector_http_status_code_metrics(connector_http_status_code);

    #[cfg(all(feature = "dynamic_routing", feature = "v1"))]
    let routable_connectors = convert_connector_data_to_routable_connectors(&[connector.clone()])
        .map_err(|e| logger::error!(routable_connector_error=?e))
        .unwrap_or_default();

    let mut payment_data = operation
        .to_post_update_tracker()?
        .update_tracker(
            state,
            payment_data,
            router_data,
            &key_store,
            merchant_account.storage_scheme,
            &locale,
            #[cfg(all(feature = "dynamic_routing", feature = "v1"))]
            routable_connectors,
            #[cfg(all(feature = "dynamic_routing", feature = "v1"))]
            &business_profile,
        )
        .await?;

    if should_trigger_post_processing_flows {
        complete_postprocessing_steps_if_required(
            state,
            &merchant_account,
            &key_store,
            &None,
            &mca,
            &connector,
            &mut payment_data,
            op_ref,
            Some(header_payload.clone()),
        )
        .await?;
    }

    let cloned_payment_data = payment_data.clone();

    utils::trigger_payments_webhook(
        merchant_account,
        business_profile,
        &key_store,
        cloned_payment_data,
        None,
        state,
        operation,
    )
    .await
    .map_err(|error| logger::warn!(payments_outgoing_webhook_error=?error))
    .ok();

    Ok((
        payment_data,
        req,
        None,
        connector_http_status_code,
        external_latency,
    ))
}

#[cfg(feature = "v2")]
#[allow(clippy::too_many_arguments, clippy::type_complexity)]
#[instrument(skip_all, fields(payment_id, merchant_id))]
pub async fn payments_intent_operation_core<F, Req, Op, D>(
    state: &SessionState,
    req_state: ReqState,
    merchant_account: domain::MerchantAccount,
    profile: domain::Profile,
    key_store: domain::MerchantKeyStore,
    operation: Op,
    req: Req,
    payment_id: id_type::GlobalPaymentId,
    header_payload: HeaderPayload,
) -> RouterResult<(D, Req, Option<domain::Customer>)>
where
    F: Send + Clone + Sync,
    Req: Clone,
    Op: Operation<F, Req, Data = D> + Send + Sync,
    D: OperationSessionGetters<F> + OperationSessionSetters<F> + Send + Sync + Clone,
{
    let operation: BoxedOperation<'_, F, Req, D> = Box::new(operation);

    tracing::Span::current().record("merchant_id", merchant_account.get_id().get_string_repr());

    let _validate_result = operation
        .to_validate_request()?
        .validate_request(&req, &merchant_account)?;

<<<<<<< HEAD
=======
    let payment_id = id_type::GlobalPaymentId::generate(&state.conf.cell_information.id.clone());

>>>>>>> 79a75ce6
    tracing::Span::current().record("global_payment_id", payment_id.get_string_repr());

    let operations::GetTrackerResponse { mut payment_data } = operation
        .to_get_tracker()?
        .get_trackers(
            state,
            &payment_id,
            &req,
            &merchant_account,
            &profile,
            &key_store,
            &header_payload,
        )
        .await?;

    let (_operation, customer) = operation
        .to_domain()?
        .get_customer_details(
            state,
            &mut payment_data,
            &key_store,
            merchant_account.storage_scheme,
        )
        .await
        .to_not_found_response(errors::ApiErrorResponse::CustomerNotFound)
        .attach_printable("Failed while fetching/creating customer")?;

    let (_operation, payment_data) = operation
        .to_update_tracker()?
        .update_trackers(
            state,
            req_state,
            payment_data,
            customer.clone(),
            merchant_account.storage_scheme,
            None,
            &key_store,
            None,
            header_payload,
        )
        .await?;

    Ok((payment_data, req, customer))
}

#[instrument(skip_all)]
#[cfg(feature = "v1")]
pub async fn call_decision_manager<F, D>(
    state: &SessionState,
    merchant_account: &domain::MerchantAccount,
    _business_profile: &domain::Profile,
    payment_data: &D,
) -> RouterResult<Option<enums::AuthenticationType>>
where
    F: Clone,
    D: OperationSessionGetters<F>,
{
    let setup_mandate = payment_data.get_setup_mandate();
    let payment_method_data = payment_data.get_payment_method_data();
    let payment_dsl_data = core_routing::PaymentsDslInput::new(
        setup_mandate,
        payment_data.get_payment_attempt(),
        payment_data.get_payment_intent(),
        payment_method_data,
        payment_data.get_address(),
        payment_data.get_recurring_details(),
        payment_data.get_currency(),
    );
    let algorithm_ref: api::routing::RoutingAlgorithmRef = merchant_account
        .routing_algorithm
        .clone()
        .map(|val| val.parse_value("routing algorithm"))
        .transpose()
        .change_context(errors::ApiErrorResponse::InternalServerError)
        .attach_printable("Could not decode the routing algorithm")?
        .unwrap_or_default();

    let output = perform_decision_management(
        state,
        algorithm_ref,
        merchant_account.get_id(),
        &payment_dsl_data,
    )
    .await
    .change_context(errors::ApiErrorResponse::InternalServerError)
    .attach_printable("Could not decode the conditional config")?;
    Ok(payment_dsl_data
        .payment_attempt
        .authentication_type
        .or(output.override_3ds.map(ForeignInto::foreign_into))
        .or(Some(storage_enums::AuthenticationType::NoThreeDs)))
}

// TODO: Move to business profile surcharge column
#[instrument(skip_all)]
#[cfg(feature = "v2")]
pub async fn call_decision_manager<F, D>(
    state: &SessionState,
    merchant_account: &domain::MerchantAccount,
    _business_profile: &domain::Profile,
    payment_data: &D,
) -> RouterResult<Option<enums::AuthenticationType>>
where
    F: Clone,
    D: OperationSessionGetters<F>,
{
    todo!()
}

#[cfg(feature = "v2")]
#[instrument(skip_all)]
async fn populate_surcharge_details<F>(
    state: &SessionState,
    payment_data: &mut PaymentData<F>,
) -> RouterResult<()>
where
    F: Send + Clone,
{
    todo!()
}

#[cfg(feature = "v1")]
#[instrument(skip_all)]
async fn populate_surcharge_details<F>(
    state: &SessionState,
    payment_data: &mut PaymentData<F>,
) -> RouterResult<()>
where
    F: Send + Clone,
{
    if payment_data
        .payment_intent
        .surcharge_applicable
        .unwrap_or(false)
    {
        logger::debug!("payment_intent.surcharge_applicable = true");
        if let Some(surcharge_details) = payment_data.payment_attempt.get_surcharge_details() {
            // if retry payment, surcharge would have been populated from the previous attempt. Use the same surcharge
            let surcharge_details =
                types::SurchargeDetails::from((&surcharge_details, &payment_data.payment_attempt));
            payment_data.surcharge_details = Some(surcharge_details);
            return Ok(());
        }
        let raw_card_key = payment_data
            .payment_method_data
            .as_ref()
            .and_then(helpers::get_key_params_for_surcharge_details)
            .map(|(payment_method, payment_method_type, card_network)| {
                types::SurchargeKey::PaymentMethodData(
                    payment_method,
                    payment_method_type,
                    card_network,
                )
            });
        let saved_card_key = payment_data.token.clone().map(types::SurchargeKey::Token);

        let surcharge_key = raw_card_key
            .or(saved_card_key)
            .get_required_value("payment_method_data or payment_token")?;
        logger::debug!(surcharge_key_confirm =? surcharge_key);

        let calculated_surcharge_details =
            match types::SurchargeMetadata::get_individual_surcharge_detail_from_redis(
                state,
                surcharge_key,
                &payment_data.payment_attempt.attempt_id,
            )
            .await
            {
                Ok(surcharge_details) => Some(surcharge_details),
                Err(err) if err.current_context() == &RedisError::NotFound => None,
                Err(err) => {
                    Err(err).change_context(errors::ApiErrorResponse::InternalServerError)?
                }
            };

        payment_data.surcharge_details = calculated_surcharge_details.clone();

        //Update payment_attempt net_amount with surcharge details
        payment_data
            .payment_attempt
            .net_amount
            .set_surcharge_details(calculated_surcharge_details);
    } else {
        let surcharge_details =
            payment_data
                .payment_attempt
                .get_surcharge_details()
                .map(|surcharge_details| {
                    logger::debug!("surcharge sent in payments create request");
                    types::SurchargeDetails::from((
                        &surcharge_details,
                        &payment_data.payment_attempt,
                    ))
                });
        payment_data.surcharge_details = surcharge_details;
    }
    Ok(())
}

#[inline]
pub fn get_connector_data(
    connectors: &mut IntoIter<api::ConnectorData>,
) -> RouterResult<api::ConnectorData> {
    connectors
        .next()
        .ok_or(errors::ApiErrorResponse::InternalServerError)
        .attach_printable("Connector not found in connectors iterator")
}

#[cfg(feature = "v2")]
#[instrument(skip_all)]
pub async fn call_surcharge_decision_management_for_session_flow(
    _state: &SessionState,
    _merchant_account: &domain::MerchantAccount,
    _business_profile: &domain::Profile,
    _payment_attempt: &storage::PaymentAttempt,
    _payment_intent: &storage::PaymentIntent,
    _billing_address: Option<api_models::payments::Address>,
    _session_connector_data: &[api::SessionConnectorData],
) -> RouterResult<Option<api::SessionSurchargeDetails>> {
    todo!()
}

#[cfg(feature = "v1")]
#[instrument(skip_all)]
pub async fn call_surcharge_decision_management_for_session_flow(
    state: &SessionState,
    _merchant_account: &domain::MerchantAccount,
    _business_profile: &domain::Profile,
    payment_attempt: &storage::PaymentAttempt,
    payment_intent: &storage::PaymentIntent,
    billing_address: Option<api_models::payments::Address>,
    session_connector_data: &[api::SessionConnectorData],
) -> RouterResult<Option<api::SessionSurchargeDetails>> {
    if let Some(surcharge_amount) = payment_attempt.net_amount.get_surcharge_amount() {
        Ok(Some(api::SessionSurchargeDetails::PreDetermined(
            types::SurchargeDetails {
                original_amount: payment_attempt.net_amount.get_order_amount(),
                surcharge: Surcharge::Fixed(surcharge_amount),
                tax_on_surcharge: None,
                surcharge_amount,
                tax_on_surcharge_amount: payment_attempt
                    .net_amount
                    .get_tax_on_surcharge()
                    .unwrap_or_default(),
            },
        )))
    } else {
        let payment_method_type_list = session_connector_data
            .iter()
            .map(|session_connector_data| session_connector_data.payment_method_type)
            .collect();

        #[cfg(feature = "v1")]
        let algorithm_ref: api::routing::RoutingAlgorithmRef = _merchant_account
            .routing_algorithm
            .clone()
            .map(|val| val.parse_value("routing algorithm"))
            .transpose()
            .change_context(errors::ApiErrorResponse::InternalServerError)
            .attach_printable("Could not decode the routing algorithm")?
            .unwrap_or_default();

        // TODO: Move to business profile surcharge column
        #[cfg(feature = "v2")]
        let algorithm_ref: api::routing::RoutingAlgorithmRef = todo!();

        let surcharge_results =
            surcharge_decision_configs::perform_surcharge_decision_management_for_session_flow(
                state,
                algorithm_ref,
                payment_attempt,
                payment_intent,
                billing_address,
                &payment_method_type_list,
            )
            .await
            .change_context(errors::ApiErrorResponse::InternalServerError)
            .attach_printable("error performing surcharge decision operation")?;

        Ok(if surcharge_results.is_empty_result() {
            None
        } else {
            Some(api::SessionSurchargeDetails::Calculated(surcharge_results))
        })
    }
}

#[cfg(feature = "v1")]
#[allow(clippy::too_many_arguments)]
pub async fn payments_core<F, Res, Req, Op, FData, D>(
    state: SessionState,
    req_state: ReqState,
    merchant_account: domain::MerchantAccount,
    profile_id: Option<id_type::ProfileId>,
    key_store: domain::MerchantKeyStore,
    operation: Op,
    req: Req,
    auth_flow: services::AuthFlow,
    call_connector_action: CallConnectorAction,
    eligible_connectors: Option<Vec<enums::Connector>>,
    header_payload: HeaderPayload,
) -> RouterResponse<Res>
where
    F: Send + Clone + Sync,
    FData: Send + Sync + Clone,
    Op: Operation<F, Req, Data = D> + Send + Sync + Clone,
    Req: Debug + Authenticate + Clone,
    D: OperationSessionGetters<F> + OperationSessionSetters<F> + Send + Sync + Clone,
    Res: transformers::ToResponse<F, D, Op>,
    // To create connector flow specific interface data
    D: ConstructFlowSpecificData<F, FData, router_types::PaymentsResponseData>,
    RouterData<F, FData, router_types::PaymentsResponseData>: Feature<F, FData>,

    // To construct connector flow specific api
    dyn api::Connector:
        services::api::ConnectorIntegration<F, FData, router_types::PaymentsResponseData>,

    // To perform router related operation for PaymentResponse
    PaymentResponse: Operation<F, FData, Data = D>,
{
    let eligible_routable_connectors = eligible_connectors.map(|connectors| {
        connectors
            .into_iter()
            .flat_map(|c| c.foreign_try_into())
            .collect()
    });
    let (payment_data, _req, customer, connector_http_status_code, external_latency) =
        payments_operation_core::<_, _, _, _, _>(
            &state,
            req_state,
            merchant_account,
            profile_id,
            key_store,
            operation.clone(),
            req,
            call_connector_action,
            auth_flow,
            eligible_routable_connectors,
            header_payload.clone(),
        )
        .await?;

    Res::generate_response(
        payment_data,
        customer,
        auth_flow,
        &state.base_url,
        operation,
        &state.conf.connector_request_reference_id_config,
        connector_http_status_code,
        external_latency,
        header_payload.x_hs_latency,
    )
}

#[cfg(feature = "v1")]
#[allow(clippy::too_many_arguments)]
pub async fn proxy_for_payments_core<F, Res, Req, Op, FData, D>(
    state: SessionState,
    req_state: ReqState,
    merchant_account: domain::MerchantAccount,
    profile_id: Option<id_type::ProfileId>,
    key_store: domain::MerchantKeyStore,
    operation: Op,
    req: Req,
    auth_flow: services::AuthFlow,
    call_connector_action: CallConnectorAction,
    header_payload: HeaderPayload,
) -> RouterResponse<Res>
where
    F: Send + Clone + Sync,
    FData: Send + Sync + Clone,
    Op: Operation<F, Req, Data = D> + Send + Sync + Clone,
    Req: Debug + Authenticate + Clone,
    D: OperationSessionGetters<F> + OperationSessionSetters<F> + Send + Sync + Clone,
    Res: transformers::ToResponse<F, D, Op>,
    // To create connector flow specific interface data
    D: ConstructFlowSpecificData<F, FData, router_types::PaymentsResponseData>,
    RouterData<F, FData, router_types::PaymentsResponseData>: Feature<F, FData>,

    // To construct connector flow specific api
    dyn api::Connector:
        services::api::ConnectorIntegration<F, FData, router_types::PaymentsResponseData>,

    // To perform router related operation for PaymentResponse
    PaymentResponse: Operation<F, FData, Data = D>,
{
    let (payment_data, _req, customer, connector_http_status_code, external_latency) =
        proxy_for_payments_operation_core::<_, _, _, _, _>(
            &state,
            req_state,
            merchant_account,
            profile_id,
            key_store,
            operation.clone(),
            req,
            call_connector_action,
            auth_flow,
            header_payload.clone(),
        )
        .await?;

    Res::generate_response(
        payment_data,
        customer,
        auth_flow,
        &state.base_url,
        operation,
        &state.conf.connector_request_reference_id_config,
        connector_http_status_code,
        external_latency,
        header_payload.x_hs_latency,
    )
}

#[cfg(feature = "v2")]
#[allow(clippy::too_many_arguments)]
pub async fn payments_intent_core<F, Res, Req, Op, D>(
    state: SessionState,
    req_state: ReqState,
    merchant_account: domain::MerchantAccount,
    profile: domain::Profile,
    key_store: domain::MerchantKeyStore,
    operation: Op,
    req: Req,
    payment_id: id_type::GlobalPaymentId,
    header_payload: HeaderPayload,
) -> RouterResponse<Res>
where
    F: Send + Clone + Sync,
    Op: Operation<F, Req, Data = D> + Send + Sync + Clone,
    Req: Debug + Clone,
    D: OperationSessionGetters<F> + OperationSessionSetters<F> + Send + Sync + Clone,
    Res: transformers::ToResponse<F, D, Op>,
{
    let (payment_data, _req, customer) = payments_intent_operation_core::<_, _, _, _>(
        &state,
        req_state,
        merchant_account.clone(),
        profile,
        key_store,
        operation.clone(),
        req,
        payment_id,
        header_payload.clone(),
    )
    .await?;

    Res::generate_response(
        payment_data,
        customer,
        &state.base_url,
        operation,
        &state.conf.connector_request_reference_id_config,
        None,
        None,
        header_payload.x_hs_latency,
        &merchant_account,
    )
}

#[cfg(feature = "v2")]
#[allow(clippy::too_many_arguments)]
pub async fn payments_core<F, Res, Req, Op, FData, D>(
    state: SessionState,
    req_state: ReqState,
    merchant_account: domain::MerchantAccount,
    profile: domain::Profile,
    key_store: domain::MerchantKeyStore,
    operation: Op,
    req: Req,
    payment_id: id_type::GlobalPaymentId,
    call_connector_action: CallConnectorAction,
    header_payload: HeaderPayload,
) -> RouterResponse<Res>
where
    F: Send + Clone + Sync,
    Req: Send + Sync,
    FData: Send + Sync + Clone,
    Op: Operation<F, Req, Data = D> + Send + Sync + Clone,
    Req: Debug,
    D: OperationSessionGetters<F> + OperationSessionSetters<F> + Send + Sync + Clone,
    Res: transformers::ToResponse<F, D, Op>,
    // To create connector flow specific interface data
    D: ConstructFlowSpecificData<F, FData, router_types::PaymentsResponseData>,
    RouterData<F, FData, router_types::PaymentsResponseData>: Feature<F, FData>,

    // To construct connector flow specific api
    dyn api::Connector:
        services::api::ConnectorIntegration<F, FData, router_types::PaymentsResponseData>,

    // To perform router related operation for PaymentResponse
    PaymentResponse: Operation<F, FData, Data = D>,

    // To create updatable objects in post update tracker
    RouterData<F, FData, router_types::PaymentsResponseData>:
        hyperswitch_domain_models::router_data::TrackerPostUpdateObjects<F, FData>,
{
    // Validate the request fields
    let validate_result = operation
        .to_validate_request()?
        .validate_request(&req, &merchant_account)?;

    let get_tracker_response = operation
        .to_get_tracker()?
        .get_trackers(
            &state,
            &payment_id,
            &req,
            &merchant_account,
            &profile,
            &key_store,
            &header_payload,
        )
        .await?;

    let (payment_data, _req, customer, connector_http_status_code, external_latency) =
        payments_operation_core::<_, _, _, _, _>(
            &state,
            req_state,
            merchant_account.clone(),
            key_store,
            profile,
            operation.clone(),
            req,
            get_tracker_response,
            call_connector_action,
            header_payload.clone(),
        )
        .await?;

    Res::generate_response(
        payment_data,
        customer,
        &state.base_url,
        operation,
        &state.conf.connector_request_reference_id_config,
        connector_http_status_code,
        external_latency,
        header_payload.x_hs_latency,
        &merchant_account,
    )
}

fn is_start_pay<Op: Debug>(operation: &Op) -> bool {
    format!("{operation:?}").eq("PaymentStart")
}

#[cfg(feature = "v1")]
#[derive(Clone, Debug, serde::Serialize)]
pub struct PaymentsRedirectResponseData {
    pub connector: Option<String>,
    pub param: Option<String>,
    pub merchant_id: Option<id_type::MerchantId>,
    pub json_payload: Option<serde_json::Value>,
    pub resource_id: api::PaymentIdType,
    pub force_sync: bool,
    pub creds_identifier: Option<String>,
}

#[cfg(feature = "v2")]
#[derive(Clone, Debug, serde::Serialize)]
pub struct PaymentsRedirectResponseData {
    pub payment_id: id_type::GlobalPaymentId,
    pub query_params: String,
    pub json_payload: Option<serde_json::Value>,
}

#[async_trait::async_trait]
pub trait PaymentRedirectFlow: Sync {
    // Associated type for call_payment_flow response
    type PaymentFlowResponse;

    #[cfg(feature = "v1")]
    #[allow(clippy::too_many_arguments)]
    async fn call_payment_flow(
        &self,
        state: &SessionState,
        req_state: ReqState,
        merchant_account: domain::MerchantAccount,
        merchant_key_store: domain::MerchantKeyStore,
        req: PaymentsRedirectResponseData,
        connector_action: CallConnectorAction,
        connector: String,
        payment_id: id_type::PaymentId,
    ) -> RouterResult<Self::PaymentFlowResponse>;

    #[cfg(feature = "v2")]
    async fn call_payment_flow(
        &self,
        state: &SessionState,
        req_state: ReqState,
        merchant_account: domain::MerchantAccount,
        merchant_key_store: domain::MerchantKeyStore,
        profile: domain::Profile,
        req: PaymentsRedirectResponseData,
    ) -> RouterResult<Self::PaymentFlowResponse>;

    fn get_payment_action(&self) -> services::PaymentAction;

    #[cfg(feature = "v1")]
    fn generate_response(
        &self,
        payment_flow_response: &Self::PaymentFlowResponse,
        payment_id: id_type::PaymentId,
        connector: String,
    ) -> RouterResult<services::ApplicationResponse<api::RedirectionResponse>>;

    #[cfg(feature = "v2")]
    fn generate_response(
        &self,
        payment_flow_response: &Self::PaymentFlowResponse,
    ) -> RouterResult<services::ApplicationResponse<api::RedirectionResponse>>;

    #[cfg(feature = "v1")]
    async fn handle_payments_redirect_response(
        &self,
        state: SessionState,
        req_state: ReqState,
        merchant_account: domain::MerchantAccount,
        key_store: domain::MerchantKeyStore,
        req: PaymentsRedirectResponseData,
    ) -> RouterResponse<api::RedirectionResponse> {
        metrics::REDIRECTION_TRIGGERED.add(
            &metrics::CONTEXT,
            1,
            &add_attributes([
                (
                    "connector",
                    req.connector.to_owned().unwrap_or("null".to_string()),
                ),
                (
                    "merchant_id",
                    merchant_account.get_id().get_string_repr().to_owned(),
                ),
            ]),
        );
        let connector = req.connector.clone().get_required_value("connector")?;

        let query_params = req.param.clone().get_required_value("param")?;

        #[cfg(feature = "v1")]
        let resource_id = api::PaymentIdTypeExt::get_payment_intent_id(&req.resource_id)
            .change_context(errors::ApiErrorResponse::MissingRequiredField {
                field_name: "payment_id",
            })?;

        #[cfg(feature = "v2")]
        //TODO: Will get the global payment id from the resource id, we need to handle this in the further flow
        let resource_id: id_type::PaymentId = todo!();

        // This connector data is ephemeral, the call payment flow will get new connector data
        // with merchant account details, so the connector_id can be safely set to None here
        let connector_data = api::ConnectorData::get_connector_by_name(
            &state.conf.connectors,
            &connector,
            api::GetToken::Connector,
            None,
        )?;

        let flow_type = connector_data
            .connector
            .get_flow_type(
                &query_params,
                req.json_payload.clone(),
                self.get_payment_action(),
            )
            .change_context(errors::ApiErrorResponse::InternalServerError)
            .attach_printable("Failed to decide the response flow")?;

        let payment_flow_response = self
            .call_payment_flow(
                &state,
                req_state,
                merchant_account.clone(),
                key_store,
                req.clone(),
                flow_type,
                connector.clone(),
                resource_id.clone(),
            )
            .await?;

        self.generate_response(&payment_flow_response, resource_id, connector)
    }

    #[cfg(feature = "v2")]
    async fn handle_payments_redirect_response(
        &self,
        state: SessionState,
        req_state: ReqState,
        merchant_account: domain::MerchantAccount,
        key_store: domain::MerchantKeyStore,
        profile: domain::Profile,
        request: PaymentsRedirectResponseData,
    ) -> RouterResponse<api::RedirectionResponse> {
        metrics::REDIRECTION_TRIGGERED.add(
            &metrics::CONTEXT,
            1,
            &add_attributes([(
                "merchant_id",
                merchant_account.get_id().get_string_repr().to_owned(),
            )]),
        );

        let payment_flow_response = self
            .call_payment_flow(
                &state,
                req_state,
                merchant_account,
                key_store,
                profile,
                request,
            )
            .await?;

        self.generate_response(&payment_flow_response)
    }
}

#[derive(Clone, Debug)]
pub struct PaymentRedirectCompleteAuthorize;

#[cfg(feature = "v1")]
#[async_trait::async_trait]
impl PaymentRedirectFlow for PaymentRedirectCompleteAuthorize {
    type PaymentFlowResponse = router_types::RedirectPaymentFlowResponse;

    #[allow(clippy::too_many_arguments)]
    async fn call_payment_flow(
        &self,
        state: &SessionState,
        req_state: ReqState,
        merchant_account: domain::MerchantAccount,
        merchant_key_store: domain::MerchantKeyStore,
        req: PaymentsRedirectResponseData,
        connector_action: CallConnectorAction,
        _connector: String,
        _payment_id: id_type::PaymentId,
    ) -> RouterResult<Self::PaymentFlowResponse> {
        let key_manager_state = &state.into();

        let payment_confirm_req = api::PaymentsRequest {
            payment_id: Some(req.resource_id.clone()),
            merchant_id: req.merchant_id.clone(),
            feature_metadata: Some(api_models::payments::FeatureMetadata {
                redirect_response: Some(api_models::payments::RedirectResponse {
                    param: req.param.map(Secret::new),
                    json_payload: Some(req.json_payload.unwrap_or(serde_json::json!({})).into()),
                }),
                search_tags: None,
            }),
            ..Default::default()
        };
        let response = Box::pin(payments_core::<
            api::CompleteAuthorize,
            api::PaymentsResponse,
            _,
            _,
            _,
            _,
        >(
            state.clone(),
            req_state,
            merchant_account,
            None,
            merchant_key_store.clone(),
            operations::payment_complete_authorize::CompleteAuthorize,
            payment_confirm_req,
            services::api::AuthFlow::Merchant,
            connector_action,
            None,
            HeaderPayload::default(),
        ))
        .await?;
        let payments_response = match response {
            services::ApplicationResponse::Json(response) => Ok(response),
            services::ApplicationResponse::JsonWithHeaders((response, _)) => Ok(response),
            _ => Err(errors::ApiErrorResponse::InternalServerError)
                .attach_printable("Failed to get the response in json"),
        }?;
        let profile_id = payments_response
            .profile_id
            .as_ref()
            .get_required_value("profile_id")?;
        let business_profile = state
            .store
            .find_business_profile_by_profile_id(key_manager_state, &merchant_key_store, profile_id)
            .await
            .to_not_found_response(errors::ApiErrorResponse::ProfileNotFound {
                id: profile_id.get_string_repr().to_owned(),
            })?;
        Ok(router_types::RedirectPaymentFlowResponse {
            payments_response,
            business_profile,
        })
    }

    fn get_payment_action(&self) -> services::PaymentAction {
        services::PaymentAction::CompleteAuthorize
    }

    fn generate_response(
        &self,
        payment_flow_response: &Self::PaymentFlowResponse,
        payment_id: id_type::PaymentId,
        connector: String,
    ) -> RouterResult<services::ApplicationResponse<api::RedirectionResponse>> {
        let payments_response = &payment_flow_response.payments_response;
        // There might be multiple redirections needed for some flows
        // If the status is requires customer action, then send the startpay url again
        // The redirection data must have been provided and updated by the connector
        let redirection_response = match payments_response.status {
            enums::IntentStatus::RequiresCustomerAction => {
                let startpay_url = payments_response
                    .next_action
                    .clone()
                    .and_then(|next_action_data| match next_action_data {
                        api_models::payments::NextActionData::RedirectToUrl { redirect_to_url } => Some(redirect_to_url),
                        api_models::payments::NextActionData::DisplayBankTransferInformation { .. } => None,
                        api_models::payments::NextActionData::ThirdPartySdkSessionToken { .. } => None,
                        api_models::payments::NextActionData::QrCodeInformation{..} => None,
                        api_models::payments::NextActionData::FetchQrCodeInformation{..} => None,
                        api_models::payments::NextActionData::DisplayVoucherInformation{ .. } => None,
                        api_models::payments::NextActionData::WaitScreenInformation{..} => None,
                        api_models::payments::NextActionData::ThreeDsInvoke{..} => None,
                        api_models::payments::NextActionData::InvokeSdkClient{..} => None,
                        api_models::payments::NextActionData::CollectOtp{ .. } => None,
                    })
                    .ok_or(errors::ApiErrorResponse::InternalServerError)

                    .attach_printable(
                        "did not receive redirect to url when status is requires customer action",
                    )?;
                Ok(api::RedirectionResponse {
                    return_url: String::new(),
                    params: vec![],
                    return_url_with_query_params: startpay_url,
                    http_method: "GET".to_string(),
                    headers: vec![],
                })
            }
            // If the status is terminal status, then redirect to merchant return url to provide status
            enums::IntentStatus::Succeeded
            | enums::IntentStatus::Failed
            | enums::IntentStatus::Cancelled | enums::IntentStatus::RequiresCapture| enums::IntentStatus::Processing=> helpers::get_handle_response_url(
                payment_id,
                &payment_flow_response.business_profile,
                payments_response,
                connector,
            ),
            _ => Err(errors::ApiErrorResponse::InternalServerError).attach_printable_lazy(|| format!("Could not proceed with payment as payment status {} cannot be handled during redirection",payments_response.status))?
        }?;
        Ok(services::ApplicationResponse::JsonForRedirection(
            redirection_response,
        ))
    }
}

#[derive(Clone, Debug)]
pub struct PaymentRedirectSync;

#[cfg(feature = "v1")]
#[async_trait::async_trait]
impl PaymentRedirectFlow for PaymentRedirectSync {
    type PaymentFlowResponse = router_types::RedirectPaymentFlowResponse;

    #[allow(clippy::too_many_arguments)]
    async fn call_payment_flow(
        &self,
        state: &SessionState,
        req_state: ReqState,
        merchant_account: domain::MerchantAccount,
        merchant_key_store: domain::MerchantKeyStore,
        req: PaymentsRedirectResponseData,
        connector_action: CallConnectorAction,
        _connector: String,
        _payment_id: id_type::PaymentId,
    ) -> RouterResult<Self::PaymentFlowResponse> {
        let key_manager_state = &state.into();

        let payment_sync_req = api::PaymentsRetrieveRequest {
            resource_id: req.resource_id,
            merchant_id: req.merchant_id,
            param: req.param,
            force_sync: req.force_sync,
            connector: req.connector,
            merchant_connector_details: req.creds_identifier.map(|creds_id| {
                api::MerchantConnectorDetailsWrap {
                    creds_identifier: creds_id,
                    encoded_data: None,
                }
            }),
            client_secret: None,
            expand_attempts: None,
            expand_captures: None,
        };
        let response = Box::pin(
            payments_core::<api::PSync, api::PaymentsResponse, _, _, _, _>(
                state.clone(),
                req_state,
                merchant_account,
                None,
                merchant_key_store.clone(),
                PaymentStatus,
                payment_sync_req,
                services::api::AuthFlow::Merchant,
                connector_action,
                None,
                HeaderPayload::default(),
            ),
        )
        .await?;
        let payments_response = match response {
            services::ApplicationResponse::Json(response) => Ok(response),
            services::ApplicationResponse::JsonWithHeaders((response, _)) => Ok(response),
            _ => Err(errors::ApiErrorResponse::InternalServerError)
                .attach_printable("Failed to get the response in json"),
        }?;
        let profile_id = payments_response
            .profile_id
            .as_ref()
            .get_required_value("profile_id")?;
        let business_profile = state
            .store
            .find_business_profile_by_profile_id(key_manager_state, &merchant_key_store, profile_id)
            .await
            .to_not_found_response(errors::ApiErrorResponse::ProfileNotFound {
                id: profile_id.get_string_repr().to_owned(),
            })?;
        Ok(router_types::RedirectPaymentFlowResponse {
            payments_response,
            business_profile,
        })
    }
    fn generate_response(
        &self,
        payment_flow_response: &Self::PaymentFlowResponse,
        payment_id: id_type::PaymentId,
        connector: String,
    ) -> RouterResult<services::ApplicationResponse<api::RedirectionResponse>> {
        Ok(services::ApplicationResponse::JsonForRedirection(
            helpers::get_handle_response_url(
                payment_id,
                &payment_flow_response.business_profile,
                &payment_flow_response.payments_response,
                connector,
            )?,
        ))
    }

    fn get_payment_action(&self) -> services::PaymentAction {
        services::PaymentAction::PSync
    }
}

#[cfg(feature = "v2")]
impl ValidateStatusForOperation for &PaymentRedirectSync {
    fn validate_status_for_operation(
        &self,
        intent_status: common_enums::IntentStatus,
    ) -> Result<(), errors::ApiErrorResponse> {
        match intent_status {
            common_enums::IntentStatus::RequiresCustomerAction => Ok(()),
            common_enums::IntentStatus::Succeeded
            | common_enums::IntentStatus::Failed
            | common_enums::IntentStatus::Cancelled
            | common_enums::IntentStatus::Processing
            | common_enums::IntentStatus::RequiresPaymentMethod
            | common_enums::IntentStatus::RequiresMerchantAction
            | common_enums::IntentStatus::RequiresCapture
            | common_enums::IntentStatus::PartiallyCaptured
            | common_enums::IntentStatus::RequiresConfirmation
            | common_enums::IntentStatus::PartiallyCapturedAndCapturable => {
                Err(errors::ApiErrorResponse::PaymentUnexpectedState {
                    current_flow: format!("{self:?}"),
                    field_name: "status".to_string(),
                    current_value: intent_status.to_string(),
                    states: ["requires_customer_action".to_string()].join(", "),
                })
            }
        }
    }
}

#[cfg(feature = "v2")]
#[async_trait::async_trait]
impl PaymentRedirectFlow for PaymentRedirectSync {
    type PaymentFlowResponse =
        router_types::RedirectPaymentFlowResponse<PaymentStatusData<api::PSync>>;

    async fn call_payment_flow(
        &self,
        state: &SessionState,
        req_state: ReqState,
        merchant_account: domain::MerchantAccount,
        merchant_key_store: domain::MerchantKeyStore,
        profile: domain::Profile,
        req: PaymentsRedirectResponseData,
    ) -> RouterResult<Self::PaymentFlowResponse> {
        let payment_id = req.payment_id.clone();

        let payment_sync_request = api::PaymentsRetrieveRequest {
            param: Some(req.query_params.clone()),
            force_sync: true,
        };

        let operation = operations::PaymentGet;
        let boxed_operation: BoxedOperation<
            '_,
            api::PSync,
            api::PaymentsRetrieveRequest,
            PaymentStatusData<api::PSync>,
        > = Box::new(operation);

        let get_tracker_response = boxed_operation
            .to_get_tracker()?
            .get_trackers(
                state,
                &payment_id,
                &payment_sync_request,
                &merchant_account,
                &profile,
                &merchant_key_store,
                &HeaderPayload::default(),
            )
            .await?;

        let payment_data = &get_tracker_response.payment_data;
        self.validate_status_for_operation(payment_data.payment_intent.status)?;

        let payment_attempt = payment_data
            .payment_attempt
            .as_ref()
            .ok_or(errors::ApiErrorResponse::InternalServerError)
            .attach_printable("payment_attempt not found in get_tracker_response")?;

        let connector = payment_attempt
            .connector
            .as_ref()
            .ok_or(errors::ApiErrorResponse::InternalServerError)
            .attach_printable(
                "connector is not set in payment attempt in finish redirection flow",
            )?;

        // This connector data is ephemeral, the call payment flow will get new connector data
        // with merchant account details, so the connector_id can be safely set to None here
        let connector_data = api::ConnectorData::get_connector_by_name(
            &state.conf.connectors,
            connector,
            api::GetToken::Connector,
            None,
        )?;

        let call_connector_action = connector_data
            .connector
            .get_flow_type(
                &req.query_params,
                req.json_payload.clone(),
                self.get_payment_action(),
            )
            .change_context(errors::ApiErrorResponse::InternalServerError)
            .attach_printable("Failed to decide the response flow")?;

        let (payment_data, _, _, _, _) =
            Box::pin(payments_operation_core::<api::PSync, _, _, _, _>(
                state,
                req_state,
                merchant_account,
                merchant_key_store.clone(),
                profile.clone(),
                operation,
                payment_sync_request,
                get_tracker_response,
                call_connector_action,
                HeaderPayload::default(),
            ))
            .await?;

        Ok(router_types::RedirectPaymentFlowResponse {
            payment_data,
            profile,
        })
    }
    fn generate_response(
        &self,
        payment_flow_response: &Self::PaymentFlowResponse,
    ) -> RouterResult<services::ApplicationResponse<api::RedirectionResponse>> {
        let payment_intent = &payment_flow_response.payment_data.payment_intent;
        let profile = &payment_flow_response.profile;

        let return_url = payment_intent
            .return_url
            .as_ref()
            .or(profile.return_url.as_ref())
            .ok_or(errors::ApiErrorResponse::InternalServerError)
            .attach_printable("return url not found in payment intent and profile")?
            .to_owned();

        let return_url = return_url
            .add_query_params(("id", payment_intent.id.get_string_repr()))
            .add_query_params(("status", &payment_intent.status.to_string()));

        let return_url_str = return_url.into_inner().to_string();

        Ok(services::ApplicationResponse::JsonForRedirection(
            api::RedirectionResponse {
                return_url_with_query_params: return_url_str,
            },
        ))
    }

    fn get_payment_action(&self) -> services::PaymentAction {
        services::PaymentAction::PSync
    }
}

#[derive(Clone, Debug)]
pub struct PaymentAuthenticateCompleteAuthorize;

#[cfg(feature = "v1")]
#[async_trait::async_trait]
impl PaymentRedirectFlow for PaymentAuthenticateCompleteAuthorize {
    type PaymentFlowResponse = router_types::AuthenticatePaymentFlowResponse;

    #[allow(clippy::too_many_arguments)]
    async fn call_payment_flow(
        &self,
        state: &SessionState,
        req_state: ReqState,
        merchant_account: domain::MerchantAccount,
        merchant_key_store: domain::MerchantKeyStore,
        req: PaymentsRedirectResponseData,
        connector_action: CallConnectorAction,
        connector: String,
        payment_id: id_type::PaymentId,
    ) -> RouterResult<Self::PaymentFlowResponse> {
        let merchant_id = merchant_account.get_id().clone();
        let key_manager_state = &state.into();

        let payment_intent = state
            .store
            .find_payment_intent_by_payment_id_merchant_id(
                key_manager_state,
                &payment_id,
                &merchant_id,
                &merchant_key_store,
                merchant_account.storage_scheme,
            )
            .await
            .to_not_found_response(errors::ApiErrorResponse::PaymentNotFound)?;
        let payment_attempt = state
            .store
            .find_payment_attempt_by_attempt_id_merchant_id(
                &payment_intent.active_attempt.get_id(),
                &merchant_id,
                merchant_account.storage_scheme,
            )
            .await
            .to_not_found_response(errors::ApiErrorResponse::PaymentNotFound)?;
        let authentication_id = payment_attempt
            .authentication_id
            .ok_or(errors::ApiErrorResponse::InternalServerError)
            .attach_printable("missing authentication_id in payment_attempt")?;
        let authentication = state
            .store
            .find_authentication_by_merchant_id_authentication_id(
                &merchant_id,
                authentication_id.clone(),
            )
            .await
            .to_not_found_response(errors::ApiErrorResponse::AuthenticationNotFound {
                id: authentication_id,
            })?;
        // Fetching merchant_connector_account to check if pull_mechanism is enabled for 3ds connector
        let authentication_merchant_connector_account = helpers::get_merchant_connector_account(
            state,
            &merchant_id,
            None,
            &merchant_key_store,
            &payment_intent
                .profile_id
                .ok_or(errors::ApiErrorResponse::InternalServerError)
                .attach_printable("missing profile_id in payment_intent")?,
            &payment_attempt
                .authentication_connector
                .ok_or(errors::ApiErrorResponse::InternalServerError)
                .attach_printable("missing authentication connector in payment_intent")?,
            None,
        )
        .await?;
        let is_pull_mechanism_enabled =
            utils::check_if_pull_mechanism_for_external_3ds_enabled_from_connector_metadata(
                authentication_merchant_connector_account
                    .get_metadata()
                    .map(|metadata| metadata.expose()),
            );
        let response = if is_pull_mechanism_enabled
            || authentication.authentication_type
                != Some(common_enums::DecoupledAuthenticationType::Challenge)
        {
            let payment_confirm_req = api::PaymentsRequest {
                payment_id: Some(req.resource_id.clone()),
                merchant_id: req.merchant_id.clone(),
                feature_metadata: Some(api_models::payments::FeatureMetadata {
                    redirect_response: Some(api_models::payments::RedirectResponse {
                        param: req.param.map(Secret::new),
                        json_payload: Some(
                            req.json_payload.unwrap_or(serde_json::json!({})).into(),
                        ),
                    }),
                    search_tags: None,
                }),
                ..Default::default()
            };
            Box::pin(payments_core::<
                api::Authorize,
                api::PaymentsResponse,
                _,
                _,
                _,
                _,
            >(
                state.clone(),
                req_state,
                merchant_account,
                None,
                merchant_key_store.clone(),
                PaymentConfirm,
                payment_confirm_req,
                services::api::AuthFlow::Merchant,
                connector_action,
                None,
                HeaderPayload::with_source(enums::PaymentSource::ExternalAuthenticator),
            ))
            .await?
        } else {
            let payment_sync_req = api::PaymentsRetrieveRequest {
                resource_id: req.resource_id,
                merchant_id: req.merchant_id,
                param: req.param,
                force_sync: req.force_sync,
                connector: req.connector,
                merchant_connector_details: req.creds_identifier.map(|creds_id| {
                    api::MerchantConnectorDetailsWrap {
                        creds_identifier: creds_id,
                        encoded_data: None,
                    }
                }),
                client_secret: None,
                expand_attempts: None,
                expand_captures: None,
            };
            Box::pin(
                payments_core::<api::PSync, api::PaymentsResponse, _, _, _, _>(
                    state.clone(),
                    req_state,
                    merchant_account.clone(),
                    None,
                    merchant_key_store.clone(),
                    PaymentStatus,
                    payment_sync_req,
                    services::api::AuthFlow::Merchant,
                    connector_action,
                    None,
                    HeaderPayload::default(),
                ),
            )
            .await?
        };
        let payments_response = match response {
            services::ApplicationResponse::Json(response) => Ok(response),
            services::ApplicationResponse::JsonWithHeaders((response, _)) => Ok(response),
            _ => Err(errors::ApiErrorResponse::InternalServerError)
                .attach_printable("Failed to get the response in json"),
        }?;
        // When intent status is RequiresCustomerAction, Set poll_id in redis to allow the fetch status of poll through retrieve_poll_status api from client
        if payments_response.status == common_enums::IntentStatus::RequiresCustomerAction {
            let req_poll_id = core_utils::get_external_authentication_request_poll_id(&payment_id);
            let poll_id = core_utils::get_poll_id(&merchant_id, req_poll_id.clone());
            let redis_conn = state
                .store
                .get_redis_conn()
                .change_context(errors::ApiErrorResponse::InternalServerError)
                .attach_printable("Failed to get redis connection")?;
            redis_conn
                .set_key_with_expiry(
                    &poll_id,
                    api_models::poll::PollStatus::Pending.to_string(),
                    crate::consts::POLL_ID_TTL,
                )
                .await
                .change_context(errors::StorageError::KVError)
                .change_context(errors::ApiErrorResponse::InternalServerError)
                .attach_printable("Failed to add poll_id in redis")?;
        };
        let default_poll_config = router_types::PollConfig::default();
        let default_config_str = default_poll_config
            .encode_to_string_of_json()
            .change_context(errors::ApiErrorResponse::InternalServerError)
            .attach_printable("Error while stringifying default poll config")?;
        let poll_config = state
            .store
            .find_config_by_key_unwrap_or(
                &router_types::PollConfig::get_poll_config_key(connector),
                Some(default_config_str),
            )
            .await
            .change_context(errors::ApiErrorResponse::InternalServerError)
            .attach_printable("The poll config was not found in the DB")?;
        let poll_config: router_types::PollConfig = poll_config
            .config
            .parse_struct("PollConfig")
            .change_context(errors::ApiErrorResponse::InternalServerError)
            .attach_printable("Error while parsing PollConfig")?;
        let profile_id = payments_response
            .profile_id
            .as_ref()
            .get_required_value("profile_id")?;
        let business_profile = state
            .store
            .find_business_profile_by_profile_id(key_manager_state, &merchant_key_store, profile_id)
            .await
            .to_not_found_response(errors::ApiErrorResponse::ProfileNotFound {
                id: profile_id.get_string_repr().to_owned(),
            })?;
        Ok(router_types::AuthenticatePaymentFlowResponse {
            payments_response,
            poll_config,
            business_profile,
        })
    }
    fn generate_response(
        &self,
        payment_flow_response: &Self::PaymentFlowResponse,
        payment_id: id_type::PaymentId,
        connector: String,
    ) -> RouterResult<services::ApplicationResponse<api::RedirectionResponse>> {
        let payments_response = &payment_flow_response.payments_response;
        let redirect_response = helpers::get_handle_response_url(
            payment_id.clone(),
            &payment_flow_response.business_profile,
            payments_response,
            connector.clone(),
        )?;
        // html script to check if inside iframe, then send post message to parent for redirection else redirect self to return_url
        let html = core_utils::get_html_redirect_response_for_external_authentication(
            redirect_response.return_url_with_query_params,
            payments_response,
            payment_id,
            &payment_flow_response.poll_config,
        )?;
        Ok(services::ApplicationResponse::Form(Box::new(
            services::RedirectionFormData {
                redirect_form: services::RedirectForm::Html { html_data: html },
                payment_method_data: None,
                amount: payments_response.amount.to_string(),
                currency: payments_response.currency.clone(),
            },
        )))
    }

    fn get_payment_action(&self) -> services::PaymentAction {
        services::PaymentAction::PaymentAuthenticateCompleteAuthorize
    }
}

#[cfg(feature = "v1")]
#[allow(clippy::too_many_arguments)]
#[instrument(skip_all)]
pub async fn call_connector_service<F, RouterDReq, ApiRequest, D>(
    state: &SessionState,
    req_state: ReqState,
    merchant_account: &domain::MerchantAccount,
    key_store: &domain::MerchantKeyStore,
    connector: api::ConnectorData,
    operation: &BoxedOperation<'_, F, ApiRequest, D>,
    payment_data: &mut D,
    customer: &Option<domain::Customer>,
    call_connector_action: CallConnectorAction,
    validate_result: &operations::ValidateResult,
    schedule_time: Option<time::PrimitiveDateTime>,
    header_payload: HeaderPayload,
    frm_suggestion: Option<storage_enums::FrmSuggestion>,
    business_profile: &domain::Profile,
    is_retry_payment: bool,
) -> RouterResult<(
    RouterData<F, RouterDReq, router_types::PaymentsResponseData>,
    helpers::MerchantConnectorAccountType,
)>
where
    F: Send + Clone + Sync,
    RouterDReq: Send + Sync,

    // To create connector flow specific interface data
    D: OperationSessionGetters<F> + OperationSessionSetters<F> + Send + Sync + Clone,
    D: ConstructFlowSpecificData<F, RouterDReq, router_types::PaymentsResponseData>,
    RouterData<F, RouterDReq, router_types::PaymentsResponseData>: Feature<F, RouterDReq> + Send,
    // To construct connector flow specific api
    dyn api::Connector:
        services::api::ConnectorIntegration<F, RouterDReq, router_types::PaymentsResponseData>,
{
    let stime_connector = Instant::now();

    let merchant_connector_account = construct_profile_id_and_get_mca(
        state,
        merchant_account,
        payment_data,
        &connector.connector_name.to_string(),
        connector.merchant_connector_id.as_ref(),
        key_store,
        false,
    )
    .await?;

    #[cfg(feature = "v1")]
    if payment_data
        .get_payment_attempt()
        .merchant_connector_id
        .is_none()
    {
        payment_data.set_merchant_connector_id_in_attempt(merchant_connector_account.get_mca_id());
    }

    operation
        .to_domain()?
        .populate_payment_data(state, payment_data, merchant_account)
        .await?;

    let (pd, tokenization_action) = get_connector_tokenization_action_when_confirm_true(
        state,
        operation,
        payment_data,
        validate_result,
        &merchant_connector_account,
        key_store,
        customer,
        business_profile,
    )
    .await?;
    *payment_data = pd;

    // Validating the blocklist guard and generate the fingerprint
    blocklist_guard(state, merchant_account, key_store, operation, payment_data).await?;

    let updated_customer = call_create_connector_customer_if_required(
        state,
        customer,
        merchant_account,
        key_store,
        &merchant_connector_account,
        payment_data,
    )
    .await?;

    #[cfg(feature = "v1")]
    let merchant_recipient_data = if let Some(true) = payment_data
        .get_payment_intent()
        .is_payment_processor_token_flow
    {
        None
    } else {
        payment_data
            .get_merchant_recipient_data(
                state,
                merchant_account,
                key_store,
                &merchant_connector_account,
                &connector,
            )
            .await?
    };

    // TODO: handle how we read `is_processor_token_flow` in v2 and then call `get_merchant_recipient_data`
    #[cfg(feature = "v2")]
    let merchant_recipient_data = None;

    let mut router_data = payment_data
        .construct_router_data(
            state,
            connector.connector.id(),
            merchant_account,
            key_store,
            customer,
            &merchant_connector_account,
            merchant_recipient_data,
            None,
        )
        .await?;

    let add_access_token_result = router_data
        .add_access_token(
            state,
            &connector,
            merchant_account,
            payment_data.get_creds_identifier(),
        )
        .await?;

    router_data = router_data.add_session_token(state, &connector).await?;

    let should_continue_further = access_token::update_router_data_with_access_token_result(
        &add_access_token_result,
        &mut router_data,
        &call_connector_action,
    );

    router_data.payment_method_token = if let Some(decrypted_token) =
        add_decrypted_payment_method_token(tokenization_action.clone(), payment_data).await?
    {
        Some(decrypted_token)
    } else {
        router_data.payment_method_token
    };

    let payment_method_token_response = router_data
        .add_payment_method_token(
            state,
            &connector,
            &tokenization_action,
            should_continue_further,
        )
        .await?;

    let mut should_continue_further =
        tokenization::update_router_data_with_payment_method_token_result(
            payment_method_token_response,
            &mut router_data,
            is_retry_payment,
            should_continue_further,
        );

    (router_data, should_continue_further) = complete_preprocessing_steps_if_required(
        state,
        &connector,
        payment_data,
        router_data,
        operation,
        should_continue_further,
    )
    .await?;

    if let Ok(router_types::PaymentsResponseData::PreProcessingResponse {
        session_token: Some(session_token),
        ..
    }) = router_data.response.to_owned()
    {
        payment_data.push_sessions_token(session_token);
    };

    // In case of authorize flow, pre-task and post-tasks are being called in build request
    // if we do not want to proceed further, then the function will return Ok(None, false)
    let (connector_request, should_continue_further) = if should_continue_further {
        // Check if the actual flow specific request can be built with available data
        router_data
            .build_flow_specific_connector_request(state, &connector, call_connector_action.clone())
            .await?
    } else {
        (None, false)
    };

    if should_add_task_to_process_tracker(payment_data) {
        operation
            .to_domain()?
            .add_task_to_process_tracker(
                state,
                payment_data.get_payment_attempt(),
                validate_result.requeue,
                schedule_time,
            )
            .await
            .map_err(|error| logger::error!(process_tracker_error=?error))
            .ok();
    }

    // Update the payment trackers just before calling the connector
    // Since the request is already built in the previous step,
    // there should be no error in request construction from hyperswitch end
    (_, *payment_data) = operation
        .to_update_tracker()?
        .update_trackers(
            state,
            req_state,
            payment_data.clone(),
            customer.clone(),
            merchant_account.storage_scheme,
            updated_customer,
            key_store,
            frm_suggestion,
            header_payload.clone(),
        )
        .await?;

    let router_data = if should_continue_further {
        // The status of payment_attempt and intent will be updated in the previous step
        // update this in router_data.
        // This is added because few connector integrations do not update the status,
        // and rely on previous status set in router_data
        router_data.status = payment_data.get_payment_attempt().status;
        router_data
            .decide_flows(
                state,
                &connector,
                call_connector_action,
                connector_request,
                business_profile,
                header_payload.clone(),
            )
            .await
    } else {
        Ok(router_data)
    }?;

    let etime_connector = Instant::now();
    let duration_connector = etime_connector.saturating_duration_since(stime_connector);
    tracing::info!(duration = format!("Duration taken: {}", duration_connector.as_millis()));

    Ok((router_data, merchant_connector_account))
}

#[cfg(feature = "v2")]
#[allow(clippy::too_many_arguments)]
#[instrument(skip_all)]
pub async fn call_connector_service<F, RouterDReq, ApiRequest, D>(
    state: &SessionState,
    req_state: ReqState,
    merchant_account: &domain::MerchantAccount,
    key_store: &domain::MerchantKeyStore,
    connector: api::ConnectorData,
    operation: &BoxedOperation<'_, F, ApiRequest, D>,
    payment_data: &mut D,
    customer: &Option<domain::Customer>,
    call_connector_action: CallConnectorAction,
    schedule_time: Option<time::PrimitiveDateTime>,
    header_payload: HeaderPayload,
    frm_suggestion: Option<storage_enums::FrmSuggestion>,
    business_profile: &domain::Profile,
    is_retry_payment: bool,
) -> RouterResult<RouterData<F, RouterDReq, router_types::PaymentsResponseData>>
where
    F: Send + Clone + Sync,
    RouterDReq: Send + Sync,

    // To create connector flow specific interface data
    D: OperationSessionGetters<F> + OperationSessionSetters<F> + Send + Sync + Clone,
    D: ConstructFlowSpecificData<F, RouterDReq, router_types::PaymentsResponseData>,
    RouterData<F, RouterDReq, router_types::PaymentsResponseData>: Feature<F, RouterDReq> + Send,
    // To construct connector flow specific api
    dyn api::Connector:
        services::api::ConnectorIntegration<F, RouterDReq, router_types::PaymentsResponseData>,
{
    let stime_connector = Instant::now();

    let merchant_connector_id = connector
        .merchant_connector_id
        .as_ref()
        .get_required_value("merchant_connector_id")
        .change_context(errors::ApiErrorResponse::InternalServerError)
        .attach_printable("connector id is not set")?;

    let merchant_connector_account = state
        .store
        .find_merchant_connector_account_by_id(&state.into(), merchant_connector_id, key_store)
        .await
        .to_not_found_response(errors::ApiErrorResponse::MerchantConnectorAccountNotFound {
            id: merchant_connector_id.get_string_repr().to_owned(),
        })?;

    let mut router_data = payment_data
        .construct_router_data(
            state,
            connector.connector.id(),
            merchant_account,
            key_store,
            customer,
            &merchant_connector_account,
            None,
            None,
        )
        .await?;

    let add_access_token_result = router_data
        .add_access_token(
            state,
            &connector,
            merchant_account,
            payment_data.get_creds_identifier(),
        )
        .await?;

    router_data = router_data.add_session_token(state, &connector).await?;

    let should_continue_further = access_token::update_router_data_with_access_token_result(
        &add_access_token_result,
        &mut router_data,
        &call_connector_action,
    );

    // In case of authorize flow, pre-task and post-tasks are being called in build request
    // if we do not want to proceed further, then the function will return Ok(None, false)
    let (connector_request, should_continue_further) = if should_continue_further {
        // Check if the actual flow specific request can be built with available data
        router_data
            .build_flow_specific_connector_request(state, &connector, call_connector_action.clone())
            .await?
    } else {
        (None, false)
    };

    // Update the payment trackers just before calling the connector
    // Since the request is already built in the previous step,
    // there should be no error in request construction from hyperswitch end
    (_, *payment_data) = operation
        .to_update_tracker()?
        .update_trackers(
            state,
            req_state,
            payment_data.clone(),
            customer.clone(),
            merchant_account.storage_scheme,
            // TODO: update the customer with connector customer id
            None,
            key_store,
            frm_suggestion,
            header_payload.clone(),
        )
        .await?;

    let router_data = if should_continue_further {
        // The status of payment_attempt and intent will be updated in the previous step
        // update this in router_data.
        // This is added because few connector integrations do not update the status,
        // and rely on previous status set in router_data
        // TODO: status is already set when constructing payment data, why should this be done again?
        // router_data.status = payment_data.get_payment_attempt().status;
        router_data
            .decide_flows(
                state,
                &connector,
                call_connector_action,
                connector_request,
                business_profile,
                header_payload.clone(),
            )
            .await
    } else {
        Ok(router_data)
    }?;

    let etime_connector = Instant::now();
    let duration_connector = etime_connector.saturating_duration_since(stime_connector);
    tracing::info!(duration = format!("Duration taken: {}", duration_connector.as_millis()));

    Ok(router_data)
}

#[cfg(feature = "v1")]
// This function does not perform the tokenization action, as the payment method is not saved in this flow.
#[allow(clippy::too_many_arguments)]
#[instrument(skip_all)]
pub async fn proxy_for_call_connector_service<F, RouterDReq, ApiRequest, D>(
    state: &SessionState,
    req_state: ReqState,
    merchant_account: &domain::MerchantAccount,
    key_store: &domain::MerchantKeyStore,
    connector: api::ConnectorData,
    operation: &BoxedOperation<'_, F, ApiRequest, D>,
    payment_data: &mut D,
    customer: &Option<domain::Customer>,
    call_connector_action: CallConnectorAction,
    validate_result: &operations::ValidateResult,
    schedule_time: Option<time::PrimitiveDateTime>,
    header_payload: HeaderPayload,

    business_profile: &domain::Profile,
) -> RouterResult<(
    RouterData<F, RouterDReq, router_types::PaymentsResponseData>,
    helpers::MerchantConnectorAccountType,
)>
where
    F: Send + Clone + Sync,
    RouterDReq: Send + Sync,

    // To create connector flow specific interface data
    D: OperationSessionGetters<F> + OperationSessionSetters<F> + Send + Sync + Clone,
    D: ConstructFlowSpecificData<F, RouterDReq, router_types::PaymentsResponseData>,
    RouterData<F, RouterDReq, router_types::PaymentsResponseData>: Feature<F, RouterDReq> + Send,
    // To construct connector flow specific api
    dyn api::Connector:
        services::api::ConnectorIntegration<F, RouterDReq, router_types::PaymentsResponseData>,
{
    let stime_connector = Instant::now();

    let merchant_connector_account = construct_profile_id_and_get_mca(
        state,
        merchant_account,
        payment_data,
        &connector.connector_name.to_string(),
        connector.merchant_connector_id.as_ref(),
        key_store,
        false,
    )
    .await?;

    if payment_data
        .get_payment_attempt()
        .merchant_connector_id
        .is_none()
    {
        payment_data.set_merchant_connector_id_in_attempt(merchant_connector_account.get_mca_id());
    }

    let merchant_recipient_data = None;

    let mut router_data = payment_data
        .construct_router_data(
            state,
            connector.connector.id(),
            merchant_account,
            key_store,
            customer,
            &merchant_connector_account,
            merchant_recipient_data,
            None,
        )
        .await?;

    let add_access_token_result = router_data
        .add_access_token(
            state,
            &connector,
            merchant_account,
            payment_data.get_creds_identifier(),
        )
        .await?;

    router_data = router_data.add_session_token(state, &connector).await?;

    let mut should_continue_further = access_token::update_router_data_with_access_token_result(
        &add_access_token_result,
        &mut router_data,
        &call_connector_action,
    );

    (router_data, should_continue_further) = complete_preprocessing_steps_if_required(
        state,
        &connector,
        payment_data,
        router_data,
        operation,
        should_continue_further,
    )
    .await?;

    if let Ok(router_types::PaymentsResponseData::PreProcessingResponse {
        session_token: Some(session_token),
        ..
    }) = router_data.response.to_owned()
    {
        payment_data.push_sessions_token(session_token);
    };

    let (connector_request, should_continue_further) = if should_continue_further {
        // Check if the actual flow specific request can be built with available data
        router_data
            .build_flow_specific_connector_request(state, &connector, call_connector_action.clone())
            .await?
    } else {
        (None, false)
    };

    if should_add_task_to_process_tracker(payment_data) {
        operation
            .to_domain()?
            .add_task_to_process_tracker(
                state,
                payment_data.get_payment_attempt(),
                validate_result.requeue,
                schedule_time,
            )
            .await
            .map_err(|error| logger::error!(process_tracker_error=?error))
            .ok();
    }

    let updated_customer = None;
    let frm_suggestion = None;

    (_, *payment_data) = operation
        .to_update_tracker()?
        .update_trackers(
            state,
            req_state,
            payment_data.clone(),
            customer.clone(),
            merchant_account.storage_scheme,
            updated_customer,
            key_store,
            frm_suggestion,
            header_payload.clone(),
        )
        .await?;

    let router_data = if should_continue_further {
        // The status of payment_attempt and intent will be updated in the previous step
        // update this in router_data.
        // This is added because few connector integrations do not update the status,
        // and rely on previous status set in router_data
        router_data.status = payment_data.get_payment_attempt().status;
        router_data
            .decide_flows(
                state,
                &connector,
                call_connector_action,
                connector_request,
                business_profile,
                header_payload.clone(),
            )
            .await
    } else {
        Ok(router_data)
    }?;

    let etime_connector = Instant::now();
    let duration_connector = etime_connector.saturating_duration_since(stime_connector);
    tracing::info!(duration = format!("Duration taken: {}", duration_connector.as_millis()));

    Ok((router_data, merchant_connector_account))
}

pub async fn add_decrypted_payment_method_token<F, D>(
    tokenization_action: TokenizationAction,
    payment_data: &D,
) -> CustomResult<Option<PaymentMethodToken>, errors::ApiErrorResponse>
where
    F: Send + Clone + Sync,
    D: OperationSessionGetters<F> + Send + Sync + Clone,
{
    // Tokenization Action will be DecryptApplePayToken, only when payment method type is Apple Pay
    // and the connector supports Apple Pay predecrypt
    match &tokenization_action {
        TokenizationAction::DecryptApplePayToken(payment_processing_details)
        | TokenizationAction::TokenizeInConnectorAndApplepayPreDecrypt(
            payment_processing_details,
        ) => {
            let apple_pay_data = match payment_data.get_payment_method_data() {
                Some(domain::PaymentMethodData::Wallet(domain::WalletData::ApplePay(
                    wallet_data,
                ))) => Some(
                    ApplePayData::token_json(domain::WalletData::ApplePay(wallet_data.clone()))
                        .change_context(errors::ApiErrorResponse::InternalServerError)
                        .attach_printable("failed to parse apple pay token to json")?
                        .decrypt(
                            &payment_processing_details.payment_processing_certificate,
                            &payment_processing_details.payment_processing_certificate_key,
                        )
                        .await
                        .change_context(errors::ApiErrorResponse::InternalServerError)
                        .attach_printable("failed to decrypt apple pay token")?,
                ),
                _ => None,
            };

            let apple_pay_predecrypt = apple_pay_data
                .parse_value::<hyperswitch_domain_models::router_data::ApplePayPredecryptData>(
                    "ApplePayPredecryptData",
                )
                .change_context(errors::ApiErrorResponse::InternalServerError)
                .attach_printable(
                    "failed to parse decrypted apple pay response to ApplePayPredecryptData",
                )?;

            Ok(Some(PaymentMethodToken::ApplePayDecrypt(Box::new(
                apple_pay_predecrypt,
            ))))
        }
        TokenizationAction::DecryptPazeToken(payment_processing_details) => {
            let paze_data = match payment_data.get_payment_method_data() {
                Some(domain::PaymentMethodData::Wallet(domain::WalletData::Paze(wallet_data))) => {
                    Some(
                        decrypt_paze_token(
                            wallet_data.clone(),
                            payment_processing_details.paze_private_key.clone(),
                            payment_processing_details
                                .paze_private_key_passphrase
                                .clone(),
                        )
                        .change_context(errors::ApiErrorResponse::InternalServerError)
                        .attach_printable("failed to decrypt paze token")?,
                    )
                }
                _ => None,
            };
            let paze_decrypted_data = paze_data
                .parse_value::<hyperswitch_domain_models::router_data::PazeDecryptedData>(
                    "PazeDecryptedData",
                )
                .change_context(errors::ApiErrorResponse::InternalServerError)
                .attach_printable("failed to parse PazeDecryptedData")?;
            Ok(Some(PaymentMethodToken::PazeDecrypt(Box::new(
                paze_decrypted_data,
            ))))
        }
        _ => Ok(None),
    }
}

pub async fn get_merchant_bank_data_for_open_banking_connectors(
    merchant_connector_account: &helpers::MerchantConnectorAccountType,
    key_store: &domain::MerchantKeyStore,
    connector: &api::ConnectorData,
    state: &SessionState,
    merchant_account: &domain::MerchantAccount,
) -> RouterResult<Option<router_types::MerchantRecipientData>> {
    let merchant_data = merchant_connector_account
        .get_additional_merchant_data()
        .get_required_value("additional_merchant_data")?
        .into_inner()
        .peek()
        .clone();

    let merchant_recipient_data = merchant_data
        .parse_value::<router_types::AdditionalMerchantData>("AdditionalMerchantData")
        .change_context(errors::ApiErrorResponse::InternalServerError)
        .attach_printable("failed to decode MerchantRecipientData")?;

    let connector_name = enums::Connector::to_string(&connector.connector_name);
    let locker_based_connector_list = state.conf.locker_based_open_banking_connectors.clone();
    let contains = locker_based_connector_list
        .connector_list
        .contains(connector_name.as_str());

    let recipient_id = helpers::get_recipient_id_for_open_banking(&merchant_recipient_data)?;
    let final_recipient_data = if let Some(id) = recipient_id {
        if contains {
            // Customer Id for OpenBanking connectors will be merchant_id as the account data stored at locker belongs to the merchant
            let merchant_id_str = merchant_account.get_id().get_string_repr().to_owned();
            let cust_id = id_type::CustomerId::try_from(std::borrow::Cow::from(merchant_id_str))
                .change_context(errors::ApiErrorResponse::InternalServerError)
                .attach_printable("Failed to convert to CustomerId")?;
            let locker_resp = cards::get_payment_method_from_hs_locker(
                state,
                key_store,
                &cust_id,
                merchant_account.get_id(),
                id.as_str(),
                Some(enums::LockerChoice::HyperswitchCardVault),
            )
            .await
            .change_context(errors::ApiErrorResponse::InternalServerError)
            .attach_printable("Merchant bank account data could not be fetched from locker")?;

            let parsed: router_types::MerchantAccountData = locker_resp
                .peek()
                .to_string()
                .parse_struct("MerchantAccountData")
                .change_context(errors::ApiErrorResponse::InternalServerError)?;

            Some(router_types::MerchantRecipientData::AccountData(parsed))
        } else {
            Some(router_types::MerchantRecipientData::ConnectorRecipientId(
                Secret::new(id),
            ))
        }
    } else {
        None
    };
    Ok(final_recipient_data)
}

async fn blocklist_guard<F, ApiRequest, D>(
    state: &SessionState,
    merchant_account: &domain::MerchantAccount,
    key_store: &domain::MerchantKeyStore,
    operation: &BoxedOperation<'_, F, ApiRequest, D>,
    payment_data: &mut D,
) -> CustomResult<bool, errors::ApiErrorResponse>
where
    F: Send + Clone + Sync,
    D: OperationSessionGetters<F> + OperationSessionSetters<F> + Send + Sync + Clone,
{
    let merchant_id = merchant_account.get_id();
    let blocklist_enabled_key = merchant_id.get_blocklist_guard_key();
    let blocklist_guard_enabled = state
        .store
        .find_config_by_key_unwrap_or(&blocklist_enabled_key, Some("false".to_string()))
        .await;

    let blocklist_guard_enabled: bool = match blocklist_guard_enabled {
        Ok(config) => serde_json::from_str(&config.config).unwrap_or(false),

        // If it is not present in db we are defaulting it to false
        Err(inner) => {
            if !inner.current_context().is_db_not_found() {
                logger::error!("Error fetching guard blocklist enabled config {:?}", inner);
            }
            false
        }
    };

    if blocklist_guard_enabled {
        Ok(operation
            .to_domain()?
            .guard_payment_against_blocklist(state, merchant_account, key_store, payment_data)
            .await?)
    } else {
        Ok(false)
    }
}

#[cfg(feature = "v2")]
#[allow(clippy::too_many_arguments)]
pub async fn call_multiple_connectors_service<F, Op, Req, D>(
    state: &SessionState,
    merchant_account: &domain::MerchantAccount,
    key_store: &domain::MerchantKeyStore,
    connectors: Vec<api::SessionConnectorData>,
    _operation: &Op,
    mut payment_data: D,
    customer: &Option<domain::Customer>,
    _session_surcharge_details: Option<api::SessionSurchargeDetails>,
    business_profile: &domain::Profile,
    header_payload: HeaderPayload,
) -> RouterResult<D>
where
    Op: Debug,
    F: Send + Clone,

    // To create connector flow specific interface data
    D: OperationSessionGetters<F> + OperationSessionSetters<F> + Send + Sync + Clone,
    D: ConstructFlowSpecificData<F, Req, router_types::PaymentsResponseData>,
    RouterData<F, Req, router_types::PaymentsResponseData>: Feature<F, Req>,

    // To construct connector flow specific api
    dyn api::Connector:
        services::api::ConnectorIntegration<F, Req, router_types::PaymentsResponseData>,
{
    let call_connectors_start_time = Instant::now();
    let mut join_handlers = Vec::with_capacity(connectors.len());
    for session_connector_data in connectors.iter() {
        let merchant_connector_id = session_connector_data
            .connector
            .merchant_connector_id
            .as_ref()
            .get_required_value("merchant_connector_id")
            .change_context(errors::ApiErrorResponse::InternalServerError)
            .attach_printable("connector id is not set")?;
        // TODO: make this DB call parallel
        let merchant_connector_account = state
            .store
            .find_merchant_connector_account_by_id(&state.into(), merchant_connector_id, key_store)
            .await
            .to_not_found_response(errors::ApiErrorResponse::MerchantConnectorAccountNotFound {
                id: merchant_connector_id.get_string_repr().to_owned(),
            })?;
        let connector_id = session_connector_data.connector.connector.id();
        let router_data = payment_data
            .construct_router_data(
                state,
                connector_id,
                merchant_account,
                key_store,
                customer,
                &merchant_connector_account,
                None,
                None,
            )
            .await?;

        let res = router_data.decide_flows(
            state,
            &session_connector_data.connector,
            CallConnectorAction::Trigger,
            None,
            business_profile,
            header_payload.clone(),
        );

        join_handlers.push(res);
    }

    let result = join_all(join_handlers).await;

    for (connector_res, session_connector) in result.into_iter().zip(connectors) {
        let connector_name = session_connector.connector.connector_name.to_string();
        match connector_res {
            Ok(connector_response) => {
                if let Ok(router_types::PaymentsResponseData::SessionResponse {
                    session_token,
                    ..
                }) = connector_response.response.clone()
                {
                    // If session token is NoSessionTokenReceived, it is not pushed into the sessions_token as there is no response or there can be some error
                    // In case of error, that error is already logged
                    if !matches!(
                        session_token,
                        api_models::payments::SessionToken::NoSessionTokenReceived,
                    ) {
                        payment_data.push_sessions_token(session_token);
                    }
                }
                if let Err(connector_error_response) = connector_response.response {
                    logger::error!(
                        "sessions_connector_error {} {:?}",
                        connector_name,
                        connector_error_response
                    );
                }
            }
            Err(api_error) => {
                logger::error!("sessions_api_error {} {:?}", connector_name, api_error);
            }
        }
    }

    let call_connectors_end_time = Instant::now();
    let call_connectors_duration =
        call_connectors_end_time.saturating_duration_since(call_connectors_start_time);
    tracing::info!(duration = format!("Duration taken: {}", call_connectors_duration.as_millis()));

    Ok(payment_data)
}

#[cfg(feature = "v1")]
#[allow(clippy::too_many_arguments)]
pub async fn call_multiple_connectors_service<F, Op, Req, D>(
    state: &SessionState,
    merchant_account: &domain::MerchantAccount,
    key_store: &domain::MerchantKeyStore,
    connectors: Vec<api::SessionConnectorData>,
    _operation: &Op,
    mut payment_data: D,
    customer: &Option<domain::Customer>,
    session_surcharge_details: Option<api::SessionSurchargeDetails>,
    business_profile: &domain::Profile,
    header_payload: HeaderPayload,
) -> RouterResult<D>
where
    Op: Debug,
    F: Send + Clone,

    // To create connector flow specific interface data
    D: OperationSessionGetters<F> + OperationSessionSetters<F> + Send + Sync + Clone,
    D: ConstructFlowSpecificData<F, Req, router_types::PaymentsResponseData>,
    RouterData<F, Req, router_types::PaymentsResponseData>: Feature<F, Req>,

    // To construct connector flow specific api
    dyn api::Connector:
        services::api::ConnectorIntegration<F, Req, router_types::PaymentsResponseData>,
{
    let call_connectors_start_time = Instant::now();
    let mut join_handlers = Vec::with_capacity(connectors.len());
    for session_connector_data in connectors.iter() {
        let connector_id = session_connector_data.connector.connector.id();

        let merchant_connector_account = construct_profile_id_and_get_mca(
            state,
            merchant_account,
            &payment_data,
            &session_connector_data.connector.connector_name.to_string(),
            session_connector_data
                .connector
                .merchant_connector_id
                .as_ref(),
            key_store,
            false,
        )
        .await?;

        payment_data.set_surcharge_details(session_surcharge_details.as_ref().and_then(
            |session_surcharge_details| {
                session_surcharge_details.fetch_surcharge_details(
                    &session_connector_data.payment_method_type.into(),
                    &session_connector_data.payment_method_type,
                    None,
                )
            },
        ));

        let router_data = payment_data
            .construct_router_data(
                state,
                connector_id,
                merchant_account,
                key_store,
                customer,
                &merchant_connector_account,
                None,
                None,
            )
            .await?;

        let res = router_data.decide_flows(
            state,
            &session_connector_data.connector,
            CallConnectorAction::Trigger,
            None,
            business_profile,
            header_payload.clone(),
        );

        join_handlers.push(res);
    }

    let result = join_all(join_handlers).await;

    for (connector_res, session_connector) in result.into_iter().zip(connectors) {
        let connector_name = session_connector.connector.connector_name.to_string();
        match connector_res {
            Ok(connector_response) => {
                if let Ok(router_types::PaymentsResponseData::SessionResponse {
                    session_token,
                    ..
                }) = connector_response.response.clone()
                {
                    // If session token is NoSessionTokenReceived, it is not pushed into the sessions_token as there is no response or there can be some error
                    // In case of error, that error is already logged
                    if !matches!(
                        session_token,
                        api_models::payments::SessionToken::NoSessionTokenReceived,
                    ) {
                        payment_data.push_sessions_token(session_token);
                    }
                }
                if let Err(connector_error_response) = connector_response.response {
                    logger::error!(
                        "sessions_connector_error {} {:?}",
                        connector_name,
                        connector_error_response
                    );
                }
            }
            Err(api_error) => {
                logger::error!("sessions_api_error {} {:?}", connector_name, api_error);
            }
        }
    }

    let call_connectors_end_time = Instant::now();
    let call_connectors_duration =
        call_connectors_end_time.saturating_duration_since(call_connectors_start_time);
    tracing::info!(duration = format!("Duration taken: {}", call_connectors_duration.as_millis()));

    Ok(payment_data)
}

#[cfg(feature = "v1")]
pub async fn call_create_connector_customer_if_required<F, Req, D>(
    state: &SessionState,
    customer: &Option<domain::Customer>,
    merchant_account: &domain::MerchantAccount,
    key_store: &domain::MerchantKeyStore,
    merchant_connector_account: &helpers::MerchantConnectorAccountType,
    payment_data: &mut D,
) -> RouterResult<Option<storage::CustomerUpdate>>
where
    F: Send + Clone + Sync,
    Req: Send + Sync,

    // To create connector flow specific interface data
    D: OperationSessionGetters<F> + OperationSessionSetters<F> + Send + Sync + Clone,
    D: ConstructFlowSpecificData<F, Req, router_types::PaymentsResponseData>,
    RouterData<F, Req, router_types::PaymentsResponseData>: Feature<F, Req> + Send,

    // To construct connector flow specific api
    dyn api::Connector:
        services::api::ConnectorIntegration<F, Req, router_types::PaymentsResponseData>,
{
    let connector_name = payment_data.get_payment_attempt().connector.clone();

    match connector_name {
        Some(connector_name) => {
            let connector = api::ConnectorData::get_connector_by_name(
                &state.conf.connectors,
                &connector_name,
                api::GetToken::Connector,
                merchant_connector_account.get_mca_id(),
            )?;

            #[cfg(feature = "v1")]
            let label = {
                let connector_label = core_utils::get_connector_label(
                    payment_data.get_payment_intent().business_country,
                    payment_data.get_payment_intent().business_label.as_ref(),
                    payment_data
                        .get_payment_attempt()
                        .business_sub_label
                        .as_ref(),
                    &connector_name,
                );

                if let Some(connector_label) = merchant_connector_account
                    .get_mca_id()
                    .map(|mca_id| mca_id.get_string_repr().to_string())
                    .or(connector_label)
                {
                    connector_label
                } else {
                    let profile_id = payment_data
                        .get_payment_intent()
                        .profile_id
                        .as_ref()
                        .get_required_value("profile_id")
                        .change_context(errors::ApiErrorResponse::InternalServerError)
                        .attach_printable("profile_id is not set in payment_intent")?;

                    format!("{connector_name}_{}", profile_id.get_string_repr())
                }
            };

            #[cfg(feature = "v2")]
            let label = {
                merchant_connector_account
                    .get_mca_id()
                    .get_required_value("merchant_connector_account_id")?
                    .get_string_repr()
                    .to_owned()
            };

            let (should_call_connector, existing_connector_customer_id) =
                customers::should_call_connector_create_customer(
                    state, &connector, customer, &label,
                );

            if should_call_connector {
                // Create customer at connector and update the customer table to store this data
                let router_data = payment_data
                    .construct_router_data(
                        state,
                        connector.connector.id(),
                        merchant_account,
                        key_store,
                        customer,
                        merchant_connector_account,
                        None,
                        None,
                    )
                    .await?;

                let connector_customer_id = router_data
                    .create_connector_customer(state, &connector)
                    .await?;

                let customer_update = customers::update_connector_customer_in_customers(
                    &label,
                    customer.as_ref(),
                    &connector_customer_id,
                )
                .await;

                payment_data.set_connector_customer_id(connector_customer_id);
                Ok(customer_update)
            } else {
                // Customer already created in previous calls use the same value, no need to update
                payment_data.set_connector_customer_id(
                    existing_connector_customer_id.map(ToOwned::to_owned),
                );
                Ok(None)
            }
        }
        None => Ok(None),
    }
}

async fn complete_preprocessing_steps_if_required<F, Req, Q, D>(
    state: &SessionState,
    connector: &api::ConnectorData,
    payment_data: &D,
    mut router_data: RouterData<F, Req, router_types::PaymentsResponseData>,
    operation: &BoxedOperation<'_, F, Q, D>,
    should_continue_payment: bool,
) -> RouterResult<(RouterData<F, Req, router_types::PaymentsResponseData>, bool)>
where
    F: Send + Clone + Sync,
    D: OperationSessionGetters<F> + Send + Sync + Clone,
    Req: Send + Sync,
    RouterData<F, Req, router_types::PaymentsResponseData>: Feature<F, Req> + Send,
    dyn api::Connector:
        services::api::ConnectorIntegration<F, Req, router_types::PaymentsResponseData>,
{
    if !is_operation_complete_authorize(&operation)
        && connector
            .connector_name
            .is_pre_processing_required_before_authorize()
    {
        router_data = router_data.preprocessing_steps(state, connector).await?;
        return Ok((router_data, should_continue_payment));
    }
    //TODO: For ACH transfers, if preprocessing_step is not required for connectors encountered in future, add the check
    let router_data_and_should_continue_payment = match payment_data.get_payment_method_data() {
        Some(domain::PaymentMethodData::BankTransfer(data)) => match data.deref() {
            domain::BankTransferData::AchBankTransfer { .. }
            | domain::BankTransferData::MultibancoBankTransfer { .. }
                if connector.connector_name == router_types::Connector::Stripe =>
            {
                if payment_data
                    .get_payment_attempt()
                    .preprocessing_step_id
                    .is_none()
                {
                    (
                        router_data.preprocessing_steps(state, connector).await?,
                        false,
                    )
                } else {
                    (router_data, should_continue_payment)
                }
            }
            _ => (router_data, should_continue_payment),
        },
        Some(domain::PaymentMethodData::Wallet(_)) => {
            if is_preprocessing_required_for_wallets(connector.connector_name.to_string()) {
                (
                    router_data.preprocessing_steps(state, connector).await?,
                    false,
                )
            } else {
                (router_data, should_continue_payment)
            }
        }
        Some(domain::PaymentMethodData::Card(_)) => {
            if connector.connector_name == router_types::Connector::Payme
                && !matches!(format!("{operation:?}").as_str(), "CompleteAuthorize")
            {
                router_data = router_data.preprocessing_steps(state, connector).await?;

                let is_error_in_response = router_data.response.is_err();
                // If is_error_in_response is true, should_continue_payment should be false, we should throw the error
                (router_data, !is_error_in_response)
            } else if connector.connector_name == router_types::Connector::Nmi
                && !matches!(format!("{operation:?}").as_str(), "CompleteAuthorize")
                && router_data.auth_type == storage_enums::AuthenticationType::ThreeDs
                && !matches!(
                    payment_data
                        .get_payment_attempt()
                        .external_three_ds_authentication_attempted,
                    Some(true)
                )
            {
                router_data = router_data.preprocessing_steps(state, connector).await?;

                (router_data, false)
            } else if connector.connector_name == router_types::Connector::Cybersource
                && is_operation_complete_authorize(&operation)
                && router_data.auth_type == storage_enums::AuthenticationType::ThreeDs
            {
                router_data = router_data.preprocessing_steps(state, connector).await?;

                // Should continue the flow only if no redirection_data is returned else a response with redirection form shall be returned
                let should_continue = matches!(
                    router_data.response,
                    Ok(router_types::PaymentsResponseData::TransactionResponse {
                        ref redirection_data,
                        ..
                    }) if redirection_data.is_none()
                ) && router_data.status
                    != common_enums::AttemptStatus::AuthenticationFailed;
                (router_data, should_continue)
            } else if router_data.auth_type == common_enums::AuthenticationType::ThreeDs
                && ((connector.connector_name == router_types::Connector::Nexixpay
                    && is_operation_complete_authorize(&operation))
                    || ((connector.connector_name == router_types::Connector::Nuvei
                        || connector.connector_name == router_types::Connector::Shift4)
                        && !is_operation_complete_authorize(&operation)))
            {
                router_data = router_data.preprocessing_steps(state, connector).await?;
                (router_data, should_continue_payment)
            } else {
                (router_data, should_continue_payment)
            }
        }
        Some(domain::PaymentMethodData::GiftCard(_)) => {
            if connector.connector_name == router_types::Connector::Adyen {
                router_data = router_data.preprocessing_steps(state, connector).await?;

                let is_error_in_response = router_data.response.is_err();
                // If is_error_in_response is true, should_continue_payment should be false, we should throw the error
                (router_data, !is_error_in_response)
            } else {
                (router_data, should_continue_payment)
            }
        }
        Some(domain::PaymentMethodData::BankDebit(_)) => {
            if connector.connector_name == router_types::Connector::Gocardless {
                router_data = router_data.preprocessing_steps(state, connector).await?;
                let is_error_in_response = router_data.response.is_err();
                // If is_error_in_response is true, should_continue_payment should be false, we should throw the error
                (router_data, !is_error_in_response)
            } else {
                (router_data, should_continue_payment)
            }
        }
        _ => {
            // 3DS validation for paypal cards after verification (authorize call)
            if connector.connector_name == router_types::Connector::Paypal
                && payment_data.get_payment_attempt().get_payment_method()
                    == Some(storage_enums::PaymentMethod::Card)
                && matches!(format!("{operation:?}").as_str(), "CompleteAuthorize")
            {
                router_data = router_data.preprocessing_steps(state, connector).await?;
                let is_error_in_response = router_data.response.is_err();
                // If is_error_in_response is true, should_continue_payment should be false, we should throw the error
                (router_data, !is_error_in_response)
            } else {
                (router_data, should_continue_payment)
            }
        }
    };

    Ok(router_data_and_should_continue_payment)
}

#[cfg(feature = "v1")]
#[allow(clippy::too_many_arguments)]
async fn complete_postprocessing_steps_if_required<F, Q, RouterDReq, D>(
    state: &SessionState,
    merchant_account: &domain::MerchantAccount,
    key_store: &domain::MerchantKeyStore,
    customer: &Option<domain::Customer>,
    merchant_conn_account: &helpers::MerchantConnectorAccountType,
    connector: &api::ConnectorData,
    payment_data: &mut D,
    _operation: &BoxedOperation<'_, F, Q, D>,
    header_payload: Option<HeaderPayload>,
) -> RouterResult<RouterData<F, RouterDReq, router_types::PaymentsResponseData>>
where
    F: Send + Clone + Sync,
    RouterDReq: Send + Sync,
    D: OperationSessionGetters<F> + OperationSessionSetters<F> + Send + Sync + Clone,

    RouterData<F, RouterDReq, router_types::PaymentsResponseData>: Feature<F, RouterDReq> + Send,
    dyn api::Connector:
        services::api::ConnectorIntegration<F, RouterDReq, router_types::PaymentsResponseData>,
    D: ConstructFlowSpecificData<F, RouterDReq, router_types::PaymentsResponseData>,
{
    let mut router_data = payment_data
        .construct_router_data(
            state,
            connector.connector.id(),
            merchant_account,
            key_store,
            customer,
            merchant_conn_account,
            None,
            header_payload,
        )
        .await?;

    match payment_data.get_payment_method_data() {
        Some(domain::PaymentMethodData::OpenBanking(domain::OpenBankingData::OpenBankingPIS {
            ..
        })) => {
            if connector.connector_name == router_types::Connector::Plaid {
                router_data = router_data.postprocessing_steps(state, connector).await?;
                let token = if let Ok(ref res) = router_data.response {
                    match res {
                        router_types::PaymentsResponseData::PostProcessingResponse {
                            session_token,
                        } => session_token
                            .as_ref()
                            .map(|token| api::SessionToken::OpenBanking(token.clone())),
                        _ => None,
                    }
                } else {
                    None
                };
                if let Some(t) = token {
                    payment_data.push_sessions_token(t);
                }

                Ok(router_data)
            } else {
                Ok(router_data)
            }
        }
        _ => Ok(router_data),
    }
}

pub fn is_preprocessing_required_for_wallets(connector_name: String) -> bool {
    connector_name == *"trustpay" || connector_name == *"payme"
}

#[cfg(feature = "v1")]
#[instrument(skip_all)]
pub async fn construct_profile_id_and_get_mca<'a, F, D>(
    state: &'a SessionState,
    merchant_account: &domain::MerchantAccount,
    payment_data: &D,
    connector_name: &str,
    merchant_connector_id: Option<&id_type::MerchantConnectorAccountId>,
    key_store: &domain::MerchantKeyStore,
    _should_validate: bool,
) -> RouterResult<helpers::MerchantConnectorAccountType>
where
    F: Clone,
    D: OperationSessionGetters<F> + Send + Sync + Clone,
{
    let profile_id = payment_data
        .get_payment_intent()
        .profile_id
        .as_ref()
        .get_required_value("profile_id")
        .change_context(errors::ApiErrorResponse::InternalServerError)
        .attach_printable("profile_id is not set in payment_intent")?
        .clone();

    #[cfg(feature = "v2")]
    let profile_id = payment_data.get_payment_intent().profile_id.clone();

    let merchant_connector_account = helpers::get_merchant_connector_account(
        state,
        merchant_account.get_id(),
        payment_data.get_creds_identifier(),
        key_store,
        &profile_id,
        connector_name,
        merchant_connector_id,
    )
    .await?;

    Ok(merchant_connector_account)
}

fn is_payment_method_tokenization_enabled_for_connector(
    state: &SessionState,
    connector_name: &str,
    payment_method: &storage::enums::PaymentMethod,
    payment_method_type: &Option<storage::enums::PaymentMethodType>,
    apple_pay_flow: &Option<domain::ApplePayFlow>,
) -> RouterResult<bool> {
    let connector_tokenization_filter = state.conf.tokenization.0.get(connector_name);

    Ok(connector_tokenization_filter
        .map(|connector_filter| {
            connector_filter
                .payment_method
                .clone()
                .contains(payment_method)
                && is_payment_method_type_allowed_for_connector(
                    payment_method_type,
                    connector_filter.payment_method_type.clone(),
                )
                && is_apple_pay_pre_decrypt_type_connector_tokenization(
                    payment_method_type,
                    apple_pay_flow,
                    connector_filter.apple_pay_pre_decrypt_flow.clone(),
                )
        })
        .unwrap_or(false))
}

fn is_apple_pay_pre_decrypt_type_connector_tokenization(
    payment_method_type: &Option<storage::enums::PaymentMethodType>,
    apple_pay_flow: &Option<domain::ApplePayFlow>,
    apple_pay_pre_decrypt_flow_filter: Option<ApplePayPreDecryptFlow>,
) -> bool {
    match (payment_method_type, apple_pay_flow) {
        (
            Some(storage::enums::PaymentMethodType::ApplePay),
            Some(domain::ApplePayFlow::Simplified(_)),
        ) => !matches!(
            apple_pay_pre_decrypt_flow_filter,
            Some(ApplePayPreDecryptFlow::NetworkTokenization)
        ),
        _ => true,
    }
}

fn decide_apple_pay_flow(
    state: &SessionState,
    payment_method_type: &Option<enums::PaymentMethodType>,
    merchant_connector_account: Option<&helpers::MerchantConnectorAccountType>,
) -> Option<domain::ApplePayFlow> {
    payment_method_type.and_then(|pmt| match pmt {
        enums::PaymentMethodType::ApplePay => {
            check_apple_pay_metadata(state, merchant_connector_account)
        }
        _ => None,
    })
}

fn check_apple_pay_metadata(
    state: &SessionState,
    merchant_connector_account: Option<&helpers::MerchantConnectorAccountType>,
) -> Option<domain::ApplePayFlow> {
    merchant_connector_account.and_then(|mca| {
        let metadata = mca.get_metadata();
        metadata.and_then(|apple_pay_metadata| {
            let parsed_metadata = apple_pay_metadata
                .clone()
                .parse_value::<api_models::payments::ApplepayCombinedSessionTokenData>(
                    "ApplepayCombinedSessionTokenData",
                )
                .map(|combined_metadata| {
                    api_models::payments::ApplepaySessionTokenMetadata::ApplePayCombined(
                        combined_metadata.apple_pay_combined,
                    )
                })
                .or_else(|_| {
                    apple_pay_metadata
                        .parse_value::<api_models::payments::ApplepaySessionTokenData>(
                            "ApplepaySessionTokenData",
                        )
                        .map(|old_metadata| {
                            api_models::payments::ApplepaySessionTokenMetadata::ApplePay(
                                old_metadata.apple_pay,
                            )
                        })
                })
                .map_err(|error| {
                    logger::warn!(?error, "Failed to Parse Value to ApplepaySessionTokenData")
                });

            parsed_metadata.ok().map(|metadata| match metadata {
                api_models::payments::ApplepaySessionTokenMetadata::ApplePayCombined(
                    apple_pay_combined,
                ) => match apple_pay_combined {
                    api_models::payments::ApplePayCombinedMetadata::Simplified { .. } => {
                        domain::ApplePayFlow::Simplified(payments_api::PaymentProcessingDetails {
                            payment_processing_certificate: state
                                .conf
                                .applepay_decrypt_keys
                                .get_inner()
                                .apple_pay_ppc
                                .clone(),
                            payment_processing_certificate_key: state
                                .conf
                                .applepay_decrypt_keys
                                .get_inner()
                                .apple_pay_ppc_key
                                .clone(),
                        })
                    }
                    api_models::payments::ApplePayCombinedMetadata::Manual {
                        payment_request_data: _,
                        session_token_data,
                    } => {
                        if let Some(manual_payment_processing_details_at) =
                            session_token_data.payment_processing_details_at
                        {
                            match manual_payment_processing_details_at {
                                payments_api::PaymentProcessingDetailsAt::Hyperswitch(
                                    payment_processing_details,
                                ) => domain::ApplePayFlow::Simplified(payment_processing_details),
                                payments_api::PaymentProcessingDetailsAt::Connector => {
                                    domain::ApplePayFlow::Manual
                                }
                            }
                        } else {
                            domain::ApplePayFlow::Manual
                        }
                    }
                },
                api_models::payments::ApplepaySessionTokenMetadata::ApplePay(_) => {
                    domain::ApplePayFlow::Manual
                }
            })
        })
    })
}

fn is_payment_method_type_allowed_for_connector(
    current_pm_type: &Option<storage::enums::PaymentMethodType>,
    pm_type_filter: Option<PaymentMethodTypeTokenFilter>,
) -> bool {
    match (*current_pm_type).zip(pm_type_filter) {
        Some((pm_type, type_filter)) => match type_filter {
            PaymentMethodTypeTokenFilter::AllAccepted => true,
            PaymentMethodTypeTokenFilter::EnableOnly(enabled) => enabled.contains(&pm_type),
            PaymentMethodTypeTokenFilter::DisableOnly(disabled) => !disabled.contains(&pm_type),
        },
        None => true, // Allow all types if payment_method_type is not present
    }
}

async fn decide_payment_method_tokenize_action(
    state: &SessionState,
    connector_name: &str,
    payment_method: &storage::enums::PaymentMethod,
    pm_parent_token: Option<&str>,
    is_connector_tokenization_enabled: bool,
    apple_pay_flow: Option<domain::ApplePayFlow>,
    payment_method_type: Option<storage_enums::PaymentMethodType>,
) -> RouterResult<TokenizationAction> {
    if let Some(storage_enums::PaymentMethodType::Paze) = payment_method_type {
        // Paze generates a one time use network token which should not be tokenized in the connector or router.
        match &state.conf.paze_decrypt_keys {
            Some(paze_keys) => Ok(TokenizationAction::DecryptPazeToken(
                PazePaymentProcessingDetails {
                    paze_private_key: paze_keys.get_inner().paze_private_key.clone(),
                    paze_private_key_passphrase: paze_keys
                        .get_inner()
                        .paze_private_key_passphrase
                        .clone(),
                },
            )),
            None => Err(errors::ApiErrorResponse::InternalServerError)
                .attach_printable("Failed to fetch Paze configs"),
        }
    } else {
        match pm_parent_token {
            None => Ok(match (is_connector_tokenization_enabled, apple_pay_flow) {
                (true, Some(domain::ApplePayFlow::Simplified(payment_processing_details))) => {
                    TokenizationAction::TokenizeInConnectorAndApplepayPreDecrypt(
                        payment_processing_details,
                    )
                }
                (true, _) => TokenizationAction::TokenizeInConnectorAndRouter,
                (false, Some(domain::ApplePayFlow::Simplified(payment_processing_details))) => {
                    TokenizationAction::DecryptApplePayToken(payment_processing_details)
                }
                (false, _) => TokenizationAction::TokenizeInRouter,
            }),
            Some(token) => {
                let redis_conn = state
                    .store
                    .get_redis_conn()
                    .change_context(errors::ApiErrorResponse::InternalServerError)
                    .attach_printable("Failed to get redis connection")?;

                let key = format!(
                    "pm_token_{}_{}_{}",
                    token.to_owned(),
                    payment_method,
                    connector_name
                );

                let connector_token_option = redis_conn
                    .get_key::<Option<String>>(&key)
                    .await
                    .change_context(errors::ApiErrorResponse::InternalServerError)
                    .attach_printable("Failed to fetch the token from redis")?;

                match connector_token_option {
                    Some(connector_token) => {
                        Ok(TokenizationAction::ConnectorToken(connector_token))
                    }
                    None => Ok(match (is_connector_tokenization_enabled, apple_pay_flow) {
                        (
                            true,
                            Some(domain::ApplePayFlow::Simplified(payment_processing_details)),
                        ) => TokenizationAction::TokenizeInConnectorAndApplepayPreDecrypt(
                            payment_processing_details,
                        ),
                        (true, _) => TokenizationAction::TokenizeInConnectorAndRouter,
                        (
                            false,
                            Some(domain::ApplePayFlow::Simplified(payment_processing_details)),
                        ) => TokenizationAction::DecryptApplePayToken(payment_processing_details),
                        (false, _) => TokenizationAction::TokenizeInRouter,
                    }),
                }
            }
        }
    }
}

#[derive(Debug, Clone, serde::Serialize, serde::Deserialize, PartialEq, Eq)]
pub struct PazePaymentProcessingDetails {
    pub paze_private_key: Secret<String>,
    pub paze_private_key_passphrase: Secret<String>,
}

#[derive(Clone, Debug)]
pub enum TokenizationAction {
    TokenizeInRouter,
    TokenizeInConnector,
    TokenizeInConnectorAndRouter,
    ConnectorToken(String),
    SkipConnectorTokenization,
    DecryptApplePayToken(payments_api::PaymentProcessingDetails),
    TokenizeInConnectorAndApplepayPreDecrypt(payments_api::PaymentProcessingDetails),
    DecryptPazeToken(PazePaymentProcessingDetails),
}

#[cfg(feature = "v2")]
#[allow(clippy::too_many_arguments)]
pub async fn get_connector_tokenization_action_when_confirm_true<F, Req, D>(
    _state: &SessionState,
    _operation: &BoxedOperation<'_, F, Req, D>,
    payment_data: &mut D,
    _validate_result: &operations::ValidateResult,
    _merchant_connector_account: &helpers::MerchantConnectorAccountType,
    _merchant_key_store: &domain::MerchantKeyStore,
    _customer: &Option<domain::Customer>,
    _business_profile: &domain::Profile,
) -> RouterResult<(D, TokenizationAction)>
where
    F: Send + Clone,
    D: OperationSessionGetters<F> + OperationSessionSetters<F> + Send + Sync + Clone,
{
    // TODO: Implement this function
    let payment_data = payment_data.to_owned();
    Ok((payment_data, TokenizationAction::SkipConnectorTokenization))
}

#[cfg(feature = "v1")]
#[allow(clippy::too_many_arguments)]
pub async fn get_connector_tokenization_action_when_confirm_true<F, Req, D>(
    state: &SessionState,
    operation: &BoxedOperation<'_, F, Req, D>,
    payment_data: &mut D,
    validate_result: &operations::ValidateResult,
    merchant_connector_account: &helpers::MerchantConnectorAccountType,
    merchant_key_store: &domain::MerchantKeyStore,
    customer: &Option<domain::Customer>,
    business_profile: &domain::Profile,
) -> RouterResult<(D, TokenizationAction)>
where
    F: Send + Clone,
    D: OperationSessionGetters<F> + OperationSessionSetters<F> + Send + Sync + Clone,
{
    let connector = payment_data.get_payment_attempt().connector.to_owned();

    let is_mandate = payment_data
        .get_mandate_id()
        .as_ref()
        .and_then(|inner| inner.mandate_reference_id.as_ref())
        .map(|mandate_reference| match mandate_reference {
            api_models::payments::MandateReferenceId::ConnectorMandateId(_) => true,
            api_models::payments::MandateReferenceId::NetworkMandateId(_)
            | api_models::payments::MandateReferenceId::NetworkTokenWithNTI(_) => false,
        })
        .unwrap_or(false);

    let payment_data_and_tokenization_action = match connector {
        Some(_) if is_mandate => (
            payment_data.to_owned(),
            TokenizationAction::SkipConnectorTokenization,
        ),
        Some(connector) if is_operation_confirm(&operation) => {
            let payment_method = &payment_data
                .get_payment_attempt()
                .payment_method
                .get_required_value("payment_method")?;
            let payment_method_type = &payment_data.get_payment_attempt().payment_method_type;

            let apple_pay_flow =
                decide_apple_pay_flow(state, payment_method_type, Some(merchant_connector_account));

            let is_connector_tokenization_enabled =
                is_payment_method_tokenization_enabled_for_connector(
                    state,
                    &connector,
                    payment_method,
                    payment_method_type,
                    &apple_pay_flow,
                )?;

            add_apple_pay_flow_metrics(
                &apple_pay_flow,
                payment_data.get_payment_attempt().connector.clone(),
                payment_data.get_payment_attempt().merchant_id.clone(),
            );

            let payment_method_action = decide_payment_method_tokenize_action(
                state,
                &connector,
                payment_method,
                payment_data.get_token(),
                is_connector_tokenization_enabled,
                apple_pay_flow,
                *payment_method_type,
            )
            .await?;

            let connector_tokenization_action = match payment_method_action {
                TokenizationAction::TokenizeInRouter => {
                    let (_operation, payment_method_data, pm_id) = operation
                        .to_domain()?
                        .make_pm_data(
                            state,
                            payment_data,
                            validate_result.storage_scheme,
                            merchant_key_store,
                            customer,
                            business_profile,
                        )
                        .await?;
                    payment_data.set_payment_method_data(payment_method_data);
                    payment_data.set_payment_method_id_in_attempt(pm_id);

                    TokenizationAction::SkipConnectorTokenization
                }

                TokenizationAction::TokenizeInConnector => TokenizationAction::TokenizeInConnector,
                TokenizationAction::TokenizeInConnectorAndRouter => {
                    let (_operation, payment_method_data, pm_id) = operation
                        .to_domain()?
                        .make_pm_data(
                            state,
                            payment_data,
                            validate_result.storage_scheme,
                            merchant_key_store,
                            customer,
                            business_profile,
                        )
                        .await?;

                    payment_data.set_payment_method_data(payment_method_data);
                    payment_data.set_payment_method_id_in_attempt(pm_id);
                    TokenizationAction::TokenizeInConnector
                }
                TokenizationAction::ConnectorToken(token) => {
                    payment_data.set_pm_token(token);
                    TokenizationAction::SkipConnectorTokenization
                }
                TokenizationAction::SkipConnectorTokenization => {
                    TokenizationAction::SkipConnectorTokenization
                }
                TokenizationAction::DecryptApplePayToken(payment_processing_details) => {
                    TokenizationAction::DecryptApplePayToken(payment_processing_details)
                }
                TokenizationAction::TokenizeInConnectorAndApplepayPreDecrypt(
                    payment_processing_details,
                ) => TokenizationAction::TokenizeInConnectorAndApplepayPreDecrypt(
                    payment_processing_details,
                ),
                TokenizationAction::DecryptPazeToken(paze_payment_processing_details) => {
                    TokenizationAction::DecryptPazeToken(paze_payment_processing_details)
                }
            };
            (payment_data.to_owned(), connector_tokenization_action)
        }
        _ => (
            payment_data.to_owned(),
            TokenizationAction::SkipConnectorTokenization,
        ),
    };

    Ok(payment_data_and_tokenization_action)
}

#[cfg(feature = "v2")]
pub async fn tokenize_in_router_when_confirm_false_or_external_authentication<F, Req, D>(
    state: &SessionState,
    operation: &BoxedOperation<'_, F, Req, D>,
    payment_data: &mut D,
    validate_result: &operations::ValidateResult,
    merchant_key_store: &domain::MerchantKeyStore,
    customer: &Option<domain::Customer>,
    business_profile: &domain::Profile,
) -> RouterResult<D>
where
    F: Send + Clone,
    D: OperationSessionGetters<F> + OperationSessionSetters<F> + Send + Sync + Clone,
{
    todo!()
}

#[cfg(feature = "v1")]
pub async fn tokenize_in_router_when_confirm_false_or_external_authentication<F, Req, D>(
    state: &SessionState,
    operation: &BoxedOperation<'_, F, Req, D>,
    payment_data: &mut D,
    validate_result: &operations::ValidateResult,
    merchant_key_store: &domain::MerchantKeyStore,
    customer: &Option<domain::Customer>,
    business_profile: &domain::Profile,
) -> RouterResult<D>
where
    F: Send + Clone,
    D: OperationSessionGetters<F> + OperationSessionSetters<F> + Send + Sync + Clone,
{
    // On confirm is false and only router related
    let is_external_authentication_requested = payment_data
        .get_payment_intent()
        .request_external_three_ds_authentication;
    let payment_data =
        if !is_operation_confirm(operation) || is_external_authentication_requested == Some(true) {
            let (_operation, payment_method_data, pm_id) = operation
                .to_domain()?
                .make_pm_data(
                    state,
                    payment_data,
                    validate_result.storage_scheme,
                    merchant_key_store,
                    customer,
                    business_profile,
                )
                .await?;
            payment_data.set_payment_method_data(payment_method_data);
            if let Some(payment_method_id) = pm_id {
                payment_data.set_payment_method_id_in_attempt(Some(payment_method_id));
            }
            payment_data
        } else {
            payment_data
        };
    Ok(payment_data.to_owned())
}

#[derive(Clone)]
pub struct MandateConnectorDetails {
    pub connector: String,
    pub merchant_connector_id: Option<id_type::MerchantConnectorAccountId>,
}

#[derive(Clone)]
pub struct PaymentData<F>
where
    F: Clone,
{
    pub flow: PhantomData<F>,
    pub payment_intent: storage::PaymentIntent,
    pub payment_attempt: storage::PaymentAttempt,
    pub multiple_capture_data: Option<types::MultipleCaptureData>,
    pub amount: api::Amount,
    pub mandate_id: Option<api_models::payments::MandateIds>,
    pub mandate_connector: Option<MandateConnectorDetails>,
    pub currency: storage_enums::Currency,
    pub setup_mandate: Option<MandateData>,
    pub customer_acceptance: Option<CustomerAcceptance>,
    pub address: PaymentAddress,
    pub token: Option<String>,
    pub token_data: Option<storage::PaymentTokenData>,
    pub confirm: Option<bool>,
    pub force_sync: Option<bool>,
    pub payment_method_data: Option<domain::PaymentMethodData>,
    pub payment_method_info: Option<domain::PaymentMethod>,
    pub refunds: Vec<storage::Refund>,
    pub disputes: Vec<storage::Dispute>,
    pub attempts: Option<Vec<storage::PaymentAttempt>>,
    pub sessions_token: Vec<api::SessionToken>,
    pub card_cvc: Option<Secret<String>>,
    pub email: Option<pii::Email>,
    pub creds_identifier: Option<String>,
    pub pm_token: Option<String>,
    pub connector_customer_id: Option<String>,
    pub recurring_mandate_payment_data:
        Option<hyperswitch_domain_models::router_data::RecurringMandatePaymentData>,
    pub ephemeral_key: Option<ephemeral_key::EphemeralKey>,
    pub redirect_response: Option<api_models::payments::RedirectResponse>,
    pub surcharge_details: Option<types::SurchargeDetails>,
    pub frm_message: Option<FraudCheck>,
    pub payment_link_data: Option<api_models::payments::PaymentLinkResponse>,
    pub incremental_authorization_details: Option<IncrementalAuthorizationDetails>,
    pub authorizations: Vec<diesel_models::authorization::Authorization>,
    pub authentication: Option<storage::Authentication>,
    pub recurring_details: Option<RecurringDetails>,
    pub poll_config: Option<router_types::PollConfig>,
    pub tax_data: Option<TaxData>,
    pub session_id: Option<String>,
}

#[derive(Clone, serde::Serialize, Debug)]
pub struct TaxData {
    pub shipping_details: api_models::payments::Address,
    pub payment_method_type: enums::PaymentMethodType,
}

#[derive(Clone, serde::Serialize, Debug)]
pub struct PaymentEvent {
    payment_intent: storage::PaymentIntent,
    payment_attempt: storage::PaymentAttempt,
}

impl<F: Clone> PaymentData<F> {
    fn to_event(&self) -> PaymentEvent {
        PaymentEvent {
            payment_intent: self.payment_intent.clone(),
            payment_attempt: self.payment_attempt.clone(),
        }
    }
}

impl EventInfo for PaymentEvent {
    type Data = Self;
    fn data(&self) -> error_stack::Result<Self::Data, events::EventsError> {
        Ok(self.clone())
    }

    fn key(&self) -> String {
        "payment".to_string()
    }
}

#[derive(Debug, Default, Clone)]
pub struct IncrementalAuthorizationDetails {
    pub additional_amount: MinorUnit,
    pub total_amount: MinorUnit,
    pub reason: Option<String>,
    pub authorization_id: Option<String>,
}

pub trait CustomerDetailsExt {
    type Error;
    fn get_name(&self) -> Result<Secret<String, masking::WithType>, Self::Error>;
    fn get_email(&self) -> Result<pii::Email, Self::Error>;
}

impl CustomerDetailsExt for CustomerDetails {
    type Error = error_stack::Report<errors::ConnectorError>;
    fn get_name(&self) -> Result<Secret<String, masking::WithType>, Self::Error> {
        self.name.clone().ok_or_else(missing_field_err("name"))
    }
    fn get_email(&self) -> Result<pii::Email, Self::Error> {
        self.email.clone().ok_or_else(missing_field_err("email"))
    }
}

#[cfg(feature = "v1")]
pub fn if_not_create_change_operation<'a, Op, F>(
    status: storage_enums::IntentStatus,
    confirm: Option<bool>,
    current: &'a Op,
) -> BoxedOperation<'a, F, api::PaymentsRequest, PaymentData<F>>
where
    F: Send + Clone,
    Op: Operation<F, api::PaymentsRequest, Data = PaymentData<F>> + Send + Sync,
    &'a Op: Operation<F, api::PaymentsRequest, Data = PaymentData<F>>,
    PaymentStatus: Operation<F, api::PaymentsRequest, Data = PaymentData<F>>,
    &'a PaymentStatus: Operation<F, api::PaymentsRequest, Data = PaymentData<F>>,
{
    if confirm.unwrap_or(false) {
        Box::new(PaymentConfirm)
    } else {
        match status {
            storage_enums::IntentStatus::RequiresConfirmation
            | storage_enums::IntentStatus::RequiresCustomerAction
            | storage_enums::IntentStatus::RequiresPaymentMethod => Box::new(current),
            _ => Box::new(&PaymentStatus),
        }
    }
}

#[cfg(feature = "v1")]
pub fn is_confirm<'a, F: Clone + Send, R, Op>(
    operation: &'a Op,
    confirm: Option<bool>,
) -> BoxedOperation<'a, F, R, PaymentData<F>>
where
    PaymentConfirm: Operation<F, R, Data = PaymentData<F>>,
    &'a PaymentConfirm: Operation<F, R, Data = PaymentData<F>>,
    Op: Operation<F, R, Data = PaymentData<F>> + Send + Sync,
    &'a Op: Operation<F, R, Data = PaymentData<F>>,
{
    if confirm.unwrap_or(false) {
        Box::new(&PaymentConfirm)
    } else {
        Box::new(operation)
    }
}

#[cfg(feature = "v1")]
pub fn should_call_connector<Op: Debug, F: Clone, D>(operation: &Op, payment_data: &D) -> bool
where
    D: OperationSessionGetters<F> + Send + Sync + Clone,
{
    match format!("{operation:?}").as_str() {
        "PaymentConfirm" => true,
        "PaymentStart" => {
            !matches!(
                payment_data.get_payment_intent().status,
                storage_enums::IntentStatus::Failed | storage_enums::IntentStatus::Succeeded
            ) && payment_data
                .get_payment_attempt()
                .authentication_data
                .is_none()
        }
        "PaymentStatus" => {
            matches!(
                payment_data.get_payment_intent().status,
                storage_enums::IntentStatus::Processing
                    | storage_enums::IntentStatus::RequiresCustomerAction
                    | storage_enums::IntentStatus::RequiresMerchantAction
                    | storage_enums::IntentStatus::RequiresCapture
                    | storage_enums::IntentStatus::PartiallyCapturedAndCapturable
            ) && payment_data.get_force_sync().unwrap_or(false)
        }
        "PaymentCancel" => matches!(
            payment_data.get_payment_intent().status,
            storage_enums::IntentStatus::RequiresCapture
                | storage_enums::IntentStatus::PartiallyCapturedAndCapturable
        ),
        "PaymentCapture" => {
            matches!(
                payment_data.get_payment_intent().status,
                storage_enums::IntentStatus::RequiresCapture
                    | storage_enums::IntentStatus::PartiallyCapturedAndCapturable
            ) || (matches!(
                payment_data.get_payment_intent().status,
                storage_enums::IntentStatus::Processing
            ) && matches!(
                payment_data.get_capture_method(),
                Some(storage_enums::CaptureMethod::ManualMultiple)
            ))
        }
        "CompleteAuthorize" => true,
        "PaymentApprove" => true,
        "PaymentReject" => true,
        "PaymentSession" => true,
        "PaymentSessionUpdate" => true,
        "PaymentPostSessionTokens" => true,
        "PaymentIncrementalAuthorization" => matches!(
            payment_data.get_payment_intent().status,
            storage_enums::IntentStatus::RequiresCapture
        ),
        _ => false,
    }
}

pub fn is_operation_confirm<Op: Debug>(operation: &Op) -> bool {
    matches!(format!("{operation:?}").as_str(), "PaymentConfirm")
}

pub fn is_operation_complete_authorize<Op: Debug>(operation: &Op) -> bool {
    matches!(format!("{operation:?}").as_str(), "CompleteAuthorize")
}

#[cfg(all(feature = "olap", feature = "v1"))]
pub async fn list_payments(
    state: SessionState,
    merchant: domain::MerchantAccount,
    profile_id_list: Option<Vec<id_type::ProfileId>>,
    key_store: domain::MerchantKeyStore,
    constraints: api::PaymentListConstraints,
) -> RouterResponse<api::PaymentListResponse> {
    use hyperswitch_domain_models::errors::StorageError;
    helpers::validate_payment_list_request(&constraints)?;
    let merchant_id = merchant.get_id();
    let db = state.store.as_ref();
    let payment_intents = helpers::filter_by_constraints(
        &state,
        &(constraints, profile_id_list).try_into()?,
        merchant_id,
        &key_store,
        merchant.storage_scheme,
    )
    .await
    .to_not_found_response(errors::ApiErrorResponse::PaymentNotFound)?;

    let collected_futures = payment_intents.into_iter().map(|pi| {
        async {
            match db
                .find_payment_attempt_by_payment_id_merchant_id_attempt_id(
                    &pi.payment_id,
                    merchant_id,
                    &pi.active_attempt.get_id(),
                    // since OLAP doesn't have KV. Force to get the data from PSQL.
                    storage_enums::MerchantStorageScheme::PostgresOnly,
                )
                .await
            {
                Ok(pa) => Some(Ok((pi, pa))),
                Err(error) => {
                    if matches!(error.current_context(), StorageError::ValueNotFound(_)) {
                        logger::warn!(
                            ?error,
                            "payment_attempts missing for payment_id : {:?}",
                            pi.payment_id,
                        );
                        return None;
                    }
                    Some(Err(error))
                }
            }
        }
    });

    //If any of the response are Err, we will get Result<Err(_)>
    let pi_pa_tuple_vec: Result<Vec<(storage::PaymentIntent, storage::PaymentAttempt)>, _> =
        join_all(collected_futures)
            .await
            .into_iter()
            .flatten() //Will ignore `None`, will only flatten 1 level
            .collect::<Result<Vec<(storage::PaymentIntent, storage::PaymentAttempt)>, _>>();
    //Will collect responses in same order async, leading to sorted responses

    //Converting Intent-Attempt array to Response if no error
    let data: Vec<api::PaymentsResponse> = pi_pa_tuple_vec
        .change_context(errors::ApiErrorResponse::InternalServerError)?
        .into_iter()
        .map(ForeignFrom::foreign_from)
        .collect();

    Ok(services::ApplicationResponse::Json(
        api::PaymentListResponse {
            size: data.len(),
            data,
        },
    ))
}

#[cfg(all(feature = "olap", feature = "v1"))]
pub async fn apply_filters_on_payments(
    state: SessionState,
    merchant: domain::MerchantAccount,
    profile_id_list: Option<Vec<id_type::ProfileId>>,
    merchant_key_store: domain::MerchantKeyStore,
    constraints: api::PaymentListFilterConstraints,
) -> RouterResponse<api::PaymentListResponseV2> {
    common_utils::metrics::utils::record_operation_time(
        async {
            let limit = &constraints.limit;
            helpers::validate_payment_list_request_for_joins(*limit)?;
            let db: &dyn StorageInterface = state.store.as_ref();
            let pi_fetch_constraints = (constraints.clone(), profile_id_list.clone()).try_into()?;
            let list: Vec<(storage::PaymentIntent, storage::PaymentAttempt)> = db
                .get_filtered_payment_intents_attempt(
                    &(&state).into(),
                    merchant.get_id(),
                    &pi_fetch_constraints,
                    &merchant_key_store,
                    merchant.storage_scheme,
                )
                .await
                .to_not_found_response(errors::ApiErrorResponse::PaymentNotFound)?;
            let data: Vec<api::PaymentsResponse> =
                list.into_iter().map(ForeignFrom::foreign_from).collect();

            let active_attempt_ids = db
                .get_filtered_active_attempt_ids_for_total_count(
                    merchant.get_id(),
                    &pi_fetch_constraints,
                    merchant.storage_scheme,
                )
                .await
                .to_not_found_response(errors::ApiErrorResponse::InternalServerError)?;

            let total_count = if constraints.has_no_attempt_filters() {
                i64::try_from(active_attempt_ids.len())
                    .change_context(errors::ApiErrorResponse::InternalServerError)
                    .attach_printable("Error while converting from usize to i64")
            } else {
                db.get_total_count_of_filtered_payment_attempts(
                    merchant.get_id(),
                    &active_attempt_ids,
                    constraints.connector,
                    constraints.payment_method,
                    constraints.payment_method_type,
                    constraints.authentication_type,
                    constraints.merchant_connector_id,
                    constraints.card_network,
                    merchant.storage_scheme,
                )
                .await
                .change_context(errors::ApiErrorResponse::InternalServerError)
            }?;

            Ok(services::ApplicationResponse::Json(
                api::PaymentListResponseV2 {
                    count: data.len(),
                    total_count,
                    data,
                },
            ))
        },
        &metrics::PAYMENT_LIST_LATENCY,
        &metrics::CONTEXT,
        &[router_env::opentelemetry::KeyValue::new(
            "merchant_id",
            merchant.get_id().clone(),
        )],
    )
    .await
}

#[cfg(all(feature = "olap", feature = "v1"))]
pub async fn get_filters_for_payments(
    state: SessionState,
    merchant: domain::MerchantAccount,
    merchant_key_store: domain::MerchantKeyStore,
    time_range: common_utils::types::TimeRange,
) -> RouterResponse<api::PaymentListFilters> {
    let db = state.store.as_ref();
    let pi = db
        .filter_payment_intents_by_time_range_constraints(
            &(&state).into(),
            merchant.get_id(),
            &time_range,
            &merchant_key_store,
            merchant.storage_scheme,
        )
        .await
        .to_not_found_response(errors::ApiErrorResponse::PaymentNotFound)?;

    let filters = db
        .get_filters_for_payments(
            pi.as_slice(),
            merchant.get_id(),
            // since OLAP doesn't have KV. Force to get the data from PSQL.
            storage_enums::MerchantStorageScheme::PostgresOnly,
        )
        .await
        .to_not_found_response(errors::ApiErrorResponse::PaymentNotFound)?;

    Ok(services::ApplicationResponse::Json(
        api::PaymentListFilters {
            connector: filters.connector,
            currency: filters.currency,
            status: filters.status,
            payment_method: filters.payment_method,
            payment_method_type: filters.payment_method_type,
            authentication_type: filters.authentication_type,
        },
    ))
}

#[cfg(all(feature = "olap", feature = "v1"))]
pub async fn get_payment_filters(
    state: SessionState,
    merchant: domain::MerchantAccount,
    profile_id_list: Option<Vec<id_type::ProfileId>>,
) -> RouterResponse<api::PaymentListFiltersV2> {
    let merchant_connector_accounts = if let services::ApplicationResponse::Json(data) =
        super::admin::list_payment_connectors(state, merchant.get_id().to_owned(), profile_id_list)
            .await?
    {
        data
    } else {
        return Err(errors::ApiErrorResponse::InternalServerError.into());
    };

    let mut connector_map: HashMap<String, Vec<MerchantConnectorInfo>> = HashMap::new();
    let mut payment_method_types_map: HashMap<
        enums::PaymentMethod,
        HashSet<enums::PaymentMethodType>,
    > = HashMap::new();

    // populate connector map
    merchant_connector_accounts
        .iter()
        .filter_map(|merchant_connector_account| {
            merchant_connector_account
                .connector_label
                .as_ref()
                .map(|label| {
                    let info = merchant_connector_account.to_merchant_connector_info(label);
                    (merchant_connector_account.connector_name.clone(), info)
                })
        })
        .for_each(|(connector_name, info)| {
            connector_map
                .entry(connector_name.clone())
                .or_default()
                .push(info);
        });

    // populate payment method type map
    merchant_connector_accounts
        .iter()
        .flat_map(|merchant_connector_account| {
            merchant_connector_account.payment_methods_enabled.as_ref()
        })
        .map(|payment_methods_enabled| {
            payment_methods_enabled
                .iter()
                .filter_map(|payment_method_enabled| {
                    payment_method_enabled
                        .payment_method_types
                        .as_ref()
                        .map(|types_vec| (payment_method_enabled.payment_method, types_vec.clone()))
                })
        })
        .for_each(|payment_methods_enabled| {
            payment_methods_enabled.for_each(|(payment_method, payment_method_types_vec)| {
                payment_method_types_map
                    .entry(payment_method)
                    .or_default()
                    .extend(
                        payment_method_types_vec
                            .iter()
                            .map(|p| p.payment_method_type),
                    );
            });
        });

    Ok(services::ApplicationResponse::Json(
        api::PaymentListFiltersV2 {
            connector: connector_map,
            currency: enums::Currency::iter().collect(),
            status: enums::IntentStatus::iter().collect(),
            payment_method: payment_method_types_map,
            authentication_type: enums::AuthenticationType::iter().collect(),
            card_network: enums::CardNetwork::iter().collect(),
        },
    ))
}

#[cfg(all(feature = "olap", feature = "v1"))]
pub async fn get_aggregates_for_payments(
    state: SessionState,
    merchant: domain::MerchantAccount,
    profile_id_list: Option<Vec<id_type::ProfileId>>,
    time_range: common_utils::types::TimeRange,
) -> RouterResponse<api::PaymentsAggregateResponse> {
    let db = state.store.as_ref();
    let intent_status_with_count = db
        .get_intent_status_with_count(merchant.get_id(), profile_id_list, &time_range)
        .await
        .to_not_found_response(errors::ApiErrorResponse::PaymentNotFound)?;

    let mut status_map: HashMap<enums::IntentStatus, i64> =
        intent_status_with_count.into_iter().collect();
    for status in enums::IntentStatus::iter() {
        status_map.entry(status).or_default();
    }

    Ok(services::ApplicationResponse::Json(
        api::PaymentsAggregateResponse {
            status_with_count: status_map,
        },
    ))
}

#[cfg(feature = "v1")]
pub async fn add_process_sync_task(
    db: &dyn StorageInterface,
    payment_attempt: &storage::PaymentAttempt,
    schedule_time: time::PrimitiveDateTime,
) -> CustomResult<(), errors::StorageError> {
    let tracking_data = api::PaymentsRetrieveRequest {
        force_sync: true,
        merchant_id: Some(payment_attempt.merchant_id.clone()),
        resource_id: api::PaymentIdType::PaymentAttemptId(payment_attempt.get_id().to_owned()),
        ..Default::default()
    };
    let runner = storage::ProcessTrackerRunner::PaymentsSyncWorkflow;
    let task = "PAYMENTS_SYNC";
    let tag = ["SYNC", "PAYMENT"];
    let process_tracker_id = pt_utils::get_process_tracker_id(
        runner,
        task,
        payment_attempt.get_id(),
        &payment_attempt.merchant_id,
    );
    let process_tracker_entry = storage::ProcessTrackerNew::new(
        process_tracker_id,
        task,
        runner,
        tag,
        tracking_data,
        schedule_time,
    )
    .map_err(errors::StorageError::from)?;

    db.insert_process(process_tracker_entry).await?;
    Ok(())
}

#[cfg(feature = "v2")]
pub async fn reset_process_sync_task(
    db: &dyn StorageInterface,
    payment_attempt: &storage::PaymentAttempt,
    schedule_time: time::PrimitiveDateTime,
) -> Result<(), errors::ProcessTrackerError> {
    todo!()
}

#[cfg(feature = "v1")]
pub async fn reset_process_sync_task(
    db: &dyn StorageInterface,
    payment_attempt: &storage::PaymentAttempt,
    schedule_time: time::PrimitiveDateTime,
) -> Result<(), errors::ProcessTrackerError> {
    let runner = storage::ProcessTrackerRunner::PaymentsSyncWorkflow;
    let task = "PAYMENTS_SYNC";
    let process_tracker_id = pt_utils::get_process_tracker_id(
        runner,
        task,
        payment_attempt.get_id(),
        &payment_attempt.merchant_id,
    );
    let psync_process = db
        .find_process_by_id(&process_tracker_id)
        .await?
        .ok_or(errors::ProcessTrackerError::ProcessFetchingFailed)?;
    db.as_scheduler()
        .reset_process(psync_process, schedule_time)
        .await?;
    Ok(())
}

#[cfg(feature = "v1")]
pub fn update_straight_through_routing<F, D>(
    payment_data: &mut D,
    request_straight_through: serde_json::Value,
) -> CustomResult<(), errors::ParsingError>
where
    F: Send + Clone,
    D: OperationSessionGetters<F> + OperationSessionSetters<F> + Send + Sync + Clone,
{
    let _: api_models::routing::RoutingAlgorithm = request_straight_through
        .clone()
        .parse_value("RoutingAlgorithm")
        .attach_printable("Invalid straight through routing rules format")?;

    payment_data.set_straight_through_algorithm_in_payment_attempt(request_straight_through);

    Ok(())
}

#[cfg(feature = "v1")]
#[allow(clippy::too_many_arguments)]
pub async fn get_connector_choice<F, Req, D>(
    operation: &BoxedOperation<'_, F, Req, D>,
    state: &SessionState,
    req: &Req,
    merchant_account: &domain::MerchantAccount,
    business_profile: &domain::Profile,
    key_store: &domain::MerchantKeyStore,
    payment_data: &mut D,
    eligible_connectors: Option<Vec<enums::RoutableConnectors>>,
    mandate_type: Option<api::MandateTransactionType>,
) -> RouterResult<Option<ConnectorCallType>>
where
    F: Send + Clone,
    D: OperationSessionGetters<F> + OperationSessionSetters<F> + Send + Sync + Clone,
{
    let connector_choice = operation
        .to_domain()?
        .get_connector(
            merchant_account,
            &state.clone(),
            req,
            payment_data.get_payment_intent(),
            key_store,
        )
        .await?;

    let connector = if should_call_connector(operation, payment_data) {
        Some(match connector_choice {
            api::ConnectorChoice::SessionMultiple(connectors) => {
                let routing_output = perform_session_token_routing(
                    state.clone(),
                    merchant_account,
                    key_store,
                    payment_data,
                    connectors,
                )
                .await?;
                ConnectorCallType::SessionMultiple(routing_output)
            }

            api::ConnectorChoice::StraightThrough(straight_through) => {
                connector_selection(
                    state,
                    merchant_account,
                    business_profile,
                    key_store,
                    payment_data,
                    Some(straight_through),
                    eligible_connectors,
                    mandate_type,
                )
                .await?
            }

            api::ConnectorChoice::Decide => {
                connector_selection(
                    state,
                    merchant_account,
                    business_profile,
                    key_store,
                    payment_data,
                    None,
                    eligible_connectors,
                    mandate_type,
                )
                .await?
            }
        })
    } else if let api::ConnectorChoice::StraightThrough(algorithm) = connector_choice {
        update_straight_through_routing(payment_data, algorithm)
            .change_context(errors::ApiErrorResponse::InternalServerError)
            .attach_printable("Failed to update straight through routing algorithm")?;

        None
    } else {
        None
    };
    Ok(connector)
}

async fn get_eligible_connector_for_nti<T: core_routing::GetRoutableConnectorsForChoice, F, D>(
    state: &SessionState,
    key_store: &domain::MerchantKeyStore,
    payment_data: &D,
    connector_choice: T,

    business_profile: &domain::Profile,
) -> RouterResult<(
    api_models::payments::MandateReferenceId,
    hyperswitch_domain_models::payment_method_data::CardDetailsForNetworkTransactionId,
    api::ConnectorData,
)>
where
    F: Send + Clone,
    D: OperationSessionGetters<F> + OperationSessionSetters<F> + Send + Sync + Clone,
{
    // Since this flow will only be used in the MIT flow, recurring details are mandatory.
    let recurring_payment_details = payment_data
        .get_recurring_details()
        .ok_or(errors::ApiErrorResponse::IncorrectPaymentMethodConfiguration)
        .attach_printable("Failed to fetch recurring details for mit")?;

    let (mandate_reference_id, card_details_for_network_transaction_id)= hyperswitch_domain_models::payment_method_data::CardDetailsForNetworkTransactionId::get_nti_and_card_details_for_mit_flow(recurring_payment_details.clone()).get_required_value("network transaction id and card details").attach_printable("Failed to fetch network transaction id and card details for mit")?;

    helpers::validate_card_expiry(
        &card_details_for_network_transaction_id.card_exp_month,
        &card_details_for_network_transaction_id.card_exp_year,
    )?;

    let network_transaction_id_supported_connectors = &state
        .conf
        .network_transaction_id_supported_connectors
        .connector_list
        .iter()
        .map(|value| value.to_string())
        .collect::<HashSet<_>>();

    let eligible_connector_data_list = connector_choice
        .get_routable_connectors(&*state.store, business_profile)
        .await?
        .filter_network_transaction_id_flow_supported_connectors(
            network_transaction_id_supported_connectors.to_owned(),
        )
        .construct_dsl_and_perform_eligibility_analysis(
            state,
            key_store,
            payment_data,
            business_profile.get_id(),
        )
        .await
        .attach_printable("Failed to fetch eligible connector data")?;

    let eligible_connector_data = eligible_connector_data_list
        .first()
        .ok_or(errors::ApiErrorResponse::IncorrectPaymentMethodConfiguration)
        .attach_printable(
            "No eligible connector found for the network transaction id based mit flow",
        )?;
    Ok((
        mandate_reference_id,
        card_details_for_network_transaction_id,
        eligible_connector_data.clone(),
    ))
}

pub async fn set_eligible_connector_for_nti_in_payment_data<F, D>(
    state: &SessionState,
    business_profile: &domain::Profile,
    key_store: &domain::MerchantKeyStore,
    payment_data: &mut D,
    connector_choice: api::ConnectorChoice,
) -> RouterResult<api::ConnectorData>
where
    F: Send + Clone,
    D: OperationSessionGetters<F> + OperationSessionSetters<F> + Send + Sync + Clone,
{
    let (mandate_reference_id, card_details_for_network_transaction_id, eligible_connector_data) =
        match connector_choice {
            api::ConnectorChoice::StraightThrough(straight_through) => {
                get_eligible_connector_for_nti(
                    state,
                    key_store,
                    payment_data,
                    core_routing::StraightThroughAlgorithmTypeSingle(straight_through),
                    business_profile,
                )
                .await?
            }
            api::ConnectorChoice::Decide => {
                get_eligible_connector_for_nti(
                    state,
                    key_store,
                    payment_data,
                    core_routing::DecideConnector,
                    business_profile,
                )
                .await?
            }
            api::ConnectorChoice::SessionMultiple(_) => {
                Err(errors::ApiErrorResponse::InternalServerError).attach_printable(
                    "Invalid routing rule configured for nti and card details based mit flow",
                )?
            }
        };

    // Set the eligible connector in the attempt
    payment_data
        .set_connector_in_payment_attempt(Some(eligible_connector_data.connector_name.to_string()));

    // Set `NetworkMandateId` as the MandateId
    payment_data.set_mandate_id(payments_api::MandateIds {
        mandate_id: None,
        mandate_reference_id: Some(mandate_reference_id),
    });

    // Set the card details received in the recurring details within the payment method data.
    payment_data.set_payment_method_data(Some(
        hyperswitch_domain_models::payment_method_data::PaymentMethodData::CardDetailsForNetworkTransactionId(card_details_for_network_transaction_id),
    ));

    Ok(eligible_connector_data)
}

#[cfg(feature = "v1")]
#[allow(clippy::too_many_arguments)]
pub async fn connector_selection<F, D>(
    state: &SessionState,
    merchant_account: &domain::MerchantAccount,
    business_profile: &domain::Profile,
    key_store: &domain::MerchantKeyStore,
    payment_data: &mut D,
    request_straight_through: Option<serde_json::Value>,
    eligible_connectors: Option<Vec<enums::RoutableConnectors>>,
    mandate_type: Option<api::MandateTransactionType>,
) -> RouterResult<ConnectorCallType>
where
    F: Send + Clone,
    D: OperationSessionGetters<F> + OperationSessionSetters<F> + Send + Sync + Clone,
{
    let request_straight_through: Option<api::routing::StraightThroughAlgorithm> =
        request_straight_through
            .map(|val| val.parse_value("RoutingAlgorithm"))
            .transpose()
            .change_context(errors::ApiErrorResponse::InternalServerError)
            .attach_printable("Invalid straight through routing rules format")?;

    let mut routing_data = storage::RoutingData {
        routed_through: payment_data.get_payment_attempt().connector.clone(),

        merchant_connector_id: payment_data
            .get_payment_attempt()
            .merchant_connector_id
            .clone(),

        algorithm: request_straight_through.clone(),
        routing_info: payment_data
            .get_payment_attempt()
            .straight_through_algorithm
            .clone()
            .map(|val| val.parse_value("PaymentRoutingInfo"))
            .transpose()
            .change_context(errors::ApiErrorResponse::InternalServerError)
            .attach_printable("Invalid straight through algorithm format found in payment attempt")?
            .unwrap_or(storage::PaymentRoutingInfo {
                algorithm: None,
                pre_routing_results: None,
            }),
    };

    let decided_connector = decide_connector(
        state.clone(),
        merchant_account,
        business_profile,
        key_store,
        payment_data,
        request_straight_through,
        &mut routing_data,
        eligible_connectors,
        mandate_type,
    )
    .await?;

    let encoded_info = routing_data
        .routing_info
        .encode_to_value()
        .change_context(errors::ApiErrorResponse::InternalServerError)
        .attach_printable("error serializing payment routing info to serde value")?;

    payment_data.set_connector_in_payment_attempt(routing_data.routed_through);

    payment_data.set_merchant_connector_id_in_attempt(routing_data.merchant_connector_id);
    payment_data.set_straight_through_algorithm_in_payment_attempt(encoded_info);

    Ok(decided_connector)
}

#[allow(clippy::too_many_arguments)]
#[cfg(feature = "v2")]
pub async fn decide_connector<F, D>(
    state: SessionState,
    merchant_account: &domain::MerchantAccount,
    business_profile: &domain::Profile,
    key_store: &domain::MerchantKeyStore,
    payment_data: &mut D,
    request_straight_through: Option<api::routing::StraightThroughAlgorithm>,
    routing_data: &mut storage::RoutingData,
    eligible_connectors: Option<Vec<enums::RoutableConnectors>>,
    mandate_type: Option<api::MandateTransactionType>,
) -> RouterResult<ConnectorCallType>
where
    F: Send + Clone,
    D: OperationSessionGetters<F> + OperationSessionSetters<F> + Send + Sync + Clone,
{
    todo!()
}

#[allow(clippy::too_many_arguments)]
#[cfg(feature = "v1")]
pub async fn decide_connector<F, D>(
    state: SessionState,
    merchant_account: &domain::MerchantAccount,
    business_profile: &domain::Profile,
    key_store: &domain::MerchantKeyStore,
    payment_data: &mut D,
    request_straight_through: Option<api::routing::StraightThroughAlgorithm>,
    routing_data: &mut storage::RoutingData,
    eligible_connectors: Option<Vec<enums::RoutableConnectors>>,
    mandate_type: Option<api::MandateTransactionType>,
) -> RouterResult<ConnectorCallType>
where
    F: Send + Clone,
    D: OperationSessionGetters<F> + OperationSessionSetters<F> + Send + Sync + Clone,
{
    // If the connector was already decided previously, use the same connector
    // This is in case of flows like payments_sync, payments_cancel where the successive operations
    // with the connector have to be made using the same connector account.
    if let Some(ref connector_name) = payment_data.get_payment_attempt().connector {
        // Connector was already decided previously, use the same connector
        let connector_data = api::ConnectorData::get_connector_by_name(
            &state.conf.connectors,
            connector_name,
            api::GetToken::Connector,
            payment_data
                .get_payment_attempt()
                .merchant_connector_id
                .clone(),
        )
        .change_context(errors::ApiErrorResponse::InternalServerError)
        .attach_printable("Invalid connector name received in 'routed_through'")?;

        routing_data.routed_through = Some(connector_name.clone());
        return Ok(ConnectorCallType::PreDetermined(connector_data));
    }

    if let Some(mandate_connector_details) = payment_data.get_mandate_connector().as_ref() {
        let connector_data = api::ConnectorData::get_connector_by_name(
            &state.conf.connectors,
            &mandate_connector_details.connector,
            api::GetToken::Connector,
            mandate_connector_details.merchant_connector_id.clone(),
        )
        .change_context(errors::ApiErrorResponse::InternalServerError)
        .attach_printable("Invalid connector name received in 'routed_through'")?;

        routing_data.routed_through = Some(mandate_connector_details.connector.clone());

        routing_data
            .merchant_connector_id
            .clone_from(&mandate_connector_details.merchant_connector_id);

        return Ok(ConnectorCallType::PreDetermined(connector_data));
    }

    if let Some((pre_routing_results, storage_pm_type)) =
        routing_data.routing_info.pre_routing_results.as_ref().zip(
            payment_data
                .get_payment_attempt()
                .payment_method_type
                .as_ref(),
        )
    {
        if let (Some(routable_connector_choice), None) = (
            pre_routing_results.get(storage_pm_type),
            &payment_data.get_token_data(),
        ) {
            let routable_connector_list = match routable_connector_choice {
                storage::PreRoutingConnectorChoice::Single(routable_connector) => {
                    vec![routable_connector.clone()]
                }
                storage::PreRoutingConnectorChoice::Multiple(routable_connector_list) => {
                    routable_connector_list.clone()
                }
            };

            let mut pre_routing_connector_data_list = vec![];

            let first_routable_connector = routable_connector_list
                .first()
                .ok_or(errors::ApiErrorResponse::IncorrectPaymentMethodConfiguration)?;

            routing_data.routed_through = Some(first_routable_connector.connector.to_string());

            routing_data
                .merchant_connector_id
                .clone_from(&first_routable_connector.merchant_connector_id);

            for connector_choice in routable_connector_list.clone() {
                let connector_data = api::ConnectorData::get_connector_by_name(
                    &state.conf.connectors,
                    &connector_choice.connector.to_string(),
                    api::GetToken::Connector,
                    connector_choice.merchant_connector_id.clone(),
                )
                .change_context(errors::ApiErrorResponse::InternalServerError)
                .attach_printable("Invalid connector name received")?;

                pre_routing_connector_data_list.push(connector_data);
            }

            #[cfg(feature = "retry")]
            let should_do_retry = retry::config_should_call_gsm(
                &*state.store,
                merchant_account.get_id(),
                business_profile,
            )
            .await;

            #[cfg(feature = "retry")]
            if payment_data.get_payment_attempt().payment_method_type
                == Some(storage_enums::PaymentMethodType::ApplePay)
                && should_do_retry
            {
                let retryable_connector_data = helpers::get_apple_pay_retryable_connectors(
                    &state,
                    merchant_account,
                    payment_data,
                    key_store,
                    &pre_routing_connector_data_list,
                    first_routable_connector
                        .merchant_connector_id
                        .clone()
                        .as_ref(),
                    business_profile.clone(),
                )
                .await?;

                if let Some(connector_data_list) = retryable_connector_data {
                    if connector_data_list.len() > 1 {
                        logger::info!("Constructed apple pay retryable connector list");
                        return Ok(ConnectorCallType::Retryable(connector_data_list));
                    }
                }
            }

            let first_pre_routing_connector_data_list = pre_routing_connector_data_list
                .first()
                .ok_or(errors::ApiErrorResponse::IncorrectPaymentMethodConfiguration)?;

            helpers::override_setup_future_usage_to_on_session(&*state.store, payment_data).await?;

            return Ok(ConnectorCallType::PreDetermined(
                first_pre_routing_connector_data_list.clone(),
            ));
        }
    }

    if let Some(routing_algorithm) = request_straight_through {
        let (mut connectors, check_eligibility) = routing::perform_straight_through_routing(
            &routing_algorithm,
            payment_data.get_creds_identifier(),
        )
        .change_context(errors::ApiErrorResponse::InternalServerError)
        .attach_printable("Failed execution of straight through routing")?;

        if check_eligibility {
            let transaction_data = core_routing::PaymentsDslInput::new(
                payment_data.get_setup_mandate(),
                payment_data.get_payment_attempt(),
                payment_data.get_payment_intent(),
                payment_data.get_payment_method_data(),
                payment_data.get_address(),
                payment_data.get_recurring_details(),
                payment_data.get_currency(),
            );

            connectors = routing::perform_eligibility_analysis_with_fallback(
                &state.clone(),
                key_store,
                connectors,
                &TransactionData::Payment(transaction_data),
                eligible_connectors,
                business_profile,
            )
            .await
            .change_context(errors::ApiErrorResponse::InternalServerError)
            .attach_printable("failed eligibility analysis and fallback")?;
        }

        let connector_data = connectors
            .into_iter()
            .map(|conn| {
                api::ConnectorData::get_connector_by_name(
                    &state.conf.connectors,
                    &conn.connector.to_string(),
                    api::GetToken::Connector,
                    conn.merchant_connector_id.clone(),
                )
            })
            .collect::<CustomResult<Vec<_>, _>>()
            .change_context(errors::ApiErrorResponse::InternalServerError)
            .attach_printable("Invalid connector name received")?;

        return decide_multiplex_connector_for_normal_or_recurring_payment(
            &state,
            payment_data,
            routing_data,
            connector_data,
            mandate_type,
            business_profile.is_connector_agnostic_mit_enabled,
            business_profile.is_network_tokenization_enabled,
        )
        .await;
    }

    if let Some(ref routing_algorithm) = routing_data.routing_info.algorithm {
        let (mut connectors, check_eligibility) = routing::perform_straight_through_routing(
            routing_algorithm,
            payment_data.get_creds_identifier(),
        )
        .change_context(errors::ApiErrorResponse::InternalServerError)
        .attach_printable("Failed execution of straight through routing")?;

        if check_eligibility {
            let transaction_data = core_routing::PaymentsDslInput::new(
                payment_data.get_setup_mandate(),
                payment_data.get_payment_attempt(),
                payment_data.get_payment_intent(),
                payment_data.get_payment_method_data(),
                payment_data.get_address(),
                payment_data.get_recurring_details(),
                payment_data.get_currency(),
            );

            connectors = routing::perform_eligibility_analysis_with_fallback(
                &state,
                key_store,
                connectors,
                &TransactionData::Payment(transaction_data),
                eligible_connectors,
                business_profile,
            )
            .await
            .change_context(errors::ApiErrorResponse::InternalServerError)
            .attach_printable("failed eligibility analysis and fallback")?;
        }

        let connector_data = connectors
            .into_iter()
            .map(|conn| {
                api::ConnectorData::get_connector_by_name(
                    &state.conf.connectors,
                    &conn.connector.to_string(),
                    api::GetToken::Connector,
                    conn.merchant_connector_id,
                )
            })
            .collect::<CustomResult<Vec<_>, _>>()
            .change_context(errors::ApiErrorResponse::InternalServerError)
            .attach_printable("Invalid connector name received")?;

        return decide_multiplex_connector_for_normal_or_recurring_payment(
            &state,
            payment_data,
            routing_data,
            connector_data,
            mandate_type,
            business_profile.is_connector_agnostic_mit_enabled,
            business_profile.is_network_tokenization_enabled,
        )
        .await;
    }

    let new_pd = payment_data.clone();
    let transaction_data = core_routing::PaymentsDslInput::new(
        new_pd.get_setup_mandate(),
        new_pd.get_payment_attempt(),
        new_pd.get_payment_intent(),
        new_pd.get_payment_method_data(),
        new_pd.get_address(),
        new_pd.get_recurring_details(),
        new_pd.get_currency(),
    );

    route_connector_v1_for_payments(
        &state,
        merchant_account,
        business_profile,
        key_store,
        payment_data,
        transaction_data,
        routing_data,
        eligible_connectors,
        mandate_type,
    )
    .await
}

#[cfg(feature = "v2")]
pub async fn decide_multiplex_connector_for_normal_or_recurring_payment<F: Clone, D>(
    state: &SessionState,
    payment_data: &mut D,
    routing_data: &mut storage::RoutingData,
    connectors: Vec<api::ConnectorData>,
    mandate_type: Option<api::MandateTransactionType>,
    is_connector_agnostic_mit_enabled: Option<bool>,
) -> RouterResult<ConnectorCallType>
where
    D: OperationSessionGetters<F> + OperationSessionSetters<F> + Send + Sync + Clone,
{
    todo!()
}

#[cfg(feature = "v1")]
#[allow(clippy::too_many_arguments)]
pub async fn decide_multiplex_connector_for_normal_or_recurring_payment<F: Clone, D>(
    state: &SessionState,
    payment_data: &mut D,
    routing_data: &mut storage::RoutingData,
    connectors: Vec<api::ConnectorData>,
    mandate_type: Option<api::MandateTransactionType>,
    is_connector_agnostic_mit_enabled: Option<bool>,
    is_network_tokenization_enabled: bool,
) -> RouterResult<ConnectorCallType>
where
    D: OperationSessionGetters<F> + OperationSessionSetters<F> + Send + Sync + Clone,
{
    match (
        payment_data.get_payment_intent().setup_future_usage,
        payment_data.get_token_data().as_ref(),
        payment_data.get_recurring_details().as_ref(),
        payment_data.get_payment_intent().off_session,
        mandate_type,
    ) {
        (
            Some(storage_enums::FutureUsage::OffSession),
            Some(_),
            None,
            None,
            Some(api::MandateTransactionType::RecurringMandateTransaction),
        )
        | (
            None,
            None,
            Some(RecurringDetails::PaymentMethodId(_)),
            Some(true),
            Some(api::MandateTransactionType::RecurringMandateTransaction),
        )
        | (None, Some(_), None, Some(true), _) => {
            logger::debug!("performing routing for token-based MIT flow");

            let payment_method_info = payment_data
                .get_payment_method_info()
                .get_required_value("payment_method_info")?
                .clone();

            //fetch connectors that support ntid flow
            let ntid_supported_connectors = &state
                .conf
                .network_transaction_id_supported_connectors
                .connector_list;
            //filered connectors list with ntid_supported_connectors
            let filtered_ntid_supported_connectors =
                filter_ntid_supported_connectors(connectors.clone(), ntid_supported_connectors);

            //fetch connectors that support network tokenization flow
            let network_tokenization_supported_connectors = &state
                .conf
                .network_tokenization_supported_connectors
                .connector_list;
            //filered connectors list with ntid_supported_connectors and network_tokenization_supported_connectors
            let filtered_nt_supported_connectors = filter_network_tokenization_supported_connectors(
                filtered_ntid_supported_connectors,
                network_tokenization_supported_connectors,
            );

            let action_type = decide_action_type(
                state,
                is_connector_agnostic_mit_enabled,
                is_network_tokenization_enabled,
                &payment_method_info,
                filtered_nt_supported_connectors.clone(),
            )
            .await;

            match action_type {
                Some(ActionType::NetworkTokenWithNetworkTransactionId(nt_data)) => {
                    logger::info!(
                        "using network_tokenization with network_transaction_id for MIT flow"
                    );

                    let mandate_reference_id =
                        Some(payments_api::MandateReferenceId::NetworkTokenWithNTI(
                            payments_api::NetworkTokenWithNTIRef {
                                network_transaction_id: nt_data.network_transaction_id.to_string(),
                                token_exp_month: nt_data.token_exp_month,
                                token_exp_year: nt_data.token_exp_year,
                            },
                        ));
                    let chosen_connector_data = filtered_nt_supported_connectors
                        .first()
                        .ok_or(errors::ApiErrorResponse::IncorrectPaymentMethodConfiguration)
                        .attach_printable(
                            "no eligible connector found for token-based MIT payment",
                        )?;

                    routing_data.routed_through =
                        Some(chosen_connector_data.connector_name.to_string());

                    routing_data
                        .merchant_connector_id
                        .clone_from(&chosen_connector_data.merchant_connector_id);

                    payment_data.set_mandate_id(payments_api::MandateIds {
                        mandate_id: None,
                        mandate_reference_id,
                    });

                    Ok(ConnectorCallType::PreDetermined(
                        chosen_connector_data.clone(),
                    ))
                }
                None => {
                    decide_connector_for_normal_or_recurring_payment(
                        state,
                        payment_data,
                        routing_data,
                        connectors,
                        is_connector_agnostic_mit_enabled,
                        &payment_method_info,
                    )
                    .await
                }
            }
        }
        (
            None,
            None,
            Some(RecurringDetails::ProcessorPaymentToken(_token)),
            Some(true),
            Some(api::MandateTransactionType::RecurringMandateTransaction),
        ) => {
            if let Some(connector) = connectors.first() {
                routing_data.routed_through = Some(connector.connector_name.clone().to_string());
                routing_data
                    .merchant_connector_id
                    .clone_from(&connector.merchant_connector_id);
                Ok(ConnectorCallType::PreDetermined(api::ConnectorData {
                    connector: connector.connector.clone(),
                    connector_name: connector.connector_name,
                    get_token: connector.get_token.clone(),
                    merchant_connector_id: connector.merchant_connector_id.clone(),
                }))
            } else {
                logger::error!("no eligible connector found for the ppt_mandate payment");
                Err(errors::ApiErrorResponse::IncorrectPaymentMethodConfiguration.into())
            }
        }

        _ => {
            helpers::override_setup_future_usage_to_on_session(&*state.store, payment_data).await?;

            let first_choice = connectors
                .first()
                .ok_or(errors::ApiErrorResponse::IncorrectPaymentMethodConfiguration)
                .attach_printable("no eligible connector found for payment")?
                .clone();

            routing_data.routed_through = Some(first_choice.connector_name.to_string());

            routing_data.merchant_connector_id = first_choice.merchant_connector_id;

            Ok(ConnectorCallType::Retryable(connectors))
        }
    }
}

#[cfg(all(feature = "v2", feature = "payment_methods_v2"))]
#[allow(clippy::too_many_arguments)]
pub async fn decide_connector_for_normal_or_recurring_payment<F: Clone, D>(
    state: &SessionState,
    payment_data: &mut D,
    routing_data: &mut storage::RoutingData,
    connectors: Vec<api::ConnectorData>,
    is_connector_agnostic_mit_enabled: Option<bool>,
    payment_method_info: &domain::PaymentMethod,
) -> RouterResult<ConnectorCallType>
where
    D: OperationSessionGetters<F> + OperationSessionSetters<F> + Send + Sync + Clone,
{
    todo!()
}

#[cfg(all(
    any(feature = "v2", feature = "v1"),
    not(feature = "payment_methods_v2")
))]
#[allow(clippy::too_many_arguments)]
pub async fn decide_connector_for_normal_or_recurring_payment<F: Clone, D>(
    state: &SessionState,
    payment_data: &mut D,
    routing_data: &mut storage::RoutingData,
    connectors: Vec<api::ConnectorData>,
    is_connector_agnostic_mit_enabled: Option<bool>,
    payment_method_info: &domain::PaymentMethod,
) -> RouterResult<ConnectorCallType>
where
    D: OperationSessionGetters<F> + OperationSessionSetters<F> + Send + Sync + Clone,
{
    let connector_mandate_details = &payment_method_info
        .connector_mandate_details
        .clone()
        .map(|details| {
            details
                .parse_value::<diesel_models::PaymentsMandateReference>("connector_mandate_details")
        })
        .transpose()
        .change_context(errors::ApiErrorResponse::InternalServerError)
        .attach_printable("unable to deserialize connector mandate details")?;

    let mut connector_choice = None;

    for connector_data in connectors {
        let merchant_connector_id = connector_data
            .merchant_connector_id
            .as_ref()
            .ok_or(errors::ApiErrorResponse::InternalServerError)
            .attach_printable("Failed to find the merchant connector id")?;
        if is_network_transaction_id_flow(
            state,
            is_connector_agnostic_mit_enabled,
            connector_data.connector_name,
            payment_method_info,
        ) {
            logger::info!("using network_transaction_id for MIT flow");
            let network_transaction_id = payment_method_info
                .network_transaction_id
                .as_ref()
                .ok_or(errors::ApiErrorResponse::InternalServerError)
                .attach_printable("Failed to fetch the network transaction id")?;

            let mandate_reference_id = Some(payments_api::MandateReferenceId::NetworkMandateId(
                network_transaction_id.to_string(),
            ));

            connector_choice = Some((connector_data, mandate_reference_id.clone()));
            break;
        } else if connector_mandate_details
            .clone()
            .map(|connector_mandate_details| {
                connector_mandate_details.contains_key(merchant_connector_id)
            })
            .unwrap_or(false)
        {
            logger::info!("using connector_mandate_id for MIT flow");
            if let Some(merchant_connector_id) = connector_data.merchant_connector_id.as_ref() {
                if let Some(mandate_reference_record) = connector_mandate_details.clone()
                        .get_required_value("connector_mandate_details")
                            .change_context(errors::ApiErrorResponse::IncorrectPaymentMethodConfiguration)
                            .attach_printable("no eligible connector found for token-based MIT flow since there were no connector mandate details")?
                            .get(merchant_connector_id)
                        {
                            common_utils::fp_utils::when(
                                mandate_reference_record
                                    .original_payment_authorized_currency
                                    .map(|mandate_currency| mandate_currency != payment_data.get_currency())
                                    .unwrap_or(false),
                                || {
                                    Err(report!(errors::ApiErrorResponse::MandateValidationFailed {
                                        reason: "cross currency mandates not supported".into()
                                    }))
                                },
                            )?;
                            let mandate_reference_id = Some(payments_api::MandateReferenceId::ConnectorMandateId(
                                api_models::payments::ConnectorMandateReferenceId::new(
                                    Some(mandate_reference_record.connector_mandate_id.clone()),  // connector_mandate_id
                                    Some(payment_method_info.get_id().clone()),                  // payment_method_id
                                    None,                                                        // update_history
                                    mandate_reference_record.mandate_metadata.clone(),           // mandate_metadata
                                    mandate_reference_record.connector_mandate_request_reference_id.clone(), // connector_mandate_request_reference_id
                                )
                            ));
                            payment_data.set_recurring_mandate_payment_data(
                                hyperswitch_domain_models::router_data::RecurringMandatePaymentData {
                                    payment_method_type: mandate_reference_record
                                        .payment_method_type,
                                    original_payment_authorized_amount: mandate_reference_record
                                        .original_payment_authorized_amount,
                                    original_payment_authorized_currency: mandate_reference_record
                                        .original_payment_authorized_currency,
                                    mandate_metadata: mandate_reference_record
                                        .mandate_metadata.clone()
                                });
                            connector_choice = Some((connector_data, mandate_reference_id.clone()));
                            break;
                        }
            }
        } else {
            continue;
        }
    }

    let (chosen_connector_data, mandate_reference_id) = connector_choice
        .get_required_value("connector_choice")
        .change_context(errors::ApiErrorResponse::IncorrectPaymentMethodConfiguration)
        .attach_printable("no eligible connector found for token-based MIT payment")?;

    routing_data.routed_through = Some(chosen_connector_data.connector_name.to_string());

    routing_data
        .merchant_connector_id
        .clone_from(&chosen_connector_data.merchant_connector_id);

    payment_data.set_mandate_id(payments_api::MandateIds {
        mandate_id: None,
        mandate_reference_id,
    });

    Ok(ConnectorCallType::PreDetermined(chosen_connector_data))
}

pub fn filter_ntid_supported_connectors(
    connectors: Vec<api::ConnectorData>,
    ntid_supported_connectors: &HashSet<enums::Connector>,
) -> Vec<api::ConnectorData> {
    connectors
        .into_iter()
        .filter(|data| ntid_supported_connectors.contains(&data.connector_name))
        .collect()
}

#[derive(Debug, serde::Deserialize, serde::Serialize, Clone, Eq, PartialEq)]
pub struct NetworkTokenExpiry {
    pub token_exp_month: Option<Secret<String>>,
    pub token_exp_year: Option<Secret<String>>,
}

#[derive(Debug, serde::Deserialize, serde::Serialize, Clone, Eq, PartialEq)]
pub struct NTWithNTIRef {
    pub network_transaction_id: String,
    pub token_exp_month: Option<Secret<String>>,
    pub token_exp_year: Option<Secret<String>>,
}

#[derive(Debug, serde::Deserialize, serde::Serialize, Clone, Eq, PartialEq)]
pub enum ActionType {
    NetworkTokenWithNetworkTransactionId(NTWithNTIRef),
}

pub fn filter_network_tokenization_supported_connectors(
    connectors: Vec<api::ConnectorData>,
    network_tokenization_supported_connectors: &HashSet<enums::Connector>,
) -> Vec<api::ConnectorData> {
    connectors
        .into_iter()
        .filter(|data| network_tokenization_supported_connectors.contains(&data.connector_name))
        .collect()
}

pub async fn decide_action_type(
    state: &SessionState,
    is_connector_agnostic_mit_enabled: Option<bool>,
    is_network_tokenization_enabled: bool,
    payment_method_info: &domain::PaymentMethod,
    filtered_nt_supported_connectors: Vec<api::ConnectorData>, //network tokenization supported connectors
) -> Option<ActionType> {
    match (
        is_network_token_with_network_transaction_id_flow(
            is_connector_agnostic_mit_enabled,
            is_network_tokenization_enabled,
            payment_method_info,
        ),
        !filtered_nt_supported_connectors.is_empty(),
    ) {
        (IsNtWithNtiFlow::NtWithNtiSupported(network_transaction_id), true) => {
            if let Ok((token_exp_month, token_exp_year)) =
                network_tokenization::do_status_check_for_network_token(state, payment_method_info)
                    .await
            {
                Some(ActionType::NetworkTokenWithNetworkTransactionId(
                    NTWithNTIRef {
                        token_exp_month,
                        token_exp_year,
                        network_transaction_id,
                    },
                ))
            } else {
                None
            }
        }
        (IsNtWithNtiFlow::NtWithNtiSupported(_), false)
        | (IsNtWithNtiFlow::NTWithNTINotSupported, _) => None,
    }
}

pub fn is_network_transaction_id_flow(
    state: &SessionState,
    is_connector_agnostic_mit_enabled: Option<bool>,
    connector: enums::Connector,
    payment_method_info: &domain::PaymentMethod,
) -> bool {
    let ntid_supported_connectors = &state
        .conf
        .network_transaction_id_supported_connectors
        .connector_list;

    is_connector_agnostic_mit_enabled == Some(true)
        && payment_method_info.get_payment_method_type() == Some(storage_enums::PaymentMethod::Card)
        && ntid_supported_connectors.contains(&connector)
        && payment_method_info.network_transaction_id.is_some()
}

#[derive(Debug, serde::Deserialize, serde::Serialize, Clone, Eq, PartialEq)]
pub enum IsNtWithNtiFlow {
    NtWithNtiSupported(String), //Network token with Network transaction id supported flow
    NTWithNTINotSupported,      //Network token with Network transaction id not supported
}

pub fn is_network_token_with_network_transaction_id_flow(
    is_connector_agnostic_mit_enabled: Option<bool>,
    is_network_tokenization_enabled: bool,
    payment_method_info: &domain::PaymentMethod,
) -> IsNtWithNtiFlow {
    match (
        is_connector_agnostic_mit_enabled,
        is_network_tokenization_enabled,
        payment_method_info.get_payment_method_type(),
        payment_method_info.network_transaction_id.clone(),
        payment_method_info.network_token_locker_id.is_some(),
        payment_method_info
            .network_token_requestor_reference_id
            .is_some(),
    ) {
        (
            Some(true),
            true,
            Some(storage_enums::PaymentMethod::Card),
            Some(network_transaction_id),
            true,
            true,
        ) => IsNtWithNtiFlow::NtWithNtiSupported(network_transaction_id),
        _ => IsNtWithNtiFlow::NTWithNTINotSupported,
    }
}

pub fn should_add_task_to_process_tracker<F: Clone, D: OperationSessionGetters<F>>(
    payment_data: &D,
) -> bool {
    let connector = payment_data.get_payment_attempt().connector.as_deref();

    !matches!(
        (
            payment_data.get_payment_attempt().get_payment_method(),
            connector
        ),
        (
            Some(storage_enums::PaymentMethod::BankTransfer),
            Some("stripe")
        )
    )
}

pub async fn perform_session_token_routing<F, D>(
    state: SessionState,
    merchant_account: &domain::MerchantAccount,
    key_store: &domain::MerchantKeyStore,
    payment_data: &D,
    connectors: Vec<api::SessionConnectorData>,
) -> RouterResult<Vec<api::SessionConnectorData>>
where
    F: Clone,
    D: OperationSessionGetters<F>,
{
    // Commenting out this code as `list_payment_method_api` and `perform_session_token_routing`
    // will happen in parallel the behaviour of the session call differ based on filters in
    // list_payment_method_api

    // let routing_info: Option<storage::PaymentRoutingInfo> = payment_data
    //     .get_payment_attempt()
    //     .straight_through_algorithm
    //     .clone()
    //     .map(|val| val.parse_value("PaymentRoutingInfo"))
    //     .transpose()
    //     .change_context(errors::ApiErrorResponse::InternalServerError)
    //     .attach_printable("invalid payment routing info format found in payment attempt")?;

    // if let Some(storage::PaymentRoutingInfo {
    //     pre_routing_results: Some(pre_routing_results),
    //     ..
    // }) = routing_info
    // {
    //     let mut payment_methods: rustc_hash::FxHashMap<
    //         (String, enums::PaymentMethodType),
    //         api::SessionConnectorData,
    //     > = rustc_hash::FxHashMap::from_iter(connectors.iter().map(|c| {
    //         (
    //             (
    //                 c.connector.connector_name.to_string(),
    //                 c.payment_method_type,
    //             ),
    //             c.clone(),
    //         )
    //     }));

    //     let mut final_list: Vec<api::SessionConnectorData> = Vec::new();
    //     for (routed_pm_type, pre_routing_choice) in pre_routing_results.into_iter() {
    //         let routable_connector_list = match pre_routing_choice {
    //             storage::PreRoutingConnectorChoice::Single(routable_connector) => {
    //                 vec![routable_connector.clone()]
    //             }
    //             storage::PreRoutingConnectorChoice::Multiple(routable_connector_list) => {
    //                 routable_connector_list.clone()
    //             }
    //         };
    //         for routable_connector in routable_connector_list {
    //             if let Some(session_connector_data) =
    //                 payment_methods.remove(&(routable_connector.to_string(), routed_pm_type))
    //             {
    //                 final_list.push(session_connector_data);
    //                 break;
    //             }
    //         }
    //     }

    //     if !final_list.is_empty() {
    //         return Ok(final_list);
    //     }
    // }

    let routing_enabled_pms = HashSet::from([
        enums::PaymentMethodType::GooglePay,
        enums::PaymentMethodType::ApplePay,
        enums::PaymentMethodType::Klarna,
        enums::PaymentMethodType::Paypal,
    ]);

    let mut chosen = Vec::<api::SessionConnectorData>::new();
    for connector_data in &connectors {
        if routing_enabled_pms.contains(&connector_data.payment_method_type) {
            chosen.push(connector_data.clone());
        }
    }
    let sfr = SessionFlowRoutingInput {
        state: &state,
        country: payment_data
            .get_address()
            .get_payment_method_billing()
            .and_then(|address| address.address.as_ref())
            .and_then(|details| details.country),
        key_store,
        merchant_account,
        payment_attempt: payment_data.get_payment_attempt(),
        payment_intent: payment_data.get_payment_intent(),

        chosen,
    };
    let result = self_routing::perform_session_flow_routing(sfr, &enums::TransactionType::Payment)
        .await
        .change_context(errors::ApiErrorResponse::InternalServerError)
        .attach_printable("error performing session flow routing")?;

    let mut final_list: Vec<api::SessionConnectorData> = Vec::new();

    for connector_data in connectors {
        if !routing_enabled_pms.contains(&connector_data.payment_method_type) {
            final_list.push(connector_data);
        } else if let Some(choice) = result.get(&connector_data.payment_method_type) {
            let routing_choice = choice
                .first()
                .ok_or(errors::ApiErrorResponse::InternalServerError)?;
            if connector_data.connector.connector_name == routing_choice.connector.connector_name
                && connector_data.connector.merchant_connector_id
                    == routing_choice.connector.merchant_connector_id
            {
                final_list.push(connector_data);
            }
        }
    }

    Ok(final_list)
}

#[cfg(feature = "v1")]
#[allow(clippy::too_many_arguments)]
pub async fn route_connector_v1_for_payments<F, D>(
    state: &SessionState,
    merchant_account: &domain::MerchantAccount,
    business_profile: &domain::Profile,
    key_store: &domain::MerchantKeyStore,
    payment_data: &mut D,
    transaction_data: core_routing::PaymentsDslInput<'_>,
    routing_data: &mut storage::RoutingData,
    eligible_connectors: Option<Vec<enums::RoutableConnectors>>,
    mandate_type: Option<api::MandateTransactionType>,
) -> RouterResult<ConnectorCallType>
where
    F: Send + Clone,
    D: OperationSessionGetters<F> + OperationSessionSetters<F> + Send + Sync + Clone,
{
    let routing_algorithm_id = {
        let routing_algorithm = business_profile.routing_algorithm.clone();

        let algorithm_ref = routing_algorithm
            .map(|ra| ra.parse_value::<api::routing::RoutingAlgorithmRef>("RoutingAlgorithmRef"))
            .transpose()
            .change_context(errors::ApiErrorResponse::InternalServerError)
            .attach_printable("Could not decode merchant routing algorithm ref")?
            .unwrap_or_default();
        algorithm_ref.algorithm_id
    };

    let connectors = routing::perform_static_routing_v1(
        state,
        merchant_account.get_id(),
        routing_algorithm_id.as_ref(),
        business_profile,
        &TransactionData::Payment(transaction_data.clone()),
    )
    .await
    .change_context(errors::ApiErrorResponse::InternalServerError)?;

    let connectors = routing::perform_eligibility_analysis_with_fallback(
        &state.clone(),
        key_store,
        connectors,
        &TransactionData::Payment(transaction_data),
        eligible_connectors,
        business_profile,
    )
    .await
    .change_context(errors::ApiErrorResponse::InternalServerError)
    .attach_printable("failed eligibility analysis and fallback")?;

    // dynamic success based connector selection
    #[cfg(all(feature = "v1", feature = "dynamic_routing"))]
    let connectors = {
        if business_profile.dynamic_routing_algorithm.is_some() {
            let success_based_routing_config_params_interpolator =
                routing_helpers::SuccessBasedRoutingConfigParamsInterpolator::new(
                    payment_data.get_payment_attempt().payment_method,
                    payment_data.get_payment_attempt().payment_method_type,
                    payment_data.get_payment_attempt().authentication_type,
                    payment_data.get_payment_attempt().currency,
                    payment_data
                        .get_billing_address()
                        .and_then(|address| address.address)
                        .and_then(|address| address.country),
                    payment_data
                        .get_payment_attempt()
                        .payment_method_data
                        .as_ref()
                        .and_then(|data| data.as_object())
                        .and_then(|card| card.get("card"))
                        .and_then(|data| data.as_object())
                        .and_then(|card| card.get("card_network"))
                        .and_then(|network| network.as_str())
                        .map(|network| network.to_string()),
                    payment_data
                        .get_payment_attempt()
                        .payment_method_data
                        .as_ref()
                        .and_then(|data| data.as_object())
                        .and_then(|card| card.get("card"))
                        .and_then(|data| data.as_object())
                        .and_then(|card| card.get("card_isin"))
                        .and_then(|card_isin| card_isin.as_str())
                        .map(|card_isin| card_isin.to_string()),
                );
            routing::perform_success_based_routing(
                state,
                connectors.clone(),
                business_profile,
                success_based_routing_config_params_interpolator,
            )
            .await
            .map_err(|e| logger::error!(success_rate_routing_error=?e))
            .unwrap_or(connectors)
        } else {
            connectors
        }
    };

    let connector_data = connectors
        .into_iter()
        .map(|conn| {
            api::ConnectorData::get_connector_by_name(
                &state.conf.connectors,
                &conn.connector.to_string(),
                api::GetToken::Connector,
                conn.merchant_connector_id,
            )
        })
        .collect::<CustomResult<Vec<_>, _>>()
        .change_context(errors::ApiErrorResponse::InternalServerError)
        .attach_printable("Invalid connector name received")?;

    decide_multiplex_connector_for_normal_or_recurring_payment(
        state,
        payment_data,
        routing_data,
        connector_data,
        mandate_type,
        business_profile.is_connector_agnostic_mit_enabled,
        business_profile.is_network_tokenization_enabled,
    )
    .await
}

#[cfg(feature = "payouts")]
#[cfg(feature = "v2")]
#[allow(clippy::too_many_arguments)]
pub async fn route_connector_v1_for_payouts(
    state: &SessionState,
    merchant_account: &domain::MerchantAccount,
    business_profile: &domain::Profile,
    key_store: &domain::MerchantKeyStore,
    transaction_data: &payouts::PayoutData,
    routing_data: &mut storage::RoutingData,
    eligible_connectors: Option<Vec<enums::RoutableConnectors>>,
) -> RouterResult<ConnectorCallType> {
    todo!()
}

#[cfg(feature = "payouts")]
#[cfg(feature = "v1")]
#[allow(clippy::too_many_arguments)]
pub async fn route_connector_v1_for_payouts(
    state: &SessionState,
    merchant_account: &domain::MerchantAccount,
    business_profile: &domain::Profile,
    key_store: &domain::MerchantKeyStore,
    transaction_data: &payouts::PayoutData,
    routing_data: &mut storage::RoutingData,
    eligible_connectors: Option<Vec<enums::RoutableConnectors>>,
) -> RouterResult<ConnectorCallType> {
    let routing_algorithm_id = {
        let routing_algorithm = business_profile.payout_routing_algorithm.clone();

        let algorithm_ref = routing_algorithm
            .map(|ra| ra.parse_value::<api::routing::RoutingAlgorithmRef>("RoutingAlgorithmRef"))
            .transpose()
            .change_context(errors::ApiErrorResponse::InternalServerError)
            .attach_printable("Could not decode merchant routing algorithm ref")?
            .unwrap_or_default();
        algorithm_ref.algorithm_id
    };

    let connectors = routing::perform_static_routing_v1(
        state,
        merchant_account.get_id(),
        routing_algorithm_id.as_ref(),
        business_profile,
        &TransactionData::Payout(transaction_data),
    )
    .await
    .change_context(errors::ApiErrorResponse::InternalServerError)?;
    let connectors = routing::perform_eligibility_analysis_with_fallback(
        &state.clone(),
        key_store,
        connectors,
        &TransactionData::Payout(transaction_data),
        eligible_connectors,
        business_profile,
    )
    .await
    .change_context(errors::ApiErrorResponse::InternalServerError)
    .attach_printable("failed eligibility analysis and fallback")?;

    let first_connector_choice = connectors
        .first()
        .ok_or(errors::ApiErrorResponse::IncorrectPaymentMethodConfiguration)
        .attach_printable("Empty connector list returned")?
        .clone();

    let connector_data = connectors
        .into_iter()
        .map(|conn| {
            api::ConnectorData::get_connector_by_name(
                &state.conf.connectors,
                &conn.connector.to_string(),
                api::GetToken::Connector,
                conn.merchant_connector_id,
            )
        })
        .collect::<CustomResult<Vec<_>, _>>()
        .change_context(errors::ApiErrorResponse::InternalServerError)
        .attach_printable("Invalid connector name received")?;

    routing_data.routed_through = Some(first_connector_choice.connector.to_string());

    routing_data.merchant_connector_id = first_connector_choice.merchant_connector_id;

    Ok(ConnectorCallType::Retryable(connector_data))
}

#[cfg(all(feature = "v2", feature = "customer_v2"))]
pub async fn payment_external_authentication(
    _state: SessionState,
    _merchant_account: domain::MerchantAccount,
    _key_store: domain::MerchantKeyStore,
    _req: api_models::payments::PaymentsExternalAuthenticationRequest,
) -> RouterResponse<api_models::payments::PaymentsExternalAuthenticationResponse> {
    todo!()
}

#[cfg(all(any(feature = "v1", feature = "v2"), not(feature = "customer_v2")))]
#[instrument(skip_all)]
pub async fn payment_external_authentication(
    state: SessionState,
    merchant_account: domain::MerchantAccount,
    key_store: domain::MerchantKeyStore,
    req: api_models::payments::PaymentsExternalAuthenticationRequest,
) -> RouterResponse<api_models::payments::PaymentsExternalAuthenticationResponse> {
    let db = &*state.store;
    let key_manager_state = &(&state).into();

    let merchant_id = merchant_account.get_id();
    let storage_scheme = merchant_account.storage_scheme;
    let payment_id = req.payment_id;
    let payment_intent = db
        .find_payment_intent_by_payment_id_merchant_id(
            key_manager_state,
            &payment_id,
            merchant_id,
            &key_store,
            storage_scheme,
        )
        .await
        .to_not_found_response(errors::ApiErrorResponse::PaymentNotFound)?;
    let attempt_id = payment_intent.active_attempt.get_id().clone();
    let payment_attempt = db
        .find_payment_attempt_by_payment_id_merchant_id_attempt_id(
            &payment_intent.payment_id,
            merchant_id,
            &attempt_id.clone(),
            storage_scheme,
        )
        .await
        .to_not_found_response(errors::ApiErrorResponse::PaymentNotFound)?;
    if payment_attempt.external_three_ds_authentication_attempted != Some(true) {
        Err(errors::ApiErrorResponse::PreconditionFailed {
            message:
                "You cannot authenticate this payment because payment_attempt.external_three_ds_authentication_attempted is false".to_owned(),
        })?
    }
    helpers::validate_payment_status_against_allowed_statuses(
        &payment_intent.status,
        &[storage_enums::IntentStatus::RequiresCustomerAction],
        "authenticate",
    )?;

    let optional_customer = match &payment_intent.customer_id {
        Some(customer_id) => Some(
            state
                .store
                .find_customer_by_customer_id_merchant_id(
                    key_manager_state,
                    customer_id,
                    merchant_account.get_id(),
                    &key_store,
                    storage_scheme,
                )
                .await
                .change_context(errors::ApiErrorResponse::InternalServerError)
                .attach_printable_lazy(|| {
                    format!("error while finding customer with customer_id {customer_id:?}")
                })?,
        ),
        None => None,
    };

    let profile_id = payment_intent
        .profile_id
        .as_ref()
        .get_required_value("profile_id")
        .change_context(errors::ApiErrorResponse::InternalServerError)
        .attach_printable("'profile_id' not set in payment intent")?;
    let currency = payment_attempt.currency.get_required_value("currency")?;
    let amount = payment_attempt.get_total_amount();
    let shipping_address = helpers::create_or_find_address_for_payment_by_request(
        &state,
        None,
        payment_intent.shipping_address_id.as_deref(),
        merchant_id,
        payment_intent.customer_id.as_ref(),
        &key_store,
        &payment_intent.payment_id,
        storage_scheme,
    )
    .await?;
    let billing_address = helpers::create_or_find_address_for_payment_by_request(
        &state,
        None,
        payment_intent.billing_address_id.as_deref(),
        merchant_id,
        payment_intent.customer_id.as_ref(),
        &key_store,
        &payment_intent.payment_id,
        storage_scheme,
    )
    .await?;
    let authentication_connector = payment_attempt
        .authentication_connector
        .clone()
        .ok_or(errors::ApiErrorResponse::InternalServerError)
        .attach_printable("authentication_connector not found in payment_attempt")?;
    let merchant_connector_account = helpers::get_merchant_connector_account(
        &state,
        merchant_id,
        None,
        &key_store,
        profile_id,
        authentication_connector.as_str(),
        None,
    )
    .await?;
    let authentication = db
        .find_authentication_by_merchant_id_authentication_id(
            merchant_id,
            payment_attempt
                .authentication_id
                .clone()
                .ok_or(errors::ApiErrorResponse::InternalServerError)
                .attach_printable("missing authentication_id in payment_attempt")?,
        )
        .await
        .to_not_found_response(errors::ApiErrorResponse::InternalServerError)
        .attach_printable("Error while fetching authentication record")?;

    let business_profile = state
        .store
        .find_business_profile_by_profile_id(key_manager_state, &key_store, profile_id)
        .await
        .change_context(errors::ApiErrorResponse::ProfileNotFound {
            id: profile_id.get_string_repr().to_owned(),
        })?;

    let payment_method_details = helpers::get_payment_method_details_from_payment_token(
        &state,
        &payment_attempt,
        &payment_intent,
        &key_store,
        storage_scheme,
        &business_profile,
    )
    .await?
    .ok_or(errors::ApiErrorResponse::InternalServerError)
    .attach_printable("missing payment_method_details")?;
    let browser_info: Option<BrowserInformation> = payment_attempt
        .browser_info
        .clone()
        .map(|browser_information| browser_information.parse_value("BrowserInformation"))
        .transpose()
        .change_context(errors::ApiErrorResponse::InvalidDataValue {
            field_name: "browser_info",
        })?;
    let payment_connector_name = payment_attempt
        .connector
        .as_ref()
        .ok_or(errors::ApiErrorResponse::InternalServerError)
        .attach_printable("missing connector in payment_attempt")?;
    let return_url = Some(helpers::create_authorize_url(
        &state.base_url,
        &payment_attempt.clone(),
        payment_connector_name,
    ));
    let webhook_url =
        helpers::create_webhook_url(&state.base_url, merchant_id, &authentication_connector);

    let authentication_details = business_profile
        .authentication_connector_details
        .clone()
        .get_required_value("authentication_connector_details")
        .attach_printable("authentication_connector_details not configured by the merchant")?;

    let authentication_response = Box::pin(authentication_core::perform_authentication(
        &state,
        business_profile.merchant_id,
        authentication_connector,
        payment_method_details.0,
        payment_method_details.1,
        billing_address
            .as_ref()
            .map(|address| address.into())
            .ok_or(errors::ApiErrorResponse::MissingRequiredField {
                field_name: "billing_address",
            })?,
        shipping_address.as_ref().map(|address| address.into()),
        browser_info,
        merchant_connector_account,
        Some(amount),
        Some(currency),
        authentication::MessageCategory::Payment,
        req.device_channel,
        authentication,
        return_url,
        req.sdk_information,
        req.threeds_method_comp_ind,
        optional_customer.and_then(|customer| customer.email.map(pii::Email::from)),
        webhook_url,
        authentication_details.three_ds_requestor_url.clone(),
        payment_intent.psd2_sca_exemption_type,
    ))
    .await?;
    Ok(services::ApplicationResponse::Json(
        api_models::payments::PaymentsExternalAuthenticationResponse {
            transaction_status: authentication_response.trans_status,
            acs_url: authentication_response
                .acs_url
                .as_ref()
                .map(ToString::to_string),
            challenge_request: authentication_response.challenge_request,
            acs_reference_number: authentication_response.acs_reference_number,
            acs_trans_id: authentication_response.acs_trans_id,
            three_dsserver_trans_id: authentication_response.three_dsserver_trans_id,
            acs_signed_content: authentication_response.acs_signed_content,
            three_ds_requestor_url: authentication_details.three_ds_requestor_url,
        },
    ))
}

#[instrument(skip_all)]
#[cfg(feature = "v2")]
pub async fn payment_start_redirection(
    state: SessionState,
    merchant_account: domain::MerchantAccount,
    key_store: domain::MerchantKeyStore,
    req: api_models::payments::PaymentStartRedirectionRequest,
) -> RouterResponse<serde_json::Value> {
    let db = &*state.store;
    let key_manager_state = &(&state).into();

    let storage_scheme = merchant_account.storage_scheme;

    let payment_intent = db
        .find_payment_intent_by_id(key_manager_state, &req.id, &key_store, storage_scheme)
        .await
        .to_not_found_response(errors::ApiErrorResponse::PaymentNotFound)?;

    //TODO: send valid html error pages in this case, or atleast redirect to valid html error pages
    utils::when(
        payment_intent.status != storage_enums::IntentStatus::RequiresCustomerAction,
        || {
            Err(errors::ApiErrorResponse::PaymentUnexpectedState {
                current_flow: "PaymentStartRedirection".to_string(),
                field_name: "status".to_string(),
                current_value: payment_intent.status.to_string(),
                states: ["requires_customer_action".to_string()].join(", "),
            })
        },
    )?;

    let payment_attempt = db
        .find_payment_attempt_by_id(
            key_manager_state,
            &key_store,
            payment_intent
                .active_attempt_id
                .as_ref()
                .ok_or(errors::ApiErrorResponse::InternalServerError)
                .attach_printable("missing active attempt in payment_intent")?,
            storage_scheme,
        )
        .await
        .change_context(errors::ApiErrorResponse::InternalServerError)
        .attach_printable("Error while fetching payment_attempt")?;
    let redirection_data = payment_attempt
        .redirection_data
        .clone()
        .ok_or(errors::ApiErrorResponse::InternalServerError)
        .attach_printable("missing authentication_data in payment_attempt")?;

    Ok(services::ApplicationResponse::Form(Box::new(
        services::RedirectionFormData {
            redirect_form: redirection_data,
            payment_method_data: None,
            amount: payment_attempt.amount_details.net_amount.to_string(),
            currency: payment_intent.amount_details.currency.to_string(),
        },
    )))
}

#[instrument(skip_all)]
pub async fn get_extended_card_info(
    state: SessionState,
    merchant_id: id_type::MerchantId,
    payment_id: id_type::PaymentId,
) -> RouterResponse<payments_api::ExtendedCardInfoResponse> {
    let redis_conn = state
        .store
        .get_redis_conn()
        .change_context(errors::ApiErrorResponse::InternalServerError)
        .attach_printable("Failed to get redis connection")?;

    let key = helpers::get_redis_key_for_extended_card_info(&merchant_id, &payment_id);
    let payload = redis_conn
        .get_key::<String>(&key)
        .await
        .change_context(errors::ApiErrorResponse::ExtendedCardInfoNotFound)?;

    Ok(services::ApplicationResponse::Json(
        payments_api::ExtendedCardInfoResponse { payload },
    ))
}

#[cfg(all(feature = "olap", feature = "v1"))]
pub async fn payments_manual_update(
    state: SessionState,
    req: api_models::payments::PaymentsManualUpdateRequest,
) -> RouterResponse<api_models::payments::PaymentsManualUpdateResponse> {
    let api_models::payments::PaymentsManualUpdateRequest {
        payment_id,
        attempt_id,
        merchant_id,
        attempt_status,
        error_code,
        error_message,
        error_reason,
        connector_transaction_id,
    } = req;
    let key_manager_state = &(&state).into();
    let key_store = state
        .store
        .get_merchant_key_store_by_merchant_id(
            key_manager_state,
            &merchant_id,
            &state.store.get_master_key().to_vec().into(),
        )
        .await
        .to_not_found_response(errors::ApiErrorResponse::MerchantAccountNotFound)
        .attach_printable("Error while fetching the key store by merchant_id")?;
    let merchant_account = state
        .store
        .find_merchant_account_by_merchant_id(key_manager_state, &merchant_id, &key_store)
        .await
        .to_not_found_response(errors::ApiErrorResponse::MerchantAccountNotFound)
        .attach_printable("Error while fetching the merchant_account by merchant_id")?;
    let payment_attempt = state
        .store
        .find_payment_attempt_by_payment_id_merchant_id_attempt_id(
            &payment_id,
            &merchant_id,
            &attempt_id.clone(),
            merchant_account.storage_scheme,
        )
        .await
        .to_not_found_response(errors::ApiErrorResponse::PaymentNotFound)
        .attach_printable(
            "Error while fetching the payment_attempt by payment_id, merchant_id and attempt_id",
        )?;

    let payment_intent = state
        .store
        .find_payment_intent_by_payment_id_merchant_id(
            key_manager_state,
            &payment_id,
            merchant_account.get_id(),
            &key_store,
            merchant_account.storage_scheme,
        )
        .await
        .to_not_found_response(errors::ApiErrorResponse::PaymentNotFound)
        .attach_printable("Error while fetching the payment_intent by payment_id, merchant_id")?;

    let option_gsm = if let Some(((code, message), connector_name)) = error_code
        .as_ref()
        .zip(error_message.as_ref())
        .zip(payment_attempt.connector.as_ref())
    {
        helpers::get_gsm_record(
            &state,
            Some(code.to_string()),
            Some(message.to_string()),
            connector_name.to_string(),
            // We need to get the unified_code and unified_message of the Authorize flow
            "Authorize".to_string(),
        )
        .await
    } else {
        None
    };
    // Update the payment_attempt
    let attempt_update = storage::PaymentAttemptUpdate::ManualUpdate {
        status: attempt_status,
        error_code,
        error_message,
        error_reason,
        updated_by: merchant_account.storage_scheme.to_string(),
        unified_code: option_gsm.as_ref().and_then(|gsm| gsm.unified_code.clone()),
        unified_message: option_gsm.and_then(|gsm| gsm.unified_message),
        connector_transaction_id,
    };
    let updated_payment_attempt = state
        .store
        .update_payment_attempt_with_attempt_id(
            payment_attempt.clone(),
            attempt_update,
            merchant_account.storage_scheme,
        )
        .await
        .to_not_found_response(errors::ApiErrorResponse::PaymentNotFound)
        .attach_printable("Error while updating the payment_attempt")?;
    // If the payment_attempt is active attempt for an intent, update the intent status
    if payment_intent.active_attempt.get_id() == payment_attempt.attempt_id {
        let intent_status = enums::IntentStatus::foreign_from(updated_payment_attempt.status);
        let payment_intent_update = storage::PaymentIntentUpdate::ManualUpdate {
            status: Some(intent_status),
            updated_by: merchant_account.storage_scheme.to_string(),
        };
        state
            .store
            .update_payment_intent(
                key_manager_state,
                payment_intent,
                payment_intent_update,
                &key_store,
                merchant_account.storage_scheme,
            )
            .await
            .to_not_found_response(errors::ApiErrorResponse::PaymentNotFound)
            .attach_printable("Error while updating payment_intent")?;
    }
    Ok(services::ApplicationResponse::Json(
        api_models::payments::PaymentsManualUpdateResponse {
            payment_id: updated_payment_attempt.payment_id,
            attempt_id: updated_payment_attempt.attempt_id,
            merchant_id: updated_payment_attempt.merchant_id,
            attempt_status: updated_payment_attempt.status,
            error_code: updated_payment_attempt.error_code,
            error_message: updated_payment_attempt.error_message,
            error_reason: updated_payment_attempt.error_reason,
            connector_transaction_id: updated_payment_attempt.connector_transaction_id,
        },
    ))
}

pub trait PaymentMethodChecker<F> {
    fn should_update_in_post_update_tracker(&self) -> bool;
    fn should_update_in_update_tracker(&self) -> bool;
}

#[cfg(feature = "v1")]
impl<F: Clone> PaymentMethodChecker<F> for PaymentData<F> {
    fn should_update_in_post_update_tracker(&self) -> bool {
        let payment_method_type = self
            .payment_intent
            .tax_details
            .as_ref()
            .and_then(|tax_details| tax_details.payment_method_type.as_ref().map(|pmt| pmt.pmt));

        matches!(
            payment_method_type,
            Some(storage_enums::PaymentMethodType::Paypal)
        )
    }

    fn should_update_in_update_tracker(&self) -> bool {
        let payment_method_type = self
            .payment_intent
            .tax_details
            .as_ref()
            .and_then(|tax_details| tax_details.payment_method_type.as_ref().map(|pmt| pmt.pmt));

        matches!(
            payment_method_type,
            Some(storage_enums::PaymentMethodType::ApplePay)
                | Some(storage_enums::PaymentMethodType::GooglePay)
        )
    }
}

pub trait OperationSessionGetters<F> {
    fn get_payment_attempt(&self) -> &storage::PaymentAttempt;
    fn get_payment_intent(&self) -> &storage::PaymentIntent;
    fn get_payment_method_info(&self) -> Option<&domain::PaymentMethod>;
    fn get_mandate_id(&self) -> Option<&payments_api::MandateIds>;
    fn get_address(&self) -> &PaymentAddress;
    fn get_creds_identifier(&self) -> Option<&str>;
    fn get_token(&self) -> Option<&str>;
    fn get_multiple_capture_data(&self) -> Option<&types::MultipleCaptureData>;
    fn get_payment_link_data(&self) -> Option<api_models::payments::PaymentLinkResponse>;
    fn get_ephemeral_key(&self) -> Option<ephemeral_key::EphemeralKey>;
    fn get_setup_mandate(&self) -> Option<&MandateData>;
    fn get_poll_config(&self) -> Option<router_types::PollConfig>;
    fn get_authentication(&self) -> Option<&storage::Authentication>;
    fn get_frm_message(&self) -> Option<FraudCheck>;
    fn get_refunds(&self) -> Vec<storage::Refund>;
    fn get_disputes(&self) -> Vec<storage::Dispute>;
    fn get_authorizations(&self) -> Vec<diesel_models::authorization::Authorization>;
    fn get_attempts(&self) -> Option<Vec<storage::PaymentAttempt>>;
    fn get_recurring_details(&self) -> Option<&RecurringDetails>;
    // TODO: this should be a mandatory field, should we throw an error instead of returning an Option?
    fn get_payment_intent_profile_id(&self) -> Option<&id_type::ProfileId>;
    fn get_currency(&self) -> storage_enums::Currency;
    fn get_amount(&self) -> api::Amount;
    fn get_payment_attempt_connector(&self) -> Option<&str>;
    fn get_billing_address(&self) -> Option<api_models::payments::Address>;
    fn get_payment_method_data(&self) -> Option<&domain::PaymentMethodData>;
    fn get_sessions_token(&self) -> Vec<api::SessionToken>;
    fn get_token_data(&self) -> Option<&storage::PaymentTokenData>;
    fn get_mandate_connector(&self) -> Option<&MandateConnectorDetails>;
    fn get_force_sync(&self) -> Option<bool>;
    fn get_capture_method(&self) -> Option<enums::CaptureMethod>;

    #[cfg(feature = "v2")]
    fn get_optional_payment_attempt(&self) -> Option<&storage::PaymentAttempt>;
}

pub trait OperationSessionSetters<F> {
    // Setter functions for PaymentData
    fn set_payment_intent(&mut self, payment_intent: storage::PaymentIntent);
    fn set_payment_attempt(&mut self, payment_attempt: storage::PaymentAttempt);
    fn set_payment_method_data(&mut self, payment_method_data: Option<domain::PaymentMethodData>);
    fn set_email_if_not_present(&mut self, email: pii::Email);
    fn set_payment_method_id_in_attempt(&mut self, payment_method_id: Option<String>);
    fn set_pm_token(&mut self, token: String);
    fn set_connector_customer_id(&mut self, customer_id: Option<String>);
    fn push_sessions_token(&mut self, token: api::SessionToken);
    fn set_surcharge_details(&mut self, surcharge_details: Option<types::SurchargeDetails>);
    fn set_merchant_connector_id_in_attempt(
        &mut self,
        merchant_connector_id: Option<id_type::MerchantConnectorAccountId>,
    );
    #[cfg(feature = "v1")]
    fn set_capture_method_in_attempt(&mut self, capture_method: enums::CaptureMethod);
    fn set_frm_message(&mut self, frm_message: FraudCheck);
    fn set_payment_intent_status(&mut self, status: storage_enums::IntentStatus);
    fn set_authentication_type_in_attempt(
        &mut self,
        authentication_type: Option<enums::AuthenticationType>,
    );
    fn set_recurring_mandate_payment_data(
        &mut self,
        recurring_mandate_payment_data:
            hyperswitch_domain_models::router_data::RecurringMandatePaymentData,
    );
    fn set_mandate_id(&mut self, mandate_id: api_models::payments::MandateIds);
    fn set_setup_future_usage_in_payment_intent(
        &mut self,
        setup_future_usage: storage_enums::FutureUsage,
    );

    #[cfg(feature = "v1")]
    fn set_straight_through_algorithm_in_payment_attempt(
        &mut self,
        straight_through_algorithm: serde_json::Value,
    );
    fn set_connector_in_payment_attempt(&mut self, connector: Option<String>);
}

impl<F: Clone> OperationSessionGetters<F> for PaymentData<F> {
    fn get_payment_attempt(&self) -> &storage::PaymentAttempt {
        &self.payment_attempt
    }

    fn get_payment_intent(&self) -> &storage::PaymentIntent {
        &self.payment_intent
    }

    fn get_payment_method_info(&self) -> Option<&domain::PaymentMethod> {
        self.payment_method_info.as_ref()
    }

    fn get_mandate_id(&self) -> Option<&payments_api::MandateIds> {
        self.mandate_id.as_ref()
    }

    // what is this address find out and not required remove this
    fn get_address(&self) -> &PaymentAddress {
        &self.address
    }

    fn get_creds_identifier(&self) -> Option<&str> {
        self.creds_identifier.as_deref()
    }

    fn get_token(&self) -> Option<&str> {
        self.token.as_deref()
    }

    fn get_multiple_capture_data(&self) -> Option<&types::MultipleCaptureData> {
        self.multiple_capture_data.as_ref()
    }

    fn get_payment_link_data(&self) -> Option<api_models::payments::PaymentLinkResponse> {
        self.payment_link_data.clone()
    }

    fn get_ephemeral_key(&self) -> Option<ephemeral_key::EphemeralKey> {
        self.ephemeral_key.clone()
    }

    fn get_setup_mandate(&self) -> Option<&MandateData> {
        self.setup_mandate.as_ref()
    }

    fn get_poll_config(&self) -> Option<router_types::PollConfig> {
        self.poll_config.clone()
    }

    fn get_authentication(&self) -> Option<&storage::Authentication> {
        self.authentication.as_ref()
    }

    fn get_frm_message(&self) -> Option<FraudCheck> {
        self.frm_message.clone()
    }

    fn get_refunds(&self) -> Vec<storage::Refund> {
        self.refunds.clone()
    }

    fn get_disputes(&self) -> Vec<storage::Dispute> {
        self.disputes.clone()
    }

    fn get_authorizations(&self) -> Vec<diesel_models::authorization::Authorization> {
        self.authorizations.clone()
    }

    fn get_attempts(&self) -> Option<Vec<storage::PaymentAttempt>> {
        self.attempts.clone()
    }

    fn get_recurring_details(&self) -> Option<&RecurringDetails> {
        self.recurring_details.as_ref()
    }

    #[cfg(feature = "v1")]
    fn get_payment_intent_profile_id(&self) -> Option<&id_type::ProfileId> {
        self.payment_intent.profile_id.as_ref()
    }

    #[cfg(feature = "v2")]
    fn get_payment_intent_profile_id(&self) -> Option<&id_type::ProfileId> {
        Some(&self.payment_intent.profile_id)
    }

    fn get_currency(&self) -> storage_enums::Currency {
        self.currency
    }

    fn get_amount(&self) -> api::Amount {
        self.amount
    }

    fn get_payment_attempt_connector(&self) -> Option<&str> {
        self.payment_attempt.connector.as_deref()
    }

    fn get_billing_address(&self) -> Option<api_models::payments::Address> {
        self.address.get_payment_method_billing().cloned()
    }

    fn get_payment_method_data(&self) -> Option<&domain::PaymentMethodData> {
        self.payment_method_data.as_ref()
    }

    fn get_sessions_token(&self) -> Vec<api::SessionToken> {
        self.sessions_token.clone()
    }

    fn get_token_data(&self) -> Option<&storage::PaymentTokenData> {
        self.token_data.as_ref()
    }

    fn get_mandate_connector(&self) -> Option<&MandateConnectorDetails> {
        self.mandate_connector.as_ref()
    }

    fn get_force_sync(&self) -> Option<bool> {
        self.force_sync
    }

    #[cfg(feature = "v1")]
    fn get_capture_method(&self) -> Option<enums::CaptureMethod> {
        self.payment_attempt.capture_method
    }

    #[cfg(feature = "v2")]
    fn get_capture_method(&self) -> Option<enums::CaptureMethod> {
        Some(self.payment_intent.capture_method)
    }

    #[cfg(feature = "v2")]
    fn get_optional_payment_attempt(&self) -> Option<&storage::PaymentAttempt> {
        todo!();
    }
}

#[cfg(feature = "v1")]
impl<F: Clone> OperationSessionSetters<F> for PaymentData<F> {
    // Setters Implementation
    fn set_payment_intent(&mut self, payment_intent: storage::PaymentIntent) {
        self.payment_intent = payment_intent;
    }

    fn set_payment_attempt(&mut self, payment_attempt: storage::PaymentAttempt) {
        self.payment_attempt = payment_attempt;
    }

    fn set_payment_method_data(&mut self, payment_method_data: Option<domain::PaymentMethodData>) {
        self.payment_method_data = payment_method_data;
    }

    fn set_payment_method_id_in_attempt(&mut self, payment_method_id: Option<String>) {
        self.payment_attempt.payment_method_id = payment_method_id;
    }

    fn set_email_if_not_present(&mut self, email: pii::Email) {
        self.email = self.email.clone().or(Some(email));
    }

    fn set_pm_token(&mut self, token: String) {
        self.pm_token = Some(token);
    }

    fn set_connector_customer_id(&mut self, customer_id: Option<String>) {
        self.connector_customer_id = customer_id;
    }

    fn push_sessions_token(&mut self, token: api::SessionToken) {
        self.sessions_token.push(token);
    }

    fn set_surcharge_details(&mut self, surcharge_details: Option<types::SurchargeDetails>) {
        self.surcharge_details = surcharge_details;
    }

    fn set_merchant_connector_id_in_attempt(
        &mut self,
        merchant_connector_id: Option<id_type::MerchantConnectorAccountId>,
    ) {
        self.payment_attempt.merchant_connector_id = merchant_connector_id;
    }

    #[cfg(feature = "v1")]
    fn set_capture_method_in_attempt(&mut self, capture_method: enums::CaptureMethod) {
        self.payment_attempt.capture_method = Some(capture_method);
    }

    fn set_frm_message(&mut self, frm_message: FraudCheck) {
        self.frm_message = Some(frm_message);
    }

    fn set_payment_intent_status(&mut self, status: storage_enums::IntentStatus) {
        self.payment_intent.status = status;
    }

    fn set_authentication_type_in_attempt(
        &mut self,
        authentication_type: Option<enums::AuthenticationType>,
    ) {
        self.payment_attempt.authentication_type = authentication_type;
    }

    fn set_recurring_mandate_payment_data(
        &mut self,
        recurring_mandate_payment_data:
            hyperswitch_domain_models::router_data::RecurringMandatePaymentData,
    ) {
        self.recurring_mandate_payment_data = Some(recurring_mandate_payment_data);
    }

    fn set_mandate_id(&mut self, mandate_id: api_models::payments::MandateIds) {
        self.mandate_id = Some(mandate_id);
    }

    #[cfg(feature = "v1")]
    fn set_setup_future_usage_in_payment_intent(
        &mut self,
        setup_future_usage: storage_enums::FutureUsage,
    ) {
        self.payment_intent.setup_future_usage = Some(setup_future_usage);
    }

    #[cfg(feature = "v2")]
    fn set_setup_future_usage_in_payment_intent(
        &mut self,
        setup_future_usage: storage_enums::FutureUsage,
    ) {
        self.payment_intent.setup_future_usage = setup_future_usage;
    }

    #[cfg(feature = "v1")]
    fn set_straight_through_algorithm_in_payment_attempt(
        &mut self,
        straight_through_algorithm: serde_json::Value,
    ) {
        self.payment_attempt.straight_through_algorithm = Some(straight_through_algorithm);
    }

    fn set_connector_in_payment_attempt(&mut self, connector: Option<String>) {
        self.payment_attempt.connector = connector;
    }
}

#[cfg(feature = "v2")]
impl<F: Clone> OperationSessionGetters<F> for PaymentIntentData<F> {
    fn get_payment_attempt(&self) -> &storage::PaymentAttempt {
        todo!()
    }

    fn get_payment_intent(&self) -> &storage::PaymentIntent {
        &self.payment_intent
    }

    fn get_payment_method_info(&self) -> Option<&domain::PaymentMethod> {
        todo!()
    }

    fn get_mandate_id(&self) -> Option<&payments_api::MandateIds> {
        todo!()
    }

    // what is this address find out and not required remove this
    fn get_address(&self) -> &PaymentAddress {
        todo!()
    }

    fn get_creds_identifier(&self) -> Option<&str> {
        todo!()
    }

    fn get_token(&self) -> Option<&str> {
        todo!()
    }

    fn get_multiple_capture_data(&self) -> Option<&types::MultipleCaptureData> {
        todo!()
    }

    fn get_payment_link_data(&self) -> Option<api_models::payments::PaymentLinkResponse> {
        todo!()
    }

    fn get_ephemeral_key(&self) -> Option<ephemeral_key::EphemeralKey> {
        todo!()
    }

    fn get_setup_mandate(&self) -> Option<&MandateData> {
        todo!()
    }

    fn get_poll_config(&self) -> Option<router_types::PollConfig> {
        todo!()
    }

    fn get_authentication(&self) -> Option<&storage::Authentication> {
        todo!()
    }

    fn get_frm_message(&self) -> Option<FraudCheck> {
        todo!()
    }

    fn get_refunds(&self) -> Vec<storage::Refund> {
        todo!()
    }

    fn get_disputes(&self) -> Vec<storage::Dispute> {
        todo!()
    }

    fn get_authorizations(&self) -> Vec<diesel_models::authorization::Authorization> {
        todo!()
    }

    fn get_attempts(&self) -> Option<Vec<storage::PaymentAttempt>> {
        todo!()
    }

    fn get_recurring_details(&self) -> Option<&RecurringDetails> {
        todo!()
    }

    fn get_payment_intent_profile_id(&self) -> Option<&id_type::ProfileId> {
        Some(&self.payment_intent.profile_id)
    }

    fn get_currency(&self) -> storage_enums::Currency {
        self.payment_intent.amount_details.currency
    }

    fn get_amount(&self) -> api::Amount {
        todo!()
    }

    fn get_payment_attempt_connector(&self) -> Option<&str> {
        todo!()
    }

    fn get_billing_address(&self) -> Option<api_models::payments::Address> {
        todo!()
    }

    fn get_payment_method_data(&self) -> Option<&domain::PaymentMethodData> {
        todo!()
    }

    fn get_sessions_token(&self) -> Vec<api::SessionToken> {
        self.sessions_token.clone()
    }

    fn get_token_data(&self) -> Option<&storage::PaymentTokenData> {
        todo!()
    }

    fn get_mandate_connector(&self) -> Option<&MandateConnectorDetails> {
        todo!()
    }

    fn get_force_sync(&self) -> Option<bool> {
        todo!()
    }

    fn get_capture_method(&self) -> Option<enums::CaptureMethod> {
        todo!()
    }

    #[cfg(feature = "v2")]
    fn get_optional_payment_attempt(&self) -> Option<&storage::PaymentAttempt> {
        todo!();
    }
}

#[cfg(feature = "v2")]
impl<F: Clone> OperationSessionSetters<F> for PaymentIntentData<F> {
    // Setters Implementation
    fn set_payment_intent(&mut self, payment_intent: storage::PaymentIntent) {
        self.payment_intent = payment_intent;
    }

    fn set_payment_attempt(&mut self, _payment_attempt: storage::PaymentAttempt) {
        todo!()
    }

    fn set_payment_method_data(&mut self, _payment_method_data: Option<domain::PaymentMethodData>) {
        todo!()
    }

    fn set_payment_method_id_in_attempt(&mut self, _payment_method_id: Option<String>) {
        todo!()
    }

    fn set_email_if_not_present(&mut self, _email: pii::Email) {
        todo!()
    }

    fn set_pm_token(&mut self, _token: String) {
        todo!()
    }

    fn set_connector_customer_id(&mut self, _customer_id: Option<String>) {
        todo!()
    }

    fn push_sessions_token(&mut self, token: api::SessionToken) {
        self.sessions_token.push(token);
    }

    fn set_surcharge_details(&mut self, _surcharge_details: Option<types::SurchargeDetails>) {
        todo!()
    }

    fn set_merchant_connector_id_in_attempt(
        &mut self,
        merchant_connector_id: Option<id_type::MerchantConnectorAccountId>,
    ) {
        todo!()
    }

    fn set_frm_message(&mut self, _frm_message: FraudCheck) {
        todo!()
    }

    fn set_payment_intent_status(&mut self, status: storage_enums::IntentStatus) {
        self.payment_intent.status = status;
    }

    fn set_authentication_type_in_attempt(
        &mut self,
        _authentication_type: Option<enums::AuthenticationType>,
    ) {
        todo!()
    }

    fn set_recurring_mandate_payment_data(
        &mut self,
        _recurring_mandate_payment_data:
            hyperswitch_domain_models::router_data::RecurringMandatePaymentData,
    ) {
        todo!()
    }

    fn set_mandate_id(&mut self, _mandate_id: api_models::payments::MandateIds) {
        todo!()
    }

    fn set_setup_future_usage_in_payment_intent(
        &mut self,
        setup_future_usage: storage_enums::FutureUsage,
    ) {
        self.payment_intent.setup_future_usage = setup_future_usage;
    }

    fn set_connector_in_payment_attempt(&mut self, _connector: Option<String>) {
        todo!()
    }
}

#[cfg(feature = "v2")]
impl<F: Clone> OperationSessionGetters<F> for PaymentConfirmData<F> {
    fn get_payment_attempt(&self) -> &storage::PaymentAttempt {
        &self.payment_attempt
    }

    fn get_payment_intent(&self) -> &storage::PaymentIntent {
        &self.payment_intent
    }

    fn get_payment_method_info(&self) -> Option<&domain::PaymentMethod> {
        todo!()
    }

    fn get_mandate_id(&self) -> Option<&payments_api::MandateIds> {
        todo!()
    }

    // what is this address find out and not required remove this
    fn get_address(&self) -> &PaymentAddress {
        todo!()
    }

    fn get_creds_identifier(&self) -> Option<&str> {
        None
    }

    fn get_token(&self) -> Option<&str> {
        todo!()
    }

    fn get_multiple_capture_data(&self) -> Option<&types::MultipleCaptureData> {
        todo!()
    }

    fn get_payment_link_data(&self) -> Option<api_models::payments::PaymentLinkResponse> {
        todo!()
    }

    fn get_ephemeral_key(&self) -> Option<ephemeral_key::EphemeralKey> {
        todo!()
    }

    fn get_setup_mandate(&self) -> Option<&MandateData> {
        todo!()
    }

    fn get_poll_config(&self) -> Option<router_types::PollConfig> {
        todo!()
    }

    fn get_authentication(&self) -> Option<&storage::Authentication> {
        todo!()
    }

    fn get_frm_message(&self) -> Option<FraudCheck> {
        todo!()
    }

    fn get_refunds(&self) -> Vec<storage::Refund> {
        todo!()
    }

    fn get_disputes(&self) -> Vec<storage::Dispute> {
        todo!()
    }

    fn get_authorizations(&self) -> Vec<diesel_models::authorization::Authorization> {
        todo!()
    }

    fn get_attempts(&self) -> Option<Vec<storage::PaymentAttempt>> {
        todo!()
    }

    fn get_recurring_details(&self) -> Option<&RecurringDetails> {
        todo!()
    }

    fn get_payment_intent_profile_id(&self) -> Option<&id_type::ProfileId> {
        Some(&self.payment_intent.profile_id)
    }

    fn get_currency(&self) -> storage_enums::Currency {
        self.payment_intent.amount_details.currency
    }

    fn get_amount(&self) -> api::Amount {
        todo!()
    }

    fn get_payment_attempt_connector(&self) -> Option<&str> {
        todo!()
    }

    fn get_billing_address(&self) -> Option<api_models::payments::Address> {
        todo!()
    }

    fn get_payment_method_data(&self) -> Option<&domain::PaymentMethodData> {
        self.payment_method_data.as_ref()
    }

    fn get_sessions_token(&self) -> Vec<api::SessionToken> {
        todo!()
    }

    fn get_token_data(&self) -> Option<&storage::PaymentTokenData> {
        todo!()
    }

    fn get_mandate_connector(&self) -> Option<&MandateConnectorDetails> {
        todo!()
    }

    fn get_force_sync(&self) -> Option<bool> {
        todo!()
    }

    fn get_capture_method(&self) -> Option<enums::CaptureMethod> {
        todo!()
    }

    #[cfg(feature = "v2")]
    fn get_optional_payment_attempt(&self) -> Option<&storage::PaymentAttempt> {
        todo!();
    }
}

#[cfg(feature = "v2")]
impl<F: Clone> OperationSessionSetters<F> for PaymentConfirmData<F> {
    // Setters Implementation
    fn set_payment_intent(&mut self, payment_intent: storage::PaymentIntent) {
        self.payment_intent = payment_intent;
    }

    fn set_payment_attempt(&mut self, payment_attempt: storage::PaymentAttempt) {
        self.payment_attempt = payment_attempt;
    }

    fn set_payment_method_data(&mut self, _payment_method_data: Option<domain::PaymentMethodData>) {
        todo!()
    }

    fn set_payment_method_id_in_attempt(&mut self, _payment_method_id: Option<String>) {
        todo!()
    }

    fn set_email_if_not_present(&mut self, _email: pii::Email) {
        todo!()
    }

    fn set_pm_token(&mut self, _token: String) {
        todo!()
    }

    fn set_connector_customer_id(&mut self, _customer_id: Option<String>) {
        // TODO: handle this case. Should we add connector_customer_id in paymentConfirmData?
    }

    fn push_sessions_token(&mut self, _token: api::SessionToken) {
        todo!()
    }

    fn set_surcharge_details(&mut self, _surcharge_details: Option<types::SurchargeDetails>) {
        todo!()
    }

    #[track_caller]
    fn set_merchant_connector_id_in_attempt(
        &mut self,
        merchant_connector_id: Option<id_type::MerchantConnectorAccountId>,
    ) {
        self.payment_attempt.merchant_connector_id = merchant_connector_id;
    }

    fn set_frm_message(&mut self, _frm_message: FraudCheck) {
        todo!()
    }

    fn set_payment_intent_status(&mut self, status: storage_enums::IntentStatus) {
        self.payment_intent.status = status;
    }

    fn set_authentication_type_in_attempt(
        &mut self,
        _authentication_type: Option<enums::AuthenticationType>,
    ) {
        todo!()
    }

    fn set_recurring_mandate_payment_data(
        &mut self,
        _recurring_mandate_payment_data:
            hyperswitch_domain_models::router_data::RecurringMandatePaymentData,
    ) {
        todo!()
    }

    fn set_mandate_id(&mut self, _mandate_id: api_models::payments::MandateIds) {
        todo!()
    }

    fn set_setup_future_usage_in_payment_intent(
        &mut self,
        setup_future_usage: storage_enums::FutureUsage,
    ) {
        self.payment_intent.setup_future_usage = setup_future_usage;
    }

    fn set_connector_in_payment_attempt(&mut self, connector: Option<String>) {
        self.payment_attempt.connector = connector;
    }
}

#[cfg(feature = "v2")]
impl<F: Clone> OperationSessionGetters<F> for PaymentStatusData<F> {
    #[track_caller]
    fn get_payment_attempt(&self) -> &storage::PaymentAttempt {
        todo!()
    }

    fn get_payment_intent(&self) -> &storage::PaymentIntent {
        &self.payment_intent
    }

    fn get_payment_method_info(&self) -> Option<&domain::PaymentMethod> {
        todo!()
    }

    fn get_mandate_id(&self) -> Option<&payments_api::MandateIds> {
        todo!()
    }

    // what is this address find out and not required remove this
    fn get_address(&self) -> &PaymentAddress {
        todo!()
    }

    fn get_creds_identifier(&self) -> Option<&str> {
        None
    }

    fn get_token(&self) -> Option<&str> {
        todo!()
    }

    fn get_multiple_capture_data(&self) -> Option<&types::MultipleCaptureData> {
        todo!()
    }

    fn get_payment_link_data(&self) -> Option<api_models::payments::PaymentLinkResponse> {
        todo!()
    }

    fn get_ephemeral_key(&self) -> Option<ephemeral_key::EphemeralKey> {
        todo!()
    }

    fn get_setup_mandate(&self) -> Option<&MandateData> {
        todo!()
    }

    fn get_poll_config(&self) -> Option<router_types::PollConfig> {
        todo!()
    }

    fn get_authentication(&self) -> Option<&storage::Authentication> {
        todo!()
    }

    fn get_frm_message(&self) -> Option<FraudCheck> {
        todo!()
    }

    fn get_refunds(&self) -> Vec<storage::Refund> {
        todo!()
    }

    fn get_disputes(&self) -> Vec<storage::Dispute> {
        todo!()
    }

    fn get_authorizations(&self) -> Vec<diesel_models::authorization::Authorization> {
        todo!()
    }

    fn get_attempts(&self) -> Option<Vec<storage::PaymentAttempt>> {
        todo!()
    }

    fn get_recurring_details(&self) -> Option<&RecurringDetails> {
        todo!()
    }

    fn get_payment_intent_profile_id(&self) -> Option<&id_type::ProfileId> {
        Some(&self.payment_intent.profile_id)
    }

    fn get_currency(&self) -> storage_enums::Currency {
        self.payment_intent.amount_details.currency
    }

    fn get_amount(&self) -> api::Amount {
        todo!()
    }

    fn get_payment_attempt_connector(&self) -> Option<&str> {
        todo!()
    }

    fn get_billing_address(&self) -> Option<api_models::payments::Address> {
        todo!()
    }

    fn get_payment_method_data(&self) -> Option<&domain::PaymentMethodData> {
        todo!()
    }

    fn get_sessions_token(&self) -> Vec<api::SessionToken> {
        todo!()
    }

    fn get_token_data(&self) -> Option<&storage::PaymentTokenData> {
        todo!()
    }

    fn get_mandate_connector(&self) -> Option<&MandateConnectorDetails> {
        todo!()
    }

    fn get_force_sync(&self) -> Option<bool> {
        todo!()
    }

    fn get_capture_method(&self) -> Option<enums::CaptureMethod> {
        todo!()
    }

    #[cfg(feature = "v2")]
    fn get_optional_payment_attempt(&self) -> Option<&storage::PaymentAttempt> {
        self.payment_attempt.as_ref()
    }
}

#[cfg(feature = "v2")]
impl<F: Clone> OperationSessionSetters<F> for PaymentStatusData<F> {
    fn set_payment_intent(&mut self, payment_intent: storage::PaymentIntent) {
        self.payment_intent = payment_intent;
    }

    fn set_payment_attempt(&mut self, payment_attempt: storage::PaymentAttempt) {
        self.payment_attempt = Some(payment_attempt);
    }

    fn set_payment_method_data(&mut self, _payment_method_data: Option<domain::PaymentMethodData>) {
        todo!()
    }

    fn set_payment_method_id_in_attempt(&mut self, _payment_method_id: Option<String>) {
        todo!()
    }

    fn set_email_if_not_present(&mut self, _email: pii::Email) {
        todo!()
    }

    fn set_pm_token(&mut self, _token: String) {
        todo!()
    }

    fn set_connector_customer_id(&mut self, _customer_id: Option<String>) {
        // TODO: handle this case. Should we add connector_customer_id in paymentConfirmData?
    }

    fn push_sessions_token(&mut self, _token: api::SessionToken) {
        todo!()
    }

    fn set_surcharge_details(&mut self, _surcharge_details: Option<types::SurchargeDetails>) {
        todo!()
    }

    #[track_caller]
    fn set_merchant_connector_id_in_attempt(
        &mut self,
        merchant_connector_id: Option<id_type::MerchantConnectorAccountId>,
    ) {
        todo!()
    }

    fn set_frm_message(&mut self, _frm_message: FraudCheck) {
        todo!()
    }

    fn set_payment_intent_status(&mut self, status: storage_enums::IntentStatus) {
        self.payment_intent.status = status;
    }

    fn set_authentication_type_in_attempt(
        &mut self,
        _authentication_type: Option<enums::AuthenticationType>,
    ) {
        todo!()
    }

    fn set_recurring_mandate_payment_data(
        &mut self,
        _recurring_mandate_payment_data:
            hyperswitch_domain_models::router_data::RecurringMandatePaymentData,
    ) {
        todo!()
    }

    fn set_mandate_id(&mut self, _mandate_id: api_models::payments::MandateIds) {
        todo!()
    }

    fn set_setup_future_usage_in_payment_intent(
        &mut self,
        setup_future_usage: storage_enums::FutureUsage,
    ) {
        self.payment_intent.setup_future_usage = setup_future_usage;
    }

    fn set_connector_in_payment_attempt(&mut self, connector: Option<String>) {
        todo!()
    }
}<|MERGE_RESOLUTION|>--- conflicted
+++ resolved
@@ -1020,11 +1020,6 @@
         .to_validate_request()?
         .validate_request(&req, &merchant_account)?;
 
-<<<<<<< HEAD
-=======
-    let payment_id = id_type::GlobalPaymentId::generate(&state.conf.cell_information.id.clone());
-
->>>>>>> 79a75ce6
     tracing::Span::current().record("global_payment_id", payment_id.get_string_repr());
 
     let operations::GetTrackerResponse { mut payment_data } = operation
