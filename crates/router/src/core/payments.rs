pub mod access_token;
pub mod conditional_configs;
pub mod customers;
pub mod flows;
pub mod helpers;
pub mod operations;
#[cfg(feature = "retry")]
pub mod retry;
pub mod routing;
pub mod tokenization;
pub mod transformers;
pub mod types;

use std::{fmt::Debug, marker::PhantomData, ops::Deref, time::Instant, vec::IntoIter};

use api_models::{self, enums, payments::HeaderPayload};
use common_utils::{ext_traits::AsyncExt, pii, types::Surcharge};
use data_models::mandates::MandateData;
use diesel_models::{ephemeral_key, fraud_check::FraudCheck};
use error_stack::{IntoReport, ResultExt};
use futures::future::join_all;
use helpers::ApplePayData;
use masking::Secret;
use redis_interface::errors::RedisError;
use router_env::{instrument, tracing};
#[cfg(feature = "olap")]
use router_types::transformers::ForeignFrom;
use scheduler::utils as pt_utils;
use time;

pub use self::operations::{
    PaymentApprove, PaymentCancel, PaymentCapture, PaymentConfirm, PaymentCreate,
    PaymentIncrementalAuthorization, PaymentReject, PaymentResponse, PaymentSession, PaymentStatus,
    PaymentUpdate,
};
use self::{
    conditional_configs::perform_decision_management,
    flows::{ConstructFlowSpecificData, Feature},
    helpers::get_key_params_for_surcharge_details,
    operations::{payment_complete_authorize, BoxedOperation, Operation},
    routing::{self as self_routing, SessionFlowRoutingInput},
};
use super::{
    errors::StorageErrorExt, payment_methods::surcharge_decision_configs, routing::TransactionData,
};
#[cfg(feature = "frm")]
use crate::core::fraud_check as frm_core;
use crate::{
    configs::settings::{ApplePayPreDecryptFlow, PaymentMethodTypeTokenFilter},
    core::{
        errors::{self, CustomResult, RouterResponse, RouterResult},
        payment_methods::PaymentMethodRetrieve,
        utils,
    },
    db::StorageInterface,
    logger,
    routes::{metrics, payment_methods::ParentPaymentMethodToken, AppState},
    services::{self, api::Authenticate},
    types::{
        self as router_types,
        api::{self, ConnectorCallType},
        domain,
        storage::{self, enums as storage_enums, payment_attempt::PaymentAttemptExt},
        transformers::{ForeignInto, ForeignTryInto},
    },
    utils::{
        add_apple_pay_flow_metrics, add_connector_http_status_code_metrics, Encode, OptionExt,
        ValueExt,
    },
    workflows::payment_sync,
};

#[allow(clippy::too_many_arguments, clippy::type_complexity)]
#[instrument(skip_all, fields(payment_id, merchant_id))]
pub async fn payments_operation_core<F, Req, Op, FData, Ctx>(
    state: &AppState,
    merchant_account: domain::MerchantAccount,
    key_store: domain::MerchantKeyStore,
    operation: Op,
    req: Req,
    call_connector_action: CallConnectorAction,
    auth_flow: services::AuthFlow,
    eligible_connectors: Option<Vec<common_enums::RoutableConnectors>>,
    header_payload: HeaderPayload,
) -> RouterResult<(
    PaymentData<F>,
    Req,
    Option<domain::Customer>,
    Option<u16>,
    Option<u128>,
)>
where
    F: Send + Clone + Sync,
    Req: Authenticate + Clone,
    Op: Operation<F, Req, Ctx> + Send + Sync,

    // To create connector flow specific interface data
    PaymentData<F>: ConstructFlowSpecificData<F, FData, router_types::PaymentsResponseData>,
    router_types::RouterData<F, FData, router_types::PaymentsResponseData>: Feature<F, FData>,

    // To construct connector flow specific api
    dyn router_types::api::Connector:
        services::api::ConnectorIntegration<F, FData, router_types::PaymentsResponseData>,

    // To perform router related operation for PaymentResponse
    PaymentResponse: Operation<F, FData, Ctx>,
    FData: Send + Sync,
    Ctx: PaymentMethodRetrieve,
{
    let operation: BoxedOperation<'_, F, Req, Ctx> = Box::new(operation);

    tracing::Span::current().record("merchant_id", merchant_account.merchant_id.as_str());
    let (operation, validate_result) = operation
        .to_validate_request()?
        .validate_request(&req, &merchant_account)?;

    tracing::Span::current().record("payment_id", &format!("{}", validate_result.payment_id));

    let operations::GetTrackerResponse {
        operation,
        customer_details,
        mut payment_data,
        business_profile,
    } = operation
        .to_get_tracker()?
        .get_trackers(
            state,
            &validate_result.payment_id,
            &req,
            validate_result.mandate_type.to_owned(),
            &merchant_account,
            &key_store,
            auth_flow,
            header_payload.payment_confirm_source,
        )
        .await?;

    let (operation, customer) = operation
        .to_domain()?
        .get_or_create_customer_details(
            &*state.store,
            &mut payment_data,
            customer_details,
            &key_store,
        )
        .await
        .to_not_found_response(errors::ApiErrorResponse::CustomerNotFound)
        .attach_printable("Failed while fetching/creating customer")?;

    call_decision_manager(state, &merchant_account, &mut payment_data).await?;

    let connector = get_connector_choice(
        &operation,
        state,
        &req,
        &merchant_account,
        &business_profile,
        &key_store,
        &mut payment_data,
        eligible_connectors,
    )
    .await?;

    let should_add_task_to_process_tracker = should_add_task_to_process_tracker(&payment_data);

    payment_data = tokenize_in_router_when_confirm_false(
        state,
        &operation,
        &mut payment_data,
        &validate_result,
        &key_store,
        &customer,
    )
    .await?;

    let mut connector_http_status_code = None;
    let mut external_latency = None;
    if let Some(connector_details) = connector {
        // Fetch and check FRM configs
        #[cfg(feature = "frm")]
        let mut frm_info = None;
        #[cfg(feature = "frm")]
        let db = &*state.store;
        #[allow(unused_variables, unused_mut)]
        let mut should_continue_transaction: bool = true;
        #[cfg(feature = "frm")]
        let mut should_continue_capture: bool = true;
        #[cfg(feature = "frm")]
        let frm_configs = if state.conf.frm.enabled {
            frm_core::call_frm_before_connector_call(
                db,
                &operation,
                &merchant_account,
                &mut payment_data,
                state,
                &mut frm_info,
                &customer,
                &mut should_continue_transaction,
                &mut should_continue_capture,
                key_store.clone(),
            )
            .await?
        } else {
            None
        };
        #[cfg(feature = "frm")]
        logger::debug!(
            "frm_configs: {:?}\nshould_cancel_transaction: {:?}\nshould_continue_capture: {:?}",
            frm_configs,
            should_continue_transaction,
            should_continue_capture,
        );

        if should_continue_transaction {
            #[cfg(feature = "frm")]
            match (
                should_continue_capture,
                payment_data.payment_attempt.capture_method,
            ) {
                (false, Some(storage_enums::CaptureMethod::Automatic))
                | (false, Some(storage_enums::CaptureMethod::Scheduled)) => {
                    payment_data.payment_attempt.capture_method =
                        Some(storage_enums::CaptureMethod::Manual);
                }
                _ => (),
            };
            payment_data = match connector_details {
                api::ConnectorCallType::PreDetermined(connector) => {
                    let schedule_time = if should_add_task_to_process_tracker {
                        payment_sync::get_sync_process_schedule_time(
                            &*state.store,
                            connector.connector.id(),
                            &merchant_account.merchant_id,
                            0,
                        )
                        .await
                        .into_report()
                        .change_context(errors::ApiErrorResponse::InternalServerError)
                        .attach_printable("Failed while getting process schedule time")?
                    } else {
                        None
                    };
                    let router_data = call_connector_service(
                        state,
                        &merchant_account,
                        &key_store,
                        connector,
                        &operation,
                        &mut payment_data,
                        &customer,
                        call_connector_action,
                        &validate_result,
                        schedule_time,
                        header_payload,
                        #[cfg(feature = "frm")]
                        frm_info.as_ref().and_then(|fi| fi.suggested_action),
                        #[cfg(not(feature = "frm"))]
                        None,
                    )
                    .await?;
                    let operation = Box::new(PaymentResponse);

                    connector_http_status_code = router_data.connector_http_status_code;
                    external_latency = router_data.external_latency;
                    //add connector http status code metrics
                    add_connector_http_status_code_metrics(connector_http_status_code);
                    operation
                        .to_post_update_tracker()?
                        .update_tracker(
                            state,
                            &validate_result.payment_id,
                            payment_data,
                            router_data,
                            merchant_account.storage_scheme,
                        )
                        .await?
                }

                api::ConnectorCallType::Retryable(connectors) => {
                    let mut connectors = connectors.into_iter();

                    let connector_data = get_connector_data(&mut connectors)?;

                    let schedule_time = if should_add_task_to_process_tracker {
                        payment_sync::get_sync_process_schedule_time(
                            &*state.store,
                            connector_data.connector.id(),
                            &merchant_account.merchant_id,
                            0,
                        )
                        .await
                        .into_report()
                        .change_context(errors::ApiErrorResponse::InternalServerError)
                        .attach_printable("Failed while getting process schedule time")?
                    } else {
                        None
                    };
                    let router_data = call_connector_service(
                        state,
                        &merchant_account,
                        &key_store,
                        connector_data.clone(),
                        &operation,
                        &mut payment_data,
                        &customer,
                        call_connector_action,
                        &validate_result,
                        schedule_time,
                        header_payload,
                        #[cfg(feature = "frm")]
                        frm_info.as_ref().and_then(|fi| fi.suggested_action),
                        #[cfg(not(feature = "frm"))]
                        None,
                    )
                    .await?;

                    #[cfg(feature = "retry")]
                    let mut router_data = router_data;
                    #[cfg(feature = "retry")]
                    {
                        use crate::core::payments::retry::{self, GsmValidation};
                        let config_bool = retry::config_should_call_gsm(
                            &*state.store,
                            &merchant_account.merchant_id,
                        )
                        .await;

                        if config_bool && router_data.should_call_gsm() {
                            router_data = retry::do_gsm_actions(
                                state,
                                &mut payment_data,
                                connectors,
                                connector_data,
                                router_data,
                                &merchant_account,
                                &key_store,
                                &operation,
                                &customer,
                                &validate_result,
                                schedule_time,
                                #[cfg(feature = "frm")]
                                frm_info.as_ref().and_then(|fi| fi.suggested_action),
                                #[cfg(not(feature = "frm"))]
                                None,
                            )
                            .await?;
                        };
                    }

                    let operation = Box::new(PaymentResponse);
                    connector_http_status_code = router_data.connector_http_status_code;
                    external_latency = router_data.external_latency;
                    //add connector http status code metrics
                    add_connector_http_status_code_metrics(connector_http_status_code);
                    operation
                        .to_post_update_tracker()?
                        .update_tracker(
                            state,
                            &validate_result.payment_id,
                            payment_data,
                            router_data,
                            merchant_account.storage_scheme,
                        )
                        .await?
                }

                api::ConnectorCallType::SessionMultiple(connectors) => {
                    let session_surcharge_details =
                        call_surcharge_decision_management_for_session_flow(
                            state,
                            &merchant_account,
                            &mut payment_data,
                            &connectors,
                        )
                        .await?;
                    call_multiple_connectors_service(
                        state,
                        &merchant_account,
                        &key_store,
                        connectors,
                        &operation,
                        payment_data,
                        &customer,
                        session_surcharge_details,
                    )
                    .await?
                }
            };

            #[cfg(feature = "frm")]
            if let Some(fraud_info) = &mut frm_info {
                Box::pin(frm_core::post_payment_frm_core(
                    state,
                    &merchant_account,
                    &mut payment_data,
                    fraud_info,
                    frm_configs
                        .clone()
                        .ok_or(errors::ApiErrorResponse::MissingRequiredField {
                            field_name: "frm_configs",
                        })
                        .into_report()
                        .attach_printable("Frm configs label not found")?,
                    &customer,
                    key_store,
                ))
                .await?;
            }
        } else {
            (_, payment_data) = operation
                .to_update_tracker()?
                .update_trackers(
                    state,
                    payment_data.clone(),
                    customer.clone(),
                    validate_result.storage_scheme,
                    None,
                    &key_store,
                    #[cfg(feature = "frm")]
                    frm_info.and_then(|info| info.suggested_action),
                    #[cfg(not(feature = "frm"))]
                    None,
                    header_payload,
                )
                .await?;
        }

        payment_data
            .payment_attempt
            .payment_token
            .as_ref()
            .zip(payment_data.payment_attempt.payment_method)
            .map(ParentPaymentMethodToken::create_key_for_token)
            .async_map(|key_for_hyperswitch_token| async move {
                if key_for_hyperswitch_token
                    .should_delete_payment_method_token(payment_data.payment_intent.status)
                {
                    let _ = key_for_hyperswitch_token.delete(state).await;
                }
            })
            .await;
    } else {
        (_, payment_data) = operation
            .to_update_tracker()?
            .update_trackers(
                state,
                payment_data.clone(),
                customer.clone(),
                validate_result.storage_scheme,
                None,
                &key_store,
                None,
                header_payload,
            )
            .await?;
    }

    let cloned_payment_data = payment_data.clone();
    let cloned_customer = customer.clone();
    let cloned_request = req.clone();

    crate::utils::trigger_payments_webhook(
        merchant_account,
        business_profile,
        cloned_payment_data,
        Some(cloned_request),
        cloned_customer,
        state,
        operation,
    )
    .await
    .map_err(|error| logger::warn!(payments_outgoing_webhook_error=?error))
    .ok();

    Ok((
        payment_data,
        req,
        customer,
        connector_http_status_code,
        external_latency,
    ))
}

#[instrument(skip_all)]
pub async fn call_decision_manager<O>(
    state: &AppState,
    merchant_account: &domain::MerchantAccount,
    payment_data: &mut PaymentData<O>,
) -> RouterResult<()>
where
    O: Send + Clone,
{
    let algorithm_ref: api::routing::RoutingAlgorithmRef = merchant_account
        .routing_algorithm
        .clone()
        .map(|val| val.parse_value("routing algorithm"))
        .transpose()
        .change_context(errors::ApiErrorResponse::InternalServerError)
        .attach_printable("Could not decode the routing algorithm")?
        .unwrap_or_default();

    let output = perform_decision_management(
        state,
        algorithm_ref,
        merchant_account.merchant_id.as_str(),
        payment_data,
    )
    .await
    .change_context(errors::ApiErrorResponse::InternalServerError)
    .attach_printable("Could not decode the conditional config")?;
    payment_data.payment_attempt.authentication_type = payment_data
        .payment_attempt
        .authentication_type
        .or(output.override_3ds.map(ForeignInto::foreign_into))
        .or(Some(storage_enums::AuthenticationType::NoThreeDs));
    Ok(())
}

#[instrument(skip_all)]
async fn populate_surcharge_details<F>(
    state: &AppState,
    payment_data: &mut PaymentData<F>,
) -> RouterResult<()>
where
    F: Send + Clone,
{
    if payment_data
        .payment_intent
        .surcharge_applicable
        .unwrap_or(false)
    {
        if let Some(surcharge_details) = payment_data.payment_attempt.get_surcharge_details() {
            // if retry payment, surcharge would have been populated from the previous attempt. Use the same surcharge
            let surcharge_details =
                types::SurchargeDetails::from((&surcharge_details, &payment_data.payment_attempt));
            payment_data.surcharge_details = Some(surcharge_details);
            return Ok(());
        }
        let raw_card_key = payment_data
            .payment_method_data
            .as_ref()
            .and_then(get_key_params_for_surcharge_details)
            .map(|(payment_method, payment_method_type, card_network)| {
                types::SurchargeKey::PaymentMethodData(
                    payment_method,
                    payment_method_type,
                    card_network,
                )
            });
        let saved_card_key = payment_data.token.clone().map(types::SurchargeKey::Token);

        let surcharge_key = raw_card_key
            .or(saved_card_key)
            .get_required_value("payment_method_data or payment_token")?;
        logger::debug!(surcharge_key_confirm =? surcharge_key);

        let calculated_surcharge_details =
            match types::SurchargeMetadata::get_individual_surcharge_detail_from_redis(
                state,
                surcharge_key,
                &payment_data.payment_attempt.attempt_id,
            )
            .await
            {
                Ok(surcharge_details) => Some(surcharge_details),
                Err(err) if err.current_context() == &RedisError::NotFound => None,
                Err(err) => {
                    Err(err).change_context(errors::ApiErrorResponse::InternalServerError)?
                }
            };

        payment_data.surcharge_details = calculated_surcharge_details;
    } else {
        let surcharge_details =
            payment_data
                .payment_attempt
                .get_surcharge_details()
                .map(|surcharge_details| {
                    types::SurchargeDetails::from((
                        &surcharge_details,
                        &payment_data.payment_attempt,
                    ))
                });
        payment_data.surcharge_details = surcharge_details;
    }
    Ok(())
}

#[inline]
pub fn get_connector_data(
    connectors: &mut IntoIter<api::ConnectorData>,
) -> RouterResult<api::ConnectorData> {
    connectors
        .next()
        .ok_or(errors::ApiErrorResponse::InternalServerError)
        .into_report()
        .attach_printable("Connector not found in connectors iterator")
}

#[instrument(skip_all)]
pub async fn call_surcharge_decision_management_for_session_flow<O>(
    state: &AppState,
    merchant_account: &domain::MerchantAccount,
    payment_data: &mut PaymentData<O>,
    session_connector_data: &[api::SessionConnectorData],
) -> RouterResult<Option<api::SessionSurchargeDetails>>
where
    O: Send + Clone + Sync,
{
    if let Some(surcharge_amount) = payment_data.payment_attempt.surcharge_amount {
        let tax_on_surcharge_amount = payment_data.payment_attempt.tax_amount.unwrap_or(0);
        let final_amount =
            payment_data.payment_attempt.amount + surcharge_amount + tax_on_surcharge_amount;
        Ok(Some(api::SessionSurchargeDetails::PreDetermined(
            types::SurchargeDetails {
                original_amount: payment_data.payment_attempt.amount,
                surcharge: Surcharge::Fixed(surcharge_amount),
                tax_on_surcharge: None,
                surcharge_amount,
                tax_on_surcharge_amount,
                final_amount,
            },
        )))
    } else {
        let payment_method_type_list = session_connector_data
            .iter()
            .map(|session_connector_data| session_connector_data.payment_method_type)
            .collect();
        let algorithm_ref: api::routing::RoutingAlgorithmRef = merchant_account
            .routing_algorithm
            .clone()
            .map(|val| val.parse_value("routing algorithm"))
            .transpose()
            .change_context(errors::ApiErrorResponse::InternalServerError)
            .attach_printable("Could not decode the routing algorithm")?
            .unwrap_or_default();
        let surcharge_results =
            surcharge_decision_configs::perform_surcharge_decision_management_for_session_flow(
                state,
                algorithm_ref,
                payment_data,
                &payment_method_type_list,
            )
            .await
            .change_context(errors::ApiErrorResponse::InternalServerError)
            .attach_printable("error performing surcharge decision operation")?;

        Ok(if surcharge_results.is_empty_result() {
            None
        } else {
            Some(api::SessionSurchargeDetails::Calculated(surcharge_results))
        })
    }
}
#[allow(clippy::too_many_arguments)]
pub async fn payments_core<F, Res, Req, Op, FData, Ctx>(
    state: AppState,
    merchant_account: domain::MerchantAccount,
    key_store: domain::MerchantKeyStore,
    operation: Op,
    req: Req,
    auth_flow: services::AuthFlow,
    call_connector_action: CallConnectorAction,
    eligible_connectors: Option<Vec<api_models::enums::Connector>>,
    header_payload: HeaderPayload,
) -> RouterResponse<Res>
where
    F: Send + Clone + Sync,
    FData: Send + Sync,
    Op: Operation<F, Req, Ctx> + Send + Sync + Clone,
    Req: Debug + Authenticate + Clone,
    Res: transformers::ToResponse<Req, PaymentData<F>, Op>,
    // To create connector flow specific interface data
    PaymentData<F>: ConstructFlowSpecificData<F, FData, router_types::PaymentsResponseData>,
    router_types::RouterData<F, FData, router_types::PaymentsResponseData>: Feature<F, FData>,
    Ctx: PaymentMethodRetrieve,

    // To construct connector flow specific api
    dyn router_types::api::Connector:
        services::api::ConnectorIntegration<F, FData, router_types::PaymentsResponseData>,

    // To perform router related operation for PaymentResponse
    PaymentResponse: Operation<F, FData, Ctx>,
{
    let eligible_routable_connectors = eligible_connectors.map(|connectors| {
        connectors
            .into_iter()
            .flat_map(|c| c.foreign_try_into())
            .collect()
    });
    let (payment_data, req, customer, connector_http_status_code, external_latency) =
        payments_operation_core::<_, _, _, _, Ctx>(
            &state,
            merchant_account,
            key_store,
            operation.clone(),
            req,
            call_connector_action,
            auth_flow,
            eligible_routable_connectors,
            header_payload,
        )
        .await?;

    Res::generate_response(
        Some(req),
        payment_data,
        customer,
        auth_flow,
        &state.conf.server,
        operation,
        &state.conf.connector_request_reference_id_config,
        connector_http_status_code,
        external_latency,
        header_payload.x_hs_latency,
    )
}

fn is_start_pay<Op: Debug>(operation: &Op) -> bool {
    format!("{operation:?}").eq("PaymentStart")
}

#[derive(Clone, Debug, serde::Serialize)]
pub struct PaymentsRedirectResponseData {
    pub connector: Option<String>,
    pub param: Option<String>,
    pub merchant_id: Option<String>,
    pub json_payload: Option<serde_json::Value>,
    pub resource_id: api::PaymentIdType,
    pub force_sync: bool,
    pub creds_identifier: Option<String>,
}

#[async_trait::async_trait]
pub trait PaymentRedirectFlow<Ctx: PaymentMethodRetrieve>: Sync {
    async fn call_payment_flow(
        &self,
        state: &AppState,
        merchant_account: domain::MerchantAccount,
        merchant_key_store: domain::MerchantKeyStore,
        req: PaymentsRedirectResponseData,
        connector_action: CallConnectorAction,
    ) -> RouterResponse<api::PaymentsResponse>;

    fn get_payment_action(&self) -> services::PaymentAction;

    fn generate_response(
        &self,
        payments_response: api_models::payments::PaymentsResponse,
        business_profile: diesel_models::business_profile::BusinessProfile,
        payment_id: String,
        connector: String,
    ) -> RouterResult<api::RedirectionResponse>;

    #[allow(clippy::too_many_arguments)]
    async fn handle_payments_redirect_response(
        &self,
        state: AppState,
        merchant_account: domain::MerchantAccount,
        key_store: domain::MerchantKeyStore,
        req: PaymentsRedirectResponseData,
    ) -> RouterResponse<api::RedirectionResponse> {
        metrics::REDIRECTION_TRIGGERED.add(
            &metrics::CONTEXT,
            1,
            &[
                metrics::request::add_attributes(
                    "connector",
                    req.connector.to_owned().unwrap_or("null".to_string()),
                ),
                metrics::request::add_attributes(
                    "merchant_id",
                    merchant_account.merchant_id.to_owned(),
                ),
            ],
        );
        let connector = req.connector.clone().get_required_value("connector")?;

        let query_params = req.param.clone().get_required_value("param")?;

        let resource_id = api::PaymentIdTypeExt::get_payment_intent_id(&req.resource_id)
            .change_context(errors::ApiErrorResponse::MissingRequiredField {
                field_name: "payment_id",
            })?;

        // This connector data is ephemeral, the call payment flow will get new connector data
        // with merchant account details, so the connector_id can be safely set to None here
        let connector_data = api::ConnectorData::get_connector_by_name(
            &state.conf.connectors,
            &connector,
            api::GetToken::Connector,
            None,
        )?;

        let flow_type = connector_data
            .connector
            .get_flow_type(
                &query_params,
                req.json_payload.clone(),
                self.get_payment_action(),
            )
            .change_context(errors::ApiErrorResponse::InternalServerError)
            .attach_printable("Failed to decide the response flow")?;

        let response = self
            .call_payment_flow(
                &state,
                merchant_account.clone(),
                key_store,
                req.clone(),
                flow_type,
            )
            .await;

        let payments_response = match response? {
            services::ApplicationResponse::Json(response) => Ok(response),
            services::ApplicationResponse::JsonWithHeaders((response, _)) => Ok(response),
            _ => Err(errors::ApiErrorResponse::InternalServerError)
                .into_report()
                .attach_printable("Failed to get the response in json"),
        }?;

        let profile_id = payments_response
            .profile_id
            .as_ref()
            .get_required_value("profile_id")?;

        let business_profile = state
            .store
            .find_business_profile_by_profile_id(profile_id)
            .await
            .to_not_found_response(errors::ApiErrorResponse::BusinessProfileNotFound {
                id: profile_id.to_string(),
            })?;

        let result =
            self.generate_response(payments_response, business_profile, resource_id, connector)?;

        Ok(services::ApplicationResponse::JsonForRedirection(result))
    }
}

#[derive(Clone, Debug)]
pub struct PaymentRedirectCompleteAuthorize;

#[async_trait::async_trait]
impl<Ctx: PaymentMethodRetrieve> PaymentRedirectFlow<Ctx> for PaymentRedirectCompleteAuthorize {
    async fn call_payment_flow(
        &self,
        state: &AppState,
        merchant_account: domain::MerchantAccount,
        merchant_key_store: domain::MerchantKeyStore,
        req: PaymentsRedirectResponseData,
        connector_action: CallConnectorAction,
    ) -> RouterResponse<api::PaymentsResponse> {
        let payment_confirm_req = api::PaymentsRequest {
            payment_id: Some(req.resource_id.clone()),
            merchant_id: req.merchant_id.clone(),
            feature_metadata: Some(api_models::payments::FeatureMetadata {
                redirect_response: Some(api_models::payments::RedirectResponse {
                    param: req.param.map(Secret::new),
                    json_payload: Some(req.json_payload.unwrap_or(serde_json::json!({})).into()),
                }),
            }),
            ..Default::default()
        };
        Box::pin(payments_core::<
            api::CompleteAuthorize,
            api::PaymentsResponse,
            _,
            _,
            _,
            Ctx,
        >(
            state.clone(),
            merchant_account,
            merchant_key_store,
            payment_complete_authorize::CompleteAuthorize,
            payment_confirm_req,
            services::api::AuthFlow::Merchant,
            connector_action,
            None,
            HeaderPayload::default(),
        ))
        .await
    }

    fn get_payment_action(&self) -> services::PaymentAction {
        services::PaymentAction::CompleteAuthorize
    }

    fn generate_response(
        &self,
        payments_response: api_models::payments::PaymentsResponse,
        business_profile: diesel_models::business_profile::BusinessProfile,
        payment_id: String,
        connector: String,
    ) -> RouterResult<api::RedirectionResponse> {
        // There might be multiple redirections needed for some flows
        // If the status is requires customer action, then send the startpay url again
        // The redirection data must have been provided and updated by the connector
        match payments_response.status {
            api_models::enums::IntentStatus::RequiresCustomerAction => {
                let startpay_url = payments_response
                    .next_action
                    .and_then(|next_action_data| match next_action_data {
                        api_models::payments::NextActionData::RedirectToUrl { redirect_to_url } => Some(redirect_to_url),
                        api_models::payments::NextActionData::DisplayBankTransferInformation { .. } => None,
                        api_models::payments::NextActionData::ThirdPartySdkSessionToken { .. } => None,
                        api_models::payments::NextActionData::QrCodeInformation{..} => None,
                        api_models::payments::NextActionData::DisplayVoucherInformation{ .. } => None,
                        api_models::payments::NextActionData::WaitScreenInformation{..} => None,
                    })
                    .ok_or(errors::ApiErrorResponse::InternalServerError)
                    .into_report()
                    .attach_printable(
                        "did not receive redirect to url when status is requires customer action",
                    )?;
                Ok(api::RedirectionResponse {
                    return_url: String::new(),
                    params: vec![],
                    return_url_with_query_params: startpay_url,
                    http_method: "GET".to_string(),
                    headers: vec![],
                })
            }
            // If the status is terminal status, then redirect to merchant return url to provide status
            api_models::enums::IntentStatus::Succeeded
            | api_models::enums::IntentStatus::Failed
            | api_models::enums::IntentStatus::Cancelled | api_models::enums::IntentStatus::RequiresCapture| api_models::enums::IntentStatus::Processing=> helpers::get_handle_response_url(
                payment_id,
                &business_profile,
                payments_response,
                connector,
            ),
            _ => Err(errors::ApiErrorResponse::InternalServerError).into_report().attach_printable_lazy(|| format!("Could not proceed with payment as payment status {} cannot be handled during redirection",payments_response.status))?
        }
    }
}

#[derive(Clone, Debug)]
pub struct PaymentRedirectSync;

#[async_trait::async_trait]
impl<Ctx: PaymentMethodRetrieve> PaymentRedirectFlow<Ctx> for PaymentRedirectSync {
    async fn call_payment_flow(
        &self,
        state: &AppState,
        merchant_account: domain::MerchantAccount,
        merchant_key_store: domain::MerchantKeyStore,
        req: PaymentsRedirectResponseData,
        connector_action: CallConnectorAction,
    ) -> RouterResponse<api::PaymentsResponse> {
        let payment_sync_req = api::PaymentsRetrieveRequest {
            resource_id: req.resource_id,
            merchant_id: req.merchant_id,
            param: req.param,
            force_sync: req.force_sync,
            connector: req.connector,
            merchant_connector_details: req.creds_identifier.map(|creds_id| {
                api::MerchantConnectorDetailsWrap {
                    creds_identifier: creds_id,
                    encoded_data: None,
                }
            }),
            client_secret: None,
            expand_attempts: None,
            expand_captures: None,
        };
        Box::pin(payments_core::<
            api::PSync,
            api::PaymentsResponse,
            _,
            _,
            _,
            Ctx,
        >(
            state.clone(),
            merchant_account,
            merchant_key_store,
            PaymentStatus,
            payment_sync_req,
            services::api::AuthFlow::Merchant,
            connector_action,
            None,
            HeaderPayload::default(),
        ))
        .await
    }
    fn generate_response(
        &self,
        payments_response: api_models::payments::PaymentsResponse,
        business_profile: diesel_models::business_profile::BusinessProfile,
        payment_id: String,
        connector: String,
    ) -> RouterResult<api::RedirectionResponse> {
        helpers::get_handle_response_url(
            payment_id,
            &business_profile,
            payments_response,
            connector,
        )
    }

    fn get_payment_action(&self) -> services::PaymentAction {
        services::PaymentAction::PSync
    }
}

#[allow(clippy::too_many_arguments)]
#[instrument(skip_all)]
pub async fn call_connector_service<F, RouterDReq, ApiRequest, Ctx>(
    state: &AppState,
    merchant_account: &domain::MerchantAccount,
    key_store: &domain::MerchantKeyStore,
    connector: api::ConnectorData,
    operation: &BoxedOperation<'_, F, ApiRequest, Ctx>,
    payment_data: &mut PaymentData<F>,
    customer: &Option<domain::Customer>,
    call_connector_action: CallConnectorAction,
    validate_result: &operations::ValidateResult<'_>,
    schedule_time: Option<time::PrimitiveDateTime>,
    header_payload: HeaderPayload,
    frm_suggestion: Option<storage_enums::FrmSuggestion>,
) -> RouterResult<router_types::RouterData<F, RouterDReq, router_types::PaymentsResponseData>>
where
    F: Send + Clone + Sync,
    RouterDReq: Send + Sync,

    // To create connector flow specific interface data
    PaymentData<F>: ConstructFlowSpecificData<F, RouterDReq, router_types::PaymentsResponseData>,
    router_types::RouterData<F, RouterDReq, router_types::PaymentsResponseData>:
        Feature<F, RouterDReq> + Send,
    Ctx: PaymentMethodRetrieve,

    // To construct connector flow specific api
    dyn api::Connector:
        services::api::ConnectorIntegration<F, RouterDReq, router_types::PaymentsResponseData>,
{
    let stime_connector = Instant::now();

    let merchant_connector_account = construct_profile_id_and_get_mca(
        state,
        merchant_account,
        payment_data,
        &connector.connector_name.to_string(),
        connector.merchant_connector_id.as_ref(),
        key_store,
        false,
    )
    .await?;

    if payment_data.payment_attempt.merchant_connector_id.is_none() {
        payment_data.payment_attempt.merchant_connector_id =
            merchant_connector_account.get_mca_id();
    }

    operation
        .to_domain()?
        .populate_payment_data(state, payment_data, merchant_account)
        .await?;

    let (pd, tokenization_action) = get_connector_tokenization_action_when_confirm_true(
        state,
        operation,
        payment_data,
        validate_result,
        &merchant_connector_account,
        key_store,
        customer,
    )
    .await?;

    *payment_data = pd;

    // Validating the blocklist guard and generate the fingerprint
    blocklist_guard(state, merchant_account, operation, payment_data).await?;

    let updated_customer = call_create_connector_customer_if_required(
        state,
        customer,
        merchant_account,
        key_store,
        &merchant_connector_account,
        payment_data,
    )
    .await?;

    let mut router_data = payment_data
        .construct_router_data(
            state,
            connector.connector.id(),
            merchant_account,
            key_store,
            customer,
            &merchant_connector_account,
        )
        .await?;

    let add_access_token_result = router_data
        .add_access_token(state, &connector, merchant_account)
        .await?;

    let mut should_continue_further = access_token::update_router_data_with_access_token_result(
        &add_access_token_result,
        &mut router_data,
        &call_connector_action,
    );

    // Tokenization Action will be DecryptApplePayToken, only when payment method type is Apple Pay
    // and the connector supports Apple Pay predecrypt
    if matches!(
        tokenization_action,
        TokenizationAction::DecryptApplePayToken
            | TokenizationAction::TokenizeInConnectorAndApplepayPreDecrypt
    ) {
        let apple_pay_data = match payment_data.payment_method_data.clone() {
            Some(api_models::payments::PaymentMethodData::Wallet(
                api_models::payments::WalletData::ApplePay(wallet_data),
            )) => Some(
                ApplePayData::token_json(api_models::payments::WalletData::ApplePay(wallet_data))
                    .change_context(errors::ApiErrorResponse::InternalServerError)?
                    .decrypt(state)
                    .await
                    .change_context(errors::ApiErrorResponse::InternalServerError)?,
            ),
            _ => None,
        };

        let apple_pay_predecrypt = apple_pay_data
            .parse_value::<router_types::ApplePayPredecryptData>("ApplePayPredecryptData")
            .change_context(errors::ApiErrorResponse::InternalServerError)?;

        logger::debug!(?apple_pay_predecrypt);

        router_data.payment_method_token = Some(router_types::PaymentMethodToken::ApplePayDecrypt(
            Box::new(apple_pay_predecrypt),
        ));
    }

    let pm_token = router_data
        .add_payment_method_token(state, &connector, &tokenization_action)
        .await?;

    if let Some(payment_method_token) = pm_token.clone() {
        router_data.payment_method_token = Some(router_types::PaymentMethodToken::Token(
            payment_method_token,
        ));
    };

    (router_data, should_continue_further) = complete_preprocessing_steps_if_required(
        state,
        &connector,
        payment_data,
        router_data,
        operation,
        should_continue_further,
    )
    .await?;

    if let Ok(router_types::PaymentsResponseData::PreProcessingResponse {
        session_token: Some(session_token),
        ..
    }) = router_data.response.to_owned()
    {
        payment_data.sessions_token.push(session_token);
    };

    // In case of authorize flow, pre-task and post-tasks are being called in build request
    // if we do not want to proceed further, then the function will return Ok(None, false)
    let (connector_request, should_continue_further) = if should_continue_further {
        // Check if the actual flow specific request can be built with available data
        router_data
            .build_flow_specific_connector_request(state, &connector, call_connector_action.clone())
            .await?
    } else {
        (None, false)
    };

    if should_add_task_to_process_tracker(payment_data) {
        operation
            .to_domain()?
            .add_task_to_process_tracker(
                state,
                &payment_data.payment_attempt,
                validate_result.requeue,
                schedule_time,
            )
            .await
            .map_err(|error| logger::error!(process_tracker_error=?error))
            .ok();
    }

    // Update the payment trackers just before calling the connector
    // Since the request is already built in the previous step,
    // there should be no error in request construction from hyperswitch end
    (_, *payment_data) = operation
        .to_update_tracker()?
        .update_trackers(
            state,
            payment_data.clone(),
            customer.clone(),
            merchant_account.storage_scheme,
            updated_customer,
            key_store,
            frm_suggestion,
            header_payload,
        )
        .await?;

    let router_data_res = if should_continue_further {
        // The status of payment_attempt and intent will be updated in the previous step
        // update this in router_data.
        // This is added because few connector integrations do not update the status,
        // and rely on previous status set in router_data
        router_data.status = payment_data.payment_attempt.status;
        router_data
            .decide_flows(
                state,
                &connector,
                customer,
                call_connector_action,
                merchant_account,
                connector_request,
                key_store,
            )
            .await
    } else {
        Ok(router_data)
    };

    let etime_connector = Instant::now();
    let duration_connector = etime_connector.saturating_duration_since(stime_connector);
    tracing::info!(duration = format!("Duration taken: {}", duration_connector.as_millis()));

    router_data_res
}

async fn blocklist_guard<F, ApiRequest, Ctx>(
    state: &AppState,
    merchant_account: &domain::MerchantAccount,
    operation: &BoxedOperation<'_, F, ApiRequest, Ctx>,
    payment_data: &mut PaymentData<F>,
) -> CustomResult<bool, errors::ApiErrorResponse>
where
    F: Send + Clone + Sync,
    Ctx: PaymentMethodRetrieve,
{
    let merchant_id = &payment_data.payment_attempt.merchant_id;
    let blocklist_enabled_key = format!("guard_blocklist_for_{merchant_id}");
    let blocklist_guard_enabled = state
        .store
        .find_config_by_key_unwrap_or(&blocklist_enabled_key, Some("false".to_string()))
        .await;

    let blocklist_guard_enabled: bool = match blocklist_guard_enabled {
        Ok(config) => serde_json::from_str(&config.config).unwrap_or(false),

        // If it is not present in db we are defaulting it to false
        Err(inner) => {
            if !inner.current_context().is_db_not_found() {
                logger::error!("Error fetching guard blocklist enabled config {:?}", inner);
            }
            false
        }
    };

    if blocklist_guard_enabled {
        Ok(operation
            .to_domain()?
            .guard_payment_against_blocklist(state, merchant_account, payment_data)
            .await?)
    } else {
        Ok(false)
    }
}

#[allow(clippy::too_many_arguments)]
pub async fn call_multiple_connectors_service<F, Op, Req, Ctx>(
    state: &AppState,
    merchant_account: &domain::MerchantAccount,
    key_store: &domain::MerchantKeyStore,
    connectors: Vec<api::SessionConnectorData>,
    _operation: &Op,
    mut payment_data: PaymentData<F>,
    customer: &Option<domain::Customer>,
    session_surcharge_details: Option<api::SessionSurchargeDetails>,
) -> RouterResult<PaymentData<F>>
where
    Op: Debug,
    F: Send + Clone,

    // To create connector flow specific interface data
    PaymentData<F>: ConstructFlowSpecificData<F, Req, router_types::PaymentsResponseData>,
    router_types::RouterData<F, Req, router_types::PaymentsResponseData>: Feature<F, Req>,

    // To construct connector flow specific api
    dyn api::Connector:
        services::api::ConnectorIntegration<F, Req, router_types::PaymentsResponseData>,
    Ctx: PaymentMethodRetrieve,

    // To perform router related operation for PaymentResponse
    PaymentResponse: Operation<F, Req, Ctx>,
{
    let call_connectors_start_time = Instant::now();
    let mut join_handlers = Vec::with_capacity(connectors.len());
    for session_connector_data in connectors.iter() {
        let connector_id = session_connector_data.connector.connector.id();

        let merchant_connector_account = construct_profile_id_and_get_mca(
            state,
            merchant_account,
            &mut payment_data,
            &session_connector_data.connector.connector_name.to_string(),
            session_connector_data
                .connector
                .merchant_connector_id
                .as_ref(),
            key_store,
            false,
        )
        .await?;

        payment_data.surcharge_details =
            session_surcharge_details
                .as_ref()
                .and_then(|session_surcharge_details| {
                    session_surcharge_details.fetch_surcharge_details(
                        &session_connector_data.payment_method_type.into(),
                        &session_connector_data.payment_method_type,
                        None,
                    )
                });

        let router_data = payment_data
            .construct_router_data(
                state,
                connector_id,
                merchant_account,
                key_store,
                customer,
                &merchant_connector_account,
            )
            .await?;

        let res = router_data.decide_flows(
            state,
            &session_connector_data.connector,
            customer,
            CallConnectorAction::Trigger,
            merchant_account,
            None,
            key_store,
        );

        join_handlers.push(res);
    }

    let result = join_all(join_handlers).await;

    for (connector_res, session_connector) in result.into_iter().zip(connectors) {
        let connector_name = session_connector.connector.connector_name.to_string();
        match connector_res {
            Ok(connector_response) => {
                if let Ok(router_types::PaymentsResponseData::SessionResponse {
                    session_token,
                    ..
                }) = connector_response.response
                {
                    // If session token is NoSessionTokenReceived, it is not pushed into the sessions_token as there is no response or there can be some error
                    // In case of error, that error is already logged
                    if !matches!(
                        session_token,
                        api_models::payments::SessionToken::NoSessionTokenReceived,
                    ) {
                        payment_data.sessions_token.push(session_token);
                    }
                }
            }
            Err(connector_error) => {
                logger::error!(
                    "sessions_connector_error {} {:?}",
                    connector_name,
                    connector_error
                );
            }
        }
    }

    let call_connectors_end_time = Instant::now();
    let call_connectors_duration =
        call_connectors_end_time.saturating_duration_since(call_connectors_start_time);
    tracing::info!(duration = format!("Duration taken: {}", call_connectors_duration.as_millis()));

    Ok(payment_data)
}

pub async fn call_create_connector_customer_if_required<F, Req>(
    state: &AppState,
    customer: &Option<domain::Customer>,
    merchant_account: &domain::MerchantAccount,
    key_store: &domain::MerchantKeyStore,
    merchant_connector_account: &helpers::MerchantConnectorAccountType,
    payment_data: &mut PaymentData<F>,
) -> RouterResult<Option<storage::CustomerUpdate>>
where
    F: Send + Clone + Sync,
    Req: Send + Sync,

    // To create connector flow specific interface data
    PaymentData<F>: ConstructFlowSpecificData<F, Req, router_types::PaymentsResponseData>,
    router_types::RouterData<F, Req, router_types::PaymentsResponseData>: Feature<F, Req> + Send,

    // To construct connector flow specific api
    dyn api::Connector:
        services::api::ConnectorIntegration<F, Req, router_types::PaymentsResponseData>,
{
    let connector_name = payment_data.payment_attempt.connector.clone();

    match connector_name {
        Some(connector_name) => {
            let connector = api::ConnectorData::get_connector_by_name(
                &state.conf.connectors,
                &connector_name,
                api::GetToken::Connector,
                merchant_connector_account.get_mca_id(),
            )?;

            let connector_label = super::utils::get_connector_label(
                payment_data.payment_intent.business_country,
                payment_data.payment_intent.business_label.as_ref(),
                payment_data.payment_attempt.business_sub_label.as_ref(),
                &connector_name,
            );

            let connector_label = if let Some(connector_label) =
                merchant_connector_account.get_mca_id().or(connector_label)
            {
                connector_label
            } else {
                let profile_id = utils::get_profile_id_from_business_details(
                    payment_data.payment_intent.business_country,
                    payment_data.payment_intent.business_label.as_ref(),
                    merchant_account,
                    payment_data.payment_intent.profile_id.as_ref(),
                    &*state.store,
                    false,
                )
                .await
                .attach_printable("Could not find profile id from business details")?;

                format!("{connector_name}_{profile_id}")
            };

            let (should_call_connector, existing_connector_customer_id) =
                customers::should_call_connector_create_customer(
                    state,
                    &connector,
                    customer,
                    &connector_label,
                );

            if should_call_connector {
                // Create customer at connector and update the customer table to store this data
                let router_data = payment_data
                    .construct_router_data(
                        state,
                        connector.connector.id(),
                        merchant_account,
                        key_store,
                        customer,
                        merchant_connector_account,
                    )
                    .await?;

                let connector_customer_id = router_data
                    .create_connector_customer(state, &connector)
                    .await?;

                let customer_update = customers::update_connector_customer_in_customers(
                    &connector_label,
                    customer.as_ref(),
                    &connector_customer_id,
                )
                .await;

                payment_data.connector_customer_id = connector_customer_id;
                Ok(customer_update)
            } else {
                // Customer already created in previous calls use the same value, no need to update
                payment_data.connector_customer_id =
                    existing_connector_customer_id.map(ToOwned::to_owned);
                Ok(None)
            }
        }
        None => Ok(None),
    }
}

async fn complete_preprocessing_steps_if_required<F, Req, Q, Ctx>(
    state: &AppState,
    connector: &api::ConnectorData,
    payment_data: &PaymentData<F>,
    mut router_data: router_types::RouterData<F, Req, router_types::PaymentsResponseData>,
    operation: &BoxedOperation<'_, F, Q, Ctx>,
    should_continue_payment: bool,
) -> RouterResult<(
    router_types::RouterData<F, Req, router_types::PaymentsResponseData>,
    bool,
)>
where
    F: Send + Clone + Sync,
    Req: Send + Sync,
    router_types::RouterData<F, Req, router_types::PaymentsResponseData>: Feature<F, Req> + Send,
    dyn api::Connector:
        services::api::ConnectorIntegration<F, Req, router_types::PaymentsResponseData>,
{
    //TODO: For ACH transfers, if preprocessing_step is not required for connectors encountered in future, add the check
    let router_data_and_should_continue_payment = match payment_data.payment_method_data.clone() {
        Some(api_models::payments::PaymentMethodData::BankTransfer(data)) => match data.deref() {
            api_models::payments::BankTransferData::AchBankTransfer { .. }
            | api_models::payments::BankTransferData::MultibancoBankTransfer { .. }
                if connector.connector_name == router_types::Connector::Stripe =>
            {
                if payment_data.payment_attempt.preprocessing_step_id.is_none() {
                    (
                        router_data.preprocessing_steps(state, connector).await?,
                        false,
                    )
                } else {
                    (router_data, should_continue_payment)
                }
            }
            _ => (router_data, should_continue_payment),
        },
        Some(api_models::payments::PaymentMethodData::Wallet(_)) => {
            if is_preprocessing_required_for_wallets(connector.connector_name.to_string()) {
                (
                    router_data.preprocessing_steps(state, connector).await?,
                    false,
                )
            } else {
                (router_data, should_continue_payment)
            }
        }
        Some(api_models::payments::PaymentMethodData::Card(_)) => {
            if connector.connector_name == router_types::Connector::Payme
                && !matches!(format!("{operation:?}").as_str(), "CompleteAuthorize")
            {
                router_data = router_data.preprocessing_steps(state, connector).await?;

                let is_error_in_response = router_data.response.is_err();
                // If is_error_in_response is true, should_continue_payment should be false, we should throw the error
                (router_data, !is_error_in_response)
            } else if connector.connector_name == router_types::Connector::Nmi
                && !matches!(format!("{operation:?}").as_str(), "CompleteAuthorize")
                && router_data.auth_type == storage_enums::AuthenticationType::ThreeDs
            {
                router_data = router_data.preprocessing_steps(state, connector).await?;

                (router_data, false)
            } else if (connector.connector_name == router_types::Connector::Cybersource
                || connector.connector_name == router_types::Connector::Bankofamerica)
                && is_operation_complete_authorize(&operation)
                && router_data.auth_type == storage_enums::AuthenticationType::ThreeDs
            {
                router_data = router_data.preprocessing_steps(state, connector).await?;

                // Should continue the flow only if no redirection_data is returned else a response with redirection form shall be returned
                let should_continue = matches!(
                    router_data.response,
                    Ok(router_types::PaymentsResponseData::TransactionResponse {
                        redirection_data: None,
                        ..
                    })
                ) && router_data.status
                    != common_enums::AttemptStatus::AuthenticationFailed;
                (router_data, should_continue)
            } else {
                (router_data, should_continue_payment)
            }
        }
        Some(api_models::payments::PaymentMethodData::GiftCard(_)) => {
            if connector.connector_name == router_types::Connector::Adyen {
                router_data = router_data.preprocessing_steps(state, connector).await?;

                let is_error_in_response = router_data.response.is_err();
                // If is_error_in_response is true, should_continue_payment should be false, we should throw the error
                (router_data, !is_error_in_response)
            } else {
                (router_data, should_continue_payment)
            }
        }
        Some(api_models::payments::PaymentMethodData::BankDebit(_)) => {
            if connector.connector_name == router_types::Connector::Gocardless {
                router_data = router_data.preprocessing_steps(state, connector).await?;
                let is_error_in_response = router_data.response.is_err();
                // If is_error_in_response is true, should_continue_payment should be false, we should throw the error
                (router_data, !is_error_in_response)
            } else {
                (router_data, should_continue_payment)
            }
        }
        _ => {
            // 3DS validation for paypal cards after verification (authorize call)
            if connector.connector_name == router_types::Connector::Paypal
                && payment_data.payment_attempt.payment_method
                    == Some(storage_enums::PaymentMethod::Card)
                && matches!(format!("{operation:?}").as_str(), "CompleteAuthorize")
            {
                router_data = router_data.preprocessing_steps(state, connector).await?;
                let is_error_in_response = router_data.response.is_err();
                // If is_error_in_response is true, should_continue_payment should be false, we should throw the error
                (router_data, !is_error_in_response)
            } else {
                (router_data, should_continue_payment)
            }
        }
    };

    Ok(router_data_and_should_continue_payment)
}

pub fn is_preprocessing_required_for_wallets(connector_name: String) -> bool {
    connector_name == *"trustpay" || connector_name == *"payme"
}

#[instrument(skip_all)]
pub async fn construct_profile_id_and_get_mca<'a, F>(
    state: &'a AppState,
    merchant_account: &domain::MerchantAccount,
    payment_data: &mut PaymentData<F>,
    connector_name: &str,
    merchant_connector_id: Option<&String>,
    key_store: &domain::MerchantKeyStore,
    should_validate: bool,
) -> RouterResult<helpers::MerchantConnectorAccountType>
where
    F: Clone,
{
    let profile_id = utils::get_profile_id_from_business_details(
        payment_data.payment_intent.business_country,
        payment_data.payment_intent.business_label.as_ref(),
        merchant_account,
        payment_data.payment_intent.profile_id.as_ref(),
        &*state.store,
        should_validate,
    )
    .await
    .change_context(errors::ApiErrorResponse::InternalServerError)
    .attach_printable("profile_id is not set in payment_intent")?;

    let merchant_connector_account = helpers::get_merchant_connector_account(
        state,
        merchant_account.merchant_id.as_str(),
        payment_data.creds_identifier.to_owned(),
        key_store,
        &profile_id,
        connector_name,
        merchant_connector_id,
    )
    .await?;

    Ok(merchant_connector_account)
}

fn is_payment_method_tokenization_enabled_for_connector(
    state: &AppState,
    connector_name: &str,
    payment_method: &storage::enums::PaymentMethod,
    payment_method_type: &Option<storage::enums::PaymentMethodType>,
    apple_pay_flow: &Option<enums::ApplePayFlow>,
) -> RouterResult<bool> {
    let connector_tokenization_filter = state.conf.tokenization.0.get(connector_name);

    Ok(connector_tokenization_filter
        .map(|connector_filter| {
            connector_filter
                .payment_method
                .clone()
                .contains(payment_method)
                && is_payment_method_type_allowed_for_connector(
                    payment_method_type,
                    connector_filter.payment_method_type.clone(),
                )
                && is_apple_pay_pre_decrypt_type_connector_tokenization(
                    payment_method_type,
                    apple_pay_flow,
                    connector_filter.apple_pay_pre_decrypt_flow.clone(),
                )
        })
        .unwrap_or(false))
}

fn is_apple_pay_pre_decrypt_type_connector_tokenization(
    payment_method_type: &Option<storage::enums::PaymentMethodType>,
    apple_pay_flow: &Option<enums::ApplePayFlow>,
    apple_pay_pre_decrypt_flow_filter: Option<ApplePayPreDecryptFlow>,
) -> bool {
    match (payment_method_type, apple_pay_flow) {
        (
            Some(storage::enums::PaymentMethodType::ApplePay),
            Some(enums::ApplePayFlow::Simplified),
        ) => !matches!(
            apple_pay_pre_decrypt_flow_filter,
            Some(ApplePayPreDecryptFlow::NetworkTokenization)
        ),
        _ => true,
    }
}

fn decide_apple_pay_flow(
    payment_method_type: &Option<api_models::enums::PaymentMethodType>,
    merchant_connector_account: Option<&helpers::MerchantConnectorAccountType>,
) -> Option<enums::ApplePayFlow> {
    payment_method_type.and_then(|pmt| match pmt {
        api_models::enums::PaymentMethodType::ApplePay => {
            check_apple_pay_metadata(merchant_connector_account)
        }
        _ => None,
    })
}

fn check_apple_pay_metadata(
    merchant_connector_account: Option<&helpers::MerchantConnectorAccountType>,
) -> Option<enums::ApplePayFlow> {
    merchant_connector_account.and_then(|mca| {
        let metadata = mca.get_metadata();
        metadata.and_then(|apple_pay_metadata| {
            let parsed_metadata = apple_pay_metadata
                .clone()
                .parse_value::<api_models::payments::ApplepayCombinedSessionTokenData>(
                    "ApplepayCombinedSessionTokenData",
                )
                .map(|combined_metadata| {
                    api_models::payments::ApplepaySessionTokenMetadata::ApplePayCombined(
                        combined_metadata.apple_pay_combined,
                    )
                })
                .or_else(|_| {
                    apple_pay_metadata
                        .parse_value::<api_models::payments::ApplepaySessionTokenData>(
                            "ApplepaySessionTokenData",
                        )
                        .map(|old_metadata| {
                            api_models::payments::ApplepaySessionTokenMetadata::ApplePay(
                                old_metadata.apple_pay,
                            )
                        })
                })
                .map_err(
                    |error| logger::warn!(%error, "Failed to Parse Value to ApplepaySessionTokenData"),
                );

            parsed_metadata.ok().map(|metadata| match metadata {
                api_models::payments::ApplepaySessionTokenMetadata::ApplePayCombined(
                    apple_pay_combined,
                ) => match apple_pay_combined {
                    api_models::payments::ApplePayCombinedMetadata::Simplified { .. } => {
                        enums::ApplePayFlow::Simplified
                    }
                    api_models::payments::ApplePayCombinedMetadata::Manual { .. } => {
                        enums::ApplePayFlow::Manual
                    }
                },
                api_models::payments::ApplepaySessionTokenMetadata::ApplePay(_) => {
                    enums::ApplePayFlow::Manual
                }
            })
        })
    })
}

fn is_payment_method_type_allowed_for_connector(
    current_pm_type: &Option<storage::enums::PaymentMethodType>,
    pm_type_filter: Option<PaymentMethodTypeTokenFilter>,
) -> bool {
    match (*current_pm_type).zip(pm_type_filter) {
        Some((pm_type, type_filter)) => match type_filter {
            PaymentMethodTypeTokenFilter::AllAccepted => true,
            PaymentMethodTypeTokenFilter::EnableOnly(enabled) => enabled.contains(&pm_type),
            PaymentMethodTypeTokenFilter::DisableOnly(disabled) => !disabled.contains(&pm_type),
        },
        None => true, // Allow all types if payment_method_type is not present
    }
}

async fn decide_payment_method_tokenize_action(
    state: &AppState,
    connector_name: &str,
    payment_method: &storage::enums::PaymentMethod,
    pm_parent_token: Option<&String>,
    is_connector_tokenization_enabled: bool,
    apple_pay_flow: Option<enums::ApplePayFlow>,
) -> RouterResult<TokenizationAction> {
    let is_apple_pay_predecrypt_supported =
        matches!(apple_pay_flow, Some(enums::ApplePayFlow::Simplified));

    match pm_parent_token {
        None => {
            if is_connector_tokenization_enabled && is_apple_pay_predecrypt_supported {
                Ok(TokenizationAction::TokenizeInConnectorAndApplepayPreDecrypt)
            } else if is_connector_tokenization_enabled {
                Ok(TokenizationAction::TokenizeInConnectorAndRouter)
            } else if is_apple_pay_predecrypt_supported {
                Ok(TokenizationAction::DecryptApplePayToken)
            } else {
                Ok(TokenizationAction::TokenizeInRouter)
            }
        }
        Some(token) => {
            let redis_conn = state
                .store
                .get_redis_conn()
                .change_context(errors::ApiErrorResponse::InternalServerError)
                .attach_printable("Failed to get redis connection")?;

            let key = format!(
                "pm_token_{}_{}_{}",
                token.to_owned(),
                payment_method,
                connector_name
            );

            let connector_token_option = redis_conn
                .get_key::<Option<String>>(&key)
                .await
                .change_context(errors::ApiErrorResponse::InternalServerError)
                .attach_printable("Failed to fetch the token from redis")?;

            match connector_token_option {
                Some(connector_token) => Ok(TokenizationAction::ConnectorToken(connector_token)),
                None => {
                    if is_connector_tokenization_enabled && is_apple_pay_predecrypt_supported {
                        Ok(TokenizationAction::TokenizeInConnectorAndApplepayPreDecrypt)
                    } else if is_connector_tokenization_enabled {
                        Ok(TokenizationAction::TokenizeInConnectorAndRouter)
                    } else if is_apple_pay_predecrypt_supported {
                        Ok(TokenizationAction::DecryptApplePayToken)
                    } else {
                        Ok(TokenizationAction::TokenizeInRouter)
                    }
                }
            }
        }
    }
}

#[derive(Clone)]
pub enum TokenizationAction {
    TokenizeInRouter,
    TokenizeInConnector,
    TokenizeInConnectorAndRouter,
    ConnectorToken(String),
    SkipConnectorTokenization,
    DecryptApplePayToken,
    TokenizeInConnectorAndApplepayPreDecrypt,
}

#[allow(clippy::too_many_arguments)]
pub async fn get_connector_tokenization_action_when_confirm_true<F, Req, Ctx>(
    state: &AppState,
    operation: &BoxedOperation<'_, F, Req, Ctx>,
    payment_data: &mut PaymentData<F>,
    validate_result: &operations::ValidateResult<'_>,
    merchant_connector_account: &helpers::MerchantConnectorAccountType,
    merchant_key_store: &domain::MerchantKeyStore,
    customer: &Option<domain::Customer>,
) -> RouterResult<(PaymentData<F>, TokenizationAction)>
where
    F: Send + Clone,
    Ctx: PaymentMethodRetrieve,
{
    let connector = payment_data.payment_attempt.connector.to_owned();

    let is_mandate = payment_data
        .mandate_id
        .as_ref()
        .and_then(|inner| inner.mandate_reference_id.as_ref())
        .map(|mandate_reference| match mandate_reference {
            api_models::payments::MandateReferenceId::ConnectorMandateId(_) => true,
            api_models::payments::MandateReferenceId::NetworkMandateId(_) => false,
        })
        .unwrap_or(false);

    let payment_data_and_tokenization_action = match connector {
        Some(_) if is_mandate => (
            payment_data.to_owned(),
            TokenizationAction::SkipConnectorTokenization,
        ),
        Some(connector) if is_operation_confirm(&operation) => {
            let payment_method = &payment_data
                .payment_attempt
                .payment_method
                .get_required_value("payment_method")?;
            let payment_method_type = &payment_data.payment_attempt.payment_method_type;

            let apple_pay_flow =
                decide_apple_pay_flow(payment_method_type, Some(merchant_connector_account));

            let is_connector_tokenization_enabled =
                is_payment_method_tokenization_enabled_for_connector(
                    state,
                    &connector,
                    payment_method,
                    payment_method_type,
                    &apple_pay_flow,
                )?;

            add_apple_pay_flow_metrics(
                &apple_pay_flow,
                payment_data.payment_attempt.connector.clone(),
                payment_data.payment_attempt.merchant_id.clone(),
            );

            let payment_method_action = decide_payment_method_tokenize_action(
                state,
                &connector,
                payment_method,
                payment_data.token.as_ref(),
                is_connector_tokenization_enabled,
                apple_pay_flow,
            )
            .await?;

            let connector_tokenization_action = match payment_method_action {
                TokenizationAction::TokenizeInRouter => {
                    let (_operation, payment_method_data) = operation
                        .to_domain()?
                        .make_pm_data(
                            state,
                            payment_data,
                            validate_result.storage_scheme,
                            merchant_key_store,
                            customer,
                        )
                        .await?;
                    payment_data.payment_method_data = payment_method_data;
                    TokenizationAction::SkipConnectorTokenization
                }

                TokenizationAction::TokenizeInConnector => TokenizationAction::TokenizeInConnector,
                TokenizationAction::TokenizeInConnectorAndRouter => {
                    let (_operation, payment_method_data) = operation
                        .to_domain()?
                        .make_pm_data(
                            state,
                            payment_data,
                            validate_result.storage_scheme,
                            merchant_key_store,
                            customer,
                        )
                        .await?;

                    payment_data.payment_method_data = payment_method_data;
                    TokenizationAction::TokenizeInConnector
                }
                TokenizationAction::ConnectorToken(token) => {
                    payment_data.pm_token = Some(token);
                    TokenizationAction::SkipConnectorTokenization
                }
                TokenizationAction::SkipConnectorTokenization => {
                    TokenizationAction::SkipConnectorTokenization
                }
                TokenizationAction::DecryptApplePayToken => {
                    TokenizationAction::DecryptApplePayToken
                }
                TokenizationAction::TokenizeInConnectorAndApplepayPreDecrypt => {
                    TokenizationAction::TokenizeInConnectorAndApplepayPreDecrypt
                }
            };
            (payment_data.to_owned(), connector_tokenization_action)
        }
        _ => (
            payment_data.to_owned(),
            TokenizationAction::SkipConnectorTokenization,
        ),
    };

    Ok(payment_data_and_tokenization_action)
}

pub async fn tokenize_in_router_when_confirm_false<F, Req, Ctx>(
    state: &AppState,
    operation: &BoxedOperation<'_, F, Req, Ctx>,
    payment_data: &mut PaymentData<F>,
    validate_result: &operations::ValidateResult<'_>,
    merchant_key_store: &domain::MerchantKeyStore,
    customer: &Option<domain::Customer>,
) -> RouterResult<PaymentData<F>>
where
    F: Send + Clone,
    Ctx: PaymentMethodRetrieve,
{
    // On confirm is false and only router related
    let payment_data = if !is_operation_confirm(operation) {
        let (_operation, payment_method_data) = operation
            .to_domain()?
            .make_pm_data(
                state,
                payment_data,
                validate_result.storage_scheme,
                merchant_key_store,
                customer,
            )
            .await?;
        payment_data.payment_method_data = payment_method_data;
        payment_data
    } else {
        payment_data
    };
    Ok(payment_data.to_owned())
}

#[derive(Clone, PartialEq)]
pub enum CallConnectorAction {
    Trigger,
    Avoid,
    StatusUpdate {
        status: storage_enums::AttemptStatus,
        error_code: Option<String>,
        error_message: Option<String>,
    },
    HandleResponse(Vec<u8>),
}

#[derive(Clone, Default, Debug)]
pub struct PaymentAddress {
    pub shipping: Option<api::Address>,
    pub billing: Option<api::Address>,
}

#[derive(Clone)]
pub struct MandateConnectorDetails {
    pub connector: String,
    pub merchant_connector_id: Option<String>,
}

#[derive(Clone)]
pub struct PaymentData<F>
where
    F: Clone,
{
    pub flow: PhantomData<F>,
    pub payment_intent: storage::PaymentIntent,
    pub payment_attempt: storage::PaymentAttempt,
    pub multiple_capture_data: Option<types::MultipleCaptureData>,
    pub amount: api::Amount,
    pub mandate_id: Option<api_models::payments::MandateIds>,
    pub mandate_connector: Option<MandateConnectorDetails>,
    pub currency: storage_enums::Currency,
    pub setup_mandate: Option<MandateData>,
    pub address: PaymentAddress,
    pub token: Option<String>,
    pub confirm: Option<bool>,
    pub force_sync: Option<bool>,
    pub payment_method_data: Option<api::PaymentMethodData>,
    pub refunds: Vec<storage::Refund>,
    pub disputes: Vec<storage::Dispute>,
    pub attempts: Option<Vec<storage::PaymentAttempt>>,
    pub sessions_token: Vec<api::SessionToken>,
    pub card_cvc: Option<Secret<String>>,
    pub email: Option<pii::Email>,
    pub creds_identifier: Option<String>,
    pub pm_token: Option<String>,
    pub connector_customer_id: Option<String>,
    pub recurring_mandate_payment_data: Option<RecurringMandatePaymentData>,
    pub ephemeral_key: Option<ephemeral_key::EphemeralKey>,
    pub redirect_response: Option<api_models::payments::RedirectResponse>,
    pub surcharge_details: Option<types::SurchargeDetails>,
    pub frm_message: Option<FraudCheck>,
    pub payment_link_data: Option<api_models::payments::PaymentLinkResponse>,
    pub incremental_authorization_details: Option<IncrementalAuthorizationDetails>,
    pub authorizations: Vec<diesel_models::authorization::Authorization>,
    pub frm_metadata: Option<serde_json::Value>,
}

#[derive(Debug, Default, Clone)]
pub struct IncrementalAuthorizationDetails {
    pub additional_amount: i64,
    pub total_amount: i64,
    pub reason: Option<String>,
    pub authorization_id: Option<String>,
}

#[derive(Debug, Default, Clone)]
pub struct RecurringMandatePaymentData {
    pub payment_method_type: Option<storage_enums::PaymentMethodType>, //required for making recurring payment using saved payment method through stripe
    pub original_payment_authorized_amount: Option<i64>,
    pub original_payment_authorized_currency: Option<storage_enums::Currency>,
}

#[derive(Debug, Default, Clone)]
pub struct CustomerDetails {
    pub customer_id: Option<String>,
    pub name: Option<Secret<String, masking::WithType>>,
    pub email: Option<pii::Email>,
    pub phone: Option<Secret<String, masking::WithType>>,
    pub phone_country_code: Option<String>,
}

pub fn if_not_create_change_operation<'a, Op, F, Ctx>(
    status: storage_enums::IntentStatus,
    confirm: Option<bool>,
    current: &'a Op,
) -> BoxedOperation<'_, F, api::PaymentsRequest, Ctx>
where
    F: Send + Clone,
    Op: Operation<F, api::PaymentsRequest, Ctx> + Send + Sync,
    &'a Op: Operation<F, api::PaymentsRequest, Ctx>,
    Ctx: PaymentMethodRetrieve,
{
    if confirm.unwrap_or(false) {
        Box::new(PaymentConfirm)
    } else {
        match status {
            storage_enums::IntentStatus::RequiresConfirmation
            | storage_enums::IntentStatus::RequiresCustomerAction
            | storage_enums::IntentStatus::RequiresPaymentMethod => Box::new(current),
            _ => Box::new(&PaymentStatus),
        }
    }
}

pub fn is_confirm<'a, F: Clone + Send, R, Op, Ctx>(
    operation: &'a Op,
    confirm: Option<bool>,
) -> BoxedOperation<'_, F, R, Ctx>
where
    PaymentConfirm: Operation<F, R, Ctx>,
    &'a PaymentConfirm: Operation<F, R, Ctx>,
    Op: Operation<F, R, Ctx> + Send + Sync,
    &'a Op: Operation<F, R, Ctx>,
    Ctx: PaymentMethodRetrieve,
{
    if confirm.unwrap_or(false) {
        Box::new(&PaymentConfirm)
    } else {
        Box::new(operation)
    }
}

pub fn should_call_connector<Op: Debug, F: Clone>(
    operation: &Op,
    payment_data: &PaymentData<F>,
) -> bool {
    match format!("{operation:?}").as_str() {
        "PaymentConfirm" => true,
        "PaymentStart" => {
            !matches!(
                payment_data.payment_intent.status,
                storage_enums::IntentStatus::Failed | storage_enums::IntentStatus::Succeeded
            ) && payment_data.payment_attempt.authentication_data.is_none()
        }
        "PaymentStatus" => {
            matches!(
                payment_data.payment_intent.status,
                storage_enums::IntentStatus::Processing
                    | storage_enums::IntentStatus::RequiresCustomerAction
                    | storage_enums::IntentStatus::RequiresMerchantAction
                    | storage_enums::IntentStatus::RequiresCapture
                    | storage_enums::IntentStatus::PartiallyCapturedAndCapturable
            ) && payment_data.force_sync.unwrap_or(false)
        }
        "PaymentCancel" => matches!(
            payment_data.payment_intent.status,
            storage_enums::IntentStatus::RequiresCapture
                | storage_enums::IntentStatus::PartiallyCapturedAndCapturable
        ),
        "PaymentCapture" => {
            matches!(
                payment_data.payment_intent.status,
                storage_enums::IntentStatus::RequiresCapture
                    | storage_enums::IntentStatus::PartiallyCapturedAndCapturable
            ) || (matches!(
                payment_data.payment_intent.status,
                storage_enums::IntentStatus::Processing
            ) && matches!(
                payment_data.payment_attempt.capture_method,
                Some(storage_enums::CaptureMethod::ManualMultiple)
            ))
        }
        "CompleteAuthorize" => true,
        "PaymentApprove" => true,
        "PaymentReject" => true,
        "PaymentSession" => true,
        "PaymentIncrementalAuthorization" => matches!(
            payment_data.payment_intent.status,
            storage_enums::IntentStatus::RequiresCapture
        ),
        _ => false,
    }
}

pub fn is_operation_confirm<Op: Debug>(operation: &Op) -> bool {
    matches!(format!("{operation:?}").as_str(), "PaymentConfirm")
}

pub fn is_operation_complete_authorize<Op: Debug>(operation: &Op) -> bool {
    matches!(format!("{operation:?}").as_str(), "CompleteAuthorize")
}

#[cfg(feature = "olap")]
pub async fn list_payments(
    state: AppState,
    merchant: domain::MerchantAccount,
    constraints: api::PaymentListConstraints,
) -> RouterResponse<api::PaymentListResponse> {
    use data_models::errors::StorageError;
    helpers::validate_payment_list_request(&constraints)?;
    let merchant_id = &merchant.merchant_id;
    let db = state.store.as_ref();
    let payment_intents =
        helpers::filter_by_constraints(db, &constraints, merchant_id, merchant.storage_scheme)
            .await
            .to_not_found_response(errors::ApiErrorResponse::PaymentNotFound)?;

    let collected_futures = payment_intents.into_iter().map(|pi| {
        async {
            match db
                .find_payment_attempt_by_payment_id_merchant_id_attempt_id(
                    &pi.payment_id,
                    merchant_id,
                    &pi.active_attempt.get_id(),
                    // since OLAP doesn't have KV. Force to get the data from PSQL.
                    storage_enums::MerchantStorageScheme::PostgresOnly,
                )
                .await
            {
                Ok(pa) => Some(Ok((pi, pa))),
                Err(error) => {
                    if matches!(error.current_context(), StorageError::ValueNotFound(_)) {
                        logger::warn!(
                            ?error,
                            "payment_attempts missing for payment_id : {}",
                            pi.payment_id,
                        );
                        return None;
                    }
                    Some(Err(error))
                }
            }
        }
    });

    //If any of the response are Err, we will get Result<Err(_)>
    let pi_pa_tuple_vec: Result<Vec<(storage::PaymentIntent, storage::PaymentAttempt)>, _> =
        join_all(collected_futures)
            .await
            .into_iter()
            .flatten() //Will ignore `None`, will only flatten 1 level
            .collect::<Result<Vec<(storage::PaymentIntent, storage::PaymentAttempt)>, _>>();
    //Will collect responses in same order async, leading to sorted responses

    //Converting Intent-Attempt array to Response if no error
    let data: Vec<api::PaymentsResponse> = pi_pa_tuple_vec
        .change_context(errors::ApiErrorResponse::InternalServerError)?
        .into_iter()
        .map(ForeignFrom::foreign_from)
        .collect();

    Ok(services::ApplicationResponse::Json(
        api::PaymentListResponse {
            size: data.len(),
            data,
        },
    ))
}
#[cfg(feature = "olap")]
pub async fn apply_filters_on_payments(
    state: AppState,
    merchant: domain::MerchantAccount,
    constraints: api::PaymentListFilterConstraints,
) -> RouterResponse<api::PaymentListResponseV2> {
    let limit = &constraints.limit;
    helpers::validate_payment_list_request_for_joins(*limit)?;
    let db = state.store.as_ref();
    let list: Vec<(storage::PaymentIntent, storage::PaymentAttempt)> = db
        .get_filtered_payment_intents_attempt(
            &merchant.merchant_id,
            &constraints.clone().into(),
            merchant.storage_scheme,
        )
        .await
        .to_not_found_response(errors::ApiErrorResponse::PaymentNotFound)?;

    let data: Vec<api::PaymentsResponse> =
        list.into_iter().map(ForeignFrom::foreign_from).collect();

    let active_attempt_ids = db
        .get_filtered_active_attempt_ids_for_total_count(
            &merchant.merchant_id,
            &constraints.clone().into(),
            merchant.storage_scheme,
        )
        .await
        .to_not_found_response(errors::ApiErrorResponse::InternalServerError)?;

    let total_count = db
        .get_total_count_of_filtered_payment_attempts(
            &merchant.merchant_id,
            &active_attempt_ids,
            constraints.connector,
            constraints.payment_method,
            constraints.payment_method_type,
            constraints.authentication_type,
            merchant.storage_scheme,
        )
        .await
        .change_context(errors::ApiErrorResponse::InternalServerError)?;

    Ok(services::ApplicationResponse::Json(
        api::PaymentListResponseV2 {
            count: data.len(),
            total_count,
            data,
        },
    ))
}

#[cfg(feature = "olap")]
pub async fn get_filters_for_payments(
    state: AppState,
    merchant: domain::MerchantAccount,
    time_range: api::TimeRange,
) -> RouterResponse<api::PaymentListFilters> {
    let db = state.store.as_ref();
    let pi = db
        .filter_payment_intents_by_time_range_constraints(
            &merchant.merchant_id,
            &time_range,
            merchant.storage_scheme,
        )
        .await
        .to_not_found_response(errors::ApiErrorResponse::PaymentNotFound)?;

    let filters = db
        .get_filters_for_payments(
            pi.as_slice(),
            &merchant.merchant_id,
            // since OLAP doesn't have KV. Force to get the data from PSQL.
            storage_enums::MerchantStorageScheme::PostgresOnly,
        )
        .await
        .to_not_found_response(errors::ApiErrorResponse::PaymentNotFound)?;

    Ok(services::ApplicationResponse::Json(
        api::PaymentListFilters {
            connector: filters.connector,
            currency: filters.currency,
            status: filters.status,
            payment_method: filters.payment_method,
            payment_method_type: filters.payment_method_type,
            authentication_type: filters.authentication_type,
        },
    ))
}

pub async fn add_process_sync_task(
    db: &dyn StorageInterface,
    payment_attempt: &storage::PaymentAttempt,
    schedule_time: time::PrimitiveDateTime,
) -> CustomResult<(), errors::StorageError> {
    let tracking_data = api::PaymentsRetrieveRequest {
        force_sync: true,
        merchant_id: Some(payment_attempt.merchant_id.clone()),
        resource_id: api::PaymentIdType::PaymentAttemptId(payment_attempt.attempt_id.clone()),
        ..Default::default()
    };
    let runner = storage::ProcessTrackerRunner::PaymentsSyncWorkflow;
    let task = "PAYMENTS_SYNC";
    let tag = ["SYNC", "PAYMENT"];
    let process_tracker_id = pt_utils::get_process_tracker_id(
        runner,
        task,
        &payment_attempt.attempt_id,
        &payment_attempt.merchant_id,
    );
    let process_tracker_entry = storage::ProcessTrackerNew::new(
        process_tracker_id,
        task,
        runner,
        tag,
        tracking_data,
        schedule_time,
    )
    .map_err(errors::StorageError::from)
    .into_report()?;

    db.insert_process(process_tracker_entry).await?;
    Ok(())
}

pub async fn reset_process_sync_task(
    db: &dyn StorageInterface,
    payment_attempt: &storage::PaymentAttempt,
    schedule_time: time::PrimitiveDateTime,
) -> Result<(), errors::ProcessTrackerError> {
    let runner = storage::ProcessTrackerRunner::PaymentsSyncWorkflow;
    let task = "PAYMENTS_SYNC";
    let process_tracker_id = pt_utils::get_process_tracker_id(
        runner,
        task,
        &payment_attempt.attempt_id,
        &payment_attempt.merchant_id,
    );
    let psync_process = db
        .find_process_by_id(&process_tracker_id)
        .await?
        .ok_or(errors::ProcessTrackerError::ProcessFetchingFailed)?;
    db.as_scheduler()
        .reset_process(psync_process, schedule_time)
        .await?;
    Ok(())
}

pub fn update_straight_through_routing<F>(
    payment_data: &mut PaymentData<F>,
    request_straight_through: serde_json::Value,
) -> CustomResult<(), errors::ParsingError>
where
    F: Send + Clone,
{
    let _: api_models::routing::RoutingAlgorithm = request_straight_through
        .clone()
        .parse_value("RoutingAlgorithm")
        .attach_printable("Invalid straight through routing rules format")?;

    payment_data.payment_attempt.straight_through_algorithm = Some(request_straight_through);

    Ok(())
}

#[allow(clippy::too_many_arguments)]
pub async fn get_connector_choice<F, Req, Ctx>(
    operation: &BoxedOperation<'_, F, Req, Ctx>,
    state: &AppState,
    req: &Req,
    merchant_account: &domain::MerchantAccount,
    business_profile: &storage::business_profile::BusinessProfile,
    key_store: &domain::MerchantKeyStore,
    payment_data: &mut PaymentData<F>,
    eligible_connectors: Option<Vec<api_models::enums::RoutableConnectors>>,
) -> RouterResult<Option<ConnectorCallType>>
where
    F: Send + Clone,
    Ctx: PaymentMethodRetrieve,
{
    let connector_choice = operation
        .to_domain()?
        .get_connector(
            merchant_account,
            &state.clone(),
            req,
            &payment_data.payment_intent,
            key_store,
        )
        .await?;

    let connector = if should_call_connector(operation, payment_data) {
        Some(match connector_choice {
            api::ConnectorChoice::SessionMultiple(connectors) => {
                let routing_output = perform_session_token_routing(
                    state.clone(),
                    merchant_account,
                    key_store,
                    payment_data,
                    connectors,
                )
                .await?;
                api::ConnectorCallType::SessionMultiple(routing_output)
            }

            api::ConnectorChoice::StraightThrough(straight_through) => {
                connector_selection(
                    state,
                    merchant_account,
                    business_profile,
                    key_store,
                    payment_data,
                    Some(straight_through),
                    eligible_connectors,
                )
                .await?
            }

            api::ConnectorChoice::Decide => {
                connector_selection(
                    state,
                    merchant_account,
                    business_profile,
                    key_store,
                    payment_data,
                    None,
                    eligible_connectors,
                )
                .await?
            }
        })
    } else if let api::ConnectorChoice::StraightThrough(algorithm) = connector_choice {
        update_straight_through_routing(payment_data, algorithm)
            .change_context(errors::ApiErrorResponse::InternalServerError)
            .attach_printable("Failed to update straight through routing algorithm")?;

        None
    } else {
        None
    };
    Ok(connector)
}

pub async fn connector_selection<F>(
    state: &AppState,
    merchant_account: &domain::MerchantAccount,
    business_profile: &storage::business_profile::BusinessProfile,
    key_store: &domain::MerchantKeyStore,
    payment_data: &mut PaymentData<F>,
    request_straight_through: Option<serde_json::Value>,
    eligible_connectors: Option<Vec<api_models::enums::RoutableConnectors>>,
) -> RouterResult<ConnectorCallType>
where
    F: Send + Clone,
{
    let request_straight_through: Option<api::routing::StraightThroughAlgorithm> =
        request_straight_through
            .map(|val| val.parse_value("RoutingAlgorithm"))
            .transpose()
            .change_context(errors::ApiErrorResponse::InternalServerError)
            .attach_printable("Invalid straight through routing rules format")?;

    let mut routing_data = storage::RoutingData {
        routed_through: payment_data.payment_attempt.connector.clone(),
        #[cfg(feature = "connector_choice_mca_id")]
        merchant_connector_id: payment_data.payment_attempt.merchant_connector_id.clone(),
        #[cfg(not(feature = "connector_choice_mca_id"))]
        business_sub_label: payment_data.payment_attempt.business_sub_label.clone(),
        algorithm: request_straight_through.clone(),
        routing_info: payment_data
            .payment_attempt
            .straight_through_algorithm
            .clone()
            .map(|val| val.parse_value("PaymentRoutingInfo"))
            .transpose()
            .change_context(errors::ApiErrorResponse::InternalServerError)
            .attach_printable("Invalid straight through algorithm format found in payment attempt")?
            .unwrap_or_else(|| storage::PaymentRoutingInfo {
                algorithm: None,
                pre_routing_results: None,
            }),
    };

    let decided_connector = decide_connector(
        state.clone(),
        merchant_account,
        business_profile,
        key_store,
        payment_data,
        request_straight_through,
        &mut routing_data,
        eligible_connectors,
    )
    .await?;

    let encoded_info = routing_data
        .routing_info
        .encode_to_value()
        .change_context(errors::ApiErrorResponse::InternalServerError)
        .attach_printable("error serializing payment routing info to serde value")?;

    payment_data.payment_attempt.connector = routing_data.routed_through;
    #[cfg(feature = "connector_choice_mca_id")]
    {
        payment_data.payment_attempt.merchant_connector_id = routing_data.merchant_connector_id;
    }
    #[cfg(not(feature = "connector_choice_mca_id"))]
    {
        payment_data.payment_attempt.business_sub_label = routing_data.business_sub_label;
    }
    payment_data.payment_attempt.straight_through_algorithm = Some(encoded_info);

    Ok(decided_connector)
}

#[allow(clippy::too_many_arguments)]
pub async fn decide_connector<F>(
    state: AppState,
    merchant_account: &domain::MerchantAccount,
    business_profile: &storage::business_profile::BusinessProfile,
    key_store: &domain::MerchantKeyStore,
    payment_data: &mut PaymentData<F>,
    request_straight_through: Option<api::routing::StraightThroughAlgorithm>,
    routing_data: &mut storage::RoutingData,
    eligible_connectors: Option<Vec<api_models::enums::RoutableConnectors>>,
) -> RouterResult<ConnectorCallType>
where
    F: Send + Clone,
{
    // If the connector was already decided previously, use the same connector
    // This is in case of flows like payments_sync, payments_cancel where the successive operations
    // with the connector have to be made using the same connector account.
    if let Some(ref connector_name) = payment_data.payment_attempt.connector {
        // Connector was already decided previously, use the same connector
        let connector_data = api::ConnectorData::get_connector_by_name(
            &state.conf.connectors,
            connector_name,
            api::GetToken::Connector,
            payment_data.payment_attempt.merchant_connector_id.clone(),
        )
        .change_context(errors::ApiErrorResponse::InternalServerError)
        .attach_printable("Invalid connector name received in 'routed_through'")?;

        routing_data.routed_through = Some(connector_name.clone());
        return Ok(api::ConnectorCallType::PreDetermined(connector_data));
    }

    if let Some(mandate_connector_details) = payment_data.mandate_connector.as_ref() {
        let connector_data = api::ConnectorData::get_connector_by_name(
            &state.conf.connectors,
            &mandate_connector_details.connector,
            api::GetToken::Connector,
            #[cfg(feature = "connector_choice_mca_id")]
            mandate_connector_details.merchant_connector_id.clone(),
            #[cfg(not(feature = "connector_choice_mca_id"))]
            None,
        )
        .change_context(errors::ApiErrorResponse::InternalServerError)
        .attach_printable("Invalid connector name received in 'routed_through'")?;

        routing_data.routed_through = Some(mandate_connector_details.connector.clone());
        #[cfg(feature = "connector_choice_mca_id")]
        {
            routing_data.merchant_connector_id =
                mandate_connector_details.merchant_connector_id.clone();
        }
        return Ok(api::ConnectorCallType::PreDetermined(connector_data));
    }

    if let Some((pre_routing_results, storage_pm_type)) = routing_data
        .routing_info
        .pre_routing_results
        .as_ref()
        .zip(payment_data.payment_attempt.payment_method_type.as_ref())
    {
        if let Some(choice) = pre_routing_results.get(storage_pm_type) {
            let connector_data = api::ConnectorData::get_connector_by_name(
                &state.conf.connectors,
                &choice.connector.to_string(),
                api::GetToken::Connector,
                #[cfg(feature = "connector_choice_mca_id")]
                choice.merchant_connector_id.clone(),
                #[cfg(not(feature = "connector_choice_mca_id"))]
                None,
            )
            .change_context(errors::ApiErrorResponse::InternalServerError)
            .attach_printable("Invalid connector name received")?;

            routing_data.routed_through = Some(choice.connector.to_string());
            #[cfg(feature = "connector_choice_mca_id")]
            {
                routing_data.merchant_connector_id = choice.merchant_connector_id.clone();
            }
            #[cfg(not(feature = "connector_choice_mca_id"))]
            {
                routing_data.business_sub_label = choice.sub_label.clone();
            }
            return Ok(api::ConnectorCallType::PreDetermined(connector_data));
        }
    }

    if let Some(routing_algorithm) = request_straight_through {
        let (mut connectors, check_eligibility) = routing::perform_straight_through_routing(
            &routing_algorithm,
            payment_data.creds_identifier.clone(),
        )
        .change_context(errors::ApiErrorResponse::InternalServerError)
        .attach_printable("Failed execution of straight through routing")?;

        if check_eligibility {
            connectors = routing::perform_eligibility_analysis_with_fallback(
                &state.clone(),
                key_store,
                merchant_account.modified_at.assume_utc().unix_timestamp(),
                connectors,
                &TransactionData::Payment(payment_data),
                eligible_connectors,
                #[cfg(feature = "business_profile_routing")]
                payment_data.payment_intent.profile_id.clone(),
            )
            .await
            .change_context(errors::ApiErrorResponse::InternalServerError)
            .attach_printable("failed eligibility analysis and fallback")?;
        }

        let first_connector_choice = connectors
            .first()
            .ok_or(errors::ApiErrorResponse::IncorrectPaymentMethodConfiguration)
            .into_report()
            .attach_printable("Empty connector list returned")?
            .clone();

        let connector_data = connectors
            .into_iter()
            .map(|conn| {
                api::ConnectorData::get_connector_by_name(
                    &state.conf.connectors,
                    &conn.connector.to_string(),
                    api::GetToken::Connector,
                    #[cfg(feature = "connector_choice_mca_id")]
                    conn.merchant_connector_id.clone(),
                    #[cfg(not(feature = "connector_choice_mca_id"))]
                    None,
                )
            })
            .collect::<CustomResult<Vec<_>, _>>()
            .change_context(errors::ApiErrorResponse::InternalServerError)
            .attach_printable("Invalid connector name received")?;

        routing_data.routed_through = Some(first_connector_choice.connector.to_string());
        #[cfg(feature = "connector_choice_mca_id")]
        {
            routing_data.merchant_connector_id = first_connector_choice.merchant_connector_id;
        }
        #[cfg(not(feature = "connector_choice_mca_id"))]
        {
            routing_data.business_sub_label = first_connector_choice.sub_label.clone();
        }
        routing_data.routing_info.algorithm = Some(routing_algorithm);
        return Ok(api::ConnectorCallType::Retryable(connector_data));
    }

    if let Some(ref routing_algorithm) = routing_data.routing_info.algorithm {
        let (mut connectors, check_eligibility) = routing::perform_straight_through_routing(
            routing_algorithm,
            payment_data.creds_identifier.clone(),
        )
        .change_context(errors::ApiErrorResponse::InternalServerError)
        .attach_printable("Failed execution of straight through routing")?;

        if check_eligibility {
            connectors = routing::perform_eligibility_analysis_with_fallback(
                &state,
                key_store,
                merchant_account.modified_at.assume_utc().unix_timestamp(),
                connectors,
                &TransactionData::Payment(payment_data),
                eligible_connectors,
                #[cfg(feature = "business_profile_routing")]
                payment_data.payment_intent.profile_id.clone(),
            )
            .await
            .change_context(errors::ApiErrorResponse::InternalServerError)
            .attach_printable("failed eligibility analysis and fallback")?;
        }

        let first_connector_choice = connectors
            .first()
            .ok_or(errors::ApiErrorResponse::IncorrectPaymentMethodConfiguration)
            .into_report()
            .attach_printable("Empty connector list returned")?
            .clone();

        let connector_data = connectors
            .into_iter()
            .map(|conn| {
                api::ConnectorData::get_connector_by_name(
                    &state.conf.connectors,
                    &conn.connector.to_string(),
                    api::GetToken::Connector,
                    #[cfg(feature = "connector_choice_mca_id")]
                    conn.merchant_connector_id,
                    #[cfg(not(feature = "connector_choice_mca_id"))]
                    None,
                )
            })
            .collect::<CustomResult<Vec<_>, _>>()
            .change_context(errors::ApiErrorResponse::InternalServerError)
            .attach_printable("Invalid connector name received")?;

        routing_data.routed_through = Some(first_connector_choice.connector.to_string());
        #[cfg(feature = "connector_choice_mca_id")]
        {
            routing_data.merchant_connector_id = first_connector_choice.merchant_connector_id;
        }
        #[cfg(not(feature = "connector_choice_mca_id"))]
        {
            routing_data.business_sub_label = first_connector_choice.sub_label;
        }
        return Ok(api::ConnectorCallType::Retryable(connector_data));
    }

    route_connector_v1(
        &state,
        merchant_account,
        business_profile,
        key_store,
        &TransactionData::Payment(payment_data),
        routing_data,
        eligible_connectors,
    )
    .await
}

pub fn should_add_task_to_process_tracker<F: Clone>(payment_data: &PaymentData<F>) -> bool {
    let connector = payment_data.payment_attempt.connector.as_deref();

    !matches!(
        (payment_data.payment_attempt.payment_method, connector),
        (
            Some(storage_enums::PaymentMethod::BankTransfer),
            Some("stripe")
        )
    )
}

pub async fn perform_session_token_routing<F>(
    state: AppState,
    merchant_account: &domain::MerchantAccount,
    key_store: &domain::MerchantKeyStore,
    payment_data: &mut PaymentData<F>,
    connectors: Vec<api::SessionConnectorData>,
) -> RouterResult<Vec<api::SessionConnectorData>>
where
    F: Clone,
{
    let routing_info: Option<storage::PaymentRoutingInfo> = payment_data
        .payment_attempt
        .straight_through_algorithm
        .clone()
        .map(|val| val.parse_value("PaymentRoutingInfo"))
        .transpose()
        .change_context(errors::ApiErrorResponse::InternalServerError)
        .attach_printable("invalid payment routing info format found in payment attempt")?;

    if let Some(storage::PaymentRoutingInfo {
        pre_routing_results: Some(pre_routing_results),
        ..
    }) = routing_info
    {
        let mut payment_methods: rustc_hash::FxHashMap<
            (String, enums::PaymentMethodType),
            api::SessionConnectorData,
        > = rustc_hash::FxHashMap::from_iter(connectors.iter().map(|c| {
            (
                (
                    c.connector.connector_name.to_string(),
                    c.payment_method_type,
                ),
                c.clone(),
            )
        }));

        let mut final_list: Vec<api::SessionConnectorData> = Vec::new();
        for (routed_pm_type, choice) in pre_routing_results.into_iter() {
            if let Some(session_connector_data) =
                payment_methods.remove(&(choice.to_string(), routed_pm_type))
            {
                final_list.push(session_connector_data);
            }
        }

        if !final_list.is_empty() {
            return Ok(final_list);
        }
    }

    let routing_enabled_pms = std::collections::HashSet::from([
        enums::PaymentMethodType::GooglePay,
        enums::PaymentMethodType::ApplePay,
        enums::PaymentMethodType::Klarna,
        enums::PaymentMethodType::Paypal,
    ]);

    let mut chosen = Vec::<api::SessionConnectorData>::new();
    for connector_data in &connectors {
        if routing_enabled_pms.contains(&connector_data.payment_method_type) {
            chosen.push(connector_data.clone());
        }
    }
    let sfr = SessionFlowRoutingInput {
        state: &state,
        country: payment_data
            .address
            .billing
            .as_ref()
            .and_then(|address| address.address.as_ref())
            .and_then(|details| details.country),
        key_store,
        merchant_account,
        payment_attempt: &payment_data.payment_attempt,
        payment_intent: &payment_data.payment_intent,

        chosen,
    };
    let result = self_routing::perform_session_flow_routing(sfr, &enums::TransactionType::Payment)
        .await
        .change_context(errors::ApiErrorResponse::InternalServerError)
        .attach_printable("error performing session flow routing")?;

    let mut final_list: Vec<api::SessionConnectorData> = Vec::new();

    #[cfg(not(feature = "connector_choice_mca_id"))]
    for mut connector_data in connectors {
        if !routing_enabled_pms.contains(&connector_data.payment_method_type) {
            final_list.push(connector_data);
        } else if let Some(choice) = result.get(&connector_data.payment_method_type) {
            if connector_data.connector.connector_name == choice.connector.connector_name {
                connector_data.business_sub_label = choice.sub_label.clone();
                final_list.push(connector_data);
            }
        }
    }

    #[cfg(feature = "connector_choice_mca_id")]
    for connector_data in connectors {
        if !routing_enabled_pms.contains(&connector_data.payment_method_type) {
            final_list.push(connector_data);
        } else if let Some(choice) = result.get(&connector_data.payment_method_type) {
            if connector_data.connector.connector_name == choice.connector.connector_name {
                final_list.push(connector_data);
            }
        }
    }

    Ok(final_list)
}

pub async fn route_connector_v1<F>(
    state: &AppState,
    merchant_account: &domain::MerchantAccount,
    business_profile: &storage::business_profile::BusinessProfile,
    key_store: &domain::MerchantKeyStore,
<<<<<<< HEAD
    operation_data: &TransactionData<'_, F>,
=======
    transaction_data: &TransactionData<'_, F>,
>>>>>>> 75c633fc
    routing_data: &mut storage::RoutingData,
    eligible_connectors: Option<Vec<api_models::enums::RoutableConnectors>>,
) -> RouterResult<ConnectorCallType>
where
    F: Send + Clone,
{
<<<<<<< HEAD
    let (profile_id, routing_algorithm) = match operation_data {
=======
    #[allow(unused_variables)]
    let (profile_id, routing_algorithm) = match transaction_data {
>>>>>>> 75c633fc
        TransactionData::Payment(payment_data) => {
            if cfg!(feature = "business_profile_routing") {
                (
                    payment_data.payment_intent.profile_id.clone(),
                    business_profile.routing_algorithm.clone(),
                )
            } else {
                (None, merchant_account.routing_algorithm.clone())
            }
        }
        #[cfg(feature = "payouts")]
        TransactionData::Payout(payout_data) => {
            if cfg!(feature = "business_profile_routing") {
                (
                    Some(payout_data.payout_attempt.profile_id.clone()),
                    business_profile.payout_routing_algorithm.clone(),
                )
            } else {
                (None, merchant_account.payout_routing_algorithm.clone())
            }
        }
    };

    let algorithm_ref = routing_algorithm
        .map(|ra| ra.parse_value::<api::routing::RoutingAlgorithmRef>("RoutingAlgorithmRef"))
        .transpose()
        .change_context(errors::ApiErrorResponse::InternalServerError)
        .attach_printable("Could not decode merchant routing algorithm ref")?
        .unwrap_or_default();

    let connectors = routing::perform_static_routing_v1(
        state,
        &merchant_account.merchant_id,
        algorithm_ref,
<<<<<<< HEAD
        operation_data,
=======
        transaction_data,
>>>>>>> 75c633fc
    )
    .await
    .change_context(errors::ApiErrorResponse::InternalServerError)?;

    let connectors = routing::perform_eligibility_analysis_with_fallback(
        &state.clone(),
        key_store,
        merchant_account.modified_at.assume_utc().unix_timestamp(),
        connectors,
<<<<<<< HEAD
        operation_data,
=======
        transaction_data,
>>>>>>> 75c633fc
        eligible_connectors,
        #[cfg(feature = "business_profile_routing")]
        profile_id,
    )
    .await
    .change_context(errors::ApiErrorResponse::InternalServerError)
    .attach_printable("failed eligibility analysis and fallback")?;

    let first_connector_choice = connectors
        .first()
        .ok_or(errors::ApiErrorResponse::IncorrectPaymentMethodConfiguration)
        .into_report()
        .attach_printable("Empty connector list returned")?
        .clone();

    routing_data.routed_through = Some(first_connector_choice.connector.to_string());

    #[cfg(feature = "connector_choice_mca_id")]
    {
        routing_data.merchant_connector_id = first_connector_choice.merchant_connector_id;
    }
    #[cfg(not(feature = "connector_choice_mca_id"))]
    {
        routing_data.business_sub_label = first_connector_choice.sub_label;
    }

    let connector_data = connectors
        .into_iter()
        .map(|conn| {
            api::ConnectorData::get_connector_by_name(
                &state.conf.connectors,
                &conn.connector.to_string(),
                api::GetToken::Connector,
                #[cfg(feature = "connector_choice_mca_id")]
                conn.merchant_connector_id,
                #[cfg(not(feature = "connector_choice_mca_id"))]
                None,
            )
        })
        .collect::<CustomResult<Vec<_>, _>>()
        .change_context(errors::ApiErrorResponse::InternalServerError)
        .attach_printable("Invalid connector name received")?;

    Ok(ConnectorCallType::Retryable(connector_data))
}<|MERGE_RESOLUTION|>--- conflicted
+++ resolved
@@ -2929,23 +2929,15 @@
     merchant_account: &domain::MerchantAccount,
     business_profile: &storage::business_profile::BusinessProfile,
     key_store: &domain::MerchantKeyStore,
-<<<<<<< HEAD
-    operation_data: &TransactionData<'_, F>,
-=======
     transaction_data: &TransactionData<'_, F>,
->>>>>>> 75c633fc
     routing_data: &mut storage::RoutingData,
     eligible_connectors: Option<Vec<api_models::enums::RoutableConnectors>>,
 ) -> RouterResult<ConnectorCallType>
 where
     F: Send + Clone,
 {
-<<<<<<< HEAD
-    let (profile_id, routing_algorithm) = match operation_data {
-=======
     #[allow(unused_variables)]
     let (profile_id, routing_algorithm) = match transaction_data {
->>>>>>> 75c633fc
         TransactionData::Payment(payment_data) => {
             if cfg!(feature = "business_profile_routing") {
                 (
@@ -2980,11 +2972,7 @@
         state,
         &merchant_account.merchant_id,
         algorithm_ref,
-<<<<<<< HEAD
-        operation_data,
-=======
         transaction_data,
->>>>>>> 75c633fc
     )
     .await
     .change_context(errors::ApiErrorResponse::InternalServerError)?;
@@ -2994,11 +2982,7 @@
         key_store,
         merchant_account.modified_at.assume_utc().unix_timestamp(),
         connectors,
-<<<<<<< HEAD
-        operation_data,
-=======
         transaction_data,
->>>>>>> 75c633fc
         eligible_connectors,
         #[cfg(feature = "business_profile_routing")]
         profile_id,
