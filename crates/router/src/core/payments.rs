--- conflicted
+++ resolved
@@ -11,11 +11,7 @@
 
 pub use self::operations::{
     PaymentCancel, PaymentCapture, PaymentConfirm, PaymentCreate, PaymentMethodValidate,
-<<<<<<< HEAD
-    PaymentResponse, PaymentStatus, PaymentUpdate,
-=======
     PaymentResponse, PaymentSession, PaymentStatus, PaymentUpdate,
->>>>>>> dddc9eaf
 };
 use self::{
     flows::{ConstructFlowSpecificData, Feature},
@@ -79,10 +75,6 @@
             state,
             &validate_result.payment_id,
             validate_result.merchant_id,
-<<<<<<< HEAD
-            connector.connector_name,
-=======
->>>>>>> dddc9eaf
             &req,
             validate_result.mandate_type,
             validate_result.storage_scheme,
@@ -141,19 +133,6 @@
         .await?;
 
     if should_call_connector(&operation, &payment_data) {
-<<<<<<< HEAD
-        payment_data = call_connector_service(
-            state,
-            &merchant_account,
-            &validate_result.payment_id,
-            connector,
-            &operation,
-            payment_data,
-            &customer,
-            call_connector_action,
-        )
-        .await?;
-=======
         payment_data = match connector_details {
             api::ConnectorCallType::Single(connector) => {
                 call_connector_service(
@@ -180,7 +159,6 @@
                 .await?
             }
         }
->>>>>>> dddc9eaf
     }
     Ok((payment_data, req, customer))
 }
