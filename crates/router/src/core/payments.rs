--- conflicted
+++ resolved
@@ -545,13 +545,8 @@
 
 pub async fn call_multiple_connectors_service<F, Op, Req>(
     state: &AppState,
-<<<<<<< HEAD
     merchant_account: &domain::MerchantAccount,
-    connectors: Vec<api::ConnectorData>,
-=======
-    merchant_account: &storage::MerchantAccount,
     connectors: Vec<api::SessionConnectorData>,
->>>>>>> 6ba580ff
     _operation: &Op,
     mut payment_data: PaymentData<F>,
     customer: &Option<domain::Customer>,
