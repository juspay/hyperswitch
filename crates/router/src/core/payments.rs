pub mod access_token;
pub mod conditional_configs;
pub mod connector_integration_v2_impls;
pub mod customers;
pub mod flows;
pub mod helpers;
pub mod operations;
#[cfg(feature = "retry")]
pub mod retry;
pub mod routing;
pub mod tokenization;
pub mod transformers;
pub mod types;
#[cfg(feature = "olap")]
use std::collections::HashMap;
use std::{
    collections::HashSet, fmt::Debug, marker::PhantomData, ops::Deref, time::Instant, vec::IntoIter,
};

#[cfg(feature = "olap")]
use api_models::admin::MerchantConnectorInfo;
use api_models::{
    self, enums,
    mandates::RecurringDetails,
    payments::{self as payments_api, HeaderPayload},
};
pub use common_enums::enums::CallConnectorAction;
use common_utils::{
    ext_traits::{AsyncExt, StringExt},
    id_type, pii,
    types::{MinorUnit, Surcharge},
};
use diesel_models::{ephemeral_key, fraud_check::FraudCheck};
use error_stack::{report, ResultExt};
use events::EventInfo;
use futures::future::join_all;
use helpers::ApplePayData;
#[cfg(feature = "v2")]
use hyperswitch_domain_models::payments::{PaymentConfirmData, PaymentIntentData};
pub use hyperswitch_domain_models::{
    mandates::{CustomerAcceptance, MandateData},
    payment_address::PaymentAddress,
    router_data::RouterData,
    router_request_types::CustomerDetails,
};
use masking::{ExposeInterface, PeekInterface, Secret};
use redis_interface::errors::RedisError;
use router_env::{instrument, metrics::add_attributes, tracing};
#[cfg(feature = "olap")]
use router_types::transformers::ForeignFrom;
use scheduler::utils as pt_utils;
#[cfg(feature = "olap")]
use strum::IntoEnumIterator;
use time;

#[cfg(feature = "v1")]
pub use self::operations::{
    PaymentApprove, PaymentCancel, PaymentCapture, PaymentConfirm, PaymentCreate,
    PaymentIncrementalAuthorization, PaymentReject, PaymentSession, PaymentSessionUpdate,
    PaymentStatus, PaymentUpdate,
};
use self::{
    conditional_configs::perform_decision_management,
    flows::{ConstructFlowSpecificData, Feature},
    operations::{BoxedOperation, Operation, PaymentResponse},
    routing::{self as self_routing, SessionFlowRoutingInput},
};
use super::{
    errors::StorageErrorExt, payment_methods::surcharge_decision_configs, routing::TransactionData,
};
#[cfg(feature = "frm")]
use crate::core::fraud_check as frm_core;
#[cfg(all(feature = "v1", feature = "dynamic_routing"))]
use crate::types::api::convert_connector_data_to_routable_connectors;
use crate::{
    configs::settings::{ApplePayPreDecryptFlow, PaymentMethodTypeTokenFilter},
    connector::utils::missing_field_err,
    core::{
        errors::{self, CustomResult, RouterResponse, RouterResult},
        payment_methods::{cards, network_tokenization},
        payouts, routing as core_routing, utils,
    },
    db::StorageInterface,
    logger,
    routes::{app::ReqState, metrics, payment_methods::ParentPaymentMethodToken, SessionState},
    services::{self, api::Authenticate, ConnectorRedirectResponse},
    types::{
        self as router_types,
        api::{self, ConnectorCallType, ConnectorCommon},
        domain,
        storage::{self, enums as storage_enums, payment_attempt::PaymentAttemptExt},
        transformers::{ForeignInto, ForeignTryInto},
    },
    utils::{
        add_apple_pay_flow_metrics, add_connector_http_status_code_metrics, Encode, OptionExt,
        ValueExt,
    },
    workflows::payment_sync,
};
#[cfg(all(any(feature = "v1", feature = "v2"), not(feature = "customer_v2")))]
use crate::{
    core::authentication as authentication_core,
    types::{api::authentication, BrowserInformation},
};

#[cfg(feature = "v2")]
#[allow(clippy::too_many_arguments, clippy::type_complexity)]
#[instrument(skip_all, fields(payment_id, merchant_id))]
pub async fn payments_operation_core<F, Req, Op, FData, D>(
    state: &SessionState,
    req_state: ReqState,
    merchant_account: domain::MerchantAccount,
    key_store: domain::MerchantKeyStore,
    profile: domain::Profile,
    operation: Op,
    req: Req,
    payment_id: id_type::GlobalPaymentId,
    call_connector_action: CallConnectorAction,
    header_payload: HeaderPayload,
) -> RouterResult<(D, Req, Option<domain::Customer>, Option<u16>, Option<u128>)>
where
    F: Send + Clone + Sync,
    Req: Send + Sync,
    Op: Operation<F, Req, Data = D> + Send + Sync,
    D: OperationSessionGetters<F> + OperationSessionSetters<F> + Send + Sync + Clone,

    // To create connector flow specific interface data
    D: ConstructFlowSpecificData<F, FData, router_types::PaymentsResponseData>,
    RouterData<F, FData, router_types::PaymentsResponseData>: Feature<F, FData>,

    // To construct connector flow specific api
    dyn api::Connector:
        services::api::ConnectorIntegration<F, FData, router_types::PaymentsResponseData>,

    // To perform router related operation for PaymentResponse
    PaymentResponse: Operation<F, FData, Data = D>,
    FData: Send + Sync + Clone,
{
    let operation: BoxedOperation<'_, F, Req, D> = Box::new(operation);

    let (operation, validate_result) = operation
        .to_validate_request()?
        .validate_request(&req, &merchant_account)?;

    let operations::GetTrackerResponse {
        operation,
        customer_details,
        mut payment_data,
        mandate_type,
    } = operation
        .to_get_tracker()?
        .get_trackers(
            state,
            &payment_id,
            &req,
            &merchant_account,
            &profile,
            &key_store,
            &header_payload,
        )
        .await?;

    let (_operation, customer) = operation
        .to_domain()?
        .get_customer_details(
            state,
            &mut payment_data,
            customer_details,
            &key_store,
            merchant_account.storage_scheme,
        )
        .await
        .to_not_found_response(errors::ApiErrorResponse::CustomerNotFound)
        .attach_printable("Failed while fetching/creating customer")?;

    let connector = get_connector_choice(
        &operation,
        state,
        &req,
        &merchant_account,
        &profile,
        &key_store,
        &mut payment_data,
        None,
        mandate_type,
    )
    .await?;

    // TODO: do not use if let
    let payment_data = if let Some(connector_call_type) = connector {
        match connector_call_type {
            ConnectorCallType::PreDetermined(connector_data) => {
                let (router_data, mca) = call_connector_service(
                    state,
                    req_state.clone(),
                    &merchant_account,
                    &key_store,
                    connector_data.clone(),
                    &operation,
                    &mut payment_data,
                    &customer,
                    call_connector_action.clone(),
                    &validate_result,
                    None,
                    header_payload.clone(),
                    #[cfg(feature = "frm")]
                    None,
                    #[cfg(not(feature = "frm"))]
                    None,
                    &profile,
                    false,
                )
                .await?;

                let payments_response_operation = Box::new(PaymentResponse);

                payments_response_operation
                    .to_post_update_tracker()?
                    .update_tracker(
                        state,
                        payment_data,
                        router_data,
                        &key_store,
                        merchant_account.storage_scheme,
                        &header_payload.locale,
                        #[cfg(all(feature = "dynamic_routing", feature = "v1"))]
                        routable_connectors,
                        #[cfg(all(feature = "dynamic_routing", feature = "v1"))]
                        &business_profile,
                    )
                    .await?
            }
            ConnectorCallType::Retryable(vec) => todo!(),
            ConnectorCallType::SessionMultiple(vec) => todo!(),
        }
    } else {
        todo!()
    };

    Ok((payment_data, req, customer, None, None))
}

#[cfg(feature = "v1")]
#[allow(clippy::too_many_arguments, clippy::type_complexity)]
#[instrument(skip_all, fields(payment_id, merchant_id))]
pub async fn payments_operation_core<F, Req, Op, FData, D>(
    state: &SessionState,
    req_state: ReqState,
    merchant_account: domain::MerchantAccount,
    profile_id_from_auth_layer: Option<id_type::ProfileId>,
    key_store: domain::MerchantKeyStore,
    operation: Op,
    req: Req,
    call_connector_action: CallConnectorAction,
    auth_flow: services::AuthFlow,
    eligible_connectors: Option<Vec<common_enums::RoutableConnectors>>,
    header_payload: HeaderPayload,
) -> RouterResult<(D, Req, Option<domain::Customer>, Option<u16>, Option<u128>)>
where
    F: Send + Clone + Sync,
    Req: Authenticate + Clone,
    Op: Operation<F, Req, Data = D> + Send + Sync,
    D: OperationSessionGetters<F> + OperationSessionSetters<F> + Send + Sync + Clone,

    // To create connector flow specific interface data
    D: ConstructFlowSpecificData<F, FData, router_types::PaymentsResponseData>,
    RouterData<F, FData, router_types::PaymentsResponseData>: Feature<F, FData>,

    // To construct connector flow specific api
    dyn api::Connector:
        services::api::ConnectorIntegration<F, FData, router_types::PaymentsResponseData>,

    // To perform router related operation for PaymentResponse
    PaymentResponse: Operation<F, FData, Data = D>,
    FData: Send + Sync + Clone,
{
    let operation: BoxedOperation<'_, F, Req, D> = Box::new(operation);

    tracing::Span::current().record("merchant_id", merchant_account.get_id().get_string_repr());
    let (operation, validate_result) = operation
        .to_validate_request()?
        .validate_request(&req, &merchant_account)?;

    tracing::Span::current().record("payment_id", format!("{}", validate_result.payment_id));

    let operations::GetTrackerResponse {
        operation,
        customer_details,
        mut payment_data,
        business_profile,
        mandate_type,
    } = operation
        .to_get_tracker()?
        .get_trackers(
            state,
            &validate_result.payment_id,
            &req,
            &merchant_account,
            &key_store,
            auth_flow,
            &header_payload,
        )
        .await?;
    utils::validate_profile_id_from_auth_layer(
        profile_id_from_auth_layer,
        &payment_data.get_payment_intent().clone(),
    )?;

    let (operation, customer) = operation
        .to_domain()?
        .get_or_create_customer_details(
            state,
            &mut payment_data,
            customer_details,
            &key_store,
            merchant_account.storage_scheme,
        )
        .await
        .to_not_found_response(errors::ApiErrorResponse::CustomerNotFound)
        .attach_printable("Failed while fetching/creating customer")?;

    let authentication_type =
        call_decision_manager(state, &merchant_account, &business_profile, &payment_data).await?;

    payment_data.set_authentication_type_in_attempt(authentication_type);

    let connector = get_connector_choice(
        &operation,
        state,
        &req,
        &merchant_account,
        &business_profile,
        &key_store,
        &mut payment_data,
        eligible_connectors,
        mandate_type,
    )
    .await?;

    let should_add_task_to_process_tracker = should_add_task_to_process_tracker(&payment_data);

    let locale = header_payload.locale.clone();

    payment_data = tokenize_in_router_when_confirm_false_or_external_authentication(
        state,
        &operation,
        &mut payment_data,
        &validate_result,
        &key_store,
        &customer,
        &business_profile,
    )
    .await?;

    let mut connector_http_status_code = None;
    let mut external_latency = None;
    if let Some(connector_details) = connector {
        // Fetch and check FRM configs
        #[cfg(feature = "frm")]
        let mut frm_info = None;
        #[allow(unused_variables, unused_mut)]
        let mut should_continue_transaction: bool = true;
        #[cfg(feature = "frm")]
        let mut should_continue_capture: bool = true;
        #[cfg(feature = "frm")]
        let frm_configs = if state.conf.frm.enabled {
            Box::pin(frm_core::call_frm_before_connector_call(
                &operation,
                &merchant_account,
                &mut payment_data,
                state,
                &mut frm_info,
                &customer,
                &mut should_continue_transaction,
                &mut should_continue_capture,
                key_store.clone(),
            ))
            .await?
        } else {
            None
        };
        #[cfg(feature = "frm")]
        logger::debug!(
            "frm_configs: {:?}\nshould_continue_transaction: {:?}\nshould_continue_capture: {:?}",
            frm_configs,
            should_continue_transaction,
            should_continue_capture,
        );

        operation
            .to_domain()?
            .call_external_three_ds_authentication_if_eligible(
                state,
                &mut payment_data,
                &mut should_continue_transaction,
                &connector_details,
                &business_profile,
                &key_store,
                mandate_type,
            )
            .await?;

        operation
            .to_domain()?
            .payments_dynamic_tax_calculation(
                state,
                &mut payment_data,
                &connector_details,
                &business_profile,
                &key_store,
                &merchant_account,
            )
            .await?;

        if should_continue_transaction {
            #[cfg(feature = "frm")]
            match (
                should_continue_capture,
                payment_data.get_payment_attempt().capture_method,
            ) {
                (false, Some(storage_enums::CaptureMethod::Automatic))
                | (false, Some(storage_enums::CaptureMethod::Scheduled)) => {
                    if let Some(info) = &mut frm_info {
                        if let Some(frm_data) = &mut info.frm_data {
                            frm_data.fraud_check.payment_capture_method =
                                payment_data.get_payment_attempt().capture_method;
                        }
                    }
                    payment_data
                        .set_capture_method_in_attempt(storage_enums::CaptureMethod::Manual);
                    logger::debug!("payment_id : {:?} capture method has been changed to manual, since it has configured Post FRM flow",payment_data.get_payment_attempt().payment_id);
                }
                _ => (),
            };
            payment_data = match connector_details {
                ConnectorCallType::PreDetermined(connector) => {
                    #[cfg(all(feature = "dynamic_routing", feature = "v1"))]
                    let routable_connectors =
                        convert_connector_data_to_routable_connectors(&[connector.clone()])
                            .map_err(|e| logger::error!(routable_connector_error=?e))
                            .unwrap_or_default();
                    let schedule_time = if should_add_task_to_process_tracker {
                        payment_sync::get_sync_process_schedule_time(
                            &*state.store,
                            connector.connector.id(),
                            merchant_account.get_id(),
                            0,
                        )
                        .await
                        .change_context(errors::ApiErrorResponse::InternalServerError)
                        .attach_printable("Failed while getting process schedule time")?
                    } else {
                        None
                    };
                    let (router_data, mca) = call_connector_service(
                        state,
                        req_state.clone(),
                        &merchant_account,
                        &key_store,
                        connector.clone(),
                        &operation,
                        &mut payment_data,
                        &customer,
                        call_connector_action.clone(),
                        &validate_result,
                        schedule_time,
                        header_payload.clone(),
                        #[cfg(feature = "frm")]
                        frm_info.as_ref().and_then(|fi| fi.suggested_action),
                        #[cfg(not(feature = "frm"))]
                        None,
                        &business_profile,
                        false,
                    )
                    .await?;

                    let op_ref = &operation;
                    let should_trigger_post_processing_flows = is_operation_confirm(&operation);

                    let operation = Box::new(PaymentResponse);

                    connector_http_status_code = router_data.connector_http_status_code;
                    external_latency = router_data.external_latency;
                    //add connector http status code metrics
                    add_connector_http_status_code_metrics(connector_http_status_code);

                    operation
                        .to_post_update_tracker()?
                        .save_pm_and_mandate(
                            state,
                            &router_data,
                            &merchant_account,
                            &key_store,
                            &mut payment_data,
                            &business_profile,
                        )
                        .await?;

                    let mut payment_data = operation
                        .to_post_update_tracker()?
                        .update_tracker(
                            state,
                            payment_data,
                            router_data,
                            &key_store,
                            merchant_account.storage_scheme,
                            &locale,
                            #[cfg(all(feature = "dynamic_routing", feature = "v1"))]
                            routable_connectors,
                            #[cfg(all(feature = "dynamic_routing", feature = "v1"))]
                            &business_profile,
                        )
                        .await?;

                    if should_trigger_post_processing_flows {
                        complete_postprocessing_steps_if_required(
                            state,
                            &merchant_account,
                            &key_store,
                            &customer,
                            &mca,
                            &connector,
                            &mut payment_data,
                            op_ref,
                            Some(header_payload.clone()),
                        )
                        .await?;
                    }

                    payment_data
                }

                ConnectorCallType::Retryable(connectors) => {
                    #[cfg(all(feature = "dynamic_routing", feature = "v1"))]
                    let routable_connectors =
                        convert_connector_data_to_routable_connectors(&connectors)
                            .map_err(|e| logger::error!(routable_connector_error=?e))
                            .unwrap_or_default();

                    let mut connectors = connectors.into_iter();

                    let connector_data = get_connector_data(&mut connectors)?;

                    let schedule_time = if should_add_task_to_process_tracker {
                        payment_sync::get_sync_process_schedule_time(
                            &*state.store,
                            connector_data.connector.id(),
                            merchant_account.get_id(),
                            0,
                        )
                        .await
                        .change_context(errors::ApiErrorResponse::InternalServerError)
                        .attach_printable("Failed while getting process schedule time")?
                    } else {
                        None
                    };
                    let (router_data, mca) = call_connector_service(
                        state,
                        req_state.clone(),
                        &merchant_account,
                        &key_store,
                        connector_data.clone(),
                        &operation,
                        &mut payment_data,
                        &customer,
                        call_connector_action.clone(),
                        &validate_result,
                        schedule_time,
                        header_payload.clone(),
                        #[cfg(feature = "frm")]
                        frm_info.as_ref().and_then(|fi| fi.suggested_action),
                        #[cfg(not(feature = "frm"))]
                        None,
                        &business_profile,
                        false,
                    )
                    .await?;

                    #[cfg(feature = "retry")]
                    let mut router_data = router_data;
                    #[cfg(feature = "retry")]
                    {
                        use crate::core::payments::retry::{self, GsmValidation};
                        let config_bool =
                            retry::config_should_call_gsm(&*state.store, merchant_account.get_id())
                                .await;

                        if config_bool && router_data.should_call_gsm() {
                            router_data = retry::do_gsm_actions(
                                state,
                                req_state.clone(),
                                &mut payment_data,
                                connectors,
                                connector_data.clone(),
                                router_data,
                                &merchant_account,
                                &key_store,
                                &operation,
                                &customer,
                                &validate_result,
                                schedule_time,
                                #[cfg(feature = "frm")]
                                frm_info.as_ref().and_then(|fi| fi.suggested_action),
                                #[cfg(not(feature = "frm"))]
                                None,
                                &business_profile,
                            )
                            .await?;
                        };
                    }

                    let op_ref = &operation;
                    let should_trigger_post_processing_flows = is_operation_confirm(&operation);

                    let operation = Box::new(PaymentResponse);
                    connector_http_status_code = router_data.connector_http_status_code;
                    external_latency = router_data.external_latency;
                    //add connector http status code metrics
                    add_connector_http_status_code_metrics(connector_http_status_code);

                    operation
                        .to_post_update_tracker()?
                        .save_pm_and_mandate(
                            state,
                            &router_data,
                            &merchant_account,
                            &key_store,
                            &mut payment_data,
                            &business_profile,
                        )
                        .await?;

                    let mut payment_data = operation
                        .to_post_update_tracker()?
                        .update_tracker(
                            state,
                            payment_data,
                            router_data,
                            &key_store,
                            merchant_account.storage_scheme,
                            &locale,
                            #[cfg(all(feature = "dynamic_routing", feature = "v1"))]
                            routable_connectors,
                            #[cfg(all(feature = "dynamic_routing", feature = "v1"))]
                            &business_profile,
                        )
                        .await?;

                    if should_trigger_post_processing_flows {
                        complete_postprocessing_steps_if_required(
                            state,
                            &merchant_account,
                            &key_store,
                            &customer,
                            &mca,
                            &connector_data,
                            &mut payment_data,
                            op_ref,
                            Some(header_payload.clone()),
                        )
                        .await?;
                    }

                    payment_data
                }

                ConnectorCallType::SessionMultiple(connectors) => {
                    let session_surcharge_details =
                        call_surcharge_decision_management_for_session_flow(
                            state,
                            &merchant_account,
                            &business_profile,
                            payment_data.get_payment_attempt(),
                            payment_data.get_payment_intent(),
                            payment_data.get_billing_address(),
                            &connectors,
                        )
                        .await?;
                    Box::pin(call_multiple_connectors_service(
                        state,
                        &merchant_account,
                        &key_store,
                        connectors,
                        &operation,
                        payment_data,
                        &customer,
                        session_surcharge_details,
                        &business_profile,
                        header_payload.clone(),
                    ))
                    .await?
                }
            };

            #[cfg(feature = "frm")]
            if let Some(fraud_info) = &mut frm_info {
                #[cfg(feature = "v1")]
                Box::pin(frm_core::post_payment_frm_core(
                    state,
                    req_state,
                    &merchant_account,
                    &mut payment_data,
                    fraud_info,
                    frm_configs
                        .clone()
                        .ok_or(errors::ApiErrorResponse::MissingRequiredField {
                            field_name: "frm_configs",
                        })
                        .attach_printable("Frm configs label not found")?,
                    &customer,
                    key_store.clone(),
                    &mut should_continue_capture,
                ))
                .await?;
            }
        } else {
            (_, payment_data) = operation
                .to_update_tracker()?
                .update_trackers(
                    state,
                    req_state,
                    payment_data.clone(),
                    customer.clone(),
                    validate_result.storage_scheme,
                    None,
                    &key_store,
                    #[cfg(feature = "frm")]
                    frm_info.and_then(|info| info.suggested_action),
                    #[cfg(not(feature = "frm"))]
                    None,
                    header_payload.clone(),
                )
                .await?;
        }

        let payment_intent_status = payment_data.get_payment_intent().status;

        payment_data
            .get_payment_attempt()
            .payment_token
            .as_ref()
            .zip(payment_data.get_payment_attempt().payment_method)
            .map(ParentPaymentMethodToken::create_key_for_token)
            .async_map(|key_for_hyperswitch_token| async move {
                if key_for_hyperswitch_token
                    .should_delete_payment_method_token(payment_intent_status)
                {
                    let _ = key_for_hyperswitch_token.delete(state).await;
                }
            })
            .await;
    } else {
        (_, payment_data) = operation
            .to_update_tracker()?
            .update_trackers(
                state,
                req_state,
                payment_data.clone(),
                customer.clone(),
                validate_result.storage_scheme,
                None,
                &key_store,
                None,
                header_payload.clone(),
            )
            .await?;
    }

    let cloned_payment_data = payment_data.clone();
    let cloned_customer = customer.clone();

    #[cfg(feature = "v1")]
    operation
        .to_domain()?
        .store_extended_card_info_temporarily(
            state,
            payment_data.get_payment_intent().get_id(),
            &business_profile,
            payment_data.get_payment_method_data(),
        )
        .await?;

    crate::utils::trigger_payments_webhook(
        merchant_account,
        business_profile,
        &key_store,
        cloned_payment_data,
        cloned_customer,
        state,
        operation,
    )
    .await
    .map_err(|error| logger::warn!(payments_outgoing_webhook_error=?error))
    .ok();

    Ok((
        payment_data,
        req,
        customer,
        connector_http_status_code,
        external_latency,
    ))
}

#[cfg(feature = "v2")]
#[allow(clippy::too_many_arguments, clippy::type_complexity)]
#[instrument(skip_all, fields(payment_id, merchant_id))]
pub async fn payments_intent_operation_core<F, Req, Op, D>(
    state: &SessionState,
    _req_state: ReqState,
    merchant_account: domain::MerchantAccount,
    profile: domain::Profile,
    key_store: domain::MerchantKeyStore,
    operation: Op,
    req: Req,
    auth_flow: services::AuthFlow,
    header_payload: HeaderPayload,
) -> RouterResult<(D, Req, Option<domain::Customer>)>
where
    F: Send + Clone + Sync,
    Req: Authenticate + Clone,
    Op: Operation<F, Req, Data = D> + Send + Sync,
    D: OperationSessionGetters<F> + OperationSessionSetters<F> + Send + Sync + Clone,
{
    let operation: BoxedOperation<'_, F, Req, D> = Box::new(operation);

    tracing::Span::current().record("merchant_id", merchant_account.get_id().get_string_repr());

    let (operation, validate_result) = operation
        .to_validate_request()?
        .validate_request(&req, &merchant_account)?;

<<<<<<< HEAD
    let payment_id = common_utils::id_type::GlobalPaymentId::generate("33333")
        .change_context(errors::ApiErrorResponse::InternalServerError)
        .attach_printable("Error generating GlobalPaymentId")?;
=======
    let payment_id = id_type::GlobalPaymentId::generate(state.conf.cell_information.id.clone());

    tracing::Span::current().record("global_payment_id", payment_id.get_string_repr());
>>>>>>> fc03daa6

    let operations::GetTrackerResponse {
        operation,
        mut payment_data,
    } = operation
        .to_get_tracker()?
        .get_trackers(
            state,
            &payment_id,
            &req,
            &merchant_account,
            &profile,
            &key_store,
            auth_flow,
            &header_payload,
        )
        .await?;

    let (_operation, customer) = operation
        .to_domain()?
        .get_customer_details(
            state,
            &mut payment_data,
            &key_store,
            merchant_account.storage_scheme,
        )
        .await
        .to_not_found_response(errors::ApiErrorResponse::CustomerNotFound)
        .attach_printable("Failed while fetching/creating customer")?;
    Ok((payment_data, req, customer))
}

#[instrument(skip_all)]
#[cfg(feature = "v1")]
pub async fn call_decision_manager<F, D>(
    state: &SessionState,
    merchant_account: &domain::MerchantAccount,
    _business_profile: &domain::Profile,
    payment_data: &D,
) -> RouterResult<Option<enums::AuthenticationType>>
where
    F: Clone,
    D: OperationSessionGetters<F>,
{
    let setup_mandate = payment_data.get_setup_mandate();
    let payment_method_data = payment_data.get_payment_method_data();
    let payment_dsl_data = core_routing::PaymentsDslInput::new(
        setup_mandate,
        payment_data.get_payment_attempt(),
        payment_data.get_payment_intent(),
        payment_method_data,
        payment_data.get_address(),
        payment_data.get_recurring_details(),
        payment_data.get_currency(),
    );
    let algorithm_ref: api::routing::RoutingAlgorithmRef = merchant_account
        .routing_algorithm
        .clone()
        .map(|val| val.parse_value("routing algorithm"))
        .transpose()
        .change_context(errors::ApiErrorResponse::InternalServerError)
        .attach_printable("Could not decode the routing algorithm")?
        .unwrap_or_default();

    let output = perform_decision_management(
        state,
        algorithm_ref,
        merchant_account.get_id(),
        &payment_dsl_data,
    )
    .await
    .change_context(errors::ApiErrorResponse::InternalServerError)
    .attach_printable("Could not decode the conditional config")?;
    Ok(payment_dsl_data
        .payment_attempt
        .authentication_type
        .or(output.override_3ds.map(ForeignInto::foreign_into))
        .or(Some(storage_enums::AuthenticationType::NoThreeDs)))
}

// TODO: Move to business profile surcharge column
#[instrument(skip_all)]
#[cfg(feature = "v2")]
pub async fn call_decision_manager<F, D>(
    state: &SessionState,
    merchant_account: &domain::MerchantAccount,
    _business_profile: &domain::Profile,
    payment_data: &D,
) -> RouterResult<Option<enums::AuthenticationType>>
where
    F: Clone,
    D: OperationSessionGetters<F>,
{
    todo!()
}

#[cfg(feature = "v2")]
#[instrument(skip_all)]
async fn populate_surcharge_details<F>(
    state: &SessionState,
    payment_data: &mut PaymentData<F>,
) -> RouterResult<()>
where
    F: Send + Clone,
{
    todo!()
}

#[cfg(feature = "v1")]
#[instrument(skip_all)]
async fn populate_surcharge_details<F>(
    state: &SessionState,
    payment_data: &mut PaymentData<F>,
) -> RouterResult<()>
where
    F: Send + Clone,
{
    if payment_data
        .payment_intent
        .surcharge_applicable
        .unwrap_or(false)
    {
        logger::debug!("payment_intent.surcharge_applicable = true");
        if let Some(surcharge_details) = payment_data.payment_attempt.get_surcharge_details() {
            // if retry payment, surcharge would have been populated from the previous attempt. Use the same surcharge
            let surcharge_details =
                types::SurchargeDetails::from((&surcharge_details, &payment_data.payment_attempt));
            payment_data.surcharge_details = Some(surcharge_details);
            return Ok(());
        }
        let raw_card_key = payment_data
            .payment_method_data
            .as_ref()
            .and_then(helpers::get_key_params_for_surcharge_details)
            .map(|(payment_method, payment_method_type, card_network)| {
                types::SurchargeKey::PaymentMethodData(
                    payment_method,
                    payment_method_type,
                    card_network,
                )
            });
        let saved_card_key = payment_data.token.clone().map(types::SurchargeKey::Token);

        let surcharge_key = raw_card_key
            .or(saved_card_key)
            .get_required_value("payment_method_data or payment_token")?;
        logger::debug!(surcharge_key_confirm =? surcharge_key);

        let calculated_surcharge_details =
            match types::SurchargeMetadata::get_individual_surcharge_detail_from_redis(
                state,
                surcharge_key,
                &payment_data.payment_attempt.attempt_id,
            )
            .await
            {
                Ok(surcharge_details) => Some(surcharge_details),
                Err(err) if err.current_context() == &RedisError::NotFound => None,
                Err(err) => {
                    Err(err).change_context(errors::ApiErrorResponse::InternalServerError)?
                }
            };

        payment_data.surcharge_details = calculated_surcharge_details;
    } else {
        let surcharge_details =
            payment_data
                .payment_attempt
                .get_surcharge_details()
                .map(|surcharge_details| {
                    logger::debug!("surcharge sent in payments create request");
                    types::SurchargeDetails::from((
                        &surcharge_details,
                        &payment_data.payment_attempt,
                    ))
                });
        payment_data.surcharge_details = surcharge_details;
    }
    Ok(())
}

#[inline]
pub fn get_connector_data(
    connectors: &mut IntoIter<api::ConnectorData>,
) -> RouterResult<api::ConnectorData> {
    connectors
        .next()
        .ok_or(errors::ApiErrorResponse::InternalServerError)
        .attach_printable("Connector not found in connectors iterator")
}

#[cfg(feature = "v2")]
#[instrument(skip_all)]
pub async fn call_surcharge_decision_management_for_session_flow(
    _state: &SessionState,
    _merchant_account: &domain::MerchantAccount,
    _business_profile: &domain::Profile,
    _payment_attempt: &storage::PaymentAttempt,
    _payment_intent: &storage::PaymentIntent,
    _billing_address: Option<api_models::payments::Address>,
    _session_connector_data: &[api::SessionConnectorData],
) -> RouterResult<Option<api::SessionSurchargeDetails>> {
    todo!()
}

#[cfg(feature = "v1")]
#[instrument(skip_all)]
pub async fn call_surcharge_decision_management_for_session_flow(
    state: &SessionState,
    _merchant_account: &domain::MerchantAccount,
    _business_profile: &domain::Profile,
    payment_attempt: &storage::PaymentAttempt,
    payment_intent: &storage::PaymentIntent,
    billing_address: Option<api_models::payments::Address>,
    session_connector_data: &[api::SessionConnectorData],
) -> RouterResult<Option<api::SessionSurchargeDetails>> {
    if let Some(surcharge_amount) = payment_attempt.surcharge_amount {
        let tax_on_surcharge_amount = payment_attempt.tax_amount.unwrap_or_default();
        let final_amount = payment_attempt.amount + surcharge_amount + tax_on_surcharge_amount;
        Ok(Some(api::SessionSurchargeDetails::PreDetermined(
            types::SurchargeDetails {
                original_amount: payment_attempt.amount,
                surcharge: Surcharge::Fixed(surcharge_amount),
                tax_on_surcharge: None,
                surcharge_amount,
                tax_on_surcharge_amount,
                final_amount,
            },
        )))
    } else {
        let payment_method_type_list = session_connector_data
            .iter()
            .map(|session_connector_data| session_connector_data.payment_method_type)
            .collect();

        #[cfg(feature = "v1")]
        let algorithm_ref: api::routing::RoutingAlgorithmRef = _merchant_account
            .routing_algorithm
            .clone()
            .map(|val| val.parse_value("routing algorithm"))
            .transpose()
            .change_context(errors::ApiErrorResponse::InternalServerError)
            .attach_printable("Could not decode the routing algorithm")?
            .unwrap_or_default();

        // TODO: Move to business profile surcharge column
        #[cfg(feature = "v2")]
        let algorithm_ref: api::routing::RoutingAlgorithmRef = todo!();

        let surcharge_results =
            surcharge_decision_configs::perform_surcharge_decision_management_for_session_flow(
                state,
                algorithm_ref,
                payment_attempt,
                payment_intent,
                billing_address,
                &payment_method_type_list,
            )
            .await
            .change_context(errors::ApiErrorResponse::InternalServerError)
            .attach_printable("error performing surcharge decision operation")?;

        Ok(if surcharge_results.is_empty_result() {
            None
        } else {
            Some(api::SessionSurchargeDetails::Calculated(surcharge_results))
        })
    }
}

#[cfg(feature = "v1")]
#[allow(clippy::too_many_arguments)]
pub async fn payments_core<F, Res, Req, Op, FData, D>(
    state: SessionState,
    req_state: ReqState,
    merchant_account: domain::MerchantAccount,
    profile_id: Option<id_type::ProfileId>,
    key_store: domain::MerchantKeyStore,
    operation: Op,
    req: Req,
    auth_flow: services::AuthFlow,
    call_connector_action: CallConnectorAction,
    eligible_connectors: Option<Vec<enums::Connector>>,
    header_payload: HeaderPayload,
) -> RouterResponse<Res>
where
    F: Send + Clone + Sync,
    FData: Send + Sync + Clone,
    Op: Operation<F, Req, Data = D> + Send + Sync + Clone,
    Req: Debug + Authenticate + Clone,
    D: OperationSessionGetters<F> + OperationSessionSetters<F> + Send + Sync + Clone,
    Res: transformers::ToResponse<F, D, Op>,
    // To create connector flow specific interface data
    D: ConstructFlowSpecificData<F, FData, router_types::PaymentsResponseData>,
    RouterData<F, FData, router_types::PaymentsResponseData>: Feature<F, FData>,

    // To construct connector flow specific api
    dyn api::Connector:
        services::api::ConnectorIntegration<F, FData, router_types::PaymentsResponseData>,

    // To perform router related operation for PaymentResponse
    PaymentResponse: Operation<F, FData, Data = D>,
{
    let eligible_routable_connectors = eligible_connectors.map(|connectors| {
        connectors
            .into_iter()
            .flat_map(|c| c.foreign_try_into())
            .collect()
    });
    let (payment_data, _req, customer, connector_http_status_code, external_latency) =
        payments_operation_core::<_, _, _, _, _>(
            &state,
            req_state,
            merchant_account,
            profile_id,
            key_store,
            operation.clone(),
            req,
            call_connector_action,
            auth_flow,
            eligible_routable_connectors,
            header_payload.clone(),
        )
        .await?;

    Res::generate_response(
        payment_data,
        customer,
        auth_flow,
        &state.base_url,
        operation,
        &state.conf.connector_request_reference_id_config,
        connector_http_status_code,
        external_latency,
        header_payload.x_hs_latency,
    )
}

#[cfg(feature = "v2")]
#[allow(clippy::too_many_arguments)]
pub async fn payments_intent_core<F, Res, Req, Op, D>(
    state: SessionState,
    req_state: ReqState,
    merchant_account: domain::MerchantAccount,
    profile: domain::Profile,
    key_store: domain::MerchantKeyStore,
    operation: Op,
    req: Req,
    auth_flow: services::AuthFlow,
    header_payload: HeaderPayload,
) -> RouterResponse<Res>
where
    F: Send + Clone + Sync,
    Op: Operation<F, Req, Data = D> + Send + Sync + Clone,
    Req: Debug + Authenticate + Clone,
    D: OperationSessionGetters<F> + OperationSessionSetters<F> + Send + Sync + Clone,
    Res: transformers::ToResponse<F, D, Op>,
{
    let (payment_data, _req, customer) = payments_intent_operation_core::<_, _, _, _>(
        &state,
        req_state,
        merchant_account,
        profile,
        key_store,
        operation.clone(),
        req,
        auth_flow,
        header_payload.clone(),
    )
    .await?;

    Res::generate_response(
        payment_data,
        customer,
        auth_flow,
        &state.base_url,
        operation,
        &state.conf.connector_request_reference_id_config,
        None,
        None,
        header_payload.x_hs_latency,
    )
}

#[cfg(feature = "v2")]
#[allow(clippy::too_many_arguments)]
pub async fn payments_core<F, Res, Req, Op, FData, D>(
    state: SessionState,
    req_state: ReqState,
    merchant_account: domain::MerchantAccount,
    profile: domain::Profile,
    key_store: domain::MerchantKeyStore,
    operation: Op,
    req: Req,
    payment_id: id_type::GlobalPaymentId,
    call_connector_action: CallConnectorAction,
    header_payload: HeaderPayload,
) -> RouterResponse<Res>
where
    F: Send + Clone + Sync,
    Req: Send + Sync,
    FData: Send + Sync + Clone,
    Op: Operation<F, Req, Data = D> + Send + Sync + Clone,
    Req: Debug,
    D: OperationSessionGetters<F> + OperationSessionSetters<F> + Send + Sync + Clone,
    Res: transformers::ToResponse<F, D, Op>,
    // To create connector flow specific interface data
    D: ConstructFlowSpecificData<F, FData, router_types::PaymentsResponseData>,
    RouterData<F, FData, router_types::PaymentsResponseData>: Feature<F, FData>,

    // To construct connector flow specific api
    dyn api::Connector:
        services::api::ConnectorIntegration<F, FData, router_types::PaymentsResponseData>,

    // To perform router related operation for PaymentResponse
    PaymentResponse: Operation<F, FData, Data = D>,
{
    let (payment_data, _req, customer, connector_http_status_code, external_latency) =
        payments_operation_core::<_, _, _, _, _>(
            &state,
            req_state,
            merchant_account,
            key_store,
            profile,
            operation.clone(),
            req,
            payment_id,
            call_connector_action,
            auth_flow,
            header_payload.clone(),
        )
        .await?;

    Res::generate_response(
        payment_data,
        customer,
        auth_flow,
        &state.base_url,
        operation,
        &state.conf.connector_request_reference_id_config,
        connector_http_status_code,
        external_latency,
        header_payload.x_hs_latency,
    )
}

fn is_start_pay<Op: Debug>(operation: &Op) -> bool {
    format!("{operation:?}").eq("PaymentStart")
}

#[derive(Clone, Debug, serde::Serialize)]
pub struct PaymentsRedirectResponseData {
    pub connector: Option<String>,
    pub param: Option<String>,
    pub merchant_id: Option<id_type::MerchantId>,
    pub json_payload: Option<serde_json::Value>,
    pub resource_id: api::PaymentIdType,
    pub force_sync: bool,
    pub creds_identifier: Option<String>,
}

#[async_trait::async_trait]
pub trait PaymentRedirectFlow: Sync {
    // Associated type for call_payment_flow response
    type PaymentFlowResponse;

    #[allow(clippy::too_many_arguments)]
    async fn call_payment_flow(
        &self,
        state: &SessionState,
        req_state: ReqState,
        merchant_account: domain::MerchantAccount,
        merchant_key_store: domain::MerchantKeyStore,
        req: PaymentsRedirectResponseData,
        connector_action: CallConnectorAction,
        connector: String,
        payment_id: id_type::PaymentId,
    ) -> RouterResult<Self::PaymentFlowResponse>;

    fn get_payment_action(&self) -> services::PaymentAction;

    fn generate_response(
        &self,
        payment_flow_response: &Self::PaymentFlowResponse,
        payment_id: id_type::PaymentId,
        connector: String,
    ) -> RouterResult<services::ApplicationResponse<api::RedirectionResponse>>;

    #[allow(clippy::too_many_arguments)]
    async fn handle_payments_redirect_response(
        &self,
        state: SessionState,
        req_state: ReqState,
        merchant_account: domain::MerchantAccount,
        key_store: domain::MerchantKeyStore,
        req: PaymentsRedirectResponseData,
    ) -> RouterResponse<api::RedirectionResponse> {
        metrics::REDIRECTION_TRIGGERED.add(
            &metrics::CONTEXT,
            1,
            &add_attributes([
                (
                    "connector",
                    req.connector.to_owned().unwrap_or("null".to_string()),
                ),
                (
                    "merchant_id",
                    merchant_account.get_id().get_string_repr().to_owned(),
                ),
            ]),
        );
        let connector = req.connector.clone().get_required_value("connector")?;

        let query_params = req.param.clone().get_required_value("param")?;

        let resource_id = api::PaymentIdTypeExt::get_payment_intent_id(&req.resource_id)
            .change_context(errors::ApiErrorResponse::MissingRequiredField {
                field_name: "payment_id",
            })?;

        // This connector data is ephemeral, the call payment flow will get new connector data
        // with merchant account details, so the connector_id can be safely set to None here
        let connector_data = api::ConnectorData::get_connector_by_name(
            &state.conf.connectors,
            &connector,
            api::GetToken::Connector,
            None,
        )?;

        let flow_type = connector_data
            .connector
            .get_flow_type(
                &query_params,
                req.json_payload.clone(),
                self.get_payment_action(),
            )
            .change_context(errors::ApiErrorResponse::InternalServerError)
            .attach_printable("Failed to decide the response flow")?;

        let payment_flow_response = self
            .call_payment_flow(
                &state,
                req_state,
                merchant_account.clone(),
                key_store,
                req.clone(),
                flow_type,
                connector.clone(),
                resource_id.clone(),
            )
            .await?;

        self.generate_response(&payment_flow_response, resource_id, connector)
    }
}

#[derive(Clone, Debug)]
pub struct PaymentRedirectCompleteAuthorize;

#[cfg(feature = "v1")]
#[async_trait::async_trait]
impl PaymentRedirectFlow for PaymentRedirectCompleteAuthorize {
    type PaymentFlowResponse = router_types::RedirectPaymentFlowResponse;

    #[allow(clippy::too_many_arguments)]
    async fn call_payment_flow(
        &self,
        state: &SessionState,
        req_state: ReqState,
        merchant_account: domain::MerchantAccount,
        merchant_key_store: domain::MerchantKeyStore,
        req: PaymentsRedirectResponseData,
        connector_action: CallConnectorAction,
        _connector: String,
        _payment_id: id_type::PaymentId,
    ) -> RouterResult<Self::PaymentFlowResponse> {
        let key_manager_state = &state.into();

        let payment_confirm_req = api::PaymentsRequest {
            payment_id: Some(req.resource_id.clone()),
            merchant_id: req.merchant_id.clone(),
            feature_metadata: Some(api_models::payments::FeatureMetadata {
                redirect_response: Some(api_models::payments::RedirectResponse {
                    param: req.param.map(Secret::new),
                    json_payload: Some(req.json_payload.unwrap_or(serde_json::json!({})).into()),
                }),
                search_tags: None,
            }),
            ..Default::default()
        };
        let response = Box::pin(payments_core::<
            api::CompleteAuthorize,
            api::PaymentsResponse,
            _,
            _,
            _,
            _,
        >(
            state.clone(),
            req_state,
            merchant_account,
            None,
            merchant_key_store.clone(),
            operations::payment_complete_authorize::CompleteAuthorize,
            payment_confirm_req,
            services::api::AuthFlow::Merchant,
            connector_action,
            None,
            HeaderPayload::default(),
        ))
        .await?;
        let payments_response = match response {
            services::ApplicationResponse::Json(response) => Ok(response),
            services::ApplicationResponse::JsonWithHeaders((response, _)) => Ok(response),
            _ => Err(errors::ApiErrorResponse::InternalServerError)
                .attach_printable("Failed to get the response in json"),
        }?;
        let profile_id = payments_response
            .profile_id
            .as_ref()
            .get_required_value("profile_id")?;
        let business_profile = state
            .store
            .find_business_profile_by_profile_id(key_manager_state, &merchant_key_store, profile_id)
            .await
            .to_not_found_response(errors::ApiErrorResponse::ProfileNotFound {
                id: profile_id.get_string_repr().to_owned(),
            })?;
        Ok(router_types::RedirectPaymentFlowResponse {
            payments_response,
            business_profile,
        })
    }

    fn get_payment_action(&self) -> services::PaymentAction {
        services::PaymentAction::CompleteAuthorize
    }

    fn generate_response(
        &self,
        payment_flow_response: &Self::PaymentFlowResponse,
        payment_id: id_type::PaymentId,
        connector: String,
    ) -> RouterResult<services::ApplicationResponse<api::RedirectionResponse>> {
        let payments_response = &payment_flow_response.payments_response;
        // There might be multiple redirections needed for some flows
        // If the status is requires customer action, then send the startpay url again
        // The redirection data must have been provided and updated by the connector
        let redirection_response = match payments_response.status {
            enums::IntentStatus::RequiresCustomerAction => {
                let startpay_url = payments_response
                    .next_action
                    .clone()
                    .and_then(|next_action_data| match next_action_data {
                        api_models::payments::NextActionData::RedirectToUrl { redirect_to_url } => Some(redirect_to_url),
                        api_models::payments::NextActionData::DisplayBankTransferInformation { .. } => None,
                        api_models::payments::NextActionData::ThirdPartySdkSessionToken { .. } => None,
                        api_models::payments::NextActionData::QrCodeInformation{..} => None,
                        api_models::payments::NextActionData::FetchQrCodeInformation{..} => None,
                        api_models::payments::NextActionData::DisplayVoucherInformation{ .. } => None,
                        api_models::payments::NextActionData::WaitScreenInformation{..} => None,
                        api_models::payments::NextActionData::ThreeDsInvoke{..} => None,
                        api_models::payments::NextActionData::InvokeSdkClient{..} => None,
                    })
                    .ok_or(errors::ApiErrorResponse::InternalServerError)

                    .attach_printable(
                        "did not receive redirect to url when status is requires customer action",
                    )?;
                Ok(api::RedirectionResponse {
                    return_url: String::new(),
                    params: vec![],
                    return_url_with_query_params: startpay_url,
                    http_method: "GET".to_string(),
                    headers: vec![],
                })
            }
            // If the status is terminal status, then redirect to merchant return url to provide status
            enums::IntentStatus::Succeeded
            | enums::IntentStatus::Failed
            | enums::IntentStatus::Cancelled | enums::IntentStatus::RequiresCapture| enums::IntentStatus::Processing=> helpers::get_handle_response_url(
                payment_id,
                &payment_flow_response.business_profile,
                payments_response,
                connector,
            ),
            _ => Err(errors::ApiErrorResponse::InternalServerError).attach_printable_lazy(|| format!("Could not proceed with payment as payment status {} cannot be handled during redirection",payments_response.status))?
        }?;
        Ok(services::ApplicationResponse::JsonForRedirection(
            redirection_response,
        ))
    }
}

#[derive(Clone, Debug)]
pub struct PaymentRedirectSync;

#[cfg(feature = "v1")]
#[async_trait::async_trait]
impl PaymentRedirectFlow for PaymentRedirectSync {
    type PaymentFlowResponse = router_types::RedirectPaymentFlowResponse;

    #[allow(clippy::too_many_arguments)]
    async fn call_payment_flow(
        &self,
        state: &SessionState,
        req_state: ReqState,
        merchant_account: domain::MerchantAccount,
        merchant_key_store: domain::MerchantKeyStore,
        req: PaymentsRedirectResponseData,
        connector_action: CallConnectorAction,
        _connector: String,
        _payment_id: id_type::PaymentId,
    ) -> RouterResult<Self::PaymentFlowResponse> {
        let key_manager_state = &state.into();

        let payment_sync_req = api::PaymentsRetrieveRequest {
            resource_id: req.resource_id,
            merchant_id: req.merchant_id,
            param: req.param,
            force_sync: req.force_sync,
            connector: req.connector,
            merchant_connector_details: req.creds_identifier.map(|creds_id| {
                api::MerchantConnectorDetailsWrap {
                    creds_identifier: creds_id,
                    encoded_data: None,
                }
            }),
            client_secret: None,
            expand_attempts: None,
            expand_captures: None,
        };
        let response = Box::pin(
            payments_core::<api::PSync, api::PaymentsResponse, _, _, _, _>(
                state.clone(),
                req_state,
                merchant_account,
                None,
                merchant_key_store.clone(),
                PaymentStatus,
                payment_sync_req,
                services::api::AuthFlow::Merchant,
                connector_action,
                None,
                HeaderPayload::default(),
            ),
        )
        .await?;
        let payments_response = match response {
            services::ApplicationResponse::Json(response) => Ok(response),
            services::ApplicationResponse::JsonWithHeaders((response, _)) => Ok(response),
            _ => Err(errors::ApiErrorResponse::InternalServerError)
                .attach_printable("Failed to get the response in json"),
        }?;
        let profile_id = payments_response
            .profile_id
            .as_ref()
            .get_required_value("profile_id")?;
        let business_profile = state
            .store
            .find_business_profile_by_profile_id(key_manager_state, &merchant_key_store, profile_id)
            .await
            .to_not_found_response(errors::ApiErrorResponse::ProfileNotFound {
                id: profile_id.get_string_repr().to_owned(),
            })?;
        Ok(router_types::RedirectPaymentFlowResponse {
            payments_response,
            business_profile,
        })
    }
    fn generate_response(
        &self,
        payment_flow_response: &Self::PaymentFlowResponse,
        payment_id: id_type::PaymentId,
        connector: String,
    ) -> RouterResult<services::ApplicationResponse<api::RedirectionResponse>> {
        Ok(services::ApplicationResponse::JsonForRedirection(
            helpers::get_handle_response_url(
                payment_id,
                &payment_flow_response.business_profile,
                &payment_flow_response.payments_response,
                connector,
            )?,
        ))
    }

    fn get_payment_action(&self) -> services::PaymentAction {
        services::PaymentAction::PSync
    }
}

#[derive(Clone, Debug)]
pub struct PaymentAuthenticateCompleteAuthorize;

#[cfg(feature = "v1")]
#[async_trait::async_trait]
impl PaymentRedirectFlow for PaymentAuthenticateCompleteAuthorize {
    type PaymentFlowResponse = router_types::AuthenticatePaymentFlowResponse;

    #[allow(clippy::too_many_arguments)]
    async fn call_payment_flow(
        &self,
        state: &SessionState,
        req_state: ReqState,
        merchant_account: domain::MerchantAccount,
        merchant_key_store: domain::MerchantKeyStore,
        req: PaymentsRedirectResponseData,
        connector_action: CallConnectorAction,
        connector: String,
        payment_id: id_type::PaymentId,
    ) -> RouterResult<Self::PaymentFlowResponse> {
        let merchant_id = merchant_account.get_id().clone();
        let key_manager_state = &state.into();

        let payment_intent = state
            .store
            .find_payment_intent_by_payment_id_merchant_id(
                key_manager_state,
                &payment_id,
                &merchant_id,
                &merchant_key_store,
                merchant_account.storage_scheme,
            )
            .await
            .to_not_found_response(errors::ApiErrorResponse::PaymentNotFound)?;
        let payment_attempt = state
            .store
            .find_payment_attempt_by_attempt_id_merchant_id(
                &payment_intent.active_attempt.get_id(),
                &merchant_id,
                merchant_account.storage_scheme,
            )
            .await
            .to_not_found_response(errors::ApiErrorResponse::PaymentNotFound)?;
        let authentication_id = payment_attempt
            .authentication_id
            .ok_or(errors::ApiErrorResponse::InternalServerError)
            .attach_printable("missing authentication_id in payment_attempt")?;
        let authentication = state
            .store
            .find_authentication_by_merchant_id_authentication_id(
                &merchant_id,
                authentication_id.clone(),
            )
            .await
            .to_not_found_response(errors::ApiErrorResponse::AuthenticationNotFound {
                id: authentication_id,
            })?;
        // Fetching merchant_connector_account to check if pull_mechanism is enabled for 3ds connector
        let authentication_merchant_connector_account = helpers::get_merchant_connector_account(
            state,
            &merchant_id,
            None,
            &merchant_key_store,
            &payment_intent
                .profile_id
                .ok_or(errors::ApiErrorResponse::InternalServerError)
                .attach_printable("missing profile_id in payment_intent")?,
            &payment_attempt
                .authentication_connector
                .ok_or(errors::ApiErrorResponse::InternalServerError)
                .attach_printable("missing authentication connector in payment_intent")?,
            None,
        )
        .await?;
        let is_pull_mechanism_enabled =
            crate::utils::check_if_pull_mechanism_for_external_3ds_enabled_from_connector_metadata(
                authentication_merchant_connector_account
                    .get_metadata()
                    .map(|metadata| metadata.expose()),
            );
        let response = if is_pull_mechanism_enabled
            || authentication.authentication_type
                != Some(common_enums::DecoupledAuthenticationType::Challenge)
        {
            let payment_confirm_req = api::PaymentsRequest {
                payment_id: Some(req.resource_id.clone()),
                merchant_id: req.merchant_id.clone(),
                feature_metadata: Some(api_models::payments::FeatureMetadata {
                    redirect_response: Some(api_models::payments::RedirectResponse {
                        param: req.param.map(Secret::new),
                        json_payload: Some(
                            req.json_payload.unwrap_or(serde_json::json!({})).into(),
                        ),
                    }),
                    search_tags: None,
                }),
                ..Default::default()
            };
            Box::pin(payments_core::<
                api::Authorize,
                api::PaymentsResponse,
                _,
                _,
                _,
                _,
            >(
                state.clone(),
                req_state,
                merchant_account,
                None,
                merchant_key_store.clone(),
                PaymentConfirm,
                payment_confirm_req,
                services::api::AuthFlow::Merchant,
                connector_action,
                None,
                HeaderPayload::with_source(enums::PaymentSource::ExternalAuthenticator),
            ))
            .await?
        } else {
            let payment_sync_req = api::PaymentsRetrieveRequest {
                resource_id: req.resource_id,
                merchant_id: req.merchant_id,
                param: req.param,
                force_sync: req.force_sync,
                connector: req.connector,
                merchant_connector_details: req.creds_identifier.map(|creds_id| {
                    api::MerchantConnectorDetailsWrap {
                        creds_identifier: creds_id,
                        encoded_data: None,
                    }
                }),
                client_secret: None,
                expand_attempts: None,
                expand_captures: None,
            };
            Box::pin(
                payments_core::<api::PSync, api::PaymentsResponse, _, _, _, _>(
                    state.clone(),
                    req_state,
                    merchant_account.clone(),
                    None,
                    merchant_key_store.clone(),
                    PaymentStatus,
                    payment_sync_req,
                    services::api::AuthFlow::Merchant,
                    connector_action,
                    None,
                    HeaderPayload::default(),
                ),
            )
            .await?
        };
        let payments_response = match response {
            services::ApplicationResponse::Json(response) => Ok(response),
            services::ApplicationResponse::JsonWithHeaders((response, _)) => Ok(response),
            _ => Err(errors::ApiErrorResponse::InternalServerError)
                .attach_printable("Failed to get the response in json"),
        }?;
        // When intent status is RequiresCustomerAction, Set poll_id in redis to allow the fetch status of poll through retrieve_poll_status api from client
        if payments_response.status == common_enums::IntentStatus::RequiresCustomerAction {
            let req_poll_id = utils::get_external_authentication_request_poll_id(&payment_id);
            let poll_id = utils::get_poll_id(&merchant_id, req_poll_id.clone());
            let redis_conn = state
                .store
                .get_redis_conn()
                .change_context(errors::ApiErrorResponse::InternalServerError)
                .attach_printable("Failed to get redis connection")?;
            redis_conn
                .set_key_with_expiry(
                    &poll_id,
                    api_models::poll::PollStatus::Pending.to_string(),
                    crate::consts::POLL_ID_TTL,
                )
                .await
                .change_context(errors::StorageError::KVError)
                .change_context(errors::ApiErrorResponse::InternalServerError)
                .attach_printable("Failed to add poll_id in redis")?;
        };
        let default_poll_config = router_types::PollConfig::default();
        let default_config_str = default_poll_config
            .encode_to_string_of_json()
            .change_context(errors::ApiErrorResponse::InternalServerError)
            .attach_printable("Error while stringifying default poll config")?;
        let poll_config = state
            .store
            .find_config_by_key_unwrap_or(
                &router_types::PollConfig::get_poll_config_key(connector),
                Some(default_config_str),
            )
            .await
            .change_context(errors::ApiErrorResponse::InternalServerError)
            .attach_printable("The poll config was not found in the DB")?;
        let poll_config: router_types::PollConfig = poll_config
            .config
            .parse_struct("PollConfig")
            .change_context(errors::ApiErrorResponse::InternalServerError)
            .attach_printable("Error while parsing PollConfig")?;
        let profile_id = payments_response
            .profile_id
            .as_ref()
            .get_required_value("profile_id")?;
        let business_profile = state
            .store
            .find_business_profile_by_profile_id(key_manager_state, &merchant_key_store, profile_id)
            .await
            .to_not_found_response(errors::ApiErrorResponse::ProfileNotFound {
                id: profile_id.get_string_repr().to_owned(),
            })?;
        Ok(router_types::AuthenticatePaymentFlowResponse {
            payments_response,
            poll_config,
            business_profile,
        })
    }
    fn generate_response(
        &self,
        payment_flow_response: &Self::PaymentFlowResponse,
        payment_id: id_type::PaymentId,
        connector: String,
    ) -> RouterResult<services::ApplicationResponse<api::RedirectionResponse>> {
        let payments_response = &payment_flow_response.payments_response;
        let redirect_response = helpers::get_handle_response_url(
            payment_id.clone(),
            &payment_flow_response.business_profile,
            payments_response,
            connector.clone(),
        )?;
        // html script to check if inside iframe, then send post message to parent for redirection else redirect self to return_url
        let html = utils::get_html_redirect_response_for_external_authentication(
            redirect_response.return_url_with_query_params,
            payments_response,
            payment_id,
            &payment_flow_response.poll_config,
        )?;
        Ok(services::ApplicationResponse::Form(Box::new(
            services::RedirectionFormData {
                redirect_form: services::RedirectForm::Html { html_data: html },
                payment_method_data: None,
                amount: payments_response.amount.to_string(),
                currency: payments_response.currency.clone(),
            },
        )))
    }

    fn get_payment_action(&self) -> services::PaymentAction {
        services::PaymentAction::PaymentAuthenticateCompleteAuthorize
    }
}

#[allow(clippy::too_many_arguments)]
#[instrument(skip_all)]
pub async fn call_connector_service<F, RouterDReq, ApiRequest, D>(
    state: &SessionState,
    req_state: ReqState,
    merchant_account: &domain::MerchantAccount,
    key_store: &domain::MerchantKeyStore,
    connector: api::ConnectorData,
    operation: &BoxedOperation<'_, F, ApiRequest, D>,
    payment_data: &mut D,
    customer: &Option<domain::Customer>,
    call_connector_action: CallConnectorAction,
    validate_result: &operations::ValidateResult,
    schedule_time: Option<time::PrimitiveDateTime>,
    header_payload: HeaderPayload,
    frm_suggestion: Option<storage_enums::FrmSuggestion>,
    business_profile: &domain::Profile,
    is_retry_payment: bool,
) -> RouterResult<(
    RouterData<F, RouterDReq, router_types::PaymentsResponseData>,
    helpers::MerchantConnectorAccountType,
)>
where
    F: Send + Clone + Sync,
    RouterDReq: Send + Sync,

    // To create connector flow specific interface data
    D: OperationSessionGetters<F> + OperationSessionSetters<F> + Send + Sync + Clone,
    D: ConstructFlowSpecificData<F, RouterDReq, router_types::PaymentsResponseData>,
    RouterData<F, RouterDReq, router_types::PaymentsResponseData>: Feature<F, RouterDReq> + Send,
    // To construct connector flow specific api
    dyn api::Connector:
        services::api::ConnectorIntegration<F, RouterDReq, router_types::PaymentsResponseData>,
{
    let stime_connector = Instant::now();

    let merchant_connector_account = construct_profile_id_and_get_mca(
        state,
        merchant_account,
        payment_data,
        &connector.connector_name.to_string(),
        connector.merchant_connector_id.as_ref(),
        key_store,
        false,
    )
    .await?;

    if payment_data
        .get_payment_attempt()
        .merchant_connector_id
        .is_none()
    {
        payment_data.set_merchant_connector_id_in_attempt(merchant_connector_account.get_mca_id());
    }

    operation
        .to_domain()?
        .populate_payment_data(state, payment_data, merchant_account)
        .await?;

    let (pd, tokenization_action) = get_connector_tokenization_action_when_confirm_true(
        state,
        operation,
        payment_data,
        validate_result,
        &merchant_connector_account,
        key_store,
        customer,
        business_profile,
    )
    .await?;
    *payment_data = pd;

    // Validating the blocklist guard and generate the fingerprint
    blocklist_guard(state, merchant_account, key_store, operation, payment_data).await?;

    let updated_customer = call_create_connector_customer_if_required(
        state,
        customer,
        merchant_account,
        key_store,
        &merchant_connector_account,
        payment_data,
    )
    .await?;

    #[cfg(feature = "v1")]
    let merchant_recipient_data = if let Some(true) = payment_data
        .get_payment_intent()
        .is_payment_processor_token_flow
    {
        None
    } else {
        payment_data
            .get_merchant_recipient_data(
                state,
                merchant_account,
                key_store,
                &merchant_connector_account,
                &connector,
            )
            .await?
    };

    // TODO: handle how we read `is_processor_token_flow` in v2 and then call `get_merchant_recipient_data`
    #[cfg(feature = "v2")]
    let merchant_recipient_data = None;

    let mut router_data = payment_data
        .construct_router_data(
            state,
            connector.connector.id(),
            merchant_account,
            key_store,
            customer,
            &merchant_connector_account,
            merchant_recipient_data,
            None,
        )
        .await?;

    let add_access_token_result = router_data
        .add_access_token(
            state,
            &connector,
            merchant_account,
            payment_data.get_creds_identifier(),
        )
        .await?;

    router_data = router_data.add_session_token(state, &connector).await?;

    let should_continue_further = access_token::update_router_data_with_access_token_result(
        &add_access_token_result,
        &mut router_data,
        &call_connector_action,
    );

    // Tokenization Action will be DecryptApplePayToken, only when payment method type is Apple Pay
    // and the connector supports Apple Pay predecrypt
    match &tokenization_action {
        TokenizationAction::DecryptApplePayToken(payment_processing_details)
        | TokenizationAction::TokenizeInConnectorAndApplepayPreDecrypt(
            payment_processing_details,
        ) => {
            let apple_pay_data = match payment_data.get_payment_method_data() {
                Some(domain::PaymentMethodData::Wallet(domain::WalletData::ApplePay(
                    wallet_data,
                ))) => Some(
                    ApplePayData::token_json(domain::WalletData::ApplePay(wallet_data.clone()))
                        .change_context(errors::ApiErrorResponse::InternalServerError)?
                        .decrypt(
                            &payment_processing_details.payment_processing_certificate,
                            &payment_processing_details.payment_processing_certificate_key,
                        )
                        .await
                        .change_context(errors::ApiErrorResponse::InternalServerError)?,
                ),
                _ => None,
            };

            let apple_pay_predecrypt = apple_pay_data
                .parse_value::<hyperswitch_domain_models::router_data::ApplePayPredecryptData>(
                    "ApplePayPredecryptData",
                )
                .change_context(errors::ApiErrorResponse::InternalServerError)?;

            router_data.payment_method_token = Some(
                hyperswitch_domain_models::router_data::PaymentMethodToken::ApplePayDecrypt(
                    Box::new(apple_pay_predecrypt),
                ),
            );
        }
        _ => (),
    };

    let payment_method_token_response = router_data
        .add_payment_method_token(
            state,
            &connector,
            &tokenization_action,
            should_continue_further,
        )
        .await?;

    let mut should_continue_further =
        tokenization::update_router_data_with_payment_method_token_result(
            payment_method_token_response,
            &mut router_data,
            is_retry_payment,
            should_continue_further,
        );

    (router_data, should_continue_further) = complete_preprocessing_steps_if_required(
        state,
        &connector,
        payment_data,
        router_data,
        operation,
        should_continue_further,
    )
    .await?;

    if let Ok(router_types::PaymentsResponseData::PreProcessingResponse {
        session_token: Some(session_token),
        ..
    }) = router_data.response.to_owned()
    {
        payment_data.push_sessions_token(session_token);
    };

    // In case of authorize flow, pre-task and post-tasks are being called in build request
    // if we do not want to proceed further, then the function will return Ok(None, false)
    let (connector_request, should_continue_further) = if should_continue_further {
        // Check if the actual flow specific request can be built with available data
        router_data
            .build_flow_specific_connector_request(state, &connector, call_connector_action.clone())
            .await?
    } else {
        (None, false)
    };

    if should_add_task_to_process_tracker(payment_data) {
        operation
            .to_domain()?
            .add_task_to_process_tracker(
                state,
                payment_data.get_payment_attempt(),
                validate_result.requeue,
                schedule_time,
            )
            .await
            .map_err(|error| logger::error!(process_tracker_error=?error))
            .ok();
    }

    // Update the payment trackers just before calling the connector
    // Since the request is already built in the previous step,
    // there should be no error in request construction from hyperswitch end
    (_, *payment_data) = operation
        .to_update_tracker()?
        .update_trackers(
            state,
            req_state,
            payment_data.clone(),
            customer.clone(),
            merchant_account.storage_scheme,
            updated_customer,
            key_store,
            frm_suggestion,
            header_payload.clone(),
        )
        .await?;

    let router_data = if should_continue_further {
        // The status of payment_attempt and intent will be updated in the previous step
        // update this in router_data.
        // This is added because few connector integrations do not update the status,
        // and rely on previous status set in router_data
        router_data.status = payment_data.get_payment_attempt().status;
        router_data
            .decide_flows(
                state,
                &connector,
                call_connector_action,
                connector_request,
                business_profile,
                header_payload.clone(),
            )
            .await
    } else {
        Ok(router_data)
    }?;

    let etime_connector = Instant::now();
    let duration_connector = etime_connector.saturating_duration_since(stime_connector);
    tracing::info!(duration = format!("Duration taken: {}", duration_connector.as_millis()));

    Ok((router_data, merchant_connector_account))
}

pub async fn get_merchant_bank_data_for_open_banking_connectors(
    merchant_connector_account: &helpers::MerchantConnectorAccountType,
    key_store: &domain::MerchantKeyStore,
    connector: &api::ConnectorData,
    state: &SessionState,
    merchant_account: &domain::MerchantAccount,
) -> RouterResult<Option<router_types::MerchantRecipientData>> {
    let merchant_data = merchant_connector_account
        .get_additional_merchant_data()
        .get_required_value("additional_merchant_data")?
        .into_inner()
        .peek()
        .clone();

    let merchant_recipient_data = merchant_data
        .parse_value::<router_types::AdditionalMerchantData>("AdditionalMerchantData")
        .change_context(errors::ApiErrorResponse::InternalServerError)
        .attach_printable("failed to decode MerchantRecipientData")?;

    let connector_name = enums::Connector::to_string(&connector.connector_name);
    let locker_based_connector_list = state.conf.locker_based_open_banking_connectors.clone();
    let contains = locker_based_connector_list
        .connector_list
        .contains(connector_name.as_str());

    let recipient_id = helpers::get_recipient_id_for_open_banking(&merchant_recipient_data)?;
    let final_recipient_data = if let Some(id) = recipient_id {
        if contains {
            // Customer Id for OpenBanking connectors will be merchant_id as the account data stored at locker belongs to the merchant
            let merchant_id_str = merchant_account.get_id().get_string_repr().to_owned();
            let cust_id = id_type::CustomerId::try_from(std::borrow::Cow::from(merchant_id_str))
                .change_context(errors::ApiErrorResponse::InternalServerError)
                .attach_printable("Failed to convert to CustomerId")?;
            let locker_resp = cards::get_payment_method_from_hs_locker(
                state,
                key_store,
                &cust_id,
                merchant_account.get_id(),
                id.as_str(),
                Some(enums::LockerChoice::HyperswitchCardVault),
            )
            .await
            .change_context(errors::ApiErrorResponse::InternalServerError)
            .attach_printable("Merchant bank account data could not be fetched from locker")?;

            let parsed: router_types::MerchantAccountData = locker_resp
                .peek()
                .to_string()
                .parse_struct("MerchantAccountData")
                .change_context(errors::ApiErrorResponse::InternalServerError)?;

            Some(router_types::MerchantRecipientData::AccountData(parsed))
        } else {
            Some(router_types::MerchantRecipientData::ConnectorRecipientId(
                Secret::new(id),
            ))
        }
    } else {
        None
    };
    Ok(final_recipient_data)
}

async fn blocklist_guard<F, ApiRequest, D>(
    state: &SessionState,
    merchant_account: &domain::MerchantAccount,
    key_store: &domain::MerchantKeyStore,
    operation: &BoxedOperation<'_, F, ApiRequest, D>,
    payment_data: &mut D,
) -> CustomResult<bool, errors::ApiErrorResponse>
where
    F: Send + Clone + Sync,
    D: OperationSessionGetters<F> + OperationSessionSetters<F> + Send + Sync + Clone,
{
    let merchant_id = &payment_data.get_payment_attempt().merchant_id;
    let blocklist_enabled_key = merchant_id.get_blocklist_guard_key();
    let blocklist_guard_enabled = state
        .store
        .find_config_by_key_unwrap_or(&blocklist_enabled_key, Some("false".to_string()))
        .await;

    let blocklist_guard_enabled: bool = match blocklist_guard_enabled {
        Ok(config) => serde_json::from_str(&config.config).unwrap_or(false),

        // If it is not present in db we are defaulting it to false
        Err(inner) => {
            if !inner.current_context().is_db_not_found() {
                logger::error!("Error fetching guard blocklist enabled config {:?}", inner);
            }
            false
        }
    };

    if blocklist_guard_enabled {
        Ok(operation
            .to_domain()?
            .guard_payment_against_blocklist(state, merchant_account, key_store, payment_data)
            .await?)
    } else {
        Ok(false)
    }
}

#[allow(clippy::too_many_arguments)]
pub async fn call_multiple_connectors_service<F, Op, Req, D>(
    state: &SessionState,
    merchant_account: &domain::MerchantAccount,
    key_store: &domain::MerchantKeyStore,
    connectors: Vec<api::SessionConnectorData>,
    _operation: &Op,
    mut payment_data: D,
    customer: &Option<domain::Customer>,
    session_surcharge_details: Option<api::SessionSurchargeDetails>,
    business_profile: &domain::Profile,
    header_payload: HeaderPayload,
) -> RouterResult<D>
where
    Op: Debug,
    F: Send + Clone,

    // To create connector flow specific interface data
    D: OperationSessionGetters<F> + OperationSessionSetters<F> + Send + Sync + Clone,
    D: ConstructFlowSpecificData<F, Req, router_types::PaymentsResponseData>,
    RouterData<F, Req, router_types::PaymentsResponseData>: Feature<F, Req>,

    // To construct connector flow specific api
    dyn api::Connector:
        services::api::ConnectorIntegration<F, Req, router_types::PaymentsResponseData>,

    // To perform router related operation for PaymentResponse
    PaymentResponse: Operation<F, Req>,
{
    let call_connectors_start_time = Instant::now();
    let mut join_handlers = Vec::with_capacity(connectors.len());
    for session_connector_data in connectors.iter() {
        let connector_id = session_connector_data.connector.connector.id();

        let merchant_connector_account = construct_profile_id_and_get_mca(
            state,
            merchant_account,
            &payment_data,
            &session_connector_data.connector.connector_name.to_string(),
            session_connector_data
                .connector
                .merchant_connector_id
                .as_ref(),
            key_store,
            false,
        )
        .await?;

        payment_data.set_surcharge_details(session_surcharge_details.as_ref().and_then(
            |session_surcharge_details| {
                session_surcharge_details.fetch_surcharge_details(
                    &session_connector_data.payment_method_type.into(),
                    &session_connector_data.payment_method_type,
                    None,
                )
            },
        ));

        let router_data = payment_data
            .construct_router_data(
                state,
                connector_id,
                merchant_account,
                key_store,
                customer,
                &merchant_connector_account,
                None,
                None,
            )
            .await?;

        let res = router_data.decide_flows(
            state,
            &session_connector_data.connector,
            CallConnectorAction::Trigger,
            None,
            business_profile,
            header_payload.clone(),
        );

        join_handlers.push(res);
    }

    let result = join_all(join_handlers).await;

    for (connector_res, session_connector) in result.into_iter().zip(connectors) {
        let connector_name = session_connector.connector.connector_name.to_string();
        match connector_res {
            Ok(connector_response) => {
                if let Ok(router_types::PaymentsResponseData::SessionResponse {
                    session_token,
                    ..
                }) = connector_response.response.clone()
                {
                    // If session token is NoSessionTokenReceived, it is not pushed into the sessions_token as there is no response or there can be some error
                    // In case of error, that error is already logged
                    if !matches!(
                        session_token,
                        api_models::payments::SessionToken::NoSessionTokenReceived,
                    ) {
                        payment_data.push_sessions_token(session_token);
                    }
                }
                if let Err(connector_error_response) = connector_response.response {
                    logger::error!(
                        "sessions_connector_error {} {:?}",
                        connector_name,
                        connector_error_response
                    );
                }
            }
            Err(api_error) => {
                logger::error!("sessions_api_error {} {:?}", connector_name, api_error);
            }
        }
    }

    let call_connectors_end_time = Instant::now();
    let call_connectors_duration =
        call_connectors_end_time.saturating_duration_since(call_connectors_start_time);
    tracing::info!(duration = format!("Duration taken: {}", call_connectors_duration.as_millis()));

    Ok(payment_data)
}

pub async fn call_create_connector_customer_if_required<F, Req, D>(
    state: &SessionState,
    customer: &Option<domain::Customer>,
    merchant_account: &domain::MerchantAccount,
    key_store: &domain::MerchantKeyStore,
    merchant_connector_account: &helpers::MerchantConnectorAccountType,
    payment_data: &mut D,
) -> RouterResult<Option<storage::CustomerUpdate>>
where
    F: Send + Clone + Sync,
    Req: Send + Sync,

    // To create connector flow specific interface data
    D: OperationSessionGetters<F> + OperationSessionSetters<F> + Send + Sync + Clone,
    D: ConstructFlowSpecificData<F, Req, router_types::PaymentsResponseData>,
    RouterData<F, Req, router_types::PaymentsResponseData>: Feature<F, Req> + Send,

    // To construct connector flow specific api
    dyn api::Connector:
        services::api::ConnectorIntegration<F, Req, router_types::PaymentsResponseData>,
{
    let connector_name = payment_data.get_payment_attempt().connector.clone();

    match connector_name {
        Some(connector_name) => {
            let connector = api::ConnectorData::get_connector_by_name(
                &state.conf.connectors,
                &connector_name,
                api::GetToken::Connector,
                merchant_connector_account.get_mca_id(),
            )?;

            #[cfg(feature = "v1")]
            let label = {
                let connector_label = utils::get_connector_label(
                    payment_data.get_payment_intent().business_country,
                    payment_data.get_payment_intent().business_label.as_ref(),
                    payment_data
                        .get_payment_attempt()
                        .business_sub_label
                        .as_ref(),
                    &connector_name,
                );

                if let Some(connector_label) = merchant_connector_account
                    .get_mca_id()
                    .map(|mca_id| mca_id.get_string_repr().to_string())
                    .or(connector_label)
                {
                    connector_label
                } else {
                    let profile_id = payment_data
                        .get_payment_intent()
                        .profile_id
                        .as_ref()
                        .get_required_value("profile_id")
                        .change_context(errors::ApiErrorResponse::InternalServerError)
                        .attach_printable("profile_id is not set in payment_intent")?;

                    format!("{connector_name}_{}", profile_id.get_string_repr())
                }
            };

            #[cfg(feature = "v2")]
            let label = {
                merchant_connector_account
                    .get_mca_id()
                    .get_required_value("merchant_connector_account_id")?
                    .get_string_repr()
                    .to_owned()
            };

            let (should_call_connector, existing_connector_customer_id) =
                customers::should_call_connector_create_customer(
                    state, &connector, customer, &label,
                );

            if should_call_connector {
                // Create customer at connector and update the customer table to store this data
                let router_data = payment_data
                    .construct_router_data(
                        state,
                        connector.connector.id(),
                        merchant_account,
                        key_store,
                        customer,
                        merchant_connector_account,
                        None,
                        None,
                    )
                    .await?;

                let connector_customer_id = router_data
                    .create_connector_customer(state, &connector)
                    .await?;

                let customer_update = customers::update_connector_customer_in_customers(
                    &label,
                    customer.as_ref(),
                    &connector_customer_id,
                )
                .await;

                payment_data.set_connector_customer_id(connector_customer_id);
                Ok(customer_update)
            } else {
                // Customer already created in previous calls use the same value, no need to update
                payment_data.set_connector_customer_id(
                    existing_connector_customer_id.map(ToOwned::to_owned),
                );
                Ok(None)
            }
        }
        None => Ok(None),
    }
}

async fn complete_preprocessing_steps_if_required<F, Req, Q, D>(
    state: &SessionState,
    connector: &api::ConnectorData,
    payment_data: &D,
    mut router_data: RouterData<F, Req, router_types::PaymentsResponseData>,
    operation: &BoxedOperation<'_, F, Q, D>,
    should_continue_payment: bool,
) -> RouterResult<(RouterData<F, Req, router_types::PaymentsResponseData>, bool)>
where
    F: Send + Clone + Sync,
    D: OperationSessionGetters<F> + Send + Sync + Clone,
    Req: Send + Sync,
    RouterData<F, Req, router_types::PaymentsResponseData>: Feature<F, Req> + Send,
    dyn api::Connector:
        services::api::ConnectorIntegration<F, Req, router_types::PaymentsResponseData>,
{
    if !is_operation_complete_authorize(&operation)
        && connector
            .connector_name
            .is_pre_processing_required_before_authorize()
    {
        router_data = router_data.preprocessing_steps(state, connector).await?;
        return Ok((router_data, should_continue_payment));
    }
    //TODO: For ACH transfers, if preprocessing_step is not required for connectors encountered in future, add the check
    let router_data_and_should_continue_payment = match payment_data.get_payment_method_data() {
        Some(domain::PaymentMethodData::BankTransfer(data)) => match data.deref() {
            domain::BankTransferData::AchBankTransfer { .. }
            | domain::BankTransferData::MultibancoBankTransfer { .. }
                if connector.connector_name == router_types::Connector::Stripe =>
            {
                if payment_data
                    .get_payment_attempt()
                    .preprocessing_step_id
                    .is_none()
                {
                    (
                        router_data.preprocessing_steps(state, connector).await?,
                        false,
                    )
                } else {
                    (router_data, should_continue_payment)
                }
            }
            _ => (router_data, should_continue_payment),
        },
        Some(domain::PaymentMethodData::Wallet(_)) => {
            if is_preprocessing_required_for_wallets(connector.connector_name.to_string()) {
                (
                    router_data.preprocessing_steps(state, connector).await?,
                    false,
                )
            } else {
                (router_data, should_continue_payment)
            }
        }
        Some(domain::PaymentMethodData::Card(_)) => {
            if connector.connector_name == router_types::Connector::Payme
                && !matches!(format!("{operation:?}").as_str(), "CompleteAuthorize")
            {
                router_data = router_data.preprocessing_steps(state, connector).await?;

                let is_error_in_response = router_data.response.is_err();
                // If is_error_in_response is true, should_continue_payment should be false, we should throw the error
                (router_data, !is_error_in_response)
            } else if connector.connector_name == router_types::Connector::Nmi
                && !matches!(format!("{operation:?}").as_str(), "CompleteAuthorize")
                && router_data.auth_type == storage_enums::AuthenticationType::ThreeDs
                && !matches!(
                    payment_data
                        .get_payment_attempt()
                        .external_three_ds_authentication_attempted,
                    Some(true)
                )
            {
                router_data = router_data.preprocessing_steps(state, connector).await?;

                (router_data, false)
            } else if connector.connector_name == router_types::Connector::Cybersource
                && is_operation_complete_authorize(&operation)
                && router_data.auth_type == storage_enums::AuthenticationType::ThreeDs
            {
                router_data = router_data.preprocessing_steps(state, connector).await?;

                // Should continue the flow only if no redirection_data is returned else a response with redirection form shall be returned
                let should_continue = matches!(
                    router_data.response,
                    Ok(router_types::PaymentsResponseData::TransactionResponse {
                        redirection_data: None,
                        ..
                    })
                ) && router_data.status
                    != common_enums::AttemptStatus::AuthenticationFailed;
                (router_data, should_continue)
            } else if router_data.auth_type == common_enums::AuthenticationType::ThreeDs
                && ((connector.connector_name == router_types::Connector::Nexixpay
                    && is_operation_complete_authorize(&operation))
                    || ((connector.connector_name == router_types::Connector::Nuvei
                        || connector.connector_name == router_types::Connector::Shift4)
                        && !is_operation_complete_authorize(&operation)))
            {
                router_data = router_data.preprocessing_steps(state, connector).await?;
                (router_data, should_continue_payment)
            } else {
                (router_data, should_continue_payment)
            }
        }
        Some(domain::PaymentMethodData::GiftCard(_)) => {
            if connector.connector_name == router_types::Connector::Adyen {
                router_data = router_data.preprocessing_steps(state, connector).await?;

                let is_error_in_response = router_data.response.is_err();
                // If is_error_in_response is true, should_continue_payment should be false, we should throw the error
                (router_data, !is_error_in_response)
            } else {
                (router_data, should_continue_payment)
            }
        }
        Some(domain::PaymentMethodData::BankDebit(_)) => {
            if connector.connector_name == router_types::Connector::Gocardless {
                router_data = router_data.preprocessing_steps(state, connector).await?;
                let is_error_in_response = router_data.response.is_err();
                // If is_error_in_response is true, should_continue_payment should be false, we should throw the error
                (router_data, !is_error_in_response)
            } else {
                (router_data, should_continue_payment)
            }
        }
        _ => {
            // 3DS validation for paypal cards after verification (authorize call)
            if connector.connector_name == router_types::Connector::Paypal
                && payment_data.get_payment_attempt().get_payment_method()
                    == Some(storage_enums::PaymentMethod::Card)
                && matches!(format!("{operation:?}").as_str(), "CompleteAuthorize")
            {
                router_data = router_data.preprocessing_steps(state, connector).await?;
                let is_error_in_response = router_data.response.is_err();
                // If is_error_in_response is true, should_continue_payment should be false, we should throw the error
                (router_data, !is_error_in_response)
            } else {
                (router_data, should_continue_payment)
            }
        }
    };

    Ok(router_data_and_should_continue_payment)
}

#[allow(clippy::too_many_arguments)]
async fn complete_postprocessing_steps_if_required<F, Q, RouterDReq, D>(
    state: &SessionState,
    merchant_account: &domain::MerchantAccount,
    key_store: &domain::MerchantKeyStore,
    customer: &Option<domain::Customer>,
    merchant_conn_account: &helpers::MerchantConnectorAccountType,
    connector: &api::ConnectorData,
    payment_data: &mut D,
    _operation: &BoxedOperation<'_, F, Q, D>,
    header_payload: Option<HeaderPayload>,
) -> RouterResult<RouterData<F, RouterDReq, router_types::PaymentsResponseData>>
where
    F: Send + Clone + Sync,
    RouterDReq: Send + Sync,
    D: OperationSessionGetters<F> + OperationSessionSetters<F> + Send + Sync + Clone,

    RouterData<F, RouterDReq, router_types::PaymentsResponseData>: Feature<F, RouterDReq> + Send,
    dyn api::Connector:
        services::api::ConnectorIntegration<F, RouterDReq, router_types::PaymentsResponseData>,
    D: ConstructFlowSpecificData<F, RouterDReq, router_types::PaymentsResponseData>,
{
    let mut router_data = payment_data
        .construct_router_data(
            state,
            connector.connector.id(),
            merchant_account,
            key_store,
            customer,
            merchant_conn_account,
            None,
            header_payload,
        )
        .await?;

    match payment_data.get_payment_method_data() {
        Some(domain::PaymentMethodData::OpenBanking(domain::OpenBankingData::OpenBankingPIS {
            ..
        })) => {
            if connector.connector_name == router_types::Connector::Plaid {
                router_data = router_data.postprocessing_steps(state, connector).await?;
                let token = if let Ok(ref res) = router_data.response {
                    match res {
                        router_types::PaymentsResponseData::PostProcessingResponse {
                            session_token,
                        } => session_token
                            .as_ref()
                            .map(|token| api::SessionToken::OpenBanking(token.clone())),
                        _ => None,
                    }
                } else {
                    None
                };
                if let Some(t) = token {
                    payment_data.push_sessions_token(t);
                }

                Ok(router_data)
            } else {
                Ok(router_data)
            }
        }
        _ => Ok(router_data),
    }
}

pub fn is_preprocessing_required_for_wallets(connector_name: String) -> bool {
    connector_name == *"trustpay" || connector_name == *"payme"
}

#[instrument(skip_all)]
pub async fn construct_profile_id_and_get_mca<'a, F, D>(
    state: &'a SessionState,
    merchant_account: &domain::MerchantAccount,
    payment_data: &D,
    connector_name: &str,
    merchant_connector_id: Option<&id_type::MerchantConnectorAccountId>,
    key_store: &domain::MerchantKeyStore,
    _should_validate: bool,
) -> RouterResult<helpers::MerchantConnectorAccountType>
where
    F: Clone,
    D: OperationSessionGetters<F> + Send + Sync + Clone,
{
    #[cfg(feature = "v1")]
    let profile_id = payment_data
        .get_payment_intent()
        .profile_id
        .as_ref()
        .get_required_value("profile_id")
        .change_context(errors::ApiErrorResponse::InternalServerError)
        .attach_printable("profile_id is not set in payment_intent")?
        .clone();

    #[cfg(feature = "v2")]
    let profile_id = payment_data.get_payment_intent().profile_id.clone();

    let merchant_connector_account = helpers::get_merchant_connector_account(
        state,
        merchant_account.get_id(),
        payment_data.get_creds_identifier(),
        key_store,
        &profile_id,
        connector_name,
        merchant_connector_id,
    )
    .await?;

    Ok(merchant_connector_account)
}

fn is_payment_method_tokenization_enabled_for_connector(
    state: &SessionState,
    connector_name: &str,
    payment_method: &storage::enums::PaymentMethod,
    payment_method_type: &Option<storage::enums::PaymentMethodType>,
    apple_pay_flow: &Option<domain::ApplePayFlow>,
) -> RouterResult<bool> {
    let connector_tokenization_filter = state.conf.tokenization.0.get(connector_name);

    Ok(connector_tokenization_filter
        .map(|connector_filter| {
            connector_filter
                .payment_method
                .clone()
                .contains(payment_method)
                && is_payment_method_type_allowed_for_connector(
                    payment_method_type,
                    connector_filter.payment_method_type.clone(),
                )
                && is_apple_pay_pre_decrypt_type_connector_tokenization(
                    payment_method_type,
                    apple_pay_flow,
                    connector_filter.apple_pay_pre_decrypt_flow.clone(),
                )
        })
        .unwrap_or(false))
}

fn is_apple_pay_pre_decrypt_type_connector_tokenization(
    payment_method_type: &Option<storage::enums::PaymentMethodType>,
    apple_pay_flow: &Option<domain::ApplePayFlow>,
    apple_pay_pre_decrypt_flow_filter: Option<ApplePayPreDecryptFlow>,
) -> bool {
    match (payment_method_type, apple_pay_flow) {
        (
            Some(storage::enums::PaymentMethodType::ApplePay),
            Some(domain::ApplePayFlow::Simplified(_)),
        ) => !matches!(
            apple_pay_pre_decrypt_flow_filter,
            Some(ApplePayPreDecryptFlow::NetworkTokenization)
        ),
        _ => true,
    }
}

fn decide_apple_pay_flow(
    state: &SessionState,
    payment_method_type: &Option<enums::PaymentMethodType>,
    merchant_connector_account: Option<&helpers::MerchantConnectorAccountType>,
) -> Option<domain::ApplePayFlow> {
    payment_method_type.and_then(|pmt| match pmt {
        enums::PaymentMethodType::ApplePay => {
            check_apple_pay_metadata(state, merchant_connector_account)
        }
        _ => None,
    })
}

fn check_apple_pay_metadata(
    state: &SessionState,
    merchant_connector_account: Option<&helpers::MerchantConnectorAccountType>,
) -> Option<domain::ApplePayFlow> {
    merchant_connector_account.and_then(|mca| {
        let metadata = mca.get_metadata();
        metadata.and_then(|apple_pay_metadata| {
            let parsed_metadata = apple_pay_metadata
                .clone()
                .parse_value::<api_models::payments::ApplepayCombinedSessionTokenData>(
                    "ApplepayCombinedSessionTokenData",
                )
                .map(|combined_metadata| {
                    api_models::payments::ApplepaySessionTokenMetadata::ApplePayCombined(
                        combined_metadata.apple_pay_combined,
                    )
                })
                .or_else(|_| {
                    apple_pay_metadata
                        .parse_value::<api_models::payments::ApplepaySessionTokenData>(
                            "ApplepaySessionTokenData",
                        )
                        .map(|old_metadata| {
                            api_models::payments::ApplepaySessionTokenMetadata::ApplePay(
                                old_metadata.apple_pay,
                            )
                        })
                })
                .map_err(|error| {
                    logger::warn!(?error, "Failed to Parse Value to ApplepaySessionTokenData")
                });

            parsed_metadata.ok().map(|metadata| match metadata {
                api_models::payments::ApplepaySessionTokenMetadata::ApplePayCombined(
                    apple_pay_combined,
                ) => match apple_pay_combined {
                    api_models::payments::ApplePayCombinedMetadata::Simplified { .. } => {
                        domain::ApplePayFlow::Simplified(payments_api::PaymentProcessingDetails {
                            payment_processing_certificate: state
                                .conf
                                .applepay_decrypt_keys
                                .get_inner()
                                .apple_pay_ppc
                                .clone(),
                            payment_processing_certificate_key: state
                                .conf
                                .applepay_decrypt_keys
                                .get_inner()
                                .apple_pay_ppc_key
                                .clone(),
                        })
                    }
                    api_models::payments::ApplePayCombinedMetadata::Manual {
                        payment_request_data: _,
                        session_token_data,
                    } => {
                        if let Some(manual_payment_processing_details_at) =
                            session_token_data.payment_processing_details_at
                        {
                            match manual_payment_processing_details_at {
                                payments_api::PaymentProcessingDetailsAt::Hyperswitch(
                                    payment_processing_details,
                                ) => domain::ApplePayFlow::Simplified(payment_processing_details),
                                payments_api::PaymentProcessingDetailsAt::Connector => {
                                    domain::ApplePayFlow::Manual
                                }
                            }
                        } else {
                            domain::ApplePayFlow::Manual
                        }
                    }
                },
                api_models::payments::ApplepaySessionTokenMetadata::ApplePay(_) => {
                    domain::ApplePayFlow::Manual
                }
            })
        })
    })
}

fn is_payment_method_type_allowed_for_connector(
    current_pm_type: &Option<storage::enums::PaymentMethodType>,
    pm_type_filter: Option<PaymentMethodTypeTokenFilter>,
) -> bool {
    match (*current_pm_type).zip(pm_type_filter) {
        Some((pm_type, type_filter)) => match type_filter {
            PaymentMethodTypeTokenFilter::AllAccepted => true,
            PaymentMethodTypeTokenFilter::EnableOnly(enabled) => enabled.contains(&pm_type),
            PaymentMethodTypeTokenFilter::DisableOnly(disabled) => !disabled.contains(&pm_type),
        },
        None => true, // Allow all types if payment_method_type is not present
    }
}

async fn decide_payment_method_tokenize_action(
    state: &SessionState,
    connector_name: &str,
    payment_method: &storage::enums::PaymentMethod,
    pm_parent_token: Option<&str>,
    is_connector_tokenization_enabled: bool,
    apple_pay_flow: Option<domain::ApplePayFlow>,
) -> RouterResult<TokenizationAction> {
    match pm_parent_token {
        None => Ok(match (is_connector_tokenization_enabled, apple_pay_flow) {
            (true, Some(domain::ApplePayFlow::Simplified(payment_processing_details))) => {
                TokenizationAction::TokenizeInConnectorAndApplepayPreDecrypt(
                    payment_processing_details,
                )
            }
            (true, _) => TokenizationAction::TokenizeInConnectorAndRouter,
            (false, Some(domain::ApplePayFlow::Simplified(payment_processing_details))) => {
                TokenizationAction::DecryptApplePayToken(payment_processing_details)
            }
            (false, _) => TokenizationAction::TokenizeInRouter,
        }),
        Some(token) => {
            let redis_conn = state
                .store
                .get_redis_conn()
                .change_context(errors::ApiErrorResponse::InternalServerError)
                .attach_printable("Failed to get redis connection")?;

            let key = format!(
                "pm_token_{}_{}_{}",
                token.to_owned(),
                payment_method,
                connector_name
            );

            let connector_token_option = redis_conn
                .get_key::<Option<String>>(&key)
                .await
                .change_context(errors::ApiErrorResponse::InternalServerError)
                .attach_printable("Failed to fetch the token from redis")?;

            match connector_token_option {
                Some(connector_token) => Ok(TokenizationAction::ConnectorToken(connector_token)),
                None => Ok(match (is_connector_tokenization_enabled, apple_pay_flow) {
                    (true, Some(domain::ApplePayFlow::Simplified(payment_processing_details))) => {
                        TokenizationAction::TokenizeInConnectorAndApplepayPreDecrypt(
                            payment_processing_details,
                        )
                    }
                    (true, _) => TokenizationAction::TokenizeInConnectorAndRouter,
                    (false, Some(domain::ApplePayFlow::Simplified(payment_processing_details))) => {
                        TokenizationAction::DecryptApplePayToken(payment_processing_details)
                    }
                    (false, _) => TokenizationAction::TokenizeInRouter,
                }),
            }
        }
    }
}

#[derive(Clone, Debug)]
pub enum TokenizationAction {
    TokenizeInRouter,
    TokenizeInConnector,
    TokenizeInConnectorAndRouter,
    ConnectorToken(String),
    SkipConnectorTokenization,
    DecryptApplePayToken(payments_api::PaymentProcessingDetails),
    TokenizeInConnectorAndApplepayPreDecrypt(payments_api::PaymentProcessingDetails),
}

#[cfg(feature = "v2")]
#[allow(clippy::too_many_arguments)]
pub async fn get_connector_tokenization_action_when_confirm_true<F, Req, D>(
    _state: &SessionState,
    _operation: &BoxedOperation<'_, F, Req, D>,
    payment_data: &mut D,
    _validate_result: &operations::ValidateResult,
    _merchant_connector_account: &helpers::MerchantConnectorAccountType,
    _merchant_key_store: &domain::MerchantKeyStore,
    _customer: &Option<domain::Customer>,
    _business_profile: &domain::Profile,
) -> RouterResult<(D, TokenizationAction)>
where
    F: Send + Clone,
    D: OperationSessionGetters<F> + OperationSessionSetters<F> + Send + Sync + Clone,
{
    // TODO: Implement this function
    let payment_data = payment_data.to_owned();
    Ok((payment_data, TokenizationAction::SkipConnectorTokenization))
}

#[cfg(feature = "v1")]
#[allow(clippy::too_many_arguments)]
pub async fn get_connector_tokenization_action_when_confirm_true<F, Req, D>(
    state: &SessionState,
    operation: &BoxedOperation<'_, F, Req, D>,
    payment_data: &mut D,
    validate_result: &operations::ValidateResult,
    merchant_connector_account: &helpers::MerchantConnectorAccountType,
    merchant_key_store: &domain::MerchantKeyStore,
    customer: &Option<domain::Customer>,
    business_profile: &domain::Profile,
) -> RouterResult<(D, TokenizationAction)>
where
    F: Send + Clone,
    D: OperationSessionGetters<F> + OperationSessionSetters<F> + Send + Sync + Clone,
{
    let connector = payment_data.get_payment_attempt().connector.to_owned();

    let is_mandate = payment_data
        .get_mandate_id()
        .as_ref()
        .and_then(|inner| inner.mandate_reference_id.as_ref())
        .map(|mandate_reference| match mandate_reference {
            api_models::payments::MandateReferenceId::ConnectorMandateId(_) => true,
            api_models::payments::MandateReferenceId::NetworkMandateId(_)
            | api_models::payments::MandateReferenceId::NetworkTokenWithNTI(_) => false,
        })
        .unwrap_or(false);

    let payment_data_and_tokenization_action = match connector {
        Some(_) if is_mandate => (
            payment_data.to_owned(),
            TokenizationAction::SkipConnectorTokenization,
        ),
        Some(connector) if is_operation_confirm(&operation) => {
            let payment_method = &payment_data
                .get_payment_attempt()
                .payment_method
                .get_required_value("payment_method")?;
            let payment_method_type = &payment_data.get_payment_attempt().payment_method_type;

            let apple_pay_flow =
                decide_apple_pay_flow(state, payment_method_type, Some(merchant_connector_account));

            let is_connector_tokenization_enabled =
                is_payment_method_tokenization_enabled_for_connector(
                    state,
                    &connector,
                    payment_method,
                    payment_method_type,
                    &apple_pay_flow,
                )?;

            add_apple_pay_flow_metrics(
                &apple_pay_flow,
                payment_data.get_payment_attempt().connector.clone(),
                payment_data.get_payment_attempt().merchant_id.clone(),
            );

            let payment_method_action = decide_payment_method_tokenize_action(
                state,
                &connector,
                payment_method,
                payment_data.get_token(),
                is_connector_tokenization_enabled,
                apple_pay_flow,
            )
            .await?;

            let connector_tokenization_action = match payment_method_action {
                TokenizationAction::TokenizeInRouter => {
                    let (_operation, payment_method_data, pm_id) = operation
                        .to_domain()?
                        .make_pm_data(
                            state,
                            payment_data,
                            validate_result.storage_scheme,
                            merchant_key_store,
                            customer,
                            business_profile,
                        )
                        .await?;
                    payment_data.set_payment_method_data(payment_method_data);
                    payment_data.set_payment_method_id_in_attempt(pm_id);

                    TokenizationAction::SkipConnectorTokenization
                }

                TokenizationAction::TokenizeInConnector => TokenizationAction::TokenizeInConnector,
                TokenizationAction::TokenizeInConnectorAndRouter => {
                    let (_operation, payment_method_data, pm_id) = operation
                        .to_domain()?
                        .make_pm_data(
                            state,
                            payment_data,
                            validate_result.storage_scheme,
                            merchant_key_store,
                            customer,
                            business_profile,
                        )
                        .await?;

                    payment_data.set_payment_method_data(payment_method_data);
                    payment_data.set_payment_method_id_in_attempt(pm_id);
                    TokenizationAction::TokenizeInConnector
                }
                TokenizationAction::ConnectorToken(token) => {
                    payment_data.set_pm_token(token);
                    TokenizationAction::SkipConnectorTokenization
                }
                TokenizationAction::SkipConnectorTokenization => {
                    TokenizationAction::SkipConnectorTokenization
                }
                TokenizationAction::DecryptApplePayToken(payment_processing_details) => {
                    TokenizationAction::DecryptApplePayToken(payment_processing_details)
                }
                TokenizationAction::TokenizeInConnectorAndApplepayPreDecrypt(
                    payment_processing_details,
                ) => TokenizationAction::TokenizeInConnectorAndApplepayPreDecrypt(
                    payment_processing_details,
                ),
            };
            (payment_data.to_owned(), connector_tokenization_action)
        }
        _ => (
            payment_data.to_owned(),
            TokenizationAction::SkipConnectorTokenization,
        ),
    };

    Ok(payment_data_and_tokenization_action)
}

#[cfg(feature = "v2")]
pub async fn tokenize_in_router_when_confirm_false_or_external_authentication<F, Req, D>(
    state: &SessionState,
    operation: &BoxedOperation<'_, F, Req, D>,
    payment_data: &mut D,
    validate_result: &operations::ValidateResult,
    merchant_key_store: &domain::MerchantKeyStore,
    customer: &Option<domain::Customer>,
    business_profile: &domain::Profile,
) -> RouterResult<D>
where
    F: Send + Clone,
    D: OperationSessionGetters<F> + OperationSessionSetters<F> + Send + Sync + Clone,
{
    todo!()
}

#[cfg(feature = "v1")]
pub async fn tokenize_in_router_when_confirm_false_or_external_authentication<F, Req, D>(
    state: &SessionState,
    operation: &BoxedOperation<'_, F, Req, D>,
    payment_data: &mut D,
    validate_result: &operations::ValidateResult,
    merchant_key_store: &domain::MerchantKeyStore,
    customer: &Option<domain::Customer>,
    business_profile: &domain::Profile,
) -> RouterResult<D>
where
    F: Send + Clone,
    D: OperationSessionGetters<F> + OperationSessionSetters<F> + Send + Sync + Clone,
{
    // On confirm is false and only router related
    let is_external_authentication_requested = payment_data
        .get_payment_intent()
        .request_external_three_ds_authentication;
    let payment_data =
        if !is_operation_confirm(operation) || is_external_authentication_requested == Some(true) {
            let (_operation, payment_method_data, pm_id) = operation
                .to_domain()?
                .make_pm_data(
                    state,
                    payment_data,
                    validate_result.storage_scheme,
                    merchant_key_store,
                    customer,
                    business_profile,
                )
                .await?;
            payment_data.set_payment_method_data(payment_method_data);
            if let Some(payment_method_id) = pm_id {
                payment_data.set_payment_method_id_in_attempt(Some(payment_method_id));
            }
            payment_data
        } else {
            payment_data
        };
    Ok(payment_data.to_owned())
}

#[derive(Clone)]
pub struct MandateConnectorDetails {
    pub connector: String,
    pub merchant_connector_id: Option<id_type::MerchantConnectorAccountId>,
}

#[derive(Clone)]
pub struct PaymentData<F>
where
    F: Clone,
{
    pub flow: PhantomData<F>,
    pub payment_intent: storage::PaymentIntent,
    pub payment_attempt: storage::PaymentAttempt,
    pub multiple_capture_data: Option<types::MultipleCaptureData>,
    pub amount: api::Amount,
    pub mandate_id: Option<api_models::payments::MandateIds>,
    pub mandate_connector: Option<MandateConnectorDetails>,
    pub currency: storage_enums::Currency,
    pub setup_mandate: Option<MandateData>,
    pub customer_acceptance: Option<CustomerAcceptance>,
    pub address: PaymentAddress,
    pub token: Option<String>,
    pub token_data: Option<storage::PaymentTokenData>,
    pub confirm: Option<bool>,
    pub force_sync: Option<bool>,
    pub payment_method_data: Option<domain::PaymentMethodData>,
    pub payment_method_info: Option<domain::PaymentMethod>,
    pub refunds: Vec<storage::Refund>,
    pub disputes: Vec<storage::Dispute>,
    pub attempts: Option<Vec<storage::PaymentAttempt>>,
    pub sessions_token: Vec<api::SessionToken>,
    pub card_cvc: Option<Secret<String>>,
    pub email: Option<pii::Email>,
    pub creds_identifier: Option<String>,
    pub pm_token: Option<String>,
    pub connector_customer_id: Option<String>,
    pub recurring_mandate_payment_data:
        Option<hyperswitch_domain_models::router_data::RecurringMandatePaymentData>,
    pub ephemeral_key: Option<ephemeral_key::EphemeralKey>,
    pub redirect_response: Option<api_models::payments::RedirectResponse>,
    pub surcharge_details: Option<types::SurchargeDetails>,
    pub frm_message: Option<FraudCheck>,
    pub payment_link_data: Option<api_models::payments::PaymentLinkResponse>,
    pub incremental_authorization_details: Option<IncrementalAuthorizationDetails>,
    pub authorizations: Vec<diesel_models::authorization::Authorization>,
    pub authentication: Option<storage::Authentication>,
    pub recurring_details: Option<RecurringDetails>,
    pub poll_config: Option<router_types::PollConfig>,
    pub tax_data: Option<TaxData>,
}

#[derive(Clone, serde::Serialize, Debug)]
pub struct TaxData {
    pub shipping_details: api_models::payments::Address,
    pub payment_method_type: enums::PaymentMethodType,
}

#[derive(Clone, serde::Serialize, Debug)]
pub struct PaymentEvent {
    payment_intent: storage::PaymentIntent,
    payment_attempt: storage::PaymentAttempt,
}

impl<F: Clone> PaymentData<F> {
    fn to_event(&self) -> PaymentEvent {
        PaymentEvent {
            payment_intent: self.payment_intent.clone(),
            payment_attempt: self.payment_attempt.clone(),
        }
    }
}

impl EventInfo for PaymentEvent {
    type Data = Self;
    fn data(&self) -> error_stack::Result<Self::Data, events::EventsError> {
        Ok(self.clone())
    }

    fn key(&self) -> String {
        "payment".to_string()
    }
}

#[derive(Debug, Default, Clone)]
pub struct IncrementalAuthorizationDetails {
    pub additional_amount: MinorUnit,
    pub total_amount: MinorUnit,
    pub reason: Option<String>,
    pub authorization_id: Option<String>,
}

pub trait CustomerDetailsExt {
    type Error;
    fn get_name(&self) -> Result<Secret<String, masking::WithType>, Self::Error>;
    fn get_email(&self) -> Result<pii::Email, Self::Error>;
}

impl CustomerDetailsExt for CustomerDetails {
    type Error = error_stack::Report<errors::ConnectorError>;
    fn get_name(&self) -> Result<Secret<String, masking::WithType>, Self::Error> {
        self.name.clone().ok_or_else(missing_field_err("name"))
    }
    fn get_email(&self) -> Result<pii::Email, Self::Error> {
        self.email.clone().ok_or_else(missing_field_err("email"))
    }
}

#[cfg(feature = "v1")]
pub fn if_not_create_change_operation<'a, Op, F>(
    status: storage_enums::IntentStatus,
    confirm: Option<bool>,
    current: &'a Op,
) -> BoxedOperation<'_, F, api::PaymentsRequest, PaymentData<F>>
where
    F: Send + Clone,
    Op: Operation<F, api::PaymentsRequest, Data = PaymentData<F>> + Send + Sync,
    &'a Op: Operation<F, api::PaymentsRequest, Data = PaymentData<F>>,
    PaymentStatus: Operation<F, api::PaymentsRequest, Data = PaymentData<F>>,
    &'a PaymentStatus: Operation<F, api::PaymentsRequest, Data = PaymentData<F>>,
{
    if confirm.unwrap_or(false) {
        Box::new(PaymentConfirm)
    } else {
        match status {
            storage_enums::IntentStatus::RequiresConfirmation
            | storage_enums::IntentStatus::RequiresCustomerAction
            | storage_enums::IntentStatus::RequiresPaymentMethod => Box::new(current),
            _ => Box::new(&PaymentStatus),
        }
    }
}

#[cfg(feature = "v1")]
pub fn is_confirm<'a, F: Clone + Send, R, Op>(
    operation: &'a Op,
    confirm: Option<bool>,
) -> BoxedOperation<'_, F, R, PaymentData<F>>
where
    PaymentConfirm: Operation<F, R, Data = PaymentData<F>>,
    &'a PaymentConfirm: Operation<F, R, Data = PaymentData<F>>,
    Op: Operation<F, R, Data = PaymentData<F>> + Send + Sync,
    &'a Op: Operation<F, R, Data = PaymentData<F>>,
{
    if confirm.unwrap_or(false) {
        Box::new(&PaymentConfirm)
    } else {
        Box::new(operation)
    }
}

pub fn should_call_connector<Op: Debug, F: Clone, D>(operation: &Op, payment_data: &D) -> bool
where
    D: OperationSessionGetters<F> + Send + Sync + Clone,
{
    match format!("{operation:?}").as_str() {
        "PaymentConfirm" => true,
        "PaymentStart" => {
            !matches!(
                payment_data.get_payment_intent().status,
                storage_enums::IntentStatus::Failed | storage_enums::IntentStatus::Succeeded
            ) && payment_data
                .get_payment_attempt()
                .authentication_data
                .is_none()
        }
        "PaymentStatus" => {
            matches!(
                payment_data.get_payment_intent().status,
                storage_enums::IntentStatus::Processing
                    | storage_enums::IntentStatus::RequiresCustomerAction
                    | storage_enums::IntentStatus::RequiresMerchantAction
                    | storage_enums::IntentStatus::RequiresCapture
                    | storage_enums::IntentStatus::PartiallyCapturedAndCapturable
            ) && payment_data.get_force_sync().unwrap_or(false)
        }
        "PaymentCancel" => matches!(
            payment_data.get_payment_intent().status,
            storage_enums::IntentStatus::RequiresCapture
                | storage_enums::IntentStatus::PartiallyCapturedAndCapturable
        ),
        "PaymentCapture" => {
            matches!(
                payment_data.get_payment_intent().status,
                storage_enums::IntentStatus::RequiresCapture
                    | storage_enums::IntentStatus::PartiallyCapturedAndCapturable
            ) || (matches!(
                payment_data.get_payment_intent().status,
                storage_enums::IntentStatus::Processing
            ) && matches!(
                payment_data.get_capture_method(),
                Some(storage_enums::CaptureMethod::ManualMultiple)
            ))
        }
        "CompleteAuthorize" => true,
        "PaymentApprove" => true,
        "PaymentReject" => true,
        "PaymentSession" => true,
        "PaymentSessionUpdate" => true,
        "PaymentIncrementalAuthorization" => matches!(
            payment_data.get_payment_intent().status,
            storage_enums::IntentStatus::RequiresCapture
        ),
        _ => false,
    }
}

pub fn is_operation_confirm<Op: Debug>(operation: &Op) -> bool {
    matches!(format!("{operation:?}").as_str(), "PaymentConfirm")
}

pub fn is_operation_complete_authorize<Op: Debug>(operation: &Op) -> bool {
    matches!(format!("{operation:?}").as_str(), "CompleteAuthorize")
}

#[cfg(all(feature = "olap", feature = "v1"))]
pub async fn list_payments(
    state: SessionState,
    merchant: domain::MerchantAccount,
    profile_id_list: Option<Vec<id_type::ProfileId>>,
    key_store: domain::MerchantKeyStore,
    constraints: api::PaymentListConstraints,
) -> RouterResponse<api::PaymentListResponse> {
    use hyperswitch_domain_models::errors::StorageError;
    helpers::validate_payment_list_request(&constraints)?;
    let merchant_id = merchant.get_id();
    let db = state.store.as_ref();
    let payment_intents = helpers::filter_by_constraints(
        &state,
        &(constraints, profile_id_list).try_into()?,
        merchant_id,
        &key_store,
        merchant.storage_scheme,
    )
    .await
    .to_not_found_response(errors::ApiErrorResponse::PaymentNotFound)?;

    let collected_futures = payment_intents.into_iter().map(|pi| {
        async {
            match db
                .find_payment_attempt_by_payment_id_merchant_id_attempt_id(
                    &pi.payment_id,
                    merchant_id,
                    &pi.active_attempt.get_id(),
                    // since OLAP doesn't have KV. Force to get the data from PSQL.
                    storage_enums::MerchantStorageScheme::PostgresOnly,
                )
                .await
            {
                Ok(pa) => Some(Ok((pi, pa))),
                Err(error) => {
                    if matches!(error.current_context(), StorageError::ValueNotFound(_)) {
                        logger::warn!(
                            ?error,
                            "payment_attempts missing for payment_id : {:?}",
                            pi.payment_id,
                        );
                        return None;
                    }
                    Some(Err(error))
                }
            }
        }
    });

    //If any of the response are Err, we will get Result<Err(_)>
    let pi_pa_tuple_vec: Result<Vec<(storage::PaymentIntent, storage::PaymentAttempt)>, _> =
        join_all(collected_futures)
            .await
            .into_iter()
            .flatten() //Will ignore `None`, will only flatten 1 level
            .collect::<Result<Vec<(storage::PaymentIntent, storage::PaymentAttempt)>, _>>();
    //Will collect responses in same order async, leading to sorted responses

    //Converting Intent-Attempt array to Response if no error
    let data: Vec<api::PaymentsResponse> = pi_pa_tuple_vec
        .change_context(errors::ApiErrorResponse::InternalServerError)?
        .into_iter()
        .map(ForeignFrom::foreign_from)
        .collect();

    Ok(services::ApplicationResponse::Json(
        api::PaymentListResponse {
            size: data.len(),
            data,
        },
    ))
}

#[cfg(all(feature = "olap", feature = "v1"))]
pub async fn apply_filters_on_payments(
    state: SessionState,
    merchant: domain::MerchantAccount,
    profile_id_list: Option<Vec<id_type::ProfileId>>,
    merchant_key_store: domain::MerchantKeyStore,
    constraints: api::PaymentListFilterConstraints,
) -> RouterResponse<api::PaymentListResponseV2> {
    let limit = &constraints.limit;
    helpers::validate_payment_list_request_for_joins(*limit)?;
    let db: &dyn StorageInterface = state.store.as_ref();
    let pi_fetch_constraints = (constraints.clone(), profile_id_list.clone()).try_into()?;
    let list: Vec<(storage::PaymentIntent, storage::PaymentAttempt)> = db
        .get_filtered_payment_intents_attempt(
            &(&state).into(),
            merchant.get_id(),
            &pi_fetch_constraints,
            &merchant_key_store,
            merchant.storage_scheme,
        )
        .await
        .to_not_found_response(errors::ApiErrorResponse::PaymentNotFound)?;
    let data: Vec<api::PaymentsResponse> =
        list.into_iter().map(ForeignFrom::foreign_from).collect();

    let active_attempt_ids = db
        .get_filtered_active_attempt_ids_for_total_count(
            merchant.get_id(),
            &pi_fetch_constraints,
            merchant.storage_scheme,
        )
        .await
        .to_not_found_response(errors::ApiErrorResponse::InternalServerError)?;

    let total_count = db
        .get_total_count_of_filtered_payment_attempts(
            merchant.get_id(),
            &active_attempt_ids,
            constraints.connector,
            constraints.payment_method,
            constraints.payment_method_type,
            constraints.authentication_type,
            constraints.merchant_connector_id,
            pi_fetch_constraints.get_profile_id_list(),
            merchant.storage_scheme,
        )
        .await
        .change_context(errors::ApiErrorResponse::InternalServerError)?;

    Ok(services::ApplicationResponse::Json(
        api::PaymentListResponseV2 {
            count: data.len(),
            total_count,
            data,
        },
    ))
}

#[cfg(all(feature = "olap", feature = "v1"))]
pub async fn get_filters_for_payments(
    state: SessionState,
    merchant: domain::MerchantAccount,
    merchant_key_store: domain::MerchantKeyStore,
    time_range: common_utils::types::TimeRange,
) -> RouterResponse<api::PaymentListFilters> {
    let db = state.store.as_ref();
    let pi = db
        .filter_payment_intents_by_time_range_constraints(
            &(&state).into(),
            merchant.get_id(),
            &time_range,
            &merchant_key_store,
            merchant.storage_scheme,
        )
        .await
        .to_not_found_response(errors::ApiErrorResponse::PaymentNotFound)?;

    let filters = db
        .get_filters_for_payments(
            pi.as_slice(),
            merchant.get_id(),
            // since OLAP doesn't have KV. Force to get the data from PSQL.
            storage_enums::MerchantStorageScheme::PostgresOnly,
        )
        .await
        .to_not_found_response(errors::ApiErrorResponse::PaymentNotFound)?;

    Ok(services::ApplicationResponse::Json(
        api::PaymentListFilters {
            connector: filters.connector,
            currency: filters.currency,
            status: filters.status,
            payment_method: filters.payment_method,
            payment_method_type: filters.payment_method_type,
            authentication_type: filters.authentication_type,
        },
    ))
}

#[cfg(all(feature = "olap", feature = "v1"))]
pub async fn get_payment_filters(
    state: SessionState,
    merchant: domain::MerchantAccount,
    profile_id_list: Option<Vec<id_type::ProfileId>>,
) -> RouterResponse<api::PaymentListFiltersV2> {
    let merchant_connector_accounts = if let services::ApplicationResponse::Json(data) =
        super::admin::list_payment_connectors(state, merchant.get_id().to_owned(), profile_id_list)
            .await?
    {
        data
    } else {
        return Err(errors::ApiErrorResponse::InternalServerError.into());
    };

    let mut connector_map: HashMap<String, Vec<MerchantConnectorInfo>> = HashMap::new();
    let mut payment_method_types_map: HashMap<
        enums::PaymentMethod,
        HashSet<enums::PaymentMethodType>,
    > = HashMap::new();

    // populate connector map
    merchant_connector_accounts
        .iter()
        .filter_map(|merchant_connector_account| {
            merchant_connector_account
                .connector_label
                .as_ref()
                .map(|label| {
                    let info = merchant_connector_account.to_merchant_connector_info(label);
                    (merchant_connector_account.connector_name.clone(), info)
                })
        })
        .for_each(|(connector_name, info)| {
            connector_map
                .entry(connector_name.clone())
                .or_default()
                .push(info);
        });

    // populate payment method type map
    merchant_connector_accounts
        .iter()
        .flat_map(|merchant_connector_account| {
            merchant_connector_account.payment_methods_enabled.as_ref()
        })
        .map(|payment_methods_enabled| {
            payment_methods_enabled
                .iter()
                .filter_map(|payment_method_enabled| {
                    payment_method_enabled
                        .payment_method_types
                        .as_ref()
                        .map(|types_vec| (payment_method_enabled.payment_method, types_vec.clone()))
                })
        })
        .for_each(|payment_methods_enabled| {
            payment_methods_enabled.for_each(|(payment_method, payment_method_types_vec)| {
                payment_method_types_map
                    .entry(payment_method)
                    .or_default()
                    .extend(
                        payment_method_types_vec
                            .iter()
                            .map(|p| p.payment_method_type),
                    );
            });
        });

    Ok(services::ApplicationResponse::Json(
        api::PaymentListFiltersV2 {
            connector: connector_map,
            currency: enums::Currency::iter().collect(),
            status: enums::IntentStatus::iter().collect(),
            payment_method: payment_method_types_map,
            authentication_type: enums::AuthenticationType::iter().collect(),
        },
    ))
}

#[cfg(all(feature = "olap", feature = "v1"))]
pub async fn get_aggregates_for_payments(
    state: SessionState,
    merchant: domain::MerchantAccount,
    profile_id_list: Option<Vec<id_type::ProfileId>>,
    time_range: common_utils::types::TimeRange,
) -> RouterResponse<api::PaymentsAggregateResponse> {
    let db = state.store.as_ref();
    let intent_status_with_count = db
        .get_intent_status_with_count(merchant.get_id(), profile_id_list, &time_range)
        .await
        .to_not_found_response(errors::ApiErrorResponse::PaymentNotFound)?;

    let mut status_map: HashMap<enums::IntentStatus, i64> =
        intent_status_with_count.into_iter().collect();
    for status in enums::IntentStatus::iter() {
        status_map.entry(status).or_default();
    }

    Ok(services::ApplicationResponse::Json(
        api::PaymentsAggregateResponse {
            status_with_count: status_map,
        },
    ))
}

#[cfg(feature = "v1")]
pub async fn add_process_sync_task(
    db: &dyn StorageInterface,
    payment_attempt: &storage::PaymentAttempt,
    schedule_time: time::PrimitiveDateTime,
) -> CustomResult<(), errors::StorageError> {
    let tracking_data = api::PaymentsRetrieveRequest {
        force_sync: true,
        merchant_id: Some(payment_attempt.merchant_id.clone()),
        resource_id: api::PaymentIdType::PaymentAttemptId(payment_attempt.get_id().to_owned()),
        ..Default::default()
    };
    let runner = storage::ProcessTrackerRunner::PaymentsSyncWorkflow;
    let task = "PAYMENTS_SYNC";
    let tag = ["SYNC", "PAYMENT"];
    let process_tracker_id = pt_utils::get_process_tracker_id(
        runner,
        task,
        payment_attempt.get_id(),
        &payment_attempt.merchant_id,
    );
    let process_tracker_entry = storage::ProcessTrackerNew::new(
        process_tracker_id,
        task,
        runner,
        tag,
        tracking_data,
        schedule_time,
    )
    .map_err(errors::StorageError::from)?;

    db.insert_process(process_tracker_entry).await?;
    Ok(())
}

#[cfg(feature = "v2")]
pub async fn reset_process_sync_task(
    db: &dyn StorageInterface,
    payment_attempt: &storage::PaymentAttempt,
    schedule_time: time::PrimitiveDateTime,
) -> Result<(), errors::ProcessTrackerError> {
    todo!()
}

#[cfg(feature = "v1")]
pub async fn reset_process_sync_task(
    db: &dyn StorageInterface,
    payment_attempt: &storage::PaymentAttempt,
    schedule_time: time::PrimitiveDateTime,
) -> Result<(), errors::ProcessTrackerError> {
    let runner = storage::ProcessTrackerRunner::PaymentsSyncWorkflow;
    let task = "PAYMENTS_SYNC";
    let process_tracker_id = pt_utils::get_process_tracker_id(
        runner,
        task,
        payment_attempt.get_id(),
        &payment_attempt.merchant_id,
    );
    let psync_process = db
        .find_process_by_id(&process_tracker_id)
        .await?
        .ok_or(errors::ProcessTrackerError::ProcessFetchingFailed)?;
    db.as_scheduler()
        .reset_process(psync_process, schedule_time)
        .await?;
    Ok(())
}

#[cfg(feature = "v1")]
pub fn update_straight_through_routing<F, D>(
    payment_data: &mut D,
    request_straight_through: serde_json::Value,
) -> CustomResult<(), errors::ParsingError>
where
    F: Send + Clone,
    D: OperationSessionGetters<F> + OperationSessionSetters<F> + Send + Sync + Clone,
{
    let _: api_models::routing::RoutingAlgorithm = request_straight_through
        .clone()
        .parse_value("RoutingAlgorithm")
        .attach_printable("Invalid straight through routing rules format")?;

    payment_data.set_straight_through_algorithm_in_payment_attempt(request_straight_through);

    Ok(())
}

#[cfg(feature = "v2")]
#[allow(clippy::too_many_arguments)]
pub async fn get_connector_choice<F, Req, D>(
    operation: &BoxedOperation<'_, F, Req, D>,
    state: &SessionState,
    req: &Req,
    merchant_account: &domain::MerchantAccount,
    business_profile: &domain::Profile,
    key_store: &domain::MerchantKeyStore,
    payment_data: &mut D,
    eligible_connectors: Option<Vec<enums::RoutableConnectors>>,
    mandate_type: Option<api::MandateTransactionType>,
) -> RouterResult<Option<ConnectorCallType>>
where
    F: Send + Clone,
    D: OperationSessionGetters<F> + OperationSessionSetters<F> + Send + Sync + Clone,
{
    let merchant_connector_id =
        id_type::MerchantConnectorAccountId::wrap("mca_NPNo1nsrMfdtmTitPdvo".to_string()).unwrap();

    // TODO: fix this once routing is implemented for v2
    let connector_name = "stripe";
    payment_data.set_connector_in_payment_attempt(Some(connector_name.to_string()));
    let connector_data = api::ConnectorData::get_connector_by_name(
        &state.conf.connectors,
        connector_name,
        api::GetToken::Connector,
        Some(merchant_connector_id),
    )?;

    Ok(Some(ConnectorCallType::PreDetermined(connector_data)))
}

#[cfg(feature = "v1")]
#[allow(clippy::too_many_arguments)]
pub async fn get_connector_choice<F, Req, D>(
    operation: &BoxedOperation<'_, F, Req, D>,
    state: &SessionState,
    req: &Req,
    merchant_account: &domain::MerchantAccount,
    business_profile: &domain::Profile,
    key_store: &domain::MerchantKeyStore,
    payment_data: &mut D,
    eligible_connectors: Option<Vec<enums::RoutableConnectors>>,
    mandate_type: Option<api::MandateTransactionType>,
) -> RouterResult<Option<ConnectorCallType>>
where
    F: Send + Clone,
    D: OperationSessionGetters<F> + OperationSessionSetters<F> + Send + Sync + Clone,
{
    let connector_choice = operation
        .to_domain()?
        .get_connector(
            merchant_account,
            &state.clone(),
            req,
            payment_data.get_payment_intent(),
            key_store,
        )
        .await?;

    let connector = if should_call_connector(operation, payment_data) {
        Some(match connector_choice {
            api::ConnectorChoice::SessionMultiple(connectors) => {
                let routing_output = perform_session_token_routing(
                    state.clone(),
                    merchant_account,
                    key_store,
                    payment_data,
                    connectors,
                )
                .await?;
                ConnectorCallType::SessionMultiple(routing_output)
            }

            api::ConnectorChoice::StraightThrough(straight_through) => {
                connector_selection(
                    state,
                    merchant_account,
                    business_profile,
                    key_store,
                    payment_data,
                    Some(straight_through),
                    eligible_connectors,
                    mandate_type,
                )
                .await?
            }

            api::ConnectorChoice::Decide => {
                connector_selection(
                    state,
                    merchant_account,
                    business_profile,
                    key_store,
                    payment_data,
                    None,
                    eligible_connectors,
                    mandate_type,
                )
                .await?
            }
        })
    } else if let api::ConnectorChoice::StraightThrough(algorithm) = connector_choice {
        update_straight_through_routing(payment_data, algorithm)
            .change_context(errors::ApiErrorResponse::InternalServerError)
            .attach_printable("Failed to update straight through routing algorithm")?;

        None
    } else {
        None
    };
    Ok(connector)
}

#[cfg(feature = "v1")]
#[allow(clippy::too_many_arguments)]
pub async fn connector_selection<F, D>(
    state: &SessionState,
    merchant_account: &domain::MerchantAccount,
    business_profile: &domain::Profile,
    key_store: &domain::MerchantKeyStore,
    payment_data: &mut D,
    request_straight_through: Option<serde_json::Value>,
    eligible_connectors: Option<Vec<enums::RoutableConnectors>>,
    mandate_type: Option<api::MandateTransactionType>,
) -> RouterResult<ConnectorCallType>
where
    F: Send + Clone,
    D: OperationSessionGetters<F> + OperationSessionSetters<F> + Send + Sync + Clone,
{
    let request_straight_through: Option<api::routing::StraightThroughAlgorithm> =
        request_straight_through
            .map(|val| val.parse_value("RoutingAlgorithm"))
            .transpose()
            .change_context(errors::ApiErrorResponse::InternalServerError)
            .attach_printable("Invalid straight through routing rules format")?;

    let mut routing_data = storage::RoutingData {
        routed_through: payment_data.get_payment_attempt().connector.clone(),

        merchant_connector_id: payment_data
            .get_payment_attempt()
            .merchant_connector_id
            .clone(),

        algorithm: request_straight_through.clone(),
        routing_info: payment_data
            .get_payment_attempt()
            .straight_through_algorithm
            .clone()
            .map(|val| val.parse_value("PaymentRoutingInfo"))
            .transpose()
            .change_context(errors::ApiErrorResponse::InternalServerError)
            .attach_printable("Invalid straight through algorithm format found in payment attempt")?
            .unwrap_or_else(|| storage::PaymentRoutingInfo {
                algorithm: None,
                pre_routing_results: None,
            }),
    };

    let decided_connector = decide_connector(
        state.clone(),
        merchant_account,
        business_profile,
        key_store,
        payment_data,
        request_straight_through,
        &mut routing_data,
        eligible_connectors,
        mandate_type,
    )
    .await?;

    let encoded_info = routing_data
        .routing_info
        .encode_to_value()
        .change_context(errors::ApiErrorResponse::InternalServerError)
        .attach_printable("error serializing payment routing info to serde value")?;

    payment_data.set_connector_in_payment_attempt(routing_data.routed_through);

    payment_data.set_merchant_connector_id_in_attempt(routing_data.merchant_connector_id);
    payment_data.set_straight_through_algorithm_in_payment_attempt(encoded_info);

    Ok(decided_connector)
}

#[allow(clippy::too_many_arguments)]
#[cfg(feature = "v2")]
pub async fn decide_connector<F, D>(
    state: SessionState,
    merchant_account: &domain::MerchantAccount,
    business_profile: &domain::Profile,
    key_store: &domain::MerchantKeyStore,
    payment_data: &mut D,
    request_straight_through: Option<api::routing::StraightThroughAlgorithm>,
    routing_data: &mut storage::RoutingData,
    eligible_connectors: Option<Vec<enums::RoutableConnectors>>,
    mandate_type: Option<api::MandateTransactionType>,
) -> RouterResult<ConnectorCallType>
where
    F: Send + Clone,
    D: OperationSessionGetters<F> + OperationSessionSetters<F> + Send + Sync + Clone,
{
    todo!()
}

#[allow(clippy::too_many_arguments)]
#[cfg(feature = "v1")]
pub async fn decide_connector<F, D>(
    state: SessionState,
    merchant_account: &domain::MerchantAccount,
    business_profile: &domain::Profile,
    key_store: &domain::MerchantKeyStore,
    payment_data: &mut D,
    request_straight_through: Option<api::routing::StraightThroughAlgorithm>,
    routing_data: &mut storage::RoutingData,
    eligible_connectors: Option<Vec<enums::RoutableConnectors>>,
    mandate_type: Option<api::MandateTransactionType>,
) -> RouterResult<ConnectorCallType>
where
    F: Send + Clone,
    D: OperationSessionGetters<F> + OperationSessionSetters<F> + Send + Sync + Clone,
{
    // If the connector was already decided previously, use the same connector
    // This is in case of flows like payments_sync, payments_cancel where the successive operations
    // with the connector have to be made using the same connector account.
    if let Some(ref connector_name) = payment_data.get_payment_attempt().connector {
        // Connector was already decided previously, use the same connector
        let connector_data = api::ConnectorData::get_connector_by_name(
            &state.conf.connectors,
            connector_name,
            api::GetToken::Connector,
            payment_data
                .get_payment_attempt()
                .merchant_connector_id
                .clone(),
        )
        .change_context(errors::ApiErrorResponse::InternalServerError)
        .attach_printable("Invalid connector name received in 'routed_through'")?;

        routing_data.routed_through = Some(connector_name.clone());
        return Ok(ConnectorCallType::PreDetermined(connector_data));
    }

    if let Some(mandate_connector_details) = payment_data.get_mandate_connector().as_ref() {
        let connector_data = api::ConnectorData::get_connector_by_name(
            &state.conf.connectors,
            &mandate_connector_details.connector,
            api::GetToken::Connector,
            mandate_connector_details.merchant_connector_id.clone(),
        )
        .change_context(errors::ApiErrorResponse::InternalServerError)
        .attach_printable("Invalid connector name received in 'routed_through'")?;

        routing_data.routed_through = Some(mandate_connector_details.connector.clone());

        routing_data
            .merchant_connector_id
            .clone_from(&mandate_connector_details.merchant_connector_id);

        return Ok(ConnectorCallType::PreDetermined(connector_data));
    }

    if let Some((pre_routing_results, storage_pm_type)) =
        routing_data.routing_info.pre_routing_results.as_ref().zip(
            payment_data
                .get_payment_attempt()
                .payment_method_type
                .as_ref(),
        )
    {
        if let (Some(routable_connector_choice), None) = (
            pre_routing_results.get(storage_pm_type),
            &payment_data.get_token_data(),
        ) {
            let routable_connector_list = match routable_connector_choice {
                storage::PreRoutingConnectorChoice::Single(routable_connector) => {
                    vec![routable_connector.clone()]
                }
                storage::PreRoutingConnectorChoice::Multiple(routable_connector_list) => {
                    routable_connector_list.clone()
                }
            };

            let mut pre_routing_connector_data_list = vec![];

            let first_routable_connector = routable_connector_list
                .first()
                .ok_or(errors::ApiErrorResponse::IncorrectPaymentMethodConfiguration)?;

            routing_data.routed_through = Some(first_routable_connector.connector.to_string());

            routing_data
                .merchant_connector_id
                .clone_from(&first_routable_connector.merchant_connector_id);

            for connector_choice in routable_connector_list.clone() {
                let connector_data = api::ConnectorData::get_connector_by_name(
                    &state.conf.connectors,
                    &connector_choice.connector.to_string(),
                    api::GetToken::Connector,
                    connector_choice.merchant_connector_id.clone(),
                )
                .change_context(errors::ApiErrorResponse::InternalServerError)
                .attach_printable("Invalid connector name received")?;

                pre_routing_connector_data_list.push(connector_data);
            }

            #[cfg(feature = "retry")]
            let should_do_retry =
                retry::config_should_call_gsm(&*state.store, merchant_account.get_id()).await;

            #[cfg(feature = "retry")]
            if payment_data.get_payment_attempt().payment_method_type
                == Some(storage_enums::PaymentMethodType::ApplePay)
                && should_do_retry
            {
                let retryable_connector_data = helpers::get_apple_pay_retryable_connectors(
                    &state,
                    merchant_account,
                    payment_data,
                    key_store,
                    &pre_routing_connector_data_list,
                    first_routable_connector
                        .merchant_connector_id
                        .clone()
                        .as_ref(),
                    business_profile.clone(),
                )
                .await?;

                if let Some(connector_data_list) = retryable_connector_data {
                    if connector_data_list.len() > 1 {
                        logger::info!("Constructed apple pay retryable connector list");
                        return Ok(ConnectorCallType::Retryable(connector_data_list));
                    }
                }
            }

            let first_pre_routing_connector_data_list = pre_routing_connector_data_list
                .first()
                .ok_or(errors::ApiErrorResponse::IncorrectPaymentMethodConfiguration)?;

            helpers::override_setup_future_usage_to_on_session(&*state.store, payment_data).await?;

            return Ok(ConnectorCallType::PreDetermined(
                first_pre_routing_connector_data_list.clone(),
            ));
        }
    }

    if let Some(routing_algorithm) = request_straight_through {
        let (mut connectors, check_eligibility) = routing::perform_straight_through_routing(
            &routing_algorithm,
            payment_data.get_creds_identifier(),
        )
        .change_context(errors::ApiErrorResponse::InternalServerError)
        .attach_printable("Failed execution of straight through routing")?;

        if check_eligibility {
            let transaction_data = core_routing::PaymentsDslInput::new(
                payment_data.get_setup_mandate(),
                payment_data.get_payment_attempt(),
                payment_data.get_payment_intent(),
                payment_data.get_payment_method_data(),
                payment_data.get_address(),
                payment_data.get_recurring_details(),
                payment_data.get_currency(),
            );

            connectors = routing::perform_eligibility_analysis_with_fallback(
                &state.clone(),
                key_store,
                connectors,
                &TransactionData::Payment(transaction_data),
                eligible_connectors,
                business_profile,
            )
            .await
            .change_context(errors::ApiErrorResponse::InternalServerError)
            .attach_printable("failed eligibility analysis and fallback")?;
        }

        let connector_data = connectors
            .into_iter()
            .map(|conn| {
                api::ConnectorData::get_connector_by_name(
                    &state.conf.connectors,
                    &conn.connector.to_string(),
                    api::GetToken::Connector,
                    conn.merchant_connector_id.clone(),
                )
            })
            .collect::<CustomResult<Vec<_>, _>>()
            .change_context(errors::ApiErrorResponse::InternalServerError)
            .attach_printable("Invalid connector name received")?;

        return decide_multiplex_connector_for_normal_or_recurring_payment(
            &state,
            payment_data,
            routing_data,
            connector_data,
            mandate_type,
            business_profile.is_connector_agnostic_mit_enabled,
            business_profile.is_network_tokenization_enabled,
        )
        .await;
    }

    if let Some(ref routing_algorithm) = routing_data.routing_info.algorithm {
        let (mut connectors, check_eligibility) = routing::perform_straight_through_routing(
            routing_algorithm,
            payment_data.get_creds_identifier(),
        )
        .change_context(errors::ApiErrorResponse::InternalServerError)
        .attach_printable("Failed execution of straight through routing")?;

        if check_eligibility {
            let transaction_data = core_routing::PaymentsDslInput::new(
                payment_data.get_setup_mandate(),
                payment_data.get_payment_attempt(),
                payment_data.get_payment_intent(),
                payment_data.get_payment_method_data(),
                payment_data.get_address(),
                payment_data.get_recurring_details(),
                payment_data.get_currency(),
            );

            connectors = routing::perform_eligibility_analysis_with_fallback(
                &state,
                key_store,
                connectors,
                &TransactionData::Payment(transaction_data),
                eligible_connectors,
                business_profile,
            )
            .await
            .change_context(errors::ApiErrorResponse::InternalServerError)
            .attach_printable("failed eligibility analysis and fallback")?;
        }

        let connector_data = connectors
            .into_iter()
            .map(|conn| {
                api::ConnectorData::get_connector_by_name(
                    &state.conf.connectors,
                    &conn.connector.to_string(),
                    api::GetToken::Connector,
                    conn.merchant_connector_id,
                )
            })
            .collect::<CustomResult<Vec<_>, _>>()
            .change_context(errors::ApiErrorResponse::InternalServerError)
            .attach_printable("Invalid connector name received")?;

        return decide_multiplex_connector_for_normal_or_recurring_payment(
            &state,
            payment_data,
            routing_data,
            connector_data,
            mandate_type,
            business_profile.is_connector_agnostic_mit_enabled,
            business_profile.is_network_tokenization_enabled,
        )
        .await;
    }

    let new_pd = payment_data.clone();
    let transaction_data = core_routing::PaymentsDslInput::new(
        new_pd.get_setup_mandate(),
        new_pd.get_payment_attempt(),
        new_pd.get_payment_intent(),
        new_pd.get_payment_method_data(),
        new_pd.get_address(),
        new_pd.get_recurring_details(),
        new_pd.get_currency(),
    );

    route_connector_v1_for_payments(
        &state,
        merchant_account,
        business_profile,
        key_store,
        payment_data,
        transaction_data,
        routing_data,
        eligible_connectors,
        mandate_type,
    )
    .await
}

#[cfg(feature = "v2")]
pub async fn decide_multiplex_connector_for_normal_or_recurring_payment<F: Clone, D>(
    state: &SessionState,
    payment_data: &mut D,
    routing_data: &mut storage::RoutingData,
    connectors: Vec<api::ConnectorData>,
    mandate_type: Option<api::MandateTransactionType>,
    is_connector_agnostic_mit_enabled: Option<bool>,
) -> RouterResult<ConnectorCallType>
where
    D: OperationSessionGetters<F> + OperationSessionSetters<F> + Send + Sync + Clone,
{
    todo!()
}

#[cfg(feature = "v1")]
#[allow(clippy::too_many_arguments)]
pub async fn decide_multiplex_connector_for_normal_or_recurring_payment<F: Clone, D>(
    state: &SessionState,
    payment_data: &mut D,
    routing_data: &mut storage::RoutingData,
    connectors: Vec<api::ConnectorData>,
    mandate_type: Option<api::MandateTransactionType>,
    is_connector_agnostic_mit_enabled: Option<bool>,
    is_network_tokenization_enabled: bool,
) -> RouterResult<ConnectorCallType>
where
    D: OperationSessionGetters<F> + OperationSessionSetters<F> + Send + Sync + Clone,
{
    match (
        payment_data.get_payment_intent().setup_future_usage,
        payment_data.get_token_data().as_ref(),
        payment_data.get_recurring_details().as_ref(),
        payment_data.get_payment_intent().off_session,
        mandate_type,
    ) {
        (
            Some(storage_enums::FutureUsage::OffSession),
            Some(_),
            None,
            None,
            Some(api::MandateTransactionType::RecurringMandateTransaction),
        )
        | (
            None,
            None,
            Some(RecurringDetails::PaymentMethodId(_)),
            Some(true),
            Some(api::MandateTransactionType::RecurringMandateTransaction),
        )
        | (None, Some(_), None, Some(true), _) => {
            logger::debug!("performing routing for token-based MIT flow");

            let payment_method_info = payment_data
                .get_payment_method_info()
                .get_required_value("payment_method_info")?
                .clone();

            //fetch connectors that support ntid flow
            let ntid_supported_connectors = &state
                .conf
                .network_transaction_id_supported_connectors
                .connector_list;
            //filered connectors list with ntid_supported_connectors
            let filtered_ntid_supported_connectors =
                filter_ntid_supported_connectors(connectors.clone(), ntid_supported_connectors);

            //fetch connectors that support network tokenization flow
            let network_tokenization_supported_connectors = &state
                .conf
                .network_tokenization_supported_connectors
                .connector_list;
            //filered connectors list with ntid_supported_connectors and network_tokenization_supported_connectors
            let filtered_nt_supported_connectors = filter_network_tokenization_supported_connectors(
                filtered_ntid_supported_connectors,
                network_tokenization_supported_connectors,
            );

            let action_type = decide_action_type(
                state,
                is_connector_agnostic_mit_enabled,
                is_network_tokenization_enabled,
                &payment_method_info,
                filtered_nt_supported_connectors.clone(),
            )
            .await;

            match action_type {
                Some(ActionType::NetworkTokenWithNetworkTransactionId(nt_data)) => {
                    logger::info!(
                        "using network_tokenization with network_transaction_id for MIT flow"
                    );

                    let mandate_reference_id =
                        Some(payments_api::MandateReferenceId::NetworkTokenWithNTI(
                            payments_api::NetworkTokenWithNTIRef {
                                network_transaction_id: nt_data.network_transaction_id.to_string(),
                                token_exp_month: nt_data.token_exp_month,
                                token_exp_year: nt_data.token_exp_year,
                            },
                        ));
                    let chosen_connector_data = filtered_nt_supported_connectors
                        .first()
                        .ok_or(errors::ApiErrorResponse::IncorrectPaymentMethodConfiguration)
                        .attach_printable(
                            "no eligible connector found for token-based MIT payment",
                        )?;

                    routing_data.routed_through =
                        Some(chosen_connector_data.connector_name.to_string());

                    routing_data
                        .merchant_connector_id
                        .clone_from(&chosen_connector_data.merchant_connector_id);

                    payment_data.set_mandate_id(payments_api::MandateIds {
                        mandate_id: None,
                        mandate_reference_id,
                    });

                    Ok(ConnectorCallType::PreDetermined(
                        chosen_connector_data.clone(),
                    ))
                }
                None => {
                    decide_connector_for_normal_or_recurring_payment(
                        state,
                        payment_data,
                        routing_data,
                        connectors,
                        is_connector_agnostic_mit_enabled,
                        &payment_method_info,
                    )
                    .await
                }
            }
        }
        (
            None,
            None,
            Some(RecurringDetails::ProcessorPaymentToken(_token)),
            Some(true),
            Some(api::MandateTransactionType::RecurringMandateTransaction),
        ) => {
            if let Some(connector) = connectors.first() {
                routing_data.routed_through = Some(connector.connector_name.clone().to_string());
                routing_data
                    .merchant_connector_id
                    .clone_from(&connector.merchant_connector_id);
                Ok(ConnectorCallType::PreDetermined(api::ConnectorData {
                    connector: connector.connector.clone(),
                    connector_name: connector.connector_name,
                    get_token: connector.get_token.clone(),
                    merchant_connector_id: connector.merchant_connector_id.clone(),
                }))
            } else {
                logger::error!("no eligible connector found for the ppt_mandate payment");
                Err(errors::ApiErrorResponse::IncorrectPaymentMethodConfiguration.into())
            }
        }

        _ => {
            helpers::override_setup_future_usage_to_on_session(&*state.store, payment_data).await?;

            let first_choice = connectors
                .first()
                .ok_or(errors::ApiErrorResponse::IncorrectPaymentMethodConfiguration)
                .attach_printable("no eligible connector found for payment")?
                .clone();

            routing_data.routed_through = Some(first_choice.connector_name.to_string());

            routing_data.merchant_connector_id = first_choice.merchant_connector_id;

            Ok(ConnectorCallType::Retryable(connectors))
        }
    }
}

#[cfg(all(feature = "v2", feature = "payment_methods_v2"))]
#[allow(clippy::too_many_arguments)]
pub async fn decide_connector_for_normal_or_recurring_payment<F: Clone, D>(
    state: &SessionState,
    payment_data: &mut D,
    routing_data: &mut storage::RoutingData,
    connectors: Vec<api::ConnectorData>,
    is_connector_agnostic_mit_enabled: Option<bool>,
    payment_method_info: &domain::PaymentMethod,
) -> RouterResult<ConnectorCallType>
where
    D: OperationSessionGetters<F> + OperationSessionSetters<F> + Send + Sync + Clone,
{
    todo!()
}

#[cfg(all(
    any(feature = "v2", feature = "v1"),
    not(feature = "payment_methods_v2")
))]
#[allow(clippy::too_many_arguments)]
pub async fn decide_connector_for_normal_or_recurring_payment<F: Clone, D>(
    state: &SessionState,
    payment_data: &mut D,
    routing_data: &mut storage::RoutingData,
    connectors: Vec<api::ConnectorData>,
    is_connector_agnostic_mit_enabled: Option<bool>,
    payment_method_info: &domain::PaymentMethod,
) -> RouterResult<ConnectorCallType>
where
    D: OperationSessionGetters<F> + OperationSessionSetters<F> + Send + Sync + Clone,
{
    let connector_mandate_details = &payment_method_info
        .connector_mandate_details
        .clone()
        .map(|details| {
            details.parse_value::<storage::PaymentsMandateReference>("connector_mandate_details")
        })
        .transpose()
        .change_context(errors::ApiErrorResponse::InternalServerError)
        .attach_printable("unable to deserialize connector mandate details")?;

    let mut connector_choice = None;

    for connector_data in connectors {
        let merchant_connector_id = connector_data
            .merchant_connector_id
            .as_ref()
            .ok_or(errors::ApiErrorResponse::InternalServerError)
            .attach_printable("Failed to find the merchant connector id")?;
        if is_network_transaction_id_flow(
            state,
            is_connector_agnostic_mit_enabled,
            connector_data.connector_name,
            payment_method_info,
        ) {
            logger::info!("using network_transaction_id for MIT flow");
            let network_transaction_id = payment_method_info
                .network_transaction_id
                .as_ref()
                .ok_or(errors::ApiErrorResponse::InternalServerError)
                .attach_printable("Failed to fetch the network transaction id")?;

            let mandate_reference_id = Some(payments_api::MandateReferenceId::NetworkMandateId(
                network_transaction_id.to_string(),
            ));

            connector_choice = Some((connector_data, mandate_reference_id.clone()));
            break;
        } else if connector_mandate_details
            .clone()
            .map(|connector_mandate_details| {
                connector_mandate_details.contains_key(merchant_connector_id)
            })
            .unwrap_or(false)
        {
            logger::info!("using connector_mandate_id for MIT flow");
            if let Some(merchant_connector_id) = connector_data.merchant_connector_id.as_ref() {
                if let Some(mandate_reference_record) = connector_mandate_details.clone()
                        .get_required_value("connector_mandate_details")
                            .change_context(errors::ApiErrorResponse::IncorrectPaymentMethodConfiguration)
                            .attach_printable("no eligible connector found for token-based MIT flow since there were no connector mandate details")?
                            .get(merchant_connector_id)
                        {
                            common_utils::fp_utils::when(
                                mandate_reference_record
                                    .original_payment_authorized_currency
                                    .map(|mandate_currency| mandate_currency != payment_data.get_currency())
                                    .unwrap_or(false),
                                || {
                                    Err(report!(errors::ApiErrorResponse::MandateValidationFailed {
                                        reason: "cross currency mandates not supported".into()
                                    }))
                                },
                            )?;
                            let mandate_reference_id =
                                Some(payments_api::MandateReferenceId::ConnectorMandateId(
                                    payments_api::ConnectorMandateReferenceId {
                                        connector_mandate_id: Some(
                                            mandate_reference_record.connector_mandate_id.clone(),
                                        ),
                                        payment_method_id: Some(
                                            payment_method_info.get_id().clone(),
                                        ),
                                        update_history: None,
                                        mandate_metadata: mandate_reference_record
                                            .mandate_metadata
                                            .clone(),
                                    },
                                ));
                            payment_data.set_recurring_mandate_payment_data(
                                hyperswitch_domain_models::router_data::RecurringMandatePaymentData {
                                    payment_method_type: mandate_reference_record
                                        .payment_method_type,
                                    original_payment_authorized_amount: mandate_reference_record
                                        .original_payment_authorized_amount,
                                    original_payment_authorized_currency: mandate_reference_record
                                        .original_payment_authorized_currency,
                                    mandate_metadata: mandate_reference_record
                                        .mandate_metadata.clone(),
                                });

                            connector_choice = Some((connector_data, mandate_reference_id.clone()));
                            break;
                        }
            }
        } else {
            continue;
        }
    }

    let (chosen_connector_data, mandate_reference_id) = connector_choice
        .get_required_value("connector_choice")
        .change_context(errors::ApiErrorResponse::IncorrectPaymentMethodConfiguration)
        .attach_printable("no eligible connector found for token-based MIT payment")?;

    routing_data.routed_through = Some(chosen_connector_data.connector_name.to_string());

    routing_data
        .merchant_connector_id
        .clone_from(&chosen_connector_data.merchant_connector_id);

    payment_data.set_mandate_id(payments_api::MandateIds {
        mandate_id: None,
        mandate_reference_id,
    });

    Ok(ConnectorCallType::PreDetermined(chosen_connector_data))
}

pub fn filter_ntid_supported_connectors(
    connectors: Vec<api::ConnectorData>,
    ntid_supported_connectors: &HashSet<enums::Connector>,
) -> Vec<api::ConnectorData> {
    connectors
        .into_iter()
        .filter(|data| ntid_supported_connectors.contains(&data.connector_name))
        .collect()
}

#[derive(Debug, serde::Deserialize, serde::Serialize, Clone, Eq, PartialEq)]
pub struct NetworkTokenExpiry {
    pub token_exp_month: Option<Secret<String>>,
    pub token_exp_year: Option<Secret<String>>,
}

#[derive(Debug, serde::Deserialize, serde::Serialize, Clone, Eq, PartialEq)]
pub struct NTWithNTIRef {
    pub network_transaction_id: String,
    pub token_exp_month: Option<Secret<String>>,
    pub token_exp_year: Option<Secret<String>>,
}

#[derive(Debug, serde::Deserialize, serde::Serialize, Clone, Eq, PartialEq)]
pub enum ActionType {
    NetworkTokenWithNetworkTransactionId(NTWithNTIRef),
}

pub fn filter_network_tokenization_supported_connectors(
    connectors: Vec<api::ConnectorData>,
    network_tokenization_supported_connectors: &HashSet<enums::Connector>,
) -> Vec<api::ConnectorData> {
    connectors
        .into_iter()
        .filter(|data| network_tokenization_supported_connectors.contains(&data.connector_name))
        .collect()
}

pub async fn decide_action_type(
    state: &SessionState,
    is_connector_agnostic_mit_enabled: Option<bool>,
    is_network_tokenization_enabled: bool,
    payment_method_info: &domain::PaymentMethod,
    filtered_nt_supported_connectors: Vec<api::ConnectorData>, //network tokenization supported connectors
) -> Option<ActionType> {
    match (
        is_network_token_with_network_transaction_id_flow(
            is_connector_agnostic_mit_enabled,
            is_network_tokenization_enabled,
            payment_method_info,
        ),
        !filtered_nt_supported_connectors.is_empty(),
    ) {
        (IsNtWithNtiFlow::NtWithNtiSupported(network_transaction_id), true) => {
            if let Ok((token_exp_month, token_exp_year)) =
                network_tokenization::do_status_check_for_network_token(state, payment_method_info)
                    .await
            {
                Some(ActionType::NetworkTokenWithNetworkTransactionId(
                    NTWithNTIRef {
                        token_exp_month,
                        token_exp_year,
                        network_transaction_id,
                    },
                ))
            } else {
                None
            }
        }
        (IsNtWithNtiFlow::NtWithNtiSupported(_), false)
        | (IsNtWithNtiFlow::NTWithNTINotSupported, _) => None,
    }
}

pub fn is_network_transaction_id_flow(
    state: &SessionState,
    is_connector_agnostic_mit_enabled: Option<bool>,
    connector: enums::Connector,
    payment_method_info: &domain::PaymentMethod,
) -> bool {
    let ntid_supported_connectors = &state
        .conf
        .network_transaction_id_supported_connectors
        .connector_list;

    is_connector_agnostic_mit_enabled == Some(true)
        && payment_method_info.payment_method == Some(storage_enums::PaymentMethod::Card)
        && ntid_supported_connectors.contains(&connector)
        && payment_method_info.network_transaction_id.is_some()
}

#[derive(Debug, serde::Deserialize, serde::Serialize, Clone, Eq, PartialEq)]
pub enum IsNtWithNtiFlow {
    NtWithNtiSupported(String), //Network token with Network transaction id supported flow
    NTWithNTINotSupported,      //Network token with Network transaction id not supported
}

pub fn is_network_token_with_network_transaction_id_flow(
    is_connector_agnostic_mit_enabled: Option<bool>,
    is_network_tokenization_enabled: bool,
    payment_method_info: &domain::PaymentMethod,
) -> IsNtWithNtiFlow {
    match (
        is_connector_agnostic_mit_enabled,
        is_network_tokenization_enabled,
        payment_method_info.payment_method,
        payment_method_info.network_transaction_id.clone(),
        payment_method_info.network_token_locker_id.is_some(),
        payment_method_info
            .network_token_requestor_reference_id
            .is_some(),
    ) {
        (
            Some(true),
            true,
            Some(storage_enums::PaymentMethod::Card),
            Some(network_transaction_id),
            true,
            true,
        ) => IsNtWithNtiFlow::NtWithNtiSupported(network_transaction_id),
        _ => IsNtWithNtiFlow::NTWithNTINotSupported,
    }
}

pub fn should_add_task_to_process_tracker<F: Clone, D: OperationSessionGetters<F>>(
    payment_data: &D,
) -> bool {
    let connector = payment_data.get_payment_attempt().connector.as_deref();

    !matches!(
        (
            payment_data.get_payment_attempt().get_payment_method(),
            connector
        ),
        (
            Some(storage_enums::PaymentMethod::BankTransfer),
            Some("stripe")
        )
    )
}

pub async fn perform_session_token_routing<F, D>(
    state: SessionState,
    merchant_account: &domain::MerchantAccount,
    key_store: &domain::MerchantKeyStore,
    payment_data: &D,
    connectors: Vec<api::SessionConnectorData>,
) -> RouterResult<Vec<api::SessionConnectorData>>
where
    F: Clone,
    D: OperationSessionGetters<F>,
{
    // Commenting out this code as `list_payment_method_api` and `perform_session_token_routing`
    // will happen in parallel the behaviour of the session call differ based on filters in
    // list_payment_method_api

    // let routing_info: Option<storage::PaymentRoutingInfo> = payment_data
    //     .get_payment_attempt()
    //     .straight_through_algorithm
    //     .clone()
    //     .map(|val| val.parse_value("PaymentRoutingInfo"))
    //     .transpose()
    //     .change_context(errors::ApiErrorResponse::InternalServerError)
    //     .attach_printable("invalid payment routing info format found in payment attempt")?;

    // if let Some(storage::PaymentRoutingInfo {
    //     pre_routing_results: Some(pre_routing_results),
    //     ..
    // }) = routing_info
    // {
    //     let mut payment_methods: rustc_hash::FxHashMap<
    //         (String, enums::PaymentMethodType),
    //         api::SessionConnectorData,
    //     > = rustc_hash::FxHashMap::from_iter(connectors.iter().map(|c| {
    //         (
    //             (
    //                 c.connector.connector_name.to_string(),
    //                 c.payment_method_type,
    //             ),
    //             c.clone(),
    //         )
    //     }));

    //     let mut final_list: Vec<api::SessionConnectorData> = Vec::new();
    //     for (routed_pm_type, pre_routing_choice) in pre_routing_results.into_iter() {
    //         let routable_connector_list = match pre_routing_choice {
    //             storage::PreRoutingConnectorChoice::Single(routable_connector) => {
    //                 vec![routable_connector.clone()]
    //             }
    //             storage::PreRoutingConnectorChoice::Multiple(routable_connector_list) => {
    //                 routable_connector_list.clone()
    //             }
    //         };
    //         for routable_connector in routable_connector_list {
    //             if let Some(session_connector_data) =
    //                 payment_methods.remove(&(routable_connector.to_string(), routed_pm_type))
    //             {
    //                 final_list.push(session_connector_data);
    //                 break;
    //             }
    //         }
    //     }

    //     if !final_list.is_empty() {
    //         return Ok(final_list);
    //     }
    // }

    let routing_enabled_pms = HashSet::from([
        enums::PaymentMethodType::GooglePay,
        enums::PaymentMethodType::ApplePay,
        enums::PaymentMethodType::Klarna,
        enums::PaymentMethodType::Paypal,
    ]);

    let mut chosen = Vec::<api::SessionConnectorData>::new();
    for connector_data in &connectors {
        if routing_enabled_pms.contains(&connector_data.payment_method_type) {
            chosen.push(connector_data.clone());
        }
    }
    let sfr = SessionFlowRoutingInput {
        state: &state,
        country: payment_data
            .get_address()
            .get_payment_method_billing()
            .and_then(|address| address.address.as_ref())
            .and_then(|details| details.country),
        key_store,
        merchant_account,
        payment_attempt: payment_data.get_payment_attempt(),
        payment_intent: payment_data.get_payment_intent(),

        chosen,
    };
    let result = self_routing::perform_session_flow_routing(sfr, &enums::TransactionType::Payment)
        .await
        .change_context(errors::ApiErrorResponse::InternalServerError)
        .attach_printable("error performing session flow routing")?;

    let mut final_list: Vec<api::SessionConnectorData> = Vec::new();

    for connector_data in connectors {
        if !routing_enabled_pms.contains(&connector_data.payment_method_type) {
            final_list.push(connector_data);
        } else if let Some(choice) = result.get(&connector_data.payment_method_type) {
            let routing_choice = choice
                .first()
                .ok_or(errors::ApiErrorResponse::InternalServerError)?;
            if connector_data.connector.connector_name == routing_choice.connector.connector_name {
                final_list.push(connector_data);
            }
        }
    }

    Ok(final_list)
}

#[cfg(feature = "v1")]
#[allow(clippy::too_many_arguments)]
pub async fn route_connector_v1_for_payments<F, D>(
    state: &SessionState,
    merchant_account: &domain::MerchantAccount,
    business_profile: &domain::Profile,
    key_store: &domain::MerchantKeyStore,
    payment_data: &mut D,
    transaction_data: core_routing::PaymentsDslInput<'_>,
    routing_data: &mut storage::RoutingData,
    eligible_connectors: Option<Vec<enums::RoutableConnectors>>,
    mandate_type: Option<api::MandateTransactionType>,
) -> RouterResult<ConnectorCallType>
where
    F: Send + Clone,
    D: OperationSessionGetters<F> + OperationSessionSetters<F> + Send + Sync + Clone,
{
    let routing_algorithm_id = {
        let routing_algorithm = business_profile.routing_algorithm.clone();

        let algorithm_ref = routing_algorithm
            .map(|ra| ra.parse_value::<api::routing::RoutingAlgorithmRef>("RoutingAlgorithmRef"))
            .transpose()
            .change_context(errors::ApiErrorResponse::InternalServerError)
            .attach_printable("Could not decode merchant routing algorithm ref")?
            .unwrap_or_default();
        algorithm_ref.algorithm_id
    };

    let connectors = routing::perform_static_routing_v1(
        state,
        merchant_account.get_id(),
        routing_algorithm_id.as_ref(),
        business_profile,
        &TransactionData::Payment(transaction_data.clone()),
    )
    .await
    .change_context(errors::ApiErrorResponse::InternalServerError)?;

    let connectors = routing::perform_eligibility_analysis_with_fallback(
        &state.clone(),
        key_store,
        connectors,
        &TransactionData::Payment(transaction_data),
        eligible_connectors,
        business_profile,
    )
    .await
    .change_context(errors::ApiErrorResponse::InternalServerError)
    .attach_printable("failed eligibility analysis and fallback")?;

    let connector_data = connectors
        .into_iter()
        .map(|conn| {
            api::ConnectorData::get_connector_by_name(
                &state.conf.connectors,
                &conn.connector.to_string(),
                api::GetToken::Connector,
                conn.merchant_connector_id,
            )
        })
        .collect::<CustomResult<Vec<_>, _>>()
        .change_context(errors::ApiErrorResponse::InternalServerError)
        .attach_printable("Invalid connector name received")?;

    decide_multiplex_connector_for_normal_or_recurring_payment(
        state,
        payment_data,
        routing_data,
        connector_data,
        mandate_type,
        business_profile.is_connector_agnostic_mit_enabled,
        business_profile.is_network_tokenization_enabled,
    )
    .await
}

#[cfg(feature = "payouts")]
#[cfg(feature = "v2")]
#[allow(clippy::too_many_arguments)]
pub async fn route_connector_v1_for_payouts(
    state: &SessionState,
    merchant_account: &domain::MerchantAccount,
    business_profile: &domain::Profile,
    key_store: &domain::MerchantKeyStore,
    transaction_data: &payouts::PayoutData,
    routing_data: &mut storage::RoutingData,
    eligible_connectors: Option<Vec<enums::RoutableConnectors>>,
) -> RouterResult<ConnectorCallType> {
    todo!()
}

#[cfg(feature = "payouts")]
#[cfg(feature = "v1")]
#[allow(clippy::too_many_arguments)]
pub async fn route_connector_v1_for_payouts(
    state: &SessionState,
    merchant_account: &domain::MerchantAccount,
    business_profile: &domain::Profile,
    key_store: &domain::MerchantKeyStore,
    transaction_data: &payouts::PayoutData,
    routing_data: &mut storage::RoutingData,
    eligible_connectors: Option<Vec<enums::RoutableConnectors>>,
) -> RouterResult<ConnectorCallType> {
    let routing_algorithm_id = {
        let routing_algorithm = business_profile.payout_routing_algorithm.clone();

        let algorithm_ref = routing_algorithm
            .map(|ra| ra.parse_value::<api::routing::RoutingAlgorithmRef>("RoutingAlgorithmRef"))
            .transpose()
            .change_context(errors::ApiErrorResponse::InternalServerError)
            .attach_printable("Could not decode merchant routing algorithm ref")?
            .unwrap_or_default();
        algorithm_ref.algorithm_id
    };

    let connectors = routing::perform_static_routing_v1(
        state,
        merchant_account.get_id(),
        routing_algorithm_id.as_ref(),
        business_profile,
        &TransactionData::Payout(transaction_data),
    )
    .await
    .change_context(errors::ApiErrorResponse::InternalServerError)?;
    let connectors = routing::perform_eligibility_analysis_with_fallback(
        &state.clone(),
        key_store,
        connectors,
        &TransactionData::Payout(transaction_data),
        eligible_connectors,
        business_profile,
    )
    .await
    .change_context(errors::ApiErrorResponse::InternalServerError)
    .attach_printable("failed eligibility analysis and fallback")?;

    let first_connector_choice = connectors
        .first()
        .ok_or(errors::ApiErrorResponse::IncorrectPaymentMethodConfiguration)
        .attach_printable("Empty connector list returned")?
        .clone();

    let connector_data = connectors
        .into_iter()
        .map(|conn| {
            api::ConnectorData::get_connector_by_name(
                &state.conf.connectors,
                &conn.connector.to_string(),
                api::GetToken::Connector,
                conn.merchant_connector_id,
            )
        })
        .collect::<CustomResult<Vec<_>, _>>()
        .change_context(errors::ApiErrorResponse::InternalServerError)
        .attach_printable("Invalid connector name received")?;

    routing_data.routed_through = Some(first_connector_choice.connector.to_string());

    routing_data.merchant_connector_id = first_connector_choice.merchant_connector_id;

    Ok(ConnectorCallType::Retryable(connector_data))
}

#[cfg(all(feature = "v2", feature = "customer_v2"))]
pub async fn payment_external_authentication(
    _state: SessionState,
    _merchant_account: domain::MerchantAccount,
    _key_store: domain::MerchantKeyStore,
    _req: api_models::payments::PaymentsExternalAuthenticationRequest,
) -> RouterResponse<api_models::payments::PaymentsExternalAuthenticationResponse> {
    todo!()
}

#[cfg(all(any(feature = "v1", feature = "v2"), not(feature = "customer_v2")))]
#[instrument(skip_all)]
pub async fn payment_external_authentication(
    state: SessionState,
    merchant_account: domain::MerchantAccount,
    key_store: domain::MerchantKeyStore,
    req: api_models::payments::PaymentsExternalAuthenticationRequest,
) -> RouterResponse<api_models::payments::PaymentsExternalAuthenticationResponse> {
    let db = &*state.store;
    let key_manager_state = &(&state).into();

    let merchant_id = merchant_account.get_id();
    let storage_scheme = merchant_account.storage_scheme;
    let payment_id = req.payment_id;
    let payment_intent = db
        .find_payment_intent_by_payment_id_merchant_id(
            key_manager_state,
            &payment_id,
            merchant_id,
            &key_store,
            storage_scheme,
        )
        .await
        .to_not_found_response(errors::ApiErrorResponse::PaymentNotFound)?;
    let attempt_id = payment_intent.active_attempt.get_id().clone();
    let payment_attempt = db
        .find_payment_attempt_by_payment_id_merchant_id_attempt_id(
            &payment_intent.payment_id,
            merchant_id,
            &attempt_id.clone(),
            storage_scheme,
        )
        .await
        .to_not_found_response(errors::ApiErrorResponse::PaymentNotFound)?;
    if payment_attempt.external_three_ds_authentication_attempted != Some(true) {
        Err(errors::ApiErrorResponse::PreconditionFailed {
            message:
                "You cannot authenticate this payment because payment_attempt.external_three_ds_authentication_attempted is false".to_owned(),
        })?
    }
    helpers::validate_payment_status_against_allowed_statuses(
        &payment_intent.status,
        &[storage_enums::IntentStatus::RequiresCustomerAction],
        "authenticate",
    )?;

    let optional_customer = match &payment_intent.customer_id {
        Some(customer_id) => Some(
            state
                .store
                .find_customer_by_customer_id_merchant_id(
                    key_manager_state,
                    customer_id,
                    merchant_account.get_id(),
                    &key_store,
                    storage_scheme,
                )
                .await
                .change_context(errors::ApiErrorResponse::InternalServerError)
                .attach_printable_lazy(|| {
                    format!("error while finding customer with customer_id {customer_id:?}")
                })?,
        ),
        None => None,
    };

    let profile_id = payment_intent
        .profile_id
        .as_ref()
        .get_required_value("profile_id")
        .change_context(errors::ApiErrorResponse::InternalServerError)
        .attach_printable("'profile_id' not set in payment intent")?;
    let currency = payment_attempt.currency.get_required_value("currency")?;
    let amount = payment_attempt.get_total_amount();
    let shipping_address = helpers::create_or_find_address_for_payment_by_request(
        &state,
        None,
        payment_intent.shipping_address_id.as_deref(),
        merchant_id,
        payment_intent.customer_id.as_ref(),
        &key_store,
        &payment_intent.payment_id,
        storage_scheme,
    )
    .await?;
    let billing_address = helpers::create_or_find_address_for_payment_by_request(
        &state,
        None,
        payment_intent.billing_address_id.as_deref(),
        merchant_id,
        payment_intent.customer_id.as_ref(),
        &key_store,
        &payment_intent.payment_id,
        storage_scheme,
    )
    .await?;
    let authentication_connector = payment_attempt
        .authentication_connector
        .clone()
        .ok_or(errors::ApiErrorResponse::InternalServerError)
        .attach_printable("authentication_connector not found in payment_attempt")?;
    let merchant_connector_account = helpers::get_merchant_connector_account(
        &state,
        merchant_id,
        None,
        &key_store,
        profile_id,
        authentication_connector.as_str(),
        None,
    )
    .await?;
    let authentication = db
        .find_authentication_by_merchant_id_authentication_id(
            merchant_id,
            payment_attempt
                .authentication_id
                .clone()
                .ok_or(errors::ApiErrorResponse::InternalServerError)
                .attach_printable("missing authentication_id in payment_attempt")?,
        )
        .await
        .to_not_found_response(errors::ApiErrorResponse::InternalServerError)
        .attach_printable("Error while fetching authentication record")?;

    let business_profile = state
        .store
        .find_business_profile_by_profile_id(key_manager_state, &key_store, profile_id)
        .await
        .change_context(errors::ApiErrorResponse::ProfileNotFound {
            id: profile_id.get_string_repr().to_owned(),
        })?;

    let payment_method_details = helpers::get_payment_method_details_from_payment_token(
        &state,
        &payment_attempt,
        &payment_intent,
        &key_store,
        storage_scheme,
        &business_profile,
    )
    .await?
    .ok_or(errors::ApiErrorResponse::InternalServerError)
    .attach_printable("missing payment_method_details")?;
    let browser_info: Option<BrowserInformation> = payment_attempt
        .browser_info
        .clone()
        .map(|browser_information| browser_information.parse_value("BrowserInformation"))
        .transpose()
        .change_context(errors::ApiErrorResponse::InvalidDataValue {
            field_name: "browser_info",
        })?;
    let payment_connector_name = payment_attempt
        .connector
        .as_ref()
        .ok_or(errors::ApiErrorResponse::InternalServerError)
        .attach_printable("missing connector in payment_attempt")?;
    let return_url = Some(helpers::create_authorize_url(
        &state.base_url,
        &payment_attempt.clone(),
        payment_connector_name,
    ));
    let webhook_url =
        helpers::create_webhook_url(&state.base_url, merchant_id, &authentication_connector);

    let authentication_details = business_profile
        .authentication_connector_details
        .clone()
        .get_required_value("authentication_connector_details")
        .attach_printable("authentication_connector_details not configured by the merchant")?;

    let authentication_response = Box::pin(authentication_core::perform_authentication(
        &state,
        business_profile.merchant_id,
        authentication_connector,
        payment_method_details.0,
        payment_method_details.1,
        billing_address
            .as_ref()
            .map(|address| address.into())
            .ok_or(errors::ApiErrorResponse::MissingRequiredField {
                field_name: "billing_address",
            })?,
        shipping_address.as_ref().map(|address| address.into()),
        browser_info,
        merchant_connector_account,
        Some(amount),
        Some(currency),
        authentication::MessageCategory::Payment,
        req.device_channel,
        authentication,
        return_url,
        req.sdk_information,
        req.threeds_method_comp_ind,
        optional_customer.and_then(|customer| customer.email.map(pii::Email::from)),
        webhook_url,
        authentication_details.three_ds_requestor_url.clone(),
    ))
    .await?;
    Ok(services::ApplicationResponse::Json(
        api_models::payments::PaymentsExternalAuthenticationResponse {
            transaction_status: authentication_response.trans_status,
            acs_url: authentication_response
                .acs_url
                .as_ref()
                .map(ToString::to_string),
            challenge_request: authentication_response.challenge_request,
            acs_reference_number: authentication_response.acs_reference_number,
            acs_trans_id: authentication_response.acs_trans_id,
            three_dsserver_trans_id: authentication_response.three_dsserver_trans_id,
            acs_signed_content: authentication_response.acs_signed_content,
            three_ds_requestor_url: authentication_details.three_ds_requestor_url,
        },
    ))
}

#[instrument(skip_all)]
pub async fn get_extended_card_info(
    state: SessionState,
    merchant_id: id_type::MerchantId,
    payment_id: id_type::PaymentId,
) -> RouterResponse<payments_api::ExtendedCardInfoResponse> {
    let redis_conn = state
        .store
        .get_redis_conn()
        .change_context(errors::ApiErrorResponse::InternalServerError)
        .attach_printable("Failed to get redis connection")?;

    let key = helpers::get_redis_key_for_extended_card_info(&merchant_id, &payment_id);
    let payload = redis_conn
        .get_key::<String>(&key)
        .await
        .change_context(errors::ApiErrorResponse::ExtendedCardInfoNotFound)?;

    Ok(services::ApplicationResponse::Json(
        payments_api::ExtendedCardInfoResponse { payload },
    ))
}

#[cfg(all(feature = "olap", feature = "v1"))]
pub async fn payments_manual_update(
    state: SessionState,
    req: api_models::payments::PaymentsManualUpdateRequest,
) -> RouterResponse<api_models::payments::PaymentsManualUpdateResponse> {
    let api_models::payments::PaymentsManualUpdateRequest {
        payment_id,
        attempt_id,
        merchant_id,
        attempt_status,
        error_code,
        error_message,
        error_reason,
        connector_transaction_id,
    } = req;
    let key_manager_state = &(&state).into();
    let key_store = state
        .store
        .get_merchant_key_store_by_merchant_id(
            key_manager_state,
            &merchant_id,
            &state.store.get_master_key().to_vec().into(),
        )
        .await
        .to_not_found_response(errors::ApiErrorResponse::MerchantAccountNotFound)
        .attach_printable("Error while fetching the key store by merchant_id")?;
    let merchant_account = state
        .store
        .find_merchant_account_by_merchant_id(key_manager_state, &merchant_id, &key_store)
        .await
        .to_not_found_response(errors::ApiErrorResponse::MerchantAccountNotFound)
        .attach_printable("Error while fetching the merchant_account by merchant_id")?;
    let payment_attempt = state
        .store
        .find_payment_attempt_by_payment_id_merchant_id_attempt_id(
            &payment_id,
            &merchant_id,
            &attempt_id.clone(),
            merchant_account.storage_scheme,
        )
        .await
        .to_not_found_response(errors::ApiErrorResponse::PaymentNotFound)
        .attach_printable(
            "Error while fetching the payment_attempt by payment_id, merchant_id and attempt_id",
        )?;

    let payment_intent = state
        .store
        .find_payment_intent_by_payment_id_merchant_id(
            key_manager_state,
            &payment_id,
            merchant_account.get_id(),
            &key_store,
            merchant_account.storage_scheme,
        )
        .await
        .to_not_found_response(errors::ApiErrorResponse::PaymentNotFound)
        .attach_printable("Error while fetching the payment_intent by payment_id, merchant_id")?;

    let option_gsm = if let Some(((code, message), connector_name)) = error_code
        .as_ref()
        .zip(error_message.as_ref())
        .zip(payment_attempt.connector.as_ref())
    {
        helpers::get_gsm_record(
            &state,
            Some(code.to_string()),
            Some(message.to_string()),
            connector_name.to_string(),
            // We need to get the unified_code and unified_message of the Authorize flow
            "Authorize".to_string(),
        )
        .await
    } else {
        None
    };
    // Update the payment_attempt
    let attempt_update = storage::PaymentAttemptUpdate::ManualUpdate {
        status: attempt_status,
        error_code,
        error_message,
        error_reason,
        updated_by: merchant_account.storage_scheme.to_string(),
        unified_code: option_gsm.as_ref().and_then(|gsm| gsm.unified_code.clone()),
        unified_message: option_gsm.and_then(|gsm| gsm.unified_message),
        connector_transaction_id,
    };
    let updated_payment_attempt = state
        .store
        .update_payment_attempt_with_attempt_id(
            payment_attempt.clone(),
            attempt_update,
            merchant_account.storage_scheme,
        )
        .await
        .to_not_found_response(errors::ApiErrorResponse::PaymentNotFound)
        .attach_printable("Error while updating the payment_attempt")?;
    // If the payment_attempt is active attempt for an intent, update the intent status
    if payment_intent.active_attempt.get_id() == payment_attempt.attempt_id {
        let intent_status = enums::IntentStatus::foreign_from(updated_payment_attempt.status);
        let payment_intent_update = storage::PaymentIntentUpdate::ManualUpdate {
            status: Some(intent_status),
            updated_by: merchant_account.storage_scheme.to_string(),
        };
        state
            .store
            .update_payment_intent(
                key_manager_state,
                payment_intent,
                payment_intent_update,
                &key_store,
                merchant_account.storage_scheme,
            )
            .await
            .to_not_found_response(errors::ApiErrorResponse::PaymentNotFound)
            .attach_printable("Error while updating payment_intent")?;
    }
    Ok(services::ApplicationResponse::Json(
        api_models::payments::PaymentsManualUpdateResponse {
            payment_id: updated_payment_attempt.payment_id,
            attempt_id: updated_payment_attempt.attempt_id,
            merchant_id: updated_payment_attempt.merchant_id,
            attempt_status: updated_payment_attempt.status,
            error_code: updated_payment_attempt.error_code,
            error_message: updated_payment_attempt.error_message,
            error_reason: updated_payment_attempt.error_reason,
            connector_transaction_id: updated_payment_attempt.connector_transaction_id,
        },
    ))
}

pub trait OperationSessionGetters<F> {
    fn get_payment_attempt(&self) -> &storage::PaymentAttempt;
    fn get_payment_intent(&self) -> &storage::PaymentIntent;
    fn get_payment_method_info(&self) -> Option<&domain::PaymentMethod>;
    fn get_mandate_id(&self) -> Option<&payments_api::MandateIds>;
    fn get_address(&self) -> &PaymentAddress;
    fn get_creds_identifier(&self) -> Option<&str>;
    fn get_token(&self) -> Option<&str>;
    fn get_multiple_capture_data(&self) -> Option<&types::MultipleCaptureData>;
    fn get_payment_link_data(&self) -> Option<api_models::payments::PaymentLinkResponse>;
    fn get_ephemeral_key(&self) -> Option<ephemeral_key::EphemeralKey>;
    fn get_setup_mandate(&self) -> Option<&MandateData>;
    fn get_poll_config(&self) -> Option<router_types::PollConfig>;
    fn get_authentication(&self) -> Option<&storage::Authentication>;
    fn get_frm_message(&self) -> Option<FraudCheck>;
    fn get_refunds(&self) -> Vec<storage::Refund>;
    fn get_disputes(&self) -> Vec<storage::Dispute>;
    fn get_authorizations(&self) -> Vec<diesel_models::authorization::Authorization>;
    fn get_attempts(&self) -> Option<Vec<storage::PaymentAttempt>>;
    fn get_recurring_details(&self) -> Option<&RecurringDetails>;
    // TODO: this should be a mandatory field, should we throw an error instead of returning an Option?
    fn get_payment_intent_profile_id(&self) -> Option<&id_type::ProfileId>;
    fn get_currency(&self) -> storage_enums::Currency;
    fn get_amount(&self) -> api::Amount;
    fn get_payment_attempt_connector(&self) -> Option<&str>;
    fn get_billing_address(&self) -> Option<api_models::payments::Address>;
    fn get_payment_method_data(&self) -> Option<&domain::PaymentMethodData>;
    fn get_sessions_token(&self) -> Vec<api::SessionToken>;
    fn get_token_data(&self) -> Option<&storage::PaymentTokenData>;
    fn get_mandate_connector(&self) -> Option<&MandateConnectorDetails>;
    fn get_force_sync(&self) -> Option<bool>;
    fn get_capture_method(&self) -> Option<enums::CaptureMethod>;
}

pub trait OperationSessionSetters<F> {
    // Setter functions for PaymentData
    fn set_payment_intent(&mut self, payment_intent: storage::PaymentIntent);
    fn set_payment_attempt(&mut self, payment_attempt: storage::PaymentAttempt);
    fn set_payment_method_data(&mut self, payment_method_data: Option<domain::PaymentMethodData>);
    fn set_email_if_not_present(&mut self, email: pii::Email);
    fn set_payment_method_id_in_attempt(&mut self, payment_method_id: Option<String>);
    fn set_pm_token(&mut self, token: String);
    fn set_connector_customer_id(&mut self, customer_id: Option<String>);
    fn push_sessions_token(&mut self, token: api::SessionToken);
    fn set_surcharge_details(&mut self, surcharge_details: Option<types::SurchargeDetails>);
    fn set_merchant_connector_id_in_attempt(
        &mut self,
        merchant_connector_id: Option<id_type::MerchantConnectorAccountId>,
    );
    #[cfg(feature = "v1")]
    fn set_capture_method_in_attempt(&mut self, capture_method: enums::CaptureMethod);
    fn set_frm_message(&mut self, frm_message: FraudCheck);
    fn set_payment_intent_status(&mut self, status: storage_enums::IntentStatus);
    fn set_authentication_type_in_attempt(
        &mut self,
        authentication_type: Option<enums::AuthenticationType>,
    );
    fn set_recurring_mandate_payment_data(
        &mut self,
        recurring_mandate_payment_data:
            hyperswitch_domain_models::router_data::RecurringMandatePaymentData,
    );
    fn set_mandate_id(&mut self, mandate_id: api_models::payments::MandateIds);
    fn set_setup_future_usage_in_payment_intent(
        &mut self,
        setup_future_usage: storage_enums::FutureUsage,
    );

    #[cfg(feature = "v1")]
    fn set_straight_through_algorithm_in_payment_attempt(
        &mut self,
        straight_through_algorithm: serde_json::Value,
    );
    fn set_connector_in_payment_attempt(&mut self, connector: Option<String>);
}

impl<F: Clone> OperationSessionGetters<F> for PaymentData<F> {
    fn get_payment_attempt(&self) -> &storage::PaymentAttempt {
        &self.payment_attempt
    }

    fn get_payment_intent(&self) -> &storage::PaymentIntent {
        &self.payment_intent
    }

    fn get_payment_method_info(&self) -> Option<&domain::PaymentMethod> {
        self.payment_method_info.as_ref()
    }

    fn get_mandate_id(&self) -> Option<&payments_api::MandateIds> {
        self.mandate_id.as_ref()
    }

    // what is this address find out and not required remove this
    fn get_address(&self) -> &PaymentAddress {
        &self.address
    }

    fn get_creds_identifier(&self) -> Option<&str> {
        self.creds_identifier.as_deref()
    }

    fn get_token(&self) -> Option<&str> {
        self.token.as_deref()
    }

    fn get_multiple_capture_data(&self) -> Option<&types::MultipleCaptureData> {
        self.multiple_capture_data.as_ref()
    }

    fn get_payment_link_data(&self) -> Option<api_models::payments::PaymentLinkResponse> {
        self.payment_link_data.clone()
    }

    fn get_ephemeral_key(&self) -> Option<ephemeral_key::EphemeralKey> {
        self.ephemeral_key.clone()
    }

    fn get_setup_mandate(&self) -> Option<&MandateData> {
        self.setup_mandate.as_ref()
    }

    fn get_poll_config(&self) -> Option<router_types::PollConfig> {
        self.poll_config.clone()
    }

    fn get_authentication(&self) -> Option<&storage::Authentication> {
        self.authentication.as_ref()
    }

    fn get_frm_message(&self) -> Option<FraudCheck> {
        self.frm_message.clone()
    }

    fn get_refunds(&self) -> Vec<storage::Refund> {
        self.refunds.clone()
    }

    fn get_disputes(&self) -> Vec<storage::Dispute> {
        self.disputes.clone()
    }

    fn get_authorizations(&self) -> Vec<diesel_models::authorization::Authorization> {
        self.authorizations.clone()
    }

    fn get_attempts(&self) -> Option<Vec<storage::PaymentAttempt>> {
        self.attempts.clone()
    }

    fn get_recurring_details(&self) -> Option<&RecurringDetails> {
        self.recurring_details.as_ref()
    }

    #[cfg(feature = "v1")]
    fn get_payment_intent_profile_id(&self) -> Option<&id_type::ProfileId> {
        self.payment_intent.profile_id.as_ref()
    }

    #[cfg(feature = "v2")]
    fn get_payment_intent_profile_id(&self) -> Option<&id_type::ProfileId> {
        Some(&self.payment_intent.profile_id)
    }

    fn get_currency(&self) -> storage_enums::Currency {
        self.currency
    }

    fn get_amount(&self) -> api::Amount {
        self.amount
    }

    fn get_payment_attempt_connector(&self) -> Option<&str> {
        self.payment_attempt.connector.as_deref()
    }

    fn get_billing_address(&self) -> Option<api_models::payments::Address> {
        self.address.get_payment_method_billing().cloned()
    }

    fn get_payment_method_data(&self) -> Option<&domain::PaymentMethodData> {
        self.payment_method_data.as_ref()
    }

    fn get_sessions_token(&self) -> Vec<api::SessionToken> {
        self.sessions_token.clone()
    }

    fn get_token_data(&self) -> Option<&storage::PaymentTokenData> {
        self.token_data.as_ref()
    }

    fn get_mandate_connector(&self) -> Option<&MandateConnectorDetails> {
        self.mandate_connector.as_ref()
    }

    fn get_force_sync(&self) -> Option<bool> {
        self.force_sync
    }

    #[cfg(feature = "v1")]
    fn get_capture_method(&self) -> Option<enums::CaptureMethod> {
        self.payment_attempt.capture_method
    }

    #[cfg(feature = "v2")]
    fn get_capture_method(&self) -> Option<enums::CaptureMethod> {
        Some(self.payment_intent.capture_method)
    }
}

#[cfg(feature = "v1")]
impl<F: Clone> OperationSessionSetters<F> for PaymentData<F> {
    // Setters Implementation
    fn set_payment_intent(&mut self, payment_intent: storage::PaymentIntent) {
        self.payment_intent = payment_intent;
    }

    fn set_payment_attempt(&mut self, payment_attempt: storage::PaymentAttempt) {
        self.payment_attempt = payment_attempt;
    }

    fn set_payment_method_data(&mut self, payment_method_data: Option<domain::PaymentMethodData>) {
        self.payment_method_data = payment_method_data;
    }

    fn set_payment_method_id_in_attempt(&mut self, payment_method_id: Option<String>) {
        self.payment_attempt.payment_method_id = payment_method_id;
    }

    fn set_email_if_not_present(&mut self, email: pii::Email) {
        self.email = self.email.clone().or(Some(email));
    }

    fn set_pm_token(&mut self, token: String) {
        self.pm_token = Some(token);
    }

    fn set_connector_customer_id(&mut self, customer_id: Option<String>) {
        self.connector_customer_id = customer_id;
    }

    fn push_sessions_token(&mut self, token: api::SessionToken) {
        self.sessions_token.push(token);
    }

    fn set_surcharge_details(&mut self, surcharge_details: Option<types::SurchargeDetails>) {
        self.surcharge_details = surcharge_details;
    }

    fn set_merchant_connector_id_in_attempt(
        &mut self,
        merchant_connector_id: Option<id_type::MerchantConnectorAccountId>,
    ) {
        self.payment_attempt.merchant_connector_id = merchant_connector_id;
    }

    #[cfg(feature = "v1")]
    fn set_capture_method_in_attempt(&mut self, capture_method: enums::CaptureMethod) {
        self.payment_attempt.capture_method = Some(capture_method);
    }

    fn set_frm_message(&mut self, frm_message: FraudCheck) {
        self.frm_message = Some(frm_message);
    }

    fn set_payment_intent_status(&mut self, status: storage_enums::IntentStatus) {
        self.payment_intent.status = status;
    }

    fn set_authentication_type_in_attempt(
        &mut self,
        authentication_type: Option<enums::AuthenticationType>,
    ) {
        self.payment_attempt.authentication_type = authentication_type;
    }

    fn set_recurring_mandate_payment_data(
        &mut self,
        recurring_mandate_payment_data:
            hyperswitch_domain_models::router_data::RecurringMandatePaymentData,
    ) {
        self.recurring_mandate_payment_data = Some(recurring_mandate_payment_data);
    }

    fn set_mandate_id(&mut self, mandate_id: api_models::payments::MandateIds) {
        self.mandate_id = Some(mandate_id);
    }

    #[cfg(feature = "v1")]
    fn set_setup_future_usage_in_payment_intent(
        &mut self,
        setup_future_usage: storage_enums::FutureUsage,
    ) {
        self.payment_intent.setup_future_usage = Some(setup_future_usage);
    }

    #[cfg(feature = "v2")]
    fn set_setup_future_usage_in_payment_intent(
        &mut self,
        setup_future_usage: storage_enums::FutureUsage,
    ) {
        self.payment_intent.setup_future_usage = setup_future_usage;
    }

    #[cfg(feature = "v1")]
    fn set_straight_through_algorithm_in_payment_attempt(
        &mut self,
        straight_through_algorithm: serde_json::Value,
    ) {
        self.payment_attempt.straight_through_algorithm = Some(straight_through_algorithm);
    }

    fn set_connector_in_payment_attempt(&mut self, connector: Option<String>) {
        self.payment_attempt.connector = connector;
    }
}

#[cfg(feature = "v2")]
impl<F: Clone> OperationSessionGetters<F> for PaymentIntentData<F> {
    fn get_payment_attempt(&self) -> &storage::PaymentAttempt {
        todo!()
    }

    fn get_payment_intent(&self) -> &storage::PaymentIntent {
        &self.payment_intent
    }

    fn get_payment_method_info(&self) -> Option<&domain::PaymentMethod> {
        todo!()
    }

    fn get_mandate_id(&self) -> Option<&payments_api::MandateIds> {
        todo!()
    }

    // what is this address find out and not required remove this
    fn get_address(&self) -> &PaymentAddress {
        todo!()
    }

    fn get_creds_identifier(&self) -> Option<&str> {
        todo!()
    }

    fn get_token(&self) -> Option<&str> {
        todo!()
    }

    fn get_multiple_capture_data(&self) -> Option<&types::MultipleCaptureData> {
        todo!()
    }

    fn get_payment_link_data(&self) -> Option<api_models::payments::PaymentLinkResponse> {
        todo!()
    }

    fn get_ephemeral_key(&self) -> Option<ephemeral_key::EphemeralKey> {
        todo!()
    }

    fn get_setup_mandate(&self) -> Option<&MandateData> {
        todo!()
    }

    fn get_poll_config(&self) -> Option<router_types::PollConfig> {
        todo!()
    }

    fn get_authentication(&self) -> Option<&storage::Authentication> {
        todo!()
    }

    fn get_frm_message(&self) -> Option<FraudCheck> {
        todo!()
    }

    fn get_refunds(&self) -> Vec<storage::Refund> {
        todo!()
    }

    fn get_disputes(&self) -> Vec<storage::Dispute> {
        todo!()
    }

    fn get_authorizations(&self) -> Vec<diesel_models::authorization::Authorization> {
        todo!()
    }

    fn get_attempts(&self) -> Option<Vec<storage::PaymentAttempt>> {
        todo!()
    }

    fn get_recurring_details(&self) -> Option<&RecurringDetails> {
        todo!()
    }

    fn get_payment_intent_profile_id(&self) -> Option<&id_type::ProfileId> {
        Some(&self.payment_intent.profile_id)
    }

    fn get_currency(&self) -> storage_enums::Currency {
        self.payment_intent.amount_details.currency
    }

    fn get_amount(&self) -> api::Amount {
        todo!()
    }

    fn get_payment_attempt_connector(&self) -> Option<&str> {
        todo!()
    }

    fn get_billing_address(&self) -> Option<api_models::payments::Address> {
        todo!()
    }

    fn get_payment_method_data(&self) -> Option<&domain::PaymentMethodData> {
        todo!()
    }

    fn get_sessions_token(&self) -> Vec<api::SessionToken> {
        todo!()
    }

    fn get_token_data(&self) -> Option<&storage::PaymentTokenData> {
        todo!()
    }

    fn get_mandate_connector(&self) -> Option<&MandateConnectorDetails> {
        todo!()
    }

    fn get_force_sync(&self) -> Option<bool> {
        todo!()
    }

    fn get_capture_method(&self) -> Option<enums::CaptureMethod> {
        todo!()
    }
}

#[cfg(feature = "v2")]
impl<F: Clone> OperationSessionSetters<F> for PaymentIntentData<F> {
    // Setters Implementation
    fn set_payment_intent(&mut self, payment_intent: storage::PaymentIntent) {
        self.payment_intent = payment_intent;
    }

    fn set_payment_attempt(&mut self, _payment_attempt: storage::PaymentAttempt) {
        todo!()
    }

    fn set_payment_method_data(&mut self, _payment_method_data: Option<domain::PaymentMethodData>) {
        todo!()
    }

    fn set_payment_method_id_in_attempt(&mut self, _payment_method_id: Option<String>) {
        todo!()
    }

    fn set_email_if_not_present(&mut self, _email: pii::Email) {
        todo!()
    }

    fn set_pm_token(&mut self, _token: String) {
        todo!()
    }

    fn set_connector_customer_id(&mut self, _customer_id: Option<String>) {
        todo!()
    }

    fn push_sessions_token(&mut self, _token: api::SessionToken) {
        todo!()
    }

    fn set_surcharge_details(&mut self, _surcharge_details: Option<types::SurchargeDetails>) {
        todo!()
    }

    fn set_merchant_connector_id_in_attempt(
        &mut self,
        merchant_connector_id: Option<id_type::MerchantConnectorAccountId>,
    ) {
        todo!()
    }

    fn set_frm_message(&mut self, _frm_message: FraudCheck) {
        todo!()
    }

    fn set_payment_intent_status(&mut self, status: storage_enums::IntentStatus) {
        self.payment_intent.status = status;
    }

    fn set_authentication_type_in_attempt(
        &mut self,
        _authentication_type: Option<enums::AuthenticationType>,
    ) {
        todo!()
    }

    fn set_recurring_mandate_payment_data(
        &mut self,
        _recurring_mandate_payment_data:
            hyperswitch_domain_models::router_data::RecurringMandatePaymentData,
    ) {
        todo!()
    }

    fn set_mandate_id(&mut self, _mandate_id: api_models::payments::MandateIds) {
        todo!()
    }

    fn set_setup_future_usage_in_payment_intent(
        &mut self,
        setup_future_usage: storage_enums::FutureUsage,
    ) {
        self.payment_intent.setup_future_usage = setup_future_usage;
    }

    fn set_connector_in_payment_attempt(&mut self, _connector: Option<String>) {
        todo!()
    }
}

#[cfg(feature = "v2")]
impl<F: Clone> OperationSessionGetters<F> for PaymentConfirmData<F> {
    fn get_payment_attempt(&self) -> &storage::PaymentAttempt {
        &self.payment_attempt
    }

    fn get_payment_intent(&self) -> &storage::PaymentIntent {
        &self.payment_intent
    }

    fn get_payment_method_info(&self) -> Option<&domain::PaymentMethod> {
        todo!()
    }

    fn get_mandate_id(&self) -> Option<&payments_api::MandateIds> {
        todo!()
    }

    // what is this address find out and not required remove this
    fn get_address(&self) -> &PaymentAddress {
        todo!()
    }

    fn get_creds_identifier(&self) -> Option<&str> {
        None
    }

    fn get_token(&self) -> Option<&str> {
        todo!()
    }

    fn get_multiple_capture_data(&self) -> Option<&types::MultipleCaptureData> {
        todo!()
    }

    fn get_payment_link_data(&self) -> Option<api_models::payments::PaymentLinkResponse> {
        todo!()
    }

    fn get_ephemeral_key(&self) -> Option<ephemeral_key::EphemeralKey> {
        todo!()
    }

    fn get_setup_mandate(&self) -> Option<&MandateData> {
        todo!()
    }

    fn get_poll_config(&self) -> Option<router_types::PollConfig> {
        todo!()
    }

    fn get_authentication(&self) -> Option<&storage::Authentication> {
        todo!()
    }

    fn get_frm_message(&self) -> Option<FraudCheck> {
        todo!()
    }

    fn get_refunds(&self) -> Vec<storage::Refund> {
        todo!()
    }

    fn get_disputes(&self) -> Vec<storage::Dispute> {
        todo!()
    }

    fn get_authorizations(&self) -> Vec<diesel_models::authorization::Authorization> {
        todo!()
    }

    fn get_attempts(&self) -> Option<Vec<storage::PaymentAttempt>> {
        todo!()
    }

    fn get_recurring_details(&self) -> Option<&RecurringDetails> {
        todo!()
    }

    fn get_payment_intent_profile_id(&self) -> Option<&id_type::ProfileId> {
        Some(&self.payment_intent.profile_id)
    }

    fn get_currency(&self) -> storage_enums::Currency {
        self.payment_intent.amount_details.currency
    }

    fn get_amount(&self) -> api::Amount {
        todo!()
    }

    fn get_payment_attempt_connector(&self) -> Option<&str> {
        todo!()
    }

    fn get_billing_address(&self) -> Option<api_models::payments::Address> {
        todo!()
    }

    fn get_payment_method_data(&self) -> Option<&domain::PaymentMethodData> {
        self.payment_method_data.as_ref()
    }

    fn get_sessions_token(&self) -> Vec<api::SessionToken> {
        todo!()
    }

    fn get_token_data(&self) -> Option<&storage::PaymentTokenData> {
        todo!()
    }

    fn get_mandate_connector(&self) -> Option<&MandateConnectorDetails> {
        todo!()
    }

    fn get_force_sync(&self) -> Option<bool> {
        todo!()
    }

    fn get_capture_method(&self) -> Option<enums::CaptureMethod> {
        todo!()
    }
}

#[cfg(feature = "v2")]
impl<F: Clone> OperationSessionSetters<F> for PaymentConfirmData<F> {
    // Setters Implementation
    fn set_payment_intent(&mut self, payment_intent: storage::PaymentIntent) {
        self.payment_intent = payment_intent;
    }

    fn set_payment_attempt(&mut self, payment_attempt: storage::PaymentAttempt) {
        self.payment_attempt = payment_attempt;
    }

    fn set_payment_method_data(&mut self, _payment_method_data: Option<domain::PaymentMethodData>) {
        todo!()
    }

    fn set_payment_method_id_in_attempt(&mut self, _payment_method_id: Option<String>) {
        todo!()
    }

    fn set_email_if_not_present(&mut self, _email: pii::Email) {
        todo!()
    }

    fn set_pm_token(&mut self, _token: String) {
        todo!()
    }

    fn set_connector_customer_id(&mut self, _customer_id: Option<String>) {
        // TODO: handle this case. Should we add connector_customer_id in paymentConfirmData?
    }

    fn push_sessions_token(&mut self, _token: api::SessionToken) {
        todo!()
    }

    fn set_surcharge_details(&mut self, _surcharge_details: Option<types::SurchargeDetails>) {
        todo!()
    }

    #[track_caller]
    fn set_merchant_connector_id_in_attempt(
        &mut self,
        merchant_connector_id: Option<id_type::MerchantConnectorAccountId>,
    ) {
        self.payment_attempt.merchant_connector_id = merchant_connector_id;
    }

    fn set_frm_message(&mut self, _frm_message: FraudCheck) {
        todo!()
    }

    fn set_payment_intent_status(&mut self, status: storage_enums::IntentStatus) {
        self.payment_intent.status = status;
    }

    fn set_authentication_type_in_attempt(
        &mut self,
        _authentication_type: Option<enums::AuthenticationType>,
    ) {
        todo!()
    }

    fn set_recurring_mandate_payment_data(
        &mut self,
        _recurring_mandate_payment_data:
            hyperswitch_domain_models::router_data::RecurringMandatePaymentData,
    ) {
        todo!()
    }

    fn set_mandate_id(&mut self, _mandate_id: api_models::payments::MandateIds) {
        todo!()
    }

    fn set_setup_future_usage_in_payment_intent(
        &mut self,
        setup_future_usage: storage_enums::FutureUsage,
    ) {
        self.payment_intent.setup_future_usage = setup_future_usage;
    }

    fn set_connector_in_payment_attempt(&mut self, connector: Option<String>) {
        self.payment_attempt.connector = connector;
    }
}<|MERGE_RESOLUTION|>--- conflicted
+++ resolved
@@ -144,9 +144,7 @@
 
     let operations::GetTrackerResponse {
         operation,
-        customer_details,
         mut payment_data,
-        mandate_type,
     } = operation
         .to_get_tracker()?
         .get_trackers(
@@ -165,7 +163,6 @@
         .get_customer_details(
             state,
             &mut payment_data,
-            customer_details,
             &key_store,
             merchant_account.storage_scheme,
         )
@@ -182,7 +179,7 @@
         &key_store,
         &mut payment_data,
         None,
-        mandate_type,
+        None,
     )
     .await?;
 
@@ -813,7 +810,6 @@
     key_store: domain::MerchantKeyStore,
     operation: Op,
     req: Req,
-    auth_flow: services::AuthFlow,
     header_payload: HeaderPayload,
 ) -> RouterResult<(D, Req, Option<domain::Customer>)>
 where
@@ -826,19 +822,13 @@
 
     tracing::Span::current().record("merchant_id", merchant_account.get_id().get_string_repr());
 
-    let (operation, validate_result) = operation
+    let (operation, _validate_result) = operation
         .to_validate_request()?
         .validate_request(&req, &merchant_account)?;
 
-<<<<<<< HEAD
-    let payment_id = common_utils::id_type::GlobalPaymentId::generate("33333")
-        .change_context(errors::ApiErrorResponse::InternalServerError)
-        .attach_printable("Error generating GlobalPaymentId")?;
-=======
     let payment_id = id_type::GlobalPaymentId::generate(state.conf.cell_information.id.clone());
 
     tracing::Span::current().record("global_payment_id", payment_id.get_string_repr());
->>>>>>> fc03daa6
 
     let operations::GetTrackerResponse {
         operation,
@@ -852,7 +842,6 @@
             &merchant_account,
             &profile,
             &key_store,
-            auth_flow,
             &header_payload,
         )
         .await?;
@@ -1187,7 +1176,6 @@
     key_store: domain::MerchantKeyStore,
     operation: Op,
     req: Req,
-    auth_flow: services::AuthFlow,
     header_payload: HeaderPayload,
 ) -> RouterResponse<Res>
 where
@@ -1205,7 +1193,6 @@
         key_store,
         operation.clone(),
         req,
-        auth_flow,
         header_payload.clone(),
     )
     .await?;
@@ -1213,7 +1200,6 @@
     Res::generate_response(
         payment_data,
         customer,
-        auth_flow,
         &state.base_url,
         operation,
         &state.conf.connector_request_reference_id_config,
@@ -1267,7 +1253,6 @@
             req,
             payment_id,
             call_connector_action,
-            auth_flow,
             header_payload.clone(),
         )
         .await?;
@@ -1275,7 +1260,6 @@
     Res::generate_response(
         payment_data,
         customer,
-        auth_flow,
         &state.base_url,
         operation,
         &state.conf.connector_request_reference_id_config,
