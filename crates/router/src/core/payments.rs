pub mod access_token;
pub mod conditional_configs;
pub mod customers;
pub mod flows;
pub mod helpers;
pub mod operations;

#[cfg(feature = "retry")]
pub mod retry;
pub mod routing;
#[cfg(feature = "v2")]
pub mod session_operation;
pub mod tokenization;
pub mod transformers;
pub mod types;
#[cfg(feature = "v2")]
pub mod vault_session;
#[cfg(feature = "olap")]
use std::collections::HashMap;
use std::{
    collections::HashSet, fmt::Debug, marker::PhantomData, ops::Deref, str::FromStr, time::Instant,
    vec::IntoIter,
};

#[cfg(feature = "v2")]
use external_services::grpc_client;

#[cfg(feature = "v2")]
pub mod payment_methods;

use std::future;

#[cfg(feature = "olap")]
use api_models::admin::MerchantConnectorInfo;
use api_models::{
    self, enums,
    mandates::RecurringDetails,
    payments::{self as payments_api},
};
pub use common_enums::enums::{CallConnectorAction, ExecutionMode, ExecutionPath, GatewaySystem};
use common_types::payments as common_payments_types;
use common_utils::{
    ext_traits::{AsyncExt, StringExt},
    id_type, pii,
    types::{AmountConvertor, MinorUnit, Surcharge},
};
use diesel_models::{ephemeral_key, fraud_check::FraudCheck, refund as diesel_refund};
use error_stack::{report, ResultExt};
use events::EventInfo;
use futures::future::join_all;
use helpers::{decrypt_paze_token, ApplePayData};
#[cfg(feature = "v2")]
use hyperswitch_domain_models::payments::{
    PaymentAttemptListData, PaymentCancelData, PaymentCaptureData, PaymentConfirmData,
    PaymentIntentData, PaymentStatusData,
};
#[cfg(feature = "v2")]
use hyperswitch_domain_models::router_response_types::RedirectForm;
pub use hyperswitch_domain_models::{
    mandates::MandateData,
    payment_address::PaymentAddress,
    payments::{self as domain_payments, HeaderPayload},
    router_data::{PaymentMethodToken, RouterData},
    router_request_types::CustomerDetails,
};
use hyperswitch_domain_models::{
    payments::{self, payment_intent::CustomerData, ClickToPayMetaData},
    router_data::AccessToken,
};
use masking::{ExposeInterface, PeekInterface, Secret};
#[cfg(feature = "v2")]
use operations::ValidateStatusForOperation;
use redis_interface::errors::RedisError;
use router_env::{instrument, tracing};
#[cfg(feature = "olap")]
use router_types::transformers::ForeignFrom;
use rustc_hash::FxHashMap;
use scheduler::utils as pt_utils;
#[cfg(feature = "v2")]
pub use session_operation::payments_session_core;
#[cfg(feature = "olap")]
use strum::IntoEnumIterator;
use time;

#[cfg(feature = "v1")]
pub use self::operations::{
    PaymentApprove, PaymentCancel, PaymentCancelPostCapture, PaymentCapture, PaymentConfirm,
    PaymentCreate, PaymentExtendAuthorization, PaymentIncrementalAuthorization,
    PaymentPostSessionTokens, PaymentReject, PaymentSession, PaymentSessionUpdate, PaymentStatus,
    PaymentUpdate, PaymentUpdateMetadata,
};
use self::{
    conditional_configs::perform_decision_management,
    flows::{ConstructFlowSpecificData, Feature},
    operations::{BoxedOperation, Operation, PaymentResponse},
    routing::{self as self_routing, SessionFlowRoutingInput},
};
use super::{
    errors::StorageErrorExt, payment_methods::surcharge_decision_configs, routing::TransactionData,
    unified_connector_service::should_call_unified_connector_service,
};
#[cfg(feature = "v1")]
use crate::core::blocklist::utils as blocklist_utils;
#[cfg(feature = "v1")]
use crate::core::card_testing_guard::utils as card_testing_guard_utils;
#[cfg(feature = "v1")]
use crate::core::debit_routing;
#[cfg(feature = "frm")]
use crate::core::fraud_check as frm_core;
#[cfg(feature = "v2")]
use crate::core::payment_methods::vault;
#[cfg(feature = "v1")]
use crate::core::payments::helpers::{
    process_through_direct, process_through_direct_with_shadow_unified_connector_service,
    process_through_ucs,
};
#[cfg(feature = "v1")]
use crate::core::routing::helpers as routing_helpers;
#[cfg(all(feature = "v1", feature = "dynamic_routing"))]
use crate::types::api::convert_connector_data_to_routable_connectors;
use crate::{
    configs::settings::{
        ApplePayPreDecryptFlow, GooglePayPreDecryptFlow, PaymentFlow, PaymentMethodTypeTokenFilter,
    },
    consts,
    core::{
        errors::{self, CustomResult, RouterResponse, RouterResult},
        payment_methods::{cards, network_tokenization},
        payouts,
        routing::{self as core_routing},
        unified_authentication_service::types::{ClickToPay, UnifiedAuthenticationService},
        utils as core_utils,
    },
    db::StorageInterface,
    logger,
    routes::{app::ReqState, metrics, payment_methods::ParentPaymentMethodToken, SessionState},
    services::{self, api::Authenticate, ConnectorRedirectResponse},
    types::{
        self as router_types,
        api::{self, ConnectorCallType, ConnectorCommon},
        domain,
        storage::{self, enums as storage_enums, payment_attempt::PaymentAttemptExt},
        transformers::ForeignTryInto,
    },
    utils::{
        self, add_apple_pay_flow_metrics, add_connector_http_status_code_metrics, Encode,
        OptionExt, ValueExt,
    },
    workflows::payment_sync,
};
#[cfg(feature = "v1")]
use crate::{
    core::authentication as authentication_core,
    types::{api::authentication, BrowserInformation},
};

#[cfg(feature = "v2")]
#[allow(clippy::too_many_arguments, clippy::type_complexity)]
#[instrument(skip_all, fields(payment_id, merchant_id))]
pub async fn payments_operation_core<F, Req, Op, FData, D>(
    state: &SessionState,
    req_state: ReqState,
    merchant_context: domain::MerchantContext,
    profile: &domain::Profile,
    operation: Op,
    req: Req,
    get_tracker_response: operations::GetTrackerResponse<D>,
    call_connector_action: CallConnectorAction,
    header_payload: HeaderPayload,
) -> RouterResult<(
    D,
    Req,
    Option<domain::Customer>,
    Option<u16>,
    Option<u128>,
    common_types::domain::ConnectorResponseData,
)>
where
    F: Send + Clone + Sync,
    Req: Send + Sync + Authenticate,
    Op: Operation<F, Req, Data = D> + Send + Sync,
    D: OperationSessionGetters<F> + OperationSessionSetters<F> + Send + Sync + Clone,

    // To create connector flow specific interface data
    D: ConstructFlowSpecificData<F, FData, router_types::PaymentsResponseData>,
    RouterData<F, FData, router_types::PaymentsResponseData>: Feature<F, FData>,

    // To construct connector flow specific api
    dyn api::Connector:
        services::api::ConnectorIntegration<F, FData, router_types::PaymentsResponseData>,

    RouterData<F, FData, router_types::PaymentsResponseData>:
        hyperswitch_domain_models::router_data::TrackerPostUpdateObjects<F, FData, D>,

    // To perform router related operation for PaymentResponse
    PaymentResponse: Operation<F, FData, Data = D>,
    FData: Send + Sync + Clone,
{
    let operation: BoxedOperation<'_, F, Req, D> = Box::new(operation);

    // Get the trackers related to track the state of the payment
    let operations::GetTrackerResponse { mut payment_data } = get_tracker_response;

    operation
        .to_domain()?
        .create_or_fetch_payment_method(state, &merchant_context, profile, &mut payment_data)
        .await?;

    let (_operation, customer) = operation
        .to_domain()?
        .get_customer_details(
            state,
            &mut payment_data,
            merchant_context.get_merchant_key_store(),
            merchant_context.get_merchant_account().storage_scheme,
        )
        .await
        .to_not_found_response(errors::ApiErrorResponse::CustomerNotFound)
        .attach_printable("Failed while fetching/creating customer")?;

    operation
        .to_domain()?
        .run_decision_manager(state, &mut payment_data, profile)
        .await
        .change_context(errors::ApiErrorResponse::InternalServerError)
        .attach_printable("Failed to run decision manager")?;

    let connector = operation
        .to_domain()?
        .perform_routing(&merchant_context, profile, state, &mut payment_data)
        .await?;

    let mut connector_http_status_code = None;
    let (payment_data, connector_response_data) = match connector {
        ConnectorCallType::PreDetermined(connector_data) => {
            let (mca_type_details, updated_customer, router_data, tokenization_action) =
                call_connector_service_prerequisites(
                    state,
                    req_state.clone(),
                    &merchant_context,
                    connector_data.connector_data.clone(),
                    &operation,
                    &mut payment_data,
                    &customer,
                    call_connector_action.clone(),
                    None,
                    header_payload.clone(),
                    None,
                    profile,
                    false,
                    false, //should_retry_with_pan is set to false in case of PreDetermined ConnectorCallType
                    req.should_return_raw_response(),
                )
                .await?;

            let router_data = decide_unified_connector_service_call(
                state,
                req_state.clone(),
                &merchant_context,
                connector_data.connector_data.clone(),
                &operation,
                &mut payment_data,
                &customer,
                call_connector_action.clone(),
                None, // schedule_time is not used in PreDetermined ConnectorCallType
                header_payload.clone(),
                #[cfg(feature = "frm")]
                None,
                profile,
                false,
                false, //should_retry_with_pan is set to false in case of PreDetermined ConnectorCallType
                req.should_return_raw_response(),
                mca_type_details,
                router_data,
                updated_customer,
                tokenization_action,
            )
            .await?;

            let connector_response_data = common_types::domain::ConnectorResponseData {
                raw_connector_response: router_data.raw_connector_response.clone(),
            };

            let payments_response_operation = Box::new(PaymentResponse);

            connector_http_status_code = router_data.connector_http_status_code;
            add_connector_http_status_code_metrics(connector_http_status_code);

            payments_response_operation
                .to_post_update_tracker()?
                .save_pm_and_mandate(
                    state,
                    &router_data,
                    &merchant_context,
                    &mut payment_data,
                    profile,
                )
                .await?;

            let payment_data = payments_response_operation
                .to_post_update_tracker()?
                .update_tracker(
                    state,
                    payment_data,
                    router_data,
                    merchant_context.get_merchant_key_store(),
                    merchant_context.get_merchant_account().storage_scheme,
                )
                .await?;

            (payment_data, connector_response_data)
        }
        ConnectorCallType::Retryable(connectors) => {
            let mut connectors = connectors.clone().into_iter();
            let connector_data = get_connector_data(&mut connectors)?;

            let (mca_type_details, updated_customer, router_data, tokenization_action) =
                call_connector_service_prerequisites(
                    state,
                    req_state.clone(),
                    &merchant_context,
                    connector_data.connector_data.clone(),
                    &operation,
                    &mut payment_data,
                    &customer,
                    call_connector_action.clone(),
                    None,
                    header_payload.clone(),
                    None,
                    profile,
                    false,
                    false, //should_retry_with_pan is set to false in case of Retryable ConnectorCallType
                    req.should_return_raw_response(),
                )
                .await?;

            let router_data = decide_unified_connector_service_call(
                state,
                req_state.clone(),
                &merchant_context,
                connector_data.connector_data.clone(),
                &operation,
                &mut payment_data,
                &customer,
                call_connector_action.clone(),
                None, // schedule_time is not used in Retryable ConnectorCallType
                header_payload.clone(),
                #[cfg(feature = "frm")]
                None,
                profile,
                true,
                false, //should_retry_with_pan is set to false in case of PreDetermined ConnectorCallType
                req.should_return_raw_response(),
                mca_type_details,
                router_data,
                updated_customer,
                tokenization_action,
            )
            .await?;

            let connector_response_data = common_types::domain::ConnectorResponseData {
                raw_connector_response: router_data.raw_connector_response.clone(),
            };

            let payments_response_operation = Box::new(PaymentResponse);

            connector_http_status_code = router_data.connector_http_status_code;
            add_connector_http_status_code_metrics(connector_http_status_code);

            payments_response_operation
                .to_post_update_tracker()?
                .save_pm_and_mandate(
                    state,
                    &router_data,
                    &merchant_context,
                    &mut payment_data,
                    profile,
                )
                .await?;

            let payment_data = payments_response_operation
                .to_post_update_tracker()?
                .update_tracker(
                    state,
                    payment_data,
                    router_data,
                    merchant_context.get_merchant_key_store(),
                    merchant_context.get_merchant_account().storage_scheme,
                )
                .await?;

            (payment_data, connector_response_data)
        }
        ConnectorCallType::SessionMultiple(vec) => todo!(),
        ConnectorCallType::Skip => (
            payment_data,
            common_types::domain::ConnectorResponseData {
                raw_connector_response: None,
            },
        ),
    };

    let payment_intent_status = payment_data.get_payment_intent().status;

    // Delete the tokens after payment
    payment_data
        .get_payment_attempt()
        .payment_token
        .as_ref()
        .zip(Some(payment_data.get_payment_attempt().payment_method_type))
        .map(ParentPaymentMethodToken::return_key_for_token)
        .async_map(|key_for_token| async move {
            let _ = vault::delete_payment_token(state, &key_for_token, payment_intent_status)
                .await
                .inspect_err(|err| logger::error!("Failed to delete payment_token: {:?}", err));
        })
        .await;

    Ok((
        payment_data,
        req,
        customer,
        connector_http_status_code,
        None,
        connector_response_data,
    ))
}

#[cfg(feature = "v2")]
#[allow(clippy::too_many_arguments, clippy::type_complexity)]
#[instrument(skip_all, fields(payment_id, merchant_id))]
pub async fn internal_payments_operation_core<F, Req, Op, FData, D>(
    state: &SessionState,
    req_state: ReqState,
    merchant_context: domain::MerchantContext,
    profile: &domain::Profile,
    operation: Op,
    req: Req,
    get_tracker_response: operations::GetTrackerResponse<D>,
    call_connector_action: CallConnectorAction,
    header_payload: HeaderPayload,
) -> RouterResult<(
    D,
    Req,
    Option<u16>,
    Option<u128>,
    common_types::domain::ConnectorResponseData,
)>
where
    F: Send + Clone + Sync,
    Req: Send + Sync + Authenticate,
    Op: Operation<F, Req, Data = D> + Send + Sync,
    D: OperationSessionGetters<F> + OperationSessionSetters<F> + Send + Sync + Clone,

    // To create connector flow specific interface data
    D: ConstructFlowSpecificData<F, FData, router_types::PaymentsResponseData>,
    RouterData<F, FData, router_types::PaymentsResponseData>: Feature<F, FData>,

    // To construct connector flow specific api
    dyn api::Connector:
        services::api::ConnectorIntegration<F, FData, router_types::PaymentsResponseData>,

    RouterData<F, FData, router_types::PaymentsResponseData>:
        hyperswitch_domain_models::router_data::TrackerPostUpdateObjects<F, FData, D>,

    // To perform router related operation for PaymentResponse
    PaymentResponse: Operation<F, FData, Data = D>,
    FData: Send + Sync + Clone + serde::Serialize,
{
    let operation: BoxedOperation<'_, F, Req, D> = Box::new(operation);

    // Get the trackers related to track the state of the payment
    let operations::GetTrackerResponse { mut payment_data } = get_tracker_response;

    let connector_data = operation
        .to_domain()?
        .get_connector_from_request(state, &req, &mut payment_data)
        .await?;

    let merchant_connector_account = payment_data
        .get_merchant_connector_details()
        .map(domain::MerchantConnectorAccountTypeDetails::MerchantConnectorDetails)
        .ok_or_else(|| {
            error_stack::report!(errors::ApiErrorResponse::InternalServerError)
                .attach_printable("Merchant connector details not found in payment data")
        })?;

    operation
        .to_domain()?
        .populate_payment_data(
            state,
            &mut payment_data,
            &merchant_context,
            profile,
            &connector_data,
        )
        .await?;

    let router_data = connector_service_decider(
        state,
        req_state.clone(),
        &merchant_context,
        connector_data.clone(),
        &operation,
        &mut payment_data,
        call_connector_action.clone(),
        header_payload.clone(),
        profile,
        req.should_return_raw_response(),
        merchant_connector_account,
    )
    .await?;

    let connector_response_data = common_types::domain::ConnectorResponseData {
        raw_connector_response: router_data.raw_connector_response.clone(),
    };

    let payments_response_operation = Box::new(PaymentResponse);

    let connector_http_status_code = router_data.connector_http_status_code;
    add_connector_http_status_code_metrics(connector_http_status_code);

    let payment_data = payments_response_operation
        .to_post_update_tracker()?
        .update_tracker(
            state,
            payment_data,
            router_data,
            merchant_context.get_merchant_key_store(),
            merchant_context.get_merchant_account().storage_scheme,
        )
        .await?;

    Ok((
        payment_data,
        req,
        connector_http_status_code,
        None,
        connector_response_data,
    ))
}

#[cfg(feature = "v1")]
#[allow(clippy::too_many_arguments, clippy::type_complexity)]
#[instrument(skip_all, fields(payment_id, merchant_id))]
pub async fn payments_operation_core<'a, F, Req, Op, FData, D>(
    state: &SessionState,
    req_state: ReqState,
    merchant_context: &domain::MerchantContext,
    profile_id_from_auth_layer: Option<id_type::ProfileId>,
    operation: Op,
    req: Req,
    call_connector_action: CallConnectorAction,
    auth_flow: services::AuthFlow,
    eligible_connectors: Option<Vec<common_enums::RoutableConnectors>>,
    header_payload: HeaderPayload,
) -> RouterResult<(D, Req, Option<domain::Customer>, Option<u16>, Option<u128>)>
where
    F: Send + Clone + Sync + 'static,
    Req: Authenticate + Clone,
    Op: Operation<F, Req, Data = D> + Send + Sync,
    D: OperationSessionGetters<F> + OperationSessionSetters<F> + Send + Sync + Clone,

    // To create connector flow specific interface data
    D: ConstructFlowSpecificData<F, FData, router_types::PaymentsResponseData>,
    RouterData<F, FData, router_types::PaymentsResponseData>: Feature<F, FData>,

    // To construct connector flow specific api
    dyn api::Connector:
        services::api::ConnectorIntegration<F, FData, router_types::PaymentsResponseData>,

    // To perform router related operation for PaymentResponse
    PaymentResponse: Operation<F, FData, Data = D>,
    FData: Send + Sync + Clone + router_types::Capturable + 'static + serde::Serialize,
{
    let operation: BoxedOperation<'_, F, Req, D> = Box::new(operation);

    tracing::Span::current().record(
        "merchant_id",
        merchant_context
            .get_merchant_account()
            .get_id()
            .get_string_repr(),
    );
    let (operation, validate_result) = operation
        .to_validate_request()?
        .validate_request(&req, merchant_context)?;

    tracing::Span::current().record("payment_id", format!("{}", validate_result.payment_id));
    // get profile from headers
    let operations::GetTrackerResponse {
        operation,
        customer_details,
        mut payment_data,
        business_profile,
        mandate_type,
    } = operation
        .to_get_tracker()?
        .get_trackers(
            state,
            &validate_result.payment_id,
            &req,
            merchant_context,
            auth_flow,
            &header_payload,
        )
        .await?;

    operation
        .to_get_tracker()?
        .validate_request_with_state(state, &req, &mut payment_data, &business_profile)
        .await?;

    core_utils::validate_profile_id_from_auth_layer(
        profile_id_from_auth_layer,
        &payment_data.get_payment_intent().clone(),
    )?;

    let (operation, customer) = operation
        .to_domain()?
        // get_customer_details
        .get_or_create_customer_details(
            state,
            &mut payment_data,
            customer_details,
            merchant_context.get_merchant_key_store(),
            merchant_context.get_merchant_account().storage_scheme,
        )
        .await
        .to_not_found_response(errors::ApiErrorResponse::CustomerNotFound)
        .attach_printable("Failed while fetching/creating customer")?;

    let authentication_type =
        call_decision_manager(state, merchant_context, &business_profile, &payment_data).await?;

    payment_data.set_authentication_type_in_attempt(authentication_type);

    let connector = get_connector_choice(
        &operation,
        state,
        &req,
        merchant_context,
        &business_profile,
        &mut payment_data,
        eligible_connectors,
        mandate_type,
    )
    .await?;

    let payment_method_token = get_decrypted_wallet_payment_method_token(
        &operation,
        state,
        merchant_context,
        &mut payment_data,
        connector.as_ref(),
    )
    .await?;

    payment_method_token.map(|token| payment_data.set_payment_method_token(Some(token)));

    let (connector, debit_routing_output) = debit_routing::perform_debit_routing(
        &operation,
        state,
        &business_profile,
        &mut payment_data,
        connector,
    )
    .await;

    operation
        .to_domain()?
        .apply_three_ds_authentication_strategy(state, &mut payment_data, &business_profile)
        .await?;

    let should_add_task_to_process_tracker = should_add_task_to_process_tracker(&payment_data);

    let locale = header_payload.locale.clone();

    payment_data = tokenize_in_router_when_confirm_false_or_external_authentication(
        state,
        &operation,
        &mut payment_data,
        &validate_result,
        merchant_context.get_merchant_key_store(),
        &customer,
        &business_profile,
    )
    .await?;

    let mut connector_http_status_code = None;
    let mut external_latency = None;
    if let Some(connector_details) = connector {
        // Fetch and check FRM configs
        #[cfg(feature = "frm")]
        let mut frm_info = None;
        #[allow(unused_variables, unused_mut)]
        let mut should_continue_transaction: bool = true;
        #[cfg(feature = "frm")]
        let mut should_continue_capture: bool = true;
        #[cfg(feature = "frm")]
        let frm_configs = if state.conf.frm.enabled {
            Box::pin(frm_core::call_frm_before_connector_call(
                &operation,
                merchant_context,
                &mut payment_data,
                state,
                &mut frm_info,
                &customer,
                &mut should_continue_transaction,
                &mut should_continue_capture,
            ))
            .await?
        } else {
            None
        };
        #[cfg(feature = "frm")]
        logger::debug!(
            "frm_configs: {:?}\nshould_continue_transaction: {:?}\nshould_continue_capture: {:?}",
            frm_configs,
            should_continue_transaction,
            should_continue_capture,
        );

        let is_eligible_for_uas = helpers::is_merchant_eligible_authentication_service(
            merchant_context.get_merchant_account().get_id(),
            state,
        )
        .await?;

        if is_eligible_for_uas {
            operation
                .to_domain()?
                .call_unified_authentication_service_if_eligible(
                    state,
                    &mut payment_data,
                    &mut should_continue_transaction,
                    &connector_details,
                    &business_profile,
                    merchant_context.get_merchant_key_store(),
                    mandate_type,
                )
                .await?;
        } else {
            logger::info!(
                "skipping authentication service call since the merchant is not eligible."
            );

            operation
                .to_domain()?
                .call_external_three_ds_authentication_if_eligible(
                    state,
                    &mut payment_data,
                    &mut should_continue_transaction,
                    &connector_details,
                    &business_profile,
                    merchant_context.get_merchant_key_store(),
                    mandate_type,
                )
                .await?;
        };

        operation
            .to_domain()?
            .payments_dynamic_tax_calculation(
                state,
                &mut payment_data,
                &connector_details,
                &business_profile,
                merchant_context,
            )
            .await?;

        if should_continue_transaction {
            #[cfg(feature = "frm")]
            match (
                should_continue_capture,
                payment_data.get_payment_attempt().capture_method,
            ) {
                (
                    false,
                    Some(storage_enums::CaptureMethod::Automatic)
                    | Some(storage_enums::CaptureMethod::SequentialAutomatic),
                )
                | (false, Some(storage_enums::CaptureMethod::Scheduled)) => {
                    if let Some(info) = &mut frm_info {
                        if let Some(frm_data) = &mut info.frm_data {
                            frm_data.fraud_check.payment_capture_method =
                                payment_data.get_payment_attempt().capture_method;
                        }
                    }
                    payment_data
                        .set_capture_method_in_attempt(storage_enums::CaptureMethod::Manual);
                    logger::debug!("payment_id : {:?} capture method has been changed to manual, since it has configured Post FRM flow",payment_data.get_payment_attempt().payment_id);
                }
                _ => (),
            };

            payment_data = match connector_details {
                ConnectorCallType::PreDetermined(ref connector) => {
                    #[cfg(all(feature = "dynamic_routing", feature = "v1"))]
                    let routable_connectors = convert_connector_data_to_routable_connectors(
                        std::slice::from_ref(connector),
                    )
                    .map_err(|e| logger::error!(routable_connector_error=?e))
                    .unwrap_or_default();
                    let schedule_time = if should_add_task_to_process_tracker {
                        payment_sync::get_sync_process_schedule_time(
                            &*state.store,
                            connector.connector_data.connector.id(),
                            merchant_context.get_merchant_account().get_id(),
                            0,
                        )
                        .await
                        .change_context(errors::ApiErrorResponse::InternalServerError)
                        .attach_printable("Failed while getting process schedule time")?
                    } else {
                        None
                    };

                    let (merchant_connector_account, router_data, tokenization_action) =
                        call_connector_service_prerequisites(
                            state,
                            merchant_context,
                            connector.connector_data.clone(),
                            &operation,
                            &mut payment_data,
                            &customer,
                            &validate_result,
                            &business_profile,
                            false,
                            None,
                        )
                        .await?;

                    let (router_data, mca) = decide_unified_connector_service_call(
                        state,
                        req_state.clone(),
                        merchant_context,
                        connector.connector_data.clone(),
                        &operation,
                        &mut payment_data,
                        &customer,
                        call_connector_action.clone(),
                        &validate_result,
                        schedule_time,
                        header_payload.clone(),
                        #[cfg(feature = "frm")]
                        frm_info.as_ref().and_then(|fi| fi.suggested_action),
                        #[cfg(not(feature = "frm"))]
                        None,
                        &business_profile,
                        false,
                        <Req as Authenticate>::should_return_raw_response(&req),
                        merchant_connector_account,
                        router_data,
                        tokenization_action,
                    )
                    .await?;

                    let op_ref = &operation;
                    let should_trigger_post_processing_flows = is_operation_confirm(&operation);

                    let operation = Box::new(PaymentResponse);

                    connector_http_status_code = router_data.connector_http_status_code;
                    external_latency = router_data.external_latency;
                    //add connector http status code metrics
                    add_connector_http_status_code_metrics(connector_http_status_code);

                    operation
                        .to_post_update_tracker()?
                        .save_pm_and_mandate(
                            state,
                            &router_data,
                            merchant_context,
                            &mut payment_data,
                            &business_profile,
                        )
                        .await?;

                    let mut payment_data = operation
                        .to_post_update_tracker()?
                        .update_tracker(
                            state,
                            payment_data,
                            router_data,
                            merchant_context.get_merchant_key_store(),
                            merchant_context.get_merchant_account().storage_scheme,
                            &locale,
                            #[cfg(all(feature = "dynamic_routing", feature = "v1"))]
                            routable_connectors,
                            #[cfg(all(feature = "dynamic_routing", feature = "v1"))]
                            &business_profile,
                        )
                        .await?;

                    if should_trigger_post_processing_flows {
                        complete_postprocessing_steps_if_required(
                            state,
                            merchant_context,
                            &customer,
                            &mca,
                            &connector.connector_data,
                            &mut payment_data,
                            op_ref,
                            Some(header_payload.clone()),
                        )
                        .await?;
                    }

                    if is_eligible_for_uas {
                        complete_confirmation_for_click_to_pay_if_required(
                            state,
                            merchant_context,
                            &payment_data,
                        )
                        .await?;
                    }

                    payment_data
                }

                ConnectorCallType::Retryable(ref connectors) => {
                    #[cfg(all(feature = "dynamic_routing", feature = "v1"))]
                    let routable_connectors =
                        convert_connector_data_to_routable_connectors(connectors)
                            .map_err(|e| logger::error!(routable_connector_error=?e))
                            .unwrap_or_default();

                    let mut connectors = connectors.clone().into_iter();

                    let (connector_data, routing_decision) =
                        get_connector_data_with_routing_decision(
                            &mut connectors,
                            &business_profile,
                            debit_routing_output,
                        )?;

                    let schedule_time = if should_add_task_to_process_tracker {
                        payment_sync::get_sync_process_schedule_time(
                            &*state.store,
                            connector_data.connector.id(),
                            merchant_context.get_merchant_account().get_id(),
                            0,
                        )
                        .await
                        .change_context(errors::ApiErrorResponse::InternalServerError)
                        .attach_printable("Failed while getting process schedule time")?
                    } else {
                        None
                    };

                    let (merchant_connector_account, router_data, tokenization_action) =
                        call_connector_service_prerequisites(
                            state,
                            merchant_context,
                            connector_data.clone(),
                            &operation,
                            &mut payment_data,
                            &customer,
                            &validate_result,
                            &business_profile,
                            false,
                            routing_decision,
                        )
                        .await?;

                    let (router_data, mca) = decide_unified_connector_service_call(
                        state,
                        req_state.clone(),
                        merchant_context,
                        connector_data.clone(),
                        &operation,
                        &mut payment_data,
                        &customer,
                        call_connector_action.clone(),
                        &validate_result,
                        schedule_time,
                        header_payload.clone(),
                        #[cfg(feature = "frm")]
                        frm_info.as_ref().and_then(|fi| fi.suggested_action),
                        #[cfg(not(feature = "frm"))]
                        None,
                        &business_profile,
                        false,
                        <Req as Authenticate>::should_return_raw_response(&req),
                        merchant_connector_account,
                        router_data,
                        tokenization_action,
                    )
                    .await?;

                    #[cfg(all(feature = "retry", feature = "v1"))]
                    let mut router_data = router_data;
                    #[cfg(all(feature = "retry", feature = "v1"))]
                    {
                        use crate::core::payments::retry::{self, GsmValidation};
                        let config_bool = retry::config_should_call_gsm(
                            &*state.store,
                            merchant_context.get_merchant_account().get_id(),
                            &business_profile,
                        )
                        .await;

                        if config_bool && router_data.should_call_gsm() {
                            router_data = retry::do_gsm_actions(
                                state,
                                req_state.clone(),
                                &mut payment_data,
                                connectors,
                                &connector_data,
                                router_data,
                                merchant_context,
                                &operation,
                                &customer,
                                &validate_result,
                                schedule_time,
                                #[cfg(feature = "frm")]
                                frm_info.as_ref().and_then(|fi| fi.suggested_action),
                                #[cfg(not(feature = "frm"))]
                                None,
                                &business_profile,
                            )
                            .await?;
                        };
                    }

                    let op_ref = &operation;
                    let should_trigger_post_processing_flows = is_operation_confirm(&operation);

                    let operation = Box::new(PaymentResponse);
                    connector_http_status_code = router_data.connector_http_status_code;
                    external_latency = router_data.external_latency;
                    //add connector http status code metrics
                    add_connector_http_status_code_metrics(connector_http_status_code);

                    operation
                        .to_post_update_tracker()?
                        .save_pm_and_mandate(
                            state,
                            &router_data,
                            merchant_context,
                            &mut payment_data,
                            &business_profile,
                        )
                        .await?;

                    let mut payment_data = operation
                        .to_post_update_tracker()?
                        .update_tracker(
                            state,
                            payment_data,
                            router_data,
                            merchant_context.get_merchant_key_store(),
                            merchant_context.get_merchant_account().storage_scheme,
                            &locale,
                            #[cfg(all(feature = "dynamic_routing", feature = "v1"))]
                            routable_connectors,
                            #[cfg(all(feature = "dynamic_routing", feature = "v1"))]
                            &business_profile,
                        )
                        .await?;

                    if should_trigger_post_processing_flows {
                        complete_postprocessing_steps_if_required(
                            state,
                            merchant_context,
                            &customer,
                            &mca,
                            &connector_data,
                            &mut payment_data,
                            op_ref,
                            Some(header_payload.clone()),
                        )
                        .await?;
                    }

                    if is_eligible_for_uas {
                        complete_confirmation_for_click_to_pay_if_required(
                            state,
                            merchant_context,
                            &payment_data,
                        )
                        .await?;
                    }

                    payment_data
                }

                ConnectorCallType::SessionMultiple(connectors) => {
                    let session_surcharge_details =
                        call_surcharge_decision_management_for_session_flow(
                            state,
                            merchant_context,
                            &business_profile,
                            payment_data.get_payment_attempt(),
                            payment_data.get_payment_intent(),
                            payment_data.get_billing_address(),
                            &connectors,
                        )
                        .await?;
                    Box::pin(call_multiple_connectors_service(
                        state,
                        merchant_context,
                        connectors,
                        &operation,
                        payment_data,
                        &customer,
                        session_surcharge_details,
                        &business_profile,
                        header_payload.clone(),
                        <Req as Authenticate>::should_return_raw_response(&req),
                    ))
                    .await?
                }
            };

            #[cfg(feature = "frm")]
            if let Some(fraud_info) = &mut frm_info {
                #[cfg(feature = "v1")]
                Box::pin(frm_core::post_payment_frm_core(
                    state,
                    req_state,
                    merchant_context,
                    &mut payment_data,
                    fraud_info,
                    frm_configs
                        .clone()
                        .ok_or(errors::ApiErrorResponse::MissingRequiredField {
                            field_name: "frm_configs",
                        })
                        .attach_printable("Frm configs label not found")?,
                    &customer,
                    &mut should_continue_capture,
                ))
                .await?;
            }
        } else {
            (_, payment_data) = operation
                .to_update_tracker()?
                .update_trackers(
                    state,
                    req_state,
                    payment_data.clone(),
                    customer.clone(),
                    validate_result.storage_scheme,
                    None,
                    merchant_context.get_merchant_key_store(),
                    #[cfg(feature = "frm")]
                    frm_info.and_then(|info| info.suggested_action),
                    #[cfg(not(feature = "frm"))]
                    None,
                    header_payload.clone(),
                )
                .await?;
        }

        let payment_intent_status = payment_data.get_payment_intent().status;

        payment_data
            .get_payment_attempt()
            .payment_token
            .as_ref()
            .zip(payment_data.get_payment_attempt().payment_method)
            .map(ParentPaymentMethodToken::create_key_for_token)
            .async_map(|key_for_hyperswitch_token| async move {
                if key_for_hyperswitch_token
                    .should_delete_payment_method_token(payment_intent_status)
                {
                    let _ = key_for_hyperswitch_token.delete(state).await;
                }
            })
            .await;
    } else {
        (_, payment_data) = operation
            .to_update_tracker()?
            .update_trackers(
                state,
                req_state,
                payment_data.clone(),
                customer.clone(),
                validate_result.storage_scheme,
                None,
                merchant_context.get_merchant_key_store(),
                None,
                header_payload.clone(),
            )
            .await?;
    }

    let cloned_payment_data = payment_data.clone();
    let cloned_customer = customer.clone();

    #[cfg(feature = "v1")]
    operation
        .to_domain()?
        .store_extended_card_info_temporarily(
            state,
            payment_data.get_payment_intent().get_id(),
            &business_profile,
            payment_data.get_payment_method_data(),
        )
        .await?;

    utils::trigger_payments_webhook(
        merchant_context.clone(),
        business_profile,
        cloned_payment_data,
        cloned_customer,
        state,
        operation,
    )
    .await
    .map_err(|error| logger::warn!(payments_outgoing_webhook_error=?error))
    .ok();

    Ok((
        payment_data,
        req,
        customer,
        connector_http_status_code,
        external_latency,
    ))
}

#[cfg(feature = "v1")]
// This function is intended for use when the feature being implemented is not aligned with the
// core payment operations.
#[allow(clippy::too_many_arguments, clippy::type_complexity)]
#[instrument(skip_all, fields(payment_id, merchant_id))]
pub async fn proxy_for_payments_operation_core<F, Req, Op, FData, D>(
    state: &SessionState,
    req_state: ReqState,
    merchant_context: domain::MerchantContext,
    profile_id_from_auth_layer: Option<id_type::ProfileId>,
    operation: Op,
    req: Req,
    call_connector_action: CallConnectorAction,
    auth_flow: services::AuthFlow,
    header_payload: HeaderPayload,
    return_raw_connector_response: Option<bool>,
) -> RouterResult<(D, Req, Option<domain::Customer>, Option<u16>, Option<u128>)>
where
    F: Send + Clone + Sync,
    Req: Authenticate + Clone,
    Op: Operation<F, Req, Data = D> + Send + Sync,
    D: OperationSessionGetters<F> + OperationSessionSetters<F> + Send + Sync + Clone,

    // To create connector flow specific interface data
    D: ConstructFlowSpecificData<F, FData, router_types::PaymentsResponseData>,
    RouterData<F, FData, router_types::PaymentsResponseData>: Feature<F, FData>,

    // To construct connector flow specific api
    dyn api::Connector: services::api::ConnectorIntegration<F, FData, router_types::PaymentsResponseData>
        + Send
        + Sync,

    // To perform router related operation for PaymentResponse
    PaymentResponse: Operation<F, FData, Data = D>,
    FData: Send + Sync + Clone,
{
    let operation: BoxedOperation<'_, F, Req, D> = Box::new(operation);

    tracing::Span::current().record(
        "merchant_id",
        merchant_context
            .get_merchant_account()
            .get_id()
            .get_string_repr(),
    );
    let (operation, validate_result) = operation
        .to_validate_request()?
        .validate_request(&req, &merchant_context)?;

    tracing::Span::current().record("payment_id", format!("{}", validate_result.payment_id));

    let operations::GetTrackerResponse {
        operation,
        customer_details,
        mut payment_data,
        business_profile,
        mandate_type: _,
    } = operation
        .to_get_tracker()?
        .get_trackers(
            state,
            &validate_result.payment_id,
            &req,
            &merchant_context,
            auth_flow,
            &header_payload,
        )
        .await?;

    core_utils::validate_profile_id_from_auth_layer(
        profile_id_from_auth_layer,
        &payment_data.get_payment_intent().clone(),
    )?;

    common_utils::fp_utils::when(!should_call_connector(&operation, &payment_data), || {
        Err(errors::ApiErrorResponse::IncorrectPaymentMethodConfiguration).attach_printable(format!(
            "Nti and card details based mit flow is not support for this {operation:?} payment operation"
        ))
    })?;

    let connector_choice = operation
        .to_domain()?
        .get_connector(
            &merchant_context,
            &state.clone(),
            &req,
            payment_data.get_payment_intent(),
        )
        .await?;

    let connector = set_eligible_connector_for_nti_in_payment_data(
        state,
        &business_profile,
        merchant_context.get_merchant_key_store(),
        &mut payment_data,
        connector_choice,
    )
    .await?;

    let should_add_task_to_process_tracker = should_add_task_to_process_tracker(&payment_data);

    let locale = header_payload.locale.clone();

    let schedule_time = if should_add_task_to_process_tracker {
        payment_sync::get_sync_process_schedule_time(
            &*state.store,
            connector.connector.id(),
            merchant_context.get_merchant_account().get_id(),
            0,
        )
        .await
        .change_context(errors::ApiErrorResponse::InternalServerError)
        .attach_printable("Failed while getting process schedule time")?
    } else {
        None
    };

    let (operation, customer) = operation
        .to_domain()?
        .get_or_create_customer_details(
            state,
            &mut payment_data,
            customer_details,
            merchant_context.get_merchant_key_store(),
            merchant_context.get_merchant_account().storage_scheme,
        )
        .await
        .to_not_found_response(errors::ApiErrorResponse::CustomerNotFound)
        .attach_printable("Failed while fetching/creating customer")?;
    let (router_data, mca) = proxy_for_call_connector_service(
        state,
        req_state.clone(),
        &merchant_context,
        connector.clone(),
        &operation,
        &mut payment_data,
        &customer,
        call_connector_action.clone(),
        &validate_result,
        schedule_time,
        header_payload.clone(),
        &business_profile,
        return_raw_connector_response,
    )
    .await?;

    let op_ref = &operation;
    let should_trigger_post_processing_flows = is_operation_confirm(&operation);

    let operation = Box::new(PaymentResponse);

    let connector_http_status_code = router_data.connector_http_status_code;
    let external_latency = router_data.external_latency;

    add_connector_http_status_code_metrics(connector_http_status_code);

    #[cfg(all(feature = "dynamic_routing", feature = "v1"))]
    let routable_connectors =
        convert_connector_data_to_routable_connectors(&[connector.clone().into()])
            .map_err(|e| logger::error!(routable_connector_error=?e))
            .unwrap_or_default();

    let mut payment_data = operation
        .to_post_update_tracker()?
        .update_tracker(
            state,
            payment_data,
            router_data,
            merchant_context.get_merchant_key_store(),
            merchant_context.get_merchant_account().storage_scheme,
            &locale,
            #[cfg(all(feature = "dynamic_routing", feature = "v1"))]
            routable_connectors,
            #[cfg(all(feature = "dynamic_routing", feature = "v1"))]
            &business_profile,
        )
        .await?;

    if should_trigger_post_processing_flows {
        complete_postprocessing_steps_if_required(
            state,
            &merchant_context,
            &None,
            &mca,
            &connector,
            &mut payment_data,
            op_ref,
            Some(header_payload.clone()),
        )
        .await?;
    }

    let cloned_payment_data = payment_data.clone();

    utils::trigger_payments_webhook(
        merchant_context.clone(),
        business_profile,
        cloned_payment_data,
        None,
        state,
        operation,
    )
    .await
    .map_err(|error| logger::warn!(payments_outgoing_webhook_error=?error))
    .ok();

    Ok((
        payment_data,
        req,
        None,
        connector_http_status_code,
        external_latency,
    ))
}

#[cfg(feature = "v2")]
#[allow(clippy::too_many_arguments, clippy::type_complexity)]
#[instrument(skip_all, fields(payment_id, merchant_id))]
pub async fn proxy_for_payments_operation_core<F, Req, Op, FData, D>(
    state: &SessionState,
    req_state: ReqState,
    merchant_context: domain::MerchantContext,
    profile: domain::Profile,
    operation: Op,
    req: Req,
    get_tracker_response: operations::GetTrackerResponse<D>,
    call_connector_action: CallConnectorAction,
    header_payload: HeaderPayload,
    return_raw_connector_response: Option<bool>,
) -> RouterResult<(D, Req, Option<u16>, Option<u128>)>
where
    F: Send + Clone + Sync,
    Req: Send + Sync + Authenticate,
    Op: Operation<F, Req, Data = D> + Send + Sync,
    D: OperationSessionGetters<F> + OperationSessionSetters<F> + Send + Sync + Clone,

    // To create connector flow specific interface data
    D: ConstructFlowSpecificData<F, FData, router_types::PaymentsResponseData>,
    RouterData<F, FData, router_types::PaymentsResponseData>: Feature<F, FData>,

    // To construct connector flow specific api
    dyn api::Connector:
        services::api::ConnectorIntegration<F, FData, router_types::PaymentsResponseData>,

    RouterData<F, FData, router_types::PaymentsResponseData>:
        hyperswitch_domain_models::router_data::TrackerPostUpdateObjects<F, FData, D>,

    // To perform router related operation for PaymentResponse
    PaymentResponse: Operation<F, FData, Data = D>,
    FData: Send + Sync + Clone,
{
    let operation: BoxedOperation<'_, F, Req, D> = Box::new(operation);

    // Get the trackers related to track the state of the payment
    let operations::GetTrackerResponse { mut payment_data } = get_tracker_response;
    // consume the req merchant_connector_id and set it in the payment_data
    let connector = operation
        .to_domain()?
        .perform_routing(&merchant_context, &profile, state, &mut payment_data)
        .await?;

    let payment_data = match connector {
        ConnectorCallType::PreDetermined(connector_data) => {
            let router_data = proxy_for_call_connector_service(
                state,
                req_state.clone(),
                &merchant_context,
                connector_data.connector_data.clone(),
                &operation,
                &mut payment_data,
                call_connector_action.clone(),
                header_payload.clone(),
                &profile,
                return_raw_connector_response,
            )
            .await?;

            let payments_response_operation = Box::new(PaymentResponse);

            payments_response_operation
                .to_post_update_tracker()?
                .update_tracker(
                    state,
                    payment_data,
                    router_data,
                    merchant_context.get_merchant_key_store(),
                    merchant_context.get_merchant_account().storage_scheme,
                )
                .await?
        }
        ConnectorCallType::Retryable(vec) => todo!(),
        ConnectorCallType::SessionMultiple(vec) => todo!(),
        ConnectorCallType::Skip => payment_data,
    };

    Ok((payment_data, req, None, None))
}

#[cfg(feature = "v2")]
#[allow(clippy::too_many_arguments, clippy::type_complexity)]
#[instrument(skip_all, fields(payment_id, merchant_id))]
pub async fn external_vault_proxy_for_payments_operation_core<F, Req, Op, FData, D>(
    state: &SessionState,
    req_state: ReqState,
    merchant_context: domain::MerchantContext,
    profile: domain::Profile,
    operation: Op,
    req: Req,
    get_tracker_response: operations::GetTrackerResponse<D>,
    call_connector_action: CallConnectorAction,
    header_payload: HeaderPayload,
    return_raw_connector_response: Option<bool>,
) -> RouterResult<(D, Req, Option<u16>, Option<u128>)>
where
    F: Send + Clone + Sync,
    Req: Send + Sync + Authenticate,
    Op: Operation<F, Req, Data = D> + Send + Sync,
    D: OperationSessionGetters<F> + OperationSessionSetters<F> + Send + Sync + Clone,

    // To create connector flow specific interface data
    D: ConstructFlowSpecificData<F, FData, router_types::PaymentsResponseData>,
    RouterData<F, FData, router_types::PaymentsResponseData>: Feature<F, FData>,

    // To construct connector flow specific api
    dyn api::Connector:
        services::api::ConnectorIntegration<F, FData, router_types::PaymentsResponseData>,

    RouterData<F, FData, router_types::PaymentsResponseData>:
        hyperswitch_domain_models::router_data::TrackerPostUpdateObjects<F, FData, D>,

    // To perform router related operation for PaymentResponse
    PaymentResponse: Operation<F, FData, Data = D>,
    FData: Send + Sync + Clone,
{
    let operation: BoxedOperation<'_, F, Req, D> = Box::new(operation);

    // Get the trackers related to track the state of the payment
    let operations::GetTrackerResponse { mut payment_data } = get_tracker_response;

    let (_operation, customer) = operation
        .to_domain()?
        .get_customer_details(
            state,
            &mut payment_data,
            merchant_context.get_merchant_key_store(),
            merchant_context.get_merchant_account().storage_scheme,
        )
        .await
        .to_not_found_response(errors::ApiErrorResponse::CustomerNotFound)
        .attach_printable("Failed while fetching/creating customer")?;

    operation
        .to_domain()?
        .create_or_fetch_payment_method(state, &merchant_context, &profile, &mut payment_data)
        .await?;

    // consume the req merchant_connector_id and set it in the payment_data
    let connector = operation
        .to_domain()?
        .perform_routing(&merchant_context, &profile, state, &mut payment_data)
        .await?;

    let payment_data = match connector {
        ConnectorCallType::PreDetermined(connector_data) => {
            let (mca_type_details, external_vault_mca_type_details, updated_customer, router_data) =
                call_connector_service_prerequisites_for_external_vault_proxy(
                    state,
                    req_state.clone(),
                    &merchant_context,
                    connector_data.connector_data.clone(),
                    &operation,
                    &mut payment_data,
                    &customer,
                    call_connector_action.clone(),
                    None,
                    header_payload.clone(),
                    None,
                    &profile,
                    false,
                    false, //should_retry_with_pan is set to false in case of PreDetermined ConnectorCallType
                    req.should_return_raw_response(),
                )
                .await?;

            let router_data = call_unified_connector_service_for_external_proxy(
                state,
                req_state.clone(),
                &merchant_context,
                connector_data.connector_data.clone(),
                &operation,
                &mut payment_data,
                &customer,
                call_connector_action.clone(),
                None, // schedule_time is not used in PreDetermined ConnectorCallType
                header_payload.clone(),
                #[cfg(feature = "frm")]
                None,
                &profile,
                false,
                false, //should_retry_with_pan is set to false in case of PreDetermined ConnectorCallType
                req.should_return_raw_response(),
                mca_type_details,
                external_vault_mca_type_details,
                router_data,
                updated_customer,
            )
            .await?;

            // update payment method if its a successful transaction
            if router_data.status.is_success() {
                operation
                    .to_domain()?
                    .update_payment_method(state, &merchant_context, &mut payment_data)
                    .await;
            }

            let payments_response_operation = Box::new(PaymentResponse);

            payments_response_operation
                .to_post_update_tracker()?
                .update_tracker(
                    state,
                    payment_data,
                    router_data,
                    merchant_context.get_merchant_key_store(),
                    merchant_context.get_merchant_account().storage_scheme,
                )
                .await?
        }
        ConnectorCallType::Retryable(_) => todo!(),
        ConnectorCallType::SessionMultiple(_) => todo!(),
        ConnectorCallType::Skip => payment_data,
    };

    Ok((payment_data, req, None, None))
}

#[cfg(feature = "v2")]
#[allow(clippy::too_many_arguments, clippy::type_complexity)]
#[instrument(skip_all, fields(payment_id, merchant_id))]
pub async fn payments_intent_operation_core<F, Req, Op, D>(
    state: &SessionState,
    req_state: ReqState,
    merchant_context: domain::MerchantContext,
    profile: domain::Profile,
    operation: Op,
    req: Req,
    payment_id: id_type::GlobalPaymentId,
    header_payload: HeaderPayload,
) -> RouterResult<(D, Req, Option<domain::Customer>)>
where
    F: Send + Clone + Sync,
    Req: Clone,
    Op: Operation<F, Req, Data = D> + Send + Sync,
    D: OperationSessionGetters<F> + OperationSessionSetters<F> + Send + Sync + Clone,
{
    let operation: BoxedOperation<'_, F, Req, D> = Box::new(operation);

    tracing::Span::current().record(
        "merchant_id",
        merchant_context
            .get_merchant_account()
            .get_id()
            .get_string_repr(),
    );

    let _validate_result = operation
        .to_validate_request()?
        .validate_request(&req, &merchant_context)?;

    tracing::Span::current().record("global_payment_id", payment_id.get_string_repr());

    let operations::GetTrackerResponse { mut payment_data } = operation
        .to_get_tracker()?
        .get_trackers(
            state,
            &payment_id,
            &req,
            &merchant_context,
            &profile,
            &header_payload,
        )
        .await?;

    let (_operation, customer) = operation
        .to_domain()?
        .get_customer_details(
            state,
            &mut payment_data,
            merchant_context.get_merchant_key_store(),
            merchant_context.get_merchant_account().storage_scheme,
        )
        .await
        .to_not_found_response(errors::ApiErrorResponse::CustomerNotFound)
        .attach_printable("Failed while fetching/creating customer")?;

    let (_operation, payment_data) = operation
        .to_update_tracker()?
        .update_trackers(
            state,
            req_state,
            payment_data,
            customer.clone(),
            merchant_context.get_merchant_account().storage_scheme,
            None,
            merchant_context.get_merchant_key_store(),
            None,
            header_payload,
        )
        .await?;

    Ok((payment_data, req, customer))
}

#[cfg(feature = "v2")]
#[allow(clippy::too_many_arguments, clippy::type_complexity)]
#[instrument(skip_all, fields(payment_id, merchant_id))]
pub async fn payments_attempt_operation_core<F, Req, Op, D>(
    state: &SessionState,
    req_state: ReqState,
    merchant_context: domain::MerchantContext,
    profile: domain::Profile,
    operation: Op,
    req: Req,
    payment_id: id_type::GlobalPaymentId,
    header_payload: HeaderPayload,
) -> RouterResult<(D, Req, Option<domain::Customer>)>
where
    F: Send + Clone + Sync,
    Req: Clone,
    Op: Operation<F, Req, Data = D> + Send + Sync,
    D: OperationSessionGetters<F> + Send + Sync + Clone,
{
    let operation: BoxedOperation<'_, F, Req, D> = Box::new(operation);

    tracing::Span::current().record(
        "merchant_id",
        merchant_context
            .get_merchant_account()
            .get_id()
            .get_string_repr(),
    );

    let _validate_result = operation
        .to_validate_request()?
        .validate_request(&req, &merchant_context)?;

    tracing::Span::current().record("global_payment_id", payment_id.get_string_repr());

    let operations::GetTrackerResponse { mut payment_data } = operation
        .to_get_tracker()?
        .get_trackers(
            state,
            &payment_id,
            &req,
            &merchant_context,
            &profile,
            &header_payload,
        )
        .await?;

    let (_operation, customer) = operation
        .to_domain()?
        .get_customer_details(
            state,
            &mut payment_data,
            merchant_context.get_merchant_key_store(),
            merchant_context.get_merchant_account().storage_scheme,
        )
        .await
        .to_not_found_response(errors::ApiErrorResponse::CustomerNotFound)
        .attach_printable("Failed while fetching/creating customer")?;

    let (_operation, payment_data) = operation
        .to_update_tracker()?
        .update_trackers(
            state,
            req_state,
            payment_data,
            customer.clone(),
            merchant_context.get_merchant_account().storage_scheme,
            None,
            merchant_context.get_merchant_key_store(),
            None,
            header_payload,
        )
        .await?;

    Ok((payment_data, req, customer))
}

#[instrument(skip_all)]
#[cfg(feature = "v1")]
pub async fn call_decision_manager<F, D>(
    state: &SessionState,
    merchant_context: &domain::MerchantContext,
    _business_profile: &domain::Profile,
    payment_data: &D,
) -> RouterResult<Option<enums::AuthenticationType>>
where
    F: Clone,
    D: OperationSessionGetters<F>,
{
    let setup_mandate = payment_data.get_setup_mandate();
    let payment_method_data = payment_data.get_payment_method_data();
    let payment_dsl_data = core_routing::PaymentsDslInput::new(
        setup_mandate,
        payment_data.get_payment_attempt(),
        payment_data.get_payment_intent(),
        payment_method_data,
        payment_data.get_address(),
        payment_data.get_recurring_details(),
        payment_data.get_currency(),
    );
    let algorithm_ref: api::routing::RoutingAlgorithmRef = merchant_context
        .get_merchant_account()
        .routing_algorithm
        .clone()
        .map(|val| val.parse_value("routing algorithm"))
        .transpose()
        .change_context(errors::ApiErrorResponse::InternalServerError)
        .attach_printable("Could not decode the routing algorithm")?
        .unwrap_or_default();

    let output = perform_decision_management(
        state,
        algorithm_ref,
        merchant_context.get_merchant_account().get_id(),
        &payment_dsl_data,
    )
    .await
    .change_context(errors::ApiErrorResponse::InternalServerError)
    .attach_printable("Could not decode the conditional config")?;
    Ok(payment_dsl_data
        .payment_attempt
        .authentication_type
        .or(output.override_3ds))
}

// TODO: Move to business profile surcharge column
#[instrument(skip_all)]
#[cfg(feature = "v2")]
pub fn call_decision_manager<F>(
    state: &SessionState,
    record: common_types::payments::DecisionManagerRecord,
    payment_data: &PaymentConfirmData<F>,
) -> RouterResult<Option<enums::AuthenticationType>>
where
    F: Clone,
{
    let payment_method_data = payment_data.get_payment_method_data();
    let payment_dsl_data = core_routing::PaymentsDslInput::new(
        None,
        payment_data.get_payment_attempt(),
        payment_data.get_payment_intent(),
        payment_method_data,
        payment_data.get_address(),
        None,
        payment_data.get_currency(),
    );

    let output = perform_decision_management(record, &payment_dsl_data)
        .change_context(errors::ApiErrorResponse::InternalServerError)
        .attach_printable("Could not decode the conditional config")?;

    Ok(output.override_3ds)
}

#[cfg(feature = "v2")]
#[instrument(skip_all)]
async fn populate_surcharge_details<F>(
    state: &SessionState,
    payment_data: &mut PaymentData<F>,
) -> RouterResult<()>
where
    F: Send + Clone,
{
    todo!()
}

#[cfg(feature = "v1")]
#[instrument(skip_all)]
async fn populate_surcharge_details<F>(
    state: &SessionState,
    payment_data: &mut PaymentData<F>,
) -> RouterResult<()>
where
    F: Send + Clone,
{
    if payment_data
        .payment_intent
        .surcharge_applicable
        .unwrap_or(false)
    {
        logger::debug!("payment_intent.surcharge_applicable = true");
        if let Some(surcharge_details) = payment_data.payment_attempt.get_surcharge_details() {
            // if retry payment, surcharge would have been populated from the previous attempt. Use the same surcharge
            let surcharge_details =
                types::SurchargeDetails::from((&surcharge_details, &payment_data.payment_attempt));
            payment_data.surcharge_details = Some(surcharge_details);
            return Ok(());
        }
        let raw_card_key = payment_data
            .payment_method_data
            .as_ref()
            .and_then(helpers::get_key_params_for_surcharge_details)
            .map(|(payment_method, payment_method_type, card_network)| {
                types::SurchargeKey::PaymentMethodData(
                    payment_method,
                    payment_method_type,
                    card_network,
                )
            });
        let saved_card_key = payment_data.token.clone().map(types::SurchargeKey::Token);

        let surcharge_key = raw_card_key
            .or(saved_card_key)
            .get_required_value("payment_method_data or payment_token")?;
        logger::debug!(surcharge_key_confirm =? surcharge_key);

        let calculated_surcharge_details =
            match types::SurchargeMetadata::get_individual_surcharge_detail_from_redis(
                state,
                surcharge_key,
                &payment_data.payment_attempt.attempt_id,
            )
            .await
            {
                Ok(surcharge_details) => Some(surcharge_details),
                Err(err) if err.current_context() == &RedisError::NotFound => None,
                Err(err) => {
                    Err(err).change_context(errors::ApiErrorResponse::InternalServerError)?
                }
            };

        payment_data.surcharge_details = calculated_surcharge_details.clone();

        //Update payment_attempt net_amount with surcharge details
        payment_data
            .payment_attempt
            .net_amount
            .set_surcharge_details(calculated_surcharge_details);
    } else {
        let surcharge_details =
            payment_data
                .payment_attempt
                .get_surcharge_details()
                .map(|surcharge_details| {
                    logger::debug!("surcharge sent in payments create request");
                    types::SurchargeDetails::from((
                        &surcharge_details,
                        &payment_data.payment_attempt,
                    ))
                });
        payment_data.surcharge_details = surcharge_details;
    }
    Ok(())
}

#[inline]
pub fn get_connector_data(
    connectors: &mut IntoIter<api::ConnectorRoutingData>,
) -> RouterResult<api::ConnectorRoutingData> {
    connectors
        .next()
        .ok_or(errors::ApiErrorResponse::InternalServerError)
        .attach_printable("Connector not found in connectors iterator")
}

#[cfg(feature = "v1")]
pub fn get_connector_with_networks(
    connectors: &mut IntoIter<api::ConnectorRoutingData>,
) -> Option<(api::ConnectorData, enums::CardNetwork)> {
    connectors.find_map(|connector| {
        connector
            .network
            .map(|network| (connector.connector_data, network))
    })
}

#[cfg(feature = "v1")]
fn get_connector_data_with_routing_decision(
    connectors: &mut IntoIter<api::ConnectorRoutingData>,
    business_profile: &domain::Profile,
    debit_routing_output_optional: Option<api_models::open_router::DebitRoutingOutput>,
) -> RouterResult<(
    api::ConnectorData,
    Option<routing_helpers::RoutingDecisionData>,
)> {
    if business_profile.is_debit_routing_enabled && debit_routing_output_optional.is_some() {
        if let Some((data, card_network)) = get_connector_with_networks(connectors) {
            let debit_routing_output =
                debit_routing_output_optional.get_required_value("debit routing output")?;
            let routing_decision =
                routing_helpers::RoutingDecisionData::get_debit_routing_decision_data(
                    card_network,
                    Some(debit_routing_output),
                );
            return Ok((data, Some(routing_decision)));
        }
    }

    Ok((get_connector_data(connectors)?.connector_data, None))
}

#[cfg(feature = "v2")]
#[instrument(skip_all)]
pub async fn call_surcharge_decision_management_for_session_flow(
    _state: &SessionState,
    _merchant_context: &domain::MerchantContext,
    _payment_attempt: &storage::PaymentAttempt,
    _payment_intent: &storage::PaymentIntent,
    _billing_address: Option<hyperswitch_domain_models::address::Address>,
    _session_connector_data: &[api::SessionConnectorData],
) -> RouterResult<Option<api::SessionSurchargeDetails>> {
    todo!()
}

#[cfg(feature = "v1")]
#[instrument(skip_all)]
pub async fn call_surcharge_decision_management_for_session_flow(
    state: &SessionState,
    merchant_context: &domain::MerchantContext,
    _business_profile: &domain::Profile,
    payment_attempt: &storage::PaymentAttempt,
    payment_intent: &storage::PaymentIntent,
    billing_address: Option<hyperswitch_domain_models::address::Address>,
    session_connector_data: &api::SessionConnectorDatas,
) -> RouterResult<Option<api::SessionSurchargeDetails>> {
    if let Some(surcharge_amount) = payment_attempt.net_amount.get_surcharge_amount() {
        Ok(Some(api::SessionSurchargeDetails::PreDetermined(
            types::SurchargeDetails {
                original_amount: payment_attempt.net_amount.get_order_amount(),
                surcharge: Surcharge::Fixed(surcharge_amount),
                tax_on_surcharge: None,
                surcharge_amount,
                tax_on_surcharge_amount: payment_attempt
                    .net_amount
                    .get_tax_on_surcharge()
                    .unwrap_or_default(),
            },
        )))
    } else {
        let payment_method_type_list = session_connector_data
            .iter()
            .map(|session_connector_data| session_connector_data.payment_method_sub_type)
            .collect();

        #[cfg(feature = "v1")]
        let algorithm_ref: api::routing::RoutingAlgorithmRef = merchant_context
            .get_merchant_account()
            .routing_algorithm
            .clone()
            .map(|val| val.parse_value("routing algorithm"))
            .transpose()
            .change_context(errors::ApiErrorResponse::InternalServerError)
            .attach_printable("Could not decode the routing algorithm")?
            .unwrap_or_default();

        // TODO: Move to business profile surcharge column
        #[cfg(feature = "v2")]
        let algorithm_ref: api::routing::RoutingAlgorithmRef = todo!();

        let surcharge_results =
            surcharge_decision_configs::perform_surcharge_decision_management_for_session_flow(
                state,
                algorithm_ref,
                payment_attempt,
                payment_intent,
                billing_address,
                &payment_method_type_list,
            )
            .await
            .change_context(errors::ApiErrorResponse::InternalServerError)
            .attach_printable("error performing surcharge decision operation")?;

        Ok(if surcharge_results.is_empty_result() {
            None
        } else {
            Some(api::SessionSurchargeDetails::Calculated(surcharge_results))
        })
    }
}

#[cfg(feature = "v1")]
#[allow(clippy::too_many_arguments)]
pub async fn payments_core<F, Res, Req, Op, FData, D>(
    state: SessionState,
    req_state: ReqState,
    merchant_context: domain::MerchantContext,
    profile_id: Option<id_type::ProfileId>,
    operation: Op,
    req: Req,
    auth_flow: services::AuthFlow,
    call_connector_action: CallConnectorAction,
    eligible_connectors: Option<Vec<enums::Connector>>,
    header_payload: HeaderPayload,
) -> RouterResponse<Res>
where
    F: Send + Clone + Sync + 'static,
    FData: Send + Sync + Clone + router_types::Capturable + 'static + serde::Serialize,
    Op: Operation<F, Req, Data = D> + Send + Sync + Clone,
    Req: Debug + Authenticate + Clone,
    D: OperationSessionGetters<F> + OperationSessionSetters<F> + Send + Sync + Clone,
    Res: transformers::ToResponse<F, D, Op>,
    // To create connector flow specific interface data
    D: ConstructFlowSpecificData<F, FData, router_types::PaymentsResponseData>,
    RouterData<F, FData, router_types::PaymentsResponseData>: Feature<F, FData>,
    // To construct connector flow specific api
    dyn api::Connector:
        services::api::ConnectorIntegration<F, FData, router_types::PaymentsResponseData>,

    // To perform router related operation for PaymentResponse
    PaymentResponse: Operation<F, FData, Data = D>,
{
    let eligible_routable_connectors = eligible_connectors.map(|connectors| {
        connectors
            .into_iter()
            .flat_map(|c| c.foreign_try_into())
            .collect()
    });
    let (payment_data, _req, customer, connector_http_status_code, external_latency) =
        payments_operation_core::<_, _, _, _, _>(
            &state,
            req_state,
            &merchant_context,
            profile_id,
            operation.clone(),
            req,
            call_connector_action,
            auth_flow,
            eligible_routable_connectors,
            header_payload.clone(),
        )
        .await?;

    Res::generate_response(
        payment_data,
        customer,
        auth_flow,
        &state.base_url,
        operation,
        &state.conf.connector_request_reference_id_config,
        connector_http_status_code,
        external_latency,
        header_payload.x_hs_latency,
    )
}

#[cfg(feature = "v1")]
#[allow(clippy::too_many_arguments)]
pub async fn proxy_for_payments_core<F, Res, Req, Op, FData, D>(
    state: SessionState,
    req_state: ReqState,
    merchant_context: domain::MerchantContext,
    profile_id: Option<id_type::ProfileId>,
    operation: Op,
    req: Req,
    auth_flow: services::AuthFlow,
    call_connector_action: CallConnectorAction,
    header_payload: HeaderPayload,
    return_raw_connector_response: Option<bool>,
) -> RouterResponse<Res>
where
    F: Send + Clone + Sync,
    FData: Send + Sync + Clone,
    Op: Operation<F, Req, Data = D> + Send + Sync + Clone,
    Req: Debug + Authenticate + Clone,
    D: OperationSessionGetters<F> + OperationSessionSetters<F> + Send + Sync + Clone,
    Res: transformers::ToResponse<F, D, Op>,
    // To create connector flow specific interface data
    D: ConstructFlowSpecificData<F, FData, router_types::PaymentsResponseData>,
    RouterData<F, FData, router_types::PaymentsResponseData>: Feature<F, FData>,

    // To construct connector flow specific api
    dyn api::Connector:
        services::api::ConnectorIntegration<F, FData, router_types::PaymentsResponseData>,

    // To perform router related operation for PaymentResponse
    PaymentResponse: Operation<F, FData, Data = D>,
{
    let (payment_data, _req, customer, connector_http_status_code, external_latency) =
        proxy_for_payments_operation_core::<_, _, _, _, _>(
            &state,
            req_state,
            merchant_context,
            profile_id,
            operation.clone(),
            req,
            call_connector_action,
            auth_flow,
            header_payload.clone(),
            return_raw_connector_response,
        )
        .await?;

    Res::generate_response(
        payment_data,
        customer,
        auth_flow,
        &state.base_url,
        operation,
        &state.conf.connector_request_reference_id_config,
        connector_http_status_code,
        external_latency,
        header_payload.x_hs_latency,
    )
}

#[cfg(feature = "v2")]
#[allow(clippy::too_many_arguments)]
pub async fn proxy_for_payments_core<F, Res, Req, Op, FData, D>(
    state: SessionState,
    req_state: ReqState,
    merchant_context: domain::MerchantContext,
    profile: domain::Profile,
    operation: Op,
    req: Req,
    payment_id: id_type::GlobalPaymentId,
    call_connector_action: CallConnectorAction,
    header_payload: HeaderPayload,
    return_raw_connector_response: Option<bool>,
) -> RouterResponse<Res>
where
    F: Send + Clone + Sync,
    Req: Send + Sync + Authenticate,
    FData: Send + Sync + Clone,
    Op: Operation<F, Req, Data = D> + ValidateStatusForOperation + Send + Sync + Clone,
    Req: Debug,
    D: OperationSessionGetters<F>
        + OperationSessionSetters<F>
        + transformers::GenerateResponse<Res>
        + Send
        + Sync
        + Clone,
    D: ConstructFlowSpecificData<F, FData, router_types::PaymentsResponseData>,
    RouterData<F, FData, router_types::PaymentsResponseData>: Feature<F, FData>,

    dyn api::Connector:
        services::api::ConnectorIntegration<F, FData, router_types::PaymentsResponseData>,

    PaymentResponse: Operation<F, FData, Data = D>,

    RouterData<F, FData, router_types::PaymentsResponseData>:
        hyperswitch_domain_models::router_data::TrackerPostUpdateObjects<F, FData, D>,
{
    operation
        .to_validate_request()?
        .validate_request(&req, &merchant_context)?;

    let get_tracker_response = operation
        .to_get_tracker()?
        .get_trackers(
            &state,
            &payment_id,
            &req,
            &merchant_context,
            &profile,
            &header_payload,
        )
        .await?;

    let (payment_data, _req, connector_http_status_code, external_latency) =
        proxy_for_payments_operation_core::<_, _, _, _, _>(
            &state,
            req_state,
            merchant_context.clone(),
            profile.clone(),
            operation.clone(),
            req,
            get_tracker_response,
            call_connector_action,
            header_payload.clone(),
            return_raw_connector_response,
        )
        .await?;

    payment_data.generate_response(
        &state,
        connector_http_status_code,
        external_latency,
        header_payload.x_hs_latency,
        &merchant_context,
        &profile,
        None,
    )
}

#[cfg(feature = "v2")]
#[allow(clippy::too_many_arguments)]
pub async fn external_vault_proxy_for_payments_core<F, Res, Req, Op, FData, D>(
    state: SessionState,
    req_state: ReqState,
    merchant_context: domain::MerchantContext,
    profile: domain::Profile,
    operation: Op,
    req: Req,
    payment_id: id_type::GlobalPaymentId,
    call_connector_action: CallConnectorAction,
    header_payload: HeaderPayload,
    return_raw_connector_response: Option<bool>,
) -> RouterResponse<Res>
where
    F: Send + Clone + Sync,
    Req: Send + Sync + Authenticate,
    FData: Send + Sync + Clone,
    Op: Operation<F, Req, Data = D> + ValidateStatusForOperation + Send + Sync + Clone,
    Req: Debug,
    D: OperationSessionGetters<F>
        + OperationSessionSetters<F>
        + transformers::GenerateResponse<Res>
        + Send
        + Sync
        + Clone,
    D: ConstructFlowSpecificData<F, FData, router_types::PaymentsResponseData>,
    RouterData<F, FData, router_types::PaymentsResponseData>: Feature<F, FData>,

    dyn api::Connector:
        services::api::ConnectorIntegration<F, FData, router_types::PaymentsResponseData>,

    PaymentResponse: Operation<F, FData, Data = D>,

    RouterData<F, FData, router_types::PaymentsResponseData>:
        hyperswitch_domain_models::router_data::TrackerPostUpdateObjects<F, FData, D>,
{
    operation
        .to_validate_request()?
        .validate_request(&req, &merchant_context)?;

    let get_tracker_response = operation
        .to_get_tracker()?
        .get_trackers(
            &state,
            &payment_id,
            &req,
            &merchant_context,
            &profile,
            &header_payload,
        )
        .await?;

    let (payment_data, _req, connector_http_status_code, external_latency) =
        external_vault_proxy_for_payments_operation_core::<_, _, _, _, _>(
            &state,
            req_state,
            merchant_context.clone(),
            profile.clone(),
            operation.clone(),
            req,
            get_tracker_response,
            call_connector_action,
            header_payload.clone(),
            return_raw_connector_response,
        )
        .await?;

    payment_data.generate_response(
        &state,
        connector_http_status_code,
        external_latency,
        header_payload.x_hs_latency,
        &merchant_context,
        &profile,
        None,
    )
}

#[cfg(feature = "v2")]
#[allow(clippy::too_many_arguments)]
pub async fn record_attempt_core(
    state: SessionState,
    req_state: ReqState,
    merchant_context: domain::MerchantContext,
    profile: domain::Profile,
    req: api_models::payments::PaymentsAttemptRecordRequest,
    payment_id: id_type::GlobalPaymentId,
    header_payload: HeaderPayload,
) -> RouterResponse<api_models::payments::PaymentAttemptRecordResponse> {
    tracing::Span::current().record(
        "merchant_id",
        merchant_context
            .get_merchant_account()
            .get_id()
            .get_string_repr(),
    );

    let operation: &operations::payment_attempt_record::PaymentAttemptRecord =
        &operations::payment_attempt_record::PaymentAttemptRecord;
    let boxed_operation: BoxedOperation<
        '_,
        api::RecordAttempt,
        api_models::payments::PaymentsAttemptRecordRequest,
        domain_payments::PaymentAttemptRecordData<api::RecordAttempt>,
    > = Box::new(operation);

    let _validate_result = boxed_operation
        .to_validate_request()?
        .validate_request(&req, &merchant_context)?;

    tracing::Span::current().record("global_payment_id", payment_id.get_string_repr());

    let operations::GetTrackerResponse { payment_data } = boxed_operation
        .to_get_tracker()?
        .get_trackers(
            &state,
            &payment_id,
            &req,
            &merchant_context,
            &profile,
            &header_payload,
        )
        .await?;
    let default_payment_status_data = PaymentStatusData {
        flow: PhantomData,
        payment_intent: payment_data.payment_intent.clone(),
        payment_attempt: payment_data.payment_attempt.clone(),
        attempts: None,
        should_sync_with_connector: false,
        payment_address: payment_data.payment_address.clone(),
        merchant_connector_details: None,
    };

    let payment_status_data = (req.triggered_by == common_enums::TriggeredBy::Internal)
    .then(|| default_payment_status_data.clone())
    .async_unwrap_or_else(|| async {
        match Box::pin(proxy_for_payments_operation_core::<
            api::PSync,
            _,
            _,
            _,
            PaymentStatusData<api::PSync>,
        >(
            &state,
            req_state.clone(),
            merchant_context.clone(),
            profile.clone(),
            operations::PaymentGet,
            api::PaymentsRetrieveRequest {
                force_sync: true,
                expand_attempts: false,
                param: None,
                return_raw_connector_response: None,
                merchant_connector_details: None,
            },
            operations::GetTrackerResponse {
                payment_data: PaymentStatusData {
                    flow: PhantomData,
                    payment_intent: payment_data.payment_intent.clone(),
                    payment_attempt: payment_data.payment_attempt.clone(),
                    attempts: None,
                    should_sync_with_connector: true,
                    payment_address: payment_data.payment_address.clone(),
                    merchant_connector_details: None,
                },
            },
            CallConnectorAction::Trigger,
            HeaderPayload::default(),
            None,
        ))
        .await
        {
            Ok((data, _, _, _)) => data,
            Err(err) => {
                router_env::logger::error!(error=?err, "proxy_for_payments_operation_core failed for external payment attempt");
                default_payment_status_data
            }
        }
    })
    .await;

    let record_payment_data = domain_payments::PaymentAttemptRecordData {
        flow: PhantomData,
        payment_intent: payment_status_data.payment_intent,
        payment_attempt: payment_status_data.payment_attempt,
        revenue_recovery_data: payment_data.revenue_recovery_data.clone(),
        payment_address: payment_data.payment_address.clone(),
    };

    let (_operation, final_payment_data) = boxed_operation
        .to_update_tracker()?
        .update_trackers(
            &state,
            req_state,
            record_payment_data,
            None,
            merchant_context.get_merchant_account().storage_scheme,
            None,
            merchant_context.get_merchant_key_store(),
            None,
            header_payload.clone(),
        )
        .await?;

    transformers::GenerateResponse::generate_response(
        final_payment_data,
        &state,
        None,
        None,
        header_payload.x_hs_latency,
        &merchant_context,
        &profile,
        None,
    )
}

#[cfg(feature = "v2")]
#[allow(clippy::too_many_arguments)]
pub async fn payments_intent_core<F, Res, Req, Op, D>(
    state: SessionState,
    req_state: ReqState,
    merchant_context: domain::MerchantContext,
    profile: domain::Profile,
    operation: Op,
    req: Req,
    payment_id: id_type::GlobalPaymentId,
    header_payload: HeaderPayload,
) -> RouterResponse<Res>
where
    F: Send + Clone + Sync,
    Op: Operation<F, Req, Data = D> + Send + Sync + Clone,
    Req: Debug + Clone,
    D: OperationSessionGetters<F> + OperationSessionSetters<F> + Send + Sync + Clone,
    Res: transformers::ToResponse<F, D, Op>,
{
    let (payment_data, _req, customer) = payments_intent_operation_core::<_, _, _, _>(
        &state,
        req_state,
        merchant_context.clone(),
        profile,
        operation.clone(),
        req,
        payment_id,
        header_payload.clone(),
    )
    .await?;

    Res::generate_response(
        payment_data,
        customer,
        &state.base_url,
        operation,
        &state.conf.connector_request_reference_id_config,
        None,
        None,
        header_payload.x_hs_latency,
        &merchant_context,
    )
}

#[cfg(feature = "v2")]
#[allow(clippy::too_many_arguments)]
pub async fn payments_list_attempts_using_payment_intent_id<F, Res, Req, Op, D>(
    state: SessionState,
    req_state: ReqState,
    merchant_context: domain::MerchantContext,
    profile: domain::Profile,
    operation: Op,
    req: Req,
    payment_id: id_type::GlobalPaymentId,
    header_payload: HeaderPayload,
) -> RouterResponse<Res>
where
    F: Send + Clone + Sync,
    Op: Operation<F, Req, Data = D> + Send + Sync + Clone,
    Req: Debug + Clone,
    D: OperationSessionGetters<F> + Send + Sync + Clone,
    Res: transformers::ToResponse<F, D, Op>,
{
    let (payment_data, _req, customer) = payments_attempt_operation_core::<_, _, _, _>(
        &state,
        req_state,
        merchant_context.clone(),
        profile,
        operation.clone(),
        req,
        payment_id,
        header_payload.clone(),
    )
    .await?;

    Res::generate_response(
        payment_data,
        customer,
        &state.base_url,
        operation,
        &state.conf.connector_request_reference_id_config,
        None,
        None,
        header_payload.x_hs_latency,
        &merchant_context,
    )
}

#[cfg(feature = "v2")]
#[allow(clippy::too_many_arguments)]
pub async fn payments_get_intent_using_merchant_reference(
    state: SessionState,
    merchant_context: domain::MerchantContext,
    profile: domain::Profile,
    req_state: ReqState,
    merchant_reference_id: &id_type::PaymentReferenceId,
    header_payload: HeaderPayload,
) -> RouterResponse<api::PaymentsIntentResponse> {
    let db = state.store.as_ref();
    let storage_scheme = merchant_context.get_merchant_account().storage_scheme;
    let key_manager_state = &(&state).into();
    let payment_intent = db
        .find_payment_intent_by_merchant_reference_id_profile_id(
            key_manager_state,
            merchant_reference_id,
            profile.get_id(),
            merchant_context.get_merchant_key_store(),
            &storage_scheme,
        )
        .await
        .to_not_found_response(errors::ApiErrorResponse::PaymentNotFound)?;

    let (payment_data, _req, customer) = Box::pin(payments_intent_operation_core::<
        api::PaymentGetIntent,
        _,
        _,
        PaymentIntentData<api::PaymentGetIntent>,
    >(
        &state,
        req_state,
        merchant_context.clone(),
        profile.clone(),
        operations::PaymentGetIntent,
        api_models::payments::PaymentsGetIntentRequest {
            id: payment_intent.get_id().clone(),
        },
        payment_intent.get_id().clone(),
        header_payload.clone(),
    ))
    .await?;

    transformers::ToResponse::<
        api::PaymentGetIntent,
        PaymentIntentData<api::PaymentGetIntent>,
        operations::PaymentGetIntent,
    >::generate_response(
        payment_data,
        customer,
        &state.base_url,
        operations::PaymentGetIntent,
        &state.conf.connector_request_reference_id_config,
        None,
        None,
        header_payload.x_hs_latency,
        &merchant_context,
    )
}

#[cfg(feature = "v2")]
#[allow(clippy::too_many_arguments)]
pub async fn payments_core<F, Res, Req, Op, FData, D>(
    state: SessionState,
    req_state: ReqState,
    merchant_context: domain::MerchantContext,
    profile: domain::Profile,
    operation: Op,
    req: Req,
    payment_id: id_type::GlobalPaymentId,
    call_connector_action: CallConnectorAction,
    header_payload: HeaderPayload,
) -> RouterResponse<Res>
where
    F: Send + Clone + Sync,
    Req: Send + Sync + Authenticate,
    FData: Send + Sync + Clone + serde::Serialize,
    Op: Operation<F, Req, Data = D> + ValidateStatusForOperation + Send + Sync + Clone,
    Req: Debug,
    D: OperationSessionGetters<F>
        + OperationSessionSetters<F>
        + transformers::GenerateResponse<Res>
        + Send
        + Sync
        + Clone,
    // To create connector flow specific interface data
    D: ConstructFlowSpecificData<F, FData, router_types::PaymentsResponseData>,
    RouterData<F, FData, router_types::PaymentsResponseData>: Feature<F, FData>,

    // To construct connector flow specific api
    dyn api::Connector:
        services::api::ConnectorIntegration<F, FData, router_types::PaymentsResponseData>,

    // To perform router related operation for PaymentResponse
    PaymentResponse: Operation<F, FData, Data = D>,

    // To create updatable objects in post update tracker
    RouterData<F, FData, router_types::PaymentsResponseData>:
        hyperswitch_domain_models::router_data::TrackerPostUpdateObjects<F, FData, D>,
{
    // Validate the request fields
    operation
        .to_validate_request()?
        .validate_request(&req, &merchant_context)?;

    // Get the tracker related information. This includes payment intent and payment attempt
    let get_tracker_response = operation
        .to_get_tracker()?
        .get_trackers(
            &state,
            &payment_id,
            &req,
            &merchant_context,
            &profile,
            &header_payload,
        )
        .await?;

    let (payment_data, connector_http_status_code, external_latency, connector_response_data) =
        if state.conf.merchant_id_auth.merchant_id_auth_enabled {
            let (
                payment_data,
                _req,
                connector_http_status_code,
                external_latency,
                connector_response_data,
            ) = internal_payments_operation_core::<_, _, _, _, _>(
                &state,
                req_state,
                merchant_context.clone(),
                &profile,
                operation.clone(),
                req,
                get_tracker_response,
                call_connector_action,
                header_payload.clone(),
            )
            .await?;
            (
                payment_data,
                connector_http_status_code,
                external_latency,
                connector_response_data,
            )
        } else {
            let (
                payment_data,
                _req,
                _customer,
                connector_http_status_code,
                external_latency,
                connector_response_data,
            ) = payments_operation_core::<_, _, _, _, _>(
                &state,
                req_state,
                merchant_context.clone(),
                &profile,
                operation.clone(),
                req,
                get_tracker_response,
                call_connector_action,
                header_payload.clone(),
            )
            .await?;
            (
                payment_data,
                connector_http_status_code,
                external_latency,
                connector_response_data,
            )
        };

    payment_data.generate_response(
        &state,
        connector_http_status_code,
        external_latency,
        header_payload.x_hs_latency,
        &merchant_context,
        &profile,
        Some(connector_response_data),
    )
}

#[allow(clippy::too_many_arguments)]
#[cfg(feature = "v2")]
pub(crate) async fn payments_create_and_confirm_intent(
    state: SessionState,
    req_state: ReqState,
    merchant_context: domain::MerchantContext,
    profile: domain::Profile,
    request: payments_api::PaymentsRequest,
    header_payload: HeaderPayload,
) -> RouterResponse<payments_api::PaymentsResponse> {
    use hyperswitch_domain_models::{
        payments::PaymentIntentData, router_flow_types::PaymentCreateIntent,
    };

    let payment_id = id_type::GlobalPaymentId::generate(&state.conf.cell_information.id);

    let payload = payments_api::PaymentsCreateIntentRequest::from(&request);

    let create_intent_response = Box::pin(payments_intent_core::<
        PaymentCreateIntent,
        payments_api::PaymentsIntentResponse,
        _,
        _,
        PaymentIntentData<PaymentCreateIntent>,
    >(
        state.clone(),
        req_state.clone(),
        merchant_context.clone(),
        profile.clone(),
        operations::PaymentIntentCreate,
        payload,
        payment_id.clone(),
        header_payload.clone(),
    ))
    .await?;

    logger::info!(?create_intent_response);

    let create_intent_response = create_intent_response
        .get_json_body()
        .change_context(errors::ApiErrorResponse::InternalServerError)
        .attach_printable("Unexpected response from payments core")?;

    let payload = payments_api::PaymentsConfirmIntentRequest::from(&request);

    let confirm_intent_response = decide_authorize_or_setup_intent_flow(
        state,
        req_state,
        merchant_context,
        profile,
        &create_intent_response,
        payload,
        payment_id,
        header_payload,
    )
    .await?;

    logger::info!(?confirm_intent_response);

    Ok(confirm_intent_response)
}

#[cfg(feature = "v2")]
#[allow(clippy::too_many_arguments)]
async fn decide_authorize_or_setup_intent_flow(
    state: SessionState,
    req_state: ReqState,
    merchant_context: domain::MerchantContext,
    profile: domain::Profile,
    create_intent_response: &payments_api::PaymentsIntentResponse,
    confirm_intent_request: payments_api::PaymentsConfirmIntentRequest,
    payment_id: id_type::GlobalPaymentId,
    header_payload: HeaderPayload,
) -> RouterResponse<payments_api::PaymentsResponse> {
    use hyperswitch_domain_models::{
        payments::PaymentConfirmData,
        router_flow_types::{Authorize, SetupMandate},
    };

    if create_intent_response.amount_details.order_amount == MinorUnit::zero() {
        Box::pin(payments_core::<
            SetupMandate,
            api_models::payments::PaymentsResponse,
            _,
            _,
            _,
            PaymentConfirmData<SetupMandate>,
        >(
            state,
            req_state,
            merchant_context,
            profile,
            operations::PaymentIntentConfirm,
            confirm_intent_request,
            payment_id,
            CallConnectorAction::Trigger,
            header_payload,
        ))
        .await
    } else {
        Box::pin(payments_core::<
            Authorize,
            api_models::payments::PaymentsResponse,
            _,
            _,
            _,
            PaymentConfirmData<Authorize>,
        >(
            state,
            req_state,
            merchant_context,
            profile,
            operations::PaymentIntentConfirm,
            confirm_intent_request,
            payment_id,
            CallConnectorAction::Trigger,
            header_payload,
        ))
        .await
    }
}

fn is_start_pay<Op: Debug>(operation: &Op) -> bool {
    format!("{operation:?}").eq("PaymentStart")
}

#[cfg(feature = "v1")]
#[derive(Clone, Debug, serde::Serialize)]
pub struct PaymentsRedirectResponseData {
    pub connector: Option<String>,
    pub param: Option<String>,
    pub merchant_id: Option<id_type::MerchantId>,
    pub json_payload: Option<serde_json::Value>,
    pub resource_id: api::PaymentIdType,
    pub force_sync: bool,
    pub creds_identifier: Option<String>,
}

#[cfg(feature = "v2")]
#[derive(Clone, Debug, serde::Serialize)]
pub struct PaymentsRedirectResponseData {
    pub payment_id: id_type::GlobalPaymentId,
    pub query_params: String,
    pub json_payload: Option<serde_json::Value>,
}

#[async_trait::async_trait]
pub trait PaymentRedirectFlow: Sync {
    // Associated type for call_payment_flow response
    type PaymentFlowResponse;

    #[cfg(feature = "v1")]
    #[allow(clippy::too_many_arguments)]
    async fn call_payment_flow(
        &self,
        state: &SessionState,
        req_state: ReqState,
        merchant_context: domain::MerchantContext,
        req: PaymentsRedirectResponseData,
        connector_action: CallConnectorAction,
        connector: String,
        payment_id: id_type::PaymentId,
    ) -> RouterResult<Self::PaymentFlowResponse>;

    #[cfg(feature = "v2")]
    #[allow(clippy::too_many_arguments)]
    async fn call_payment_flow(
        &self,
        state: &SessionState,
        req_state: ReqState,
        merchant_context: domain::MerchantContext,
        profile: domain::Profile,
        req: PaymentsRedirectResponseData,
    ) -> RouterResult<Self::PaymentFlowResponse>;

    fn get_payment_action(&self) -> services::PaymentAction;

    #[cfg(feature = "v1")]
    fn generate_response(
        &self,
        payment_flow_response: &Self::PaymentFlowResponse,
        payment_id: id_type::PaymentId,
        connector: String,
    ) -> RouterResult<services::ApplicationResponse<api::RedirectionResponse>>;

    #[cfg(feature = "v2")]
    fn generate_response(
        &self,
        payment_flow_response: &Self::PaymentFlowResponse,
    ) -> RouterResult<services::ApplicationResponse<api::RedirectionResponse>>;

    #[cfg(feature = "v1")]
    async fn handle_payments_redirect_response(
        &self,
        state: SessionState,
        req_state: ReqState,
        merchant_context: domain::MerchantContext,
        req: PaymentsRedirectResponseData,
    ) -> RouterResponse<api::RedirectionResponse> {
        metrics::REDIRECTION_TRIGGERED.add(
            1,
            router_env::metric_attributes!(
                (
                    "connector",
                    req.connector.to_owned().unwrap_or("null".to_string()),
                ),
                (
                    "merchant_id",
                    merchant_context.get_merchant_account().get_id().clone()
                ),
            ),
        );
        let connector = req.connector.clone().get_required_value("connector")?;

        let query_params = req.param.clone().get_required_value("param")?;

        #[cfg(feature = "v1")]
        let resource_id = api::PaymentIdTypeExt::get_payment_intent_id(&req.resource_id)
            .change_context(errors::ApiErrorResponse::MissingRequiredField {
                field_name: "payment_id",
            })?;

        #[cfg(feature = "v2")]
        //TODO: Will get the global payment id from the resource id, we need to handle this in the further flow
        let resource_id: id_type::PaymentId = todo!();

        // This connector data is ephemeral, the call payment flow will get new connector data
        // with merchant account details, so the connector_id can be safely set to None here
        let connector_data = api::ConnectorData::get_connector_by_name(
            &state.conf.connectors,
            &connector,
            api::GetToken::Connector,
            None,
        )?;

        let flow_type = connector_data
            .connector
            .get_flow_type(
                &query_params,
                req.json_payload.clone(),
                self.get_payment_action(),
            )
            .change_context(errors::ApiErrorResponse::InternalServerError)
            .attach_printable("Failed to decide the response flow")?;

        let payment_flow_response = self
            .call_payment_flow(
                &state,
                req_state,
                merchant_context,
                req.clone(),
                flow_type,
                connector.clone(),
                resource_id.clone(),
            )
            .await?;

        self.generate_response(&payment_flow_response, resource_id, connector)
    }

    #[cfg(feature = "v2")]
    #[allow(clippy::too_many_arguments)]
    async fn handle_payments_redirect_response(
        &self,
        state: SessionState,
        req_state: ReqState,
        merchant_context: domain::MerchantContext,
        profile: domain::Profile,
        request: PaymentsRedirectResponseData,
    ) -> RouterResponse<api::RedirectionResponse> {
        metrics::REDIRECTION_TRIGGERED.add(
            1,
            router_env::metric_attributes!((
                "merchant_id",
                merchant_context.get_merchant_account().get_id().clone()
            )),
        );

        let payment_flow_response = self
            .call_payment_flow(&state, req_state, merchant_context, profile, request)
            .await?;

        self.generate_response(&payment_flow_response)
    }
}

#[derive(Clone, Debug)]
pub struct PaymentRedirectCompleteAuthorize;

#[cfg(feature = "v1")]
#[async_trait::async_trait]
impl PaymentRedirectFlow for PaymentRedirectCompleteAuthorize {
    type PaymentFlowResponse = router_types::RedirectPaymentFlowResponse;

    #[allow(clippy::too_many_arguments)]
    async fn call_payment_flow(
        &self,
        state: &SessionState,
        req_state: ReqState,
        merchant_context: domain::MerchantContext,
        req: PaymentsRedirectResponseData,
        connector_action: CallConnectorAction,
        _connector: String,
        _payment_id: id_type::PaymentId,
    ) -> RouterResult<Self::PaymentFlowResponse> {
        let key_manager_state = &state.into();
        let payment_confirm_req = api::PaymentsRequest {
            payment_id: Some(req.resource_id.clone()),
            merchant_id: req.merchant_id.clone(),
            merchant_connector_details: req.creds_identifier.map(|creds_id| {
                api::MerchantConnectorDetailsWrap {
                    creds_identifier: creds_id,
                    encoded_data: None,
                }
            }),
            feature_metadata: Some(api_models::payments::FeatureMetadata {
                redirect_response: Some(api_models::payments::RedirectResponse {
                    param: req.param.map(Secret::new),
                    json_payload: Some(req.json_payload.unwrap_or(serde_json::json!({})).into()),
                }),
                search_tags: None,
                apple_pay_recurring_details: None,
            }),
            ..Default::default()
        };
        let response = Box::pin(payments_core::<
            api::CompleteAuthorize,
            api::PaymentsResponse,
            _,
            _,
            _,
            _,
        >(
            state.clone(),
            req_state,
            merchant_context.clone(),
            None,
            operations::payment_complete_authorize::CompleteAuthorize,
            payment_confirm_req,
            services::api::AuthFlow::Merchant,
            connector_action,
            None,
            HeaderPayload::default(),
        ))
        .await?;
        let payments_response = match response {
            services::ApplicationResponse::Json(response) => Ok(response),
            services::ApplicationResponse::JsonWithHeaders((response, _)) => Ok(response),
            _ => Err(errors::ApiErrorResponse::InternalServerError)
                .attach_printable("Failed to get the response in json"),
        }?;
        let profile_id = payments_response
            .profile_id
            .as_ref()
            .get_required_value("profile_id")?;
        let business_profile = state
            .store
            .find_business_profile_by_profile_id(
                key_manager_state,
                merchant_context.get_merchant_key_store(),
                profile_id,
            )
            .await
            .to_not_found_response(errors::ApiErrorResponse::ProfileNotFound {
                id: profile_id.get_string_repr().to_owned(),
            })?;
        Ok(router_types::RedirectPaymentFlowResponse {
            payments_response,
            business_profile,
        })
    }

    fn get_payment_action(&self) -> services::PaymentAction {
        services::PaymentAction::CompleteAuthorize
    }

    fn generate_response(
        &self,
        payment_flow_response: &Self::PaymentFlowResponse,
        payment_id: id_type::PaymentId,
        connector: String,
    ) -> RouterResult<services::ApplicationResponse<api::RedirectionResponse>> {
        let payments_response = &payment_flow_response.payments_response;
        // There might be multiple redirections needed for some flows
        // If the status is requires customer action, then send the startpay url again
        // The redirection data must have been provided and updated by the connector
        let redirection_response = match payments_response.status {
            enums::IntentStatus::RequiresCustomerAction => {
                let startpay_url = payments_response
                    .next_action
                    .clone()
                    .and_then(|next_action_data| match next_action_data {
                        api_models::payments::NextActionData::RedirectToUrl { redirect_to_url } => Some(redirect_to_url),
                        api_models::payments::NextActionData::RedirectInsidePopup{popup_url, ..} => Some(popup_url),
                        api_models::payments::NextActionData::DisplayBankTransferInformation { .. } => None,
                        api_models::payments::NextActionData::ThirdPartySdkSessionToken { .. } => None,
                        api_models::payments::NextActionData::QrCodeInformation{..} => None,
                        api_models::payments::NextActionData::FetchQrCodeInformation{..} => None,
                        api_models::payments::NextActionData::DisplayVoucherInformation{ .. } => None,
                        api_models::payments::NextActionData::WaitScreenInformation{..} => None,
                        api_models::payments::NextActionData::ThreeDsInvoke{..} => None,
                        api_models::payments::NextActionData::InvokeSdkClient{..} => None,
                        api_models::payments::NextActionData::CollectOtp{ .. } => None,
                        api_models::payments::NextActionData::InvokeHiddenIframe{ .. } => None,
                        api_models::payments::NextActionData::SdkUpiIntentInformation{ .. } => None,
                    })
                    .ok_or(errors::ApiErrorResponse::InternalServerError)

                    .attach_printable(
                        "did not receive redirect to url when status is requires customer action",
                    )?;
                Ok(api::RedirectionResponse {
                    return_url: String::new(),
                    params: vec![],
                    return_url_with_query_params: startpay_url,
                    http_method: "GET".to_string(),
                    headers: vec![],
                })
            }
            // If the status is terminal status, then redirect to merchant return url to provide status
            enums::IntentStatus::Succeeded
            | enums::IntentStatus::Failed
            | enums::IntentStatus::Cancelled | enums::IntentStatus::RequiresCapture| enums::IntentStatus::Processing=> helpers::get_handle_response_url(
                payment_id,
                &payment_flow_response.business_profile,
                payments_response,
                connector,
            ),
            _ => Err(errors::ApiErrorResponse::InternalServerError).attach_printable_lazy(|| format!("Could not proceed with payment as payment status {} cannot be handled during redirection",payments_response.status))?
        }?;
        if payments_response
            .is_iframe_redirection_enabled
            .unwrap_or(false)
        {
            // html script to check if inside iframe, then send post message to parent for redirection else redirect self to return_url
            let html = core_utils::get_html_redirect_response_popup(
                redirection_response.return_url_with_query_params,
            )?;
            Ok(services::ApplicationResponse::Form(Box::new(
                services::RedirectionFormData {
                    redirect_form: services::RedirectForm::Html { html_data: html },
                    payment_method_data: None,
                    amount: payments_response.amount.to_string(),
                    currency: payments_response.currency.clone(),
                },
            )))
        } else {
            Ok(services::ApplicationResponse::JsonForRedirection(
                redirection_response,
            ))
        }
    }
}

#[derive(Clone, Debug)]
pub struct PaymentRedirectSync;

#[cfg(feature = "v1")]
#[async_trait::async_trait]
impl PaymentRedirectFlow for PaymentRedirectSync {
    type PaymentFlowResponse = router_types::RedirectPaymentFlowResponse;

    #[allow(clippy::too_many_arguments)]
    async fn call_payment_flow(
        &self,
        state: &SessionState,
        req_state: ReqState,
        merchant_context: domain::MerchantContext,
        req: PaymentsRedirectResponseData,
        connector_action: CallConnectorAction,
        _connector: String,
        _payment_id: id_type::PaymentId,
    ) -> RouterResult<Self::PaymentFlowResponse> {
        let key_manager_state = &state.into();

        let payment_sync_req = api::PaymentsRetrieveRequest {
            resource_id: req.resource_id,
            merchant_id: req.merchant_id,
            param: req.param,
            force_sync: req.force_sync,
            connector: req.connector,
            merchant_connector_details: req.creds_identifier.map(|creds_id| {
                api::MerchantConnectorDetailsWrap {
                    creds_identifier: creds_id,
                    encoded_data: None,
                }
            }),
            client_secret: None,
            expand_attempts: None,
            expand_captures: None,
            all_keys_required: None,
        };
        let response = Box::pin(
            payments_core::<api::PSync, api::PaymentsResponse, _, _, _, _>(
                state.clone(),
                req_state,
                merchant_context.clone(),
                None,
                PaymentStatus,
                payment_sync_req,
                services::api::AuthFlow::Merchant,
                connector_action,
                None,
                HeaderPayload::default(),
            ),
        )
        .await?;
        let payments_response = match response {
            services::ApplicationResponse::Json(response) => Ok(response),
            services::ApplicationResponse::JsonWithHeaders((response, _)) => Ok(response),
            _ => Err(errors::ApiErrorResponse::InternalServerError)
                .attach_printable("Failed to get the response in json"),
        }?;
        let profile_id = payments_response
            .profile_id
            .as_ref()
            .get_required_value("profile_id")?;
        let business_profile = state
            .store
            .find_business_profile_by_profile_id(
                key_manager_state,
                merchant_context.get_merchant_key_store(),
                profile_id,
            )
            .await
            .to_not_found_response(errors::ApiErrorResponse::ProfileNotFound {
                id: profile_id.get_string_repr().to_owned(),
            })?;
        Ok(router_types::RedirectPaymentFlowResponse {
            payments_response,
            business_profile,
        })
    }
    fn generate_response(
        &self,
        payment_flow_response: &Self::PaymentFlowResponse,
        payment_id: id_type::PaymentId,
        connector: String,
    ) -> RouterResult<services::ApplicationResponse<api::RedirectionResponse>> {
        let payments_response = &payment_flow_response.payments_response;
        let redirect_response = helpers::get_handle_response_url(
            payment_id.clone(),
            &payment_flow_response.business_profile,
            payments_response,
            connector.clone(),
        )?;
        if payments_response
            .is_iframe_redirection_enabled
            .unwrap_or(false)
        {
            // html script to check if inside iframe, then send post message to parent for redirection else redirect self to return_url
            let html = core_utils::get_html_redirect_response_popup(
                redirect_response.return_url_with_query_params,
            )?;
            Ok(services::ApplicationResponse::Form(Box::new(
                services::RedirectionFormData {
                    redirect_form: services::RedirectForm::Html { html_data: html },
                    payment_method_data: None,
                    amount: payments_response.amount.to_string(),
                    currency: payments_response.currency.clone(),
                },
            )))
        } else {
            Ok(services::ApplicationResponse::JsonForRedirection(
                redirect_response,
            ))
        }
    }

    fn get_payment_action(&self) -> services::PaymentAction {
        services::PaymentAction::PSync
    }
}

#[cfg(feature = "v2")]
impl ValidateStatusForOperation for &PaymentRedirectSync {
    fn validate_status_for_operation(
        &self,
        intent_status: common_enums::IntentStatus,
    ) -> Result<(), errors::ApiErrorResponse> {
        match intent_status {
            common_enums::IntentStatus::RequiresCustomerAction => Ok(()),
            common_enums::IntentStatus::Succeeded
            | common_enums::IntentStatus::Conflicted
            | common_enums::IntentStatus::Failed
            | common_enums::IntentStatus::Cancelled
            | common_enums::IntentStatus::CancelledPostCapture
            | common_enums::IntentStatus::Processing
            | common_enums::IntentStatus::RequiresPaymentMethod
            | common_enums::IntentStatus::RequiresMerchantAction
            | common_enums::IntentStatus::RequiresCapture
            | common_enums::IntentStatus::PartiallyAuthorizedAndRequiresCapture
            | common_enums::IntentStatus::PartiallyCaptured
            | common_enums::IntentStatus::RequiresConfirmation
            | common_enums::IntentStatus::PartiallyCapturedAndCapturable
            | common_enums::IntentStatus::Expired => {
                Err(errors::ApiErrorResponse::PaymentUnexpectedState {
                    current_flow: format!("{self:?}"),
                    field_name: "status".to_string(),
                    current_value: intent_status.to_string(),
                    states: ["requires_customer_action".to_string()].join(", "),
                })
            }
        }
    }
}

#[cfg(feature = "v2")]
#[async_trait::async_trait]
impl PaymentRedirectFlow for PaymentRedirectSync {
    type PaymentFlowResponse =
        router_types::RedirectPaymentFlowResponse<PaymentStatusData<api::PSync>>;

    async fn call_payment_flow(
        &self,
        state: &SessionState,
        req_state: ReqState,
        merchant_context: domain::MerchantContext,
        profile: domain::Profile,
        req: PaymentsRedirectResponseData,
    ) -> RouterResult<Self::PaymentFlowResponse> {
        let payment_id = req.payment_id.clone();

        let payment_sync_request = api::PaymentsRetrieveRequest {
            param: Some(req.query_params.clone()),
            force_sync: true,
            expand_attempts: false,
            return_raw_connector_response: None,
            merchant_connector_details: None, // TODO: Implement for connectors requiring 3DS or redirection-based authentication flows.
        };

        let operation = operations::PaymentGet;
        let boxed_operation: BoxedOperation<
            '_,
            api::PSync,
            api::PaymentsRetrieveRequest,
            PaymentStatusData<api::PSync>,
        > = Box::new(operation);

        let get_tracker_response = boxed_operation
            .to_get_tracker()?
            .get_trackers(
                state,
                &payment_id,
                &payment_sync_request,
                &merchant_context,
                &profile,
                &HeaderPayload::default(),
            )
            .await?;

        let payment_data = &get_tracker_response.payment_data;
        self.validate_status_for_operation(payment_data.payment_intent.status)?;

        let payment_attempt = payment_data.payment_attempt.clone();

        let connector = payment_attempt
            .connector
            .as_ref()
            .ok_or(errors::ApiErrorResponse::InternalServerError)
            .attach_printable(
                "connector is not set in payment attempt in finish redirection flow",
            )?;

        // This connector data is ephemeral, the call payment flow will get new connector data
        // with merchant account details, so the connector_id can be safely set to None here
        let connector_data = api::ConnectorData::get_connector_by_name(
            &state.conf.connectors,
            connector,
            api::GetToken::Connector,
            None,
        )?;

        let call_connector_action = connector_data
            .connector
            .get_flow_type(
                &req.query_params,
                req.json_payload.clone(),
                self.get_payment_action(),
            )
            .change_context(errors::ApiErrorResponse::InternalServerError)
            .attach_printable("Failed to decide the response flow")?;

        let (payment_data, _, _, _, _, _) =
            Box::pin(payments_operation_core::<api::PSync, _, _, _, _>(
                state,
                req_state,
                merchant_context,
                &profile,
                operation,
                payment_sync_request,
                get_tracker_response,
                call_connector_action,
                HeaderPayload::default(),
            ))
            .await?;

        Ok(router_types::RedirectPaymentFlowResponse {
            payment_data,
            profile,
        })
    }
    fn generate_response(
        &self,
        payment_flow_response: &Self::PaymentFlowResponse,
    ) -> RouterResult<services::ApplicationResponse<api::RedirectionResponse>> {
        let payment_intent = &payment_flow_response.payment_data.payment_intent;
        let profile = &payment_flow_response.profile;

        let return_url = payment_intent
            .return_url
            .as_ref()
            .or(profile.return_url.as_ref())
            .ok_or(errors::ApiErrorResponse::InternalServerError)
            .attach_printable("return url not found in payment intent and profile")?
            .to_owned();

        let return_url = return_url
            .add_query_params(("id", payment_intent.id.get_string_repr()))
            .add_query_params(("status", &payment_intent.status.to_string()));

        let return_url_str = return_url.into_inner().to_string();

        Ok(services::ApplicationResponse::JsonForRedirection(
            api::RedirectionResponse {
                return_url_with_query_params: return_url_str,
            },
        ))
    }

    fn get_payment_action(&self) -> services::PaymentAction {
        services::PaymentAction::PSync
    }
}

#[derive(Clone, Debug)]
pub struct PaymentAuthenticateCompleteAuthorize;

#[cfg(feature = "v1")]
#[async_trait::async_trait]
impl PaymentRedirectFlow for PaymentAuthenticateCompleteAuthorize {
    type PaymentFlowResponse = router_types::AuthenticatePaymentFlowResponse;

    #[allow(clippy::too_many_arguments)]
    async fn call_payment_flow(
        &self,
        state: &SessionState,
        req_state: ReqState,
        merchant_context: domain::MerchantContext,
        req: PaymentsRedirectResponseData,
        connector_action: CallConnectorAction,
        connector: String,
        payment_id: id_type::PaymentId,
    ) -> RouterResult<Self::PaymentFlowResponse> {
        let merchant_id = merchant_context.get_merchant_account().get_id().clone();
        let key_manager_state = &state.into();

        let payment_intent = state
            .store
            .find_payment_intent_by_payment_id_merchant_id(
                key_manager_state,
                &payment_id,
                &merchant_id,
                merchant_context.get_merchant_key_store(),
                merchant_context.get_merchant_account().storage_scheme,
            )
            .await
            .to_not_found_response(errors::ApiErrorResponse::PaymentNotFound)?;
        let payment_attempt = state
            .store
            .find_payment_attempt_by_attempt_id_merchant_id(
                &payment_intent.active_attempt.get_id(),
                &merchant_id,
                merchant_context.get_merchant_account().storage_scheme,
            )
            .await
            .to_not_found_response(errors::ApiErrorResponse::PaymentNotFound)?;
        let authentication_id = payment_attempt
            .authentication_id
            .ok_or(errors::ApiErrorResponse::InternalServerError)
            .attach_printable("missing authentication_id in payment_attempt")?;
        let authentication = state
            .store
            .find_authentication_by_merchant_id_authentication_id(&merchant_id, &authentication_id)
            .await
            .to_not_found_response(errors::ApiErrorResponse::AuthenticationNotFound {
                id: authentication_id.get_string_repr().to_string(),
            })?;
        // Fetching merchant_connector_account to check if pull_mechanism is enabled for 3ds connector
        let authentication_merchant_connector_account = helpers::get_merchant_connector_account(
            state,
            &merchant_id,
            None,
            merchant_context.get_merchant_key_store(),
            &payment_intent
                .profile_id
                .ok_or(errors::ApiErrorResponse::InternalServerError)
                .attach_printable("missing profile_id in payment_intent")?,
            &payment_attempt
                .authentication_connector
                .ok_or(errors::ApiErrorResponse::InternalServerError)
                .attach_printable("missing authentication connector in payment_intent")?,
            None,
        )
        .await?;
        let is_pull_mechanism_enabled =
            utils::check_if_pull_mechanism_for_external_3ds_enabled_from_connector_metadata(
                authentication_merchant_connector_account
                    .get_metadata()
                    .map(|metadata| metadata.expose()),
            );
        let response = if is_pull_mechanism_enabled
            || authentication.authentication_type
                != Some(common_enums::DecoupledAuthenticationType::Challenge)
        {
            let payment_confirm_req = api::PaymentsRequest {
                payment_id: Some(req.resource_id.clone()),
                merchant_id: req.merchant_id.clone(),
                feature_metadata: Some(api_models::payments::FeatureMetadata {
                    redirect_response: Some(api_models::payments::RedirectResponse {
                        param: req.param.map(Secret::new),
                        json_payload: Some(
                            req.json_payload.unwrap_or(serde_json::json!({})).into(),
                        ),
                    }),
                    search_tags: None,
                    apple_pay_recurring_details: None,
                }),
                ..Default::default()
            };
            Box::pin(payments_core::<
                api::Authorize,
                api::PaymentsResponse,
                _,
                _,
                _,
                _,
            >(
                state.clone(),
                req_state,
                merchant_context.clone(),
                None,
                PaymentConfirm,
                payment_confirm_req,
                services::api::AuthFlow::Merchant,
                connector_action,
                None,
                HeaderPayload::with_source(enums::PaymentSource::ExternalAuthenticator),
            ))
            .await?
        } else {
            let payment_sync_req = api::PaymentsRetrieveRequest {
                resource_id: req.resource_id,
                merchant_id: req.merchant_id,
                param: req.param,
                force_sync: req.force_sync,
                connector: req.connector,
                merchant_connector_details: req.creds_identifier.map(|creds_id| {
                    api::MerchantConnectorDetailsWrap {
                        creds_identifier: creds_id,
                        encoded_data: None,
                    }
                }),
                client_secret: None,
                expand_attempts: None,
                expand_captures: None,
                all_keys_required: None,
            };
            Box::pin(
                payments_core::<api::PSync, api::PaymentsResponse, _, _, _, _>(
                    state.clone(),
                    req_state,
                    merchant_context.clone(),
                    None,
                    PaymentStatus,
                    payment_sync_req,
                    services::api::AuthFlow::Merchant,
                    connector_action,
                    None,
                    HeaderPayload::default(),
                ),
            )
            .await?
        };
        let payments_response = match response {
            services::ApplicationResponse::Json(response) => Ok(response),
            services::ApplicationResponse::JsonWithHeaders((response, _)) => Ok(response),
            _ => Err(errors::ApiErrorResponse::InternalServerError)
                .attach_printable("Failed to get the response in json"),
        }?;
        // When intent status is RequiresCustomerAction, Set poll_id in redis to allow the fetch status of poll through retrieve_poll_status api from client
        if payments_response.status == common_enums::IntentStatus::RequiresCustomerAction {
            let req_poll_id = core_utils::get_external_authentication_request_poll_id(&payment_id);
            let poll_id = core_utils::get_poll_id(&merchant_id, req_poll_id.clone());
            let redis_conn = state
                .store
                .get_redis_conn()
                .change_context(errors::ApiErrorResponse::InternalServerError)
                .attach_printable("Failed to get redis connection")?;
            redis_conn
                .set_key_with_expiry(
                    &poll_id.into(),
                    api_models::poll::PollStatus::Pending.to_string(),
                    consts::POLL_ID_TTL,
                )
                .await
                .change_context(errors::StorageError::KVError)
                .change_context(errors::ApiErrorResponse::InternalServerError)
                .attach_printable("Failed to add poll_id in redis")?;
        };
        let default_poll_config = router_types::PollConfig::default();
        let default_config_str = default_poll_config
            .encode_to_string_of_json()
            .change_context(errors::ApiErrorResponse::InternalServerError)
            .attach_printable("Error while stringifying default poll config")?;
        let poll_config = state
            .store
            .find_config_by_key_unwrap_or(
                &router_types::PollConfig::get_poll_config_key(connector),
                Some(default_config_str),
            )
            .await
            .change_context(errors::ApiErrorResponse::InternalServerError)
            .attach_printable("The poll config was not found in the DB")?;
        let poll_config: router_types::PollConfig = poll_config
            .config
            .parse_struct("PollConfig")
            .change_context(errors::ApiErrorResponse::InternalServerError)
            .attach_printable("Error while parsing PollConfig")?;
        let profile_id = payments_response
            .profile_id
            .as_ref()
            .get_required_value("profile_id")?;
        let business_profile = state
            .store
            .find_business_profile_by_profile_id(
                key_manager_state,
                merchant_context.get_merchant_key_store(),
                profile_id,
            )
            .await
            .to_not_found_response(errors::ApiErrorResponse::ProfileNotFound {
                id: profile_id.get_string_repr().to_owned(),
            })?;
        Ok(router_types::AuthenticatePaymentFlowResponse {
            payments_response,
            poll_config,
            business_profile,
        })
    }
    fn generate_response(
        &self,
        payment_flow_response: &Self::PaymentFlowResponse,
        payment_id: id_type::PaymentId,
        connector: String,
    ) -> RouterResult<services::ApplicationResponse<api::RedirectionResponse>> {
        let payments_response = &payment_flow_response.payments_response;
        let redirect_response = helpers::get_handle_response_url(
            payment_id.clone(),
            &payment_flow_response.business_profile,
            payments_response,
            connector.clone(),
        )?;
        // html script to check if inside iframe, then send post message to parent for redirection else redirect self to return_url
        let html = core_utils::get_html_redirect_response_for_external_authentication(
            redirect_response.return_url_with_query_params,
            payments_response,
            payment_id,
            &payment_flow_response.poll_config,
        )?;
        Ok(services::ApplicationResponse::Form(Box::new(
            services::RedirectionFormData {
                redirect_form: services::RedirectForm::Html { html_data: html },
                payment_method_data: None,
                amount: payments_response.amount.to_string(),
                currency: payments_response.currency.clone(),
            },
        )))
    }

    fn get_payment_action(&self) -> services::PaymentAction {
        services::PaymentAction::PaymentAuthenticateCompleteAuthorize
    }
}

#[cfg(feature = "v1")]
pub async fn get_decrypted_wallet_payment_method_token<F, Req, D>(
    operation: &BoxedOperation<'_, F, Req, D>,
    state: &SessionState,
    merchant_context: &domain::MerchantContext,
    payment_data: &mut D,
    connector_call_type_optional: Option<&ConnectorCallType>,
) -> CustomResult<Option<PaymentMethodToken>, errors::ApiErrorResponse>
where
    F: Send + Clone + Sync,
    D: OperationSessionGetters<F> + Send + Sync + Clone,
{
    if is_operation_confirm(operation)
        && payment_data.get_payment_attempt().payment_method
            == Some(storage_enums::PaymentMethod::Wallet)
        && payment_data.get_payment_method_data().is_some()
    {
        let wallet_type = payment_data
            .get_payment_attempt()
            .payment_method_type
            .get_required_value("payment_method_type")?;

        let wallet: Box<dyn WalletFlow<F, D>> = match wallet_type {
            storage_enums::PaymentMethodType::ApplePay => Box::new(ApplePayWallet),
            storage_enums::PaymentMethodType::Paze => Box::new(PazeWallet),
            storage_enums::PaymentMethodType::GooglePay => Box::new(GooglePayWallet),
            _ => return Ok(None),
        };

        // Check if the wallet has already decrypted the token from the payment data.
        // If a pre-decrypted token is available, use it directly to avoid redundant decryption.
        if let Some(predecrypted_token) = wallet.check_predecrypted_token(payment_data)? {
            logger::debug!("Using predecrypted token for wallet");
            return Ok(Some(predecrypted_token));
        }

        let merchant_connector_account =
            get_merchant_connector_account_for_wallet_decryption_flow::<F, D>(
                state,
                merchant_context,
                payment_data,
                connector_call_type_optional,
            )
            .await?;

        let decide_wallet_flow = &wallet
            .decide_wallet_flow(state, payment_data, &merchant_connector_account)
            .attach_printable("Failed to decide wallet flow")?
            .async_map(|payment_price_data| async move {
                wallet
                    .decrypt_wallet_token(&payment_price_data, payment_data)
                    .await
            })
            .await
            .transpose()
            .attach_printable("Failed to decrypt Wallet token")?;
        Ok(decide_wallet_flow.clone())
    } else {
        Ok(None)
    }
}

#[cfg(feature = "v1")]
pub async fn get_merchant_connector_account_for_wallet_decryption_flow<F, D>(
    state: &SessionState,
    merchant_context: &domain::MerchantContext,
    payment_data: &mut D,
    connector_call_type_optional: Option<&ConnectorCallType>,
) -> RouterResult<helpers::MerchantConnectorAccountType>
where
    F: Send + Clone + Sync,
    D: OperationSessionGetters<F> + Send + Sync + Clone,
{
    let connector_call_type = connector_call_type_optional
        .get_required_value("connector_call_type")
        .change_context(errors::ApiErrorResponse::InternalServerError)?;
    let connector_routing_data = match connector_call_type {
        ConnectorCallType::PreDetermined(connector_routing_data) => connector_routing_data,
        ConnectorCallType::Retryable(connector_routing_data) => connector_routing_data
            .first()
            .ok_or(errors::ApiErrorResponse::InternalServerError)
            .attach_printable("Found no connector routing data in retryable call")?,
        ConnectorCallType::SessionMultiple(_session_connector_data) => {
            return Err(errors::ApiErrorResponse::InternalServerError).attach_printable(
                "SessionMultiple connector call type is invalid in confirm calls",
            );
        }
    };

    construct_profile_id_and_get_mca(
        state,
        merchant_context,
        payment_data,
        &connector_routing_data
            .connector_data
            .connector_name
            .to_string(),
        connector_routing_data
            .connector_data
            .merchant_connector_id
            .as_ref(),
        false,
    )
    .await
}

#[cfg(feature = "v1")]
#[allow(clippy::too_many_arguments)]
#[instrument(skip_all)]
pub async fn call_connector_service<F, RouterDReq, ApiRequest, D>(
    state: &SessionState,
    req_state: ReqState,
    merchant_context: &domain::MerchantContext,
    connector: api::ConnectorData,
    operation: &BoxedOperation<'_, F, ApiRequest, D>,
    payment_data: &mut D,
    customer: &Option<domain::Customer>,
    call_connector_action: CallConnectorAction,
    validate_result: &operations::ValidateResult,
    schedule_time: Option<time::PrimitiveDateTime>,
    header_payload: HeaderPayload,
    frm_suggestion: Option<storage_enums::FrmSuggestion>,
    business_profile: &domain::Profile,
    is_retry_payment: bool,
    return_raw_connector_response: Option<bool>,
    merchant_connector_account: helpers::MerchantConnectorAccountType,
    mut router_data: RouterData<F, RouterDReq, router_types::PaymentsResponseData>,
    tokenization_action: TokenizationAction,
) -> RouterResult<(
    RouterData<F, RouterDReq, router_types::PaymentsResponseData>,
    helpers::MerchantConnectorAccountType,
)>
where
    F: Send + Clone + Sync,
    RouterDReq: Send + Sync,

    // To create connector flow specific interface data
    D: OperationSessionGetters<F> + OperationSessionSetters<F> + Send + Sync + Clone,
    D: ConstructFlowSpecificData<F, RouterDReq, router_types::PaymentsResponseData>,
    RouterData<F, RouterDReq, router_types::PaymentsResponseData>: Feature<F, RouterDReq> + Send,
    // To construct connector flow specific api
    dyn api::Connector: services::api::ConnectorIntegration<F, RouterDReq, router_types::PaymentsResponseData>
        + Send
        + Sync,
{
    let add_access_token_result = router_data
        .add_access_token(
            state,
            &connector,
            merchant_context,
            payment_data.get_creds_identifier(),
        )
        .await?;

    router_data = router_data.add_session_token(state, &connector).await?;

    let should_continue_further = access_token::update_router_data_with_access_token_result(
        &add_access_token_result,
        &mut router_data,
        &call_connector_action,
    );

    let should_continue_further = match router_data
        .create_order_at_connector(state, &connector, should_continue_further)
        .await?
    {
        Some(create_order_response) => {
            if let Ok(order_id) = create_order_response.clone().create_order_result {
                payment_data.set_connector_response_reference_id(Some(order_id.clone()))
            }

            // Set the response in routerdata response to carry forward
            router_data
                .update_router_data_with_create_order_response(create_order_response.clone());
            create_order_response.create_order_result.ok().is_some()
        }
        // If create order is not required, then we can proceed with further processing
        None => true,
    };

    let updated_customer = call_create_connector_customer_if_required(
        state,
        customer,
        merchant_context,
        &merchant_connector_account,
        payment_data,
        router_data.access_token.as_ref(),
    )
    .await?;

    #[cfg(feature = "v1")]
    if let Some(connector_customer_id) = payment_data.get_connector_customer_id() {
        router_data.connector_customer = Some(connector_customer_id);
    }

    router_data.payment_method_token = payment_data.get_payment_method_token().cloned();

    let payment_method_token_response = router_data
        .add_payment_method_token(
            state,
            &connector,
            &tokenization_action,
            should_continue_further,
        )
        .await?;

    let mut should_continue_further =
        tokenization::update_router_data_with_payment_method_token_result(
            payment_method_token_response,
            &mut router_data,
            is_retry_payment,
            should_continue_further,
        );

    (router_data, should_continue_further) = complete_preprocessing_steps_if_required(
        state,
        &connector,
        payment_data,
        router_data,
        operation,
        should_continue_further,
    )
    .await?;

    if let Ok(router_types::PaymentsResponseData::PreProcessingResponse {
        session_token: Some(session_token),
        ..
    }) = router_data.response.to_owned()
    {
        payment_data.push_sessions_token(session_token);
    };

    // In case of authorize flow, pre-task and post-tasks are being called in build request
    // if we do not want to proceed further, then the function will return Ok(None, false)
    let (connector_request, should_continue_further) = if should_continue_further {
        // Check if the actual flow specific request can be built with available data
        router_data
            .build_flow_specific_connector_request(state, &connector, call_connector_action.clone())
            .await?
    } else {
        (None, false)
    };

    if should_add_task_to_process_tracker(payment_data) {
        operation
            .to_domain()?
            .add_task_to_process_tracker(
                state,
                payment_data.get_payment_attempt(),
                validate_result.requeue,
                schedule_time,
            )
            .await
            .map_err(|error| logger::error!(process_tracker_error=?error))
            .ok();
    }

    // Update the payment trackers just before calling the connector
    // Since the request is already built in the previous step,
    // there should be no error in request construction from hyperswitch end
    (_, *payment_data) = operation
        .to_update_tracker()?
        .update_trackers(
            state,
            req_state,
            payment_data.clone(),
            customer.clone(),
            merchant_context.get_merchant_account().storage_scheme,
            updated_customer,
            merchant_context.get_merchant_key_store(),
            frm_suggestion,
            header_payload.clone(),
        )
        .await?;

    let router_data = if should_continue_further {
        // The status of payment_attempt and intent will be updated in the previous step
        // update this in router_data.
        // This is added because few connector integrations do not update the status,
        // and rely on previous status set in router_data
        router_data.status = payment_data.get_payment_attempt().status;
        router_data
            .decide_flows(
                state,
                &connector,
                call_connector_action,
                connector_request,
                business_profile,
                header_payload.clone(),
                return_raw_connector_response,
            )
            .await
    } else {
        Ok(router_data)
    }?;

    Ok((router_data, merchant_connector_account))
}

#[cfg(feature = "v1")]
#[allow(clippy::too_many_arguments)]
#[instrument(skip_all)]
pub async fn call_connector_service_prerequisites<F, RouterDReq, ApiRequest, D>(
    state: &SessionState,
    merchant_context: &domain::MerchantContext,
    connector: api::ConnectorData,
    operation: &BoxedOperation<'_, F, ApiRequest, D>,
    payment_data: &mut D,
    customer: &Option<domain::Customer>,
    validate_result: &operations::ValidateResult,
    business_profile: &domain::Profile,
    should_retry_with_pan: bool,
    routing_decision: Option<routing_helpers::RoutingDecisionData>,
) -> RouterResult<(
    helpers::MerchantConnectorAccountType,
    RouterData<F, RouterDReq, router_types::PaymentsResponseData>,
    TokenizationAction,
)>
where
    F: Send + Clone + Sync,
    RouterDReq: Send + Clone + Sync,

    // To create connector flow specific interface data
    D: OperationSessionGetters<F> + OperationSessionSetters<F> + Send + Sync + Clone,
    D: ConstructFlowSpecificData<F, RouterDReq, router_types::PaymentsResponseData>,
    RouterData<F, RouterDReq, router_types::PaymentsResponseData>:
        Feature<F, RouterDReq> + Send + Clone,
    // To construct connector flow specific api
    dyn api::Connector:
        services::api::ConnectorIntegration<F, RouterDReq, router_types::PaymentsResponseData>,
{
    let merchant_connector_account = construct_profile_id_and_get_mca(
        state,
        merchant_context,
        payment_data,
        &connector.connector_name.to_string(),
        connector.merchant_connector_id.as_ref(),
        false,
    )
    .await?;

    let customer_acceptance = payment_data
        .get_payment_attempt()
        .customer_acceptance
        .clone();

    if is_pre_network_tokenization_enabled(
        state,
        business_profile,
        customer_acceptance,
        connector.connector_name,
    ) {
        let payment_method_data = payment_data.get_payment_method_data();
        let customer_id = payment_data.get_payment_intent().customer_id.clone();
        if let (Some(domain::PaymentMethodData::Card(card_data)), Some(customer_id)) =
            (payment_method_data, customer_id)
        {
            let vault_operation =
                get_vault_operation_for_pre_network_tokenization(state, customer_id, card_data)
                    .await;
            match vault_operation {
                payments::VaultOperation::SaveCardAndNetworkTokenData(
                    card_and_network_token_data,
                ) => {
                    payment_data.set_vault_operation(
                        payments::VaultOperation::SaveCardAndNetworkTokenData(Box::new(
                            *card_and_network_token_data.clone(),
                        )),
                    );

                    payment_data.set_payment_method_data(Some(
                        domain::PaymentMethodData::NetworkToken(
                            card_and_network_token_data
                                .network_token
                                .network_token_data
                                .clone(),
                        ),
                    ));
                }
                payments::VaultOperation::SaveCardData(card_data_for_vault) => payment_data
                    .set_vault_operation(payments::VaultOperation::SaveCardData(
                        card_data_for_vault.clone(),
                    )),
                payments::VaultOperation::ExistingVaultData(_) => (),
            }
        }
    }

    if payment_data
        .get_payment_attempt()
        .merchant_connector_id
        .is_none()
    {
        payment_data.set_merchant_connector_id_in_attempt(merchant_connector_account.get_mca_id());
    }

    operation
        .to_domain()?
        .populate_payment_data(
            state,
            payment_data,
            merchant_context,
            business_profile,
            &connector,
        )
        .await?;

    let (pd, tokenization_action) = get_connector_tokenization_action_when_confirm_true(
        state,
        operation,
        payment_data,
        validate_result,
        merchant_context.get_merchant_key_store(),
        customer,
        business_profile,
        should_retry_with_pan,
    )
    .await?;
    *payment_data = pd;

    // This is used to apply any kind of routing decision to the required data,
    // before the call to `connector` is made.
    routing_decision.map(|decision| decision.apply_routing_decision(payment_data));

    // Validating the blocklist guard and generate the fingerprint
    blocklist_guard(state, merchant_context, operation, payment_data).await?;

    let merchant_recipient_data = payment_data
        .get_merchant_recipient_data(
            state,
            merchant_context,
            &merchant_connector_account,
            &connector,
        )
        .await?;

    let router_data = payment_data
        .construct_router_data(
            state,
            connector.connector.id(),
            merchant_context,
            customer,
            &merchant_connector_account,
            merchant_recipient_data,
            None,
            payment_data.get_payment_attempt().payment_method,
            payment_data.get_payment_attempt().payment_method_type,
        )
        .await?;

    let connector_request_reference_id = router_data.connector_request_reference_id.clone();
    payment_data
        .set_connector_request_reference_id_in_payment_attempt(connector_request_reference_id);

    Ok((merchant_connector_account, router_data, tokenization_action))
}

#[cfg(feature = "v1")]
#[allow(clippy::too_many_arguments)]
#[instrument(skip_all)]
pub async fn decide_unified_connector_service_call<'a, F, RouterDReq, ApiRequest, D>(
    state: &'a SessionState,
    req_state: ReqState,
    merchant_context: &'a domain::MerchantContext,
    connector: api::ConnectorData,
    operation: &'a BoxedOperation<'a, F, ApiRequest, D>,
    payment_data: &'a mut D,
    customer: &Option<domain::Customer>,
    call_connector_action: CallConnectorAction,
    validate_result: &'a operations::ValidateResult,
    schedule_time: Option<time::PrimitiveDateTime>,
    header_payload: HeaderPayload,
    frm_suggestion: Option<storage_enums::FrmSuggestion>,
    business_profile: &'a domain::Profile,
    is_retry_payment: bool,
    all_keys_required: Option<bool>,
    merchant_connector_account: helpers::MerchantConnectorAccountType,
    router_data: RouterData<F, RouterDReq, router_types::PaymentsResponseData>,
    tokenization_action: TokenizationAction,
) -> RouterResult<(
    RouterData<F, RouterDReq, router_types::PaymentsResponseData>,
    helpers::MerchantConnectorAccountType,
)>
where
    F: Send + Clone + Sync + 'static,
    RouterDReq: Send + Sync + Clone + 'static + serde::Serialize,

    // To create connector flow specific interface data
    D: OperationSessionGetters<F> + OperationSessionSetters<F> + Send + Sync + Clone,
    D: ConstructFlowSpecificData<F, RouterDReq, router_types::PaymentsResponseData>,
    RouterData<F, RouterDReq, router_types::PaymentsResponseData>:
        Feature<F, RouterDReq> + Send + Clone + serde::Serialize,
    // To construct connector flow specific api
    dyn api::Connector:
        services::api::ConnectorIntegration<F, RouterDReq, router_types::PaymentsResponseData>,
{
    let execution_path = should_call_unified_connector_service(
        state,
        merchant_context,
        &router_data,
        Some(payment_data),
        call_connector_action.clone(),
    )
    .await?;

    record_time_taken_with(|| async {
        match execution_path {
            // Process through UCS when system is UCS and not handling response or if it is a UCS webhook action
            ExecutionPath::UnifiedConnectorService => {
                process_through_ucs(
                    state,
                    req_state,
                    merchant_context,
                    operation,
                    payment_data,
                    customer,
                    call_connector_action,
                    validate_result,
                    schedule_time,
                    header_payload,
                    frm_suggestion,
                    business_profile,
                    merchant_connector_account,
                    &connector,
                    router_data,
                )
                .await
            }

            // Process through Direct with Shadow UCS
            ExecutionPath::ShadowUnifiedConnectorService => {
                process_through_direct_with_shadow_unified_connector_service(
                    state,
                    req_state,
                    merchant_context,
                    connector,
                    operation,
                    payment_data,
                    customer,
                    call_connector_action,
                    validate_result,
                    schedule_time,
                    header_payload,
                    frm_suggestion,
                    business_profile,
                    is_retry_payment,
                    all_keys_required,
                    merchant_connector_account,
                    router_data,
                    tokenization_action,
                )
                .await
            }

            // Process through Direct gateway
            ExecutionPath::Direct => {
                process_through_direct(
                    state,
                    req_state,
                    merchant_context,
                    connector,
                    operation,
                    payment_data,
                    customer,
                    call_connector_action,
                    validate_result,
                    schedule_time,
                    header_payload,
                    frm_suggestion,
                    business_profile,
                    is_retry_payment,
                    all_keys_required,
                    merchant_connector_account,
                    router_data,
                    tokenization_action,
                )
                .await
            }
        }
    })
    .await
}

async fn record_time_taken_with<F, Fut, R>(f: F) -> RouterResult<R>
where
    F: FnOnce() -> Fut,
    Fut: future::Future<Output = RouterResult<R>>,
{
    let stime = Instant::now();
    let result = f().await;
    let etime = Instant::now();
    let duration = etime.saturating_duration_since(stime);
    tracing::info!(duration = format!("Duration taken: {}", duration.as_millis()));
    result
}

#[cfg(feature = "v2")]
#[allow(clippy::too_many_arguments)]
#[instrument(skip_all)]
pub async fn call_connector_service<F, RouterDReq, ApiRequest, D>(
    state: &SessionState,
    req_state: ReqState,
    merchant_context: &domain::MerchantContext,
    connector: api::ConnectorData,
    operation: &BoxedOperation<'_, F, ApiRequest, D>,
    payment_data: &mut D,
    customer: &Option<domain::Customer>,
    call_connector_action: CallConnectorAction,
    schedule_time: Option<time::PrimitiveDateTime>,
    header_payload: HeaderPayload,
    frm_suggestion: Option<storage_enums::FrmSuggestion>,
    business_profile: &domain::Profile,
    is_retry_payment: bool,
    should_retry_with_pan: bool,
    return_raw_connector_response: Option<bool>,
    merchant_connector_account_type_details: domain::MerchantConnectorAccountTypeDetails,
    mut router_data: RouterData<F, RouterDReq, router_types::PaymentsResponseData>,
    updated_customer: Option<storage::CustomerUpdate>,
    tokenization_action: TokenizationAction,
) -> RouterResult<RouterData<F, RouterDReq, router_types::PaymentsResponseData>>
where
    F: Send + Clone + Sync,
    RouterDReq: Send + Sync,

    // To create connector flow specific interface data
    D: OperationSessionGetters<F> + OperationSessionSetters<F> + Send + Sync + Clone,
    D: ConstructFlowSpecificData<F, RouterDReq, router_types::PaymentsResponseData>,
    RouterData<F, RouterDReq, router_types::PaymentsResponseData>: Feature<F, RouterDReq> + Send,
    // To construct connector flow specific api
    dyn api::Connector:
        services::api::ConnectorIntegration<F, RouterDReq, router_types::PaymentsResponseData>,
{
    let add_access_token_result = router_data
        .add_access_token(
            state,
            &connector,
            merchant_context,
            payment_data.get_creds_identifier(),
        )
        .await?;

    router_data = router_data.add_session_token(state, &connector).await?;

    let should_continue_further = access_token::update_router_data_with_access_token_result(
        &add_access_token_result,
        &mut router_data,
        &call_connector_action,
    );
    let payment_method_token_response = router_data
        .add_payment_method_token(
            state,
            &connector,
            &tokenization_action,
            should_continue_further,
        )
        .await?;
    let should_continue_further = tokenization::update_router_data_with_payment_method_token_result(
        payment_method_token_response,
        &mut router_data,
        is_retry_payment,
        should_continue_further,
    );
    let should_continue = match router_data
        .create_order_at_connector(state, &connector, should_continue_further)
        .await?
    {
        Some(create_order_response) => {
            if let Ok(order_id) = create_order_response.clone().create_order_result {
                payment_data.set_connector_response_reference_id(Some(order_id))
            }

            // Set the response in routerdata response to carry forward
            router_data
                .update_router_data_with_create_order_response(create_order_response.clone());
            create_order_response.create_order_result.ok().map(|_| ())
        }
        // If create order is not required, then we can proceed with further processing
        None => Some(()),
    };

    // In case of authorize flow, pre-task and post-tasks are being called in build request
    // if we do not want to proceed further, then the function will return Ok(None, false)
    let (connector_request, should_continue_further) = match should_continue {
        Some(_) => {
            router_data
                .build_flow_specific_connector_request(
                    state,
                    &connector,
                    call_connector_action.clone(),
                )
                .await?
        }
        None => (None, false),
    };

    // Update the payment trackers just before calling the connector
    // Since the request is already built in the previous step,
    // there should be no error in request construction from hyperswitch end
    (_, *payment_data) = operation
        .to_update_tracker()?
        .update_trackers(
            state,
            req_state,
            payment_data.clone(),
            customer.clone(),
            merchant_context.get_merchant_account().storage_scheme,
            updated_customer,
            merchant_context.get_merchant_key_store(),
            frm_suggestion,
            header_payload.clone(),
        )
        .await?;

    let router_data = if should_continue_further {
        // The status of payment_attempt and intent will be updated in the previous step
        // update this in router_data.
        // This is added because few connector integrations do not update the status,
        // and rely on previous status set in router_data
        // TODO: status is already set when constructing payment data, why should this be done again?
        // router_data.status = payment_data.get_payment_attempt().status;
        router_data
            .decide_flows(
                state,
                &connector,
                call_connector_action,
                connector_request,
                business_profile,
                header_payload.clone(),
                return_raw_connector_response,
            )
            .await
    } else {
        Ok(router_data)
    }?;

    Ok(router_data)
}

#[cfg(feature = "v2")]
#[allow(clippy::too_many_arguments)]
#[allow(clippy::type_complexity)]
#[instrument(skip_all)]
pub async fn call_connector_service_prerequisites<F, RouterDReq, ApiRequest, D>(
    state: &SessionState,
    req_state: ReqState,
    merchant_context: &domain::MerchantContext,
    connector: api::ConnectorData,
    operation: &BoxedOperation<'_, F, ApiRequest, D>,
    payment_data: &mut D,
    customer: &Option<domain::Customer>,
    call_connector_action: CallConnectorAction,
    schedule_time: Option<time::PrimitiveDateTime>,
    header_payload: HeaderPayload,
    frm_suggestion: Option<storage_enums::FrmSuggestion>,
    business_profile: &domain::Profile,
    is_retry_payment: bool,
    should_retry_with_pan: bool,
    all_keys_required: Option<bool>,
) -> RouterResult<(
    domain::MerchantConnectorAccountTypeDetails,
    Option<storage::CustomerUpdate>,
    RouterData<F, RouterDReq, router_types::PaymentsResponseData>,
    TokenizationAction,
)>
where
    F: Send + Clone + Sync,
    RouterDReq: Send + Sync,

    // To create connector flow specific interface data
    D: OperationSessionGetters<F> + OperationSessionSetters<F> + Send + Sync + Clone,
    D: ConstructFlowSpecificData<F, RouterDReq, router_types::PaymentsResponseData>,
    RouterData<F, RouterDReq, router_types::PaymentsResponseData>: Feature<F, RouterDReq> + Send,
    // To construct connector flow specific api
    dyn api::Connector:
        services::api::ConnectorIntegration<F, RouterDReq, router_types::PaymentsResponseData>,
{
    let merchant_connector_account_type_details =
        domain::MerchantConnectorAccountTypeDetails::MerchantConnectorAccount(Box::new(
            helpers::get_merchant_connector_account_v2(
                state,
                merchant_context.get_merchant_key_store(),
                connector.merchant_connector_id.as_ref(),
            )
            .await?,
        ));

    operation
        .to_domain()?
        .populate_payment_data(
            state,
            payment_data,
            merchant_context,
            business_profile,
            &connector,
        )
        .await?;

    let updated_customer = call_create_connector_customer_if_required(
        state,
        customer,
        merchant_context,
        &merchant_connector_account_type_details,
        payment_data,
    )
    .await?;

    let router_data = payment_data
        .construct_router_data(
            state,
            connector.connector.id(),
            merchant_context,
            customer,
            &merchant_connector_account_type_details,
            None,
            Some(header_payload),
        )
        .await?;

    let tokenization_action = operation
        .to_domain()?
        .get_connector_tokenization_action(state, payment_data)
        .await?;

    Ok((
        merchant_connector_account_type_details,
        updated_customer,
        router_data,
        tokenization_action,
    ))
}

#[cfg(feature = "v2")]
#[allow(clippy::too_many_arguments)]
#[allow(clippy::type_complexity)]
#[instrument(skip_all)]
pub async fn call_connector_service_prerequisites_for_external_vault_proxy<
    F,
    RouterDReq,
    ApiRequest,
    D,
>(
    state: &SessionState,
    req_state: ReqState,
    merchant_context: &domain::MerchantContext,
    connector: api::ConnectorData,
    operation: &BoxedOperation<'_, F, ApiRequest, D>,
    payment_data: &mut D,
    customer: &Option<domain::Customer>,
    call_connector_action: CallConnectorAction,
    schedule_time: Option<time::PrimitiveDateTime>,
    header_payload: HeaderPayload,
    frm_suggestion: Option<storage_enums::FrmSuggestion>,
    business_profile: &domain::Profile,
    is_retry_payment: bool,
    should_retry_with_pan: bool,
    all_keys_required: Option<bool>,
) -> RouterResult<(
    domain::MerchantConnectorAccountTypeDetails,
    domain::MerchantConnectorAccountTypeDetails,
    Option<storage::CustomerUpdate>,
    RouterData<F, RouterDReq, router_types::PaymentsResponseData>,
)>
where
    F: Send + Clone + Sync,
    RouterDReq: Send + Sync,

    // To create connector flow specific interface data
    D: OperationSessionGetters<F> + OperationSessionSetters<F> + Send + Sync + Clone,
    D: ConstructFlowSpecificData<F, RouterDReq, router_types::PaymentsResponseData>,
    RouterData<F, RouterDReq, router_types::PaymentsResponseData>: Feature<F, RouterDReq> + Send,
    // To construct connector flow specific api
    dyn api::Connector:
        services::api::ConnectorIntegration<F, RouterDReq, router_types::PaymentsResponseData>,
{
    // get merchant connector account related to external vault
    let external_vault_source: id_type::MerchantConnectorAccountId = business_profile
        .external_vault_connector_details
        .clone()
        .map(|connector_details| connector_details.vault_connector_id.clone())
        .ok_or(errors::ApiErrorResponse::InternalServerError)
        .attach_printable("mca_id not present for external vault")?;

    let external_vault_merchant_connector_account_type_details =
        domain::MerchantConnectorAccountTypeDetails::MerchantConnectorAccount(Box::new(
            helpers::get_merchant_connector_account_v2(
                state,
                merchant_context.get_merchant_key_store(),
                Some(&external_vault_source),
            )
            .await?,
        ));

    let (
        merchant_connector_account_type_details,
        updated_customer,
        router_data,
        _tokenization_action,
    ) = call_connector_service_prerequisites(
        state,
        req_state,
        merchant_context,
        connector,
        operation,
        payment_data,
        customer,
        call_connector_action,
        schedule_time,
        header_payload,
        frm_suggestion,
        business_profile,
        is_retry_payment,
        should_retry_with_pan,
        all_keys_required,
    )
    .await?;
    Ok((
        merchant_connector_account_type_details,
        external_vault_merchant_connector_account_type_details,
        updated_customer,
        router_data,
    ))
}

#[cfg(feature = "v2")]
#[instrument(skip_all)]
pub async fn internal_call_connector_service_prerequisites<F, RouterDReq, ApiRequest, D>(
    state: &SessionState,
    merchant_context: &domain::MerchantContext,
    connector: api::ConnectorData,
    operation: &BoxedOperation<'_, F, ApiRequest, D>,
    payment_data: &mut D,
    business_profile: &domain::Profile,
) -> RouterResult<(
    domain::MerchantConnectorAccountTypeDetails,
    RouterData<F, RouterDReq, router_types::PaymentsResponseData>,
)>
where
    F: Send + Clone + Sync,
    RouterDReq: Send + Sync,

    // To create connector flow specific interface data
    D: OperationSessionGetters<F> + OperationSessionSetters<F> + Send + Sync + Clone,
    D: ConstructFlowSpecificData<F, RouterDReq, router_types::PaymentsResponseData>,
    RouterData<F, RouterDReq, router_types::PaymentsResponseData>: Feature<F, RouterDReq> + Send,
    // To construct connector flow specific api
    dyn api::Connector:
        services::api::ConnectorIntegration<F, RouterDReq, router_types::PaymentsResponseData>,
{
    let merchant_connector_details =
        payment_data
            .get_merchant_connector_details()
            .ok_or_else(|| {
                error_stack::report!(errors::ApiErrorResponse::InternalServerError)
                    .attach_printable("Merchant connector details not found in payment data")
            })?;
    let merchant_connector_account =
        domain::MerchantConnectorAccountTypeDetails::MerchantConnectorDetails(
            merchant_connector_details,
        );

    operation
        .to_domain()?
        .populate_payment_data(
            state,
            payment_data,
            merchant_context,
            business_profile,
            &connector,
        )
        .await?;

    let router_data = payment_data
        .construct_router_data(
            state,
            connector.connector.id(),
            merchant_context,
            &None,
            &merchant_connector_account,
            None,
            None,
        )
        .await?;

    Ok((merchant_connector_account, router_data))
}

#[cfg(feature = "v2")]
#[allow(clippy::too_many_arguments)]
#[instrument(skip_all)]
pub async fn connector_service_decider<F, RouterDReq, ApiRequest, D>(
    state: &SessionState,
    req_state: ReqState,
    merchant_context: &domain::MerchantContext,
    connector: api::ConnectorData,
    operation: &BoxedOperation<'_, F, ApiRequest, D>,
    payment_data: &mut D,
    call_connector_action: CallConnectorAction,
    header_payload: HeaderPayload,
    business_profile: &domain::Profile,
    return_raw_connector_response: Option<bool>,
    merchant_connector_account_type_details: domain::MerchantConnectorAccountTypeDetails,
) -> RouterResult<RouterData<F, RouterDReq, router_types::PaymentsResponseData>>
where
    F: Send + Clone + Sync,
    RouterDReq: Send + Sync,

    // To create connector flow specific interface data
    D: OperationSessionGetters<F> + OperationSessionSetters<F> + Send + Sync + Clone,
    D: ConstructFlowSpecificData<F, RouterDReq, router_types::PaymentsResponseData>,
    RouterData<F, RouterDReq, router_types::PaymentsResponseData>: Feature<F, RouterDReq> + Send,
    // To construct connector flow specific api
    dyn api::Connector:
        services::api::ConnectorIntegration<F, RouterDReq, router_types::PaymentsResponseData>,
{
    let mut router_data = payment_data
        .construct_router_data(
            state,
            connector.connector.id(),
            merchant_context,
            &None,
            &merchant_connector_account_type_details,
            None,
            Some(header_payload.clone()),
        )
        .await?;

    // do order creation
    let execution_path = should_call_unified_connector_service(
        state,
        merchant_context,
        &router_data,
        Some(payment_data),
        call_connector_action.clone(),
    )
    .await?;

    let (connector_request, should_continue_further) =
        if matches!(execution_path, ExecutionPath::Direct) {
            let mut should_continue_further = true;

            let should_continue = match router_data
                .create_order_at_connector(state, &connector, should_continue_further)
                .await?
            {
                Some(create_order_response) => {
                    if let Ok(order_id) = create_order_response.clone().create_order_result {
                        payment_data.set_connector_response_reference_id(Some(order_id))
                    }

                    // Set the response in routerdata response to carry forward
                    router_data.update_router_data_with_create_order_response(
                        create_order_response.clone(),
                    );
                    create_order_response.create_order_result.ok().map(|_| ())
                }
                // If create order is not required, then we can proceed with further processing
                None => Some(()),
            };

            let should_continue: (Option<common_utils::request::Request>, bool) =
                match should_continue {
                    Some(_) => {
                        router_data
                            .build_flow_specific_connector_request(
                                state,
                                &connector,
                                call_connector_action.clone(),
                            )
                            .await?
                    }
                    None => (None, false),
                };
            should_continue
        } else {
            // If unified connector service is called, these values are not used
            // as the request is built in the unified connector service call
            (None, false)
        };

    (_, *payment_data) = operation
        .to_update_tracker()?
        .update_trackers(
            state,
            req_state,
            payment_data.clone(),
            None, // customer is not used in internal flows
            merchant_context.get_merchant_account().storage_scheme,
            None,
            merchant_context.get_merchant_key_store(),
            None, // frm_suggestion is not used in internal flows
            header_payload.clone(),
        )
        .await?;

    record_time_taken_with(|| async {
        if matches!(execution_path, ExecutionPath::UnifiedConnectorService) {
            router_env::logger::info!(
                "Processing payment through UCS gateway system- payment_id={}, attempt_id={}",
                payment_data.get_payment_intent().id.get_string_repr(),
                payment_data.get_payment_attempt().id.get_string_repr()
            );
            let lineage_ids = grpc_client::LineageIds::new(business_profile.merchant_id.clone(), business_profile.get_id().clone());

            // Extract merchant_order_reference_id from payment data for UCS audit trail
            let merchant_order_reference_id = payment_data.get_payment_intent().merchant_reference_id
                .clone()
                .map(|id| id.get_string_repr().to_string());

            router_data
                .call_unified_connector_service(
                    state,
                    &header_payload,
                    lineage_ids,
                    merchant_connector_account_type_details.clone(),
                    merchant_context,
                    &connector,
                    ExecutionMode::Primary, // UCS is called in primary mode
                    merchant_order_reference_id,
                    call_connector_action,
                )
                .await?;

            Ok(router_data)
        } else {
            Err(
                errors::ApiErrorResponse::InternalServerError
            )
            .attach_printable("Unified connector service is down and traditional connector service fallback is not implemented")
        }
    })
    .await
}

#[cfg(feature = "v2")]
#[allow(clippy::too_many_arguments)]
#[instrument(skip_all)]
pub async fn decide_unified_connector_service_call<F, RouterDReq, ApiRequest, D>(
    state: &SessionState,
    req_state: ReqState,
    merchant_context: &domain::MerchantContext,
    connector: api::ConnectorData,
    operation: &BoxedOperation<'_, F, ApiRequest, D>,
    payment_data: &mut D,
    customer: &Option<domain::Customer>,
    call_connector_action: CallConnectorAction,
    schedule_time: Option<time::PrimitiveDateTime>,
    header_payload: HeaderPayload,
    frm_suggestion: Option<storage_enums::FrmSuggestion>,
    business_profile: &domain::Profile,
    is_retry_payment: bool,
    should_retry_with_pan: bool,
    return_raw_connector_response: Option<bool>,
    merchant_connector_account_type_details: domain::MerchantConnectorAccountTypeDetails,
    mut router_data: RouterData<F, RouterDReq, router_types::PaymentsResponseData>,
    updated_customer: Option<storage::CustomerUpdate>,
    tokenization_action: TokenizationAction,
) -> RouterResult<RouterData<F, RouterDReq, router_types::PaymentsResponseData>>
where
    F: Send + Clone + Sync,
    RouterDReq: Send + Sync,

    // To create connector flow specific interface data
    D: OperationSessionGetters<F> + OperationSessionSetters<F> + Send + Sync + Clone,
    D: ConstructFlowSpecificData<F, RouterDReq, router_types::PaymentsResponseData>,
    RouterData<F, RouterDReq, router_types::PaymentsResponseData>: Feature<F, RouterDReq> + Send,
    // To construct connector flow specific api
    dyn api::Connector:
        services::api::ConnectorIntegration<F, RouterDReq, router_types::PaymentsResponseData>,
{
    record_time_taken_with(|| async {
        let execution_path = should_call_unified_connector_service(
            state,
            merchant_context,
            &router_data,
            Some(payment_data),
            call_connector_action.clone(),
        )
        .await?;
        if matches!(execution_path, ExecutionPath::UnifiedConnectorService) {
            router_env::logger::info!(
                "Executing payment through UCS gateway system - payment_id={}, attempt_id={}",
                payment_data.get_payment_intent().id.get_string_repr(),
                payment_data.get_payment_attempt().id.get_string_repr()
            );
            if should_add_task_to_process_tracker(payment_data) {
                operation
                    .to_domain()?
                    .add_task_to_process_tracker(
                        state,
                        payment_data.get_payment_attempt(),
                        false,
                        schedule_time,
                    )
                    .await
                    .map_err(|error| logger::error!(process_tracker_error=?error))
                    .ok();
            }

            (_, *payment_data) = operation
                .to_update_tracker()?
                .update_trackers(
                    state,
                    req_state,
                    payment_data.clone(),
                    customer.clone(),
                    merchant_context.get_merchant_account().storage_scheme,
                    None,
                    merchant_context.get_merchant_key_store(),
                    frm_suggestion,
                    header_payload.clone(),
                )
                .await?;
            let lineage_ids = grpc_client::LineageIds::new(
                business_profile.merchant_id.clone(),
                business_profile.get_id().clone(),
            );

            // Extract merchant_order_reference_id from payment data for UCS audit trail
            let merchant_order_reference_id = payment_data.get_payment_intent().merchant_reference_id
                .clone()
                .map(|id| id.get_string_repr().to_string());

            router_data
                .call_unified_connector_service(
                    state,
                    &header_payload,
                    lineage_ids,
                    merchant_connector_account_type_details.clone(),
                    merchant_context,
                    &connector,
                    ExecutionMode::Primary, //UCS is called in primary mode
                    merchant_order_reference_id,
                    call_connector_action,
                )
                .await?;

            Ok(router_data)
        } else {
            if matches!(execution_path, ExecutionPath::ShadowUnifiedConnectorService) {
                router_env::logger::info!(
                    "Shadow UCS mode not implemented in v2, processing through direct path - payment_id={}, attempt_id={}",
                    payment_data.get_payment_intent().id.get_string_repr(),
                    payment_data.get_payment_attempt().id.get_string_repr()
                );
            } else {
                router_env::logger::info!(
                    "Processing payment through Direct gateway system - payment_id={}, attempt_id={}",
                    payment_data.get_payment_intent().id.get_string_repr(),
                    payment_data.get_payment_attempt().id.get_string_repr()
                );
            }

            call_connector_service(
                state,
                req_state,
                merchant_context,
                connector,
                operation,
                payment_data,
                customer,
                call_connector_action,
                schedule_time,
                header_payload,
                frm_suggestion,
                business_profile,
                is_retry_payment,
                should_retry_with_pan,
                return_raw_connector_response,
                merchant_connector_account_type_details,
                router_data,
                updated_customer,
                tokenization_action,
            )
            .await
        }
    })
    .await
}

#[cfg(feature = "v2")]
#[allow(clippy::too_many_arguments)]
#[instrument(skip_all)]
pub async fn call_unified_connector_service_for_external_proxy<F, RouterDReq, ApiRequest, D>(
    state: &SessionState,
    req_state: ReqState,
    merchant_context: &domain::MerchantContext,
    _connector: api::ConnectorData,
    operation: &BoxedOperation<'_, F, ApiRequest, D>,
    payment_data: &mut D,
    customer: &Option<domain::Customer>,
    _call_connector_action: CallConnectorAction,
    _schedule_time: Option<time::PrimitiveDateTime>,
    header_payload: HeaderPayload,
    frm_suggestion: Option<storage_enums::FrmSuggestion>,
    business_profile: &domain::Profile,
    _is_retry_payment: bool,
    _should_retry_with_pan: bool,
    _return_raw_connector_response: Option<bool>,
    merchant_connector_account_type_details: domain::MerchantConnectorAccountTypeDetails,
    external_vault_merchant_connector_account_type_details: domain::MerchantConnectorAccountTypeDetails,
    mut router_data: RouterData<F, RouterDReq, router_types::PaymentsResponseData>,
    _updated_customer: Option<storage::CustomerUpdate>,
) -> RouterResult<RouterData<F, RouterDReq, router_types::PaymentsResponseData>>
where
    F: Send + Clone + Sync,
    RouterDReq: Send + Sync,

    // To create connector flow specific interface data
    D: OperationSessionGetters<F> + OperationSessionSetters<F> + Send + Sync + Clone,
    D: ConstructFlowSpecificData<F, RouterDReq, router_types::PaymentsResponseData>,
    RouterData<F, RouterDReq, router_types::PaymentsResponseData>: Feature<F, RouterDReq> + Send,
    // To construct connector flow specific api
    dyn api::Connector:
        services::api::ConnectorIntegration<F, RouterDReq, router_types::PaymentsResponseData>,
{
    record_time_taken_with(|| async {
        (_, *payment_data) = operation
            .to_update_tracker()?
            .update_trackers(
                state,
                req_state,
                payment_data.clone(),
                customer.clone(),
                merchant_context.get_merchant_account().storage_scheme,
                None,
                merchant_context.get_merchant_key_store(),
                frm_suggestion,
                header_payload.clone(),
            )
            .await?;
        let lineage_ids = grpc_client::LineageIds::new(
            business_profile.merchant_id.clone(),
            business_profile.get_id().clone(),
        );

        // Extract merchant_order_reference_id from payment data for UCS audit trail
        let merchant_order_reference_id = payment_data
            .get_payment_intent()
            .merchant_reference_id
            .clone()
            .map(|id| id.get_string_repr().to_string());

        router_data
            .call_unified_connector_service_with_external_vault_proxy(
                state,
                &header_payload,
                lineage_ids,
                merchant_connector_account_type_details.clone(),
                external_vault_merchant_connector_account_type_details.clone(),
                merchant_context,
                ExecutionMode::Primary, //UCS is called in primary mode
                merchant_order_reference_id,
            )
            .await?;

        Ok(router_data)
    })
    .await
}

#[cfg(feature = "v1")]
// This function does not perform the tokenization action, as the payment method is not saved in this flow.
#[allow(clippy::too_many_arguments)]
#[instrument(skip_all)]
pub async fn proxy_for_call_connector_service<F, RouterDReq, ApiRequest, D>(
    state: &SessionState,
    req_state: ReqState,
    merchant_context: &domain::MerchantContext,
    connector: api::ConnectorData,
    operation: &BoxedOperation<'_, F, ApiRequest, D>,
    payment_data: &mut D,
    customer: &Option<domain::Customer>,
    call_connector_action: CallConnectorAction,
    validate_result: &operations::ValidateResult,
    schedule_time: Option<time::PrimitiveDateTime>,
    header_payload: HeaderPayload,

    business_profile: &domain::Profile,
    return_raw_connector_response: Option<bool>,
) -> RouterResult<(
    RouterData<F, RouterDReq, router_types::PaymentsResponseData>,
    helpers::MerchantConnectorAccountType,
)>
where
    F: Send + Clone + Sync,
    RouterDReq: Send + Sync,

    // To create connector flow specific interface data
    D: OperationSessionGetters<F> + OperationSessionSetters<F> + Send + Sync + Clone,
    D: ConstructFlowSpecificData<F, RouterDReq, router_types::PaymentsResponseData>,
    RouterData<F, RouterDReq, router_types::PaymentsResponseData>: Feature<F, RouterDReq> + Send,
    // To construct connector flow specific api
    dyn api::Connector:
        services::api::ConnectorIntegration<F, RouterDReq, router_types::PaymentsResponseData>,
{
    let stime_connector = Instant::now();

    let merchant_connector_account = construct_profile_id_and_get_mca(
        state,
        merchant_context,
        payment_data,
        &connector.connector_name.to_string(),
        connector.merchant_connector_id.as_ref(),
        false,
    )
    .await?;

    if payment_data
        .get_payment_attempt()
        .merchant_connector_id
        .is_none()
    {
        payment_data.set_merchant_connector_id_in_attempt(merchant_connector_account.get_mca_id());
    }

    let merchant_recipient_data = None;

    let mut router_data = payment_data
        .construct_router_data(
            state,
            connector.connector.id(),
            merchant_context,
            customer,
            &merchant_connector_account,
            merchant_recipient_data,
            Some(header_payload.clone()),
            payment_data.get_payment_attempt().payment_method,
            payment_data.get_payment_attempt().payment_method_type,
        )
        .await?;

    let add_access_token_result = router_data
        .add_access_token(
            state,
            &connector,
            merchant_context,
            payment_data.get_creds_identifier(),
        )
        .await?;

    router_data = router_data.add_session_token(state, &connector).await?;

    let mut should_continue_further = access_token::update_router_data_with_access_token_result(
        &add_access_token_result,
        &mut router_data,
        &call_connector_action,
    );

    (router_data, should_continue_further) = complete_preprocessing_steps_if_required(
        state,
        &connector,
        payment_data,
        router_data,
        operation,
        should_continue_further,
    )
    .await?;

    if let Ok(router_types::PaymentsResponseData::PreProcessingResponse {
        session_token: Some(session_token),
        ..
    }) = router_data.response.to_owned()
    {
        payment_data.push_sessions_token(session_token);
    };

    let (connector_request, should_continue_further) = if should_continue_further {
        // Check if the actual flow specific request can be built with available data
        router_data
            .build_flow_specific_connector_request(state, &connector, call_connector_action.clone())
            .await?
    } else {
        (None, false)
    };

    if should_add_task_to_process_tracker(payment_data) {
        operation
            .to_domain()?
            .add_task_to_process_tracker(
                state,
                payment_data.get_payment_attempt(),
                validate_result.requeue,
                schedule_time,
            )
            .await
            .map_err(|error| logger::error!(process_tracker_error=?error))
            .ok();
    }

    let updated_customer = None;
    let frm_suggestion = None;

    (_, *payment_data) = operation
        .to_update_tracker()?
        .update_trackers(
            state,
            req_state,
            payment_data.clone(),
            customer.clone(),
            merchant_context.get_merchant_account().storage_scheme,
            updated_customer,
            merchant_context.get_merchant_key_store(),
            frm_suggestion,
            header_payload.clone(),
        )
        .await?;

    let router_data = if should_continue_further {
        // The status of payment_attempt and intent will be updated in the previous step
        // update this in router_data.
        // This is added because few connector integrations do not update the status,
        // and rely on previous status set in router_data
        router_data.status = payment_data.get_payment_attempt().status;
        router_data
            .decide_flows(
                state,
                &connector,
                call_connector_action,
                connector_request,
                business_profile,
                header_payload.clone(),
                return_raw_connector_response,
            )
            .await
    } else {
        Ok(router_data)
    }?;

    let etime_connector = Instant::now();
    let duration_connector = etime_connector.saturating_duration_since(stime_connector);
    tracing::info!(duration = format!("Duration taken: {}", duration_connector.as_millis()));

    Ok((router_data, merchant_connector_account))
}

#[cfg(feature = "v2")]
#[allow(clippy::too_many_arguments)]
#[instrument(skip_all)]
pub async fn proxy_for_call_connector_service<F, RouterDReq, ApiRequest, D>(
    state: &SessionState,
    req_state: ReqState,
    merchant_context: &domain::MerchantContext,
    connector: api::ConnectorData,
    operation: &BoxedOperation<'_, F, ApiRequest, D>,
    payment_data: &mut D,
    call_connector_action: CallConnectorAction,
    header_payload: HeaderPayload,
    business_profile: &domain::Profile,
    return_raw_connector_response: Option<bool>,
) -> RouterResult<RouterData<F, RouterDReq, router_types::PaymentsResponseData>>
where
    F: Send + Clone + Sync,
    RouterDReq: Send + Sync,

    // To create connector flow specific interface data
    D: OperationSessionGetters<F> + OperationSessionSetters<F> + Send + Sync + Clone,
    D: ConstructFlowSpecificData<F, RouterDReq, router_types::PaymentsResponseData>,
    RouterData<F, RouterDReq, router_types::PaymentsResponseData>: Feature<F, RouterDReq> + Send,
    // To construct connector flow specific api
    dyn api::Connector:
        services::api::ConnectorIntegration<F, RouterDReq, router_types::PaymentsResponseData>,
{
    let stime_connector = Instant::now();

    let merchant_connector_account =
        domain::MerchantConnectorAccountTypeDetails::MerchantConnectorAccount(Box::new(
            helpers::get_merchant_connector_account_v2(
                state,
                merchant_context.get_merchant_key_store(),
                connector.merchant_connector_id.as_ref(),
            )
            .await?,
        ));
    operation
        .to_domain()?
        .populate_payment_data(
            state,
            payment_data,
            merchant_context,
            business_profile,
            &connector,
        )
        .await?;

    let mut router_data = payment_data
        .construct_router_data(
            state,
            connector.connector.id(),
            merchant_context,
            &None,
            &merchant_connector_account,
            None,
            Some(header_payload.clone()),
        )
        .await?;

    let add_access_token_result = router_data
        .add_access_token(
            state,
            &connector,
            merchant_context,
            payment_data.get_creds_identifier(),
        )
        .await?;

    router_data = router_data.add_session_token(state, &connector).await?;

    let mut should_continue_further = access_token::update_router_data_with_access_token_result(
        &add_access_token_result,
        &mut router_data,
        &call_connector_action,
    );

    let (connector_request, should_continue_further) = if should_continue_further {
        router_data
            .build_flow_specific_connector_request(state, &connector, call_connector_action.clone())
            .await?
    } else {
        (None, false)
    };

    (_, *payment_data) = operation
        .to_update_tracker()?
        .update_trackers(
            state,
            req_state,
            payment_data.clone(),
            None,
            merchant_context.get_merchant_account().storage_scheme,
            None,
            merchant_context.get_merchant_key_store(),
            None,
            header_payload.clone(),
        )
        .await?;

    let router_data = if should_continue_further {
        router_data
            .decide_flows(
                state,
                &connector,
                call_connector_action,
                connector_request,
                business_profile,
                header_payload.clone(),
                return_raw_connector_response,
            )
            .await
    } else {
        Ok(router_data)
    }?;

    let etime_connector = Instant::now();
    let duration_connector = etime_connector.saturating_duration_since(stime_connector);
    tracing::info!(duration = format!("Duration taken: {}", duration_connector.as_millis()));

    Ok(router_data)
}

#[cfg(feature = "v2")]
#[allow(clippy::too_many_arguments)]
#[instrument(skip_all)]
pub async fn call_connector_service_for_external_vault_proxy<F, RouterDReq, ApiRequest, D>(
    state: &SessionState,
    req_state: ReqState,
    merchant_context: &domain::MerchantContext,
    connector: api::ConnectorData,
    operation: &BoxedOperation<'_, F, ApiRequest, D>,
    payment_data: &mut D,
    call_connector_action: CallConnectorAction,
    header_payload: HeaderPayload,
    business_profile: &domain::Profile,
    return_raw_connector_response: Option<bool>,
) -> RouterResult<RouterData<F, RouterDReq, router_types::PaymentsResponseData>>
where
    F: Send + Clone + Sync,
    RouterDReq: Send + Sync,

    // To create connector flow specific interface data
    D: OperationSessionGetters<F> + OperationSessionSetters<F> + Send + Sync + Clone,
    D: ConstructFlowSpecificData<F, RouterDReq, router_types::PaymentsResponseData>,
    RouterData<F, RouterDReq, router_types::PaymentsResponseData>: Feature<F, RouterDReq> + Send,
    // To construct connector flow specific api
    dyn api::Connector:
        services::api::ConnectorIntegration<F, RouterDReq, router_types::PaymentsResponseData>,
{
    let stime_connector = Instant::now();

    let merchant_connector_account =
        domain::MerchantConnectorAccountTypeDetails::MerchantConnectorAccount(Box::new(
            helpers::get_merchant_connector_account_v2(
                state,
                merchant_context.get_merchant_key_store(),
                connector.merchant_connector_id.as_ref(),
            )
            .await?,
        ));
    operation
        .to_domain()?
        .populate_payment_data(
            state,
            payment_data,
            merchant_context,
            business_profile,
            &connector,
        )
        .await?;

    let mut router_data = payment_data
        .construct_router_data(
            state,
            connector.connector.id(),
            merchant_context,
            &None,
            &merchant_connector_account,
            None,
            Some(header_payload.clone()),
        )
        .await?;

    // let add_access_token_result = router_data
    //     .add_access_token(
    //         state,
    //         &connector,
    //         merchant_context,
    //         payment_data.get_creds_identifier(),
    //     )
    //     .await?;

    // router_data = router_data.add_session_token(state, &connector).await?;

    // let mut should_continue_further = access_token::update_router_data_with_access_token_result(
    //     &add_access_token_result,
    //     &mut router_data,
    //     &call_connector_action,
    // );
    let should_continue_further = true;

    let (connector_request, should_continue_further) = if should_continue_further {
        router_data
            .build_flow_specific_connector_request(state, &connector, call_connector_action.clone())
            .await?
    } else {
        (None, false)
    };

    (_, *payment_data) = operation
        .to_update_tracker()?
        .update_trackers(
            state,
            req_state,
            payment_data.clone(),
            None,
            merchant_context.get_merchant_account().storage_scheme,
            None,
            merchant_context.get_merchant_key_store(),
            None,
            header_payload.clone(),
        )
        .await?;

    let router_data = if should_continue_further {
        router_data
            .decide_flows(
                state,
                &connector,
                call_connector_action,
                connector_request,
                business_profile,
                header_payload.clone(),
                return_raw_connector_response,
            )
            .await
    } else {
        Ok(router_data)
    }?;

    let etime_connector = Instant::now();
    let duration_connector = etime_connector.saturating_duration_since(stime_connector);
    tracing::info!(duration = format!("Duration taken: {}", duration_connector.as_millis()));

    Ok(router_data)
}
struct ApplePayWallet;
struct PazeWallet;
struct GooglePayWallet;

#[async_trait::async_trait]
pub trait WalletFlow<F, D>: Send + Sync
where
    F: Send + Clone,
    D: OperationSessionGetters<F> + Send + Sync + Clone,
{
    /// Check if wallet data is already decrypted and return token if so
    fn check_predecrypted_token(
        &self,
        _payment_data: &D,
    ) -> CustomResult<Option<PaymentMethodToken>, errors::ApiErrorResponse> {
        // Default implementation returns None (no pre-decrypted data)
        Ok(None)
    }

    fn decide_wallet_flow(
        &self,
        state: &SessionState,
        payment_data: &D,
        merchant_connector_account: &helpers::MerchantConnectorAccountType,
    ) -> CustomResult<Option<DecideWalletFlow>, errors::ApiErrorResponse>;

    async fn decrypt_wallet_token(
        &self,
        wallet_flow: &DecideWalletFlow,
        payment_data: &D,
    ) -> CustomResult<PaymentMethodToken, errors::ApiErrorResponse>;
}

#[async_trait::async_trait]
impl<F, D> WalletFlow<F, D> for PazeWallet
where
    F: Send + Clone,
    D: OperationSessionGetters<F> + Send + Sync + Clone,
{
    fn decide_wallet_flow(
        &self,
        state: &SessionState,
        _payment_data: &D,
        _merchant_connector_account: &helpers::MerchantConnectorAccountType,
    ) -> CustomResult<Option<DecideWalletFlow>, errors::ApiErrorResponse> {
        let paze_keys = state
            .conf
            .paze_decrypt_keys
            .as_ref()
            .get_required_value("Paze decrypt keys")
            .attach_printable("Paze decrypt keys not found in the configuration")?;

        let wallet_flow = DecideWalletFlow::PazeDecrypt(PazePaymentProcessingDetails {
            paze_private_key: paze_keys.get_inner().paze_private_key.clone(),
            paze_private_key_passphrase: paze_keys.get_inner().paze_private_key_passphrase.clone(),
        });
        Ok(Some(wallet_flow))
    }

    async fn decrypt_wallet_token(
        &self,
        wallet_flow: &DecideWalletFlow,
        payment_data: &D,
    ) -> CustomResult<PaymentMethodToken, errors::ApiErrorResponse> {
        let paze_payment_processing_details = wallet_flow
            .get_paze_payment_processing_details()
            .get_required_value("Paze payment processing details")
            .attach_printable(
                "Paze payment processing details not found in Paze decryption flow",
            )?;

        let paze_wallet_data = payment_data
                .get_payment_method_data()
                .and_then(|payment_method_data| payment_method_data.get_wallet_data())
                .and_then(|wallet_data| wallet_data.get_paze_wallet_data())
                .get_required_value("Paze wallet token").attach_printable(
                    "Paze wallet data not found in the payment method data during the Paze decryption flow",
                )?;

        let paze_data = decrypt_paze_token(
            paze_wallet_data.clone(),
            paze_payment_processing_details.paze_private_key.clone(),
            paze_payment_processing_details
                .paze_private_key_passphrase
                .clone(),
        )
        .change_context(errors::ApiErrorResponse::InternalServerError)
        .attach_printable("failed to decrypt paze token")?;

        let paze_decrypted_data = paze_data
            .parse_value::<hyperswitch_domain_models::router_data::PazeDecryptedData>(
                "PazeDecryptedData",
            )
            .change_context(errors::ApiErrorResponse::InternalServerError)
            .attach_printable("failed to parse PazeDecryptedData")?;
        Ok(PaymentMethodToken::PazeDecrypt(Box::new(
            paze_decrypted_data,
        )))
    }
}

#[async_trait::async_trait]
impl<F, D> WalletFlow<F, D> for ApplePayWallet
where
    F: Send + Clone,
    D: OperationSessionGetters<F> + Send + Sync + Clone,
{
    fn check_predecrypted_token(
        &self,
        payment_data: &D,
    ) -> CustomResult<Option<PaymentMethodToken>, errors::ApiErrorResponse> {
        let apple_pay_wallet_data = payment_data
            .get_payment_method_data()
            .and_then(|payment_method_data| payment_method_data.get_wallet_data())
            .and_then(|wallet_data| wallet_data.get_apple_pay_wallet_data());

        let result = if let Some(data) = apple_pay_wallet_data {
            match &data.payment_data {
                common_payments_types::ApplePayPaymentData::Encrypted(_) => None,
                common_payments_types::ApplePayPaymentData::Decrypted(
                    apple_pay_predecrypt_data,
                ) => {
                    helpers::validate_card_expiry(
                        &apple_pay_predecrypt_data.application_expiration_month,
                        &apple_pay_predecrypt_data.application_expiration_year,
                    )?;
                    Some(PaymentMethodToken::ApplePayDecrypt(Box::new(
                        apple_pay_predecrypt_data.clone(),
                    )))
                }
            }
        } else {
            None
        };
        Ok(result)
    }

    fn decide_wallet_flow(
        &self,
        state: &SessionState,
        payment_data: &D,
        merchant_connector_account: &helpers::MerchantConnectorAccountType,
    ) -> CustomResult<Option<DecideWalletFlow>, errors::ApiErrorResponse> {
        let apple_pay_metadata = check_apple_pay_metadata(state, Some(merchant_connector_account));

        add_apple_pay_flow_metrics(
            &apple_pay_metadata,
            payment_data.get_payment_attempt().connector.clone(),
            payment_data.get_payment_attempt().merchant_id.clone(),
        );

        let wallet_flow = match apple_pay_metadata {
            Some(domain::ApplePayFlow::Simplified(payment_processing_details)) => Some(
                DecideWalletFlow::ApplePayDecrypt(payment_processing_details),
            ),
            Some(domain::ApplePayFlow::Manual) | None => None,
        };
        Ok(wallet_flow)
    }

    async fn decrypt_wallet_token(
        &self,
        wallet_flow: &DecideWalletFlow,
        payment_data: &D,
    ) -> CustomResult<PaymentMethodToken, errors::ApiErrorResponse> {
        let apple_pay_payment_processing_details = wallet_flow
            .get_apple_pay_payment_processing_details()
            .get_required_value("Apple Pay payment processing details")
            .attach_printable(
                "Apple Pay payment processing details not found in Apple Pay decryption flow",
            )?;
        let apple_pay_wallet_data = payment_data
                .get_payment_method_data()
                .and_then(|payment_method_data| payment_method_data.get_wallet_data())
                .and_then(|wallet_data| wallet_data.get_apple_pay_wallet_data())
                .get_required_value("Apple Pay wallet token").attach_printable(
                    "Apple Pay wallet data not found in the payment method data during the Apple Pay decryption flow",
                )?;

        let apple_pay_data =
            ApplePayData::token_json(domain::WalletData::ApplePay(apple_pay_wallet_data.clone()))
                .change_context(errors::ApiErrorResponse::InternalServerError)
                .attach_printable("failed to parse apple pay token to json")?
                .decrypt(
                    &apple_pay_payment_processing_details.payment_processing_certificate,
                    &apple_pay_payment_processing_details.payment_processing_certificate_key,
                )
                .await
                .change_context(errors::ApiErrorResponse::InternalServerError)
                .attach_printable("failed to decrypt apple pay token")?;

        let apple_pay_predecrypt_internal = apple_pay_data
            .parse_value::<hyperswitch_domain_models::router_data::ApplePayPredecryptDataInternal>(
                "ApplePayPredecryptDataInternal",
            )
            .change_context(errors::ApiErrorResponse::InternalServerError)
            .attach_printable(
                "failed to parse decrypted apple pay response to ApplePayPredecryptData",
            )?;

        let apple_pay_predecrypt =
            common_types::payments::ApplePayPredecryptData::try_from(apple_pay_predecrypt_internal)
                .change_context(errors::ApiErrorResponse::InternalServerError)
                .attach_printable(
                    "failed to convert ApplePayPredecryptDataInternal to ApplePayPredecryptData",
                )?;

        Ok(PaymentMethodToken::ApplePayDecrypt(Box::new(
            apple_pay_predecrypt,
        )))
    }
}

#[async_trait::async_trait]
impl<F, D> WalletFlow<F, D> for GooglePayWallet
where
    F: Send + Clone,
    D: OperationSessionGetters<F> + Send + Sync + Clone,
{
    fn check_predecrypted_token(
        &self,
        payment_data: &D,
    ) -> CustomResult<Option<PaymentMethodToken>, errors::ApiErrorResponse> {
        let google_pay_wallet_data = payment_data
            .get_payment_method_data()
            .and_then(|payment_method_data| payment_method_data.get_wallet_data())
            .and_then(|wallet_data| wallet_data.get_google_pay_wallet_data());

        let result = if let Some(data) = google_pay_wallet_data {
            match &data.tokenization_data {
                common_payments_types::GpayTokenizationData::Encrypted(_) => None,
                common_payments_types::GpayTokenizationData::Decrypted(
                    google_pay_predecrypt_data,
                ) => {
                    helpers::validate_card_expiry(
                        &google_pay_predecrypt_data.card_exp_month,
                        &google_pay_predecrypt_data.card_exp_year,
                    )?;
                    Some(PaymentMethodToken::GooglePayDecrypt(Box::new(
                        google_pay_predecrypt_data.clone(),
                    )))
                }
            }
        } else {
            None
        };
        Ok(result)
    }
    fn decide_wallet_flow(
        &self,
        state: &SessionState,
        _payment_data: &D,
        merchant_connector_account: &helpers::MerchantConnectorAccountType,
    ) -> CustomResult<Option<DecideWalletFlow>, errors::ApiErrorResponse> {
        Ok(
            get_google_pay_connector_wallet_details(state, merchant_connector_account)
                .map(DecideWalletFlow::GooglePayDecrypt),
        )
    }

    async fn decrypt_wallet_token(
        &self,
        wallet_flow: &DecideWalletFlow,
        payment_data: &D,
    ) -> CustomResult<PaymentMethodToken, errors::ApiErrorResponse> {
        let google_pay_payment_processing_details = wallet_flow
            .get_google_pay_payment_processing_details()
            .get_required_value("Google Pay payment processing details")
            .attach_printable(
                "Google Pay payment processing details not found in Google Pay decryption flow",
            )?;

        let google_pay_wallet_data = payment_data
                .get_payment_method_data()
                .and_then(|payment_method_data| payment_method_data.get_wallet_data())
                .and_then(|wallet_data| wallet_data.get_google_pay_wallet_data())
                .get_required_value("Paze wallet token").attach_printable(
                    "Google Pay wallet data not found in the payment method data during the Google Pay decryption flow",
                )?;

        let decryptor = helpers::GooglePayTokenDecryptor::new(
            google_pay_payment_processing_details
                .google_pay_root_signing_keys
                .clone(),
            google_pay_payment_processing_details
                .google_pay_recipient_id
                .clone(),
            google_pay_payment_processing_details
                .google_pay_private_key
                .clone(),
        )
        .change_context(errors::ApiErrorResponse::InternalServerError)
        .attach_printable("failed to create google pay token decryptor")?;

        // should_verify_token is set to false to disable verification of token
        let google_pay_data_internal = decryptor
            .decrypt_token(
                google_pay_wallet_data
                    .tokenization_data
                    .get_encrypted_google_pay_token()
                    .change_context(errors::ApiErrorResponse::InternalServerError)?
                    .clone(),
                false,
            )
            .change_context(errors::ApiErrorResponse::InternalServerError)
            .attach_printable("failed to decrypt google pay token")?;
        let google_pay_data =
            common_types::payments::GPayPredecryptData::from(google_pay_data_internal);
        Ok(PaymentMethodToken::GooglePayDecrypt(Box::new(
            google_pay_data,
        )))
    }
}

#[derive(Debug, Clone)]
pub enum DecideWalletFlow {
    ApplePayDecrypt(payments_api::PaymentProcessingDetails),
    PazeDecrypt(PazePaymentProcessingDetails),
    GooglePayDecrypt(GooglePayPaymentProcessingDetails),
    SkipDecryption,
}

impl DecideWalletFlow {
    fn get_paze_payment_processing_details(&self) -> Option<&PazePaymentProcessingDetails> {
        if let Self::PazeDecrypt(details) = self {
            Some(details)
        } else {
            None
        }
    }

    fn get_apple_pay_payment_processing_details(
        &self,
    ) -> Option<&payments_api::PaymentProcessingDetails> {
        if let Self::ApplePayDecrypt(details) = self {
            Some(details)
        } else {
            None
        }
    }

    fn get_google_pay_payment_processing_details(
        &self,
    ) -> Option<&GooglePayPaymentProcessingDetails> {
        if let Self::GooglePayDecrypt(details) = self {
            Some(details)
        } else {
            None
        }
    }
}

pub async fn get_merchant_bank_data_for_open_banking_connectors(
    merchant_connector_account: &helpers::MerchantConnectorAccountType,
    merchant_context: &domain::MerchantContext,
    connector: &api::ConnectorData,
    state: &SessionState,
) -> RouterResult<Option<router_types::MerchantRecipientData>> {
    let merchant_data = merchant_connector_account
        .get_additional_merchant_data()
        .get_required_value("additional_merchant_data")?
        .into_inner()
        .peek()
        .clone();

    let merchant_recipient_data = merchant_data
        .parse_value::<router_types::AdditionalMerchantData>("AdditionalMerchantData")
        .change_context(errors::ApiErrorResponse::InternalServerError)
        .attach_printable("failed to decode MerchantRecipientData")?;

    let connector_name = enums::Connector::to_string(&connector.connector_name);
    let locker_based_connector_list = state.conf.locker_based_open_banking_connectors.clone();
    let contains = locker_based_connector_list
        .connector_list
        .contains(connector_name.as_str());

    let recipient_id = helpers::get_recipient_id_for_open_banking(&merchant_recipient_data)?;
    let final_recipient_data = if let Some(id) = recipient_id {
        if contains {
            // Customer Id for OpenBanking connectors will be merchant_id as the account data stored at locker belongs to the merchant
            let merchant_id_str = merchant_context
                .get_merchant_account()
                .get_id()
                .get_string_repr()
                .to_owned();
            let cust_id = id_type::CustomerId::try_from(std::borrow::Cow::from(merchant_id_str))
                .change_context(errors::ApiErrorResponse::InternalServerError)
                .attach_printable("Failed to convert to CustomerId")?;
            let locker_resp = cards::get_payment_method_from_hs_locker(
                state,
                merchant_context.get_merchant_key_store(),
                &cust_id,
                merchant_context.get_merchant_account().get_id(),
                id.as_str(),
                Some(enums::LockerChoice::HyperswitchCardVault),
            )
            .await
            .change_context(errors::ApiErrorResponse::InternalServerError)
            .attach_printable("Merchant bank account data could not be fetched from locker")?;

            let parsed: router_types::MerchantAccountData = locker_resp
                .peek()
                .to_string()
                .parse_struct("MerchantAccountData")
                .change_context(errors::ApiErrorResponse::InternalServerError)?;

            Some(router_types::MerchantRecipientData::AccountData(parsed))
        } else {
            Some(router_types::MerchantRecipientData::ConnectorRecipientId(
                Secret::new(id),
            ))
        }
    } else {
        None
    };
    Ok(final_recipient_data)
}

async fn blocklist_guard<F, ApiRequest, D>(
    state: &SessionState,
    merchant_context: &domain::MerchantContext,
    operation: &BoxedOperation<'_, F, ApiRequest, D>,
    payment_data: &mut D,
) -> CustomResult<bool, errors::ApiErrorResponse>
where
    F: Send + Clone + Sync,
    D: OperationSessionGetters<F> + OperationSessionSetters<F> + Send + Sync + Clone,
{
    let merchant_id = merchant_context.get_merchant_account().get_id();
    let blocklist_enabled_key = merchant_id.get_blocklist_guard_key();
    let blocklist_guard_enabled = state
        .store
        .find_config_by_key_unwrap_or(&blocklist_enabled_key, Some("false".to_string()))
        .await;

    let blocklist_guard_enabled: bool = match blocklist_guard_enabled {
        Ok(config) => serde_json::from_str(&config.config).unwrap_or(false),

        // If it is not present in db we are defaulting it to false
        Err(inner) => {
            if !inner.current_context().is_db_not_found() {
                logger::error!("Error fetching guard blocklist enabled config {:?}", inner);
            }
            false
        }
    };

    if blocklist_guard_enabled {
        Ok(operation
            .to_domain()?
            .guard_payment_against_blocklist(state, merchant_context, payment_data)
            .await?)
    } else {
        Ok(false)
    }
}

#[cfg(feature = "v2")]
#[allow(clippy::too_many_arguments)]
pub async fn call_multiple_connectors_service<F, Op, Req, D>(
    state: &SessionState,
    merchant_context: &domain::MerchantContext,
    connectors: api::SessionConnectorDatas,
    _operation: &Op,
    mut payment_data: D,
    customer: &Option<domain::Customer>,
    _session_surcharge_details: Option<api::SessionSurchargeDetails>,
    business_profile: &domain::Profile,
    header_payload: HeaderPayload,
    return_raw_connector_response: Option<bool>,
) -> RouterResult<D>
where
    Op: Debug,
    F: Send + Clone + Sync,

    // To create connector flow specific interface data
    D: OperationSessionGetters<F> + OperationSessionSetters<F> + Send + Sync + Clone,
    D: ConstructFlowSpecificData<F, Req, router_types::PaymentsResponseData>,
    RouterData<F, Req, router_types::PaymentsResponseData>: Feature<F, Req>,

    // To construct connector flow specific api
    dyn api::Connector:
        services::api::ConnectorIntegration<F, Req, router_types::PaymentsResponseData>,
{
    let call_connectors_start_time = Instant::now();
    let mut join_handlers = Vec::with_capacity(connectors.len());
    for session_connector_data in connectors.iter() {
        let merchant_connector_account =
            domain::MerchantConnectorAccountTypeDetails::MerchantConnectorAccount(Box::new(
                helpers::get_merchant_connector_account_v2(
                    state,
                    merchant_context.get_merchant_key_store(),
                    session_connector_data
                        .connector
                        .merchant_connector_id
                        .as_ref(),
                )
                .await?,
            ));

        let connector_id = session_connector_data.connector.connector.id();
        let router_data = payment_data
            .construct_router_data(
                state,
                connector_id,
                merchant_context,
                customer,
                &merchant_connector_account,
                None,
                Some(header_payload.clone()),
            )
            .await?;

        let res = router_data.decide_flows(
            state,
            &session_connector_data.connector,
            CallConnectorAction::Trigger,
            None,
            business_profile,
            header_payload.clone(),
            return_raw_connector_response,
        );

        join_handlers.push(res);
    }

    let result = join_all(join_handlers).await;

    for (connector_res, session_connector) in result.into_iter().zip(connectors) {
        let connector_name = session_connector.connector.connector_name.to_string();
        match connector_res {
            Ok(connector_response) => {
                if let Ok(router_types::PaymentsResponseData::SessionResponse {
                    session_token,
                    ..
                }) = connector_response.response.clone()
                {
                    // If session token is NoSessionTokenReceived, it is not pushed into the sessions_token as there is no response or there can be some error
                    // In case of error, that error is already logged
                    if !matches!(
                        session_token,
                        api_models::payments::SessionToken::NoSessionTokenReceived,
                    ) {
                        payment_data.push_sessions_token(session_token);
                    }
                }
                if let Err(connector_error_response) = connector_response.response {
                    logger::error!(
                        "sessions_connector_error {} {:?}",
                        connector_name,
                        connector_error_response
                    );
                }
            }
            Err(api_error) => {
                logger::error!("sessions_api_error {} {:?}", connector_name, api_error);
            }
        }
    }

    let call_connectors_end_time = Instant::now();
    let call_connectors_duration =
        call_connectors_end_time.saturating_duration_since(call_connectors_start_time);
    tracing::info!(duration = format!("Duration taken: {}", call_connectors_duration.as_millis()));

    Ok(payment_data)
}

#[cfg(feature = "v1")]
#[allow(clippy::too_many_arguments)]
pub async fn call_multiple_connectors_service<F, Op, Req, D>(
    state: &SessionState,
    merchant_context: &domain::MerchantContext,
    connectors: api::SessionConnectorDatas,
    _operation: &Op,
    mut payment_data: D,
    customer: &Option<domain::Customer>,
    session_surcharge_details: Option<api::SessionSurchargeDetails>,
    business_profile: &domain::Profile,
    header_payload: HeaderPayload,
    return_raw_connector_response: Option<bool>,
) -> RouterResult<D>
where
    Op: Debug,
    F: Send + Clone,

    // To create connector flow specific interface data
    D: OperationSessionGetters<F> + OperationSessionSetters<F> + Send + Sync + Clone,
    D: ConstructFlowSpecificData<F, Req, router_types::PaymentsResponseData>,
    RouterData<F, Req, router_types::PaymentsResponseData>: Feature<F, Req>,

    // To construct connector flow specific api
    dyn api::Connector:
        services::api::ConnectorIntegration<F, Req, router_types::PaymentsResponseData>,
{
    let call_connectors_start_time = Instant::now();
    let mut join_handlers = Vec::with_capacity(connectors.len());
    for session_connector_data in connectors.iter() {
        let connector_id = session_connector_data.connector.connector.id();

        let merchant_connector_account = construct_profile_id_and_get_mca(
            state,
            merchant_context,
            &payment_data,
            &session_connector_data.connector.connector_name.to_string(),
            session_connector_data
                .connector
                .merchant_connector_id
                .as_ref(),
            false,
        )
        .await?;

        payment_data.set_surcharge_details(session_surcharge_details.as_ref().and_then(
            |session_surcharge_details| {
                session_surcharge_details.fetch_surcharge_details(
                    session_connector_data.payment_method_sub_type.into(),
                    session_connector_data.payment_method_sub_type,
                    None,
                )
            },
        ));

        let router_data = payment_data
            .construct_router_data(
                state,
                connector_id,
                merchant_context,
                customer,
                &merchant_connector_account,
                None,
                Some(header_payload.clone()),
                Some(session_connector_data.payment_method_type),
                Some(session_connector_data.payment_method_sub_type),
            )
            .await?;

        let res = router_data.decide_flows(
            state,
            &session_connector_data.connector,
            CallConnectorAction::Trigger,
            None,
            business_profile,
            header_payload.clone(),
            return_raw_connector_response,
        );

        join_handlers.push(res);
    }

    let result = join_all(join_handlers).await;

    for (connector_res, session_connector) in result.into_iter().zip(connectors) {
        let connector_name = session_connector.connector.connector_name.to_string();
        match connector_res {
            Ok(connector_response) => {
                if let Ok(router_types::PaymentsResponseData::SessionResponse {
                    session_token,
                    ..
                }) = connector_response.response.clone()
                {
                    // If session token is NoSessionTokenReceived, it is not pushed into the sessions_token as there is no response or there can be some error
                    // In case of error, that error is already logged
                    if !matches!(
                        session_token,
                        api_models::payments::SessionToken::NoSessionTokenReceived,
                    ) {
                        payment_data.push_sessions_token(session_token);
                    }
                }
                if let Err(connector_error_response) = connector_response.response {
                    logger::error!(
                        "sessions_connector_error {} {:?}",
                        connector_name,
                        connector_error_response
                    );
                }
            }
            Err(api_error) => {
                logger::error!("sessions_api_error {} {:?}", connector_name, api_error);
            }
        }
    }

    // If click_to_pay is enabled and authentication_product_ids is configured in profile, we need to attach click_to_pay block in the session response for invoking click_to_pay SDK
    if business_profile.is_click_to_pay_enabled {
        if let Some(value) = business_profile.authentication_product_ids.clone() {
            let session_token = get_session_token_for_click_to_pay(
                state,
                merchant_context.get_merchant_account().get_id(),
                merchant_context,
                value,
                payment_data.get_payment_intent(),
                business_profile.get_id(),
            )
            .await?;
            payment_data.push_sessions_token(session_token);
        }
    }

    let call_connectors_end_time = Instant::now();
    let call_connectors_duration =
        call_connectors_end_time.saturating_duration_since(call_connectors_start_time);
    tracing::info!(duration = format!("Duration taken: {}", call_connectors_duration.as_millis()));

    Ok(payment_data)
}

#[cfg(feature = "v1")]
pub async fn get_session_token_for_click_to_pay(
    state: &SessionState,
    merchant_id: &id_type::MerchantId,
    merchant_context: &domain::MerchantContext,
    authentication_product_ids: common_types::payments::AuthenticationConnectorAccountMap,
    payment_intent: &payments::PaymentIntent,
    profile_id: &id_type::ProfileId,
) -> RouterResult<api_models::payments::SessionToken> {
    let click_to_pay_mca_id = authentication_product_ids
        .get_click_to_pay_connector_account_id()
        .change_context(errors::ApiErrorResponse::MissingRequiredField {
            field_name: "authentication_product_ids",
        })?;
    let key_manager_state = &(state).into();
    let merchant_connector_account = state
        .store
        .find_by_merchant_connector_account_merchant_id_merchant_connector_id(
            key_manager_state,
            merchant_id,
            &click_to_pay_mca_id,
            merchant_context.get_merchant_key_store(),
        )
        .await
        .to_not_found_response(errors::ApiErrorResponse::MerchantConnectorAccountNotFound {
            id: click_to_pay_mca_id.get_string_repr().to_string(),
        })?;
    let click_to_pay_metadata: ClickToPayMetaData = merchant_connector_account
        .metadata
        .parse_value("ClickToPayMetaData")
        .change_context(errors::ApiErrorResponse::InternalServerError)
        .attach_printable("Error while parsing ClickToPayMetaData")?;
    let transaction_currency = payment_intent
        .currency
        .ok_or(errors::ApiErrorResponse::InternalServerError)
        .attach_printable("currency is not present in payment_data.payment_intent")?;
    let required_amount_type = common_utils::types::StringMajorUnitForConnector;
    let transaction_amount = required_amount_type
        .convert(payment_intent.amount, transaction_currency)
        .change_context(errors::ApiErrorResponse::AmountConversionFailed {
            amount_type: "string major unit",
        })?;

    let customer_details_value = payment_intent
        .customer_details
        .clone()
        .get_required_value("customer_details")?;

    let customer_details: CustomerData = customer_details_value
        .parse_value("CustomerData")
        .change_context(errors::ApiErrorResponse::InternalServerError)
        .attach_printable("Error while parsing customer data from payment intent")?;

    validate_customer_details_for_click_to_pay(&customer_details)?;

    let provider = match merchant_connector_account.connector_name.as_str() {
        "ctp_mastercard" => Some(enums::CtpServiceProvider::Mastercard),
        "ctp_visa" => Some(enums::CtpServiceProvider::Visa),
        _ => None,
    };

    let card_brands = get_card_brands_based_on_active_merchant_connector_account(
        state,
        profile_id,
        merchant_context.get_merchant_key_store(),
    )
    .await?;

    Ok(api_models::payments::SessionToken::ClickToPay(Box::new(
        api_models::payments::ClickToPaySessionResponse {
            dpa_id: click_to_pay_metadata.dpa_id,
            dpa_name: click_to_pay_metadata.dpa_name,
            locale: click_to_pay_metadata.locale,
            card_brands,
            acquirer_bin: click_to_pay_metadata.acquirer_bin,
            acquirer_merchant_id: click_to_pay_metadata.acquirer_merchant_id,
            merchant_category_code: click_to_pay_metadata.merchant_category_code,
            merchant_country_code: click_to_pay_metadata.merchant_country_code,
            transaction_amount,
            transaction_currency_code: transaction_currency,
            phone_number: customer_details.phone.clone(),
            email: customer_details.email.clone(),
            phone_country_code: customer_details.phone_country_code.clone(),
            provider,
            dpa_client_id: click_to_pay_metadata.dpa_client_id.clone(),
        },
    )))
}

#[cfg(feature = "v1")]
async fn get_card_brands_based_on_active_merchant_connector_account(
    state: &SessionState,
    profile_id: &id_type::ProfileId,
    key_store: &domain::MerchantKeyStore,
) -> RouterResult<HashSet<enums::CardNetwork>> {
    let key_manager_state = &(state).into();
    let merchant_configured_payment_connectors = state
        .store
        .list_enabled_connector_accounts_by_profile_id(
            key_manager_state,
            profile_id,
            key_store,
            common_enums::ConnectorType::PaymentProcessor,
        )
        .await
        .change_context(errors::ApiErrorResponse::InternalServerError)
        .attach_printable("error when fetching merchant connector accounts")?;

    let payment_connectors_eligible_for_click_to_pay =
        state.conf.authentication_providers.click_to_pay.clone();

    let filtered_payment_connector_accounts: Vec<
        hyperswitch_domain_models::merchant_connector_account::MerchantConnectorAccount,
    > = merchant_configured_payment_connectors
        .into_iter()
        .filter(|account| {
            enums::Connector::from_str(&account.connector_name)
                .ok()
                .map(|connector| payment_connectors_eligible_for_click_to_pay.contains(&connector))
                .unwrap_or(false)
        })
        .collect();

    let mut card_brands = HashSet::new();

    for account in filtered_payment_connector_accounts {
        if let Some(values) = &account.payment_methods_enabled {
            for val in values {
                let payment_methods_enabled: api_models::admin::PaymentMethodsEnabled =
                    serde_json::from_value(val.peek().to_owned()).inspect_err(|err| {
                        logger::error!("Failed to parse Payment methods enabled data set from dashboard because {}", err)
                    })
                    .change_context(errors::ApiErrorResponse::InternalServerError)?;
                if let Some(payment_method_types) = payment_methods_enabled.payment_method_types {
                    for payment_method_type in payment_method_types {
                        if let Some(networks) = payment_method_type.card_networks {
                            card_brands.extend(networks);
                        }
                    }
                }
            }
        }
    }
    Ok(card_brands)
}

fn validate_customer_details_for_click_to_pay(customer_details: &CustomerData) -> RouterResult<()> {
    match (
        customer_details.phone.as_ref(),
        customer_details.phone_country_code.as_ref(),
        customer_details.email.as_ref()
    ) {
        (None, None, Some(_)) => Ok(()),
        (Some(_), Some(_), Some(_)) => Ok(()),
        (Some(_), Some(_), None) => Ok(()),
        (Some(_), None, Some(_)) => Ok(()),
        (None, Some(_), None) => Err(errors::ApiErrorResponse::MissingRequiredField {
            field_name: "phone",
        })
        .attach_printable("phone number is not present in payment_intent.customer_details"),
        (Some(_), None, None) => Err(errors::ApiErrorResponse::MissingRequiredField {
            field_name: "phone_country_code",
        })
        .attach_printable("phone_country_code is not present in payment_intent.customer_details"),
        (_, _, _) => Err(errors::ApiErrorResponse::MissingRequiredFields {
            field_names: vec!["phone", "phone_country_code", "email"],
        })
        .attach_printable("either of phone, phone_country_code or email is not present in payment_intent.customer_details"),
    }
}

#[cfg(feature = "v1")]
pub async fn call_create_connector_customer_if_required<F, Req, D>(
    state: &SessionState,
    customer: &Option<domain::Customer>,
    merchant_context: &domain::MerchantContext,
    merchant_connector_account: &helpers::MerchantConnectorAccountType,
    payment_data: &mut D,
    access_token: Option<&AccessToken>,
) -> RouterResult<Option<storage::CustomerUpdate>>
where
    F: Send + Clone + Sync,
    Req: Send + Sync,

    // To create connector flow specific interface data
    D: OperationSessionGetters<F> + OperationSessionSetters<F> + Send + Sync + Clone,
    D: ConstructFlowSpecificData<F, Req, router_types::PaymentsResponseData>,
    RouterData<F, Req, router_types::PaymentsResponseData>: Feature<F, Req> + Send,

    // To construct connector flow specific api
    dyn api::Connector:
        services::api::ConnectorIntegration<F, Req, router_types::PaymentsResponseData>,
{
    let connector_name = payment_data.get_payment_attempt().connector.clone();

    match connector_name {
        Some(connector_name) => {
            let connector = api::ConnectorData::get_connector_by_name(
                &state.conf.connectors,
                &connector_name,
                api::GetToken::Connector,
                merchant_connector_account.get_mca_id(),
            )?;

            let label = {
                let connector_label = core_utils::get_connector_label(
                    payment_data.get_payment_intent().business_country,
                    payment_data.get_payment_intent().business_label.as_ref(),
                    payment_data
                        .get_payment_attempt()
                        .business_sub_label
                        .as_ref(),
                    &connector_name,
                );

                if let Some(connector_label) = merchant_connector_account
                    .get_mca_id()
                    .map(|mca_id| mca_id.get_string_repr().to_string())
                    .or(connector_label)
                {
                    connector_label
                } else {
                    let profile_id = payment_data
                        .get_payment_intent()
                        .profile_id
                        .as_ref()
                        .get_required_value("profile_id")
                        .change_context(errors::ApiErrorResponse::InternalServerError)
                        .attach_printable("profile_id is not set in payment_intent")?;

                    format!("{connector_name}_{}", profile_id.get_string_repr())
                }
            };

            let (should_call_connector, existing_connector_customer_id) =
                customers::should_call_connector_create_customer(
                    &connector,
                    customer,
                    payment_data.get_payment_attempt(),
                    &label,
                );

            if should_call_connector {
                // Create customer at connector and update the customer table to store this data
                let mut customer_router_data = payment_data
                    .construct_router_data(
                        state,
                        connector.connector.id(),
                        merchant_context,
                        customer,
                        merchant_connector_account,
                        None,
                        None,
                        payment_data.get_payment_attempt().payment_method,
                        payment_data.get_payment_attempt().payment_method_type,
                    )
                    .await?;

                customer_router_data.access_token = access_token.cloned();

                let connector_customer_id = customer_router_data
                    .create_connector_customer(state, &connector)
                    .await?;

                let customer_update = customers::update_connector_customer_in_customers(
                    &label,
                    customer.as_ref(),
                    connector_customer_id.clone(),
                )
                .await;

                payment_data.set_connector_customer_id(connector_customer_id);
                Ok(customer_update)
            } else {
                // Customer already created in previous calls use the same value, no need to update
                payment_data.set_connector_customer_id(
                    existing_connector_customer_id.map(ToOwned::to_owned),
                );
                Ok(None)
            }
        }
        None => Ok(None),
    }
}

#[cfg(feature = "v2")]
pub async fn call_create_connector_customer_if_required<F, Req, D>(
    state: &SessionState,
    customer: &Option<domain::Customer>,
    merchant_context: &domain::MerchantContext,
    merchant_connector_account: &domain::MerchantConnectorAccountTypeDetails,
    payment_data: &mut D,
) -> RouterResult<Option<storage::CustomerUpdate>>
where
    F: Send + Clone + Sync,
    Req: Send + Sync,

    // To create connector flow specific interface data
    D: OperationSessionGetters<F> + OperationSessionSetters<F> + Send + Sync + Clone,
    D: ConstructFlowSpecificData<F, Req, router_types::PaymentsResponseData>,
    RouterData<F, Req, router_types::PaymentsResponseData>: Feature<F, Req> + Send,

    // To construct connector flow specific api
    dyn api::Connector:
        services::api::ConnectorIntegration<F, Req, router_types::PaymentsResponseData>,
{
    let connector_name = payment_data.get_payment_attempt().connector.clone();

    match connector_name {
        Some(connector_name) => {
            let connector = api::ConnectorData::get_connector_by_name(
                &state.conf.connectors,
                &connector_name,
                api::GetToken::Connector,
                merchant_connector_account.get_id(),
            )?;

            let (should_call_connector, existing_connector_customer_id) =
                customers::should_call_connector_create_customer(
                    &connector,
                    customer,
                    payment_data.get_payment_attempt(),
                    merchant_connector_account,
                );

            if should_call_connector {
                // Create customer at connector and update the customer table to store this data
                let router_data = payment_data
                    .construct_router_data(
                        state,
                        connector.connector.id(),
                        merchant_context,
                        customer,
                        merchant_connector_account,
                        None,
                        None,
                    )
                    .await?;

                let connector_customer_id = router_data
                    .create_connector_customer(state, &connector)
                    .await?;

                let customer_update = customers::update_connector_customer_in_customers(
                    merchant_connector_account,
                    customer.as_ref(),
                    connector_customer_id.clone(),
                )
                .await;

                payment_data.set_connector_customer_id(connector_customer_id);
                Ok(customer_update)
            } else {
                // Customer already created in previous calls use the same value, no need to update
                payment_data.set_connector_customer_id(
                    existing_connector_customer_id.map(ToOwned::to_owned),
                );
                Ok(None)
            }
        }
        None => Ok(None),
    }
}

async fn complete_preprocessing_steps_if_required<F, Req, Q, D>(
    state: &SessionState,
    connector: &api::ConnectorData,
    payment_data: &D,
    mut router_data: RouterData<F, Req, router_types::PaymentsResponseData>,
    operation: &BoxedOperation<'_, F, Q, D>,
    should_continue_payment: bool,
) -> RouterResult<(RouterData<F, Req, router_types::PaymentsResponseData>, bool)>
where
    F: Send + Clone + Sync,
    D: OperationSessionGetters<F> + Send + Sync + Clone,
    Req: Send + Sync,
    RouterData<F, Req, router_types::PaymentsResponseData>: Feature<F, Req> + Send,
    dyn api::Connector:
        services::api::ConnectorIntegration<F, Req, router_types::PaymentsResponseData>,
{
    //TODO: For ACH transfers, if preprocessing_step is not required for connectors encountered in future, add the check
    let router_data_and_should_continue_payment = match payment_data.get_payment_method_data() {
        Some(domain::PaymentMethodData::BankTransfer(_)) => (router_data, should_continue_payment),
        Some(domain::PaymentMethodData::Wallet(_)) => {
            if is_preprocessing_required_for_wallets(connector.connector_name.to_string()) {
                (
                    router_data.preprocessing_steps(state, connector).await?,
                    false,
                )
            } else if connector.connector_name == router_types::Connector::Paysafe {
                match payment_data.get_payment_method_data() {
                    Some(domain::PaymentMethodData::Wallet(domain::WalletData::ApplePay(_))) => {
                        router_data = router_data.preprocessing_steps(state, connector).await?;
                        let is_error_in_response = router_data.response.is_err();
                        (router_data, !is_error_in_response)
                    }
                    _ => (router_data, should_continue_payment),
                }
            } else {
                (router_data, should_continue_payment)
            }
        }
        Some(domain::PaymentMethodData::Card(_)) => {
            if connector.connector_name == router_types::Connector::Payme
                && !matches!(format!("{operation:?}").as_str(), "CompleteAuthorize")
            {
                router_data = router_data.preprocessing_steps(state, connector).await?;

                let is_error_in_response = router_data.response.is_err();
                // If is_error_in_response is true, should_continue_payment should be false, we should throw the error
                (router_data, !is_error_in_response)
            } else if connector.connector_name == router_types::Connector::Nmi
                && !matches!(format!("{operation:?}").as_str(), "CompleteAuthorize")
                && router_data.auth_type == storage_enums::AuthenticationType::ThreeDs
                && !matches!(
                    payment_data
                        .get_payment_attempt()
                        .external_three_ds_authentication_attempted,
                    Some(true)
                )
            {
                router_data = router_data.preprocessing_steps(state, connector).await?;

                (router_data, false)
            } else if connector.connector_name == router_types::Connector::Paysafe
                && router_data.auth_type == storage_enums::AuthenticationType::NoThreeDs
            {
                router_data = router_data.preprocessing_steps(state, connector).await?;

                let is_error_in_response = router_data.response.is_err();
                // If is_error_in_response is true, should_continue_payment should be false, we should throw the error
                (router_data, !is_error_in_response)
            } else if (connector.connector_name == router_types::Connector::Cybersource
                || connector.connector_name == router_types::Connector::Barclaycard)
                && is_operation_complete_authorize(&operation)
                && router_data.auth_type == storage_enums::AuthenticationType::ThreeDs
            {
                router_data = router_data.preprocessing_steps(state, connector).await?;

                // Should continue the flow only if no redirection_data is returned else a response with redirection form shall be returned
                let should_continue = matches!(
                    router_data.response,
                    Ok(router_types::PaymentsResponseData::TransactionResponse {
                        ref redirection_data,
                        ..
                    }) if redirection_data.is_none()
                ) && router_data.status
                    != common_enums::AttemptStatus::AuthenticationFailed;
                (router_data, should_continue)
            } else if router_data.auth_type == common_enums::AuthenticationType::ThreeDs
                && ((connector.connector_name == router_types::Connector::Nexixpay
                    && is_operation_complete_authorize(&operation))
                    || (((connector.connector_name == router_types::Connector::Nuvei && {
                        #[cfg(feature = "v1")]
                        {
                            payment_data
                                .get_payment_intent()
                                .request_external_three_ds_authentication
                                != Some(true)
                        }
                        #[cfg(feature = "v2")]
                        {
                            payment_data
                                .get_payment_intent()
                                .request_external_three_ds_authentication
                                != Some(true).into()
                        }
                    }) || connector.connector_name == router_types::Connector::Shift4)
                        && !is_operation_complete_authorize(&operation)))
            {
                router_data = router_data.preprocessing_steps(state, connector).await?;
                (router_data, should_continue_payment)
            } else if connector.connector_name == router_types::Connector::Xendit
                && is_operation_confirm(&operation)
            {
                match payment_data.get_payment_intent().split_payments {
                    Some(common_types::payments::SplitPaymentsRequest::XenditSplitPayment(
                        common_types::payments::XenditSplitRequest::MultipleSplits(_),
                    )) => {
                        router_data = router_data.preprocessing_steps(state, connector).await?;
                        let is_error_in_response = router_data.response.is_err();
                        (router_data, !is_error_in_response)
                    }
                    _ => (router_data, should_continue_payment),
                }
            } else if connector.connector_name == router_types::Connector::Redsys
                && router_data.auth_type == common_enums::AuthenticationType::ThreeDs
                && is_operation_confirm(&operation)
            {
                router_data = router_data.preprocessing_steps(state, connector).await?;
                let should_continue = match router_data.response {
                    Ok(router_types::PaymentsResponseData::TransactionResponse {
                        ref connector_metadata,
                        ..
                    }) => {
                        let three_ds_invoke_data: Option<
                            api_models::payments::PaymentsConnectorThreeDsInvokeData,
                        > = connector_metadata.clone().and_then(|metadata| {
                            metadata
                                .parse_value("PaymentsConnectorThreeDsInvokeData")
                                .ok() // "ThreeDsInvokeData was not found; proceeding with the payment flow without triggering the ThreeDS invoke action"
                        });
                        three_ds_invoke_data.is_none()
                    }
                    _ => false,
                };
                (router_data, should_continue)
            } else {
                (router_data, should_continue_payment)
            }
        }
        Some(domain::PaymentMethodData::GiftCard(gift_card_data)) => {
            if connector.connector_name == router_types::Connector::Adyen
                && matches!(gift_card_data.deref(), domain::GiftCardData::Givex(..))
            {
                router_data = router_data.preprocessing_steps(state, connector).await?;

                let is_error_in_response = router_data.response.is_err();
                // If is_error_in_response is true, should_continue_payment should be false, we should throw the error
                (router_data, !is_error_in_response)
            } else {
                (router_data, should_continue_payment)
            }
        }
        Some(domain::PaymentMethodData::BankDebit(_)) => {
            if connector.connector_name == router_types::Connector::Gocardless
                || connector.connector_name == router_types::Connector::Nordea
            {
                router_data = router_data.preprocessing_steps(state, connector).await?;
                let is_error_in_response = router_data.response.is_err();
                // If is_error_in_response is true, should_continue_payment should be false, we should throw the error
                (router_data, !is_error_in_response)
            } else {
                (router_data, should_continue_payment)
            }
        }
        _ => {
            // 3DS validation for paypal cards after verification (authorize call)
            if connector.connector_name == router_types::Connector::Paypal
                && payment_data.get_payment_attempt().get_payment_method()
                    == Some(storage_enums::PaymentMethod::Card)
                && matches!(format!("{operation:?}").as_str(), "CompleteAuthorize")
            {
                router_data = router_data.preprocessing_steps(state, connector).await?;
                let is_error_in_response = router_data.response.is_err();
                // If is_error_in_response is true, should_continue_payment should be false, we should throw the error
                (router_data, !is_error_in_response)
            } else {
                (router_data, should_continue_payment)
            }
        }
    };

    Ok(router_data_and_should_continue_payment)
}

#[cfg(feature = "v1")]
async fn complete_confirmation_for_click_to_pay_if_required<F, D>(
    state: &SessionState,
    merchant_context: &domain::MerchantContext,
    payment_data: &D,
) -> RouterResult<()>
where
    F: Send + Clone + Sync,
    D: OperationSessionGetters<F> + OperationSessionSetters<F> + Send + Sync + Clone,
{
    let payment_attempt = payment_data.get_payment_attempt();
    let payment_intent = payment_data.get_payment_intent();
    let service_details = payment_data.get_click_to_pay_service_details();
    let authentication = payment_data.get_authentication();

    let should_do_uas_confirmation_call = service_details
        .as_ref()
        .map(|details| details.is_network_confirmation_call_required())
        .unwrap_or(false);
    if should_do_uas_confirmation_call
        && (payment_intent.status == storage_enums::IntentStatus::Succeeded
            || payment_intent.status == storage_enums::IntentStatus::Failed)
    {
        let authentication_connector_id = authentication
            .as_ref()
            .and_then(|auth| auth.authentication.merchant_connector_id.clone())
            .ok_or(errors::ApiErrorResponse::InternalServerError)
            .attach_printable(
                "Failed to get authentication connector id from authentication table",
            )?;
        let key_manager_state = &(state).into();
        let key_store = merchant_context.get_merchant_key_store();
        let merchant_id = merchant_context.get_merchant_account().get_id();

        let connector_mca = state
            .store
            .find_by_merchant_connector_account_merchant_id_merchant_connector_id(
                key_manager_state,
                merchant_id,
                &authentication_connector_id,
                key_store,
            )
            .await
            .to_not_found_response(errors::ApiErrorResponse::MerchantConnectorAccountNotFound {
                id: authentication_connector_id.get_string_repr().to_string(),
            })?;

        let payment_method = payment_attempt
            .payment_method
            .ok_or(errors::ApiErrorResponse::InternalServerError)
            .attach_printable("Failed to get payment method from payment attempt")?;

        ClickToPay::confirmation(
            state,
            payment_attempt.authentication_id.as_ref(),
            payment_intent.currency,
            payment_attempt.status,
            service_details.cloned(),
            &helpers::MerchantConnectorAccountType::DbVal(Box::new(connector_mca.clone())),
            &connector_mca.connector_name,
            payment_method,
            payment_attempt.net_amount.get_order_amount(),
            Some(&payment_intent.payment_id),
            merchant_id,
        )
        .await?;
        Ok(())
    } else {
        Ok(())
    }
}

#[cfg(feature = "v1")]
#[allow(clippy::too_many_arguments)]
async fn complete_postprocessing_steps_if_required<F, Q, RouterDReq, D>(
    state: &SessionState,
    merchant_context: &domain::MerchantContext,
    customer: &Option<domain::Customer>,
    merchant_conn_account: &helpers::MerchantConnectorAccountType,
    connector: &api::ConnectorData,
    payment_data: &mut D,
    _operation: &BoxedOperation<'_, F, Q, D>,
    header_payload: Option<HeaderPayload>,
) -> RouterResult<RouterData<F, RouterDReq, router_types::PaymentsResponseData>>
where
    F: Send + Clone + Sync,
    RouterDReq: Send + Sync,
    D: OperationSessionGetters<F> + OperationSessionSetters<F> + Send + Sync + Clone,

    RouterData<F, RouterDReq, router_types::PaymentsResponseData>: Feature<F, RouterDReq> + Send,
    dyn api::Connector:
        services::api::ConnectorIntegration<F, RouterDReq, router_types::PaymentsResponseData>,
    D: ConstructFlowSpecificData<F, RouterDReq, router_types::PaymentsResponseData>,
{
    let mut router_data = payment_data
        .construct_router_data(
            state,
            connector.connector.id(),
            merchant_context,
            customer,
            merchant_conn_account,
            None,
            header_payload,
            payment_data.get_payment_attempt().payment_method,
            payment_data.get_payment_attempt().payment_method_type,
        )
        .await?;

    match payment_data.get_payment_method_data() {
        Some(domain::PaymentMethodData::OpenBanking(domain::OpenBankingData::OpenBankingPIS {
            ..
        })) => {
            if connector.connector_name == router_types::Connector::Plaid {
                router_data = router_data.postprocessing_steps(state, connector).await?;
                let token = if let Ok(ref res) = router_data.response {
                    match res {
                        router_types::PaymentsResponseData::PostProcessingResponse {
                            session_token,
                        } => session_token
                            .as_ref()
                            .map(|token| api::SessionToken::OpenBanking(token.clone())),
                        _ => None,
                    }
                } else {
                    None
                };
                if let Some(t) = token {
                    payment_data.push_sessions_token(t);
                }

                Ok(router_data)
            } else {
                Ok(router_data)
            }
        }
        _ => Ok(router_data),
    }
}

pub fn is_preprocessing_required_for_wallets(connector_name: String) -> bool {
    connector_name == *"trustpay" || connector_name == *"payme"
}

#[cfg(feature = "v1")]
#[instrument(skip_all)]
pub async fn construct_profile_id_and_get_mca<'a, F, D>(
    state: &'a SessionState,
    merchant_context: &domain::MerchantContext,
    payment_data: &D,
    connector_name: &str,
    merchant_connector_id: Option<&id_type::MerchantConnectorAccountId>,
    _should_validate: bool,
) -> RouterResult<helpers::MerchantConnectorAccountType>
where
    F: Clone,
    D: OperationSessionGetters<F> + Send + Sync + Clone,
{
    let profile_id = payment_data
        .get_payment_intent()
        .profile_id
        .as_ref()
        .get_required_value("profile_id")
        .change_context(errors::ApiErrorResponse::InternalServerError)
        .attach_printable("profile_id is not set in payment_intent")?
        .clone();

    #[cfg(feature = "v2")]
    let profile_id = payment_data.get_payment_intent().profile_id.clone();

    let merchant_connector_account = helpers::get_merchant_connector_account(
        state,
        merchant_context.get_merchant_account().get_id(),
        payment_data.get_creds_identifier(),
        merchant_context.get_merchant_key_store(),
        &profile_id,
        connector_name,
        merchant_connector_id,
    )
    .await?;

    Ok(merchant_connector_account)
}

#[cfg(feature = "v2")]
fn is_payment_method_tokenization_enabled_for_connector(
    state: &SessionState,
    connector_name: &str,
    payment_method: storage::enums::PaymentMethod,
    payment_method_type: Option<storage::enums::PaymentMethodType>,
    mandate_flow_enabled: storage_enums::FutureUsage,
) -> RouterResult<bool> {
    let connector_tokenization_filter = state.conf.tokenization.0.get(connector_name);

    Ok(connector_tokenization_filter
        .map(|connector_filter| {
            connector_filter
                .payment_method
                .clone()
                .contains(&payment_method)
                && is_payment_method_type_allowed_for_connector(
                    payment_method_type,
                    connector_filter.payment_method_type.clone(),
                )
                && is_payment_flow_allowed_for_connector(
                    mandate_flow_enabled,
                    connector_filter.flow.clone(),
                )
        })
        .unwrap_or(false))
}
// Determines connector tokenization eligibility: if no flow restriction, allow for one-off/CIT with raw cards; if flow = “mandates”, only allow MIT off-session with stored tokens.
#[cfg(feature = "v2")]
fn is_payment_flow_allowed_for_connector(
    mandate_flow_enabled: storage_enums::FutureUsage,
    payment_flow: Option<PaymentFlow>,
) -> bool {
    if payment_flow.is_none() {
        true
    } else {
        matches!(payment_flow, Some(PaymentFlow::Mandates))
            && matches!(mandate_flow_enabled, storage_enums::FutureUsage::OffSession)
    }
}

#[cfg(feature = "v1")]
fn is_payment_method_tokenization_enabled_for_connector(
    state: &SessionState,
    connector_name: &str,
    payment_method: storage::enums::PaymentMethod,
    payment_method_type: Option<storage::enums::PaymentMethodType>,
    payment_method_token: Option<&PaymentMethodToken>,
    mandate_flow_enabled: Option<storage_enums::FutureUsage>,
) -> RouterResult<bool> {
    let connector_tokenization_filter = state.conf.tokenization.0.get(connector_name);

    Ok(connector_tokenization_filter
        .map(|connector_filter| {
            connector_filter
                .payment_method
                .clone()
                .contains(&payment_method)
                && is_payment_method_type_allowed_for_connector(
                    payment_method_type,
                    connector_filter.payment_method_type.clone(),
                )
                && is_apple_pay_pre_decrypt_type_connector_tokenization(
                    payment_method_type,
                    payment_method_token,
                    connector_filter.apple_pay_pre_decrypt_flow.clone(),
                )
                && is_google_pay_pre_decrypt_type_connector_tokenization(
                    payment_method_type,
                    payment_method_token,
                    connector_filter.google_pay_pre_decrypt_flow.clone(),
                )
                && is_payment_flow_allowed_for_connector(
                    mandate_flow_enabled,
                    connector_filter.flow.clone(),
                )
        })
        .unwrap_or(false))
}
#[cfg(feature = "v1")]
fn is_payment_flow_allowed_for_connector(
    mandate_flow_enabled: Option<storage_enums::FutureUsage>,
    payment_flow: Option<PaymentFlow>,
) -> bool {
    if payment_flow.is_none() {
        true
    } else {
        matches!(payment_flow, Some(PaymentFlow::Mandates))
            && matches!(
                mandate_flow_enabled,
                Some(storage_enums::FutureUsage::OffSession)
            )
    }
}

fn is_apple_pay_pre_decrypt_type_connector_tokenization(
    payment_method_type: Option<storage::enums::PaymentMethodType>,
    payment_method_token: Option<&PaymentMethodToken>,
    apple_pay_pre_decrypt_flow_filter: Option<ApplePayPreDecryptFlow>,
) -> bool {
    match (payment_method_type, payment_method_token) {
        (
            Some(storage::enums::PaymentMethodType::ApplePay),
            Some(PaymentMethodToken::ApplePayDecrypt(..)),
        ) => !matches!(
            apple_pay_pre_decrypt_flow_filter,
            Some(ApplePayPreDecryptFlow::NetworkTokenization)
        ),
        _ => true,
    }
}

fn is_google_pay_pre_decrypt_type_connector_tokenization(
    payment_method_type: Option<storage::enums::PaymentMethodType>,
    payment_method_token: Option<&PaymentMethodToken>,
    google_pay_pre_decrypt_flow_filter: Option<GooglePayPreDecryptFlow>,
) -> bool {
    if let (
        Some(storage::enums::PaymentMethodType::GooglePay),
        Some(PaymentMethodToken::GooglePayDecrypt(..)),
    ) = (payment_method_type, payment_method_token)
    {
        !matches!(
            google_pay_pre_decrypt_flow_filter,
            Some(GooglePayPreDecryptFlow::NetworkTokenization)
        )
    } else {
        // Always return true for non–Google Pay pre-decrypt cases,
        // because the filter is only relevant for Google Pay pre-decrypt tokenization.
        // Returning true ensures that other payment methods or token types are not blocked.
        true
    }
}

fn decide_apple_pay_flow(
    state: &SessionState,
    payment_method_type: Option<enums::PaymentMethodType>,
    merchant_connector_account: Option<&helpers::MerchantConnectorAccountType>,
) -> Option<domain::ApplePayFlow> {
    payment_method_type.and_then(|pmt| match pmt {
        enums::PaymentMethodType::ApplePay => {
            check_apple_pay_metadata(state, merchant_connector_account)
        }
        _ => None,
    })
}

fn check_apple_pay_metadata(
    state: &SessionState,
    merchant_connector_account: Option<&helpers::MerchantConnectorAccountType>,
) -> Option<domain::ApplePayFlow> {
    merchant_connector_account.and_then(|mca| {
        let metadata = mca.get_metadata();
        metadata.and_then(|apple_pay_metadata| {
            let parsed_metadata = apple_pay_metadata
                .clone()
                .parse_value::<api_models::payments::ApplepayCombinedSessionTokenData>(
                    "ApplepayCombinedSessionTokenData",
                )
                .map(|combined_metadata| {
                    api_models::payments::ApplepaySessionTokenMetadata::ApplePayCombined(
                        combined_metadata.apple_pay_combined,
                    )
                })
                .or_else(|_| {
                    apple_pay_metadata
                        .parse_value::<api_models::payments::ApplepaySessionTokenData>(
                            "ApplepaySessionTokenData",
                        )
                        .map(|old_metadata| {
                            api_models::payments::ApplepaySessionTokenMetadata::ApplePay(
                                old_metadata.apple_pay,
                            )
                        })
                })
                .map_err(|error| {
                    logger::warn!(?error, "Failed to Parse Value to ApplepaySessionTokenData")
                });

            parsed_metadata.ok().map(|metadata| match metadata {
                api_models::payments::ApplepaySessionTokenMetadata::ApplePayCombined(
                    apple_pay_combined,
                ) => match apple_pay_combined {
                    api_models::payments::ApplePayCombinedMetadata::Simplified { .. } => {
                        domain::ApplePayFlow::Simplified(payments_api::PaymentProcessingDetails {
                            payment_processing_certificate: state
                                .conf
                                .applepay_decrypt_keys
                                .get_inner()
                                .apple_pay_ppc
                                .clone(),
                            payment_processing_certificate_key: state
                                .conf
                                .applepay_decrypt_keys
                                .get_inner()
                                .apple_pay_ppc_key
                                .clone(),
                        })
                    }
                    api_models::payments::ApplePayCombinedMetadata::Manual {
                        payment_request_data: _,
                        session_token_data,
                    } => {
                        if let Some(manual_payment_processing_details_at) =
                            session_token_data.payment_processing_details_at
                        {
                            match manual_payment_processing_details_at {
                                payments_api::PaymentProcessingDetailsAt::Hyperswitch(
                                    payment_processing_details,
                                ) => domain::ApplePayFlow::Simplified(payment_processing_details),
                                payments_api::PaymentProcessingDetailsAt::Connector => {
                                    domain::ApplePayFlow::Manual
                                }
                            }
                        } else {
                            domain::ApplePayFlow::Manual
                        }
                    }
                },
                api_models::payments::ApplepaySessionTokenMetadata::ApplePay(_) => {
                    domain::ApplePayFlow::Manual
                }
            })
        })
    })
}

fn get_google_pay_connector_wallet_details(
    state: &SessionState,
    merchant_connector_account: &helpers::MerchantConnectorAccountType,
) -> Option<GooglePayPaymentProcessingDetails> {
    let google_pay_root_signing_keys = state
        .conf
        .google_pay_decrypt_keys
        .as_ref()
        .map(|google_pay_keys| google_pay_keys.google_pay_root_signing_keys.clone());
    match merchant_connector_account.get_connector_wallets_details() {
        Some(wallet_details) => {
            let google_pay_wallet_details = wallet_details
                .parse_value::<api_models::payments::GooglePayWalletDetails>(
                    "GooglePayWalletDetails",
                )
                .map_err(|error| {
                    logger::warn!(?error, "Failed to Parse Value to GooglePayWalletDetails")
                });

            google_pay_wallet_details
                .ok()
                .and_then(
                    |google_pay_wallet_details| {
                        match google_pay_wallet_details
                        .google_pay
                        .provider_details {
                            api_models::payments::GooglePayProviderDetails::GooglePayMerchantDetails(merchant_details) => {
                                match (
                                    merchant_details
                                        .merchant_info
                                        .tokenization_specification
                                        .parameters
                                        .private_key,
                                    google_pay_root_signing_keys,
                                    merchant_details
                                        .merchant_info
                                        .tokenization_specification
                                        .parameters
                                        .recipient_id,
                                    ) {
                                        (Some(google_pay_private_key), Some(google_pay_root_signing_keys), Some(google_pay_recipient_id)) => {
                                            Some(GooglePayPaymentProcessingDetails {
                                                google_pay_private_key,
                                                google_pay_root_signing_keys,
                                                google_pay_recipient_id
                                            })
                                        }
                                        _ => {
                                            logger::warn!("One or more of the following fields are missing in GooglePayMerchantDetails: google_pay_private_key, google_pay_root_signing_keys, google_pay_recipient_id");
                                            None
                                        }
                                    }
                            }
                        }
                    }
                )
        }
        None => None,
    }
}

fn is_payment_method_type_allowed_for_connector(
    current_pm_type: Option<storage::enums::PaymentMethodType>,
    pm_type_filter: Option<PaymentMethodTypeTokenFilter>,
) -> bool {
    match (current_pm_type).zip(pm_type_filter) {
        Some((pm_type, type_filter)) => match type_filter {
            PaymentMethodTypeTokenFilter::AllAccepted => true,
            PaymentMethodTypeTokenFilter::EnableOnly(enabled) => enabled.contains(&pm_type),
            PaymentMethodTypeTokenFilter::DisableOnly(disabled) => !disabled.contains(&pm_type),
        },
        None => true, // Allow all types if payment_method_type is not present
    }
}

#[cfg(feature = "v1")]
#[allow(clippy::too_many_arguments)]
async fn decide_payment_method_tokenize_action(
    state: &SessionState,
    connector_name: &str,
    payment_method: storage::enums::PaymentMethod,
    payment_intent_data: payments::PaymentIntent,
    pm_parent_token: Option<&str>,
    is_connector_tokenization_enabled: bool,
) -> RouterResult<TokenizationAction> {
    if matches!(
        payment_intent_data.split_payments,
        Some(common_types::payments::SplitPaymentsRequest::StripeSplitPayment(_))
    ) {
        Ok(TokenizationAction::TokenizeInConnector)
    } else {
        match pm_parent_token {
            None => Ok(if is_connector_tokenization_enabled {
                TokenizationAction::TokenizeInConnectorAndRouter
            } else {
                TokenizationAction::TokenizeInRouter
            }),

            Some(token) => {
                let redis_conn = state
                    .store
                    .get_redis_conn()
                    .change_context(errors::ApiErrorResponse::InternalServerError)
                    .attach_printable("Failed to get redis connection")?;

                let key = format!(
                    "pm_token_{}_{}_{}",
                    token.to_owned(),
                    payment_method,
                    connector_name
                );

                let connector_token_option = redis_conn
                    .get_key::<Option<String>>(&key.into())
                    .await
                    .change_context(errors::ApiErrorResponse::InternalServerError)
                    .attach_printable("Failed to fetch the token from redis")?;

                match connector_token_option {
                    Some(connector_token) => {
                        Ok(TokenizationAction::ConnectorToken(connector_token))
                    }
                    None => Ok(if is_connector_tokenization_enabled {
                        TokenizationAction::TokenizeInConnectorAndRouter
                    } else {
                        TokenizationAction::TokenizeInRouter
                    }),
                }
            }
        }
    }
}

#[derive(Debug, Clone, serde::Serialize, serde::Deserialize, PartialEq, Eq)]
pub struct PazePaymentProcessingDetails {
    pub paze_private_key: Secret<String>,
    pub paze_private_key_passphrase: Secret<String>,
}

#[derive(Debug, Clone, serde::Serialize, serde::Deserialize)]
pub struct GooglePayPaymentProcessingDetails {
    pub google_pay_private_key: Secret<String>,
    pub google_pay_root_signing_keys: Secret<String>,
    pub google_pay_recipient_id: Secret<String>,
}
#[cfg(feature = "v1")]
#[derive(Clone, Debug)]
pub enum TokenizationAction {
    TokenizeInRouter,
    TokenizeInConnector,
    TokenizeInConnectorAndRouter,
    ConnectorToken(String),
    SkipConnectorTokenization,
}

#[cfg(feature = "v2")]
#[derive(Clone, Debug)]
pub enum TokenizationAction {
    TokenizeInConnector,
    SkipConnectorTokenization,
}

#[cfg(feature = "v1")]
#[allow(clippy::too_many_arguments)]
pub async fn get_connector_tokenization_action_when_confirm_true<F, Req, D>(
    state: &SessionState,
    operation: &BoxedOperation<'_, F, Req, D>,
    payment_data: &mut D,
    validate_result: &operations::ValidateResult,
    merchant_key_store: &domain::MerchantKeyStore,
    customer: &Option<domain::Customer>,
    business_profile: &domain::Profile,
    should_retry_with_pan: bool,
) -> RouterResult<(D, TokenizationAction)>
where
    F: Send + Clone,
    D: OperationSessionGetters<F> + OperationSessionSetters<F> + Send + Sync + Clone,
{
    let connector = payment_data.get_payment_attempt().connector.to_owned();

    let is_mandate = payment_data
        .get_mandate_id()
        .as_ref()
        .and_then(|inner| inner.mandate_reference_id.as_ref())
        .map(|mandate_reference| match mandate_reference {
            api_models::payments::MandateReferenceId::ConnectorMandateId(_) => true,
            api_models::payments::MandateReferenceId::NetworkMandateId(_)
            | api_models::payments::MandateReferenceId::NetworkTokenWithNTI(_) => false,
        })
        .unwrap_or(false);

    let payment_data_and_tokenization_action = match connector {
        Some(_) if is_mandate => (
            payment_data.to_owned(),
            TokenizationAction::SkipConnectorTokenization,
        ),
        Some(connector) if is_operation_confirm(&operation) => {
            let payment_method = payment_data
                .get_payment_attempt()
                .payment_method
                .get_required_value("payment_method")?;
            let payment_method_type = payment_data.get_payment_attempt().payment_method_type;

            let mandate_flow_enabled = payment_data
                .get_payment_attempt()
                .setup_future_usage_applied;

            let is_connector_tokenization_enabled =
                is_payment_method_tokenization_enabled_for_connector(
                    state,
                    &connector,
                    payment_method,
                    payment_method_type,
                    payment_data.get_payment_method_token(),
                    mandate_flow_enabled,
                )?;

            let payment_method_action = decide_payment_method_tokenize_action(
                state,
                &connector,
                payment_method,
                payment_data.get_payment_intent().clone(),
                payment_data.get_token(),
                is_connector_tokenization_enabled,
            )
            .await?;

            let connector_tokenization_action = match payment_method_action {
                TokenizationAction::TokenizeInRouter => {
                    let (_operation, payment_method_data, pm_id) = operation
                        .to_domain()?
                        .make_pm_data(
                            state,
                            payment_data,
                            validate_result.storage_scheme,
                            merchant_key_store,
                            customer,
                            business_profile,
                            should_retry_with_pan,
                        )
                        .await?;
                    payment_data.set_payment_method_data(payment_method_data);
                    payment_data.set_payment_method_id_in_attempt(pm_id);

                    TokenizationAction::SkipConnectorTokenization
                }
                TokenizationAction::TokenizeInConnector => TokenizationAction::TokenizeInConnector,
                TokenizationAction::TokenizeInConnectorAndRouter => {
                    let (_operation, payment_method_data, pm_id) = operation
                        .to_domain()?
                        .make_pm_data(
                            state,
                            payment_data,
                            validate_result.storage_scheme,
                            merchant_key_store,
                            customer,
                            business_profile,
                            should_retry_with_pan,
                        )
                        .await?;

                    payment_data.set_payment_method_data(payment_method_data);
                    payment_data.set_payment_method_id_in_attempt(pm_id);
                    TokenizationAction::TokenizeInConnector
                }
                TokenizationAction::ConnectorToken(token) => {
                    payment_data.set_pm_token(token);
                    TokenizationAction::SkipConnectorTokenization
                }
                TokenizationAction::SkipConnectorTokenization => {
                    TokenizationAction::SkipConnectorTokenization
                }
            };
            (payment_data.to_owned(), connector_tokenization_action)
        }
        _ => (
            payment_data.to_owned(),
            TokenizationAction::SkipConnectorTokenization,
        ),
    };

    Ok(payment_data_and_tokenization_action)
}

#[cfg(feature = "v2")]
pub async fn tokenize_in_router_when_confirm_false_or_external_authentication<F, Req, D>(
    state: &SessionState,
    operation: &BoxedOperation<'_, F, Req, D>,
    payment_data: &mut D,
    validate_result: &operations::ValidateResult,
    merchant_key_store: &domain::MerchantKeyStore,
    customer: &Option<domain::Customer>,
    business_profile: &domain::Profile,
) -> RouterResult<D>
where
    F: Send + Clone,
    D: OperationSessionGetters<F> + OperationSessionSetters<F> + Send + Sync + Clone,
{
    todo!()
}

#[cfg(feature = "v1")]
pub async fn tokenize_in_router_when_confirm_false_or_external_authentication<F, Req, D>(
    state: &SessionState,
    operation: &BoxedOperation<'_, F, Req, D>,
    payment_data: &mut D,
    validate_result: &operations::ValidateResult,
    merchant_key_store: &domain::MerchantKeyStore,
    customer: &Option<domain::Customer>,
    business_profile: &domain::Profile,
) -> RouterResult<D>
where
    F: Send + Clone,
    D: OperationSessionGetters<F> + OperationSessionSetters<F> + Send + Sync + Clone,
{
    // On confirm is false and only router related
    let is_external_authentication_requested = payment_data
        .get_payment_intent()
        .request_external_three_ds_authentication;
    let payment_data =
        if !is_operation_confirm(operation) || is_external_authentication_requested == Some(true) {
            let (_operation, payment_method_data, pm_id) = operation
                .to_domain()?
                .make_pm_data(
                    state,
                    payment_data,
                    validate_result.storage_scheme,
                    merchant_key_store,
                    customer,
                    business_profile,
                    false,
                )
                .await?;
            payment_data.set_payment_method_data(payment_method_data);
            if let Some(payment_method_id) = pm_id {
                payment_data.set_payment_method_id_in_attempt(Some(payment_method_id));
            }
            payment_data
        } else {
            payment_data
        };
    Ok(payment_data.to_owned())
}

#[derive(Clone)]
pub struct MandateConnectorDetails {
    pub connector: String,
    pub merchant_connector_id: Option<id_type::MerchantConnectorAccountId>,
}

#[derive(Clone)]
pub struct PaymentData<F>
where
    F: Clone,
{
    pub flow: PhantomData<F>,
    pub payment_intent: storage::PaymentIntent,
    pub payment_attempt: storage::PaymentAttempt,
    pub multiple_capture_data: Option<types::MultipleCaptureData>,
    pub amount: api::Amount,
    pub mandate_id: Option<api_models::payments::MandateIds>,
    pub mandate_connector: Option<MandateConnectorDetails>,
    pub currency: storage_enums::Currency,
    pub setup_mandate: Option<MandateData>,
    pub customer_acceptance: Option<common_payments_types::CustomerAcceptance>,
    pub address: PaymentAddress,
    pub token: Option<String>,
    pub token_data: Option<storage::PaymentTokenData>,
    pub confirm: Option<bool>,
    pub force_sync: Option<bool>,
    pub all_keys_required: Option<bool>,
    pub payment_method_data: Option<domain::PaymentMethodData>,
    pub payment_method_token: Option<PaymentMethodToken>,
    pub payment_method_info: Option<domain::PaymentMethod>,
    pub refunds: Vec<diesel_refund::Refund>,
    pub disputes: Vec<storage::Dispute>,
    pub attempts: Option<Vec<storage::PaymentAttempt>>,
    pub sessions_token: Vec<api::SessionToken>,
    pub card_cvc: Option<Secret<String>>,
    pub email: Option<pii::Email>,
    pub creds_identifier: Option<String>,
    pub pm_token: Option<String>,
    pub connector_customer_id: Option<String>,
    pub recurring_mandate_payment_data:
        Option<hyperswitch_domain_models::router_data::RecurringMandatePaymentData>,
    pub ephemeral_key: Option<ephemeral_key::EphemeralKey>,
    pub redirect_response: Option<api_models::payments::RedirectResponse>,
    pub surcharge_details: Option<types::SurchargeDetails>,
    pub frm_message: Option<FraudCheck>,
    pub payment_link_data: Option<api_models::payments::PaymentLinkResponse>,
    pub incremental_authorization_details: Option<IncrementalAuthorizationDetails>,
    pub authorizations: Vec<diesel_models::authorization::Authorization>,
    pub authentication: Option<domain::authentication::AuthenticationStore>,
    pub recurring_details: Option<RecurringDetails>,
    pub poll_config: Option<router_types::PollConfig>,
    pub tax_data: Option<TaxData>,
    pub session_id: Option<String>,
    pub service_details: Option<api_models::payments::CtpServiceDetails>,
    pub card_testing_guard_data:
        Option<hyperswitch_domain_models::card_testing_guard_data::CardTestingGuardData>,
    pub vault_operation: Option<domain_payments::VaultOperation>,
    pub threeds_method_comp_ind: Option<api_models::payments::ThreeDsCompletionIndicator>,
    pub whole_connector_response: Option<Secret<String>>,
    pub is_manual_retry_enabled: Option<bool>,
    pub is_l2_l3_enabled: bool,
}

#[cfg(feature = "v1")]
#[derive(Clone)]
pub struct PaymentEligibilityData {
    pub payment_method_data: Option<domain::PaymentMethodData>,
    pub payment_intent: storage::PaymentIntent,
    pub browser_info: Option<pii::SecretSerdeValue>,
}

#[cfg(feature = "v1")]
impl PaymentEligibilityData {
    pub async fn from_request(
        state: &SessionState,
        merchant_context: &domain::MerchantContext,
        payments_eligibility_request: &api_models::payments::PaymentsEligibilityRequest,
    ) -> CustomResult<Self, errors::ApiErrorResponse> {
        let key_manager_state = &(state).into();
        let payment_method_data = payments_eligibility_request
            .payment_method_data
            .payment_method_data
            .clone()
            .map(domain::PaymentMethodData::from);
        let browser_info = payments_eligibility_request
            .browser_info
            .clone()
            .map(|browser_info| {
                serde_json::to_value(browser_info)
                    .change_context(errors::ApiErrorResponse::InternalServerError)
                    .attach_printable("Unable to encode payout method data")
            })
            .transpose()?
            .map(pii::SecretSerdeValue::new);
        let payment_intent = state
            .store
            .find_payment_intent_by_payment_id_merchant_id(
                key_manager_state,
                &payments_eligibility_request.payment_id,
                merchant_context.get_merchant_account().get_id(),
                merchant_context.get_merchant_key_store(),
                merchant_context.get_merchant_account().storage_scheme,
            )
            .await
            .to_not_found_response(errors::ApiErrorResponse::PaymentNotFound)?;
        Ok(Self {
            payment_method_data,
            browser_info,
            payment_intent,
        })
    }
}

#[derive(Clone, serde::Serialize, Debug)]
pub struct TaxData {
    pub shipping_details: hyperswitch_domain_models::address::Address,
    pub payment_method_type: enums::PaymentMethodType,
}

#[derive(Clone, serde::Serialize, Debug)]
pub struct PaymentEvent {
    payment_intent: storage::PaymentIntent,
    payment_attempt: storage::PaymentAttempt,
}

impl<F: Clone> PaymentData<F> {
    // Get the method by which a card is discovered during a payment
    #[cfg(feature = "v1")]
    fn get_card_discovery_for_card_payment_method(&self) -> Option<common_enums::CardDiscovery> {
        match self.payment_attempt.payment_method {
            Some(storage_enums::PaymentMethod::Card) => {
                if self
                    .token_data
                    .as_ref()
                    .map(storage::PaymentTokenData::is_permanent_card)
                    .unwrap_or(false)
                {
                    Some(common_enums::CardDiscovery::SavedCard)
                } else if self.service_details.is_some() {
                    Some(common_enums::CardDiscovery::ClickToPay)
                } else {
                    Some(common_enums::CardDiscovery::Manual)
                }
            }
            _ => None,
        }
    }

    fn to_event(&self) -> PaymentEvent {
        PaymentEvent {
            payment_intent: self.payment_intent.clone(),
            payment_attempt: self.payment_attempt.clone(),
        }
    }
}

impl EventInfo for PaymentEvent {
    type Data = Self;
    fn data(&self) -> error_stack::Result<Self::Data, events::EventsError> {
        Ok(self.clone())
    }

    fn key(&self) -> String {
        "payment".to_string()
    }
}

#[derive(Debug, Default, Clone)]
pub struct IncrementalAuthorizationDetails {
    pub additional_amount: MinorUnit,
    pub total_amount: MinorUnit,
    pub reason: Option<String>,
    pub authorization_id: Option<String>,
}

pub async fn get_payment_link_response_from_id(
    state: &SessionState,
    payment_link_id: &str,
) -> CustomResult<api_models::payments::PaymentLinkResponse, errors::ApiErrorResponse> {
    let db = &*state.store;

    let payment_link_object = db
        .find_payment_link_by_payment_link_id(payment_link_id)
        .await
        .to_not_found_response(errors::ApiErrorResponse::PaymentLinkNotFound)?;

    Ok(api_models::payments::PaymentLinkResponse {
        link: payment_link_object.link_to_pay.clone(),
        secure_link: payment_link_object.secure_link,
        payment_link_id: payment_link_object.payment_link_id,
    })
}

#[cfg(feature = "v1")]
pub fn if_not_create_change_operation<'a, Op, F>(
    status: storage_enums::IntentStatus,
    confirm: Option<bool>,
    current: &'a Op,
) -> BoxedOperation<'a, F, api::PaymentsRequest, PaymentData<F>>
where
    F: Send + Clone + Sync,
    Op: Operation<F, api::PaymentsRequest, Data = PaymentData<F>> + Send + Sync,
    &'a Op: Operation<F, api::PaymentsRequest, Data = PaymentData<F>>,
    PaymentStatus: Operation<F, api::PaymentsRequest, Data = PaymentData<F>>,
    &'a PaymentStatus: Operation<F, api::PaymentsRequest, Data = PaymentData<F>>,
{
    if confirm.unwrap_or(false) {
        Box::new(PaymentConfirm)
    } else {
        match status {
            storage_enums::IntentStatus::RequiresConfirmation
            | storage_enums::IntentStatus::RequiresCustomerAction
            | storage_enums::IntentStatus::RequiresPaymentMethod => Box::new(current),
            _ => Box::new(&PaymentStatus),
        }
    }
}

#[cfg(feature = "v1")]
pub fn is_confirm<'a, F: Clone + Send, R, Op>(
    operation: &'a Op,
    confirm: Option<bool>,
) -> BoxedOperation<'a, F, R, PaymentData<F>>
where
    PaymentConfirm: Operation<F, R, Data = PaymentData<F>>,
    &'a PaymentConfirm: Operation<F, R, Data = PaymentData<F>>,
    Op: Operation<F, R, Data = PaymentData<F>> + Send + Sync,
    &'a Op: Operation<F, R, Data = PaymentData<F>>,
{
    if confirm.unwrap_or(false) {
        Box::new(&PaymentConfirm)
    } else {
        Box::new(operation)
    }
}

#[cfg(feature = "v1")]
pub fn should_call_connector<Op: Debug, F: Clone, D>(operation: &Op, payment_data: &D) -> bool
where
    D: OperationSessionGetters<F> + Send + Sync + Clone,
{
    match format!("{operation:?}").as_str() {
        "PaymentConfirm" => true,
        "PaymentStart" => {
            !matches!(
                payment_data.get_payment_intent().status,
                storage_enums::IntentStatus::Failed | storage_enums::IntentStatus::Succeeded
            ) && payment_data
                .get_payment_attempt()
                .authentication_data
                .is_none()
        }
        "PaymentStatus" => {
            payment_data.get_all_keys_required().unwrap_or(false)
                || matches!(
                    payment_data.get_payment_intent().status,
                    storage_enums::IntentStatus::Processing
                        | storage_enums::IntentStatus::RequiresCustomerAction
                        | storage_enums::IntentStatus::RequiresMerchantAction
                        | storage_enums::IntentStatus::RequiresCapture
                        | storage_enums::IntentStatus::PartiallyCapturedAndCapturable
                ) && payment_data.get_force_sync().unwrap_or(false)
        }
        "PaymentCancel" => matches!(
            payment_data.get_payment_intent().status,
            storage_enums::IntentStatus::RequiresCapture
                | storage_enums::IntentStatus::PartiallyCapturedAndCapturable
        ),
        "PaymentCancelPostCapture" => matches!(
            payment_data.get_payment_intent().status,
            storage_enums::IntentStatus::Succeeded
                | storage_enums::IntentStatus::PartiallyCaptured
                | storage_enums::IntentStatus::PartiallyCapturedAndCapturable
        ),
        "PaymentCapture" => {
            matches!(
                payment_data.get_payment_intent().status,
                storage_enums::IntentStatus::RequiresCapture
                    | storage_enums::IntentStatus::PartiallyAuthorizedAndRequiresCapture
                    | storage_enums::IntentStatus::PartiallyCapturedAndCapturable
            ) || (matches!(
                payment_data.get_payment_intent().status,
                storage_enums::IntentStatus::Processing
            ) && matches!(
                payment_data.get_capture_method(),
                Some(storage_enums::CaptureMethod::ManualMultiple)
            ))
        }
        "CompleteAuthorize" => true,
        "PaymentApprove" => true,
        "PaymentReject" => true,
        "PaymentSession" => true,
        "PaymentSessionUpdate" => true,
        "PaymentPostSessionTokens" => true,
        "PaymentUpdateMetadata" => true,
        "PaymentExtendAuthorization" => matches!(
            payment_data.get_payment_intent().status,
            storage_enums::IntentStatus::RequiresCapture
                | storage_enums::IntentStatus::PartiallyAuthorizedAndRequiresCapture
        ),
        "PaymentIncrementalAuthorization" => matches!(
            payment_data.get_payment_intent().status,
            storage_enums::IntentStatus::RequiresCapture
        ),
        _ => false,
    }
}

pub fn is_operation_confirm<Op: Debug>(operation: &Op) -> bool {
    matches!(format!("{operation:?}").as_str(), "PaymentConfirm")
}

pub fn is_operation_complete_authorize<Op: Debug>(operation: &Op) -> bool {
    matches!(format!("{operation:?}").as_str(), "CompleteAuthorize")
}

#[cfg(all(feature = "olap", feature = "v1"))]
pub async fn list_payments(
    state: SessionState,
    merchant_context: domain::MerchantContext,
    profile_id_list: Option<Vec<id_type::ProfileId>>,
    constraints: api::PaymentListConstraints,
) -> RouterResponse<api::PaymentListResponse> {
    helpers::validate_payment_list_request(&constraints)?;
    let merchant_id = merchant_context.get_merchant_account().get_id();
    let db = state.store.as_ref();
    let payment_intents = helpers::filter_by_constraints(
        &state,
        &(constraints, profile_id_list).try_into()?,
        merchant_id,
        merchant_context.get_merchant_key_store(),
        merchant_context.get_merchant_account().storage_scheme,
    )
    .await
    .to_not_found_response(errors::ApiErrorResponse::PaymentNotFound)?;

    let collected_futures = payment_intents.into_iter().map(|pi| {
        async {
            match db
                .find_payment_attempt_by_payment_id_merchant_id_attempt_id(
                    &pi.payment_id,
                    merchant_id,
                    &pi.active_attempt.get_id(),
                    // since OLAP doesn't have KV. Force to get the data from PSQL.
                    storage_enums::MerchantStorageScheme::PostgresOnly,
                )
                .await
            {
                Ok(pa) => Some(Ok((pi, pa))),
                Err(error) => {
                    if matches!(
                        error.current_context(),
                        errors::StorageError::ValueNotFound(_)
                    ) {
                        logger::warn!(
                            ?error,
                            "payment_attempts missing for payment_id : {:?}",
                            pi.payment_id,
                        );
                        return None;
                    }
                    Some(Err(error))
                }
            }
        }
    });

    //If any of the response are Err, we will get Result<Err(_)>
    let pi_pa_tuple_vec: Result<Vec<(storage::PaymentIntent, storage::PaymentAttempt)>, _> =
        join_all(collected_futures)
            .await
            .into_iter()
            .flatten() //Will ignore `None`, will only flatten 1 level
            .collect::<Result<Vec<(storage::PaymentIntent, storage::PaymentAttempt)>, _>>();
    //Will collect responses in same order async, leading to sorted responses

    //Converting Intent-Attempt array to Response if no error
    let data: Vec<api::PaymentsResponse> = pi_pa_tuple_vec
        .change_context(errors::ApiErrorResponse::InternalServerError)?
        .into_iter()
        .map(ForeignFrom::foreign_from)
        .collect();

    Ok(services::ApplicationResponse::Json(
        api::PaymentListResponse {
            size: data.len(),
            data,
        },
    ))
}

#[cfg(all(feature = "v2", feature = "olap"))]
pub async fn list_payments(
    state: SessionState,
    merchant_context: domain::MerchantContext,
    constraints: api::PaymentListConstraints,
) -> RouterResponse<payments_api::PaymentListResponse> {
    common_utils::metrics::utils::record_operation_time(
        async {
            let limit = &constraints.limit;
            helpers::validate_payment_list_request_for_joins(*limit)?;
            let db: &dyn StorageInterface = state.store.as_ref();
            let fetch_constraints = constraints.clone().into();
            let list: Vec<(storage::PaymentIntent, Option<storage::PaymentAttempt>)> = db
                .get_filtered_payment_intents_attempt(
                    &(&state).into(),
                    merchant_context.get_merchant_account().get_id(),
                    &fetch_constraints,
                    merchant_context.get_merchant_key_store(),
                    merchant_context.get_merchant_account().storage_scheme,
                )
                .await
                .to_not_found_response(errors::ApiErrorResponse::PaymentNotFound)?;
            let data: Vec<api_models::payments::PaymentsListResponseItem> =
                list.into_iter().map(ForeignFrom::foreign_from).collect();

            let active_attempt_ids = db
                .get_filtered_active_attempt_ids_for_total_count(
                    merchant_context.get_merchant_account().get_id(),
                    &fetch_constraints,
                    merchant_context.get_merchant_account().storage_scheme,
                )
                .await
                .to_not_found_response(errors::ApiErrorResponse::InternalServerError)
                .attach_printable("Error while retrieving active_attempt_ids for merchant")?;

            let total_count = if constraints.has_no_attempt_filters() {
                i64::try_from(active_attempt_ids.len())
                    .change_context(errors::ApiErrorResponse::InternalServerError)
                    .attach_printable("Error while converting from usize to i64")
            } else {
                let active_attempt_ids = active_attempt_ids
                    .into_iter()
                    .flatten()
                    .collect::<Vec<String>>();

                db.get_total_count_of_filtered_payment_attempts(
                    merchant_context.get_merchant_account().get_id(),
                    &active_attempt_ids,
                    constraints.connector,
                    constraints.payment_method_type,
                    constraints.payment_method_subtype,
                    constraints.authentication_type,
                    constraints.merchant_connector_id,
                    constraints.card_network,
                    merchant_context.get_merchant_account().storage_scheme,
                )
                .await
                .change_context(errors::ApiErrorResponse::InternalServerError)
                .attach_printable("Error while retrieving total count of payment attempts")
            }?;

            Ok(services::ApplicationResponse::Json(
                api_models::payments::PaymentListResponse {
                    count: data.len(),
                    total_count,
                    data,
                },
            ))
        },
        &metrics::PAYMENT_LIST_LATENCY,
        router_env::metric_attributes!((
            "merchant_id",
            merchant_context.get_merchant_account().get_id().clone()
        )),
    )
    .await
}

#[cfg(all(feature = "olap", feature = "v1"))]
pub async fn apply_filters_on_payments(
    state: SessionState,
    merchant_context: domain::MerchantContext,
    profile_id_list: Option<Vec<id_type::ProfileId>>,
    constraints: api::PaymentListFilterConstraints,
) -> RouterResponse<api::PaymentListResponseV2> {
    common_utils::metrics::utils::record_operation_time(
        async {
            let limit = &constraints.limit;
            helpers::validate_payment_list_request_for_joins(*limit)?;
            let db: &dyn StorageInterface = state.store.as_ref();
            let pi_fetch_constraints = (constraints.clone(), profile_id_list.clone()).try_into()?;
            let list: Vec<(storage::PaymentIntent, storage::PaymentAttempt)> = db
                .get_filtered_payment_intents_attempt(
                    &(&state).into(),
                    merchant_context.get_merchant_account().get_id(),
                    &pi_fetch_constraints,
                    merchant_context.get_merchant_key_store(),
                    merchant_context.get_merchant_account().storage_scheme,
                )
                .await
                .to_not_found_response(errors::ApiErrorResponse::PaymentNotFound)?;
            let data: Vec<api::PaymentsResponse> =
                list.into_iter().map(ForeignFrom::foreign_from).collect();

            let active_attempt_ids = db
                .get_filtered_active_attempt_ids_for_total_count(
                    merchant_context.get_merchant_account().get_id(),
                    &pi_fetch_constraints,
                    merchant_context.get_merchant_account().storage_scheme,
                )
                .await
                .to_not_found_response(errors::ApiErrorResponse::InternalServerError)?;

            let total_count = if constraints.has_no_attempt_filters() {
                i64::try_from(active_attempt_ids.len())
                    .change_context(errors::ApiErrorResponse::InternalServerError)
                    .attach_printable("Error while converting from usize to i64")
            } else {
                db.get_total_count_of_filtered_payment_attempts(
                    merchant_context.get_merchant_account().get_id(),
                    &active_attempt_ids,
                    constraints.connector,
                    constraints.payment_method,
                    constraints.payment_method_type,
                    constraints.authentication_type,
                    constraints.merchant_connector_id,
                    constraints.card_network,
                    constraints.card_discovery,
                    merchant_context.get_merchant_account().storage_scheme,
                )
                .await
                .change_context(errors::ApiErrorResponse::InternalServerError)
            }?;

            Ok(services::ApplicationResponse::Json(
                api::PaymentListResponseV2 {
                    count: data.len(),
                    total_count,
                    data,
                },
            ))
        },
        &metrics::PAYMENT_LIST_LATENCY,
        router_env::metric_attributes!((
            "merchant_id",
            merchant_context.get_merchant_account().get_id().clone()
        )),
    )
    .await
}

#[cfg(all(feature = "olap", feature = "v1"))]
pub async fn get_filters_for_payments(
    state: SessionState,
    merchant_context: domain::MerchantContext,
    time_range: common_utils::types::TimeRange,
) -> RouterResponse<api::PaymentListFilters> {
    let db = state.store.as_ref();
    let pi = db
        .filter_payment_intents_by_time_range_constraints(
            &(&state).into(),
            merchant_context.get_merchant_account().get_id(),
            &time_range,
            merchant_context.get_merchant_key_store(),
            merchant_context.get_merchant_account().storage_scheme,
        )
        .await
        .to_not_found_response(errors::ApiErrorResponse::PaymentNotFound)?;

    let filters = db
        .get_filters_for_payments(
            pi.as_slice(),
            merchant_context.get_merchant_account().get_id(),
            // since OLAP doesn't have KV. Force to get the data from PSQL.
            storage_enums::MerchantStorageScheme::PostgresOnly,
        )
        .await
        .to_not_found_response(errors::ApiErrorResponse::PaymentNotFound)?;

    Ok(services::ApplicationResponse::Json(
        api::PaymentListFilters {
            connector: filters.connector,
            currency: filters.currency,
            status: filters.status,
            payment_method: filters.payment_method,
            payment_method_type: filters.payment_method_type,
            authentication_type: filters.authentication_type,
        },
    ))
}

#[cfg(feature = "olap")]
pub async fn get_payment_filters(
    state: SessionState,
    merchant_context: domain::MerchantContext,
    profile_id_list: Option<Vec<id_type::ProfileId>>,
) -> RouterResponse<api::PaymentListFiltersV2> {
    let merchant_connector_accounts = if let services::ApplicationResponse::Json(data) =
        super::admin::list_payment_connectors(
            state,
            merchant_context.get_merchant_account().get_id().to_owned(),
            profile_id_list,
        )
        .await?
    {
        data
    } else {
        return Err(errors::ApiErrorResponse::InternalServerError.into());
    };

    let mut connector_map: HashMap<String, Vec<MerchantConnectorInfo>> = HashMap::new();
    let mut payment_method_types_map: HashMap<
        enums::PaymentMethod,
        HashSet<enums::PaymentMethodType>,
    > = HashMap::new();

    // populate connector map
    merchant_connector_accounts
        .iter()
        .filter_map(|merchant_connector_account| {
            merchant_connector_account
                .connector_label
                .as_ref()
                .map(|label| {
                    let info = merchant_connector_account.to_merchant_connector_info(label);
                    (merchant_connector_account.get_connector_name(), info)
                })
        })
        .for_each(|(connector_name, info)| {
            connector_map
                .entry(connector_name.to_string())
                .or_default()
                .push(info);
        });

    // populate payment method type map
    merchant_connector_accounts
        .iter()
        .flat_map(|merchant_connector_account| {
            merchant_connector_account.payment_methods_enabled.as_ref()
        })
        .map(|payment_methods_enabled| {
            payment_methods_enabled
                .iter()
                .filter_map(|payment_method_enabled| {
                    payment_method_enabled
                        .get_payment_method_type()
                        .map(|types_vec| {
                            (
                                payment_method_enabled.get_payment_method(),
                                types_vec.clone(),
                            )
                        })
                })
        })
        .for_each(|payment_methods_enabled| {
            payment_methods_enabled.for_each(
                |(payment_method_option, payment_method_types_vec)| {
                    if let Some(payment_method) = payment_method_option {
                        payment_method_types_map
                            .entry(payment_method)
                            .or_default()
                            .extend(payment_method_types_vec.iter().filter_map(
                                |req_payment_method_types| {
                                    req_payment_method_types.get_payment_method_type()
                                },
                            ));
                    }
                },
            );
        });

    Ok(services::ApplicationResponse::Json(
        api::PaymentListFiltersV2 {
            connector: connector_map,
            currency: enums::Currency::iter().collect(),
            status: enums::IntentStatus::iter().collect(),
            payment_method: payment_method_types_map,
            authentication_type: enums::AuthenticationType::iter().collect(),
            card_network: enums::CardNetwork::iter().collect(),
            card_discovery: enums::CardDiscovery::iter().collect(),
        },
    ))
}

#[cfg(feature = "olap")]
pub async fn get_aggregates_for_payments(
    state: SessionState,
    merchant_context: domain::MerchantContext,
    profile_id_list: Option<Vec<id_type::ProfileId>>,
    time_range: common_utils::types::TimeRange,
) -> RouterResponse<api::PaymentsAggregateResponse> {
    let db = state.store.as_ref();
    let intent_status_with_count = db
        .get_intent_status_with_count(
            merchant_context.get_merchant_account().get_id(),
            profile_id_list,
            &time_range,
        )
        .await
        .to_not_found_response(errors::ApiErrorResponse::PaymentNotFound)?;

    let mut status_map: HashMap<enums::IntentStatus, i64> =
        intent_status_with_count.into_iter().collect();
    for status in enums::IntentStatus::iter() {
        status_map.entry(status).or_default();
    }

    Ok(services::ApplicationResponse::Json(
        api::PaymentsAggregateResponse {
            status_with_count: status_map,
        },
    ))
}

#[cfg(feature = "v1")]
pub async fn add_process_sync_task(
    db: &dyn StorageInterface,
    payment_attempt: &storage::PaymentAttempt,
    schedule_time: time::PrimitiveDateTime,
) -> CustomResult<(), errors::StorageError> {
    let tracking_data = api::PaymentsRetrieveRequest {
        force_sync: true,
        merchant_id: Some(payment_attempt.merchant_id.clone()),
        resource_id: api::PaymentIdType::PaymentAttemptId(payment_attempt.get_id().to_owned()),
        ..Default::default()
    };
    let runner = storage::ProcessTrackerRunner::PaymentsSyncWorkflow;
    let task = "PAYMENTS_SYNC";
    let tag = ["SYNC", "PAYMENT"];
    let process_tracker_id = pt_utils::get_process_tracker_id(
        runner,
        task,
        payment_attempt.get_id(),
        &payment_attempt.merchant_id,
    );
    let process_tracker_entry = storage::ProcessTrackerNew::new(
        process_tracker_id,
        task,
        runner,
        tag,
        tracking_data,
        None,
        schedule_time,
        common_types::consts::API_VERSION,
    )
    .map_err(errors::StorageError::from)?;

    db.insert_process(process_tracker_entry).await?;
    Ok(())
}

#[cfg(feature = "v2")]
pub async fn reset_process_sync_task(
    db: &dyn StorageInterface,
    payment_attempt: &storage::PaymentAttempt,
    schedule_time: time::PrimitiveDateTime,
) -> Result<(), errors::ProcessTrackerError> {
    todo!()
}

#[cfg(feature = "v1")]
pub async fn reset_process_sync_task(
    db: &dyn StorageInterface,
    payment_attempt: &storage::PaymentAttempt,
    schedule_time: time::PrimitiveDateTime,
) -> Result<(), errors::ProcessTrackerError> {
    let runner = storage::ProcessTrackerRunner::PaymentsSyncWorkflow;
    let task = "PAYMENTS_SYNC";
    let process_tracker_id = pt_utils::get_process_tracker_id(
        runner,
        task,
        payment_attempt.get_id(),
        &payment_attempt.merchant_id,
    );
    let psync_process = db
        .find_process_by_id(&process_tracker_id)
        .await?
        .ok_or(errors::ProcessTrackerError::ProcessFetchingFailed)?;
    db.as_scheduler()
        .reset_process(psync_process, schedule_time)
        .await?;
    Ok(())
}

#[cfg(feature = "v1")]
pub fn update_straight_through_routing<F, D>(
    payment_data: &mut D,
    request_straight_through: serde_json::Value,
) -> CustomResult<(), errors::ParsingError>
where
    F: Send + Clone,
    D: OperationSessionGetters<F> + OperationSessionSetters<F> + Send + Sync + Clone,
{
    let _: api_models::routing::StaticRoutingAlgorithm = request_straight_through
        .clone()
        .parse_value("RoutingAlgorithm")
        .attach_printable("Invalid straight through routing rules format")?;

    payment_data.set_straight_through_algorithm_in_payment_attempt(request_straight_through);

    Ok(())
}

#[cfg(feature = "v1")]
pub fn is_pre_network_tokenization_enabled(
    state: &SessionState,
    business_profile: &domain::Profile,
    customer_acceptance: Option<Secret<serde_json::Value>>,
    connector_name: enums::Connector,
) -> bool {
    let ntid_supported_connectors = &state
        .conf
        .network_transaction_id_supported_connectors
        .connector_list;

    let is_nt_supported_connector = ntid_supported_connectors.contains(&connector_name);

    business_profile.is_network_tokenization_enabled
        && business_profile.is_pre_network_tokenization_enabled
        && customer_acceptance.is_some()
        && is_nt_supported_connector
}

#[cfg(feature = "v1")]
pub async fn get_vault_operation_for_pre_network_tokenization(
    state: &SessionState,
    customer_id: id_type::CustomerId,
    card_data: &hyperswitch_domain_models::payment_method_data::Card,
) -> payments::VaultOperation {
    let pre_tokenization_response =
        tokenization::pre_payment_tokenization(state, customer_id, card_data)
            .await
            .ok();
    match pre_tokenization_response {
        Some((Some(token_response), Some(token_ref))) => {
            let token_data = domain::NetworkTokenData::from(token_response);
            let network_token_data_for_vault = payments::NetworkTokenDataForVault {
                network_token_data: token_data.clone(),
                network_token_req_ref_id: token_ref,
            };

            payments::VaultOperation::SaveCardAndNetworkTokenData(Box::new(
                payments::CardAndNetworkTokenDataForVault {
                    card_data: card_data.clone(),
                    network_token: network_token_data_for_vault.clone(),
                },
            ))
        }
        Some((None, Some(token_ref))) => {
            payments::VaultOperation::SaveCardData(payments::CardDataForVault {
                card_data: card_data.clone(),
                network_token_req_ref_id: Some(token_ref),
            })
        }
        _ => payments::VaultOperation::SaveCardData(payments::CardDataForVault {
            card_data: card_data.clone(),
            network_token_req_ref_id: None,
        }),
    }
}

#[cfg(feature = "v1")]
#[allow(clippy::too_many_arguments)]
pub async fn get_connector_choice<F, Req, D>(
    operation: &BoxedOperation<'_, F, Req, D>,
    state: &SessionState,
    req: &Req,
    merchant_context: &domain::MerchantContext,
    business_profile: &domain::Profile,
    payment_data: &mut D,
    eligible_connectors: Option<Vec<enums::RoutableConnectors>>,
    mandate_type: Option<api::MandateTransactionType>,
) -> RouterResult<Option<ConnectorCallType>>
where
    F: Send + Clone,
    D: OperationSessionGetters<F> + OperationSessionSetters<F> + Send + Sync + Clone,
{
    let connector_choice = operation
        .to_domain()?
        .get_connector(
            merchant_context,
            &state.clone(),
            req,
            payment_data.get_payment_intent(),
        )
        .await?;

    let connector = if should_call_connector(operation, payment_data) {
        Some(match connector_choice {
            api::ConnectorChoice::SessionMultiple(connectors) => {
                let routing_output = perform_session_token_routing(
                    state.clone(),
                    merchant_context,
                    business_profile,
                    payment_data,
                    connectors,
                )
                .await?;
                ConnectorCallType::SessionMultiple(routing_output)
            }

            api::ConnectorChoice::StraightThrough(straight_through) => {
                connector_selection(
                    state,
                    merchant_context,
                    business_profile,
                    payment_data,
                    Some(straight_through),
                    eligible_connectors,
                    mandate_type,
                )
                .await?
            }

            api::ConnectorChoice::Decide => {
                connector_selection(
                    state,
                    merchant_context,
                    business_profile,
                    payment_data,
                    None,
                    eligible_connectors,
                    mandate_type,
                )
                .await?
            }
        })
    } else if let api::ConnectorChoice::StraightThrough(algorithm) = connector_choice {
        update_straight_through_routing(payment_data, algorithm)
            .change_context(errors::ApiErrorResponse::InternalServerError)
            .attach_printable("Failed to update straight through routing algorithm")?;

        None
    } else {
        None
    };
    Ok(connector)
}

async fn get_eligible_connector_for_nti<T: core_routing::GetRoutableConnectorsForChoice, F, D>(
    state: &SessionState,
    key_store: &domain::MerchantKeyStore,
    payment_data: &D,
    connector_choice: T,

    business_profile: &domain::Profile,
) -> RouterResult<(
    api_models::payments::MandateReferenceId,
    hyperswitch_domain_models::payment_method_data::CardDetailsForNetworkTransactionId,
    api::ConnectorData,
)>
where
    F: Send + Clone,
    D: OperationSessionGetters<F> + OperationSessionSetters<F> + Send + Sync + Clone,
{
    // Since this flow will only be used in the MIT flow, recurring details are mandatory.
    let recurring_payment_details = payment_data
        .get_recurring_details()
        .ok_or(errors::ApiErrorResponse::IncorrectPaymentMethodConfiguration)
        .attach_printable("Failed to fetch recurring details for mit")?;

    let (mandate_reference_id, card_details_for_network_transaction_id)= hyperswitch_domain_models::payment_method_data::CardDetailsForNetworkTransactionId::get_nti_and_card_details_for_mit_flow(recurring_payment_details.clone()).get_required_value("network transaction id and card details").attach_printable("Failed to fetch network transaction id and card details for mit")?;

    helpers::validate_card_expiry(
        &card_details_for_network_transaction_id.card_exp_month,
        &card_details_for_network_transaction_id.card_exp_year,
    )?;

    let network_transaction_id_supported_connectors = &state
        .conf
        .network_transaction_id_supported_connectors
        .connector_list
        .iter()
        .map(|value| value.to_string())
        .collect::<HashSet<_>>();

    let eligible_connector_data_list = connector_choice
        .get_routable_connectors(&*state.store, business_profile)
        .await?
        .filter_network_transaction_id_flow_supported_connectors(
            network_transaction_id_supported_connectors.to_owned(),
        )
        .construct_dsl_and_perform_eligibility_analysis(
            state,
            key_store,
            payment_data,
            business_profile.get_id(),
        )
        .await
        .attach_printable("Failed to fetch eligible connector data")?;

    let eligible_connector_data = eligible_connector_data_list
        .first()
        .ok_or(errors::ApiErrorResponse::IncorrectPaymentMethodConfiguration)
        .attach_printable(
            "No eligible connector found for the network transaction id based mit flow",
        )?;
    Ok((
        mandate_reference_id,
        card_details_for_network_transaction_id,
        eligible_connector_data.clone(),
    ))
}

pub async fn set_eligible_connector_for_nti_in_payment_data<F, D>(
    state: &SessionState,
    business_profile: &domain::Profile,
    key_store: &domain::MerchantKeyStore,
    payment_data: &mut D,
    connector_choice: api::ConnectorChoice,
) -> RouterResult<api::ConnectorData>
where
    F: Send + Clone,
    D: OperationSessionGetters<F> + OperationSessionSetters<F> + Send + Sync + Clone,
{
    let (mandate_reference_id, card_details_for_network_transaction_id, eligible_connector_data) =
        match connector_choice {
            api::ConnectorChoice::StraightThrough(straight_through) => {
                get_eligible_connector_for_nti(
                    state,
                    key_store,
                    payment_data,
                    core_routing::StraightThroughAlgorithmTypeSingle(straight_through),
                    business_profile,
                )
                .await?
            }
            api::ConnectorChoice::Decide => {
                get_eligible_connector_for_nti(
                    state,
                    key_store,
                    payment_data,
                    core_routing::DecideConnector,
                    business_profile,
                )
                .await?
            }
            api::ConnectorChoice::SessionMultiple(_) => {
                Err(errors::ApiErrorResponse::InternalServerError).attach_printable(
                    "Invalid routing rule configured for nti and card details based mit flow",
                )?
            }
        };

    // Set the eligible connector in the attempt
    payment_data
        .set_connector_in_payment_attempt(Some(eligible_connector_data.connector_name.to_string()));

    // Set `NetworkMandateId` as the MandateId
    payment_data.set_mandate_id(payments_api::MandateIds {
        mandate_id: None,
        mandate_reference_id: Some(mandate_reference_id),
    });

    // Set the card details received in the recurring details within the payment method data.
    payment_data.set_payment_method_data(Some(
        hyperswitch_domain_models::payment_method_data::PaymentMethodData::CardDetailsForNetworkTransactionId(card_details_for_network_transaction_id),
    ));

    Ok(eligible_connector_data)
}

#[cfg(feature = "v1")]
#[allow(clippy::too_many_arguments)]
pub async fn connector_selection<F, D>(
    state: &SessionState,
    merchant_context: &domain::MerchantContext,
    business_profile: &domain::Profile,
    payment_data: &mut D,
    request_straight_through: Option<serde_json::Value>,
    eligible_connectors: Option<Vec<enums::RoutableConnectors>>,
    mandate_type: Option<api::MandateTransactionType>,
) -> RouterResult<ConnectorCallType>
where
    F: Send + Clone,
    D: OperationSessionGetters<F> + OperationSessionSetters<F> + Send + Sync + Clone,
{
    let request_straight_through: Option<api::routing::StraightThroughAlgorithm> =
        request_straight_through
            .map(|val| val.parse_value("RoutingAlgorithm"))
            .transpose()
            .change_context(errors::ApiErrorResponse::InternalServerError)
            .attach_printable("Invalid straight through routing rules format")?;

    let mut routing_data = storage::RoutingData {
        routed_through: payment_data.get_payment_attempt().connector.clone(),

        merchant_connector_id: payment_data
            .get_payment_attempt()
            .merchant_connector_id
            .clone(),

        algorithm: request_straight_through.clone(),
        routing_info: payment_data
            .get_payment_attempt()
            .straight_through_algorithm
            .clone()
            .map(|val| val.parse_value("PaymentRoutingInfo"))
            .transpose()
            .change_context(errors::ApiErrorResponse::InternalServerError)
            .attach_printable("Invalid straight through algorithm format found in payment attempt")?
            .unwrap_or(storage::PaymentRoutingInfo {
                algorithm: None,
                pre_routing_results: None,
            }),
    };

    let decided_connector = decide_connector(
        state.clone(),
        merchant_context,
        business_profile,
        payment_data,
        request_straight_through,
        &mut routing_data,
        eligible_connectors,
        mandate_type,
    )
    .await?;

    let encoded_info = routing_data
        .routing_info
        .encode_to_value()
        .change_context(errors::ApiErrorResponse::InternalServerError)
        .attach_printable("error serializing payment routing info to serde value")?;

    payment_data.set_connector_in_payment_attempt(routing_data.routed_through);

    payment_data.set_merchant_connector_id_in_attempt(routing_data.merchant_connector_id);
    payment_data.set_straight_through_algorithm_in_payment_attempt(encoded_info);

    Ok(decided_connector)
}

#[cfg(feature = "v2")]
#[allow(clippy::too_many_arguments)]
pub async fn connector_selection<F, D>(
    state: &SessionState,
    merchant_context: &domain::MerchantContext,
    business_profile: &domain::Profile,
    payment_data: &mut D,
    mandate_type: Option<api::MandateTransactionType>,
) -> RouterResult<ConnectorCallType>
where
    F: Send + Clone,
    D: OperationSessionGetters<F> + OperationSessionSetters<F> + Send + Sync + Clone,
{
    let mut routing_data = storage::RoutingData {
        routed_through: payment_data.get_payment_attempt().connector.clone(),

        merchant_connector_id: payment_data
            .get_payment_attempt()
            .merchant_connector_id
            .clone(),
        pre_routing_connector_choice: payment_data.get_pre_routing_result().and_then(
            |pre_routing_results| {
                pre_routing_results
                    .get(&payment_data.get_payment_attempt().payment_method_subtype)
                    .cloned()
            },
        ),

        algorithm_requested: payment_data
            .get_payment_intent()
            .routing_algorithm_id
            .clone(),
    };

    let payment_dsl_input = core_routing::PaymentsDslInput::new(
        None,
        payment_data.get_payment_attempt(),
        payment_data.get_payment_intent(),
        payment_data.get_payment_method_data(),
        payment_data.get_address(),
        None,
        payment_data.get_currency(),
    );

    let decided_connector = decide_connector(
        state.clone(),
        merchant_context,
        business_profile,
        &mut routing_data,
        payment_dsl_input,
        mandate_type,
    )
    .await?;

    payment_data.set_connector_in_payment_attempt(routing_data.routed_through);

    payment_data.set_merchant_connector_id_in_attempt(routing_data.merchant_connector_id);

    Ok(decided_connector)
}

#[allow(clippy::too_many_arguments)]
#[cfg(feature = "v2")]
pub async fn decide_connector(
    state: SessionState,
    merchant_context: &domain::MerchantContext,
    business_profile: &domain::Profile,
    routing_data: &mut storage::RoutingData,
    payment_dsl_input: core_routing::PaymentsDslInput<'_>,
    mandate_type: Option<api::MandateTransactionType>,
) -> RouterResult<ConnectorCallType> {
    // If the connector was already decided previously, use the same connector
    // This is in case of flows like payments_sync, payments_cancel where the successive operations
    // with the connector have to be made using the same connector account.

    let predetermined_info_cloned = routing_data
        .routed_through
        .as_ref()
        .zip(routing_data.merchant_connector_id.as_ref())
        .map(|(cn_ref, mci_ref)| (cn_ref.clone(), mci_ref.clone()));

    match (
        predetermined_info_cloned,
        routing_data.pre_routing_connector_choice.as_ref(),
    ) {
        // Condition 1: Connector was already decided previously
        (Some((owned_connector_name, owned_merchant_connector_id)), _) => {
            api::ConnectorData::get_connector_by_name(
                &state.conf.connectors,
                &owned_connector_name,
                api::GetToken::Connector,
                Some(owned_merchant_connector_id.clone()),
            )
            .change_context(errors::ApiErrorResponse::InternalServerError)
            .attach_printable("Invalid connector name received in 'routed_through'")
            .map(|connector_data| {
                routing_data.routed_through = Some(owned_connector_name);
                ConnectorCallType::PreDetermined(connector_data.into())
            })
        }
        // Condition 2: Pre-routing connector choice
        (None, Some(routable_connector_choice)) => {
            let routable_connector_list = match routable_connector_choice {
                storage::PreRoutingConnectorChoice::Single(routable_connector) => {
                    vec![routable_connector.clone()]
                }
                storage::PreRoutingConnectorChoice::Multiple(routable_connector_list) => {
                    routable_connector_list.clone()
                }
            };

            routable_connector_list
                .first()
                .ok_or_else(|| {
                    report!(errors::ApiErrorResponse::IncorrectPaymentMethodConfiguration)
                        .attach_printable("No first routable connector in pre_routing_connector_choice")
                })
                .and_then(|first_routable_connector| {
                    routing_data.routed_through = Some(first_routable_connector.connector.to_string());
                    routing_data
                        .merchant_connector_id
                        .clone_from(&first_routable_connector.merchant_connector_id);

                    let pre_routing_connector_data_list_result: RouterResult<Vec<api::ConnectorData>> = routable_connector_list
                        .iter()
                        .map(|connector_choice| {
                            api::ConnectorData::get_connector_by_name(
                                &state.conf.connectors,
                                &connector_choice.connector.to_string(),
                                api::GetToken::Connector,
                                connector_choice.merchant_connector_id.clone(),
                            )
                            .change_context(errors::ApiErrorResponse::InternalServerError)
                            .attach_printable("Invalid connector name received while processing pre_routing_connector_choice")
                        })
                        .collect::<Result<Vec<_>, _>>(); // Collects into RouterResult<Vec<ConnectorData>>

                    pre_routing_connector_data_list_result
                        .and_then(|list| {
                            list.first()
                                .cloned()
                                .ok_or_else(|| {
                                    report!(errors::ApiErrorResponse::IncorrectPaymentMethodConfiguration)
                                        .attach_printable("Empty pre_routing_connector_data_list after mapping")
                                })
                                .map(|first_data| ConnectorCallType::PreDetermined(first_data.into()))
                        })
                })
        }
        (None, None) => {
            route_connector_v2_for_payments(
                &state,
                merchant_context,
                business_profile,
                payment_dsl_input,
                routing_data,
                mandate_type,
            )
            .await
        }
    }
}

#[allow(clippy::too_many_arguments)]
#[cfg(feature = "v1")]
pub async fn decide_connector<F, D>(
    state: SessionState,
    merchant_context: &domain::MerchantContext,
    business_profile: &domain::Profile,
    payment_data: &mut D,
    request_straight_through: Option<api::routing::StraightThroughAlgorithm>,
    routing_data: &mut storage::RoutingData,
    eligible_connectors: Option<Vec<enums::RoutableConnectors>>,
    mandate_type: Option<api::MandateTransactionType>,
) -> RouterResult<ConnectorCallType>
where
    F: Send + Clone,
    D: OperationSessionGetters<F> + OperationSessionSetters<F> + Send + Sync + Clone,
{
    // If the connector was already decided previously, use the same connector
    // This is in case of flows like payments_sync, payments_cancel where the successive operations
    // with the connector have to be made using the same connector account.
    if let Some(ref connector_name) = payment_data.get_payment_attempt().connector {
        // Connector was already decided previously, use the same connector
        let connector_data = api::ConnectorData::get_connector_by_name(
            &state.conf.connectors,
            connector_name,
            api::GetToken::Connector,
            payment_data
                .get_payment_attempt()
                .merchant_connector_id
                .clone(),
        )
        .change_context(errors::ApiErrorResponse::InternalServerError)
        .attach_printable("Invalid connector name received in 'routed_through'")?;

        routing_data.routed_through = Some(connector_name.clone());
        logger::debug!("euclid_routing: predetermined connector present in attempt");
        return Ok(ConnectorCallType::PreDetermined(connector_data.into()));
    }

    if let Some(mandate_connector_details) = payment_data.get_mandate_connector().as_ref() {
        let connector_data = api::ConnectorData::get_connector_by_name(
            &state.conf.connectors,
            &mandate_connector_details.connector,
            api::GetToken::Connector,
            mandate_connector_details.merchant_connector_id.clone(),
        )
        .change_context(errors::ApiErrorResponse::InternalServerError)
        .attach_printable("Invalid connector name received in 'routed_through'")?;

        routing_data.routed_through = Some(mandate_connector_details.connector.clone());

        routing_data
            .merchant_connector_id
            .clone_from(&mandate_connector_details.merchant_connector_id);

        logger::debug!("euclid_routing: predetermined mandate connector");
        return Ok(ConnectorCallType::PreDetermined(connector_data.into()));
    }

    if let Some((pre_routing_results, storage_pm_type)) =
        routing_data.routing_info.pre_routing_results.as_ref().zip(
            payment_data
                .get_payment_attempt()
                .payment_method_type
                .as_ref(),
        )
    {
        if let (Some(routable_connector_choice), None) = (
            pre_routing_results.get(storage_pm_type),
            &payment_data.get_token_data(),
        ) {
            let routable_connector_list = match routable_connector_choice {
                storage::PreRoutingConnectorChoice::Single(routable_connector) => {
                    vec![routable_connector.clone()]
                }
                storage::PreRoutingConnectorChoice::Multiple(routable_connector_list) => {
                    routable_connector_list.clone()
                }
            };

            let mut pre_routing_connector_data_list = vec![];

            let first_routable_connector = routable_connector_list
                .first()
                .ok_or(errors::ApiErrorResponse::IncorrectPaymentMethodConfiguration)?;

            routing_data.routed_through = Some(first_routable_connector.connector.to_string());

            routing_data
                .merchant_connector_id
                .clone_from(&first_routable_connector.merchant_connector_id);

            for connector_choice in routable_connector_list.clone() {
                let connector_data = api::ConnectorData::get_connector_by_name(
                    &state.conf.connectors,
                    &connector_choice.connector.to_string(),
                    api::GetToken::Connector,
                    connector_choice.merchant_connector_id.clone(),
                )
                .change_context(errors::ApiErrorResponse::InternalServerError)
                .attach_printable("Invalid connector name received")?
                .into();

                pre_routing_connector_data_list.push(connector_data);
            }

            #[cfg(feature = "retry")]
            let should_do_retry = retry::config_should_call_gsm(
                &*state.store,
                merchant_context.get_merchant_account().get_id(),
                business_profile,
            )
            .await;

            #[cfg(feature = "retry")]
            if payment_data.get_payment_attempt().payment_method_type
                == Some(storage_enums::PaymentMethodType::ApplePay)
                && should_do_retry
            {
                let retryable_connector_data = helpers::get_apple_pay_retryable_connectors(
                    &state,
                    merchant_context,
                    payment_data,
                    &pre_routing_connector_data_list,
                    first_routable_connector
                        .merchant_connector_id
                        .clone()
                        .as_ref(),
                    business_profile.clone(),
                )
                .await?;

                if let Some(connector_data_list) = retryable_connector_data {
                    if connector_data_list.len() > 1 {
                        logger::info!("Constructed apple pay retryable connector list");
                        return Ok(ConnectorCallType::Retryable(connector_data_list));
                    }
                }
            }

            logger::debug!("euclid_routing: pre-routing connector present");

            let first_pre_routing_connector_data_list = pre_routing_connector_data_list
                .first()
                .ok_or(errors::ApiErrorResponse::IncorrectPaymentMethodConfiguration)?;

            helpers::override_setup_future_usage_to_on_session(&*state.store, payment_data).await?;

            return Ok(ConnectorCallType::PreDetermined(
                first_pre_routing_connector_data_list.clone(),
            ));
        }
    }

    if let Some(routing_algorithm) = request_straight_through {
        let (mut connectors, check_eligibility) = routing::perform_straight_through_routing(
            &routing_algorithm,
            payment_data.get_creds_identifier(),
        )
        .change_context(errors::ApiErrorResponse::InternalServerError)
        .attach_printable("Failed execution of straight through routing")?;

        payment_data.set_routing_approach_in_attempt(Some(
            common_enums::RoutingApproach::StraightThroughRouting,
        ));

        if check_eligibility {
            let transaction_data = core_routing::PaymentsDslInput::new(
                payment_data.get_setup_mandate(),
                payment_data.get_payment_attempt(),
                payment_data.get_payment_intent(),
                payment_data.get_payment_method_data(),
                payment_data.get_address(),
                payment_data.get_recurring_details(),
                payment_data.get_currency(),
            );

            connectors = routing::perform_eligibility_analysis_with_fallback(
                &state.clone(),
                merchant_context.get_merchant_key_store(),
                connectors,
                &TransactionData::Payment(transaction_data),
                eligible_connectors,
                business_profile,
            )
            .await
            .change_context(errors::ApiErrorResponse::InternalServerError)
            .attach_printable("failed eligibility analysis and fallback")?;
        }

        let connector_data = connectors
            .into_iter()
            .map(|conn| {
                api::ConnectorData::get_connector_by_name(
                    &state.conf.connectors,
                    &conn.connector.to_string(),
                    api::GetToken::Connector,
                    conn.merchant_connector_id.clone(),
                )
                .map(|connector_data| connector_data.into())
            })
            .collect::<CustomResult<Vec<_>, _>>()
            .change_context(errors::ApiErrorResponse::InternalServerError)
            .attach_printable("Invalid connector name received")?;

        logger::debug!("euclid_routing: straight through connector present");
        return decide_multiplex_connector_for_normal_or_recurring_payment(
            &state,
            payment_data,
            routing_data,
            connector_data,
            mandate_type,
            business_profile.is_connector_agnostic_mit_enabled,
            business_profile.is_network_tokenization_enabled,
        )
        .await;
    }

    if let Some(ref routing_algorithm) = routing_data.routing_info.algorithm {
        let (mut connectors, check_eligibility) = routing::perform_straight_through_routing(
            routing_algorithm,
            payment_data.get_creds_identifier(),
        )
        .change_context(errors::ApiErrorResponse::InternalServerError)
        .attach_printable("Failed execution of straight through routing")?;

        if check_eligibility {
            let transaction_data = core_routing::PaymentsDslInput::new(
                payment_data.get_setup_mandate(),
                payment_data.get_payment_attempt(),
                payment_data.get_payment_intent(),
                payment_data.get_payment_method_data(),
                payment_data.get_address(),
                payment_data.get_recurring_details(),
                payment_data.get_currency(),
            );

            connectors = routing::perform_eligibility_analysis_with_fallback(
                &state,
                merchant_context.get_merchant_key_store(),
                connectors,
                &TransactionData::Payment(transaction_data),
                eligible_connectors,
                business_profile,
            )
            .await
            .change_context(errors::ApiErrorResponse::InternalServerError)
            .attach_printable("failed eligibility analysis and fallback")?;
        }

        logger::debug!("euclid_routing: single connector present in algorithm data");
        let connector_data = connectors
            .into_iter()
            .map(|conn| {
                api::ConnectorData::get_connector_by_name(
                    &state.conf.connectors,
                    &conn.connector.to_string(),
                    api::GetToken::Connector,
                    conn.merchant_connector_id,
                )
                .map(|connector_data| connector_data.into())
            })
            .collect::<CustomResult<Vec<_>, _>>()
            .change_context(errors::ApiErrorResponse::InternalServerError)
            .attach_printable("Invalid connector name received")?;

        return decide_multiplex_connector_for_normal_or_recurring_payment(
            &state,
            payment_data,
            routing_data,
            connector_data,
            mandate_type,
            business_profile.is_connector_agnostic_mit_enabled,
            business_profile.is_network_tokenization_enabled,
        )
        .await;
    }

    let new_pd = payment_data.clone();
    let transaction_data = core_routing::PaymentsDslInput::new(
        new_pd.get_setup_mandate(),
        new_pd.get_payment_attempt(),
        new_pd.get_payment_intent(),
        new_pd.get_payment_method_data(),
        new_pd.get_address(),
        new_pd.get_recurring_details(),
        new_pd.get_currency(),
    );

    route_connector_v1_for_payments(
        &state,
        merchant_context,
        business_profile,
        payment_data,
        transaction_data,
        routing_data,
        eligible_connectors,
        mandate_type,
    )
    .await
}

#[cfg(feature = "v1")]
#[allow(clippy::too_many_arguments)]
pub async fn decide_multiplex_connector_for_normal_or_recurring_payment<F: Clone, D>(
    state: &SessionState,
    payment_data: &mut D,
    routing_data: &mut storage::RoutingData,
    connectors: Vec<api::ConnectorRoutingData>,
    mandate_type: Option<api::MandateTransactionType>,
    is_connector_agnostic_mit_enabled: Option<bool>,
    is_network_tokenization_enabled: bool,
) -> RouterResult<ConnectorCallType>
where
    D: OperationSessionGetters<F> + OperationSessionSetters<F> + Send + Sync + Clone,
{
    match (
        payment_data.get_payment_intent().setup_future_usage,
        payment_data.get_token_data().as_ref(),
        payment_data.get_recurring_details().as_ref(),
        payment_data.get_payment_intent().off_session,
        mandate_type,
    ) {
        (
            Some(storage_enums::FutureUsage::OffSession),
            Some(_),
            None,
            None,
            Some(api::MandateTransactionType::RecurringMandateTransaction),
        )
        | (
            None,
            None,
            Some(RecurringDetails::PaymentMethodId(_)),
            Some(true),
            Some(api::MandateTransactionType::RecurringMandateTransaction),
        )
        | (None, Some(_), None, Some(true), _) => {
            logger::debug!("euclid_routing: performing routing for token-based MIT flow");

            let payment_method_info = payment_data
                .get_payment_method_info()
                .get_required_value("payment_method_info")?
                .clone();

            let retryable_connectors =
                join_all(connectors.into_iter().map(|connector_routing_data| {
                    let payment_method = payment_method_info.clone();
                    async move {
                        let action_types = get_all_action_types(
                            state,
                            is_connector_agnostic_mit_enabled,
                            is_network_tokenization_enabled,
                            &payment_method.clone(),
                            connector_routing_data.connector_data.clone(),
                        )
                        .await;

                        action_types
                            .into_iter()
                            .map(|action_type| api::ConnectorRoutingData {
                                connector_data: connector_routing_data.connector_data.clone(),
                                action_type: Some(action_type),
                                network: connector_routing_data.network.clone(),
                            })
                            .collect::<Vec<_>>()
                    }
                }))
                .await
                .into_iter()
                .flatten()
                .collect::<Vec<_>>();

            let chosen_connector_routing_data = retryable_connectors
                .first()
                .ok_or(errors::ApiErrorResponse::IncorrectPaymentMethodConfiguration)
                .attach_printable("no eligible connector found for token-based MIT payment")?;

            let mandate_reference_id = get_mandate_reference_id(
                chosen_connector_routing_data.action_type.clone(),
                chosen_connector_routing_data.clone(),
                payment_data,
                &payment_method_info,
            )?;

            routing_data.routed_through = Some(
                chosen_connector_routing_data
                    .connector_data
                    .connector_name
                    .to_string(),
            );

            routing_data.merchant_connector_id.clone_from(
                &chosen_connector_routing_data
                    .connector_data
                    .merchant_connector_id,
            );

            payment_data.set_mandate_id(payments_api::MandateIds {
                mandate_id: None,
                mandate_reference_id,
            });
            Ok(ConnectorCallType::Retryable(retryable_connectors))
        }
        (
            None,
            None,
            Some(RecurringDetails::ProcessorPaymentToken(_token)),
            Some(true),
            Some(api::MandateTransactionType::RecurringMandateTransaction),
        ) => {
            if let Some(connector) = connectors.first() {
                let connector = &connector.connector_data;
                routing_data.routed_through = Some(connector.connector_name.clone().to_string());
                routing_data
                    .merchant_connector_id
                    .clone_from(&connector.merchant_connector_id);
                Ok(ConnectorCallType::PreDetermined(
                    api::ConnectorData {
                        connector: connector.connector.clone(),
                        connector_name: connector.connector_name,
                        get_token: connector.get_token.clone(),
                        merchant_connector_id: connector.merchant_connector_id.clone(),
                    }
                    .into(),
                ))
            } else {
                logger::error!(
                    "euclid_routing: no eligible connector found for the ppt_mandate payment"
                );
                Err(errors::ApiErrorResponse::IncorrectPaymentMethodConfiguration.into())
            }
        }
        _ => {
            helpers::override_setup_future_usage_to_on_session(&*state.store, payment_data).await?;

            let first_choice = connectors
                .first()
                .ok_or(errors::ApiErrorResponse::IncorrectPaymentMethodConfiguration)
                .attach_printable("no eligible connector found for payment")?
                .clone();

            routing_data.routed_through =
                Some(first_choice.connector_data.connector_name.to_string());

            routing_data.merchant_connector_id = first_choice.connector_data.merchant_connector_id;

            Ok(ConnectorCallType::Retryable(connectors))
        }
    }
}

#[cfg(feature = "v1")]
pub fn get_mandate_reference_id<F: Clone, D>(
    action_type: Option<ActionType>,
    connector_routing_data: api::ConnectorRoutingData,
    payment_data: &mut D,
    payment_method_info: &domain::PaymentMethod,
) -> RouterResult<Option<api_models::payments::MandateReferenceId>>
where
    D: OperationSessionGetters<F> + OperationSessionSetters<F> + Send + Sync + Clone,
{
    let mandate_reference_id = match action_type {
        Some(ActionType::NetworkTokenWithNetworkTransactionId(network_token_data)) => {
            logger::info!("using network token with network_transaction_id for MIT flow");

            Some(payments_api::MandateReferenceId::NetworkTokenWithNTI(
                network_token_data.into(),
            ))
        }
        Some(ActionType::CardWithNetworkTransactionId(network_transaction_id)) => {
            logger::info!("using card with network_transaction_id for MIT flow");

            Some(payments_api::MandateReferenceId::NetworkMandateId(
                network_transaction_id,
            ))
        }
        Some(ActionType::ConnectorMandate(connector_mandate_details)) => {
            logger::info!("using connector_mandate_id for MIT flow");
            let merchant_connector_id = connector_routing_data
                .connector_data
                .merchant_connector_id
                .as_ref()
                .ok_or_else(|| {
                    report!(errors::ApiErrorResponse::IncorrectPaymentMethodConfiguration)
                        .attach_printable("No eligible connector found for token-based MIT flow: no connector mandate details")
                })?;

            let mandate_reference_record = connector_mandate_details
                .get(merchant_connector_id)
                .ok_or_else(|| {
                    report!(errors::ApiErrorResponse::IncorrectPaymentMethodConfiguration)
                        .attach_printable("No mandate record found for merchant connector ID")
                })?;

            if let Some(mandate_currency) =
                mandate_reference_record.original_payment_authorized_currency
            {
                if mandate_currency != payment_data.get_currency() {
                    return Err(report!(errors::ApiErrorResponse::MandateValidationFailed {
                        reason: "Cross currency mandates not supported".into(),
                    }));
                }
            }

            payment_data.set_recurring_mandate_payment_data(mandate_reference_record.into());

            Some(payments_api::MandateReferenceId::ConnectorMandateId(
                api_models::payments::ConnectorMandateReferenceId::new(
                    Some(mandate_reference_record.connector_mandate_id.clone()),
                    Some(payment_method_info.get_id().clone()),
                    None,
                    mandate_reference_record.mandate_metadata.clone(),
                    mandate_reference_record
                        .connector_mandate_request_reference_id
                        .clone(),
                ),
            ))
        }
        None => None,
    };
    Ok(mandate_reference_id)
}

#[cfg(feature = "v1")]
#[allow(clippy::too_many_arguments)]
pub async fn decide_connector_for_normal_or_recurring_payment<F: Clone, D>(
    state: &SessionState,
    payment_data: &mut D,
    routing_data: &mut storage::RoutingData,
    connectors: Vec<api::ConnectorRoutingData>,
    is_connector_agnostic_mit_enabled: Option<bool>,
    payment_method_info: &domain::PaymentMethod,
) -> RouterResult<ConnectorCallType>
where
    D: OperationSessionGetters<F> + OperationSessionSetters<F> + Send + Sync + Clone,
{
    let connector_common_mandate_details = payment_method_info
        .get_common_mandate_reference()
        .change_context(errors::ApiErrorResponse::InternalServerError)
        .attach_printable("Failed to get the common mandate reference")?;

    let connector_mandate_details = connector_common_mandate_details.payments.clone();

    let mut connector_choice = None;

    for connector_info in connectors {
        let connector_data = connector_info.connector_data;
        let merchant_connector_id = connector_data
            .merchant_connector_id
            .as_ref()
            .ok_or(errors::ApiErrorResponse::InternalServerError)
            .attach_printable("Failed to find the merchant connector id")?;
        if connector_mandate_details
            .clone()
            .map(|connector_mandate_details| {
                connector_mandate_details.contains_key(merchant_connector_id)
            })
            .unwrap_or(false)
        {
            logger::info!("euclid_routing: using connector_mandate_id for MIT flow");
            if let Some(merchant_connector_id) = connector_data.merchant_connector_id.as_ref() {
                if let Some(mandate_reference_record) = connector_mandate_details.clone()
                        .get_required_value("connector_mandate_details")
                            .change_context(errors::ApiErrorResponse::IncorrectPaymentMethodConfiguration)
                            .attach_printable("no eligible connector found for token-based MIT flow since there were no connector mandate details")?
                            .get(merchant_connector_id)
                        {
                            common_utils::fp_utils::when(
                                mandate_reference_record
                                    .original_payment_authorized_currency
                                    .map(|mandate_currency| mandate_currency != payment_data.get_currency())
                                    .unwrap_or(false),
                                || {
                                    Err(report!(errors::ApiErrorResponse::MandateValidationFailed {
                                        reason: "cross currency mandates not supported".into()
                                    }))
                                },
                            )?;
                            let mandate_reference_id = Some(payments_api::MandateReferenceId::ConnectorMandateId(
                                api_models::payments::ConnectorMandateReferenceId::new(
                                    Some(mandate_reference_record.connector_mandate_id.clone()),
                                    Some(payment_method_info.get_id().clone()),
                                    // update_history
                                    None,
                                    mandate_reference_record.mandate_metadata.clone(),
                                    mandate_reference_record.connector_mandate_request_reference_id.clone(),
                                )
                            ));
                            payment_data.set_recurring_mandate_payment_data(
                                mandate_reference_record.into(),
                            );
                            connector_choice = Some((connector_data, mandate_reference_id.clone()));
                            break;
                        }
            }
        } else if is_network_transaction_id_flow(
            state,
            is_connector_agnostic_mit_enabled,
            connector_data.connector_name,
            payment_method_info,
        ) {
            logger::info!("using network_transaction_id for MIT flow");
            let network_transaction_id = payment_method_info
                .network_transaction_id
                .as_ref()
                .ok_or(errors::ApiErrorResponse::InternalServerError)
                .attach_printable("Failed to fetch the network transaction id")?;

            let mandate_reference_id = Some(payments_api::MandateReferenceId::NetworkMandateId(
                network_transaction_id.to_string(),
            ));

            connector_choice = Some((connector_data, mandate_reference_id.clone()));
            break;
        } else {
            continue;
        }
    }

    let (chosen_connector_data, mandate_reference_id) = connector_choice
        .get_required_value("connector_choice")
        .change_context(errors::ApiErrorResponse::IncorrectPaymentMethodConfiguration)
        .attach_printable("no eligible connector found for token-based MIT payment")?;

    routing_data.routed_through = Some(chosen_connector_data.connector_name.to_string());

    routing_data
        .merchant_connector_id
        .clone_from(&chosen_connector_data.merchant_connector_id);

    payment_data.set_mandate_id(payments_api::MandateIds {
        mandate_id: None,
        mandate_reference_id,
    });

    Ok(ConnectorCallType::PreDetermined(
        chosen_connector_data.into(),
    ))
}

pub fn filter_ntid_supported_connectors(
    connectors: Vec<api::ConnectorRoutingData>,
    ntid_supported_connectors: &HashSet<enums::Connector>,
) -> Vec<api::ConnectorRoutingData> {
    connectors
        .into_iter()
        .filter(|data| ntid_supported_connectors.contains(&data.connector_data.connector_name))
        .collect()
}

#[derive(Debug, serde::Deserialize, serde::Serialize, Clone, Eq, PartialEq)]
pub struct NetworkTokenExpiry {
    pub token_exp_month: Option<Secret<String>>,
    pub token_exp_year: Option<Secret<String>>,
}

#[derive(Debug, serde::Deserialize, serde::Serialize, Clone, Eq, PartialEq)]
pub struct NTWithNTIRef {
    pub network_transaction_id: String,
    pub token_exp_month: Option<Secret<String>>,
    pub token_exp_year: Option<Secret<String>>,
}

impl From<NTWithNTIRef> for payments_api::NetworkTokenWithNTIRef {
    fn from(network_token_data: NTWithNTIRef) -> Self {
        Self {
            network_transaction_id: network_token_data.network_transaction_id,
            token_exp_month: network_token_data.token_exp_month,
            token_exp_year: network_token_data.token_exp_year,
        }
    }
}

// This represents the recurring details of a connector which will be used for retries
#[derive(Debug, serde::Deserialize, serde::Serialize, Clone)]
pub enum ActionType {
    NetworkTokenWithNetworkTransactionId(NTWithNTIRef),
    CardWithNetworkTransactionId(String), // Network Transaction Id
    #[cfg(feature = "v1")]
    ConnectorMandate(hyperswitch_domain_models::mandates::PaymentsMandateReference),
}

pub fn filter_network_tokenization_supported_connectors(
    connectors: Vec<api::ConnectorRoutingData>,
    network_tokenization_supported_connectors: &HashSet<enums::Connector>,
) -> Vec<api::ConnectorRoutingData> {
    connectors
        .into_iter()
        .filter(|data| {
            network_tokenization_supported_connectors.contains(&data.connector_data.connector_name)
        })
        .collect()
}

#[cfg(feature = "v1")]
#[derive(Default)]
pub struct ActionTypesBuilder {
    action_types: Vec<ActionType>,
}

#[cfg(feature = "v1")]
impl ActionTypesBuilder {
    pub fn new() -> Self {
        Self {
            action_types: Vec::new(),
        }
    }

    pub fn with_mandate_flow(
        mut self,
        is_mandate_flow: bool,
        connector_mandate_details: Option<
            hyperswitch_domain_models::mandates::PaymentsMandateReference,
        >,
    ) -> Self {
        if is_mandate_flow {
            self.action_types.extend(
                connector_mandate_details
                    .map(|details| ActionType::ConnectorMandate(details.to_owned())),
            );
        }
        self
    }

    pub async fn with_network_tokenization(
        mut self,
        state: &SessionState,
        is_network_token_with_ntid_flow: IsNtWithNtiFlow,
        is_nt_with_ntid_supported_connector: bool,
        payment_method_info: &domain::PaymentMethod,
    ) -> Self {
        match is_network_token_with_ntid_flow {
            IsNtWithNtiFlow::NtWithNtiSupported(network_transaction_id)
                if is_nt_with_ntid_supported_connector =>
            {
                self.action_types.extend(
                    network_tokenization::do_status_check_for_network_token(
                        state,
                        payment_method_info,
                    )
                    .await
                    .inspect_err(|e| {
                        logger::error!("Status check for network token failed: {:?}", e)
                    })
                    .ok()
                    .map(|(token_exp_month, token_exp_year)| {
                        ActionType::NetworkTokenWithNetworkTransactionId(NTWithNTIRef {
                            token_exp_month,
                            token_exp_year,
                            network_transaction_id,
                        })
                    }),
                );
            }
            _ => (),
        }
        self
    }

    pub fn with_card_network_transaction_id(
        mut self,
        is_card_with_ntid_flow: bool,
        payment_method_info: &domain::PaymentMethod,
    ) -> Self {
        if is_card_with_ntid_flow {
            self.action_types.extend(
                payment_method_info
                    .network_transaction_id
                    .as_ref()
                    .map(|ntid| ActionType::CardWithNetworkTransactionId(ntid.clone())),
            );
        }
        self
    }

    pub fn build(self) -> Vec<ActionType> {
        self.action_types
    }
}

#[cfg(feature = "v1")]
pub async fn get_all_action_types(
    state: &SessionState,
    is_connector_agnostic_mit_enabled: Option<bool>,
    is_network_tokenization_enabled: bool,
    payment_method_info: &domain::PaymentMethod,
    connector: api::ConnectorData,
) -> Vec<ActionType> {
    let merchant_connector_id = connector.merchant_connector_id.as_ref();

    //fetch connectors that support ntid flow
    let ntid_supported_connectors = &state
        .conf
        .network_transaction_id_supported_connectors
        .connector_list;

    //fetch connectors that support network tokenization flow
    let network_tokenization_supported_connectors = &state
        .conf
        .network_tokenization_supported_connectors
        .connector_list;

    let is_network_token_with_ntid_flow = is_network_token_with_network_transaction_id_flow(
        is_connector_agnostic_mit_enabled,
        is_network_tokenization_enabled,
        payment_method_info,
    );
    let is_card_with_ntid_flow = is_network_transaction_id_flow(
        state,
        is_connector_agnostic_mit_enabled,
        connector.connector_name,
        payment_method_info,
    );
    let payments_mandate_reference = payment_method_info
        .get_common_mandate_reference()
        .map_err(|err| {
            logger::warn!("Error getting connector mandate details: {:?}", err);
            err
        })
        .ok()
        .and_then(|details| details.payments);

    let is_mandate_flow = payments_mandate_reference
        .clone()
        .zip(merchant_connector_id)
        .map(|(details, merchant_connector_id)| details.contains_key(merchant_connector_id))
        .unwrap_or(false);

    let is_nt_with_ntid_supported_connector = ntid_supported_connectors
        .contains(&connector.connector_name)
        && network_tokenization_supported_connectors.contains(&connector.connector_name);

    ActionTypesBuilder::new()
        .with_mandate_flow(is_mandate_flow, payments_mandate_reference)
        .with_network_tokenization(
            state,
            is_network_token_with_ntid_flow,
            is_nt_with_ntid_supported_connector,
            payment_method_info,
        )
        .await
        .with_card_network_transaction_id(is_card_with_ntid_flow, payment_method_info)
        .build()
}

pub fn is_network_transaction_id_flow(
    state: &SessionState,
    is_connector_agnostic_mit_enabled: Option<bool>,
    connector: enums::Connector,
    payment_method_info: &domain::PaymentMethod,
) -> bool {
    let ntid_supported_connectors = &state
        .conf
        .network_transaction_id_supported_connectors
        .connector_list;

    is_connector_agnostic_mit_enabled == Some(true)
        && payment_method_info.get_payment_method_type() == Some(storage_enums::PaymentMethod::Card)
        && ntid_supported_connectors.contains(&connector)
        && payment_method_info.network_transaction_id.is_some()
}

#[derive(Debug, serde::Deserialize, serde::Serialize, Clone, Eq, PartialEq)]
pub enum IsNtWithNtiFlow {
    NtWithNtiSupported(String), //Network token with Network transaction id supported flow
    NTWithNTINotSupported,      //Network token with Network transaction id not supported
}

pub fn is_network_token_with_network_transaction_id_flow(
    is_connector_agnostic_mit_enabled: Option<bool>,
    is_network_tokenization_enabled: bool,
    payment_method_info: &domain::PaymentMethod,
) -> IsNtWithNtiFlow {
    match (
        is_connector_agnostic_mit_enabled,
        is_network_tokenization_enabled,
        payment_method_info.get_payment_method_type(),
        payment_method_info.network_transaction_id.clone(),
        payment_method_info.network_token_locker_id.is_some(),
        payment_method_info
            .network_token_requestor_reference_id
            .is_some(),
    ) {
        (
            Some(true),
            true,
            Some(storage_enums::PaymentMethod::Card),
            Some(network_transaction_id),
            true,
            true,
        ) => IsNtWithNtiFlow::NtWithNtiSupported(network_transaction_id),
        _ => IsNtWithNtiFlow::NTWithNTINotSupported,
    }
}

pub fn should_add_task_to_process_tracker<F: Clone, D: OperationSessionGetters<F>>(
    payment_data: &D,
) -> bool {
    let connector = payment_data.get_payment_attempt().connector.as_deref();

    !matches!(
        (
            payment_data.get_payment_attempt().get_payment_method(),
            connector
        ),
        (
            Some(storage_enums::PaymentMethod::BankTransfer),
            Some("stripe")
        )
    )
}

#[cfg(feature = "v1")]
pub async fn perform_session_token_routing<F, D>(
    state: SessionState,
    merchant_context: &domain::MerchantContext,
    business_profile: &domain::Profile,
    payment_data: &mut D,
    connectors: api::SessionConnectorDatas,
) -> RouterResult<api::SessionConnectorDatas>
where
    F: Clone,
    D: OperationSessionGetters<F> + OperationSessionSetters<F>,
{
    let chosen = connectors.apply_filter_for_session_routing();
    let sfr = SessionFlowRoutingInput {
        state: &state,
        country: payment_data
            .get_address()
            .get_payment_method_billing()
            .and_then(|address| address.address.as_ref())
            .and_then(|details| details.country),
        key_store: merchant_context.get_merchant_key_store(),
        merchant_account: merchant_context.get_merchant_account(),
        payment_attempt: payment_data.get_payment_attempt(),
        payment_intent: payment_data.get_payment_intent(),
        chosen,
    };
    let (result, routing_approach) = self_routing::perform_session_flow_routing(
        sfr,
        business_profile,
        &enums::TransactionType::Payment,
    )
    .await
    .change_context(errors::ApiErrorResponse::InternalServerError)
    .attach_printable("error performing session flow routing")?;

    payment_data.set_routing_approach_in_attempt(routing_approach);

    let final_list = connectors.filter_and_validate_for_session_flow(&result)?;

    Ok(final_list)
}

pub struct SessionTokenRoutingResult {
    pub final_result: api::SessionConnectorDatas,
    pub routing_result:
        FxHashMap<common_enums::PaymentMethodType, Vec<api::routing::SessionRoutingChoice>>,
}
#[cfg(feature = "v2")]
pub async fn perform_session_token_routing<F, D>(
    state: SessionState,
    business_profile: &domain::Profile,
    merchant_context: domain::MerchantContext,
    payment_data: &D,
    connectors: api::SessionConnectorDatas,
) -> RouterResult<SessionTokenRoutingResult>
where
    F: Clone,
    D: OperationSessionGetters<F>,
{
    let chosen = connectors.apply_filter_for_session_routing();
    let sfr = SessionFlowRoutingInput {
        country: payment_data
            .get_payment_intent()
            .billing_address
            .as_ref()
            .and_then(|address| address.get_inner().address.as_ref())
            .and_then(|details| details.country),
        payment_intent: payment_data.get_payment_intent(),

        chosen,
    };
    let result = self_routing::perform_session_flow_routing(
        &state,
        merchant_context.get_merchant_key_store(),
        sfr,
        business_profile,
        &enums::TransactionType::Payment,
    )
    .await
    .change_context(errors::ApiErrorResponse::InternalServerError)
    .attach_printable("error performing session flow routing")?;

    let final_list = connectors.filter_and_validate_for_session_flow(&result)?;
    Ok(SessionTokenRoutingResult {
        final_result: final_list,
        routing_result: result,
    })
}

#[cfg(feature = "v2")]
#[allow(clippy::too_many_arguments)]
pub async fn route_connector_v2_for_payments(
    state: &SessionState,
    merchant_context: &domain::MerchantContext,
    business_profile: &domain::Profile,
    transaction_data: core_routing::PaymentsDslInput<'_>,
    routing_data: &mut storage::RoutingData,
    _mandate_type: Option<api::MandateTransactionType>,
) -> RouterResult<ConnectorCallType> {
    let routing_algorithm_id = routing_data
        .algorithm_requested
        .as_ref()
        .or(business_profile.routing_algorithm_id.as_ref());

    let (connectors, _) = routing::perform_static_routing_v1(
        state,
        merchant_context.get_merchant_account().get_id(),
        routing_algorithm_id,
        business_profile,
        &TransactionData::Payment(transaction_data.clone()),
    )
    .await
    .change_context(errors::ApiErrorResponse::InternalServerError)?;

    let connectors = routing::perform_eligibility_analysis_with_fallback(
        &state.clone(),
        merchant_context.get_merchant_key_store(),
        connectors,
        &TransactionData::Payment(transaction_data),
        None,
        business_profile,
    )
    .await
    .change_context(errors::ApiErrorResponse::InternalServerError)
    .attach_printable("failed eligibility analysis and fallback")?;

    connectors
        .first()
        .map(|conn| {
            routing_data.routed_through = Some(conn.connector.to_string());
            routing_data.merchant_connector_id = conn.merchant_connector_id.clone();
            api::ConnectorData::get_connector_by_name(
                &state.conf.connectors,
                &conn.connector.to_string(),
                api::GetToken::Connector,
                conn.merchant_connector_id.clone(),
            )
        })
        .ok_or(errors::ApiErrorResponse::IncorrectPaymentMethodConfiguration)?
        .map(|connector_data| ConnectorCallType::PreDetermined(connector_data.into()))
}

#[cfg(feature = "v1")]
#[allow(clippy::too_many_arguments)]
pub async fn route_connector_v1_for_payments<F, D>(
    state: &SessionState,
    merchant_context: &domain::MerchantContext,
    business_profile: &domain::Profile,
    payment_data: &mut D,
    transaction_data: core_routing::PaymentsDslInput<'_>,
    routing_data: &mut storage::RoutingData,
    eligible_connectors: Option<Vec<enums::RoutableConnectors>>,
    mandate_type: Option<api::MandateTransactionType>,
) -> RouterResult<ConnectorCallType>
where
    F: Send + Clone,
    D: OperationSessionGetters<F> + OperationSessionSetters<F> + Send + Sync + Clone,
{
    let routing_algorithm_id = {
        let routing_algorithm = business_profile.routing_algorithm.clone();

        let algorithm_ref = routing_algorithm
            .map(|ra| ra.parse_value::<api::routing::RoutingAlgorithmRef>("RoutingAlgorithmRef"))
            .transpose()
            .change_context(errors::ApiErrorResponse::InternalServerError)
            .attach_printable("Could not decode merchant routing algorithm ref")?
            .unwrap_or_default();
        algorithm_ref.algorithm_id
    };

    let (connectors, routing_approach) = routing::perform_static_routing_v1(
        state,
        merchant_context.get_merchant_account().get_id(),
        routing_algorithm_id.as_ref(),
        business_profile,
        &TransactionData::Payment(transaction_data.clone()),
    )
    .await
    .change_context(errors::ApiErrorResponse::InternalServerError)?;

    payment_data.set_routing_approach_in_attempt(routing_approach);

    #[cfg(all(feature = "v1", feature = "dynamic_routing"))]
    let payment_attempt = transaction_data.payment_attempt.clone();

    let connectors = routing::perform_eligibility_analysis_with_fallback(
        &state.clone(),
        merchant_context.get_merchant_key_store(),
        connectors,
        &TransactionData::Payment(transaction_data),
        eligible_connectors,
        business_profile,
    )
    .await
    .change_context(errors::ApiErrorResponse::InternalServerError)
    .attach_printable("failed eligibility analysis and fallback")?;

    // dynamic success based connector selection
    #[cfg(all(feature = "v1", feature = "dynamic_routing"))]
    let connectors = if let Some(algo) = business_profile.dynamic_routing_algorithm.clone() {
        let dynamic_routing_config: api_models::routing::DynamicRoutingAlgorithmRef = algo
            .parse_value("DynamicRoutingAlgorithmRef")
            .change_context(errors::ApiErrorResponse::InternalServerError)
            .attach_printable("unable to deserialize DynamicRoutingAlgorithmRef from JSON")?;
        let dynamic_split = api_models::routing::RoutingVolumeSplit {
            routing_type: api_models::routing::RoutingType::Dynamic,
            split: dynamic_routing_config
                .dynamic_routing_volume_split
                .unwrap_or_default(),
        };
        let static_split: api_models::routing::RoutingVolumeSplit =
            api_models::routing::RoutingVolumeSplit {
                routing_type: api_models::routing::RoutingType::Static,
                split: consts::DYNAMIC_ROUTING_MAX_VOLUME
                    - dynamic_routing_config
                        .dynamic_routing_volume_split
                        .unwrap_or_default(),
            };
        let volume_split_vec = vec![dynamic_split, static_split];
        let routing_choice = routing::perform_dynamic_routing_volume_split(volume_split_vec, None)
            .change_context(errors::ApiErrorResponse::InternalServerError)
            .attach_printable("failed to perform volume split on routing type")?;

        if routing_choice.routing_type.is_dynamic_routing() {
            if state.conf.open_router.dynamic_routing_enabled {
                routing::perform_dynamic_routing_with_open_router(
                    state,
                    connectors.clone(),
                    business_profile,
                    payment_attempt,
                    payment_data,
                )
                .await
                .map_err(|e| logger::error!(open_routing_error=?e))
                .unwrap_or(connectors)
            } else {
                let dynamic_routing_config_params_interpolator =
                    routing_helpers::DynamicRoutingConfigParamsInterpolator::new(
                        payment_data.get_payment_attempt().payment_method,
                        payment_data.get_payment_attempt().payment_method_type,
                        payment_data.get_payment_attempt().authentication_type,
                        payment_data.get_payment_attempt().currency,
                        payment_data
                            .get_billing_address()
                            .and_then(|address| address.address)
                            .and_then(|address| address.country),
                        payment_data
                            .get_payment_attempt()
                            .payment_method_data
                            .as_ref()
                            .and_then(|data| data.as_object())
                            .and_then(|card| card.get("card"))
                            .and_then(|data| data.as_object())
                            .and_then(|card| card.get("card_network"))
                            .and_then(|network| network.as_str())
                            .map(|network| network.to_string()),
                        payment_data
                            .get_payment_attempt()
                            .payment_method_data
                            .as_ref()
                            .and_then(|data| data.as_object())
                            .and_then(|card| card.get("card"))
                            .and_then(|data| data.as_object())
                            .and_then(|card| card.get("card_isin"))
                            .and_then(|card_isin| card_isin.as_str())
                            .map(|card_isin| card_isin.to_string()),
                    );

                routing::perform_dynamic_routing_with_intelligent_router(
                    state,
                    connectors.clone(),
                    business_profile,
                    dynamic_routing_config_params_interpolator,
                    payment_data,
                )
                .await
                .map_err(|e| logger::error!(dynamic_routing_error=?e))
                .unwrap_or(connectors)
            }
        } else {
            connectors
        }
    } else {
        connectors
    };

    let connector_data = connectors
        .into_iter()
        .map(|conn| {
            api::ConnectorData::get_connector_by_name(
                &state.conf.connectors,
                &conn.connector.to_string(),
                api::GetToken::Connector,
                conn.merchant_connector_id,
            )
            .map(|connector_data| connector_data.into())
        })
        .collect::<CustomResult<Vec<_>, _>>()
        .change_context(errors::ApiErrorResponse::InternalServerError)
        .attach_printable("Invalid connector name received")?;

    decide_multiplex_connector_for_normal_or_recurring_payment(
        state,
        payment_data,
        routing_data,
        connector_data,
        mandate_type,
        business_profile.is_connector_agnostic_mit_enabled,
        business_profile.is_network_tokenization_enabled,
    )
    .await
}

#[cfg(feature = "payouts")]
#[cfg(feature = "v2")]
#[allow(clippy::too_many_arguments)]
pub async fn route_connector_v1_for_payouts(
    state: &SessionState,
    merchant_context: &domain::MerchantContext,
    business_profile: &domain::Profile,
    transaction_data: &payouts::PayoutData,
    routing_data: &mut storage::RoutingData,
    eligible_connectors: Option<Vec<enums::RoutableConnectors>>,
) -> RouterResult<ConnectorCallType> {
    todo!()
}

#[cfg(feature = "payouts")]
#[cfg(feature = "v1")]
#[allow(clippy::too_many_arguments)]
pub async fn route_connector_v1_for_payouts(
    state: &SessionState,
    merchant_context: &domain::MerchantContext,
    business_profile: &domain::Profile,
    transaction_data: &payouts::PayoutData,
    routing_data: &mut storage::RoutingData,
    eligible_connectors: Option<Vec<enums::RoutableConnectors>>,
) -> RouterResult<ConnectorCallType> {
    let routing_algorithm_id = {
        let routing_algorithm = business_profile.payout_routing_algorithm.clone();

        let algorithm_ref = routing_algorithm
            .map(|ra| ra.parse_value::<api::routing::RoutingAlgorithmRef>("RoutingAlgorithmRef"))
            .transpose()
            .change_context(errors::ApiErrorResponse::InternalServerError)
            .attach_printable("Could not decode merchant routing algorithm ref")?
            .unwrap_or_default();
        algorithm_ref.algorithm_id
    };

    let (connectors, _) = routing::perform_static_routing_v1(
        state,
        merchant_context.get_merchant_account().get_id(),
        routing_algorithm_id.as_ref(),
        business_profile,
        &TransactionData::Payout(transaction_data),
    )
    .await
    .change_context(errors::ApiErrorResponse::InternalServerError)?;
    let connectors = routing::perform_eligibility_analysis_with_fallback(
        &state.clone(),
        merchant_context.get_merchant_key_store(),
        connectors,
        &TransactionData::Payout(transaction_data),
        eligible_connectors,
        business_profile,
    )
    .await
    .change_context(errors::ApiErrorResponse::InternalServerError)
    .attach_printable("failed eligibility analysis and fallback")?;
    let first_connector_choice = connectors
        .first()
        .ok_or(errors::ApiErrorResponse::IncorrectPaymentMethodConfiguration)
        .attach_printable("Empty connector list returned")?
        .clone();

    let connector_data = connectors
        .into_iter()
        .map(|conn| {
            api::ConnectorData::get_connector_by_name(
                &state.conf.connectors,
                &conn.connector.to_string(),
                api::GetToken::Connector,
                conn.merchant_connector_id,
            )
            .map(|connector_data| connector_data.into())
        })
        .collect::<CustomResult<Vec<_>, _>>()
        .change_context(errors::ApiErrorResponse::InternalServerError)
        .attach_printable("Invalid connector name received")?;

    routing_data.routed_through = Some(first_connector_choice.connector.to_string());

    routing_data.merchant_connector_id = first_connector_choice.merchant_connector_id;

    Ok(ConnectorCallType::Retryable(connector_data))
}

#[cfg(feature = "v2")]
pub async fn payment_external_authentication(
    _state: SessionState,
    _merchant_context: domain::MerchantContext,
    _req: api_models::payments::PaymentsExternalAuthenticationRequest,
) -> RouterResponse<api_models::payments::PaymentsExternalAuthenticationResponse> {
    todo!()
}

#[cfg(feature = "v1")]
#[instrument(skip_all)]
pub async fn payment_external_authentication<F: Clone + Sync>(
    state: SessionState,
    merchant_context: domain::MerchantContext,
    req: api_models::payments::PaymentsExternalAuthenticationRequest,
) -> RouterResponse<api_models::payments::PaymentsExternalAuthenticationResponse> {
    use super::unified_authentication_service::types::ExternalAuthentication;
    use crate::core::unified_authentication_service::{
        types::UnifiedAuthenticationService, utils::external_authentication_update_trackers,
    };

    let db = &*state.store;
    let key_manager_state = &(&state).into();

    let merchant_id = merchant_context.get_merchant_account().get_id();
    let storage_scheme = merchant_context.get_merchant_account().storage_scheme;
    let payment_id = req.payment_id;
    let payment_intent = db
        .find_payment_intent_by_payment_id_merchant_id(
            key_manager_state,
            &payment_id,
            merchant_id,
            merchant_context.get_merchant_key_store(),
            storage_scheme,
        )
        .await
        .to_not_found_response(errors::ApiErrorResponse::PaymentNotFound)?;
    let attempt_id = payment_intent.active_attempt.get_id().clone();
    let payment_attempt = db
        .find_payment_attempt_by_payment_id_merchant_id_attempt_id(
            &payment_intent.payment_id,
            merchant_id,
            &attempt_id.clone(),
            storage_scheme,
        )
        .await
        .to_not_found_response(errors::ApiErrorResponse::PaymentNotFound)?;
    if payment_attempt.external_three_ds_authentication_attempted != Some(true) {
        Err(errors::ApiErrorResponse::PreconditionFailed {
            message:
                "You cannot authenticate this payment because payment_attempt.external_three_ds_authentication_attempted is false".to_owned(),
        })?
    }
    helpers::validate_payment_status_against_allowed_statuses(
        payment_intent.status,
        &[storage_enums::IntentStatus::RequiresCustomerAction],
        "authenticate",
    )?;

    let optional_customer = match &payment_intent.customer_id {
        Some(customer_id) => Some(
            state
                .store
                .find_customer_by_customer_id_merchant_id(
                    key_manager_state,
                    customer_id,
                    merchant_context.get_merchant_account().get_id(),
                    merchant_context.get_merchant_key_store(),
                    storage_scheme,
                )
                .await
                .change_context(errors::ApiErrorResponse::InternalServerError)
                .attach_printable_lazy(|| {
                    format!("error while finding customer with customer_id {customer_id:?}")
                })?,
        ),
        None => None,
    };

    let profile_id = payment_intent
        .profile_id
        .as_ref()
        .get_required_value("profile_id")
        .change_context(errors::ApiErrorResponse::InternalServerError)
        .attach_printable("'profile_id' not set in payment intent")?;
    let currency = payment_attempt.currency.get_required_value("currency")?;
    let amount = payment_attempt.get_total_amount();
    let shipping_address = helpers::create_or_find_address_for_payment_by_request(
        &state,
        None,
        payment_intent.shipping_address_id.as_deref(),
        merchant_id,
        payment_intent.customer_id.as_ref(),
        merchant_context.get_merchant_key_store(),
        &payment_intent.payment_id,
        storage_scheme,
    )
    .await?;
    let billing_address = helpers::create_or_find_address_for_payment_by_request(
        &state,
        None,
        payment_attempt
            .payment_method_billing_address_id
            .as_deref()
            .or(payment_intent.billing_address_id.as_deref()),
        merchant_id,
        payment_intent.customer_id.as_ref(),
        merchant_context.get_merchant_key_store(),
        &payment_intent.payment_id,
        storage_scheme,
    )
    .await?;
    let authentication_connector = payment_attempt
        .authentication_connector
        .clone()
        .ok_or(errors::ApiErrorResponse::InternalServerError)
        .attach_printable("authentication_connector not found in payment_attempt")?;
    let merchant_connector_account = helpers::get_merchant_connector_account(
        &state,
        merchant_id,
        None,
        merchant_context.get_merchant_key_store(),
        profile_id,
        authentication_connector.as_str(),
        None,
    )
    .await?;
    let authentication = db
        .find_authentication_by_merchant_id_authentication_id(
            merchant_id,
            &payment_attempt
                .authentication_id
                .clone()
                .ok_or(errors::ApiErrorResponse::InternalServerError)
                .attach_printable("missing authentication_id in payment_attempt")?,
        )
        .await
        .to_not_found_response(errors::ApiErrorResponse::InternalServerError)
        .attach_printable("Error while fetching authentication record")?;

    let business_profile = state
        .store
        .find_business_profile_by_profile_id(
            key_manager_state,
            merchant_context.get_merchant_key_store(),
            profile_id,
        )
        .await
        .change_context(errors::ApiErrorResponse::ProfileNotFound {
            id: profile_id.get_string_repr().to_owned(),
        })?;

    let payment_method_details = helpers::get_payment_method_details_from_payment_token(
        &state,
        &payment_attempt,
        &payment_intent,
        merchant_context.get_merchant_key_store(),
        storage_scheme,
    )
    .await?
    .ok_or(errors::ApiErrorResponse::InternalServerError)
    .attach_printable("missing payment_method_details")?;
    let browser_info: Option<BrowserInformation> = payment_attempt
        .browser_info
        .clone()
        .map(|browser_information| browser_information.parse_value("BrowserInformation"))
        .transpose()
        .change_context(errors::ApiErrorResponse::InvalidDataValue {
            field_name: "browser_info",
        })?;
    let payment_connector_name = payment_attempt
        .connector
        .as_ref()
        .ok_or(errors::ApiErrorResponse::InternalServerError)
        .attach_printable("missing connector in payment_attempt")?;
    let return_url = Some(helpers::create_authorize_url(
        &state.base_url,
        &payment_attempt.clone(),
        payment_connector_name,
    ));
    let mca_id_option = merchant_connector_account.get_mca_id(); // Bind temporary value
    let merchant_connector_account_id_or_connector_name = mca_id_option
        .as_ref()
        .map(|mca_id| mca_id.get_string_repr())
        .unwrap_or(&authentication_connector);

    let webhook_url = helpers::create_webhook_url(
        &state.base_url,
        merchant_id,
        merchant_connector_account_id_or_connector_name,
    );

    let authentication_details = business_profile
        .authentication_connector_details
        .clone()
        .get_required_value("authentication_connector_details")
        .attach_printable("authentication_connector_details not configured by the merchant")?;

    let authentication_response = if helpers::is_merchant_eligible_authentication_service(
        merchant_context.get_merchant_account().get_id(),
        &state,
    )
    .await?
    {
        let auth_response =
            <ExternalAuthentication as UnifiedAuthenticationService>::authentication(
                &state,
                &business_profile,
                &payment_method_details.1,
                browser_info,
                Some(amount),
                Some(currency),
                authentication::MessageCategory::Payment,
                req.device_channel,
                authentication.clone(),
                return_url,
                req.sdk_information,
                req.threeds_method_comp_ind,
                optional_customer.and_then(|customer| customer.email.map(pii::Email::from)),
                webhook_url,
                &merchant_connector_account,
                &authentication_connector,
                Some(payment_intent.payment_id),
            )
            .await?;
        let authentication = external_authentication_update_trackers(
            &state,
            auth_response,
            authentication.clone(),
            None,
            merchant_context.get_merchant_key_store(),
            None,
            None,
            None,
            None,
        )
        .await?;
        authentication::AuthenticationResponse::try_from(authentication)?
    } else {
        Box::pin(authentication_core::perform_authentication(
            &state,
            business_profile.merchant_id,
            authentication_connector,
            payment_method_details.0,
            payment_method_details.1,
            billing_address
                .as_ref()
                .map(|address| address.into())
                .ok_or(errors::ApiErrorResponse::MissingRequiredField {
                    field_name: "billing_address",
                })?,
            shipping_address.as_ref().map(|address| address.into()),
            browser_info,
            merchant_connector_account,
            Some(amount),
            Some(currency),
            authentication::MessageCategory::Payment,
            req.device_channel,
            authentication,
            return_url,
            req.sdk_information,
            req.threeds_method_comp_ind,
            optional_customer.and_then(|customer| customer.email.map(pii::Email::from)),
            webhook_url,
            authentication_details.three_ds_requestor_url.clone(),
            payment_intent.psd2_sca_exemption_type,
            payment_intent.payment_id,
            payment_intent.force_3ds_challenge_trigger.unwrap_or(false),
            merchant_context.get_merchant_key_store(),
        ))
        .await?
    };
    Ok(services::ApplicationResponse::Json(
        api_models::payments::PaymentsExternalAuthenticationResponse {
            transaction_status: authentication_response.trans_status,
            acs_url: authentication_response
                .acs_url
                .as_ref()
                .map(ToString::to_string),
            challenge_request: authentication_response.challenge_request,
            // If challenge_request_key is None, we send "creq" as a static value which is standard 3DS challenge form field name
            challenge_request_key: authentication_response
                .challenge_request_key
                .or(Some(consts::CREQ_CHALLENGE_REQUEST_KEY.to_string())),
            acs_reference_number: authentication_response.acs_reference_number,
            acs_trans_id: authentication_response.acs_trans_id,
            three_dsserver_trans_id: authentication_response.three_dsserver_trans_id,
            acs_signed_content: authentication_response.acs_signed_content,
            three_ds_requestor_url: authentication_details.three_ds_requestor_url,
            three_ds_requestor_app_url: authentication_details.three_ds_requestor_app_url,
        },
    ))
}

#[instrument(skip_all)]
#[cfg(feature = "v2")]
pub async fn payment_start_redirection(
    state: SessionState,
    merchant_context: domain::MerchantContext,
    req: api_models::payments::PaymentStartRedirectionRequest,
) -> RouterResponse<serde_json::Value> {
    let db = &*state.store;
    let key_manager_state = &(&state).into();

    let storage_scheme = merchant_context.get_merchant_account().storage_scheme;

    let payment_intent = db
        .find_payment_intent_by_id(
            key_manager_state,
            &req.id,
            merchant_context.get_merchant_key_store(),
            storage_scheme,
        )
        .await
        .to_not_found_response(errors::ApiErrorResponse::PaymentNotFound)?;

    //TODO: send valid html error pages in this case, or atleast redirect to valid html error pages
    utils::when(
        payment_intent.status != storage_enums::IntentStatus::RequiresCustomerAction,
        || {
            Err(errors::ApiErrorResponse::PaymentUnexpectedState {
                current_flow: "PaymentStartRedirection".to_string(),
                field_name: "status".to_string(),
                current_value: payment_intent.status.to_string(),
                states: ["requires_customer_action".to_string()].join(", "),
            })
        },
    )?;

    let payment_attempt = db
        .find_payment_attempt_by_id(
            key_manager_state,
            merchant_context.get_merchant_key_store(),
            payment_intent
                .active_attempt_id
                .as_ref()
                .ok_or(errors::ApiErrorResponse::InternalServerError)
                .attach_printable("missing active attempt in payment_intent")?,
            storage_scheme,
        )
        .await
        .change_context(errors::ApiErrorResponse::InternalServerError)
        .attach_printable("Error while fetching payment_attempt")?;
    let redirection_data = payment_attempt
        .redirection_data
        .clone()
        .ok_or(errors::ApiErrorResponse::InternalServerError)
        .attach_printable("missing authentication_data in payment_attempt")?;

    Ok(services::ApplicationResponse::Form(Box::new(
        services::RedirectionFormData {
            redirect_form: redirection_data,
            payment_method_data: None,
            amount: payment_attempt.amount_details.get_net_amount().to_string(),
            currency: payment_intent.amount_details.currency.to_string(),
        },
    )))
}

#[instrument(skip_all)]
pub async fn get_extended_card_info(
    state: SessionState,
    merchant_id: id_type::MerchantId,
    payment_id: id_type::PaymentId,
) -> RouterResponse<payments_api::ExtendedCardInfoResponse> {
    let redis_conn = state
        .store
        .get_redis_conn()
        .change_context(errors::ApiErrorResponse::InternalServerError)
        .attach_printable("Failed to get redis connection")?;

    let key = helpers::get_redis_key_for_extended_card_info(&merchant_id, &payment_id);
    let payload = redis_conn
        .get_key::<String>(&key.into())
        .await
        .change_context(errors::ApiErrorResponse::ExtendedCardInfoNotFound)?;

    Ok(services::ApplicationResponse::Json(
        payments_api::ExtendedCardInfoResponse { payload },
    ))
}

#[cfg(all(feature = "olap", feature = "v1"))]
pub async fn payments_manual_update(
    state: SessionState,
    req: api_models::payments::PaymentsManualUpdateRequest,
) -> RouterResponse<api_models::payments::PaymentsManualUpdateResponse> {
    let api_models::payments::PaymentsManualUpdateRequest {
        payment_id,
        attempt_id,
        merchant_id,
        attempt_status,
        error_code,
        error_message,
        error_reason,
        connector_transaction_id,
    } = req;
    let key_manager_state = &(&state).into();
    let key_store = state
        .store
        .get_merchant_key_store_by_merchant_id(
            key_manager_state,
            &merchant_id,
            &state.store.get_master_key().to_vec().into(),
        )
        .await
        .to_not_found_response(errors::ApiErrorResponse::MerchantAccountNotFound)
        .attach_printable("Error while fetching the key store by merchant_id")?;
    let merchant_account = state
        .store
        .find_merchant_account_by_merchant_id(key_manager_state, &merchant_id, &key_store)
        .await
        .to_not_found_response(errors::ApiErrorResponse::MerchantAccountNotFound)
        .attach_printable("Error while fetching the merchant_account by merchant_id")?;
    let payment_attempt = state
        .store
        .find_payment_attempt_by_payment_id_merchant_id_attempt_id(
            &payment_id,
            &merchant_id,
            &attempt_id.clone(),
            merchant_account.storage_scheme,
        )
        .await
        .to_not_found_response(errors::ApiErrorResponse::PaymentNotFound)
        .attach_printable(
            "Error while fetching the payment_attempt by payment_id, merchant_id and attempt_id",
        )?;

    let payment_intent = state
        .store
        .find_payment_intent_by_payment_id_merchant_id(
            key_manager_state,
            &payment_id,
            merchant_account.get_id(),
            &key_store,
            merchant_account.storage_scheme,
        )
        .await
        .to_not_found_response(errors::ApiErrorResponse::PaymentNotFound)
        .attach_printable("Error while fetching the payment_intent by payment_id, merchant_id")?;

    let option_gsm = if let Some(((code, message), connector_name)) = error_code
        .as_ref()
        .zip(error_message.as_ref())
        .zip(payment_attempt.connector.as_ref())
    {
        helpers::get_gsm_record(
            &state,
            Some(code.to_string()),
            Some(message.to_string()),
            connector_name.to_string(),
            // We need to get the unified_code and unified_message of the Authorize flow
            "Authorize".to_string(),
        )
        .await
    } else {
        None
    };
    // Update the payment_attempt
    let attempt_update = storage::PaymentAttemptUpdate::ManualUpdate {
        status: attempt_status,
        error_code,
        error_message,
        error_reason,
        updated_by: merchant_account.storage_scheme.to_string(),
        unified_code: option_gsm.as_ref().and_then(|gsm| gsm.unified_code.clone()),
        unified_message: option_gsm.and_then(|gsm| gsm.unified_message),
        connector_transaction_id,
    };
    let updated_payment_attempt = state
        .store
        .update_payment_attempt_with_attempt_id(
            payment_attempt.clone(),
            attempt_update,
            merchant_account.storage_scheme,
        )
        .await
        .to_not_found_response(errors::ApiErrorResponse::PaymentNotFound)
        .attach_printable("Error while updating the payment_attempt")?;
    // If the payment_attempt is active attempt for an intent, update the intent status
    if payment_intent.active_attempt.get_id() == payment_attempt.attempt_id {
        let intent_status = enums::IntentStatus::foreign_from(updated_payment_attempt.status);
        let payment_intent_update = storage::PaymentIntentUpdate::ManualUpdate {
            status: Some(intent_status),
            updated_by: merchant_account.storage_scheme.to_string(),
        };
        state
            .store
            .update_payment_intent(
                key_manager_state,
                payment_intent,
                payment_intent_update,
                &key_store,
                merchant_account.storage_scheme,
            )
            .await
            .to_not_found_response(errors::ApiErrorResponse::PaymentNotFound)
            .attach_printable("Error while updating payment_intent")?;
    }
    Ok(services::ApplicationResponse::Json(
        api_models::payments::PaymentsManualUpdateResponse {
            payment_id: updated_payment_attempt.payment_id,
            attempt_id: updated_payment_attempt.attempt_id,
            merchant_id: updated_payment_attempt.merchant_id,
            attempt_status: updated_payment_attempt.status,
            error_code: updated_payment_attempt.error_code,
            error_message: updated_payment_attempt.error_message,
            error_reason: updated_payment_attempt.error_reason,
            connector_transaction_id: updated_payment_attempt.connector_transaction_id,
        },
    ))
}

// Trait for Eligibility Checks
#[cfg(feature = "v1")]
#[async_trait::async_trait]
trait EligibilityCheck {
    type Output;

    // Determine if the check should be run based on the runtime checks
    async fn should_run(
        &self,
        state: &SessionState,
        merchant_context: &domain::MerchantContext,
    ) -> CustomResult<bool, errors::ApiErrorResponse>;

    // Run the actual check and return the SDK Next Action if applicable
    async fn execute_check(
        &self,
        state: &SessionState,
        merchant_context: &domain::MerchantContext,
        payment_elgibility_data: &PaymentEligibilityData,
        business_profile: &domain::Profile,
    ) -> CustomResult<Self::Output, errors::ApiErrorResponse>;

    fn transform(output: Self::Output) -> Option<api_models::payments::SdkNextAction>;
}

// Result of an Eligibility Check
#[cfg(feature = "v1")]
#[derive(Debug, Clone)]
pub enum CheckResult {
    Allow,
    Deny { message: String },
}

#[cfg(feature = "v1")]
impl From<CheckResult> for Option<api_models::payments::SdkNextAction> {
    fn from(result: CheckResult) -> Self {
        match result {
            CheckResult::Allow => None,
            CheckResult::Deny { message } => Some(api_models::payments::SdkNextAction {
                next_action: api_models::payments::NextActionCall::Deny { message },
            }),
        }
    }
}

// Perform Blocklist Check for the Card Number provided in Payment Method Data
#[cfg(feature = "v1")]
struct BlockListCheck;

#[cfg(feature = "v1")]
#[async_trait::async_trait]
impl EligibilityCheck for BlockListCheck {
    type Output = CheckResult;

    async fn should_run(
        &self,
        state: &SessionState,
        merchant_context: &domain::MerchantContext,
    ) -> CustomResult<bool, errors::ApiErrorResponse> {
        let merchant_id = merchant_context.get_merchant_account().get_id();
        let blocklist_enabled_key = merchant_id.get_blocklist_guard_key();
        let blocklist_guard_enabled = state
            .store
            .find_config_by_key_unwrap_or(&blocklist_enabled_key, Some("false".to_string()))
            .await;

        Ok(match blocklist_guard_enabled {
            Ok(config) => serde_json::from_str(&config.config).unwrap_or(false),

            // If it is not present in db we are defaulting it to false
            Err(inner) => {
                if !inner.current_context().is_db_not_found() {
                    logger::error!("Error fetching guard blocklist enabled config {:?}", inner);
                }
                false
            }
        })
    }

    async fn execute_check(
        &self,
        state: &SessionState,
        merchant_context: &domain::MerchantContext,
        payment_elgibility_data: &PaymentEligibilityData,
        _business_profile: &domain::Profile,
    ) -> CustomResult<CheckResult, errors::ApiErrorResponse> {
        let should_payment_be_blocked = blocklist_utils::should_payment_be_blocked(
            state,
            merchant_context,
            &payment_elgibility_data.payment_method_data,
        )
        .await?;
        if should_payment_be_blocked {
            Ok(CheckResult::Deny {
                message: "Card number is blocklisted".to_string(),
            })
        } else {
            Ok(CheckResult::Allow)
        }
    }

    fn transform(output: CheckResult) -> Option<api_models::payments::SdkNextAction> {
        output.into()
    }
}

// Perform Card Testing Gaurd Check
#[cfg(feature = "v1")]
struct CardTestingCheck;

#[cfg(feature = "v1")]
#[async_trait::async_trait]
impl EligibilityCheck for CardTestingCheck {
    type Output = CheckResult;

    async fn should_run(
        &self,
        _state: &SessionState,
        _merchant_context: &domain::MerchantContext,
    ) -> CustomResult<bool, errors::ApiErrorResponse> {
        // This check is always run as there is no runtime config enablement
        Ok(true)
    }

    async fn execute_check(
        &self,
        state: &SessionState,
        _merchant_context: &domain::MerchantContext,
        payment_elgibility_data: &PaymentEligibilityData,
        business_profile: &domain::Profile,
    ) -> CustomResult<CheckResult, errors::ApiErrorResponse> {
        match &payment_elgibility_data.payment_method_data {
            Some(domain::PaymentMethodData::Card(card)) => {
                match card_testing_guard_utils::validate_card_testing_guard_checks(
                    state,
                    payment_elgibility_data
                        .browser_info
                        .as_ref()
                        .map(|browser_info| browser_info.peek()),
                    card.card_number.clone(),
                    &payment_elgibility_data.payment_intent.customer_id,
                    business_profile,
                )
                .await
                {
                    // If validation succeeds, allow the payment
                    Ok(_) => Ok(CheckResult::Allow),
                    // If validation fails, check the error type
                    Err(e) => match e.current_context() {
                        // If it's a PreconditionFailed error, deny with message
                        errors::ApiErrorResponse::PreconditionFailed { message } => {
                            Ok(CheckResult::Deny {
                                message: message.to_string(),
                            })
                        }
                        // For any other error, propagate it
                        _ => Err(e),
                    },
                }
            }
            // If payment method is not card, allow
            _ => Ok(CheckResult::Allow),
        }
    }

    fn transform(output: CheckResult) -> Option<api_models::payments::SdkNextAction> {
        output.into()
    }
}

// Eligibility Pipeline to run all the eligibility checks in sequence
#[cfg(feature = "v1")]
pub struct EligibilityHandler {
    state: SessionState,
    merchant_context: domain::MerchantContext,
    payment_eligibility_data: PaymentEligibilityData,
    business_profile: domain::Profile,
}

#[cfg(feature = "v1")]
impl EligibilityHandler {
    fn new(
        state: SessionState,
        merchant_context: domain::MerchantContext,
        payment_eligibility_data: PaymentEligibilityData,
        business_profile: domain::Profile,
    ) -> Self {
        Self {
            state,
            merchant_context,
            payment_eligibility_data,
            business_profile,
        }
    }

    async fn run_check<C: EligibilityCheck>(
        &self,
        check: C,
    ) -> CustomResult<Option<api_models::payments::SdkNextAction>, errors::ApiErrorResponse> {
        let should_run = check
            .should_run(&self.state, &self.merchant_context)
            .await?;
        Ok(match should_run {
            true => check
                .execute_check(
                    &self.state,
                    &self.merchant_context,
                    &self.payment_eligibility_data,
                    &self.business_profile,
                )
                .await
                .map(C::transform)?,
            false => None,
        })
    }
}

#[cfg(all(feature = "oltp", feature = "v1"))]
pub async fn payments_submit_eligibility(
    state: SessionState,
    merchant_context: domain::MerchantContext,
    req: api_models::payments::PaymentsEligibilityRequest,
    payment_id: id_type::PaymentId,
) -> RouterResponse<api_models::payments::PaymentsEligibilityResponse> {
    let key_manager_state = &(&state).into();
    let payment_eligibility_data =
        PaymentEligibilityData::from_request(&state, &merchant_context, &req).await?;
    let profile_id = payment_eligibility_data
        .payment_intent
        .profile_id
        .clone()
        .ok_or(errors::ApiErrorResponse::InternalServerError)
        .attach_printable("'profile_id' not set in payment intent")?;
    let business_profile = state
        .store
        .find_business_profile_by_profile_id(
            key_manager_state,
            merchant_context.get_merchant_key_store(),
            &profile_id,
        )
        .await
        .to_not_found_response(errors::ApiErrorResponse::ProfileNotFound {
            id: profile_id.get_string_repr().to_owned(),
        })?;
    let eligibility_handler = EligibilityHandler::new(
        state,
        merchant_context,
        payment_eligibility_data,
        business_profile,
    );
    // Run the checks in sequence, short-circuiting on the first that returns a next action
    let sdk_next_action = eligibility_handler
        .run_check(BlockListCheck)
        .await
        .transpose()
        .async_or_else(|| async {
            eligibility_handler
                .run_check(CardTestingCheck)
                .await
                .transpose()
        })
        .await
        .transpose()?
        .unwrap_or(api_models::payments::SdkNextAction {
            next_action: api_models::payments::NextActionCall::Confirm,
        });
    Ok(services::ApplicationResponse::Json(
        api_models::payments::PaymentsEligibilityResponse {
            payment_id,
            sdk_next_action,
        },
    ))
}

pub trait PaymentMethodChecker<F> {
    fn should_update_in_post_update_tracker(&self) -> bool;
    fn should_update_in_update_tracker(&self) -> bool;
}
#[cfg(feature = "v1")]
impl<F: Clone> PaymentMethodChecker<F> for PaymentData<F> {
    fn should_update_in_post_update_tracker(&self) -> bool {
        let payment_method_type = self
            .payment_intent
            .tax_details
            .as_ref()
            .and_then(|tax_details| tax_details.payment_method_type.as_ref().map(|pmt| pmt.pmt));

        matches!(
            payment_method_type,
            Some(storage_enums::PaymentMethodType::Paypal)
        )
    }

    fn should_update_in_update_tracker(&self) -> bool {
        let payment_method_type = self
            .payment_intent
            .tax_details
            .as_ref()
            .and_then(|tax_details| tax_details.payment_method_type.as_ref().map(|pmt| pmt.pmt));

        matches!(
            payment_method_type,
            Some(storage_enums::PaymentMethodType::ApplePay)
                | Some(storage_enums::PaymentMethodType::GooglePay)
        )
    }
}

pub trait OperationSessionGetters<F> {
    fn get_payment_attempt(&self) -> &storage::PaymentAttempt;
    #[cfg(feature = "v2")]
    fn list_payments_attempts(&self) -> &Vec<storage::PaymentAttempt>;
    fn get_payment_intent(&self) -> &storage::PaymentIntent;
    #[cfg(feature = "v2")]
    fn get_client_secret(&self) -> &Option<Secret<String>>;
    fn get_payment_method_info(&self) -> Option<&domain::PaymentMethod>;
    fn get_payment_method_token(&self) -> Option<&PaymentMethodToken>;
    fn get_mandate_id(&self) -> Option<&payments_api::MandateIds>;
    fn get_address(&self) -> &PaymentAddress;
    fn get_creds_identifier(&self) -> Option<&str>;
    fn get_token(&self) -> Option<&str>;
    fn get_multiple_capture_data(&self) -> Option<&types::MultipleCaptureData>;
    fn get_payment_link_data(&self) -> Option<api_models::payments::PaymentLinkResponse>;
    fn get_ephemeral_key(&self) -> Option<ephemeral_key::EphemeralKey>;
    fn get_setup_mandate(&self) -> Option<&MandateData>;
    fn get_poll_config(&self) -> Option<router_types::PollConfig>;
    fn get_authentication(
        &self,
    ) -> Option<&hyperswitch_domain_models::router_request_types::authentication::AuthenticationStore>;
    fn get_frm_message(&self) -> Option<FraudCheck>;
    fn get_refunds(&self) -> Vec<diesel_refund::Refund>;
    fn get_disputes(&self) -> Vec<storage::Dispute>;
    fn get_authorizations(&self) -> Vec<diesel_models::authorization::Authorization>;
    fn get_attempts(&self) -> Option<Vec<storage::PaymentAttempt>>;
    fn get_recurring_details(&self) -> Option<&RecurringDetails>;
    // TODO: this should be a mandatory field, should we throw an error instead of returning an Option?
    fn get_payment_intent_profile_id(&self) -> Option<&id_type::ProfileId>;
    fn get_currency(&self) -> storage_enums::Currency;
    fn get_amount(&self) -> api::Amount;
    fn get_payment_attempt_connector(&self) -> Option<&str>;
    fn get_billing_address(&self) -> Option<hyperswitch_domain_models::address::Address>;
    fn get_payment_method_data(&self) -> Option<&domain::PaymentMethodData>;
    fn get_sessions_token(&self) -> Vec<api::SessionToken>;
    fn get_token_data(&self) -> Option<&storage::PaymentTokenData>;
    fn get_mandate_connector(&self) -> Option<&MandateConnectorDetails>;
    fn get_force_sync(&self) -> Option<bool>;
    #[cfg(feature = "v1")]
    fn get_all_keys_required(&self) -> Option<bool>;
    fn get_capture_method(&self) -> Option<enums::CaptureMethod>;
    fn get_merchant_connector_id_in_attempt(&self) -> Option<id_type::MerchantConnectorAccountId>;
    #[cfg(feature = "v2")]
    fn get_merchant_connector_details(
        &self,
    ) -> Option<common_types::domain::MerchantConnectorAuthDetails>;

    fn get_connector_customer_id(&self) -> Option<String>;

    #[cfg(feature = "v1")]
    fn get_whole_connector_response(&self) -> Option<Secret<String>>;

    #[cfg(feature = "v1")]
    fn get_vault_operation(&self) -> Option<&domain_payments::VaultOperation>;

    #[cfg(feature = "v2")]
    fn get_optional_payment_attempt(&self) -> Option<&storage::PaymentAttempt>;

    #[cfg(feature = "v2")]
    fn get_pre_routing_result(
        &self,
    ) -> Option<HashMap<enums::PaymentMethodType, domain::PreRoutingConnectorChoice>>;

    #[cfg(feature = "v2")]
    fn get_optional_external_vault_session_details(&self) -> Option<api::VaultSessionDetails>;
    #[cfg(feature = "v1")]
    fn get_click_to_pay_service_details(&self) -> Option<&api_models::payments::CtpServiceDetails>;

    #[cfg(feature = "v1")]
    fn get_is_manual_retry_enabled(&self) -> Option<bool>;
}

pub trait OperationSessionSetters<F> {
    // Setter functions for PaymentData
    fn set_payment_intent(&mut self, payment_intent: storage::PaymentIntent);
    #[cfg(feature = "v2")]
    fn set_client_secret(&mut self, client_secret: Option<Secret<String>>);
    fn set_payment_attempt(&mut self, payment_attempt: storage::PaymentAttempt);
    fn set_payment_method_data(&mut self, payment_method_data: Option<domain::PaymentMethodData>);
    fn set_payment_method_token(&mut self, payment_method_token: Option<PaymentMethodToken>);
    fn set_email_if_not_present(&mut self, email: pii::Email);
    fn set_payment_method_id_in_attempt(&mut self, payment_method_id: Option<String>);
    fn set_pm_token(&mut self, token: String);
    fn set_connector_customer_id(&mut self, customer_id: Option<String>);
    fn push_sessions_token(&mut self, token: api::SessionToken);
    fn set_surcharge_details(&mut self, surcharge_details: Option<types::SurchargeDetails>);
    fn set_merchant_connector_id_in_attempt(
        &mut self,
        merchant_connector_id: Option<id_type::MerchantConnectorAccountId>,
    );
    fn set_card_network(&mut self, card_network: enums::CardNetwork);
    fn set_co_badged_card_data(
        &mut self,
        debit_routing_output: &api_models::open_router::DebitRoutingOutput,
    );
    #[cfg(feature = "v1")]
    fn set_capture_method_in_attempt(&mut self, capture_method: enums::CaptureMethod);
    fn set_frm_message(&mut self, frm_message: FraudCheck);
    fn set_payment_intent_status(&mut self, status: storage_enums::IntentStatus);
    fn set_authentication_type_in_attempt(
        &mut self,
        authentication_type: Option<enums::AuthenticationType>,
    );
    fn set_recurring_mandate_payment_data(
        &mut self,
        recurring_mandate_payment_data:
            hyperswitch_domain_models::router_data::RecurringMandatePaymentData,
    );
    fn set_mandate_id(&mut self, mandate_id: api_models::payments::MandateIds);
    fn set_setup_future_usage_in_payment_intent(
        &mut self,
        setup_future_usage: storage_enums::FutureUsage,
    );

    #[cfg(feature = "v1")]
    fn set_straight_through_algorithm_in_payment_attempt(
        &mut self,
        straight_through_algorithm: serde_json::Value,
    );

    #[cfg(feature = "v2")]
    fn set_prerouting_algorithm_in_payment_intent(
        &mut self,
        straight_through_algorithm: storage::PaymentRoutingInfo,
    );

    fn set_connector_in_payment_attempt(&mut self, connector: Option<String>);

    #[cfg(feature = "v1")]
    fn set_vault_operation(&mut self, vault_operation: domain_payments::VaultOperation);

    #[cfg(feature = "v2")]
    fn set_connector_request_reference_id(&mut self, reference_id: Option<String>);

    fn set_connector_response_reference_id(&mut self, reference_id: Option<String>);

    #[cfg(feature = "v2")]
    fn set_vault_session_details(
        &mut self,
        external_vault_session_details: Option<api::VaultSessionDetails>,
    );
    fn set_routing_approach_in_attempt(&mut self, routing_approach: Option<enums::RoutingApproach>);

    fn set_connector_request_reference_id_in_payment_attempt(
        &mut self,
        connector_request_reference_id: String,
    );
    #[cfg(feature = "v2")]
    fn set_cancellation_reason(&mut self, cancellation_reason: Option<String>);
}

#[cfg(feature = "v1")]
impl<F: Clone> OperationSessionGetters<F> for PaymentData<F> {
    fn get_payment_attempt(&self) -> &storage::PaymentAttempt {
        &self.payment_attempt
    }

    fn get_payment_intent(&self) -> &storage::PaymentIntent {
        &self.payment_intent
    }

    fn get_payment_method_info(&self) -> Option<&domain::PaymentMethod> {
        self.payment_method_info.as_ref()
    }

    fn get_payment_method_token(&self) -> Option<&PaymentMethodToken> {
        self.payment_method_token.as_ref()
    }

    fn get_mandate_id(&self) -> Option<&payments_api::MandateIds> {
        self.mandate_id.as_ref()
    }

    // what is this address find out and not required remove this
    fn get_address(&self) -> &PaymentAddress {
        &self.address
    }
    fn get_merchant_connector_id_in_attempt(&self) -> Option<id_type::MerchantConnectorAccountId> {
        self.payment_attempt.merchant_connector_id.clone()
    }

    fn get_creds_identifier(&self) -> Option<&str> {
        self.creds_identifier.as_deref()
    }

    fn get_token(&self) -> Option<&str> {
        self.token.as_deref()
    }

    fn get_multiple_capture_data(&self) -> Option<&types::MultipleCaptureData> {
        self.multiple_capture_data.as_ref()
    }

    fn get_payment_link_data(&self) -> Option<api_models::payments::PaymentLinkResponse> {
        self.payment_link_data.clone()
    }

    fn get_ephemeral_key(&self) -> Option<ephemeral_key::EphemeralKey> {
        self.ephemeral_key.clone()
    }

    fn get_setup_mandate(&self) -> Option<&MandateData> {
        self.setup_mandate.as_ref()
    }

    fn get_poll_config(&self) -> Option<router_types::PollConfig> {
        self.poll_config.clone()
    }

    fn get_authentication(
        &self,
    ) -> Option<&hyperswitch_domain_models::router_request_types::authentication::AuthenticationStore>
    {
        self.authentication.as_ref()
    }

    fn get_frm_message(&self) -> Option<FraudCheck> {
        self.frm_message.clone()
    }

    fn get_refunds(&self) -> Vec<diesel_refund::Refund> {
        self.refunds.clone()
    }

    fn get_disputes(&self) -> Vec<storage::Dispute> {
        self.disputes.clone()
    }

    fn get_authorizations(&self) -> Vec<diesel_models::authorization::Authorization> {
        self.authorizations.clone()
    }

    fn get_attempts(&self) -> Option<Vec<storage::PaymentAttempt>> {
        self.attempts.clone()
    }

    fn get_recurring_details(&self) -> Option<&RecurringDetails> {
        self.recurring_details.as_ref()
    }

    #[cfg(feature = "v1")]
    fn get_payment_intent_profile_id(&self) -> Option<&id_type::ProfileId> {
        self.payment_intent.profile_id.as_ref()
    }

    #[cfg(feature = "v2")]
    fn get_payment_intent_profile_id(&self) -> Option<&id_type::ProfileId> {
        Some(&self.payment_intent.profile_id)
    }

    fn get_currency(&self) -> storage_enums::Currency {
        self.currency
    }

    fn get_amount(&self) -> api::Amount {
        self.amount
    }

    fn get_payment_attempt_connector(&self) -> Option<&str> {
        self.payment_attempt.connector.as_deref()
    }

    fn get_billing_address(&self) -> Option<hyperswitch_domain_models::address::Address> {
        self.address.get_payment_method_billing().cloned()
    }

    fn get_payment_method_data(&self) -> Option<&domain::PaymentMethodData> {
        self.payment_method_data.as_ref()
    }

    fn get_sessions_token(&self) -> Vec<api::SessionToken> {
        self.sessions_token.clone()
    }

    fn get_token_data(&self) -> Option<&storage::PaymentTokenData> {
        self.token_data.as_ref()
    }

    fn get_mandate_connector(&self) -> Option<&MandateConnectorDetails> {
        self.mandate_connector.as_ref()
    }

    fn get_force_sync(&self) -> Option<bool> {
        self.force_sync
    }

    fn get_all_keys_required(&self) -> Option<bool> {
        self.all_keys_required
    }

    fn get_whole_connector_response(&self) -> Option<Secret<String>> {
        self.whole_connector_response.clone()
    }

    #[cfg(feature = "v1")]
    fn get_capture_method(&self) -> Option<enums::CaptureMethod> {
        self.payment_attempt.capture_method
    }

    #[cfg(feature = "v1")]
    fn get_vault_operation(&self) -> Option<&domain_payments::VaultOperation> {
        self.vault_operation.as_ref()
    }

    fn get_connector_customer_id(&self) -> Option<String> {
        self.connector_customer_id.clone()
    }

    fn get_click_to_pay_service_details(&self) -> Option<&api_models::payments::CtpServiceDetails> {
        self.service_details.as_ref()
    }

    fn get_is_manual_retry_enabled(&self) -> Option<bool> {
        self.is_manual_retry_enabled
    }

    // #[cfg(feature = "v2")]
    // fn get_capture_method(&self) -> Option<enums::CaptureMethod> {
    //     Some(self.payment_intent.capture_method)
    // }

    // #[cfg(feature = "v2")]
    // fn get_optional_payment_attempt(&self) -> Option<&storage::PaymentAttempt> {
    //     todo!();
    // }
}

#[cfg(feature = "v1")]
impl<F: Clone> OperationSessionSetters<F> for PaymentData<F> {
    // Setters Implementation
    fn set_payment_intent(&mut self, payment_intent: storage::PaymentIntent) {
        self.payment_intent = payment_intent;
    }

    fn set_payment_attempt(&mut self, payment_attempt: storage::PaymentAttempt) {
        self.payment_attempt = payment_attempt;
    }

    fn set_payment_method_data(&mut self, payment_method_data: Option<domain::PaymentMethodData>) {
        self.payment_method_data = payment_method_data;
    }

    fn set_payment_method_token(&mut self, payment_method_token: Option<PaymentMethodToken>) {
        self.payment_method_token = payment_method_token;
    }

    fn set_payment_method_id_in_attempt(&mut self, payment_method_id: Option<String>) {
        self.payment_attempt.payment_method_id = payment_method_id;
    }

    fn set_email_if_not_present(&mut self, email: pii::Email) {
        self.email = self.email.clone().or(Some(email));
    }

    fn set_pm_token(&mut self, token: String) {
        self.pm_token = Some(token);
    }

    fn set_connector_customer_id(&mut self, customer_id: Option<String>) {
        self.connector_customer_id = customer_id;
    }

    fn push_sessions_token(&mut self, token: api::SessionToken) {
        self.sessions_token.push(token);
    }

    fn set_surcharge_details(&mut self, surcharge_details: Option<types::SurchargeDetails>) {
        self.surcharge_details = surcharge_details;
    }

    fn set_merchant_connector_id_in_attempt(
        &mut self,
        merchant_connector_id: Option<id_type::MerchantConnectorAccountId>,
    ) {
        self.payment_attempt.merchant_connector_id = merchant_connector_id;
    }

    fn set_card_network(&mut self, card_network: enums::CardNetwork) {
        match &mut self.payment_method_data {
            Some(domain::PaymentMethodData::Card(card)) => {
                logger::debug!("Setting card network: {:?}", card_network);
                card.card_network = Some(card_network);
            }
            Some(domain::PaymentMethodData::Wallet(wallet_data)) => match wallet_data {
                hyperswitch_domain_models::payment_method_data::WalletData::ApplePay(wallet) => {
                    logger::debug!("Setting Apple Pay card network: {:?}", card_network);
                    wallet.payment_method.network = card_network.to_string();
                }
                _ => {
                    logger::debug!("Wallet type does not support setting card network.");
                }
            },
            _ => {
                logger::warn!("Payment method data does not support setting card network.");
            }
        }
    }

    fn set_co_badged_card_data(
        &mut self,
        debit_routing_output: &api_models::open_router::DebitRoutingOutput,
    ) {
        let co_badged_card_data =
            api_models::payment_methods::CoBadgedCardData::from(debit_routing_output);
        let card_type = debit_routing_output
            .card_type
            .clone()
            .to_string()
            .to_uppercase();
        if let Some(domain::PaymentMethodData::Card(card)) = &mut self.payment_method_data {
            card.co_badged_card_data = Some(co_badged_card_data);
            card.card_type = Some(card_type);
            logger::debug!("set co-badged card data in payment method data");
        };
    }

    #[cfg(feature = "v1")]
    fn set_capture_method_in_attempt(&mut self, capture_method: enums::CaptureMethod) {
        self.payment_attempt.capture_method = Some(capture_method);
    }

    fn set_frm_message(&mut self, frm_message: FraudCheck) {
        self.frm_message = Some(frm_message);
    }

    fn set_payment_intent_status(&mut self, status: storage_enums::IntentStatus) {
        self.payment_intent.status = status;
    }

    fn set_authentication_type_in_attempt(
        &mut self,
        authentication_type: Option<enums::AuthenticationType>,
    ) {
        self.payment_attempt.authentication_type = authentication_type;
    }

<<<<<<< HEAD
    let mut connectors = routing::perform_static_routing_v1(
        state,
        merchant_context.get_merchant_account().get_id(),
        routing_algorithm_id.as_ref(),
        business_profile,
        &TransactionData::Payment(transaction_data.clone()),
    )
    .await
    .change_context(errors::ApiErrorResponse::InternalServerError)?;
=======
    fn set_recurring_mandate_payment_data(
        &mut self,
        recurring_mandate_payment_data:
            hyperswitch_domain_models::router_data::RecurringMandatePaymentData,
    ) {
        self.recurring_mandate_payment_data = Some(recurring_mandate_payment_data);
    }
>>>>>>> d6bbdde1

    fn set_mandate_id(&mut self, mandate_id: api_models::payments::MandateIds) {
        self.mandate_id = Some(mandate_id);
    }

<<<<<<< HEAD
    connectors = routing::perform_eligibility_analysis(
        &state.clone(),
        merchant_context.get_merchant_key_store(),
        connectors,
        &TransactionData::Payment(transaction_data.clone()),
        eligible_connectors.as_ref(),
        business_profile.get_id(),
    )
    .await
    .change_context(errors::ApiErrorResponse::InternalServerError)
    .attach_printable("failed eligibility analysis")?;

    // dynamic success based connector selection
    let mut connectors = {
        #[cfg(all(feature = "v1", feature = "dynamic_routing"))]
        if let Some(algo) = business_profile.dynamic_routing_algorithm.clone() {
            let dynamic_routing_config: api_models::routing::DynamicRoutingAlgorithmRef = algo
                .parse_value("DynamicRoutingAlgorithmRef")
                .change_context(errors::ApiErrorResponse::InternalServerError)
                .attach_printable("unable to deserialize DynamicRoutingAlgorithmRef from JSON")?;
            let dynamic_split = api_models::routing::RoutingVolumeSplit {
                routing_type: api_models::routing::RoutingType::Dynamic,
                split: dynamic_routing_config
                    .dynamic_routing_volume_split
                    .unwrap_or_default(),
            };
            let static_split: api_models::routing::RoutingVolumeSplit =
                api_models::routing::RoutingVolumeSplit {
                    routing_type: api_models::routing::RoutingType::Static,
                    split: consts::DYNAMIC_ROUTING_MAX_VOLUME
                        - dynamic_routing_config
                            .dynamic_routing_volume_split
                            .unwrap_or_default(),
                };
            let volume_split_vec = vec![dynamic_split, static_split];
            let routing_choice =
                routing::perform_dynamic_routing_volume_split(volume_split_vec, None)
                    .change_context(errors::ApiErrorResponse::InternalServerError)
                    .attach_printable("failed to perform volume split on routing type")?;

            if routing_choice.routing_type.is_dynamic_routing() {
                if state.conf.open_router.enabled {
                    routing::perform_dynamic_routing_with_open_router(
                        state,
                        connectors.clone(),
                        business_profile,
                        payment_attempt,
                    )
                    .await
                    .map_err(|e| logger::error!(open_routing_error=?e))
                    .unwrap_or(connectors)
                } else {
                    let dynamic_routing_config_params_interpolator =
                        routing_helpers::DynamicRoutingConfigParamsInterpolator::new(
                            payment_data.get_payment_attempt().payment_method,
                            payment_data.get_payment_attempt().payment_method_type,
                            payment_data.get_payment_attempt().authentication_type,
                            payment_data.get_payment_attempt().currency,
                            payment_data
                                .get_billing_address()
                                .and_then(|address| address.address)
                                .and_then(|address| address.country),
                            payment_data
                                .get_payment_attempt()
                                .payment_method_data
                                .as_ref()
                                .and_then(|data| data.as_object())
                                .and_then(|card| card.get("card"))
                                .and_then(|data| data.as_object())
                                .and_then(|card| card.get("card_network"))
                                .and_then(|network| network.as_str())
                                .map(|network| network.to_string()),
                            payment_data
                                .get_payment_attempt()
                                .payment_method_data
                                .as_ref()
                                .and_then(|data| data.as_object())
                                .and_then(|card| card.get("card"))
                                .and_then(|data| data.as_object())
                                .and_then(|card| card.get("card_isin"))
                                .and_then(|card_isin| card_isin.as_str())
                                .map(|card_isin| card_isin.to_string()),
                        );

                    routing::perform_dynamic_routing_with_intelligent_router(
                        state,
                        connectors.clone(),
                        business_profile,
                        dynamic_routing_config_params_interpolator,
                        payment_data.get_payment_attempt(),
                    )
                    .await
                    .map_err(|e| logger::error!(dynamic_routing_error=?e))
                    .unwrap_or(connectors)
                }
            } else {
                connectors
            }
        } else {
            connectors
        }
        #[cfg(not(all(feature = "v1", feature = "dynamic_routing")))]
        {
            connectors.clone()
        }
    };

    let fallback_selection = routing::perform_fallback_routing(
        &state.clone(),
        merchant_context.get_merchant_key_store(),
        &TransactionData::Payment(transaction_data.clone()),
        eligible_connectors.as_ref(),
        business_profile,
    )
    .await;

    connectors.append(
        &mut fallback_selection
            .unwrap_or_default()
            .iter()
            .filter(|&routable_connector_choice| !connectors.contains(routable_connector_choice))
            .cloned()
            .collect::<Vec<_>>(),
    );

    let connector_data = connectors
        .into_iter()
        .map(|conn| {
            api::ConnectorData::get_connector_by_name(
                &state.conf.connectors,
                &conn.connector.to_string(),
                api::GetToken::Connector,
                conn.merchant_connector_id,
            )
            .map(|connector_data| connector_data.into())
        })
        .collect::<CustomResult<Vec<_>, _>>()
        .change_context(errors::ApiErrorResponse::InternalServerError)
        .attach_printable("Invalid connector name received")?;
=======
    #[cfg(feature = "v1")]
    fn set_setup_future_usage_in_payment_intent(
        &mut self,
        setup_future_usage: storage_enums::FutureUsage,
    ) {
        self.payment_intent.setup_future_usage = Some(setup_future_usage);
    }

    #[cfg(feature = "v2")]
    fn set_setup_future_usage_in_payment_intent(
        &mut self,
        setup_future_usage: storage_enums::FutureUsage,
    ) {
        self.payment_intent.setup_future_usage = setup_future_usage;
    }

    #[cfg(feature = "v1")]
    fn set_straight_through_algorithm_in_payment_attempt(
        &mut self,
        straight_through_algorithm: serde_json::Value,
    ) {
        self.payment_attempt.straight_through_algorithm = Some(straight_through_algorithm);
    }

    fn set_connector_in_payment_attempt(&mut self, connector: Option<String>) {
        self.payment_attempt.connector = connector;
    }

    fn set_vault_operation(&mut self, vault_operation: domain_payments::VaultOperation) {
        self.vault_operation = Some(vault_operation);
    }
>>>>>>> d6bbdde1

    fn set_routing_approach_in_attempt(
        &mut self,
        routing_approach: Option<enums::RoutingApproach>,
    ) {
        self.payment_attempt.routing_approach = routing_approach;
    }

    fn set_connector_response_reference_id(&mut self, reference_id: Option<String>) {
        self.payment_attempt.connector_response_reference_id = reference_id;
    }

    fn set_connector_request_reference_id_in_payment_attempt(
        &mut self,
        connector_request_reference_id: String,
    ) {
        self.payment_attempt.connector_request_reference_id = Some(connector_request_reference_id);
    }
}

#[cfg(feature = "v2")]
impl<F: Clone> OperationSessionGetters<F> for PaymentIntentData<F> {
    fn get_payment_attempt(&self) -> &storage::PaymentAttempt {
        todo!()
    }
    #[cfg(feature = "v2")]
    fn list_payments_attempts(&self) -> &Vec<storage::PaymentAttempt> {
        todo!()
    }

    fn get_client_secret(&self) -> &Option<Secret<String>> {
        &self.client_secret
    }

    fn get_payment_intent(&self) -> &storage::PaymentIntent {
        &self.payment_intent
    }

    fn get_payment_method_info(&self) -> Option<&domain::PaymentMethod> {
        todo!()
    }

    fn get_payment_method_token(&self) -> Option<&PaymentMethodToken> {
        todo!()
    }

    fn get_mandate_id(&self) -> Option<&payments_api::MandateIds> {
        todo!()
    }

    // what is this address find out and not required remove this
    fn get_address(&self) -> &PaymentAddress {
        todo!()
    }

    fn get_creds_identifier(&self) -> Option<&str> {
        todo!()
    }

    fn get_token(&self) -> Option<&str> {
        todo!()
    }

    fn get_multiple_capture_data(&self) -> Option<&types::MultipleCaptureData> {
        todo!()
    }

    fn get_payment_link_data(&self) -> Option<api_models::payments::PaymentLinkResponse> {
        todo!()
    }

    fn get_ephemeral_key(&self) -> Option<ephemeral_key::EphemeralKey> {
        todo!()
    }

    fn get_setup_mandate(&self) -> Option<&MandateData> {
        todo!()
    }

    fn get_poll_config(&self) -> Option<router_types::PollConfig> {
        todo!()
    }

    fn get_authentication(
        &self,
    ) -> Option<&hyperswitch_domain_models::router_request_types::authentication::AuthenticationStore>
    {
        todo!()
    }

    fn get_frm_message(&self) -> Option<FraudCheck> {
        todo!()
    }

    fn get_refunds(&self) -> Vec<diesel_refund::Refund> {
        todo!()
    }

    fn get_disputes(&self) -> Vec<storage::Dispute> {
        todo!()
    }

    fn get_authorizations(&self) -> Vec<diesel_models::authorization::Authorization> {
        todo!()
    }

    fn get_attempts(&self) -> Option<Vec<storage::PaymentAttempt>> {
        todo!()
    }

    fn get_recurring_details(&self) -> Option<&RecurringDetails> {
        todo!()
    }

    fn get_payment_intent_profile_id(&self) -> Option<&id_type::ProfileId> {
        Some(&self.payment_intent.profile_id)
    }

    fn get_currency(&self) -> storage_enums::Currency {
        self.payment_intent.amount_details.currency
    }

    fn get_amount(&self) -> api::Amount {
        todo!()
    }

    fn get_payment_attempt_connector(&self) -> Option<&str> {
        todo!()
    }

    fn get_merchant_connector_id_in_attempt(&self) -> Option<id_type::MerchantConnectorAccountId> {
        todo!()
    }

    fn get_connector_customer_id(&self) -> Option<String> {
        self.connector_customer_id.clone()
    }

    fn get_merchant_connector_details(
        &self,
    ) -> Option<common_types::domain::MerchantConnectorAuthDetails> {
        todo!()
    }

    fn get_billing_address(&self) -> Option<hyperswitch_domain_models::address::Address> {
        todo!()
    }

    fn get_payment_method_data(&self) -> Option<&domain::PaymentMethodData> {
        todo!()
    }

    fn get_sessions_token(&self) -> Vec<api::SessionToken> {
        self.sessions_token.clone()
    }

    fn get_token_data(&self) -> Option<&storage::PaymentTokenData> {
        todo!()
    }

    fn get_mandate_connector(&self) -> Option<&MandateConnectorDetails> {
        todo!()
    }

    fn get_force_sync(&self) -> Option<bool> {
        todo!()
    }

    fn get_capture_method(&self) -> Option<enums::CaptureMethod> {
        todo!()
    }

    fn get_optional_payment_attempt(&self) -> Option<&storage::PaymentAttempt> {
        todo!();
    }

    fn get_pre_routing_result(
        &self,
    ) -> Option<HashMap<enums::PaymentMethodType, domain::PreRoutingConnectorChoice>> {
        None
    }

    fn get_optional_external_vault_session_details(&self) -> Option<api::VaultSessionDetails> {
        self.vault_session_details.clone()
    }
}

#[cfg(feature = "v2")]
impl<F: Clone> OperationSessionSetters<F> for PaymentIntentData<F> {
    fn set_prerouting_algorithm_in_payment_intent(
        &mut self,
        straight_through_algorithm: storage::PaymentRoutingInfo,
    ) {
        self.payment_intent.prerouting_algorithm = Some(straight_through_algorithm);
    }
    // Setters Implementation
    fn set_payment_intent(&mut self, payment_intent: storage::PaymentIntent) {
        self.payment_intent = payment_intent;
    }
    fn set_client_secret(&mut self, client_secret: Option<Secret<String>>) {
        self.client_secret = client_secret;
    }
    fn set_payment_attempt(&mut self, _payment_attempt: storage::PaymentAttempt) {
        todo!()
    }

    fn set_payment_method_data(&mut self, _payment_method_data: Option<domain::PaymentMethodData>) {
        todo!()
    }

    fn set_payment_method_token(&mut self, _payment_method_token: Option<PaymentMethodToken>) {
        todo!()
    }

    fn set_payment_method_id_in_attempt(&mut self, _payment_method_id: Option<String>) {
        todo!()
    }

    fn set_card_network(&mut self, card_network: enums::CardNetwork) {
        todo!()
    }

    fn set_co_badged_card_data(
        &mut self,
        debit_routing_output: &api_models::open_router::DebitRoutingOutput,
    ) {
        todo!()
    }

    fn set_email_if_not_present(&mut self, _email: pii::Email) {
        todo!()
    }

    fn set_pm_token(&mut self, _token: String) {
        todo!()
    }

    fn set_connector_customer_id(&mut self, customer_id: Option<String>) {
        self.connector_customer_id = customer_id;
    }

    fn push_sessions_token(&mut self, token: api::SessionToken) {
        self.sessions_token.push(token);
    }

    fn set_surcharge_details(&mut self, _surcharge_details: Option<types::SurchargeDetails>) {
        todo!()
    }

    fn set_merchant_connector_id_in_attempt(
        &mut self,
        merchant_connector_id: Option<id_type::MerchantConnectorAccountId>,
    ) {
        todo!()
    }

    fn set_frm_message(&mut self, _frm_message: FraudCheck) {
        todo!()
    }

    fn set_payment_intent_status(&mut self, status: storage_enums::IntentStatus) {
        self.payment_intent.status = status;
    }

    fn set_authentication_type_in_attempt(
        &mut self,
        _authentication_type: Option<enums::AuthenticationType>,
    ) {
        todo!()
    }

    fn set_recurring_mandate_payment_data(
        &mut self,
        _recurring_mandate_payment_data:
            hyperswitch_domain_models::router_data::RecurringMandatePaymentData,
    ) {
        todo!()
    }

    fn set_mandate_id(&mut self, _mandate_id: api_models::payments::MandateIds) {
        todo!()
    }

    fn set_setup_future_usage_in_payment_intent(
        &mut self,
        setup_future_usage: storage_enums::FutureUsage,
    ) {
        self.payment_intent.setup_future_usage = setup_future_usage;
    }

    fn set_connector_in_payment_attempt(&mut self, _connector: Option<String>) {
        todo!()
    }

    fn set_connector_request_reference_id(&mut self, reference_id: Option<String>) {
        todo!()
    }

    fn set_connector_response_reference_id(&mut self, reference_id: Option<String>) {
        todo!()
    }

    fn set_vault_session_details(
        &mut self,
        vault_session_details: Option<api::VaultSessionDetails>,
    ) {
        self.vault_session_details = vault_session_details;
    }

    fn set_routing_approach_in_attempt(
        &mut self,
        routing_approach: Option<enums::RoutingApproach>,
    ) {
        todo!()
    }

    fn set_connector_request_reference_id_in_payment_attempt(
        &mut self,
        connector_request_reference_id: String,
    ) {
        todo!()
    }

    fn set_cancellation_reason(&mut self, cancellation_reason: Option<String>) {
        todo!()
    }
}

#[cfg(feature = "v2")]
impl<F: Clone> OperationSessionGetters<F> for PaymentConfirmData<F> {
    fn get_payment_attempt(&self) -> &storage::PaymentAttempt {
        &self.payment_attempt
    }
    #[cfg(feature = "v2")]
    fn list_payments_attempts(&self) -> &Vec<storage::PaymentAttempt> {
        todo!()
    }
    fn get_client_secret(&self) -> &Option<Secret<String>> {
        todo!()
    }

    fn get_payment_intent(&self) -> &storage::PaymentIntent {
        &self.payment_intent
    }

    fn get_merchant_connector_details(
        &self,
    ) -> Option<common_types::domain::MerchantConnectorAuthDetails> {
        self.merchant_connector_details.clone()
    }

    fn get_payment_method_info(&self) -> Option<&domain::PaymentMethod> {
        todo!()
    }

    fn get_payment_method_token(&self) -> Option<&PaymentMethodToken> {
        todo!()
    }

    fn get_mandate_id(&self) -> Option<&payments_api::MandateIds> {
        todo!()
    }

    fn get_address(&self) -> &PaymentAddress {
        &self.payment_address
    }

    fn get_creds_identifier(&self) -> Option<&str> {
        None
    }

    fn get_token(&self) -> Option<&str> {
        todo!()
    }

    fn get_multiple_capture_data(&self) -> Option<&types::MultipleCaptureData> {
        todo!()
    }

    fn get_payment_link_data(&self) -> Option<api_models::payments::PaymentLinkResponse> {
        todo!()
    }

    fn get_ephemeral_key(&self) -> Option<ephemeral_key::EphemeralKey> {
        todo!()
    }

    fn get_setup_mandate(&self) -> Option<&MandateData> {
        todo!()
    }

    fn get_poll_config(&self) -> Option<router_types::PollConfig> {
        todo!()
    }

    fn get_authentication(
        &self,
    ) -> Option<&hyperswitch_domain_models::router_request_types::authentication::AuthenticationStore>
    {
        todo!()
    }

    fn get_frm_message(&self) -> Option<FraudCheck> {
        todo!()
    }

    fn get_refunds(&self) -> Vec<diesel_refund::Refund> {
        todo!()
    }

    fn get_disputes(&self) -> Vec<storage::Dispute> {
        todo!()
    }

    fn get_authorizations(&self) -> Vec<diesel_models::authorization::Authorization> {
        todo!()
    }

    fn get_attempts(&self) -> Option<Vec<storage::PaymentAttempt>> {
        todo!()
    }

    fn get_recurring_details(&self) -> Option<&RecurringDetails> {
        todo!()
    }

    fn get_payment_intent_profile_id(&self) -> Option<&id_type::ProfileId> {
        Some(&self.payment_intent.profile_id)
    }

    fn get_currency(&self) -> storage_enums::Currency {
        self.payment_intent.amount_details.currency
    }

    fn get_amount(&self) -> api::Amount {
        todo!()
    }

    fn get_payment_attempt_connector(&self) -> Option<&str> {
        self.payment_attempt.connector.as_deref()
    }

    fn get_merchant_connector_id_in_attempt(&self) -> Option<id_type::MerchantConnectorAccountId> {
        self.payment_attempt.merchant_connector_id.clone()
    }

    fn get_connector_customer_id(&self) -> Option<String> {
        todo!()
    }

    fn get_billing_address(&self) -> Option<hyperswitch_domain_models::address::Address> {
        todo!()
    }

    fn get_payment_method_data(&self) -> Option<&domain::PaymentMethodData> {
        self.payment_method_data.as_ref()
    }

    fn get_sessions_token(&self) -> Vec<api::SessionToken> {
        todo!()
    }

    fn get_token_data(&self) -> Option<&storage::PaymentTokenData> {
        todo!()
    }

    fn get_mandate_connector(&self) -> Option<&MandateConnectorDetails> {
        todo!()
    }

    fn get_force_sync(&self) -> Option<bool> {
        todo!()
    }

    fn get_capture_method(&self) -> Option<enums::CaptureMethod> {
        todo!()
    }

    fn get_optional_payment_attempt(&self) -> Option<&storage::PaymentAttempt> {
        Some(&self.payment_attempt)
    }

    fn get_pre_routing_result(
        &self,
    ) -> Option<HashMap<enums::PaymentMethodType, domain::PreRoutingConnectorChoice>> {
        self.get_payment_intent()
            .prerouting_algorithm
            .clone()
            .and_then(|pre_routing_algorithm| pre_routing_algorithm.pre_routing_results)
    }

    fn get_optional_external_vault_session_details(&self) -> Option<api::VaultSessionDetails> {
        todo!()
    }
}

#[cfg(feature = "v2")]
impl<F: Clone> OperationSessionSetters<F> for PaymentConfirmData<F> {
    #[cfg(feature = "v2")]
    fn set_prerouting_algorithm_in_payment_intent(
        &mut self,
        straight_through_algorithm: storage::PaymentRoutingInfo,
    ) {
        self.payment_intent.prerouting_algorithm = Some(straight_through_algorithm);
    }
    // Setters Implementation
    fn set_payment_intent(&mut self, payment_intent: storage::PaymentIntent) {
        self.payment_intent = payment_intent;
    }
    fn set_client_secret(&mut self, client_secret: Option<Secret<String>>) {
        todo!()
    }
    fn set_payment_attempt(&mut self, payment_attempt: storage::PaymentAttempt) {
        self.payment_attempt = payment_attempt;
    }

    fn set_payment_method_data(&mut self, _payment_method_data: Option<domain::PaymentMethodData>) {
        todo!()
    }

    fn set_payment_method_token(&mut self, _payment_method_token: Option<PaymentMethodToken>) {
        todo!()
    }

    fn set_payment_method_id_in_attempt(&mut self, _payment_method_id: Option<String>) {
        todo!()
    }

    fn set_email_if_not_present(&mut self, _email: pii::Email) {
        todo!()
    }

    fn set_pm_token(&mut self, _token: String) {
        todo!()
    }

    fn set_connector_customer_id(&mut self, _customer_id: Option<String>) {
        // TODO: handle this case. Should we add connector_customer_id in paymentConfirmData?
    }

    fn push_sessions_token(&mut self, _token: api::SessionToken) {
        todo!()
    }

    fn set_card_network(&mut self, card_network: enums::CardNetwork) {
        todo!()
    }

    fn set_co_badged_card_data(
        &mut self,
        debit_routing_output: &api_models::open_router::DebitRoutingOutput,
    ) {
        todo!()
    }

    fn set_surcharge_details(&mut self, _surcharge_details: Option<types::SurchargeDetails>) {
        todo!()
    }

    #[track_caller]
    fn set_merchant_connector_id_in_attempt(
        &mut self,
        merchant_connector_id: Option<id_type::MerchantConnectorAccountId>,
    ) {
        self.payment_attempt.merchant_connector_id = merchant_connector_id;
    }

    fn set_frm_message(&mut self, _frm_message: FraudCheck) {
        todo!()
    }

    fn set_payment_intent_status(&mut self, status: storage_enums::IntentStatus) {
        self.payment_intent.status = status;
    }

    fn set_authentication_type_in_attempt(
        &mut self,
        _authentication_type: Option<enums::AuthenticationType>,
    ) {
        todo!()
    }

    fn set_recurring_mandate_payment_data(
        &mut self,
        _recurring_mandate_payment_data:
            hyperswitch_domain_models::router_data::RecurringMandatePaymentData,
    ) {
        todo!()
    }

    fn set_mandate_id(&mut self, _mandate_id: api_models::payments::MandateIds) {
        todo!()
    }

    fn set_setup_future_usage_in_payment_intent(
        &mut self,
        setup_future_usage: storage_enums::FutureUsage,
    ) {
        self.payment_intent.setup_future_usage = setup_future_usage;
    }

    fn set_connector_in_payment_attempt(&mut self, connector: Option<String>) {
        self.payment_attempt.connector = connector;
    }

    fn set_connector_request_reference_id(&mut self, reference_id: Option<String>) {
        self.payment_attempt.connector_request_reference_id = reference_id;
    }

    fn set_connector_response_reference_id(&mut self, reference_id: Option<String>) {
        self.payment_attempt.connector_response_reference_id = reference_id;
    }

    fn set_vault_session_details(
        &mut self,
        external_vault_session_details: Option<api::VaultSessionDetails>,
    ) {
        todo!()
    }

    fn set_routing_approach_in_attempt(
        &mut self,
        routing_approach: Option<enums::RoutingApproach>,
    ) {
        todo!()
    }

    fn set_connector_request_reference_id_in_payment_attempt(
        &mut self,
        connector_request_reference_id: String,
    ) {
        todo!()
    }

    fn set_cancellation_reason(&mut self, cancellation_reason: Option<String>) {
        todo!()
    }
}

#[cfg(feature = "v2")]
impl<F: Clone> OperationSessionGetters<F> for PaymentStatusData<F> {
    #[track_caller]
    fn get_payment_attempt(&self) -> &storage::PaymentAttempt {
        &self.payment_attempt
    }
    #[cfg(feature = "v2")]
    fn list_payments_attempts(&self) -> &Vec<storage::PaymentAttempt> {
        todo!()
    }
    fn get_client_secret(&self) -> &Option<Secret<String>> {
        todo!()
    }
    fn get_payment_intent(&self) -> &storage::PaymentIntent {
        &self.payment_intent
    }

    fn get_merchant_connector_details(
        &self,
    ) -> Option<common_types::domain::MerchantConnectorAuthDetails> {
        self.merchant_connector_details.clone()
    }

    fn get_payment_method_info(&self) -> Option<&domain::PaymentMethod> {
        todo!()
    }

    fn get_payment_method_token(&self) -> Option<&PaymentMethodToken> {
        todo!()
    }

    fn get_mandate_id(&self) -> Option<&payments_api::MandateIds> {
        todo!()
    }

    fn get_address(&self) -> &PaymentAddress {
        &self.payment_address
    }

    fn get_creds_identifier(&self) -> Option<&str> {
        None
    }

    fn get_token(&self) -> Option<&str> {
        todo!()
    }

    fn get_multiple_capture_data(&self) -> Option<&types::MultipleCaptureData> {
        todo!()
    }

    fn get_payment_link_data(&self) -> Option<api_models::payments::PaymentLinkResponse> {
        todo!()
    }

    fn get_ephemeral_key(&self) -> Option<ephemeral_key::EphemeralKey> {
        todo!()
    }

    fn get_setup_mandate(&self) -> Option<&MandateData> {
        todo!()
    }

    fn get_poll_config(&self) -> Option<router_types::PollConfig> {
        todo!()
    }

    fn get_authentication(
        &self,
    ) -> Option<&hyperswitch_domain_models::router_request_types::authentication::AuthenticationStore>
    {
        todo!()
    }

    fn get_frm_message(&self) -> Option<FraudCheck> {
        todo!()
    }

    fn get_refunds(&self) -> Vec<diesel_refund::Refund> {
        todo!()
    }

    fn get_disputes(&self) -> Vec<storage::Dispute> {
        todo!()
    }

    fn get_authorizations(&self) -> Vec<diesel_models::authorization::Authorization> {
        todo!()
    }

    fn get_attempts(&self) -> Option<Vec<storage::PaymentAttempt>> {
        todo!()
    }

    fn get_recurring_details(&self) -> Option<&RecurringDetails> {
        todo!()
    }

    fn get_payment_intent_profile_id(&self) -> Option<&id_type::ProfileId> {
        Some(&self.payment_intent.profile_id)
    }

    fn get_currency(&self) -> storage_enums::Currency {
        self.payment_intent.amount_details.currency
    }

    fn get_amount(&self) -> api::Amount {
        todo!()
    }

    fn get_payment_attempt_connector(&self) -> Option<&str> {
        todo!()
    }

    fn get_merchant_connector_id_in_attempt(&self) -> Option<id_type::MerchantConnectorAccountId> {
        todo!()
    }

    fn get_connector_customer_id(&self) -> Option<String> {
        todo!()
    }

    fn get_billing_address(&self) -> Option<hyperswitch_domain_models::address::Address> {
        todo!()
    }

    fn get_payment_method_data(&self) -> Option<&domain::PaymentMethodData> {
        todo!()
    }

    fn get_sessions_token(&self) -> Vec<api::SessionToken> {
        todo!()
    }

    fn get_token_data(&self) -> Option<&storage::PaymentTokenData> {
        todo!()
    }

    fn get_mandate_connector(&self) -> Option<&MandateConnectorDetails> {
        todo!()
    }

    fn get_force_sync(&self) -> Option<bool> {
        todo!()
    }

    fn get_capture_method(&self) -> Option<enums::CaptureMethod> {
        todo!()
    }

    fn get_optional_payment_attempt(&self) -> Option<&storage::PaymentAttempt> {
        Some(&self.payment_attempt)
    }

    fn get_pre_routing_result(
        &self,
    ) -> Option<HashMap<enums::PaymentMethodType, domain::PreRoutingConnectorChoice>> {
        None
    }

    fn get_optional_external_vault_session_details(&self) -> Option<api::VaultSessionDetails> {
        todo!()
    }
}

#[cfg(feature = "v2")]
impl<F: Clone> OperationSessionSetters<F> for PaymentStatusData<F> {
    #[cfg(feature = "v2")]
    fn set_prerouting_algorithm_in_payment_intent(
        &mut self,
        straight_through_algorithm: storage::PaymentRoutingInfo,
    ) {
        self.payment_intent.prerouting_algorithm = Some(straight_through_algorithm);
    }
    fn set_payment_intent(&mut self, payment_intent: storage::PaymentIntent) {
        self.payment_intent = payment_intent;
    }
    fn set_client_secret(&mut self, client_secret: Option<Secret<String>>) {
        todo!()
    }
    fn set_payment_attempt(&mut self, payment_attempt: storage::PaymentAttempt) {
        self.payment_attempt = payment_attempt;
    }

    fn set_payment_method_data(&mut self, _payment_method_data: Option<domain::PaymentMethodData>) {
        todo!()
    }

    fn set_payment_method_token(&mut self, _payment_method_token: Option<PaymentMethodToken>) {
        todo!()
    }

    fn set_payment_method_id_in_attempt(&mut self, _payment_method_id: Option<String>) {
        todo!()
    }

    fn set_email_if_not_present(&mut self, _email: pii::Email) {
        todo!()
    }

    fn set_card_network(&mut self, card_network: enums::CardNetwork) {
        todo!()
    }

    fn set_co_badged_card_data(
        &mut self,
        debit_routing_output: &api_models::open_router::DebitRoutingOutput,
    ) {
        todo!()
    }

    fn set_pm_token(&mut self, _token: String) {
        todo!()
    }

    fn set_connector_customer_id(&mut self, _customer_id: Option<String>) {
        // TODO: handle this case. Should we add connector_customer_id in paymentConfirmData?
    }

    fn push_sessions_token(&mut self, _token: api::SessionToken) {
        todo!()
    }

    fn set_surcharge_details(&mut self, _surcharge_details: Option<types::SurchargeDetails>) {
        todo!()
    }

    #[track_caller]
    fn set_merchant_connector_id_in_attempt(
        &mut self,
        merchant_connector_id: Option<id_type::MerchantConnectorAccountId>,
    ) {
        todo!()
    }

    fn set_frm_message(&mut self, _frm_message: FraudCheck) {
        todo!()
    }

    fn set_payment_intent_status(&mut self, status: storage_enums::IntentStatus) {
        self.payment_intent.status = status;
    }

    fn set_authentication_type_in_attempt(
        &mut self,
        _authentication_type: Option<enums::AuthenticationType>,
    ) {
        todo!()
    }

    fn set_recurring_mandate_payment_data(
        &mut self,
        _recurring_mandate_payment_data:
            hyperswitch_domain_models::router_data::RecurringMandatePaymentData,
    ) {
        todo!()
    }

    fn set_mandate_id(&mut self, _mandate_id: api_models::payments::MandateIds) {
        todo!()
    }

    fn set_setup_future_usage_in_payment_intent(
        &mut self,
        setup_future_usage: storage_enums::FutureUsage,
    ) {
        self.payment_intent.setup_future_usage = setup_future_usage;
    }

    fn set_connector_in_payment_attempt(&mut self, connector: Option<String>) {
        self.payment_attempt.connector = connector;
    }

    fn set_connector_request_reference_id(&mut self, reference_id: Option<String>) {
        todo!()
    }

    fn set_connector_response_reference_id(&mut self, reference_id: Option<String>) {
        todo!()
    }

    fn set_vault_session_details(
        &mut self,
        external_vault_session_details: Option<api::VaultSessionDetails>,
    ) {
        todo!()
    }
    fn set_routing_approach_in_attempt(
        &mut self,
        routing_approach: Option<enums::RoutingApproach>,
    ) {
        todo!()
    }

    fn set_connector_request_reference_id_in_payment_attempt(
        &mut self,
        connector_request_reference_id: String,
    ) {
        todo!()
    }

    fn set_cancellation_reason(&mut self, cancellation_reason: Option<String>) {
        todo!()
    }
}

#[cfg(feature = "v2")]
impl<F: Clone> OperationSessionGetters<F> for PaymentCaptureData<F> {
    #[track_caller]
    fn get_payment_attempt(&self) -> &storage::PaymentAttempt {
        &self.payment_attempt
    }
    #[cfg(feature = "v2")]
    fn list_payments_attempts(&self) -> &Vec<storage::PaymentAttempt> {
        todo!()
    }
    fn get_client_secret(&self) -> &Option<Secret<String>> {
        todo!()
    }
    fn get_payment_intent(&self) -> &storage::PaymentIntent {
        &self.payment_intent
    }

    fn get_merchant_connector_details(
        &self,
    ) -> Option<common_types::domain::MerchantConnectorAuthDetails> {
        todo!()
    }

    fn get_payment_method_info(&self) -> Option<&domain::PaymentMethod> {
        todo!()
    }

    fn get_payment_method_token(&self) -> Option<&PaymentMethodToken> {
        todo!()
    }

    fn get_mandate_id(&self) -> Option<&payments_api::MandateIds> {
        todo!()
    }

    // what is this address find out and not required remove this
    fn get_address(&self) -> &PaymentAddress {
        todo!()
    }

    fn get_creds_identifier(&self) -> Option<&str> {
        None
    }

    fn get_token(&self) -> Option<&str> {
        todo!()
    }

    fn get_multiple_capture_data(&self) -> Option<&types::MultipleCaptureData> {
        todo!()
    }

    fn get_payment_link_data(&self) -> Option<api_models::payments::PaymentLinkResponse> {
        todo!()
    }

    fn get_ephemeral_key(&self) -> Option<ephemeral_key::EphemeralKey> {
        todo!()
    }

    fn get_setup_mandate(&self) -> Option<&MandateData> {
        todo!()
    }

    fn get_poll_config(&self) -> Option<router_types::PollConfig> {
        todo!()
    }

    fn get_authentication(
        &self,
    ) -> Option<&hyperswitch_domain_models::router_request_types::authentication::AuthenticationStore>
    {
        todo!()
    }

    fn get_frm_message(&self) -> Option<FraudCheck> {
        todo!()
    }

    fn get_refunds(&self) -> Vec<diesel_refund::Refund> {
        todo!()
    }

    fn get_disputes(&self) -> Vec<storage::Dispute> {
        todo!()
    }

    fn get_authorizations(&self) -> Vec<diesel_models::authorization::Authorization> {
        todo!()
    }

    fn get_attempts(&self) -> Option<Vec<storage::PaymentAttempt>> {
        todo!()
    }

    fn get_recurring_details(&self) -> Option<&RecurringDetails> {
        todo!()
    }

    fn get_payment_intent_profile_id(&self) -> Option<&id_type::ProfileId> {
        Some(&self.payment_intent.profile_id)
    }

    fn get_currency(&self) -> storage_enums::Currency {
        self.payment_intent.amount_details.currency
    }

    fn get_amount(&self) -> api::Amount {
        todo!()
    }

    fn get_payment_attempt_connector(&self) -> Option<&str> {
        todo!()
    }

    fn get_merchant_connector_id_in_attempt(&self) -> Option<id_type::MerchantConnectorAccountId> {
        todo!()
    }

    fn get_connector_customer_id(&self) -> Option<String> {
        todo!()
    }

    fn get_billing_address(&self) -> Option<hyperswitch_domain_models::address::Address> {
        todo!()
    }

    fn get_payment_method_data(&self) -> Option<&domain::PaymentMethodData> {
        todo!()
    }

    fn get_sessions_token(&self) -> Vec<api::SessionToken> {
        todo!()
    }

    fn get_token_data(&self) -> Option<&storage::PaymentTokenData> {
        todo!()
    }

    fn get_mandate_connector(&self) -> Option<&MandateConnectorDetails> {
        todo!()
    }

    fn get_force_sync(&self) -> Option<bool> {
        todo!()
    }

    fn get_capture_method(&self) -> Option<enums::CaptureMethod> {
        todo!()
    }

    #[cfg(feature = "v2")]
    fn get_optional_payment_attempt(&self) -> Option<&storage::PaymentAttempt> {
        Some(&self.payment_attempt)
    }

    fn get_pre_routing_result(
        &self,
    ) -> Option<HashMap<enums::PaymentMethodType, domain::PreRoutingConnectorChoice>> {
        None
    }

    fn get_optional_external_vault_session_details(&self) -> Option<api::VaultSessionDetails> {
        todo!()
    }
}

#[cfg(feature = "v2")]
impl<F: Clone> OperationSessionSetters<F> for PaymentCaptureData<F> {
    #[cfg(feature = "v2")]
    fn set_prerouting_algorithm_in_payment_intent(
        &mut self,
        straight_through_algorithm: storage::PaymentRoutingInfo,
    ) {
        self.payment_intent.prerouting_algorithm = Some(straight_through_algorithm);
    }
    fn set_payment_intent(&mut self, payment_intent: storage::PaymentIntent) {
        self.payment_intent = payment_intent;
    }
    fn set_client_secret(&mut self, client_secret: Option<Secret<String>>) {
        todo!()
    }
    fn set_payment_attempt(&mut self, payment_attempt: storage::PaymentAttempt) {
        self.payment_attempt = payment_attempt;
    }

    fn set_payment_method_data(&mut self, _payment_method_data: Option<domain::PaymentMethodData>) {
        todo!()
    }

    fn set_payment_method_token(&mut self, _payment_method_token: Option<PaymentMethodToken>) {
        todo!()
    }

    fn set_payment_method_id_in_attempt(&mut self, _payment_method_id: Option<String>) {
        todo!()
    }

    fn set_card_network(&mut self, card_network: enums::CardNetwork) {
        todo!()
    }

    fn set_co_badged_card_data(
        &mut self,
        debit_routing_output: &api_models::open_router::DebitRoutingOutput,
    ) {
        todo!()
    }

    fn set_email_if_not_present(&mut self, _email: pii::Email) {
        todo!()
    }

    fn set_pm_token(&mut self, _token: String) {
        todo!()
    }

    fn set_connector_customer_id(&mut self, _customer_id: Option<String>) {
        // TODO: handle this case. Should we add connector_customer_id in paymentConfirmData?
    }

    fn push_sessions_token(&mut self, _token: api::SessionToken) {
        todo!()
    }

    fn set_surcharge_details(&mut self, _surcharge_details: Option<types::SurchargeDetails>) {
        todo!()
    }

    #[track_caller]
    fn set_merchant_connector_id_in_attempt(
        &mut self,
        merchant_connector_id: Option<id_type::MerchantConnectorAccountId>,
    ) {
        todo!()
    }

    fn set_frm_message(&mut self, _frm_message: FraudCheck) {
        todo!()
    }

    fn set_payment_intent_status(&mut self, status: storage_enums::IntentStatus) {
        self.payment_intent.status = status;
    }

    fn set_authentication_type_in_attempt(
        &mut self,
        _authentication_type: Option<enums::AuthenticationType>,
    ) {
        todo!()
    }

    fn set_recurring_mandate_payment_data(
        &mut self,
        _recurring_mandate_payment_data:
            hyperswitch_domain_models::router_data::RecurringMandatePaymentData,
    ) {
        todo!()
    }

    fn set_mandate_id(&mut self, _mandate_id: api_models::payments::MandateIds) {
        todo!()
    }

    fn set_setup_future_usage_in_payment_intent(
        &mut self,
        setup_future_usage: storage_enums::FutureUsage,
    ) {
        self.payment_intent.setup_future_usage = setup_future_usage;
    }

    fn set_connector_in_payment_attempt(&mut self, connector: Option<String>) {
        todo!()
    }

    fn set_connector_request_reference_id(&mut self, reference_id: Option<String>) {
        todo!()
    }

    fn set_connector_response_reference_id(&mut self, reference_id: Option<String>) {
        todo!()
    }

    fn set_vault_session_details(
        &mut self,
        external_vault_session_details: Option<api::VaultSessionDetails>,
    ) {
        todo!()
    }

    fn set_routing_approach_in_attempt(
        &mut self,
        routing_approach: Option<enums::RoutingApproach>,
    ) {
        todo!()
    }

    fn set_connector_request_reference_id_in_payment_attempt(
        &mut self,
        connector_request_reference_id: String,
    ) {
        todo!()
    }

    fn set_cancellation_reason(&mut self, cancellation_reason: Option<String>) {
        todo!()
    }
}

#[cfg(feature = "v2")]
impl<F: Clone> OperationSessionGetters<F> for PaymentAttemptListData<F> {
    #[track_caller]
    fn get_payment_attempt(&self) -> &storage::PaymentAttempt {
        todo!()
    }
    #[cfg(feature = "v2")]
    fn list_payments_attempts(&self) -> &Vec<storage::PaymentAttempt> {
        &self.payment_attempt_list
    }
    fn get_client_secret(&self) -> &Option<Secret<String>> {
        todo!()
    }
    fn get_payment_intent(&self) -> &storage::PaymentIntent {
        todo!()
    }

    fn get_payment_method_info(&self) -> Option<&domain::PaymentMethod> {
        todo!()
    }

    fn get_payment_method_token(&self) -> Option<&PaymentMethodToken> {
        todo!()
    }

    fn get_mandate_id(&self) -> Option<&payments_api::MandateIds> {
        todo!()
    }

    // what is this address find out and not required remove this
    fn get_address(&self) -> &PaymentAddress {
        todo!()
    }

    fn get_creds_identifier(&self) -> Option<&str> {
        None
    }

    fn get_token(&self) -> Option<&str> {
        todo!()
    }

    fn get_multiple_capture_data(&self) -> Option<&types::MultipleCaptureData> {
        todo!()
    }

    fn get_payment_link_data(&self) -> Option<api_models::payments::PaymentLinkResponse> {
        todo!()
    }

    fn get_ephemeral_key(&self) -> Option<ephemeral_key::EphemeralKey> {
        todo!()
    }

    fn get_setup_mandate(&self) -> Option<&MandateData> {
        todo!()
    }

    fn get_poll_config(&self) -> Option<router_types::PollConfig> {
        todo!()
    }

    fn get_authentication(
        &self,
    ) -> Option<&hyperswitch_domain_models::router_request_types::authentication::AuthenticationStore>
    {
        todo!()
    }

    fn get_frm_message(&self) -> Option<FraudCheck> {
        todo!()
    }

    fn get_refunds(&self) -> Vec<diesel_refund::Refund> {
        todo!()
    }

    fn get_disputes(&self) -> Vec<storage::Dispute> {
        todo!()
    }

    fn get_authorizations(&self) -> Vec<diesel_models::authorization::Authorization> {
        todo!()
    }

    fn get_attempts(&self) -> Option<Vec<storage::PaymentAttempt>> {
        todo!()
    }

    fn get_recurring_details(&self) -> Option<&RecurringDetails> {
        todo!()
    }

    fn get_payment_intent_profile_id(&self) -> Option<&id_type::ProfileId> {
        todo!()
    }

    fn get_currency(&self) -> storage_enums::Currency {
        todo!()
    }

    fn get_amount(&self) -> api::Amount {
        todo!()
    }

    fn get_payment_attempt_connector(&self) -> Option<&str> {
        todo!()
    }

    fn get_merchant_connector_id_in_attempt(&self) -> Option<id_type::MerchantConnectorAccountId> {
        todo!()
    }

    fn get_connector_customer_id(&self) -> Option<String> {
        todo!()
    }

    fn get_billing_address(&self) -> Option<hyperswitch_domain_models::address::Address> {
        todo!()
    }

    fn get_payment_method_data(&self) -> Option<&domain::PaymentMethodData> {
        todo!()
    }

    fn get_sessions_token(&self) -> Vec<api::SessionToken> {
        todo!()
    }

    fn get_token_data(&self) -> Option<&storage::PaymentTokenData> {
        todo!()
    }

    fn get_mandate_connector(&self) -> Option<&MandateConnectorDetails> {
        todo!()
    }

    fn get_force_sync(&self) -> Option<bool> {
        todo!()
    }

    fn get_capture_method(&self) -> Option<enums::CaptureMethod> {
        todo!()
    }

    #[cfg(feature = "v2")]
    fn get_optional_payment_attempt(&self) -> Option<&storage::PaymentAttempt> {
        todo!()
    }

    fn get_pre_routing_result(
        &self,
    ) -> Option<HashMap<enums::PaymentMethodType, domain::PreRoutingConnectorChoice>> {
        None
    }
    fn get_merchant_connector_details(
        &self,
    ) -> Option<common_types::domain::MerchantConnectorAuthDetails> {
        todo!()
    }

    fn get_optional_external_vault_session_details(&self) -> Option<api::VaultSessionDetails> {
        todo!()
    }
}

#[cfg(feature = "v2")]
impl<F: Clone> OperationSessionGetters<F> for PaymentCancelData<F> {
    #[track_caller]
    fn get_payment_attempt(&self) -> &storage::PaymentAttempt {
        &self.payment_attempt
    }
    fn list_payments_attempts(&self) -> &Vec<storage::PaymentAttempt> {
        todo!()
    }
    fn get_client_secret(&self) -> &Option<Secret<String>> {
        todo!()
    }
    fn get_payment_intent(&self) -> &storage::PaymentIntent {
        &self.payment_intent
    }

    fn get_merchant_connector_details(
        &self,
    ) -> Option<common_types::domain::MerchantConnectorAuthDetails> {
        todo!()
    }

    fn get_payment_method_info(&self) -> Option<&domain::PaymentMethod> {
        todo!()
    }

    fn get_payment_method_token(&self) -> Option<&PaymentMethodToken> {
        todo!()
    }

    fn get_mandate_id(&self) -> Option<&payments_api::MandateIds> {
        todo!()
    }

    // what is this address find out and not required remove this
    fn get_address(&self) -> &PaymentAddress {
        todo!()
    }

    fn get_creds_identifier(&self) -> Option<&str> {
        None
    }

    fn get_token(&self) -> Option<&str> {
        todo!()
    }

    fn get_multiple_capture_data(&self) -> Option<&types::MultipleCaptureData> {
        todo!()
    }

    fn get_payment_link_data(&self) -> Option<api_models::payments::PaymentLinkResponse> {
        todo!()
    }

    fn get_ephemeral_key(&self) -> Option<ephemeral_key::EphemeralKey> {
        todo!()
    }

    fn get_setup_mandate(&self) -> Option<&MandateData> {
        todo!()
    }

    fn get_poll_config(&self) -> Option<router_types::PollConfig> {
        todo!()
    }

    fn get_authentication(
        &self,
    ) -> Option<&hyperswitch_domain_models::router_request_types::authentication::AuthenticationStore>
    {
        todo!()
    }

    fn get_frm_message(&self) -> Option<FraudCheck> {
        todo!()
    }

    fn get_refunds(&self) -> Vec<diesel_refund::Refund> {
        todo!()
    }

    fn get_disputes(&self) -> Vec<storage::Dispute> {
        todo!()
    }

    fn get_authorizations(&self) -> Vec<diesel_models::authorization::Authorization> {
        todo!()
    }

    fn get_attempts(&self) -> Option<Vec<storage::PaymentAttempt>> {
        todo!()
    }

    fn get_recurring_details(&self) -> Option<&RecurringDetails> {
        todo!()
    }

    fn get_payment_intent_profile_id(&self) -> Option<&id_type::ProfileId> {
        todo!()
    }

    fn get_currency(&self) -> storage_enums::Currency {
        todo!()
    }

    fn get_amount(&self) -> api::Amount {
        todo!()
    }

    fn get_payment_attempt_connector(&self) -> Option<&str> {
        todo!()
    }

    fn get_merchant_connector_id_in_attempt(&self) -> Option<id_type::MerchantConnectorAccountId> {
        todo!()
    }

    fn get_connector_customer_id(&self) -> Option<String> {
        todo!()
    }

    fn get_billing_address(&self) -> Option<hyperswitch_domain_models::address::Address> {
        todo!()
    }

    fn get_payment_method_data(&self) -> Option<&domain::PaymentMethodData> {
        todo!()
    }

    fn get_sessions_token(&self) -> Vec<api::SessionToken> {
        todo!()
    }

    fn get_token_data(&self) -> Option<&storage::PaymentTokenData> {
        todo!()
    }

    fn get_mandate_connector(&self) -> Option<&MandateConnectorDetails> {
        todo!()
    }

    fn get_force_sync(&self) -> Option<bool> {
        todo!()
    }

    fn get_capture_method(&self) -> Option<enums::CaptureMethod> {
        todo!()
    }

    fn get_optional_payment_attempt(&self) -> Option<&storage::PaymentAttempt> {
        None
    }

    fn get_pre_routing_result(
        &self,
    ) -> Option<HashMap<enums::PaymentMethodType, domain::PreRoutingConnectorChoice>> {
        None
    }

    fn get_optional_external_vault_session_details(&self) -> Option<api::VaultSessionDetails> {
        todo!()
    }
}

#[cfg(feature = "v2")]
impl<F: Clone> OperationSessionSetters<F> for PaymentCancelData<F> {
    fn set_payment_intent(&mut self, payment_intent: storage::PaymentIntent) {
        self.payment_intent = payment_intent;
    }

    fn set_client_secret(&mut self, _client_secret: Option<Secret<String>>) {
        todo!()
    }

    fn set_payment_attempt(&mut self, payment_attempt: storage::PaymentAttempt) {
        self.payment_attempt = payment_attempt;
    }

    fn set_payment_method_data(&mut self, _payment_method_data: Option<domain::PaymentMethodData>) {
        todo!()
    }

    fn set_payment_method_token(&mut self, _payment_method_token: Option<PaymentMethodToken>) {
        todo!()
    }

    fn set_email_if_not_present(&mut self, _email: pii::Email) {
        todo!()
    }

    fn set_payment_method_id_in_attempt(&mut self, _payment_method_id: Option<String>) {
        todo!()
    }

    fn set_pm_token(&mut self, _token: String) {
        !todo!()
    }

    fn set_connector_customer_id(&mut self, _customer_id: Option<String>) {
        // TODO: handle this case. Should we add connector_customer_id in PaymentCancelData?
    }

    fn push_sessions_token(&mut self, _token: api::SessionToken) {
        todo!()
    }

    fn set_surcharge_details(&mut self, _surcharge_details: Option<types::SurchargeDetails>) {
        todo!()
    }

    fn set_merchant_connector_id_in_attempt(
        &mut self,
        _merchant_connector_id: Option<id_type::MerchantConnectorAccountId>,
    ) {
        todo!()
    }

    fn set_card_network(&mut self, _card_network: enums::CardNetwork) {
        todo!()
    }

    fn set_co_badged_card_data(
        &mut self,
        _debit_routing_output: &api_models::open_router::DebitRoutingOutput,
    ) {
        todo!()
    }

    fn set_frm_message(&mut self, _frm_message: FraudCheck) {
        todo!()
    }

    fn set_payment_intent_status(&mut self, status: storage_enums::IntentStatus) {
        self.payment_intent.status = status;
    }

    fn set_authentication_type_in_attempt(
        &mut self,
        _authentication_type: Option<enums::AuthenticationType>,
    ) {
        todo!()
    }

    fn set_recurring_mandate_payment_data(
        &mut self,
        _recurring_mandate_payment_data:
            hyperswitch_domain_models::router_data::RecurringMandatePaymentData,
    ) {
        todo!()
    }

    fn set_mandate_id(&mut self, _mandate_id: api_models::payments::MandateIds) {
        todo!()
    }

    fn set_setup_future_usage_in_payment_intent(
        &mut self,
        setup_future_usage: storage_enums::FutureUsage,
    ) {
        todo!()
    }

    fn set_prerouting_algorithm_in_payment_intent(
        &mut self,
        prerouting_algorithm: storage::PaymentRoutingInfo,
    ) {
        self.payment_intent.prerouting_algorithm = Some(prerouting_algorithm);
    }

    fn set_connector_in_payment_attempt(&mut self, _connector: Option<String>) {
        todo!()
    }

    fn set_connector_request_reference_id(&mut self, _reference_id: Option<String>) {
        todo!()
    }

    fn set_connector_response_reference_id(&mut self, _reference_id: Option<String>) {
        todo!()
    }

    fn set_vault_session_details(
        &mut self,
        _external_vault_session_details: Option<api::VaultSessionDetails>,
    ) {
        todo!()
    }

    fn set_routing_approach_in_attempt(
        &mut self,
        _routing_approach: Option<enums::RoutingApproach>,
    ) {
        todo!()
    }

    fn set_connector_request_reference_id_in_payment_attempt(
        &mut self,
        _connector_request_reference_id: String,
    ) {
        todo!()
    }

    fn set_cancellation_reason(&mut self, cancellation_reason: Option<String>) {
        self.payment_attempt.cancellation_reason = cancellation_reason;
    }
}<|MERGE_RESOLUTION|>--- conflicted
+++ resolved
@@ -9955,7 +9955,7 @@
         algorithm_ref.algorithm_id
     };
 
-    let (connectors, routing_approach) = routing::perform_static_routing_v1(
+    let mut (connectors, routing_approach) = routing::perform_static_routing_v1(
         state,
         merchant_context.get_merchant_account().get_id(),
         routing_algorithm_id.as_ref(),
@@ -9970,106 +9970,131 @@
     #[cfg(all(feature = "v1", feature = "dynamic_routing"))]
     let payment_attempt = transaction_data.payment_attempt.clone();
 
-    let connectors = routing::perform_eligibility_analysis_with_fallback(
+    connectors = routing::perform_eligibility_analysis(
         &state.clone(),
         merchant_context.get_merchant_key_store(),
         connectors,
-        &TransactionData::Payment(transaction_data),
-        eligible_connectors,
-        business_profile,
+        &TransactionData::Payment(transaction_data.clone()),
+        eligible_connectors.as_ref(),
+        business_profile.get_id(),
     )
     .await
     .change_context(errors::ApiErrorResponse::InternalServerError)
-    .attach_printable("failed eligibility analysis and fallback")?;
+    .attach_printable("failed eligibility analysis")?;
 
     // dynamic success based connector selection
-    #[cfg(all(feature = "v1", feature = "dynamic_routing"))]
-    let connectors = if let Some(algo) = business_profile.dynamic_routing_algorithm.clone() {
-        let dynamic_routing_config: api_models::routing::DynamicRoutingAlgorithmRef = algo
-            .parse_value("DynamicRoutingAlgorithmRef")
-            .change_context(errors::ApiErrorResponse::InternalServerError)
-            .attach_printable("unable to deserialize DynamicRoutingAlgorithmRef from JSON")?;
-        let dynamic_split = api_models::routing::RoutingVolumeSplit {
-            routing_type: api_models::routing::RoutingType::Dynamic,
-            split: dynamic_routing_config
-                .dynamic_routing_volume_split
-                .unwrap_or_default(),
-        };
-        let static_split: api_models::routing::RoutingVolumeSplit =
-            api_models::routing::RoutingVolumeSplit {
-                routing_type: api_models::routing::RoutingType::Static,
-                split: consts::DYNAMIC_ROUTING_MAX_VOLUME
-                    - dynamic_routing_config
-                        .dynamic_routing_volume_split
-                        .unwrap_or_default(),
+    let mut connectors = {
+        #[cfg(all(feature = "v1", feature = "dynamic_routing"))]
+        if let Some(algo) = business_profile.dynamic_routing_algorithm.clone() {
+            let dynamic_routing_config: api_models::routing::DynamicRoutingAlgorithmRef = algo
+                .parse_value("DynamicRoutingAlgorithmRef")
+                .change_context(errors::ApiErrorResponse::InternalServerError)
+                .attach_printable("unable to deserialize DynamicRoutingAlgorithmRef from JSON")?;
+            let dynamic_split = api_models::routing::RoutingVolumeSplit {
+                routing_type: api_models::routing::RoutingType::Dynamic,
+                split: dynamic_routing_config
+                    .dynamic_routing_volume_split
+                    .unwrap_or_default(),
             };
-        let volume_split_vec = vec![dynamic_split, static_split];
-        let routing_choice = routing::perform_dynamic_routing_volume_split(volume_split_vec, None)
-            .change_context(errors::ApiErrorResponse::InternalServerError)
-            .attach_printable("failed to perform volume split on routing type")?;
-
-        if routing_choice.routing_type.is_dynamic_routing() {
-            if state.conf.open_router.dynamic_routing_enabled {
-                routing::perform_dynamic_routing_with_open_router(
-                    state,
-                    connectors.clone(),
-                    business_profile,
-                    payment_attempt,
-                    payment_data,
+            let static_split: api_models::routing::RoutingVolumeSplit =
+                api_models::routing::RoutingVolumeSplit {
+                    routing_type: api_models::routing::RoutingType::Static,
+                    split: consts::DYNAMIC_ROUTING_MAX_VOLUME
+                        - dynamic_routing_config
+                            .dynamic_routing_volume_split
+                            .unwrap_or_default(),
+                };
+            let volume_split_vec = vec![dynamic_split, static_split];
+            let routing_choice =
+                routing::perform_dynamic_routing_volume_split(volume_split_vec, None)
+                    .change_context(errors::ApiErrorResponse::InternalServerError)
+                    .attach_printable("failed to perform volume split on routing type")?;
+
+            if routing_choice.routing_type.is_dynamic_routing() {
+                if state.conf.open_router.dynamic_routing_enabled {
+                    routing::perform_dynamic_routing_with_open_router(
+                        state,
+                        connectors.clone(),
+                        business_profile,
+                        payment_attempt,
+                        payment_data,
                 )
-                .await
-                .map_err(|e| logger::error!(open_routing_error=?e))
-                .unwrap_or(connectors)
+                    .await
+                    .map_err(|e| logger::error!(open_routing_error=?e))
+                    .unwrap_or(connectors)
+                } else {
+                    let dynamic_routing_config_params_interpolator =
+                        routing_helpers::DynamicRoutingConfigParamsInterpolator::new(
+                            payment_data.get_payment_attempt().payment_method,
+                            payment_data.get_payment_attempt().payment_method_type,
+                            payment_data.get_payment_attempt().authentication_type,
+                            payment_data.get_payment_attempt().currency,
+                            payment_data
+                                .get_billing_address()
+                                .and_then(|address| address.address)
+                                .and_then(|address| address.country),
+                            payment_data
+                                .get_payment_attempt()
+                                .payment_method_data
+                                .as_ref()
+                                .and_then(|data| data.as_object())
+                                .and_then(|card| card.get("card"))
+                                .and_then(|data| data.as_object())
+                                .and_then(|card| card.get("card_network"))
+                                .and_then(|network| network.as_str())
+                                .map(|network| network.to_string()),
+                            payment_data
+                                .get_payment_attempt()
+                                .payment_method_data
+                                .as_ref()
+                                .and_then(|data| data.as_object())
+                                .and_then(|card| card.get("card"))
+                                .and_then(|data| data.as_object())
+                                .and_then(|card| card.get("card_isin"))
+                                .and_then(|card_isin| card_isin.as_str())
+                                .map(|card_isin| card_isin.to_string()),
+                        );
+
+                    routing::perform_dynamic_routing_with_intelligent_router(
+                        state,
+                        connectors.clone(),
+                        business_profile,
+                        dynamic_routing_config_params_interpolator,
+                        payment_data,
+                    )
+                    .await
+                    .map_err(|e| logger::error!(dynamic_routing_error=?e))
+                    .unwrap_or(connectors)
+                }
             } else {
-                let dynamic_routing_config_params_interpolator =
-                    routing_helpers::DynamicRoutingConfigParamsInterpolator::new(
-                        payment_data.get_payment_attempt().payment_method,
-                        payment_data.get_payment_attempt().payment_method_type,
-                        payment_data.get_payment_attempt().authentication_type,
-                        payment_data.get_payment_attempt().currency,
-                        payment_data
-                            .get_billing_address()
-                            .and_then(|address| address.address)
-                            .and_then(|address| address.country),
-                        payment_data
-                            .get_payment_attempt()
-                            .payment_method_data
-                            .as_ref()
-                            .and_then(|data| data.as_object())
-                            .and_then(|card| card.get("card"))
-                            .and_then(|data| data.as_object())
-                            .and_then(|card| card.get("card_network"))
-                            .and_then(|network| network.as_str())
-                            .map(|network| network.to_string()),
-                        payment_data
-                            .get_payment_attempt()
-                            .payment_method_data
-                            .as_ref()
-                            .and_then(|data| data.as_object())
-                            .and_then(|card| card.get("card"))
-                            .and_then(|data| data.as_object())
-                            .and_then(|card| card.get("card_isin"))
-                            .and_then(|card_isin| card_isin.as_str())
-                            .map(|card_isin| card_isin.to_string()),
-                    );
-
-                routing::perform_dynamic_routing_with_intelligent_router(
-                    state,
-                    connectors.clone(),
-                    business_profile,
-                    dynamic_routing_config_params_interpolator,
-                    payment_data,
-                )
-                .await
-                .map_err(|e| logger::error!(dynamic_routing_error=?e))
-                .unwrap_or(connectors)
+                connectors
             }
         } else {
             connectors
         }
-    } else {
-        connectors
+        #[cfg(not(all(feature = "v1", feature = "dynamic_routing")))]
+        {
+            connectors.clone()
+        }
     };
+
+    let fallback_selection = routing::perform_fallback_routing(
+        &state.clone(),
+        merchant_context.get_merchant_key_store(),
+        &TransactionData::Payment(transaction_data.clone()),
+        eligible_connectors.as_ref(),
+        business_profile,
+    )
+    .await;
+
+    connectors.append(
+        &mut fallback_selection
+            .unwrap_or_default()
+            .iter()
+            .filter(|&routable_connector_choice| !connectors.contains(routable_connector_choice))
+            .cloned()
+            .collect::<Vec<_>>(),
+    );
 
     let connector_data = connectors
         .into_iter()
@@ -11440,17 +11465,6 @@
         self.payment_attempt.authentication_type = authentication_type;
     }
 
-<<<<<<< HEAD
-    let mut connectors = routing::perform_static_routing_v1(
-        state,
-        merchant_context.get_merchant_account().get_id(),
-        routing_algorithm_id.as_ref(),
-        business_profile,
-        &TransactionData::Payment(transaction_data.clone()),
-    )
-    .await
-    .change_context(errors::ApiErrorResponse::InternalServerError)?;
-=======
     fn set_recurring_mandate_payment_data(
         &mut self,
         recurring_mandate_payment_data:
@@ -11458,153 +11472,11 @@
     ) {
         self.recurring_mandate_payment_data = Some(recurring_mandate_payment_data);
     }
->>>>>>> d6bbdde1
 
     fn set_mandate_id(&mut self, mandate_id: api_models::payments::MandateIds) {
         self.mandate_id = Some(mandate_id);
     }
 
-<<<<<<< HEAD
-    connectors = routing::perform_eligibility_analysis(
-        &state.clone(),
-        merchant_context.get_merchant_key_store(),
-        connectors,
-        &TransactionData::Payment(transaction_data.clone()),
-        eligible_connectors.as_ref(),
-        business_profile.get_id(),
-    )
-    .await
-    .change_context(errors::ApiErrorResponse::InternalServerError)
-    .attach_printable("failed eligibility analysis")?;
-
-    // dynamic success based connector selection
-    let mut connectors = {
-        #[cfg(all(feature = "v1", feature = "dynamic_routing"))]
-        if let Some(algo) = business_profile.dynamic_routing_algorithm.clone() {
-            let dynamic_routing_config: api_models::routing::DynamicRoutingAlgorithmRef = algo
-                .parse_value("DynamicRoutingAlgorithmRef")
-                .change_context(errors::ApiErrorResponse::InternalServerError)
-                .attach_printable("unable to deserialize DynamicRoutingAlgorithmRef from JSON")?;
-            let dynamic_split = api_models::routing::RoutingVolumeSplit {
-                routing_type: api_models::routing::RoutingType::Dynamic,
-                split: dynamic_routing_config
-                    .dynamic_routing_volume_split
-                    .unwrap_or_default(),
-            };
-            let static_split: api_models::routing::RoutingVolumeSplit =
-                api_models::routing::RoutingVolumeSplit {
-                    routing_type: api_models::routing::RoutingType::Static,
-                    split: consts::DYNAMIC_ROUTING_MAX_VOLUME
-                        - dynamic_routing_config
-                            .dynamic_routing_volume_split
-                            .unwrap_or_default(),
-                };
-            let volume_split_vec = vec![dynamic_split, static_split];
-            let routing_choice =
-                routing::perform_dynamic_routing_volume_split(volume_split_vec, None)
-                    .change_context(errors::ApiErrorResponse::InternalServerError)
-                    .attach_printable("failed to perform volume split on routing type")?;
-
-            if routing_choice.routing_type.is_dynamic_routing() {
-                if state.conf.open_router.enabled {
-                    routing::perform_dynamic_routing_with_open_router(
-                        state,
-                        connectors.clone(),
-                        business_profile,
-                        payment_attempt,
-                    )
-                    .await
-                    .map_err(|e| logger::error!(open_routing_error=?e))
-                    .unwrap_or(connectors)
-                } else {
-                    let dynamic_routing_config_params_interpolator =
-                        routing_helpers::DynamicRoutingConfigParamsInterpolator::new(
-                            payment_data.get_payment_attempt().payment_method,
-                            payment_data.get_payment_attempt().payment_method_type,
-                            payment_data.get_payment_attempt().authentication_type,
-                            payment_data.get_payment_attempt().currency,
-                            payment_data
-                                .get_billing_address()
-                                .and_then(|address| address.address)
-                                .and_then(|address| address.country),
-                            payment_data
-                                .get_payment_attempt()
-                                .payment_method_data
-                                .as_ref()
-                                .and_then(|data| data.as_object())
-                                .and_then(|card| card.get("card"))
-                                .and_then(|data| data.as_object())
-                                .and_then(|card| card.get("card_network"))
-                                .and_then(|network| network.as_str())
-                                .map(|network| network.to_string()),
-                            payment_data
-                                .get_payment_attempt()
-                                .payment_method_data
-                                .as_ref()
-                                .and_then(|data| data.as_object())
-                                .and_then(|card| card.get("card"))
-                                .and_then(|data| data.as_object())
-                                .and_then(|card| card.get("card_isin"))
-                                .and_then(|card_isin| card_isin.as_str())
-                                .map(|card_isin| card_isin.to_string()),
-                        );
-
-                    routing::perform_dynamic_routing_with_intelligent_router(
-                        state,
-                        connectors.clone(),
-                        business_profile,
-                        dynamic_routing_config_params_interpolator,
-                        payment_data.get_payment_attempt(),
-                    )
-                    .await
-                    .map_err(|e| logger::error!(dynamic_routing_error=?e))
-                    .unwrap_or(connectors)
-                }
-            } else {
-                connectors
-            }
-        } else {
-            connectors
-        }
-        #[cfg(not(all(feature = "v1", feature = "dynamic_routing")))]
-        {
-            connectors.clone()
-        }
-    };
-
-    let fallback_selection = routing::perform_fallback_routing(
-        &state.clone(),
-        merchant_context.get_merchant_key_store(),
-        &TransactionData::Payment(transaction_data.clone()),
-        eligible_connectors.as_ref(),
-        business_profile,
-    )
-    .await;
-
-    connectors.append(
-        &mut fallback_selection
-            .unwrap_or_default()
-            .iter()
-            .filter(|&routable_connector_choice| !connectors.contains(routable_connector_choice))
-            .cloned()
-            .collect::<Vec<_>>(),
-    );
-
-    let connector_data = connectors
-        .into_iter()
-        .map(|conn| {
-            api::ConnectorData::get_connector_by_name(
-                &state.conf.connectors,
-                &conn.connector.to_string(),
-                api::GetToken::Connector,
-                conn.merchant_connector_id,
-            )
-            .map(|connector_data| connector_data.into())
-        })
-        .collect::<CustomResult<Vec<_>, _>>()
-        .change_context(errors::ApiErrorResponse::InternalServerError)
-        .attach_printable("Invalid connector name received")?;
-=======
     #[cfg(feature = "v1")]
     fn set_setup_future_usage_in_payment_intent(
         &mut self,
@@ -11636,7 +11508,6 @@
     fn set_vault_operation(&mut self, vault_operation: domain_payments::VaultOperation) {
         self.vault_operation = Some(vault_operation);
     }
->>>>>>> d6bbdde1
 
     fn set_routing_approach_in_attempt(
         &mut self,
