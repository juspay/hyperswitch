--- conflicted
+++ resolved
@@ -5178,102 +5178,10 @@
             None,
         )
         .await?;
-<<<<<<< HEAD
-        if matches!(execution, ExecutionPath::UnifiedConnectorService) {
-            router_env::logger::info!(
-                "Executing payment through UCS gateway system - payment_id={}, attempt_id={}",
-                payment_data.get_payment_intent().id.get_string_repr(),
-                payment_data.get_payment_attempt().id.get_string_repr()
-            );
-            if should_add_task_to_process_tracker(payment_data) {
-                operation
-                    .to_domain()?
-                    .add_task_to_process_tracker(
-                        state,
-                        payment_data.get_payment_attempt(),
-                        false,
-                        schedule_time,
-                    )
-                    .await
-                    .map_err(|error| logger::error!(process_tracker_error=?error))
-                    .ok();
-            }
-
-            (_, *payment_data) = operation
-                .to_update_tracker()?
-                .update_trackers(
-                    state,
-                    req_state,
-                    platform.get_processor(),
-                    payment_data.clone(),
-                    customer.clone(),
-                    frm_suggestion,
-                    header_payload.clone(),
-                )
-                .await?;
-            let lineage_ids = grpc_client::LineageIds::new(
-                business_profile.merchant_id.clone(),
-                business_profile.get_id().clone(),
-            );
-
-            // Extract merchant_order_reference_id from payment data for UCS audit trail
-            let merchant_order_reference_id = payment_data.get_payment_intent().merchant_reference_id
-                .clone()
-                .map(|id| id.get_string_repr().to_string());
-            let creds_identifier = payment_data.get_creds_identifier().map(str::to_owned);
-
-            // Check for cached access token in Redis (no generation for UCS flows)
-            let cached_access_token = access_token::get_cached_access_token_for_ucs(
-                state,
-                &connector,
-                platform,
-                router_data.payment_method,
-                payment_data.get_creds_identifier(),
-            )
-            .await?;
-
-            // Set cached access token in router_data if available
-            if let Some(access_token) = cached_access_token {
-                router_data.access_token = Some(access_token);
-            }
-
-            router_data
-                .call_unified_connector_service(
-                    state,
-                    &header_payload,
-                    lineage_ids,
-                    merchant_connector_account_type_details.clone(),
-                    platform,
-                    &connector,
-                    ExecutionMode::Primary, //UCS is called in primary mode
-                    merchant_order_reference_id,
-                    call_connector_action,
-                    creds_identifier
-                )
-                .await?;
-
-            Ok(router_data)
-        } else {
-            if matches!(execution, ExecutionPath::ShadowUnifiedConnectorService) {
-                router_env::logger::info!(
-                    "Shadow UCS mode not implemented in v2, processing through direct path - payment_id={}, attempt_id={}",
-                    payment_data.get_payment_intent().id.get_string_repr(),
-                    payment_data.get_payment_attempt().id.get_string_repr()
-                );
-            } else {
-                router_env::logger::info!(
-                    "Processing payment through Direct gateway system - payment_id={}, attempt_id={}",
-                    payment_data.get_payment_intent().id.get_string_repr(),
-                    payment_data.get_payment_attempt().id.get_string_repr()
-                );
-            }
-
-=======
         let lineage_ids = grpc_client::LineageIds::new(
             business_profile.merchant_id.clone(),
             business_profile.get_id().clone(),
         );
->>>>>>> a3142e49
 
         let execution_mode = match execution_path {
             ExecutionPath::UnifiedConnectorService => ExecutionMode::Primary,
