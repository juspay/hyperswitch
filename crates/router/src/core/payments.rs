--- conflicted
+++ resolved
@@ -10,13 +10,8 @@
 use time;
 
 pub use self::operations::{
-<<<<<<< HEAD
     PaymentCancel, PaymentCapture, PaymentConfirm, PaymentCreate, PaymentMethodValidate,
     PaymentResponse, PaymentStatus, PaymentUpdate,
-=======
-    PaymentCancel, PaymentCapture, PaymentConfirm, PaymentCreate, PaymentResponse, PaymentSession,
-    PaymentStatus, PaymentUpdate,
->>>>>>> 200a085f
 };
 use self::{
     flows::{ConstructFlowSpecificData, Feature},
