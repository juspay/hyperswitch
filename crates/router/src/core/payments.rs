--- conflicted
+++ resolved
@@ -602,15 +602,9 @@
 
 pub async fn call_create_connector_customer<F, Req>(
     state: &AppState,
-<<<<<<< HEAD
-    connector: &Option<api::ConnectorCallType>,
+    connector_name: &Option<String>,
     customer: &Option<domain::Customer>,
     merchant_account: &domain::MerchantAccount,
-=======
-    connector_name: &Option<String>,
-    customer: &Option<storage::Customer>,
-    merchant_account: &storage::MerchantAccount,
->>>>>>> c8886351
     payment_data: &mut PaymentData<F>,
 ) -> RouterResult<Option<storage::CustomerUpdate>>
 where
