--- conflicted
+++ resolved
@@ -39,12 +39,8 @@
         self, api, domain,
         storage::{self, enums as storage_enums},
     },
-<<<<<<< HEAD
-    utils::{Encode, OptionExt, ValueExt},
+    utils::{add_connector_http_status_code_metrics, Encode, OptionExt, ValueExt},
     workflows::payment_sync,
-=======
-    utils::{add_connector_http_status_code_metrics, Encode, OptionExt, ValueExt},
->>>>>>> 875dbce9
 };
 
 #[instrument(skip_all, fields(payment_id, merchant_id))]
