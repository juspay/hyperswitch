--- conflicted
+++ resolved
@@ -106,11 +106,8 @@
 #[cfg(feature = "v1")]
 use crate::core::blocklist::utils as blocklist_utils;
 #[cfg(feature = "v1")]
-<<<<<<< HEAD
 use crate::core::card_testing_guard::utils as card_testing_guard_utils;
 #[cfg(feature = "v1")]
-=======
->>>>>>> 2c4806d5
 use crate::core::debit_routing;
 #[cfg(feature = "frm")]
 use crate::core::fraud_check as frm_core;
@@ -11061,12 +11058,8 @@
         &self,
         state: &SessionState,
         merchant_context: &domain::MerchantContext,
-<<<<<<< HEAD
         payment_elgibility_data: &PaymentEligibilityData,
         business_profile: &domain::Profile,
-=======
-        payment_method_data: &Option<domain::PaymentMethodData>,
->>>>>>> 2c4806d5
     ) -> CustomResult<Self::Output, errors::ApiErrorResponse>;
 
     fn transform(output: Self::Output) -> Option<api_models::payments::SdkNextAction>;
@@ -11130,21 +11123,13 @@
         &self,
         state: &SessionState,
         merchant_context: &domain::MerchantContext,
-<<<<<<< HEAD
         payment_elgibility_data: &PaymentEligibilityData,
         _business_profile: &domain::Profile,
-=======
-        payment_method_data: &Option<domain::PaymentMethodData>,
->>>>>>> 2c4806d5
     ) -> CustomResult<CheckResult, errors::ApiErrorResponse> {
         let should_payment_be_blocked = blocklist_utils::should_payment_be_blocked(
             state,
             merchant_context,
-<<<<<<< HEAD
             &payment_elgibility_data.payment_method_data,
-=======
-            payment_method_data,
->>>>>>> 2c4806d5
         )
         .await?;
         if should_payment_be_blocked {
@@ -11161,7 +11146,6 @@
     }
 }
 
-<<<<<<< HEAD
 // Perform Blocklist Check for the Card Number provided in Payment Method Data
 #[cfg(feature = "v1")]
 struct CardTestingCheck;
@@ -11226,19 +11210,13 @@
     }
 }
 
-=======
->>>>>>> 2c4806d5
 // Eligibility Pipeline to run all the eligibility checks in sequence
 #[cfg(feature = "v1")]
 pub struct EligibilityHandler {
     state: SessionState,
     merchant_context: domain::MerchantContext,
-<<<<<<< HEAD
     payment_eligibility_data: PaymentEligibilityData,
     business_profile: domain::Profile,
-=======
-    payment_method_data: Option<domain::PaymentMethodData>,
->>>>>>> 2c4806d5
 }
 
 #[cfg(feature = "v1")]
@@ -11246,22 +11224,14 @@
     fn new(
         state: SessionState,
         merchant_context: domain::MerchantContext,
-<<<<<<< HEAD
         payment_eligibility_data: PaymentEligibilityData,
         business_profile: domain::Profile,
-=======
-        payment_method_data: Option<domain::PaymentMethodData>,
->>>>>>> 2c4806d5
     ) -> Self {
         Self {
             state,
             merchant_context,
-<<<<<<< HEAD
             payment_eligibility_data,
             business_profile,
-=======
-            payment_method_data,
->>>>>>> 2c4806d5
         }
     }
 
@@ -11277,12 +11247,8 @@
                 .execute_check(
                     &self.state,
                     &self.merchant_context,
-<<<<<<< HEAD
                     &self.payment_eligibility_data,
                     &self.business_profile,
-=======
-                    &self.payment_method_data,
->>>>>>> 2c4806d5
                 )
                 .await
                 .map(C::transform)?,
@@ -11298,7 +11264,6 @@
     req: api_models::payments::PaymentsEligibilityRequest,
     payment_id: id_type::PaymentId,
 ) -> RouterResponse<api_models::payments::PaymentsEligibilityResponse> {
-<<<<<<< HEAD
     let key_manager_state = &(&state).into();
     let payment_eligibility_data =
         PaymentEligibilityData::from_request(&state, &merchant_context, &req).await?;
@@ -11338,16 +11303,6 @@
         })
         .await
         .transpose()?
-=======
-    let payment_method_data = req
-        .payment_method_data
-        .payment_method_data
-        .map(domain::PaymentMethodData::from);
-    let eligibility_handler = EligibilityHandler::new(state, merchant_context, payment_method_data);
-    let sdk_next_action = eligibility_handler
-        .run_check(BlockListCheck)
-        .await?
->>>>>>> 2c4806d5
         .unwrap_or(api_models::payments::SdkNextAction {
             next_action: api_models::payments::NextActionCall::Confirm,
         });
