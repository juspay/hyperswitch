pub mod access_token;
pub mod conditional_configs;
pub mod connector_integration_v2_impls;
pub mod customers;
pub mod flows;
pub mod helpers;
pub mod operations;
#[cfg(feature = "retry")]
pub mod retry;
pub mod routing;
pub mod tokenization;
pub mod transformers;
pub mod types;

#[cfg(feature = "olap")]
use std::collections::HashMap;
use std::{
    collections::HashSet, fmt::Debug, marker::PhantomData, ops::Deref, time::Instant, vec::IntoIter,
};

#[cfg(feature = "olap")]
use api_models::admin::MerchantConnectorInfo;
use api_models::{
    self, enums,
    mandates::RecurringDetails,
    payments::{self as payments_api, HeaderPayload},
};
pub use common_enums::enums::CallConnectorAction;
use common_utils::{
    ext_traits::{AsyncExt, StringExt},
    id_type, pii,
    types::{MinorUnit, Surcharge},
};
use diesel_models::{ephemeral_key, fraud_check::FraudCheck};
use error_stack::{report, ResultExt};
use events::EventInfo;
use futures::future::join_all;
use helpers::ApplePayData;
pub use hyperswitch_domain_models::{
    mandates::{CustomerAcceptance, MandateData},
    payment_address::PaymentAddress,
    router_data::RouterData,
    router_request_types::CustomerDetails,
};
use masking::{ExposeInterface, PeekInterface, Secret};
use redis_interface::errors::RedisError;
use router_env::{instrument, metrics::add_attributes, tracing};
#[cfg(feature = "olap")]
use router_types::transformers::ForeignFrom;
use scheduler::utils as pt_utils;
#[cfg(feature = "olap")]
use strum::IntoEnumIterator;
use time;

pub use self::operations::{
    PaymentApprove, PaymentCancel, PaymentCapture, PaymentConfirm, PaymentCreate,
    PaymentIncrementalAuthorization, PaymentReject, PaymentResponse, PaymentSession,
    PaymentSessionUpdate, PaymentStatus, PaymentUpdate,
};
use self::{
    conditional_configs::perform_decision_management,
    flows::{ConstructFlowSpecificData, Feature},
    helpers::get_key_params_for_surcharge_details,
    operations::{payment_complete_authorize, BoxedOperation, Operation},
    routing::{self as self_routing, SessionFlowRoutingInput},
};
use super::{
    errors::StorageErrorExt, payment_methods::surcharge_decision_configs, routing::TransactionData,
};
#[cfg(feature = "frm")]
use crate::core::fraud_check as frm_core;
use crate::{
    configs::settings::{ApplePayPreDecryptFlow, PaymentMethodTypeTokenFilter},
    connector::utils::missing_field_err,
    core::{
        errors::{self, CustomResult, RouterResponse, RouterResult},
        payment_methods::cards,
        payouts, routing as core_routing, utils,
    },
    db::StorageInterface,
    logger,
    routes::{app::ReqState, metrics, payment_methods::ParentPaymentMethodToken, SessionState},
    services::{self, api::Authenticate, ConnectorRedirectResponse},
    types::{
        self as router_types,
        api::{self, ConnectorCallType, ConnectorCommon},
        domain,
        storage::{self, enums as storage_enums, payment_attempt::PaymentAttemptExt},
        transformers::{ForeignInto, ForeignTryInto},
    },
    utils::{
        add_apple_pay_flow_metrics, add_connector_http_status_code_metrics, Encode, OptionExt,
        ValueExt,
    },
    workflows::payment_sync,
};
#[cfg(all(any(feature = "v1", feature = "v2"), not(feature = "customer_v2")))]
use crate::{
    core::authentication as authentication_core,
    types::{api::authentication, BrowserInformation},
};

#[allow(clippy::too_many_arguments, clippy::type_complexity)]
#[instrument(skip_all, fields(payment_id, merchant_id))]
pub async fn payments_operation_core<F, Req, Op, FData, D>(
    state: &SessionState,
    req_state: ReqState,
    merchant_account: domain::MerchantAccount,
    profile_id_from_auth_layer: Option<id_type::ProfileId>,
    key_store: domain::MerchantKeyStore,
    operation: Op,
    req: Req,
    call_connector_action: CallConnectorAction,
    auth_flow: services::AuthFlow,
    eligible_connectors: Option<Vec<common_enums::RoutableConnectors>>,
    header_payload: HeaderPayload,
) -> RouterResult<(D, Req, Option<domain::Customer>, Option<u16>, Option<u128>)>
where
    F: Send + Clone + Sync,
    Req: Authenticate + Clone,
    Op: Operation<F, Req, Data = D> + Send + Sync,
    D: OperationSessionGetters<F> + OperationSessionSetters<F> + Send + Sync + Clone,

    // To create connector flow specific interface data
    D: ConstructFlowSpecificData<F, FData, router_types::PaymentsResponseData>,
    RouterData<F, FData, router_types::PaymentsResponseData>: Feature<F, FData>,

    // To construct connector flow specific api
    dyn api::Connector:
        services::api::ConnectorIntegration<F, FData, router_types::PaymentsResponseData>,

    // To perform router related operation for PaymentResponse
    PaymentResponse: Operation<F, FData, Data = D>,
    FData: Send + Sync + Clone,
{
    let operation: BoxedOperation<'_, F, Req, D> = Box::new(operation);

    tracing::Span::current().record("merchant_id", merchant_account.get_id().get_string_repr());
    let (operation, validate_result) = operation
        .to_validate_request()?
        .validate_request(&req, &merchant_account)?;

    tracing::Span::current().record("payment_id", format!("{}", validate_result.payment_id));

    let operations::GetTrackerResponse {
        operation,
        customer_details,
        mut payment_data,
        business_profile,
        mandate_type,
    } = operation
        .to_get_tracker()?
        .get_trackers(
            state,
            &validate_result.payment_id,
            &req,
            &merchant_account,
            &key_store,
            auth_flow,
            &header_payload,
        )
        .await?;

    utils::validate_profile_id_from_auth_layer(
        profile_id_from_auth_layer,
        &payment_data.get_payment_intent().clone(),
    )?;

    let (operation, customer) = operation
        .to_domain()?
        .get_or_create_customer_details(
            state,
            &mut payment_data,
            customer_details,
            &key_store,
            merchant_account.storage_scheme,
        )
        .await
        .to_not_found_response(errors::ApiErrorResponse::CustomerNotFound)
        .attach_printable("Failed while fetching/creating customer")?;

    let authentication_type =
        call_decision_manager(state, &merchant_account, &business_profile, &payment_data).await?;

    payment_data.set_authentication_type_in_attempt(authentication_type);

    let connector = get_connector_choice(
        &operation,
        state,
        &req,
        &merchant_account,
        &business_profile,
        &key_store,
        &mut payment_data,
        eligible_connectors,
        mandate_type,
    )
    .await?;

    let should_add_task_to_process_tracker = should_add_task_to_process_tracker(&payment_data);

    let locale = header_payload.locale.clone();

    payment_data = tokenize_in_router_when_confirm_false_or_external_authentication(
        state,
        &operation,
        &mut payment_data,
        &validate_result,
        &key_store,
        &customer,
        Some(&business_profile),
    )
    .await?;

    let mut connector_http_status_code = None;
    let mut external_latency = None;
    if let Some(connector_details) = connector {
        // Fetch and check FRM configs
        #[cfg(feature = "frm")]
        let mut frm_info = None;
        #[allow(unused_variables, unused_mut)]
        let mut should_continue_transaction: bool = true;
        #[cfg(feature = "frm")]
        let mut should_continue_capture: bool = true;
        #[cfg(feature = "frm")]
        let frm_configs = if state.conf.frm.enabled {
            Box::pin(frm_core::call_frm_before_connector_call(
                &operation,
                &merchant_account,
                &mut payment_data,
                state,
                &mut frm_info,
                &customer,
                &mut should_continue_transaction,
                &mut should_continue_capture,
                key_store.clone(),
            ))
            .await?
        } else {
            None
        };
        #[cfg(feature = "frm")]
        logger::debug!(
            "frm_configs: {:?}\nshould_continue_transaction: {:?}\nshould_continue_capture: {:?}",
            frm_configs,
            should_continue_transaction,
            should_continue_capture,
        );

        operation
            .to_domain()?
            .call_external_three_ds_authentication_if_eligible(
                state,
                &mut payment_data,
                &mut should_continue_transaction,
                &connector_details,
                &business_profile,
                &key_store,
                mandate_type,
            )
            .await?;

        operation
            .to_domain()?
            .payments_dynamic_tax_calculation(
                state,
                &mut payment_data,
                &mut should_continue_transaction,
                &connector_details,
                &business_profile,
                &key_store,
                &merchant_account,
            )
            .await?;

        if should_continue_transaction {
            #[cfg(feature = "frm")]
            match (
                should_continue_capture,
                payment_data.get_payment_attempt().capture_method,
            ) {
                (false, Some(storage_enums::CaptureMethod::Automatic))
                | (false, Some(storage_enums::CaptureMethod::Scheduled)) => {
                    if let Some(info) = &mut frm_info {
                        if let Some(frm_data) = &mut info.frm_data {
                            frm_data.fraud_check.payment_capture_method =
                                payment_data.get_payment_attempt().capture_method;
                        }
                    }
                    payment_data
                        .set_capture_method_in_attempt(storage_enums::CaptureMethod::Manual);
                    logger::debug!("payment_id : {:?} capture method has been changed to manual, since it has configured Post FRM flow",payment_data.get_payment_attempt().payment_id);
                }
                _ => (),
            };
            payment_data = match connector_details {
                ConnectorCallType::PreDetermined(connector) => {
                    let schedule_time = if should_add_task_to_process_tracker {
                        payment_sync::get_sync_process_schedule_time(
                            &*state.store,
                            connector.connector.id(),
                            merchant_account.get_id(),
                            0,
                        )
                        .await
                        .change_context(errors::ApiErrorResponse::InternalServerError)
                        .attach_printable("Failed while getting process schedule time")?
                    } else {
                        None
                    };
                    let (router_data, mca) = call_connector_service(
                        state,
                        req_state.clone(),
                        &merchant_account,
                        &key_store,
                        connector.clone(),
                        &operation,
                        &mut payment_data,
                        &customer,
                        call_connector_action.clone(),
                        &validate_result,
                        schedule_time,
                        header_payload.clone(),
                        #[cfg(feature = "frm")]
                        frm_info.as_ref().and_then(|fi| fi.suggested_action),
                        #[cfg(not(feature = "frm"))]
                        None,
                        &business_profile,
                        false,
                    )
                    .await?;

                    let op_ref = &operation;
                    let should_trigger_post_processing_flows = is_operation_confirm(&operation);

                    let operation = Box::new(PaymentResponse);

                    connector_http_status_code = router_data.connector_http_status_code;
                    external_latency = router_data.external_latency;
                    //add connector http status code metrics
                    add_connector_http_status_code_metrics(connector_http_status_code);

                    operation
                        .to_post_update_tracker()?
                        .save_pm_and_mandate(
                            state,
                            &router_data,
                            &merchant_account,
                            &key_store,
                            &mut payment_data,
                            &business_profile,
                        )
                        .await?;

                    let mut payment_data = operation
                        .to_post_update_tracker()?
                        .update_tracker(
                            state,
                            &validate_result.payment_id,
                            payment_data,
                            router_data,
                            &key_store,
                            merchant_account.storage_scheme,
                            &locale,
                        )
                        .await?;

                    if should_trigger_post_processing_flows {
                        complete_postprocessing_steps_if_required(
                            state,
                            &merchant_account,
                            &key_store,
                            &customer,
                            &mca,
                            &connector,
                            &mut payment_data,
                            op_ref,
                        )
                        .await?;
                    }

                    payment_data
                }

                ConnectorCallType::Retryable(connectors) => {
                    let mut connectors = connectors.into_iter();

                    let connector_data = get_connector_data(&mut connectors)?;

                    let schedule_time = if should_add_task_to_process_tracker {
                        payment_sync::get_sync_process_schedule_time(
                            &*state.store,
                            connector_data.connector.id(),
                            merchant_account.get_id(),
                            0,
                        )
                        .await
                        .change_context(errors::ApiErrorResponse::InternalServerError)
                        .attach_printable("Failed while getting process schedule time")?
                    } else {
                        None
                    };
                    let (router_data, mca) = call_connector_service(
                        state,
                        req_state.clone(),
                        &merchant_account,
                        &key_store,
                        connector_data.clone(),
                        &operation,
                        &mut payment_data,
                        &customer,
                        call_connector_action.clone(),
                        &validate_result,
                        schedule_time,
                        header_payload.clone(),
                        #[cfg(feature = "frm")]
                        frm_info.as_ref().and_then(|fi| fi.suggested_action),
                        #[cfg(not(feature = "frm"))]
                        None,
                        &business_profile,
                        false,
                    )
                    .await?;

                    #[cfg(feature = "retry")]
                    let mut router_data = router_data;
                    #[cfg(feature = "retry")]
                    {
                        use crate::core::payments::retry::{self, GsmValidation};
                        let config_bool =
                            retry::config_should_call_gsm(&*state.store, merchant_account.get_id())
                                .await;

                        if config_bool && router_data.should_call_gsm() {
                            router_data = retry::do_gsm_actions(
                                state,
                                req_state.clone(),
                                &mut payment_data,
                                connectors,
                                connector_data.clone(),
                                router_data,
                                &merchant_account,
                                &key_store,
                                &operation,
                                &customer,
                                &validate_result,
                                schedule_time,
                                #[cfg(feature = "frm")]
                                frm_info.as_ref().and_then(|fi| fi.suggested_action),
                                #[cfg(not(feature = "frm"))]
                                None,
                                &business_profile,
                            )
                            .await?;
                        };
                    }

                    let op_ref = &operation;
                    let should_trigger_post_processing_flows = is_operation_confirm(&operation);

                    let operation = Box::new(PaymentResponse);
                    connector_http_status_code = router_data.connector_http_status_code;
                    external_latency = router_data.external_latency;
                    //add connector http status code metrics
                    add_connector_http_status_code_metrics(connector_http_status_code);

                    operation
                        .to_post_update_tracker()?
                        .save_pm_and_mandate(
                            state,
                            &router_data,
                            &merchant_account,
                            &key_store,
                            &mut payment_data,
                            &business_profile,
                        )
                        .await?;

                    let mut payment_data = operation
                        .to_post_update_tracker()?
                        .update_tracker(
                            state,
                            &validate_result.payment_id,
                            payment_data,
                            router_data,
                            &key_store,
                            merchant_account.storage_scheme,
                            &locale,
                        )
                        .await?;

                    if should_trigger_post_processing_flows {
                        complete_postprocessing_steps_if_required(
                            state,
                            &merchant_account,
                            &key_store,
                            &customer,
                            &mca,
                            &connector_data,
                            &mut payment_data,
                            op_ref,
                        )
                        .await?;
                    }

                    payment_data
                }

                ConnectorCallType::SessionMultiple(connectors) => {
                    let session_surcharge_details =
                        call_surcharge_decision_management_for_session_flow(
                            state,
                            &merchant_account,
                            &business_profile,
                            payment_data.get_payment_attempt(),
                            payment_data.get_payment_intent(),
                            payment_data.get_billing_address(),
                            &connectors,
                        )
                        .await?;
                    Box::pin(call_multiple_connectors_service(
                        state,
                        &merchant_account,
                        &key_store,
                        connectors,
                        &operation,
                        payment_data,
                        &customer,
                        session_surcharge_details,
                        &business_profile,
                        header_payload.clone(),
                    ))
                    .await?
                }
            };

            #[cfg(feature = "frm")]
            if let Some(fraud_info) = &mut frm_info {
                Box::pin(frm_core::post_payment_frm_core(
                    state,
                    req_state,
                    &merchant_account,
                    &mut payment_data,
                    fraud_info,
                    frm_configs
                        .clone()
                        .ok_or(errors::ApiErrorResponse::MissingRequiredField {
                            field_name: "frm_configs",
                        })
                        .attach_printable("Frm configs label not found")?,
                    &customer,
                    key_store.clone(),
                    &mut should_continue_capture,
                ))
                .await?;
            }
        } else {
            (_, payment_data) = operation
                .to_update_tracker()?
                .update_trackers(
                    state,
                    req_state,
                    payment_data.clone(),
                    customer.clone(),
                    validate_result.storage_scheme,
                    None,
                    &key_store,
                    #[cfg(feature = "frm")]
                    frm_info.and_then(|info| info.suggested_action),
                    #[cfg(not(feature = "frm"))]
                    None,
                    header_payload.clone(),
                )
                .await?;
        }

        let payment_intent_status = payment_data.get_payment_intent().status;

        payment_data
            .get_payment_attempt()
            .payment_token
            .as_ref()
            .zip(payment_data.get_payment_attempt().payment_method)
            .map(ParentPaymentMethodToken::create_key_for_token)
            .async_map(|key_for_hyperswitch_token| async move {
                if key_for_hyperswitch_token
                    .should_delete_payment_method_token(payment_intent_status)
                {
                    let _ = key_for_hyperswitch_token.delete(state).await;
                }
            })
            .await;
    } else {
        (_, payment_data) = operation
            .to_update_tracker()?
            .update_trackers(
                state,
                req_state,
                payment_data.clone(),
                customer.clone(),
                validate_result.storage_scheme,
                None,
                &key_store,
                None,
                header_payload.clone(),
            )
            .await?;
    }

    let cloned_payment_data = payment_data.clone();
    let cloned_customer = customer.clone();

    operation
        .to_domain()?
        .store_extended_card_info_temporarily(
            state,
            &payment_data.get_payment_intent().payment_id,
            &business_profile,
            payment_data.get_payment_method_data(),
        )
        .await?;

    crate::utils::trigger_payments_webhook(
        merchant_account,
        business_profile,
        &key_store,
        cloned_payment_data,
        cloned_customer,
        state,
        operation,
    )
    .await
    .map_err(|error| logger::warn!(payments_outgoing_webhook_error=?error))
    .ok();

    Ok((
        payment_data,
        req,
        customer,
        connector_http_status_code,
        external_latency,
    ))
}

#[instrument(skip_all)]
#[cfg(feature = "v1")]
pub async fn call_decision_manager<F, D>(
    state: &SessionState,
    merchant_account: &domain::MerchantAccount,
    _business_profile: &domain::BusinessProfile,
    payment_data: &D,
) -> RouterResult<Option<enums::AuthenticationType>>
where
    F: Clone,
    D: OperationSessionGetters<F>,
{
    let setup_mandate = payment_data.get_setup_mandate();
    let payment_method_data = payment_data.get_payment_method_data();
    let payment_dsl_data = core_routing::PaymentsDslInput::new(
        setup_mandate,
        payment_data.get_payment_attempt(),
        payment_data.get_payment_intent(),
        payment_method_data,
        payment_data.get_address(),
        payment_data.get_recurring_details(),
        payment_data.get_currency(),
    );
    let algorithm_ref: api::routing::RoutingAlgorithmRef = merchant_account
        .routing_algorithm
        .clone()
        .map(|val| val.parse_value("routing algorithm"))
        .transpose()
        .change_context(errors::ApiErrorResponse::InternalServerError)
        .attach_printable("Could not decode the routing algorithm")?
        .unwrap_or_default();

    let output = perform_decision_management(
        state,
        algorithm_ref,
        merchant_account.get_id(),
        &payment_dsl_data,
    )
    .await
    .change_context(errors::ApiErrorResponse::InternalServerError)
    .attach_printable("Could not decode the conditional config")?;
    Ok(payment_dsl_data
        .payment_attempt
        .authentication_type
        .or(output.override_3ds.map(ForeignInto::foreign_into))
        .or(Some(storage_enums::AuthenticationType::NoThreeDs)))
}

// TODO: Move to business profile surcharge column
#[instrument(skip_all)]
#[cfg(feature = "v2")]
pub async fn call_decision_manager<F, D>(
    state: &SessionState,
    merchant_account: &domain::MerchantAccount,
    _business_profile: &domain::BusinessProfile,
    payment_data: &D,
) -> RouterResult<Option<enums::AuthenticationType>>
where
    F: Clone,
    D: OperationSessionGetters<F>,
{
    todo!()
}

#[instrument(skip_all)]
async fn populate_surcharge_details<F>(
    state: &SessionState,
    payment_data: &mut PaymentData<F>,
) -> RouterResult<()>
where
    F: Send + Clone,
{
    if payment_data
        .payment_intent
        .surcharge_applicable
        .unwrap_or(false)
    {
        logger::debug!("payment_intent.surcharge_applicable = true");
        if let Some(surcharge_details) = payment_data.payment_attempt.get_surcharge_details() {
            // if retry payment, surcharge would have been populated from the previous attempt. Use the same surcharge
            let surcharge_details =
                types::SurchargeDetails::from((&surcharge_details, &payment_data.payment_attempt));
            payment_data.surcharge_details = Some(surcharge_details);
            return Ok(());
        }
        let raw_card_key = payment_data
            .payment_method_data
            .as_ref()
            .and_then(get_key_params_for_surcharge_details)
            .map(|(payment_method, payment_method_type, card_network)| {
                types::SurchargeKey::PaymentMethodData(
                    payment_method,
                    payment_method_type,
                    card_network,
                )
            });
        let saved_card_key = payment_data.token.clone().map(types::SurchargeKey::Token);

        let surcharge_key = raw_card_key
            .or(saved_card_key)
            .get_required_value("payment_method_data or payment_token")?;
        logger::debug!(surcharge_key_confirm =? surcharge_key);

        let calculated_surcharge_details =
            match types::SurchargeMetadata::get_individual_surcharge_detail_from_redis(
                state,
                surcharge_key,
                &payment_data.payment_attempt.attempt_id,
            )
            .await
            {
                Ok(surcharge_details) => Some(surcharge_details),
                Err(err) if err.current_context() == &RedisError::NotFound => None,
                Err(err) => {
                    Err(err).change_context(errors::ApiErrorResponse::InternalServerError)?
                }
            };

        payment_data.surcharge_details = calculated_surcharge_details;
    } else {
        let surcharge_details =
            payment_data
                .payment_attempt
                .get_surcharge_details()
                .map(|surcharge_details| {
                    logger::debug!("surcharge sent in payments create request");
                    types::SurchargeDetails::from((
                        &surcharge_details,
                        &payment_data.payment_attempt,
                    ))
                });
        payment_data.surcharge_details = surcharge_details;
    }
    Ok(())
}

#[inline]
pub fn get_connector_data(
    connectors: &mut IntoIter<api::ConnectorData>,
) -> RouterResult<api::ConnectorData> {
    connectors
        .next()
        .ok_or(errors::ApiErrorResponse::InternalServerError)
        .attach_printable("Connector not found in connectors iterator")
}

#[instrument(skip_all)]
pub async fn call_surcharge_decision_management_for_session_flow(
    state: &SessionState,
    _merchant_account: &domain::MerchantAccount,
    _business_profile: &domain::BusinessProfile,
    payment_attempt: &storage::PaymentAttempt,
    payment_intent: &storage::PaymentIntent,
    billing_address: Option<api_models::payments::Address>,
    session_connector_data: &[api::SessionConnectorData],
) -> RouterResult<Option<api::SessionSurchargeDetails>> {
    if let Some(surcharge_amount) = payment_attempt.surcharge_amount {
        let tax_on_surcharge_amount = payment_attempt.tax_amount.unwrap_or_default();
        let final_amount = payment_attempt.amount + surcharge_amount + tax_on_surcharge_amount;
        Ok(Some(api::SessionSurchargeDetails::PreDetermined(
            types::SurchargeDetails {
                original_amount: payment_attempt.amount,
                surcharge: Surcharge::Fixed(surcharge_amount),
                tax_on_surcharge: None,
                surcharge_amount,
                tax_on_surcharge_amount,
                final_amount,
            },
        )))
    } else {
        let payment_method_type_list = session_connector_data
            .iter()
            .map(|session_connector_data| session_connector_data.payment_method_type)
            .collect();

        #[cfg(feature = "v1")]
        let algorithm_ref: api::routing::RoutingAlgorithmRef = _merchant_account
            .routing_algorithm
            .clone()
            .map(|val| val.parse_value("routing algorithm"))
            .transpose()
            .change_context(errors::ApiErrorResponse::InternalServerError)
            .attach_printable("Could not decode the routing algorithm")?
            .unwrap_or_default();

        // TODO: Move to business profile surcharge column
        #[cfg(feature = "v2")]
        let algorithm_ref: api::routing::RoutingAlgorithmRef = todo!();

        let surcharge_results =
            surcharge_decision_configs::perform_surcharge_decision_management_for_session_flow(
                state,
                algorithm_ref,
                payment_attempt,
                payment_intent,
                billing_address,
                &payment_method_type_list,
            )
            .await
            .change_context(errors::ApiErrorResponse::InternalServerError)
            .attach_printable("error performing surcharge decision operation")?;

        Ok(if surcharge_results.is_empty_result() {
            None
        } else {
            Some(api::SessionSurchargeDetails::Calculated(surcharge_results))
        })
    }
}
#[allow(clippy::too_many_arguments)]
pub async fn payments_core<F, Res, Req, Op, FData, D>(
    state: SessionState,
    req_state: ReqState,
    merchant_account: domain::MerchantAccount,
    profile_id: Option<id_type::ProfileId>,
    key_store: domain::MerchantKeyStore,
    operation: Op,
    req: Req,
    auth_flow: services::AuthFlow,
    call_connector_action: CallConnectorAction,
    eligible_connectors: Option<Vec<enums::Connector>>,
    header_payload: HeaderPayload,
) -> RouterResponse<Res>
where
    F: Send + Clone + Sync,
    FData: Send + Sync + Clone,
    Op: Operation<F, Req, Data = D> + Send + Sync + Clone,
    Req: Debug + Authenticate + Clone,
    D: OperationSessionGetters<F> + OperationSessionSetters<F> + Send + Sync + Clone,
    Res: transformers::ToResponse<F, D, Op>,
    // To create connector flow specific interface data
    D: ConstructFlowSpecificData<F, FData, router_types::PaymentsResponseData>,
    RouterData<F, FData, router_types::PaymentsResponseData>: Feature<F, FData>,

    // To construct connector flow specific api
    dyn api::Connector:
        services::api::ConnectorIntegration<F, FData, router_types::PaymentsResponseData>,

    // To perform router related operation for PaymentResponse
    PaymentResponse: Operation<F, FData, Data = D>,
{
    let eligible_routable_connectors = eligible_connectors.map(|connectors| {
        connectors
            .into_iter()
            .flat_map(|c| c.foreign_try_into())
            .collect()
    });
    let (payment_data, _req, customer, connector_http_status_code, external_latency) =
        payments_operation_core::<_, _, _, _, _>(
            &state,
            req_state,
            merchant_account,
            profile_id,
            key_store,
            operation.clone(),
            req,
            call_connector_action,
            auth_flow,
            eligible_routable_connectors,
            header_payload.clone(),
        )
        .await?;

    Res::generate_response(
        payment_data,
        customer,
        auth_flow,
        &state.base_url,
        operation,
        &state.conf.connector_request_reference_id_config,
        connector_http_status_code,
        external_latency,
        header_payload.x_hs_latency,
    )
}

fn is_start_pay<Op: Debug>(operation: &Op) -> bool {
    format!("{operation:?}").eq("PaymentStart")
}

#[derive(Clone, Debug, serde::Serialize)]
pub struct PaymentsRedirectResponseData {
    pub connector: Option<String>,
    pub param: Option<String>,
    pub merchant_id: Option<id_type::MerchantId>,
    pub json_payload: Option<serde_json::Value>,
    pub resource_id: api::PaymentIdType,
    pub force_sync: bool,
    pub creds_identifier: Option<String>,
}

#[async_trait::async_trait]
pub trait PaymentRedirectFlow: Sync {
    // Associated type for call_payment_flow response
    type PaymentFlowResponse;

    #[allow(clippy::too_many_arguments)]
    async fn call_payment_flow(
        &self,
        state: &SessionState,
        req_state: ReqState,
        merchant_account: domain::MerchantAccount,
        merchant_key_store: domain::MerchantKeyStore,
        req: PaymentsRedirectResponseData,
        connector_action: CallConnectorAction,
        connector: String,
        payment_id: id_type::PaymentId,
    ) -> RouterResult<Self::PaymentFlowResponse>;

    fn get_payment_action(&self) -> services::PaymentAction;

    fn generate_response(
        &self,
        payment_flow_response: &Self::PaymentFlowResponse,
        payment_id: id_type::PaymentId,
        connector: String,
    ) -> RouterResult<services::ApplicationResponse<api::RedirectionResponse>>;

    #[allow(clippy::too_many_arguments)]
    async fn handle_payments_redirect_response(
        &self,
        state: SessionState,
        req_state: ReqState,
        merchant_account: domain::MerchantAccount,
        key_store: domain::MerchantKeyStore,
        req: PaymentsRedirectResponseData,
    ) -> RouterResponse<api::RedirectionResponse> {
        metrics::REDIRECTION_TRIGGERED.add(
            &metrics::CONTEXT,
            1,
            &add_attributes([
                (
                    "connector",
                    req.connector.to_owned().unwrap_or("null".to_string()),
                ),
                (
                    "merchant_id",
                    merchant_account.get_id().get_string_repr().to_owned(),
                ),
            ]),
        );
        let connector = req.connector.clone().get_required_value("connector")?;

        let query_params = req.param.clone().get_required_value("param")?;

        let resource_id = api::PaymentIdTypeExt::get_payment_intent_id(&req.resource_id)
            .change_context(errors::ApiErrorResponse::MissingRequiredField {
                field_name: "payment_id",
            })?;

        // This connector data is ephemeral, the call payment flow will get new connector data
        // with merchant account details, so the connector_id can be safely set to None here
        let connector_data = api::ConnectorData::get_connector_by_name(
            &state.conf.connectors,
            &connector,
            api::GetToken::Connector,
            None,
        )?;

        let flow_type = connector_data
            .connector
            .get_flow_type(
                &query_params,
                req.json_payload.clone(),
                self.get_payment_action(),
            )
            .change_context(errors::ApiErrorResponse::InternalServerError)
            .attach_printable("Failed to decide the response flow")?;

        let payment_flow_response = self
            .call_payment_flow(
                &state,
                req_state,
                merchant_account.clone(),
                key_store,
                req.clone(),
                flow_type,
                connector.clone(),
                resource_id.clone(),
            )
            .await?;

        self.generate_response(&payment_flow_response, resource_id, connector)
    }
}

#[derive(Clone, Debug)]
pub struct PaymentRedirectCompleteAuthorize;

#[async_trait::async_trait]
impl PaymentRedirectFlow for PaymentRedirectCompleteAuthorize {
    type PaymentFlowResponse = router_types::RedirectPaymentFlowResponse;

    #[allow(clippy::too_many_arguments)]
    async fn call_payment_flow(
        &self,
        state: &SessionState,
        req_state: ReqState,
        merchant_account: domain::MerchantAccount,
        merchant_key_store: domain::MerchantKeyStore,
        req: PaymentsRedirectResponseData,
        connector_action: CallConnectorAction,
        _connector: String,
        _payment_id: id_type::PaymentId,
    ) -> RouterResult<Self::PaymentFlowResponse> {
        let key_manager_state = &state.into();

        let payment_confirm_req = api::PaymentsRequest {
            payment_id: Some(req.resource_id.clone()),
            merchant_id: req.merchant_id.clone(),
            feature_metadata: Some(api_models::payments::FeatureMetadata {
                redirect_response: Some(api_models::payments::RedirectResponse {
                    param: req.param.map(Secret::new),
                    json_payload: Some(req.json_payload.unwrap_or(serde_json::json!({})).into()),
                }),
                search_tags: None,
            }),
            ..Default::default()
        };
        let response = Box::pin(payments_core::<
            api::CompleteAuthorize,
            api::PaymentsResponse,
            _,
            _,
            _,
            _,
        >(
            state.clone(),
            req_state,
            merchant_account,
            None,
            merchant_key_store.clone(),
            payment_complete_authorize::CompleteAuthorize,
            payment_confirm_req,
            services::api::AuthFlow::Merchant,
            connector_action,
            None,
            HeaderPayload::default(),
        ))
        .await?;
        let payments_response = match response {
            services::ApplicationResponse::Json(response) => Ok(response),
            services::ApplicationResponse::JsonWithHeaders((response, _)) => Ok(response),
            _ => Err(errors::ApiErrorResponse::InternalServerError)
                .attach_printable("Failed to get the response in json"),
        }?;
        let profile_id = payments_response
            .profile_id
            .as_ref()
            .get_required_value("profile_id")?;
        let business_profile = state
            .store
            .find_business_profile_by_profile_id(key_manager_state, &merchant_key_store, profile_id)
            .await
            .to_not_found_response(errors::ApiErrorResponse::BusinessProfileNotFound {
                id: profile_id.get_string_repr().to_owned(),
            })?;
        Ok(router_types::RedirectPaymentFlowResponse {
            payments_response,
            business_profile,
        })
    }

    fn get_payment_action(&self) -> services::PaymentAction {
        services::PaymentAction::CompleteAuthorize
    }

    fn generate_response(
        &self,
        payment_flow_response: &Self::PaymentFlowResponse,
        payment_id: id_type::PaymentId,
        connector: String,
    ) -> RouterResult<services::ApplicationResponse<api::RedirectionResponse>> {
        let payments_response = &payment_flow_response.payments_response;
        // There might be multiple redirections needed for some flows
        // If the status is requires customer action, then send the startpay url again
        // The redirection data must have been provided and updated by the connector
        let redirection_response = match payments_response.status {
            enums::IntentStatus::RequiresCustomerAction => {
                let startpay_url = payments_response
                    .next_action
                    .clone()
                    .and_then(|next_action_data| match next_action_data {
                        api_models::payments::NextActionData::RedirectToUrl { redirect_to_url } => Some(redirect_to_url),
                        api_models::payments::NextActionData::DisplayBankTransferInformation { .. } => None,
                        api_models::payments::NextActionData::ThirdPartySdkSessionToken { .. } => None,
                        api_models::payments::NextActionData::QrCodeInformation{..} => None,
                        api_models::payments::NextActionData::FetchQrCodeInformation{..} => None,
                        api_models::payments::NextActionData::DisplayVoucherInformation{ .. } => None,
                        api_models::payments::NextActionData::WaitScreenInformation{..} => None,
                        api_models::payments::NextActionData::ThreeDsInvoke{..} => None,
                        api_models::payments::NextActionData::InvokeSdkClient{..} => None,
                    })
                    .ok_or(errors::ApiErrorResponse::InternalServerError)

                    .attach_printable(
                        "did not receive redirect to url when status is requires customer action",
                    )?;
                Ok(api::RedirectionResponse {
                    return_url: String::new(),
                    params: vec![],
                    return_url_with_query_params: startpay_url,
                    http_method: "GET".to_string(),
                    headers: vec![],
                })
            }
            // If the status is terminal status, then redirect to merchant return url to provide status
            enums::IntentStatus::Succeeded
            | enums::IntentStatus::Failed
            | enums::IntentStatus::Cancelled | enums::IntentStatus::RequiresCapture| enums::IntentStatus::Processing=> helpers::get_handle_response_url(
                payment_id,
                &payment_flow_response.business_profile,
                payments_response,
                connector,
            ),
            _ => Err(errors::ApiErrorResponse::InternalServerError).attach_printable_lazy(|| format!("Could not proceed with payment as payment status {} cannot be handled during redirection",payments_response.status))?
        }?;
        Ok(services::ApplicationResponse::JsonForRedirection(
            redirection_response,
        ))
    }
}

#[derive(Clone, Debug)]
pub struct PaymentRedirectSync;

#[async_trait::async_trait]
impl PaymentRedirectFlow for PaymentRedirectSync {
    type PaymentFlowResponse = router_types::RedirectPaymentFlowResponse;

    #[allow(clippy::too_many_arguments)]
    async fn call_payment_flow(
        &self,
        state: &SessionState,
        req_state: ReqState,
        merchant_account: domain::MerchantAccount,
        merchant_key_store: domain::MerchantKeyStore,
        req: PaymentsRedirectResponseData,
        connector_action: CallConnectorAction,
        _connector: String,
        _payment_id: id_type::PaymentId,
    ) -> RouterResult<Self::PaymentFlowResponse> {
        let key_manager_state = &state.into();

        let payment_sync_req = api::PaymentsRetrieveRequest {
            resource_id: req.resource_id,
            merchant_id: req.merchant_id,
            param: req.param,
            force_sync: req.force_sync,
            connector: req.connector,
            merchant_connector_details: req.creds_identifier.map(|creds_id| {
                api::MerchantConnectorDetailsWrap {
                    creds_identifier: creds_id,
                    encoded_data: None,
                }
            }),
            client_secret: None,
            expand_attempts: None,
            expand_captures: None,
        };
        let response = Box::pin(
            payments_core::<api::PSync, api::PaymentsResponse, _, _, _, _>(
                state.clone(),
                req_state,
                merchant_account,
                None,
                merchant_key_store.clone(),
                PaymentStatus,
                payment_sync_req,
                services::api::AuthFlow::Merchant,
                connector_action,
                None,
                HeaderPayload::default(),
            ),
        )
        .await?;
        let payments_response = match response {
            services::ApplicationResponse::Json(response) => Ok(response),
            services::ApplicationResponse::JsonWithHeaders((response, _)) => Ok(response),
            _ => Err(errors::ApiErrorResponse::InternalServerError)
                .attach_printable("Failed to get the response in json"),
        }?;
        let profile_id = payments_response
            .profile_id
            .as_ref()
            .get_required_value("profile_id")?;
        let business_profile = state
            .store
            .find_business_profile_by_profile_id(key_manager_state, &merchant_key_store, profile_id)
            .await
            .to_not_found_response(errors::ApiErrorResponse::BusinessProfileNotFound {
                id: profile_id.get_string_repr().to_owned(),
            })?;
        Ok(router_types::RedirectPaymentFlowResponse {
            payments_response,
            business_profile,
        })
    }
    fn generate_response(
        &self,
        payment_flow_response: &Self::PaymentFlowResponse,
        payment_id: id_type::PaymentId,
        connector: String,
    ) -> RouterResult<services::ApplicationResponse<api::RedirectionResponse>> {
        Ok(services::ApplicationResponse::JsonForRedirection(
            helpers::get_handle_response_url(
                payment_id,
                &payment_flow_response.business_profile,
                &payment_flow_response.payments_response,
                connector,
            )?,
        ))
    }

    fn get_payment_action(&self) -> services::PaymentAction {
        services::PaymentAction::PSync
    }
}

#[derive(Clone, Debug)]
pub struct PaymentAuthenticateCompleteAuthorize;

#[async_trait::async_trait]
impl PaymentRedirectFlow for PaymentAuthenticateCompleteAuthorize {
    type PaymentFlowResponse = router_types::AuthenticatePaymentFlowResponse;

    #[allow(clippy::too_many_arguments)]
    async fn call_payment_flow(
        &self,
        state: &SessionState,
        req_state: ReqState,
        merchant_account: domain::MerchantAccount,
        merchant_key_store: domain::MerchantKeyStore,
        req: PaymentsRedirectResponseData,
        connector_action: CallConnectorAction,
        connector: String,
        payment_id: id_type::PaymentId,
    ) -> RouterResult<Self::PaymentFlowResponse> {
        let merchant_id = merchant_account.get_id().clone();
        let key_manager_state = &state.into();

        let payment_intent = state
            .store
            .find_payment_intent_by_payment_id_merchant_id(
                key_manager_state,
                &payment_id,
                &merchant_id,
                &merchant_key_store,
                merchant_account.storage_scheme,
            )
            .await
            .to_not_found_response(errors::ApiErrorResponse::PaymentNotFound)?;
        let payment_attempt = state
            .store
            .find_payment_attempt_by_attempt_id_merchant_id(
                &payment_intent.active_attempt.get_id(),
                &merchant_id,
                merchant_account.storage_scheme,
            )
            .await
            .to_not_found_response(errors::ApiErrorResponse::PaymentNotFound)?;
        let authentication_id = payment_attempt
            .authentication_id
            .ok_or(errors::ApiErrorResponse::InternalServerError)
            .attach_printable("missing authentication_id in payment_attempt")?;
        let authentication = state
            .store
            .find_authentication_by_merchant_id_authentication_id(
                &merchant_id,
                authentication_id.clone(),
            )
            .await
            .to_not_found_response(errors::ApiErrorResponse::AuthenticationNotFound {
                id: authentication_id,
            })?;
        // Fetching merchant_connector_account to check if pull_mechanism is enabled for 3ds connector
        let authentication_merchant_connector_account = helpers::get_merchant_connector_account(
            state,
            &merchant_id,
            None,
            &merchant_key_store,
            &payment_intent
                .profile_id
                .ok_or(errors::ApiErrorResponse::InternalServerError)
                .attach_printable("missing profile_id in payment_intent")?,
            &payment_attempt
                .authentication_connector
                .ok_or(errors::ApiErrorResponse::InternalServerError)
                .attach_printable("missing authentication connector in payment_intent")?,
            None,
        )
        .await?;
        let is_pull_mechanism_enabled =
            crate::utils::check_if_pull_mechanism_for_external_3ds_enabled_from_connector_metadata(
                authentication_merchant_connector_account
                    .get_metadata()
                    .map(|metadata| metadata.expose()),
            );
        let response = if is_pull_mechanism_enabled
            || authentication.authentication_type
                != Some(common_enums::DecoupledAuthenticationType::Challenge)
        {
            let payment_confirm_req = api::PaymentsRequest {
                payment_id: Some(req.resource_id.clone()),
                merchant_id: req.merchant_id.clone(),
                feature_metadata: Some(api_models::payments::FeatureMetadata {
                    redirect_response: Some(api_models::payments::RedirectResponse {
                        param: req.param.map(Secret::new),
                        json_payload: Some(
                            req.json_payload.unwrap_or(serde_json::json!({})).into(),
                        ),
                    }),
                    search_tags: None,
                }),
                ..Default::default()
            };
            Box::pin(payments_core::<
                api::Authorize,
                api::PaymentsResponse,
                _,
                _,
                _,
                _,
            >(
                state.clone(),
                req_state,
                merchant_account,
                None,
                merchant_key_store.clone(),
                PaymentConfirm,
                payment_confirm_req,
                services::api::AuthFlow::Merchant,
                connector_action,
                None,
                HeaderPayload::with_source(enums::PaymentSource::ExternalAuthenticator),
            ))
            .await?
        } else {
            let payment_sync_req = api::PaymentsRetrieveRequest {
                resource_id: req.resource_id,
                merchant_id: req.merchant_id,
                param: req.param,
                force_sync: req.force_sync,
                connector: req.connector,
                merchant_connector_details: req.creds_identifier.map(|creds_id| {
                    api::MerchantConnectorDetailsWrap {
                        creds_identifier: creds_id,
                        encoded_data: None,
                    }
                }),
                client_secret: None,
                expand_attempts: None,
                expand_captures: None,
            };
            Box::pin(
                payments_core::<api::PSync, api::PaymentsResponse, _, _, _, _>(
                    state.clone(),
                    req_state,
                    merchant_account.clone(),
                    None,
                    merchant_key_store.clone(),
                    PaymentStatus,
                    payment_sync_req,
                    services::api::AuthFlow::Merchant,
                    connector_action,
                    None,
                    HeaderPayload::default(),
                ),
            )
            .await?
        };
        let payments_response = match response {
            services::ApplicationResponse::Json(response) => Ok(response),
            services::ApplicationResponse::JsonWithHeaders((response, _)) => Ok(response),
            _ => Err(errors::ApiErrorResponse::InternalServerError)
                .attach_printable("Failed to get the response in json"),
        }?;
        // When intent status is RequiresCustomerAction, Set poll_id in redis to allow the fetch status of poll through retrieve_poll_status api from client
        if payments_response.status == common_enums::IntentStatus::RequiresCustomerAction {
            let req_poll_id = utils::get_external_authentication_request_poll_id(&payment_id);
            let poll_id = utils::get_poll_id(&merchant_id, req_poll_id.clone());
            let redis_conn = state
                .store
                .get_redis_conn()
                .change_context(errors::ApiErrorResponse::InternalServerError)
                .attach_printable("Failed to get redis connection")?;
            redis_conn
                .set_key_with_expiry(
                    &poll_id,
                    api_models::poll::PollStatus::Pending.to_string(),
                    crate::consts::POLL_ID_TTL,
                )
                .await
                .change_context(errors::StorageError::KVError)
                .change_context(errors::ApiErrorResponse::InternalServerError)
                .attach_printable("Failed to add poll_id in redis")?;
        };
        let default_poll_config = router_types::PollConfig::default();
        let default_config_str = default_poll_config
            .encode_to_string_of_json()
            .change_context(errors::ApiErrorResponse::InternalServerError)
            .attach_printable("Error while stringifying default poll config")?;
        let poll_config = state
            .store
            .find_config_by_key_unwrap_or(
                &router_types::PollConfig::get_poll_config_key(connector),
                Some(default_config_str),
            )
            .await
            .change_context(errors::ApiErrorResponse::InternalServerError)
            .attach_printable("The poll config was not found in the DB")?;
        let poll_config: router_types::PollConfig = poll_config
            .config
            .parse_struct("PollConfig")
            .change_context(errors::ApiErrorResponse::InternalServerError)
            .attach_printable("Error while parsing PollConfig")?;
        let profile_id = payments_response
            .profile_id
            .as_ref()
            .get_required_value("profile_id")?;
        let business_profile = state
            .store
            .find_business_profile_by_profile_id(key_manager_state, &merchant_key_store, profile_id)
            .await
            .to_not_found_response(errors::ApiErrorResponse::BusinessProfileNotFound {
                id: profile_id.get_string_repr().to_owned(),
            })?;
        Ok(router_types::AuthenticatePaymentFlowResponse {
            payments_response,
            poll_config,
            business_profile,
        })
    }
    fn generate_response(
        &self,
        payment_flow_response: &Self::PaymentFlowResponse,
        payment_id: id_type::PaymentId,
        connector: String,
    ) -> RouterResult<services::ApplicationResponse<api::RedirectionResponse>> {
        let payments_response = &payment_flow_response.payments_response;
        let redirect_response = helpers::get_handle_response_url(
            payment_id.clone(),
            &payment_flow_response.business_profile,
            payments_response,
            connector.clone(),
        )?;
        // html script to check if inside iframe, then send post message to parent for redirection else redirect self to return_url
        let html = utils::get_html_redirect_response_for_external_authentication(
            redirect_response.return_url_with_query_params,
            payments_response,
            payment_id,
            &payment_flow_response.poll_config,
        )?;
        Ok(services::ApplicationResponse::Form(Box::new(
            services::RedirectionFormData {
                redirect_form: services::RedirectForm::Html { html_data: html },
                payment_method_data: None,
                amount: payments_response.amount.to_string(),
                currency: payments_response.currency.clone(),
            },
        )))
    }

    fn get_payment_action(&self) -> services::PaymentAction {
        services::PaymentAction::PaymentAuthenticateCompleteAuthorize
    }
}

#[allow(clippy::too_many_arguments)]
#[instrument(skip_all)]
pub async fn call_connector_service<F, RouterDReq, ApiRequest, D>(
    state: &SessionState,
    req_state: ReqState,
    merchant_account: &domain::MerchantAccount,
    key_store: &domain::MerchantKeyStore,
    connector: api::ConnectorData,
    operation: &BoxedOperation<'_, F, ApiRequest, D>,
    payment_data: &mut D,
    customer: &Option<domain::Customer>,
    call_connector_action: CallConnectorAction,
    validate_result: &operations::ValidateResult,
    schedule_time: Option<time::PrimitiveDateTime>,
    header_payload: HeaderPayload,
    frm_suggestion: Option<storage_enums::FrmSuggestion>,
    business_profile: &domain::BusinessProfile,
    is_retry_payment: bool,
) -> RouterResult<(
    RouterData<F, RouterDReq, router_types::PaymentsResponseData>,
    helpers::MerchantConnectorAccountType,
)>
where
    F: Send + Clone + Sync,
    RouterDReq: Send + Sync,

    // To create connector flow specific interface data
    D: OperationSessionGetters<F> + OperationSessionSetters<F> + Send + Sync + Clone,
    D: ConstructFlowSpecificData<F, RouterDReq, router_types::PaymentsResponseData>,
    RouterData<F, RouterDReq, router_types::PaymentsResponseData>: Feature<F, RouterDReq> + Send,
    // To construct connector flow specific api
    dyn api::Connector:
        services::api::ConnectorIntegration<F, RouterDReq, router_types::PaymentsResponseData>,
{
    let stime_connector = Instant::now();

    let merchant_connector_account = construct_profile_id_and_get_mca(
        state,
        merchant_account,
        payment_data,
        &connector.connector_name.to_string(),
        connector.merchant_connector_id.as_ref(),
        key_store,
        false,
    )
    .await?;

    if payment_data
        .get_payment_attempt()
        .merchant_connector_id
        .is_none()
    {
        payment_data.set_merchant_connector_id_in_attempt(merchant_connector_account.get_mca_id());
    }

    operation
        .to_domain()?
        .populate_payment_data(state, payment_data, merchant_account)
        .await?;

    let (pd, tokenization_action) = get_connector_tokenization_action_when_confirm_true(
        state,
        operation,
        payment_data,
        validate_result,
        &merchant_connector_account,
        key_store,
        customer,
        Some(business_profile),
    )
    .await?;
    *payment_data = pd;

    // Validating the blocklist guard and generate the fingerprint
    blocklist_guard(state, merchant_account, key_store, operation, payment_data).await?;

    let updated_customer = call_create_connector_customer_if_required(
        state,
        customer,
        merchant_account,
        key_store,
        &merchant_connector_account,
        payment_data,
    )
    .await?;

    let merchant_recipient_data = if let Some(true) = payment_data
        .get_payment_intent()
        .is_payment_processor_token_flow
    {
        None
    } else {
        payment_data
            .get_merchant_recipient_data(
                state,
                merchant_account,
                key_store,
                &merchant_connector_account,
                &connector,
            )
            .await?
    };

    let mut router_data = payment_data
        .construct_router_data(
            state,
            connector.connector.id(),
            merchant_account,
            key_store,
            customer,
            &merchant_connector_account,
            merchant_recipient_data,
        )
        .await?;

    let add_access_token_result = router_data
        .add_access_token(
            state,
            &connector,
            merchant_account,
            payment_data.get_creds_identifier(),
        )
        .await?;

    router_data = router_data.add_session_token(state, &connector).await?;

    let should_continue_further = access_token::update_router_data_with_access_token_result(
        &add_access_token_result,
        &mut router_data,
        &call_connector_action,
    );

    // Tokenization Action will be DecryptApplePayToken, only when payment method type is Apple Pay
    // and the connector supports Apple Pay predecrypt
    match &tokenization_action {
        TokenizationAction::DecryptApplePayToken(payment_processing_details)
        | TokenizationAction::TokenizeInConnectorAndApplepayPreDecrypt(
            payment_processing_details,
        ) => {
            let apple_pay_data = match payment_data.get_payment_method_data() {
                Some(domain::PaymentMethodData::Wallet(domain::WalletData::ApplePay(
                    wallet_data,
                ))) => Some(
                    ApplePayData::token_json(domain::WalletData::ApplePay(wallet_data.clone()))
                        .change_context(errors::ApiErrorResponse::InternalServerError)?
                        .decrypt(
                            &payment_processing_details.payment_processing_certificate,
                            &payment_processing_details.payment_processing_certificate_key,
                        )
                        .await
                        .change_context(errors::ApiErrorResponse::InternalServerError)?,
                ),
                _ => None,
            };

            let apple_pay_predecrypt = apple_pay_data
                .parse_value::<hyperswitch_domain_models::router_data::ApplePayPredecryptData>(
                    "ApplePayPredecryptData",
                )
                .change_context(errors::ApiErrorResponse::InternalServerError)?;

            router_data.payment_method_token = Some(
                hyperswitch_domain_models::router_data::PaymentMethodToken::ApplePayDecrypt(
                    Box::new(apple_pay_predecrypt),
                ),
            );
        }
        _ => (),
    };

    let payment_method_token_response = router_data
        .add_payment_method_token(
            state,
            &connector,
            &tokenization_action,
            should_continue_further,
        )
        .await?;

    let mut should_continue_further =
        tokenization::update_router_data_with_payment_method_token_result(
            payment_method_token_response,
            &mut router_data,
            is_retry_payment,
            should_continue_further,
        );

    (router_data, should_continue_further) = complete_preprocessing_steps_if_required(
        state,
        &connector,
        payment_data,
        router_data,
        operation,
        should_continue_further,
    )
    .await?;

    if let Ok(router_types::PaymentsResponseData::PreProcessingResponse {
        session_token: Some(session_token),
        ..
    }) = router_data.response.to_owned()
    {
        payment_data.push_sessions_token(session_token);
    };

    // In case of authorize flow, pre-task and post-tasks are being called in build request
    // if we do not want to proceed further, then the function will return Ok(None, false)
    let (connector_request, should_continue_further) = if should_continue_further {
        // Check if the actual flow specific request can be built with available data
        router_data
            .build_flow_specific_connector_request(state, &connector, call_connector_action.clone())
            .await?
    } else {
        (None, false)
    };

    if should_add_task_to_process_tracker(payment_data) {
        operation
            .to_domain()?
            .add_task_to_process_tracker(
                state,
                payment_data.get_payment_attempt(),
                validate_result.requeue,
                schedule_time,
            )
            .await
            .map_err(|error| logger::error!(process_tracker_error=?error))
            .ok();
    }

    // Update the payment trackers just before calling the connector
    // Since the request is already built in the previous step,
    // there should be no error in request construction from hyperswitch end
    (_, *payment_data) = operation
        .to_update_tracker()?
        .update_trackers(
            state,
            req_state,
            payment_data.clone(),
            customer.clone(),
            merchant_account.storage_scheme,
            updated_customer,
            key_store,
            frm_suggestion,
            header_payload.clone(),
        )
        .await?;

    let router_data = if should_continue_further {
        // The status of payment_attempt and intent will be updated in the previous step
        // update this in router_data.
        // This is added because few connector integrations do not update the status,
        // and rely on previous status set in router_data
        router_data.status = payment_data.get_payment_attempt().status;
        router_data
            .decide_flows(
                state,
                &connector,
                call_connector_action,
                connector_request,
                business_profile,
                header_payload.clone(),
            )
            .await
    } else {
        Ok(router_data)
    }?;

    let etime_connector = Instant::now();
    let duration_connector = etime_connector.saturating_duration_since(stime_connector);
    tracing::info!(duration = format!("Duration taken: {}", duration_connector.as_millis()));

    Ok((router_data, merchant_connector_account))
}

pub async fn get_merchant_bank_data_for_open_banking_connectors(
    merchant_connector_account: &helpers::MerchantConnectorAccountType,
    key_store: &domain::MerchantKeyStore,
    connector: &api::ConnectorData,
    state: &SessionState,
    merchant_account: &domain::MerchantAccount,
) -> RouterResult<Option<router_types::MerchantRecipientData>> {
    let merchant_data = merchant_connector_account
        .get_additional_merchant_data()
        .get_required_value("additional_merchant_data")?
        .into_inner()
        .peek()
        .clone();

    let merchant_recipient_data = merchant_data
        .parse_value::<router_types::AdditionalMerchantData>("AdditionalMerchantData")
        .change_context(errors::ApiErrorResponse::InternalServerError)
        .attach_printable("failed to decode MerchantRecipientData")?;

    let connector_name = enums::Connector::to_string(&connector.connector_name);
    let locker_based_connector_list = state.conf.locker_based_open_banking_connectors.clone();
    let contains = locker_based_connector_list
        .connector_list
        .contains(connector_name.as_str());

    let recipient_id = helpers::get_recipient_id_for_open_banking(&merchant_recipient_data)?;
    let final_recipient_data = if let Some(id) = recipient_id {
        if contains {
            // Customer Id for OpenBanking connectors will be merchant_id as the account data stored at locker belongs to the merchant
            let merchant_id_str = merchant_account.get_id().get_string_repr().to_owned();
            let cust_id = id_type::CustomerId::try_from(std::borrow::Cow::from(merchant_id_str))
                .change_context(errors::ApiErrorResponse::InternalServerError)
                .attach_printable("Failed to convert to CustomerId")?;
            let locker_resp = cards::get_payment_method_from_hs_locker(
                state,
                key_store,
                &cust_id,
                merchant_account.get_id(),
                id.as_str(),
                Some(enums::LockerChoice::HyperswitchCardVault),
            )
            .await
            .change_context(errors::ApiErrorResponse::InternalServerError)
            .attach_printable("Merchant bank account data could not be fetched from locker")?;

            let parsed: router_types::MerchantAccountData = locker_resp
                .peek()
                .to_string()
                .parse_struct("MerchantAccountData")
                .change_context(errors::ApiErrorResponse::InternalServerError)?;

            Some(router_types::MerchantRecipientData::AccountData(parsed))
        } else {
            Some(router_types::MerchantRecipientData::ConnectorRecipientId(
                Secret::new(id),
            ))
        }
    } else {
        None
    };
    Ok(final_recipient_data)
}

async fn blocklist_guard<F, ApiRequest, D>(
    state: &SessionState,
    merchant_account: &domain::MerchantAccount,
    key_store: &domain::MerchantKeyStore,
    operation: &BoxedOperation<'_, F, ApiRequest, D>,
    payment_data: &mut D,
) -> CustomResult<bool, errors::ApiErrorResponse>
where
    F: Send + Clone + Sync,
    D: OperationSessionGetters<F> + OperationSessionSetters<F> + Send + Sync + Clone,
{
    let merchant_id = &payment_data.get_payment_attempt().merchant_id;
    let blocklist_enabled_key = merchant_id.get_blocklist_guard_key();
    let blocklist_guard_enabled = state
        .store
        .find_config_by_key_unwrap_or(&blocklist_enabled_key, Some("false".to_string()))
        .await;

    let blocklist_guard_enabled: bool = match blocklist_guard_enabled {
        Ok(config) => serde_json::from_str(&config.config).unwrap_or(false),

        // If it is not present in db we are defaulting it to false
        Err(inner) => {
            if !inner.current_context().is_db_not_found() {
                logger::error!("Error fetching guard blocklist enabled config {:?}", inner);
            }
            false
        }
    };

    if blocklist_guard_enabled {
        Ok(operation
            .to_domain()?
            .guard_payment_against_blocklist(state, merchant_account, key_store, payment_data)
            .await?)
    } else {
        Ok(false)
    }
}

#[allow(clippy::too_many_arguments)]
pub async fn call_multiple_connectors_service<F, Op, Req, D>(
    state: &SessionState,
    merchant_account: &domain::MerchantAccount,
    key_store: &domain::MerchantKeyStore,
    connectors: Vec<api::SessionConnectorData>,
    _operation: &Op,
    mut payment_data: D,
    customer: &Option<domain::Customer>,
    session_surcharge_details: Option<api::SessionSurchargeDetails>,
    business_profile: &domain::BusinessProfile,
    header_payload: HeaderPayload,
) -> RouterResult<D>
where
    Op: Debug,
    F: Send + Clone,

    // To create connector flow specific interface data
    D: OperationSessionGetters<F> + OperationSessionSetters<F> + Send + Sync + Clone,
    D: ConstructFlowSpecificData<F, Req, router_types::PaymentsResponseData>,
    RouterData<F, Req, router_types::PaymentsResponseData>: Feature<F, Req>,

    // To construct connector flow specific api
    dyn api::Connector:
        services::api::ConnectorIntegration<F, Req, router_types::PaymentsResponseData>,

    // To perform router related operation for PaymentResponse
    PaymentResponse: Operation<F, Req>,
{
    let call_connectors_start_time = Instant::now();
    let mut join_handlers = Vec::with_capacity(connectors.len());
    for session_connector_data in connectors.iter() {
        let connector_id = session_connector_data.connector.connector.id();

        let merchant_connector_account = construct_profile_id_and_get_mca(
            state,
            merchant_account,
            &payment_data,
            &session_connector_data.connector.connector_name.to_string(),
            session_connector_data
                .connector
                .merchant_connector_id
                .as_ref(),
            key_store,
            false,
        )
        .await?;

        payment_data.set_surcharge_details(session_surcharge_details.as_ref().and_then(
            |session_surcharge_details| {
                session_surcharge_details.fetch_surcharge_details(
                    &session_connector_data.payment_method_type.into(),
                    &session_connector_data.payment_method_type,
                    None,
                )
            },
        ));

        let router_data = payment_data
            .construct_router_data(
                state,
                connector_id,
                merchant_account,
                key_store,
                customer,
                &merchant_connector_account,
                None,
            )
            .await?;

        let res = router_data.decide_flows(
            state,
            &session_connector_data.connector,
            CallConnectorAction::Trigger,
            None,
            business_profile,
            header_payload.clone(),
        );

        join_handlers.push(res);
    }

    let result = join_all(join_handlers).await;

    for (connector_res, session_connector) in result.into_iter().zip(connectors) {
        let connector_name = session_connector.connector.connector_name.to_string();
        match connector_res {
            Ok(connector_response) => {
                if let Ok(router_types::PaymentsResponseData::SessionResponse {
                    session_token,
                    ..
                }) = connector_response.response.clone()
                {
                    // If session token is NoSessionTokenReceived, it is not pushed into the sessions_token as there is no response or there can be some error
                    // In case of error, that error is already logged
                    if !matches!(
                        session_token,
                        api_models::payments::SessionToken::NoSessionTokenReceived,
                    ) {
                        payment_data.push_sessions_token(session_token);
                    }
                }
                if let Err(connector_error_response) = connector_response.response {
                    logger::error!(
                        "sessions_connector_error {} {:?}",
                        connector_name,
                        connector_error_response
                    );
                }
            }
            Err(api_error) => {
                logger::error!("sessions_api_error {} {:?}", connector_name, api_error);
            }
        }
    }

    let call_connectors_end_time = Instant::now();
    let call_connectors_duration =
        call_connectors_end_time.saturating_duration_since(call_connectors_start_time);
    tracing::info!(duration = format!("Duration taken: {}", call_connectors_duration.as_millis()));

    Ok(payment_data)
}

pub async fn call_create_connector_customer_if_required<F, Req, D>(
    state: &SessionState,
    customer: &Option<domain::Customer>,
    merchant_account: &domain::MerchantAccount,
    key_store: &domain::MerchantKeyStore,
    merchant_connector_account: &helpers::MerchantConnectorAccountType,
    payment_data: &mut D,
) -> RouterResult<Option<storage::CustomerUpdate>>
where
    F: Send + Clone + Sync,
    Req: Send + Sync,

    // To create connector flow specific interface data
    D: OperationSessionGetters<F> + OperationSessionSetters<F> + Send + Sync + Clone,
    D: ConstructFlowSpecificData<F, Req, router_types::PaymentsResponseData>,
    RouterData<F, Req, router_types::PaymentsResponseData>: Feature<F, Req> + Send,

    // To construct connector flow specific api
    dyn api::Connector:
        services::api::ConnectorIntegration<F, Req, router_types::PaymentsResponseData>,
{
    let connector_name = payment_data.get_payment_attempt().connector.clone();

    match connector_name {
        Some(connector_name) => {
            let connector = api::ConnectorData::get_connector_by_name(
                &state.conf.connectors,
                &connector_name,
                api::GetToken::Connector,
                merchant_connector_account.get_mca_id(),
            )?;

            let connector_label = utils::get_connector_label(
                payment_data.get_payment_intent().business_country,
                payment_data.get_payment_intent().business_label.as_ref(),
                payment_data
                    .get_payment_attempt()
                    .business_sub_label
                    .as_ref(),
                &connector_name,
            );

            let connector_label = if let Some(connector_label) = merchant_connector_account
                .get_mca_id()
                .map(|mca_id| mca_id.get_string_repr().to_string())
                .or(connector_label)
            {
                connector_label
            } else {
                let profile_id = payment_data
                    .get_payment_intent()
                    .profile_id
                    .as_ref()
                    .get_required_value("profile_id")
                    .change_context(errors::ApiErrorResponse::InternalServerError)
                    .attach_printable("profile_id is not set in payment_intent")?;

                format!("{connector_name}_{}", profile_id.get_string_repr())
            };

            let (should_call_connector, existing_connector_customer_id) =
                customers::should_call_connector_create_customer(
                    state,
                    &connector,
                    customer,
                    &connector_label,
                );

            if should_call_connector {
                // Create customer at connector and update the customer table to store this data
                let router_data = payment_data
                    .construct_router_data(
                        state,
                        connector.connector.id(),
                        merchant_account,
                        key_store,
                        customer,
                        merchant_connector_account,
                        None,
                    )
                    .await?;

                let connector_customer_id = router_data
                    .create_connector_customer(state, &connector)
                    .await?;

                let customer_update = customers::update_connector_customer_in_customers(
                    &connector_label,
                    customer.as_ref(),
                    &connector_customer_id,
                )
                .await;

                payment_data.set_connector_customer_id(connector_customer_id);
                Ok(customer_update)
            } else {
                // Customer already created in previous calls use the same value, no need to update
                payment_data.set_connector_customer_id(
                    existing_connector_customer_id.map(ToOwned::to_owned),
                );
                Ok(None)
            }
        }
        None => Ok(None),
    }
}

async fn complete_preprocessing_steps_if_required<F, Req, Q, D>(
    state: &SessionState,
    connector: &api::ConnectorData,
    payment_data: &D,
    mut router_data: RouterData<F, Req, router_types::PaymentsResponseData>,
    operation: &BoxedOperation<'_, F, Q, D>,
    should_continue_payment: bool,
) -> RouterResult<(RouterData<F, Req, router_types::PaymentsResponseData>, bool)>
where
    F: Send + Clone + Sync,
    D: OperationSessionGetters<F> + Send + Sync + Clone,
    Req: Send + Sync,
    RouterData<F, Req, router_types::PaymentsResponseData>: Feature<F, Req> + Send,
    dyn api::Connector:
        services::api::ConnectorIntegration<F, Req, router_types::PaymentsResponseData>,
{
    if !is_operation_complete_authorize(&operation)
        && connector
            .connector_name
            .is_pre_processing_required_before_authorize()
    {
        router_data = router_data.preprocessing_steps(state, connector).await?;
        return Ok((router_data, should_continue_payment));
    }
    //TODO: For ACH transfers, if preprocessing_step is not required for connectors encountered in future, add the check
    let router_data_and_should_continue_payment = match payment_data.get_payment_method_data() {
        Some(domain::PaymentMethodData::BankTransfer(data)) => match data.deref() {
            domain::BankTransferData::AchBankTransfer { .. }
            | domain::BankTransferData::MultibancoBankTransfer { .. }
                if connector.connector_name == router_types::Connector::Stripe =>
            {
                if payment_data
                    .get_payment_attempt()
                    .preprocessing_step_id
                    .is_none()
                {
                    (
                        router_data.preprocessing_steps(state, connector).await?,
                        false,
                    )
                } else {
                    (router_data, should_continue_payment)
                }
            }
            _ => (router_data, should_continue_payment),
        },
        Some(domain::PaymentMethodData::Wallet(_)) => {
            if is_preprocessing_required_for_wallets(connector.connector_name.to_string()) {
                (
                    router_data.preprocessing_steps(state, connector).await?,
                    false,
                )
            } else {
                (router_data, should_continue_payment)
            }
        }
        Some(domain::PaymentMethodData::Card(_)) => {
            if connector.connector_name == router_types::Connector::Payme
                && !matches!(format!("{operation:?}").as_str(), "CompleteAuthorize")
            {
                router_data = router_data.preprocessing_steps(state, connector).await?;

                let is_error_in_response = router_data.response.is_err();
                // If is_error_in_response is true, should_continue_payment should be false, we should throw the error
                (router_data, !is_error_in_response)
            } else if connector.connector_name == router_types::Connector::Nmi
                && !matches!(format!("{operation:?}").as_str(), "CompleteAuthorize")
                && router_data.auth_type == storage_enums::AuthenticationType::ThreeDs
                && !matches!(
                    payment_data
                        .get_payment_attempt()
                        .external_three_ds_authentication_attempted,
                    Some(true)
                )
            {
                router_data = router_data.preprocessing_steps(state, connector).await?;

                (router_data, false)
            } else if connector.connector_name == router_types::Connector::Cybersource
                && is_operation_complete_authorize(&operation)
                && router_data.auth_type == storage_enums::AuthenticationType::ThreeDs
            {
                router_data = router_data.preprocessing_steps(state, connector).await?;

                // Should continue the flow only if no redirection_data is returned else a response with redirection form shall be returned
                let should_continue = matches!(
                    router_data.response,
                    Ok(router_types::PaymentsResponseData::TransactionResponse {
                        redirection_data: None,
                        ..
                    })
                ) && router_data.status
                    != common_enums::AttemptStatus::AuthenticationFailed;
                (router_data, should_continue)
            } else if (connector.connector_name == router_types::Connector::Nuvei
                || connector.connector_name == router_types::Connector::Shift4)
                && router_data.auth_type == common_enums::AuthenticationType::ThreeDs
                && !is_operation_complete_authorize(&operation)
            {
                router_data = router_data.preprocessing_steps(state, connector).await?;
                (router_data, should_continue_payment)
            } else {
                (router_data, should_continue_payment)
            }
        }
        Some(domain::PaymentMethodData::GiftCard(_)) => {
            if connector.connector_name == router_types::Connector::Adyen {
                router_data = router_data.preprocessing_steps(state, connector).await?;

                let is_error_in_response = router_data.response.is_err();
                // If is_error_in_response is true, should_continue_payment should be false, we should throw the error
                (router_data, !is_error_in_response)
            } else {
                (router_data, should_continue_payment)
            }
        }
        Some(domain::PaymentMethodData::BankDebit(_)) => {
            if connector.connector_name == router_types::Connector::Gocardless {
                router_data = router_data.preprocessing_steps(state, connector).await?;
                let is_error_in_response = router_data.response.is_err();
                // If is_error_in_response is true, should_continue_payment should be false, we should throw the error
                (router_data, !is_error_in_response)
            } else {
                (router_data, should_continue_payment)
            }
        }
        _ => {
            // 3DS validation for paypal cards after verification (authorize call)
            if connector.connector_name == router_types::Connector::Paypal
                && payment_data.get_payment_attempt().payment_method
                    == Some(storage_enums::PaymentMethod::Card)
                && matches!(format!("{operation:?}").as_str(), "CompleteAuthorize")
            {
                router_data = router_data.preprocessing_steps(state, connector).await?;
                let is_error_in_response = router_data.response.is_err();
                // If is_error_in_response is true, should_continue_payment should be false, we should throw the error
                (router_data, !is_error_in_response)
            } else {
                (router_data, should_continue_payment)
            }
        }
    };

    Ok(router_data_and_should_continue_payment)
}

#[allow(clippy::too_many_arguments)]
async fn complete_postprocessing_steps_if_required<F, Q, RouterDReq, D>(
    state: &SessionState,
    merchant_account: &domain::MerchantAccount,
    key_store: &domain::MerchantKeyStore,
    customer: &Option<domain::Customer>,
    merchant_conn_account: &helpers::MerchantConnectorAccountType,
    connector: &api::ConnectorData,
    payment_data: &mut D,
    _operation: &BoxedOperation<'_, F, Q, D>,
) -> RouterResult<RouterData<F, RouterDReq, router_types::PaymentsResponseData>>
where
    F: Send + Clone + Sync,
    RouterDReq: Send + Sync,
    D: OperationSessionGetters<F> + OperationSessionSetters<F> + Send + Sync + Clone,

    RouterData<F, RouterDReq, router_types::PaymentsResponseData>: Feature<F, RouterDReq> + Send,
    dyn api::Connector:
        services::api::ConnectorIntegration<F, RouterDReq, router_types::PaymentsResponseData>,
    D: ConstructFlowSpecificData<F, RouterDReq, router_types::PaymentsResponseData>,
{
    let mut router_data = payment_data
        .construct_router_data(
            state,
            connector.connector.id(),
            merchant_account,
            key_store,
            customer,
            merchant_conn_account,
            None,
        )
        .await?;

    match payment_data.get_payment_method_data() {
        Some(domain::PaymentMethodData::OpenBanking(domain::OpenBankingData::OpenBankingPIS {
            ..
        })) => {
            if connector.connector_name == router_types::Connector::Plaid {
                router_data = router_data.postprocessing_steps(state, connector).await?;
                let token = if let Ok(ref res) = router_data.response {
                    match res {
                        router_types::PaymentsResponseData::PostProcessingResponse {
                            session_token,
                        } => session_token
                            .as_ref()
                            .map(|token| api::SessionToken::OpenBanking(token.clone())),
                        _ => None,
                    }
                } else {
                    None
                };
                if let Some(t) = token {
                    payment_data.push_sessions_token(t);
                }

                Ok(router_data)
            } else {
                Ok(router_data)
            }
        }
        _ => Ok(router_data),
    }
}

pub fn is_preprocessing_required_for_wallets(connector_name: String) -> bool {
    connector_name == *"trustpay" || connector_name == *"payme"
}

#[instrument(skip_all)]
pub async fn construct_profile_id_and_get_mca<'a, F, D>(
    state: &'a SessionState,
    merchant_account: &domain::MerchantAccount,
    payment_data: &D,
    connector_name: &str,
    merchant_connector_id: Option<&id_type::MerchantConnectorAccountId>,
    key_store: &domain::MerchantKeyStore,
    _should_validate: bool,
) -> RouterResult<helpers::MerchantConnectorAccountType>
where
    F: Clone,
    D: OperationSessionGetters<F> + Send + Sync + Clone,
{
    let profile_id = payment_data
        .get_payment_intent()
        .profile_id
        .as_ref()
        .get_required_value("profile_id")
        .change_context(errors::ApiErrorResponse::InternalServerError)
        .attach_printable("profile_id is not set in payment_intent")?
        .clone();

    let merchant_connector_account = helpers::get_merchant_connector_account(
        state,
        merchant_account.get_id(),
        payment_data.get_creds_identifier(),
        key_store,
        &profile_id,
        connector_name,
        merchant_connector_id,
    )
    .await?;

    Ok(merchant_connector_account)
}

fn is_payment_method_tokenization_enabled_for_connector(
    state: &SessionState,
    connector_name: &str,
    payment_method: &storage::enums::PaymentMethod,
    payment_method_type: &Option<storage::enums::PaymentMethodType>,
    apple_pay_flow: &Option<domain::ApplePayFlow>,
) -> RouterResult<bool> {
    let connector_tokenization_filter = state.conf.tokenization.0.get(connector_name);

    Ok(connector_tokenization_filter
        .map(|connector_filter| {
            connector_filter
                .payment_method
                .clone()
                .contains(payment_method)
                && is_payment_method_type_allowed_for_connector(
                    payment_method_type,
                    connector_filter.payment_method_type.clone(),
                )
                && is_apple_pay_pre_decrypt_type_connector_tokenization(
                    payment_method_type,
                    apple_pay_flow,
                    connector_filter.apple_pay_pre_decrypt_flow.clone(),
                )
        })
        .unwrap_or(false))
}

fn is_apple_pay_pre_decrypt_type_connector_tokenization(
    payment_method_type: &Option<storage::enums::PaymentMethodType>,
    apple_pay_flow: &Option<domain::ApplePayFlow>,
    apple_pay_pre_decrypt_flow_filter: Option<ApplePayPreDecryptFlow>,
) -> bool {
    match (payment_method_type, apple_pay_flow) {
        (
            Some(storage::enums::PaymentMethodType::ApplePay),
            Some(domain::ApplePayFlow::Simplified(_)),
        ) => !matches!(
            apple_pay_pre_decrypt_flow_filter,
            Some(ApplePayPreDecryptFlow::NetworkTokenization)
        ),
        _ => true,
    }
}

fn decide_apple_pay_flow(
    state: &SessionState,
    payment_method_type: &Option<enums::PaymentMethodType>,
    merchant_connector_account: Option<&helpers::MerchantConnectorAccountType>,
) -> Option<domain::ApplePayFlow> {
    payment_method_type.and_then(|pmt| match pmt {
        enums::PaymentMethodType::ApplePay => {
            check_apple_pay_metadata(state, merchant_connector_account)
        }
        _ => None,
    })
}

fn check_apple_pay_metadata(
    state: &SessionState,
    merchant_connector_account: Option<&helpers::MerchantConnectorAccountType>,
) -> Option<domain::ApplePayFlow> {
    merchant_connector_account.and_then(|mca| {
        let metadata = mca.get_metadata();
        metadata.and_then(|apple_pay_metadata| {
            let parsed_metadata = apple_pay_metadata
                .clone()
                .parse_value::<api_models::payments::ApplepayCombinedSessionTokenData>(
                    "ApplepayCombinedSessionTokenData",
                )
                .map(|combined_metadata| {
                    api_models::payments::ApplepaySessionTokenMetadata::ApplePayCombined(
                        combined_metadata.apple_pay_combined,
                    )
                })
                .or_else(|_| {
                    apple_pay_metadata
                        .parse_value::<api_models::payments::ApplepaySessionTokenData>(
                            "ApplepaySessionTokenData",
                        )
                        .map(|old_metadata| {
                            api_models::payments::ApplepaySessionTokenMetadata::ApplePay(
                                old_metadata.apple_pay,
                            )
                        })
                })
                .map_err(|error| {
                    logger::warn!(?error, "Failed to Parse Value to ApplepaySessionTokenData")
                });

            parsed_metadata.ok().map(|metadata| match metadata {
                api_models::payments::ApplepaySessionTokenMetadata::ApplePayCombined(
                    apple_pay_combined,
                ) => match apple_pay_combined {
                    api_models::payments::ApplePayCombinedMetadata::Simplified { .. } => {
                        domain::ApplePayFlow::Simplified(payments_api::PaymentProcessingDetails {
                            payment_processing_certificate: state
                                .conf
                                .applepay_decrypt_keys
                                .get_inner()
                                .apple_pay_ppc
                                .clone(),
                            payment_processing_certificate_key: state
                                .conf
                                .applepay_decrypt_keys
                                .get_inner()
                                .apple_pay_ppc_key
                                .clone(),
                        })
                    }
                    api_models::payments::ApplePayCombinedMetadata::Manual {
                        payment_request_data: _,
                        session_token_data,
                    } => {
                        if let Some(manual_payment_processing_details_at) =
                            session_token_data.payment_processing_details_at
                        {
                            match manual_payment_processing_details_at {
                                payments_api::PaymentProcessingDetailsAt::Hyperswitch(
                                    payment_processing_details,
                                ) => domain::ApplePayFlow::Simplified(payment_processing_details),
                                payments_api::PaymentProcessingDetailsAt::Connector => {
                                    domain::ApplePayFlow::Manual
                                }
                            }
                        } else {
                            domain::ApplePayFlow::Manual
                        }
                    }
                },
                api_models::payments::ApplepaySessionTokenMetadata::ApplePay(_) => {
                    domain::ApplePayFlow::Manual
                }
            })
        })
    })
}

fn is_payment_method_type_allowed_for_connector(
    current_pm_type: &Option<storage::enums::PaymentMethodType>,
    pm_type_filter: Option<PaymentMethodTypeTokenFilter>,
) -> bool {
    match (*current_pm_type).zip(pm_type_filter) {
        Some((pm_type, type_filter)) => match type_filter {
            PaymentMethodTypeTokenFilter::AllAccepted => true,
            PaymentMethodTypeTokenFilter::EnableOnly(enabled) => enabled.contains(&pm_type),
            PaymentMethodTypeTokenFilter::DisableOnly(disabled) => !disabled.contains(&pm_type),
        },
        None => true, // Allow all types if payment_method_type is not present
    }
}

async fn decide_payment_method_tokenize_action(
    state: &SessionState,
    connector_name: &str,
    payment_method: &storage::enums::PaymentMethod,
    pm_parent_token: Option<&str>,
    is_connector_tokenization_enabled: bool,
    apple_pay_flow: Option<domain::ApplePayFlow>,
) -> RouterResult<TokenizationAction> {
    match pm_parent_token {
        None => Ok(match (is_connector_tokenization_enabled, apple_pay_flow) {
            (true, Some(domain::ApplePayFlow::Simplified(payment_processing_details))) => {
                TokenizationAction::TokenizeInConnectorAndApplepayPreDecrypt(
                    payment_processing_details,
                )
            }
            (true, _) => TokenizationAction::TokenizeInConnectorAndRouter,
            (false, Some(domain::ApplePayFlow::Simplified(payment_processing_details))) => {
                TokenizationAction::DecryptApplePayToken(payment_processing_details)
            }
            (false, _) => TokenizationAction::TokenizeInRouter,
        }),
        Some(token) => {
            let redis_conn = state
                .store
                .get_redis_conn()
                .change_context(errors::ApiErrorResponse::InternalServerError)
                .attach_printable("Failed to get redis connection")?;

            let key = format!(
                "pm_token_{}_{}_{}",
                token.to_owned(),
                payment_method,
                connector_name
            );

            let connector_token_option = redis_conn
                .get_key::<Option<String>>(&key)
                .await
                .change_context(errors::ApiErrorResponse::InternalServerError)
                .attach_printable("Failed to fetch the token from redis")?;

            match connector_token_option {
                Some(connector_token) => Ok(TokenizationAction::ConnectorToken(connector_token)),
                None => Ok(match (is_connector_tokenization_enabled, apple_pay_flow) {
                    (true, Some(domain::ApplePayFlow::Simplified(payment_processing_details))) => {
                        TokenizationAction::TokenizeInConnectorAndApplepayPreDecrypt(
                            payment_processing_details,
                        )
                    }
                    (true, _) => TokenizationAction::TokenizeInConnectorAndRouter,
                    (false, Some(domain::ApplePayFlow::Simplified(payment_processing_details))) => {
                        TokenizationAction::DecryptApplePayToken(payment_processing_details)
                    }
                    (false, _) => TokenizationAction::TokenizeInRouter,
                }),
            }
        }
    }
}

#[derive(Clone, Debug)]
pub enum TokenizationAction {
    TokenizeInRouter,
    TokenizeInConnector,
    TokenizeInConnectorAndRouter,
    ConnectorToken(String),
    SkipConnectorTokenization,
    DecryptApplePayToken(payments_api::PaymentProcessingDetails),
    TokenizeInConnectorAndApplepayPreDecrypt(payments_api::PaymentProcessingDetails),
}

#[allow(clippy::too_many_arguments)]
pub async fn get_connector_tokenization_action_when_confirm_true<F, Req, D>(
    state: &SessionState,
    operation: &BoxedOperation<'_, F, Req, D>,
    payment_data: &mut D,
    validate_result: &operations::ValidateResult,
    merchant_connector_account: &helpers::MerchantConnectorAccountType,
    merchant_key_store: &domain::MerchantKeyStore,
    customer: &Option<domain::Customer>,
    business_profile: Option<&domain::BusinessProfile>,
) -> RouterResult<(D, TokenizationAction)>
where
    F: Send + Clone,
    D: OperationSessionGetters<F> + OperationSessionSetters<F> + Send + Sync + Clone,
{
    let connector = payment_data.get_payment_attempt().connector.to_owned();

    let is_mandate = payment_data
        .get_mandate_id()
        .as_ref()
        .and_then(|inner| inner.mandate_reference_id.as_ref())
        .map(|mandate_reference| match mandate_reference {
            api_models::payments::MandateReferenceId::ConnectorMandateId(_) => true,
            api_models::payments::MandateReferenceId::NetworkMandateId(_) => false,
        })
        .unwrap_or(false);

    let payment_data_and_tokenization_action = match connector {
        Some(_) if is_mandate => (
            payment_data.to_owned(),
            TokenizationAction::SkipConnectorTokenization,
        ),
        Some(connector) if is_operation_confirm(&operation) => {
            let payment_method = &payment_data
                .get_payment_attempt()
                .payment_method
                .get_required_value("payment_method")?;
            let payment_method_type = &payment_data.get_payment_attempt().payment_method_type;

            let apple_pay_flow =
                decide_apple_pay_flow(state, payment_method_type, Some(merchant_connector_account));

            let is_connector_tokenization_enabled =
                is_payment_method_tokenization_enabled_for_connector(
                    state,
                    &connector,
                    payment_method,
                    payment_method_type,
                    &apple_pay_flow,
                )?;

            add_apple_pay_flow_metrics(
                &apple_pay_flow,
                payment_data.get_payment_attempt().connector.clone(),
                payment_data.get_payment_attempt().merchant_id.clone(),
            );

            let payment_method_action = decide_payment_method_tokenize_action(
                state,
                &connector,
                payment_method,
                payment_data.get_token(),
                is_connector_tokenization_enabled,
                apple_pay_flow,
            )
            .await?;

            let connector_tokenization_action = match payment_method_action {
                TokenizationAction::TokenizeInRouter => {
                    let (_operation, payment_method_data, pm_id) = operation
                        .to_domain()?
                        .make_pm_data(
                            state,
                            payment_data,
                            validate_result.storage_scheme,
                            merchant_key_store,
                            customer,
                            business_profile,
                        )
                        .await?;
                    payment_data.set_payment_method_data(payment_method_data);
                    payment_data.set_payment_method_id_in_attempt(pm_id);

                    TokenizationAction::SkipConnectorTokenization
                }

                TokenizationAction::TokenizeInConnector => TokenizationAction::TokenizeInConnector,
                TokenizationAction::TokenizeInConnectorAndRouter => {
                    let (_operation, payment_method_data, pm_id) = operation
                        .to_domain()?
                        .make_pm_data(
                            state,
                            payment_data,
                            validate_result.storage_scheme,
                            merchant_key_store,
                            customer,
                            business_profile,
                        )
                        .await?;

                    payment_data.set_payment_method_data(payment_method_data);
                    payment_data.set_payment_method_id_in_attempt(pm_id);
                    TokenizationAction::TokenizeInConnector
                }
                TokenizationAction::ConnectorToken(token) => {
                    payment_data.set_pm_token(token);
                    TokenizationAction::SkipConnectorTokenization
                }
                TokenizationAction::SkipConnectorTokenization => {
                    TokenizationAction::SkipConnectorTokenization
                }
                TokenizationAction::DecryptApplePayToken(payment_processing_details) => {
                    TokenizationAction::DecryptApplePayToken(payment_processing_details)
                }
                TokenizationAction::TokenizeInConnectorAndApplepayPreDecrypt(
                    payment_processing_details,
                ) => TokenizationAction::TokenizeInConnectorAndApplepayPreDecrypt(
                    payment_processing_details,
                ),
            };
            (payment_data.to_owned(), connector_tokenization_action)
        }
        _ => (
            payment_data.to_owned(),
            TokenizationAction::SkipConnectorTokenization,
        ),
    };

    Ok(payment_data_and_tokenization_action)
}

pub async fn tokenize_in_router_when_confirm_false_or_external_authentication<F, Req, D>(
    state: &SessionState,
    operation: &BoxedOperation<'_, F, Req, D>,
    payment_data: &mut D,
    validate_result: &operations::ValidateResult,
    merchant_key_store: &domain::MerchantKeyStore,
    customer: &Option<domain::Customer>,
    business_profile: Option<&domain::BusinessProfile>,
) -> RouterResult<D>
where
    F: Send + Clone,
    D: OperationSessionGetters<F> + OperationSessionSetters<F> + Send + Sync + Clone,
{
    // On confirm is false and only router related
    let is_external_authentication_requested = payment_data
        .get_payment_intent()
        .request_external_three_ds_authentication;
    let payment_data =
        if !is_operation_confirm(operation) || is_external_authentication_requested == Some(true) {
            let (_operation, payment_method_data, pm_id) = operation
                .to_domain()?
                .make_pm_data(
                    state,
                    payment_data,
                    validate_result.storage_scheme,
                    merchant_key_store,
                    customer,
                    business_profile,
                )
                .await?;
            payment_data.set_payment_method_data(payment_method_data);
            if let Some(payment_method_id) = pm_id {
                payment_data.set_payment_method_id_in_attempt(Some(payment_method_id));
            }
            payment_data
        } else {
            payment_data
        };
    Ok(payment_data.to_owned())
}

#[derive(Clone)]
pub struct MandateConnectorDetails {
    pub connector: String,
    pub merchant_connector_id: Option<id_type::MerchantConnectorAccountId>,
}

#[derive(Clone)]
pub struct PaymentData<F>
where
    F: Clone,
{
    pub flow: PhantomData<F>,
    pub payment_intent: storage::PaymentIntent,
    pub payment_attempt: storage::PaymentAttempt,
    pub multiple_capture_data: Option<types::MultipleCaptureData>,
    pub amount: api::Amount,
    pub mandate_id: Option<api_models::payments::MandateIds>,
    pub mandate_connector: Option<MandateConnectorDetails>,
    pub currency: storage_enums::Currency,
    pub setup_mandate: Option<MandateData>,
    pub customer_acceptance: Option<CustomerAcceptance>,
    pub address: PaymentAddress,
    pub token: Option<String>,
    pub token_data: Option<storage::PaymentTokenData>,
    pub confirm: Option<bool>,
    pub force_sync: Option<bool>,
    pub payment_method_data: Option<domain::PaymentMethodData>,
    pub payment_method_info: Option<domain::PaymentMethod>,
    pub refunds: Vec<storage::Refund>,
    pub disputes: Vec<storage::Dispute>,
    pub attempts: Option<Vec<storage::PaymentAttempt>>,
    pub sessions_token: Vec<api::SessionToken>,
    pub card_cvc: Option<Secret<String>>,
    pub email: Option<pii::Email>,
    pub creds_identifier: Option<String>,
    pub pm_token: Option<String>,
    pub connector_customer_id: Option<String>,
    pub recurring_mandate_payment_data:
        Option<hyperswitch_domain_models::router_data::RecurringMandatePaymentData>,
    pub ephemeral_key: Option<ephemeral_key::EphemeralKey>,
    pub redirect_response: Option<api_models::payments::RedirectResponse>,
    pub surcharge_details: Option<types::SurchargeDetails>,
    pub frm_message: Option<FraudCheck>,
    pub payment_link_data: Option<api_models::payments::PaymentLinkResponse>,
    pub incremental_authorization_details: Option<IncrementalAuthorizationDetails>,
    pub authorizations: Vec<diesel_models::authorization::Authorization>,
    pub authentication: Option<storage::Authentication>,
    pub recurring_details: Option<RecurringDetails>,
    pub poll_config: Option<router_types::PollConfig>,
    pub tax_data: Option<TaxData>,
}

#[derive(Clone, serde::Serialize, Debug)]
pub struct TaxData {
    pub shipping_details: api_models::payments::Address,
    pub payment_method_type: enums::PaymentMethodType,
}

#[derive(Clone, serde::Serialize, Debug)]
pub struct PaymentEvent {
    payment_intent: storage::PaymentIntent,
    payment_attempt: storage::PaymentAttempt,
}

impl<F: Clone> PaymentData<F> {
    fn to_event(&self) -> PaymentEvent {
        PaymentEvent {
            payment_intent: self.payment_intent.clone(),
            payment_attempt: self.payment_attempt.clone(),
        }
    }
}

impl EventInfo for PaymentEvent {
    type Data = Self;
    fn data(&self) -> error_stack::Result<Self::Data, events::EventsError> {
        Ok(self.clone())
    }

    fn key(&self) -> String {
        "payment".to_string()
    }
}

#[derive(Debug, Default, Clone)]
pub struct IncrementalAuthorizationDetails {
    pub additional_amount: MinorUnit,
    pub total_amount: MinorUnit,
    pub reason: Option<String>,
    pub authorization_id: Option<String>,
}

pub trait CustomerDetailsExt {
    type Error;
    fn get_name(&self) -> Result<Secret<String, masking::WithType>, Self::Error>;
    fn get_email(&self) -> Result<pii::Email, Self::Error>;
}

impl CustomerDetailsExt for CustomerDetails {
    type Error = error_stack::Report<errors::ConnectorError>;
    fn get_name(&self) -> Result<Secret<String, masking::WithType>, Self::Error> {
        self.name.clone().ok_or_else(missing_field_err("name"))
    }
    fn get_email(&self) -> Result<pii::Email, Self::Error> {
        self.email.clone().ok_or_else(missing_field_err("email"))
    }
}

pub fn if_not_create_change_operation<'a, Op, F>(
    status: storage_enums::IntentStatus,
    confirm: Option<bool>,
    current: &'a Op,
) -> BoxedOperation<'_, F, api::PaymentsRequest, PaymentData<F>>
where
    F: Send + Clone,
    Op: Operation<F, api::PaymentsRequest, Data = PaymentData<F>> + Send + Sync,
    &'a Op: Operation<F, api::PaymentsRequest, Data = PaymentData<F>>,
    PaymentStatus: Operation<F, api::PaymentsRequest, Data = PaymentData<F>>,
    &'a PaymentStatus: Operation<F, api::PaymentsRequest, Data = PaymentData<F>>,
{
    if confirm.unwrap_or(false) {
        Box::new(PaymentConfirm)
    } else {
        match status {
            storage_enums::IntentStatus::RequiresConfirmation
            | storage_enums::IntentStatus::RequiresCustomerAction
            | storage_enums::IntentStatus::RequiresPaymentMethod => Box::new(current),
            _ => Box::new(&PaymentStatus),
        }
    }
}

pub fn is_confirm<'a, F: Clone + Send, R, Op>(
    operation: &'a Op,
    confirm: Option<bool>,
) -> BoxedOperation<'_, F, R, PaymentData<F>>
where
    PaymentConfirm: Operation<F, R, Data = PaymentData<F>>,
    &'a PaymentConfirm: Operation<F, R, Data = PaymentData<F>>,
    Op: Operation<F, R, Data = PaymentData<F>> + Send + Sync,
    &'a Op: Operation<F, R, Data = PaymentData<F>>,
{
    if confirm.unwrap_or(false) {
        Box::new(&PaymentConfirm)
    } else {
        Box::new(operation)
    }
}

pub fn should_call_connector<Op: Debug, F: Clone, D>(operation: &Op, payment_data: &D) -> bool
where
    D: OperationSessionGetters<F> + Send + Sync + Clone,
{
    match format!("{operation:?}").as_str() {
        "PaymentConfirm" => true,
        "PaymentStart" => {
            !matches!(
                payment_data.get_payment_intent().status,
                storage_enums::IntentStatus::Failed | storage_enums::IntentStatus::Succeeded
            ) && payment_data
                .get_payment_attempt()
                .authentication_data
                .is_none()
        }
        "PaymentStatus" => {
            matches!(
                payment_data.get_payment_intent().status,
                storage_enums::IntentStatus::Processing
                    | storage_enums::IntentStatus::RequiresCustomerAction
                    | storage_enums::IntentStatus::RequiresMerchantAction
                    | storage_enums::IntentStatus::RequiresCapture
                    | storage_enums::IntentStatus::PartiallyCapturedAndCapturable
            ) && payment_data.get_force_sync().unwrap_or(false)
        }
        "PaymentCancel" => matches!(
            payment_data.get_payment_intent().status,
            storage_enums::IntentStatus::RequiresCapture
                | storage_enums::IntentStatus::PartiallyCapturedAndCapturable
        ),
        "PaymentCapture" => {
            matches!(
                payment_data.get_payment_intent().status,
                storage_enums::IntentStatus::RequiresCapture
                    | storage_enums::IntentStatus::PartiallyCapturedAndCapturable
            ) || (matches!(
                payment_data.get_payment_intent().status,
                storage_enums::IntentStatus::Processing
            ) && matches!(
                payment_data.get_payment_attempt().capture_method,
                Some(storage_enums::CaptureMethod::ManualMultiple)
            ))
        }
        "CompleteAuthorize" => true,
        "PaymentApprove" => true,
        "PaymentReject" => true,
        "PaymentSession" => true,
        "PaymentSessionUpdate" => true,
        "PaymentIncrementalAuthorization" => matches!(
            payment_data.get_payment_intent().status,
            storage_enums::IntentStatus::RequiresCapture
        ),
        _ => false,
    }
}

pub fn is_operation_confirm<Op: Debug>(operation: &Op) -> bool {
    matches!(format!("{operation:?}").as_str(), "PaymentConfirm")
}

pub fn is_operation_complete_authorize<Op: Debug>(operation: &Op) -> bool {
    matches!(format!("{operation:?}").as_str(), "CompleteAuthorize")
}

#[cfg(feature = "olap")]
pub async fn list_payments(
    state: SessionState,
    merchant: domain::MerchantAccount,
    profile_id_list: Option<Vec<id_type::ProfileId>>,
    key_store: domain::MerchantKeyStore,
    constraints: api::PaymentListConstraints,
) -> RouterResponse<api::PaymentListResponse> {
    use hyperswitch_domain_models::errors::StorageError;
    helpers::validate_payment_list_request(&constraints)?;
    let merchant_id = merchant.get_id();
    let db = state.store.as_ref();
    let payment_intents = helpers::filter_by_constraints(
        &state,
        &(constraints, profile_id_list).try_into()?,
        merchant_id,
        &key_store,
        merchant.storage_scheme,
    )
    .await
    .to_not_found_response(errors::ApiErrorResponse::PaymentNotFound)?;

    let collected_futures = payment_intents.into_iter().map(|pi| {
        async {
            match db
                .find_payment_attempt_by_payment_id_merchant_id_attempt_id(
                    &pi.payment_id,
                    merchant_id,
                    &pi.active_attempt.get_id(),
                    // since OLAP doesn't have KV. Force to get the data from PSQL.
                    storage_enums::MerchantStorageScheme::PostgresOnly,
                )
                .await
            {
                Ok(pa) => Some(Ok((pi, pa))),
                Err(error) => {
                    if matches!(error.current_context(), StorageError::ValueNotFound(_)) {
                        logger::warn!(
                            ?error,
                            "payment_attempts missing for payment_id : {:?}",
                            pi.payment_id,
                        );
                        return None;
                    }
                    Some(Err(error))
                }
            }
        }
    });

    //If any of the response are Err, we will get Result<Err(_)>
    let pi_pa_tuple_vec: Result<Vec<(storage::PaymentIntent, storage::PaymentAttempt)>, _> =
        join_all(collected_futures)
            .await
            .into_iter()
            .flatten() //Will ignore `None`, will only flatten 1 level
            .collect::<Result<Vec<(storage::PaymentIntent, storage::PaymentAttempt)>, _>>();
    //Will collect responses in same order async, leading to sorted responses

    //Converting Intent-Attempt array to Response if no error
    let data: Vec<api::PaymentsResponse> = pi_pa_tuple_vec
        .change_context(errors::ApiErrorResponse::InternalServerError)?
        .into_iter()
        .map(ForeignFrom::foreign_from)
        .collect();

    Ok(services::ApplicationResponse::Json(
        api::PaymentListResponse {
            size: data.len(),
            data,
        },
    ))
}
#[cfg(feature = "olap")]
pub async fn apply_filters_on_payments(
    state: SessionState,
    merchant: domain::MerchantAccount,
    profile_id_list: Option<Vec<id_type::ProfileId>>,
    merchant_key_store: domain::MerchantKeyStore,
    constraints: api::PaymentListFilterConstraints,
) -> RouterResponse<api::PaymentListResponseV2> {
    let limit = &constraints.limit;
    helpers::validate_payment_list_request_for_joins(*limit)?;
    let db: &dyn StorageInterface = state.store.as_ref();
    let pi_fetch_constraints = (constraints.clone(), profile_id_list.clone()).try_into()?;
    let list: Vec<(storage::PaymentIntent, storage::PaymentAttempt)> = db
        .get_filtered_payment_intents_attempt(
            &(&state).into(),
            merchant.get_id(),
            &pi_fetch_constraints,
            &merchant_key_store,
            merchant.storage_scheme,
        )
        .await
        .to_not_found_response(errors::ApiErrorResponse::PaymentNotFound)?;
    let data: Vec<api::PaymentsResponse> =
        list.into_iter().map(ForeignFrom::foreign_from).collect();

    let active_attempt_ids = db
        .get_filtered_active_attempt_ids_for_total_count(
            merchant.get_id(),
            &pi_fetch_constraints,
            merchant.storage_scheme,
        )
        .await
        .to_not_found_response(errors::ApiErrorResponse::InternalServerError)?;

    let total_count = db
        .get_total_count_of_filtered_payment_attempts(
            merchant.get_id(),
            &active_attempt_ids,
            constraints.connector,
            constraints.payment_method,
            constraints.payment_method_type,
            constraints.authentication_type,
            constraints.merchant_connector_id,
            pi_fetch_constraints.get_profile_id_list(),
            merchant.storage_scheme,
        )
        .await
        .change_context(errors::ApiErrorResponse::InternalServerError)?;

    Ok(services::ApplicationResponse::Json(
        api::PaymentListResponseV2 {
            count: data.len(),
            total_count,
            data,
        },
    ))
}

#[cfg(feature = "olap")]
pub async fn get_filters_for_payments(
    state: SessionState,
    merchant: domain::MerchantAccount,
    merchant_key_store: domain::MerchantKeyStore,
    time_range: api::TimeRange,
) -> RouterResponse<api::PaymentListFilters> {
    let db = state.store.as_ref();
    let pi = db
        .filter_payment_intents_by_time_range_constraints(
            &(&state).into(),
            merchant.get_id(),
            &time_range,
            &merchant_key_store,
            merchant.storage_scheme,
        )
        .await
        .to_not_found_response(errors::ApiErrorResponse::PaymentNotFound)?;

    let filters = db
        .get_filters_for_payments(
            pi.as_slice(),
            merchant.get_id(),
            // since OLAP doesn't have KV. Force to get the data from PSQL.
            storage_enums::MerchantStorageScheme::PostgresOnly,
        )
        .await
        .to_not_found_response(errors::ApiErrorResponse::PaymentNotFound)?;

    Ok(services::ApplicationResponse::Json(
        api::PaymentListFilters {
            connector: filters.connector,
            currency: filters.currency,
            status: filters.status,
            payment_method: filters.payment_method,
            payment_method_type: filters.payment_method_type,
            authentication_type: filters.authentication_type,
        },
    ))
}

#[cfg(feature = "olap")]
pub async fn get_payment_filters(
    state: SessionState,
    merchant: domain::MerchantAccount,
    profile_id_list: Option<Vec<id_type::ProfileId>>,
) -> RouterResponse<api::PaymentListFiltersV2> {
    let merchant_connector_accounts = if let services::ApplicationResponse::Json(data) =
        super::admin::list_payment_connectors(state, merchant.get_id().to_owned(), profile_id_list)
            .await?
    {
        data
    } else {
        return Err(errors::ApiErrorResponse::InternalServerError.into());
    };

    let mut connector_map: HashMap<String, Vec<MerchantConnectorInfo>> = HashMap::new();
    let mut payment_method_types_map: HashMap<
        enums::PaymentMethod,
        HashSet<enums::PaymentMethodType>,
    > = HashMap::new();

    // populate connector map
    merchant_connector_accounts
        .iter()
        .filter_map(|merchant_connector_account| {
            merchant_connector_account
                .connector_label
                .as_ref()
                .map(|label| {
                    let info = merchant_connector_account.to_merchant_connector_info(label);
                    (merchant_connector_account.connector_name.clone(), info)
                })
        })
        .for_each(|(connector_name, info)| {
            connector_map
                .entry(connector_name.clone())
                .or_default()
                .push(info);
        });

    // populate payment method type map
    merchant_connector_accounts
        .iter()
        .flat_map(|merchant_connector_account| {
            merchant_connector_account.payment_methods_enabled.as_ref()
        })
        .map(|payment_methods_enabled| {
            payment_methods_enabled
                .iter()
                .filter_map(|payment_method_enabled| {
                    payment_method_enabled
                        .payment_method_types
                        .as_ref()
                        .map(|types_vec| (payment_method_enabled.payment_method, types_vec.clone()))
                })
        })
        .for_each(|payment_methods_enabled| {
            payment_methods_enabled.for_each(|(payment_method, payment_method_types_vec)| {
                payment_method_types_map
                    .entry(payment_method)
                    .or_default()
                    .extend(
                        payment_method_types_vec
                            .iter()
                            .map(|p| p.payment_method_type),
                    );
            });
        });

    Ok(services::ApplicationResponse::Json(
        api::PaymentListFiltersV2 {
            connector: connector_map,
            currency: enums::Currency::iter().collect(),
            status: enums::IntentStatus::iter().collect(),
            payment_method: payment_method_types_map,
            authentication_type: enums::AuthenticationType::iter().collect(),
        },
    ))
}

#[cfg(feature = "olap")]
pub async fn get_aggregates_for_payments(
    state: SessionState,
    merchant: domain::MerchantAccount,
    profile_id_list: Option<Vec<id_type::ProfileId>>,
    time_range: api::TimeRange,
) -> RouterResponse<api::PaymentsAggregateResponse> {
    let db = state.store.as_ref();
    let intent_status_with_count = db
        .get_intent_status_with_count(merchant.get_id(), profile_id_list, &time_range)
        .await
        .to_not_found_response(errors::ApiErrorResponse::PaymentNotFound)?;

    let mut status_map: HashMap<enums::IntentStatus, i64> =
        intent_status_with_count.into_iter().collect();
    for status in enums::IntentStatus::iter() {
        status_map.entry(status).or_default();
    }

    Ok(services::ApplicationResponse::Json(
        api::PaymentsAggregateResponse {
            status_with_count: status_map,
        },
    ))
}

pub async fn add_process_sync_task(
    db: &dyn StorageInterface,
    payment_attempt: &storage::PaymentAttempt,
    schedule_time: time::PrimitiveDateTime,
) -> CustomResult<(), errors::StorageError> {
    let tracking_data = api::PaymentsRetrieveRequest {
        force_sync: true,
        merchant_id: Some(payment_attempt.merchant_id.clone()),
        resource_id: api::PaymentIdType::PaymentAttemptId(payment_attempt.attempt_id.clone()),
        ..Default::default()
    };
    let runner = storage::ProcessTrackerRunner::PaymentsSyncWorkflow;
    let task = "PAYMENTS_SYNC";
    let tag = ["SYNC", "PAYMENT"];
    let process_tracker_id = pt_utils::get_process_tracker_id(
        runner,
        task,
        &payment_attempt.attempt_id,
        &payment_attempt.merchant_id,
    );
    let process_tracker_entry = storage::ProcessTrackerNew::new(
        process_tracker_id,
        task,
        runner,
        tag,
        tracking_data,
        schedule_time,
    )
    .map_err(errors::StorageError::from)?;

    db.insert_process(process_tracker_entry).await?;
    Ok(())
}

pub async fn reset_process_sync_task(
    db: &dyn StorageInterface,
    payment_attempt: &storage::PaymentAttempt,
    schedule_time: time::PrimitiveDateTime,
) -> Result<(), errors::ProcessTrackerError> {
    let runner = storage::ProcessTrackerRunner::PaymentsSyncWorkflow;
    let task = "PAYMENTS_SYNC";
    let process_tracker_id = pt_utils::get_process_tracker_id(
        runner,
        task,
        &payment_attempt.attempt_id,
        &payment_attempt.merchant_id,
    );
    let psync_process = db
        .find_process_by_id(&process_tracker_id)
        .await?
        .ok_or(errors::ProcessTrackerError::ProcessFetchingFailed)?;
    db.as_scheduler()
        .reset_process(psync_process, schedule_time)
        .await?;
    Ok(())
}

pub fn update_straight_through_routing<F, D>(
    payment_data: &mut D,
    request_straight_through: serde_json::Value,
) -> CustomResult<(), errors::ParsingError>
where
    F: Send + Clone,
    D: OperationSessionGetters<F> + OperationSessionSetters<F> + Send + Sync + Clone,
{
    let _: api_models::routing::RoutingAlgorithm = request_straight_through
        .clone()
        .parse_value("RoutingAlgorithm")
        .attach_printable("Invalid straight through routing rules format")?;

    payment_data.set_straight_through_algorithm_in_payment_attempt(request_straight_through);

    Ok(())
}

#[allow(clippy::too_many_arguments)]
pub async fn get_connector_choice<F, Req, D>(
    operation: &BoxedOperation<'_, F, Req, D>,
    state: &SessionState,
    req: &Req,
    merchant_account: &domain::MerchantAccount,
    business_profile: &domain::BusinessProfile,
    key_store: &domain::MerchantKeyStore,
    payment_data: &mut D,
    eligible_connectors: Option<Vec<enums::RoutableConnectors>>,
    mandate_type: Option<api::MandateTransactionType>,
) -> RouterResult<Option<ConnectorCallType>>
where
    F: Send + Clone,
    D: OperationSessionGetters<F> + OperationSessionSetters<F> + Send + Sync + Clone,
{
    let connector_choice = operation
        .to_domain()?
        .get_connector(
            merchant_account,
            &state.clone(),
            req,
            payment_data.get_payment_intent(),
            key_store,
        )
        .await?;

    let connector = if should_call_connector(operation, payment_data) {
        Some(match connector_choice {
            api::ConnectorChoice::SessionMultiple(connectors) => {
                let routing_output = perform_session_token_routing(
                    state.clone(),
                    merchant_account,
                    key_store,
                    payment_data,
                    connectors,
                )
                .await?;
                ConnectorCallType::SessionMultiple(routing_output)
            }

            api::ConnectorChoice::StraightThrough(straight_through) => {
                connector_selection(
                    state,
                    merchant_account,
                    business_profile,
                    key_store,
                    payment_data,
                    Some(straight_through),
                    eligible_connectors,
                    mandate_type,
                )
                .await?
            }

            api::ConnectorChoice::Decide => {
                connector_selection(
                    state,
                    merchant_account,
                    business_profile,
                    key_store,
                    payment_data,
                    None,
                    eligible_connectors,
                    mandate_type,
                )
                .await?
            }
        })
    } else if let api::ConnectorChoice::StraightThrough(algorithm) = connector_choice {
        update_straight_through_routing(payment_data, algorithm)
            .change_context(errors::ApiErrorResponse::InternalServerError)
            .attach_printable("Failed to update straight through routing algorithm")?;

        None
    } else {
        None
    };
    Ok(connector)
}

#[allow(clippy::too_many_arguments)]
pub async fn connector_selection<F, D>(
    state: &SessionState,
    merchant_account: &domain::MerchantAccount,
    business_profile: &domain::BusinessProfile,
    key_store: &domain::MerchantKeyStore,
    payment_data: &mut D,
    request_straight_through: Option<serde_json::Value>,
    eligible_connectors: Option<Vec<enums::RoutableConnectors>>,
    mandate_type: Option<api::MandateTransactionType>,
) -> RouterResult<ConnectorCallType>
where
    F: Send + Clone,
    D: OperationSessionGetters<F> + OperationSessionSetters<F> + Send + Sync + Clone,
{
    let request_straight_through: Option<api::routing::StraightThroughAlgorithm> =
        request_straight_through
            .map(|val| val.parse_value("RoutingAlgorithm"))
            .transpose()
            .change_context(errors::ApiErrorResponse::InternalServerError)
            .attach_printable("Invalid straight through routing rules format")?;

    let mut routing_data = storage::RoutingData {
        routed_through: payment_data.get_payment_attempt().connector.clone(),

        merchant_connector_id: payment_data
            .get_payment_attempt()
            .merchant_connector_id
            .clone(),

        algorithm: request_straight_through.clone(),
        routing_info: payment_data
            .get_payment_attempt()
            .straight_through_algorithm
            .clone()
            .map(|val| val.parse_value("PaymentRoutingInfo"))
            .transpose()
            .change_context(errors::ApiErrorResponse::InternalServerError)
            .attach_printable("Invalid straight through algorithm format found in payment attempt")?
            .unwrap_or_else(|| storage::PaymentRoutingInfo {
                algorithm: None,
                pre_routing_results: None,
            }),
    };

    let decided_connector = decide_connector(
        state.clone(),
        merchant_account,
        business_profile,
        key_store,
        payment_data,
        request_straight_through,
        &mut routing_data,
        eligible_connectors,
        mandate_type,
    )
    .await?;

    let encoded_info = routing_data
        .routing_info
        .encode_to_value()
        .change_context(errors::ApiErrorResponse::InternalServerError)
        .attach_printable("error serializing payment routing info to serde value")?;

    payment_data.set_connector_in_payment_attempt(routing_data.routed_through);

    payment_data.set_merchant_connector_id_in_attempt(routing_data.merchant_connector_id);
    payment_data.set_straight_through_algorithm_in_payment_attempt(encoded_info);

    Ok(decided_connector)
}

#[allow(clippy::too_many_arguments)]
#[cfg(feature = "v2")]
pub async fn decide_connector<F, D>(
    state: SessionState,
    merchant_account: &domain::MerchantAccount,
    business_profile: &domain::BusinessProfile,
    key_store: &domain::MerchantKeyStore,
    payment_data: &mut D,
    request_straight_through: Option<api::routing::StraightThroughAlgorithm>,
    routing_data: &mut storage::RoutingData,
    eligible_connectors: Option<Vec<enums::RoutableConnectors>>,
    mandate_type: Option<api::MandateTransactionType>,
) -> RouterResult<ConnectorCallType>
where
    F: Send + Clone,
    D: OperationSessionGetters<F> + OperationSessionSetters<F> + Send + Sync + Clone,
{
    todo!()
}

#[allow(clippy::too_many_arguments)]
#[cfg(feature = "v1")]
pub async fn decide_connector<F, D>(
    state: SessionState,
    merchant_account: &domain::MerchantAccount,
    business_profile: &domain::BusinessProfile,
    key_store: &domain::MerchantKeyStore,
    payment_data: &mut D,
    request_straight_through: Option<api::routing::StraightThroughAlgorithm>,
    routing_data: &mut storage::RoutingData,
    eligible_connectors: Option<Vec<enums::RoutableConnectors>>,
    mandate_type: Option<api::MandateTransactionType>,
) -> RouterResult<ConnectorCallType>
where
    F: Send + Clone,
    D: OperationSessionGetters<F> + OperationSessionSetters<F> + Send + Sync + Clone,
{
    // If the connector was already decided previously, use the same connector
    // This is in case of flows like payments_sync, payments_cancel where the successive operations
    // with the connector have to be made using the same connector account.
    if let Some(ref connector_name) = payment_data.get_payment_attempt().connector {
        // Connector was already decided previously, use the same connector
        let connector_data = api::ConnectorData::get_connector_by_name(
            &state.conf.connectors,
            connector_name,
            api::GetToken::Connector,
            payment_data
                .get_payment_attempt()
                .merchant_connector_id
                .clone(),
        )
        .change_context(errors::ApiErrorResponse::InternalServerError)
        .attach_printable("Invalid connector name received in 'routed_through'")?;

        routing_data.routed_through = Some(connector_name.clone());
        return Ok(ConnectorCallType::PreDetermined(connector_data));
    }

    if let Some(mandate_connector_details) = payment_data.get_mandate_connector().as_ref() {
        let connector_data = api::ConnectorData::get_connector_by_name(
            &state.conf.connectors,
            &mandate_connector_details.connector,
            api::GetToken::Connector,
            mandate_connector_details.merchant_connector_id.clone(),
        )
        .change_context(errors::ApiErrorResponse::InternalServerError)
        .attach_printable("Invalid connector name received in 'routed_through'")?;

        routing_data.routed_through = Some(mandate_connector_details.connector.clone());

        routing_data
            .merchant_connector_id
            .clone_from(&mandate_connector_details.merchant_connector_id);

        return Ok(ConnectorCallType::PreDetermined(connector_data));
    }

    if let Some((pre_routing_results, storage_pm_type)) =
        routing_data.routing_info.pre_routing_results.as_ref().zip(
            payment_data
                .get_payment_attempt()
                .payment_method_type
                .as_ref(),
        )
    {
        if let (Some(routable_connector_choice), None) = (
            pre_routing_results.get(storage_pm_type),
            &payment_data.get_token_data(),
        ) {
            let routable_connector_list = match routable_connector_choice {
                storage::PreRoutingConnectorChoice::Single(routable_connector) => {
                    vec![routable_connector.clone()]
                }
                storage::PreRoutingConnectorChoice::Multiple(routable_connector_list) => {
                    routable_connector_list.clone()
                }
            };

            let mut pre_routing_connector_data_list = vec![];

            let first_routable_connector = routable_connector_list
                .first()
                .ok_or(errors::ApiErrorResponse::IncorrectPaymentMethodConfiguration)?;

            routing_data.routed_through = Some(first_routable_connector.connector.to_string());

            routing_data
                .merchant_connector_id
                .clone_from(&first_routable_connector.merchant_connector_id);

            for connector_choice in routable_connector_list.clone() {
                let connector_data = api::ConnectorData::get_connector_by_name(
                    &state.conf.connectors,
                    &connector_choice.connector.to_string(),
                    api::GetToken::Connector,
                    connector_choice.merchant_connector_id.clone(),
                )
                .change_context(errors::ApiErrorResponse::InternalServerError)
                .attach_printable("Invalid connector name received")?;

                pre_routing_connector_data_list.push(connector_data);
            }

            #[cfg(feature = "retry")]
            let should_do_retry =
                retry::config_should_call_gsm(&*state.store, merchant_account.get_id()).await;

            #[cfg(feature = "retry")]
            if payment_data.get_payment_attempt().payment_method_type
                == Some(storage_enums::PaymentMethodType::ApplePay)
                && should_do_retry
            {
                let retryable_connector_data = helpers::get_apple_pay_retryable_connectors(
                    &state,
                    merchant_account,
                    payment_data,
                    key_store,
                    &pre_routing_connector_data_list,
                    first_routable_connector
                        .merchant_connector_id
                        .clone()
                        .as_ref(),
                    business_profile.clone(),
                )
                .await?;

                if let Some(connector_data_list) = retryable_connector_data {
                    if connector_data_list.len() > 1 {
                        logger::info!("Constructed apple pay retryable connector list");
                        return Ok(ConnectorCallType::Retryable(connector_data_list));
                    }
                }
            }

            let first_pre_routing_connector_data_list = pre_routing_connector_data_list
                .first()
                .ok_or(errors::ApiErrorResponse::IncorrectPaymentMethodConfiguration)?;

            helpers::override_setup_future_usage_to_on_session(&*state.store, payment_data).await?;

            return Ok(ConnectorCallType::PreDetermined(
                first_pre_routing_connector_data_list.clone(),
            ));
        }
    }

    if let Some(routing_algorithm) = request_straight_through {
        let (mut connectors, check_eligibility) = routing::perform_straight_through_routing(
            &routing_algorithm,
            payment_data.get_creds_identifier(),
        )
        .change_context(errors::ApiErrorResponse::InternalServerError)
        .attach_printable("Failed execution of straight through routing")?;

        if check_eligibility {
            let transaction_data = core_routing::PaymentsDslInput::new(
                payment_data.get_setup_mandate(),
                payment_data.get_payment_attempt(),
                payment_data.get_payment_intent(),
                payment_data.get_payment_method_data(),
                payment_data.get_address(),
                payment_data.get_recurring_details(),
                payment_data.get_currency(),
            );

            connectors = routing::perform_eligibility_analysis_with_fallback(
                &state.clone(),
                key_store,
                connectors,
                &TransactionData::Payment(transaction_data),
                eligible_connectors,
                business_profile,
            )
            .await
            .change_context(errors::ApiErrorResponse::InternalServerError)
            .attach_printable("failed eligibility analysis and fallback")?;
        }

        let connector_data = connectors
            .into_iter()
            .map(|conn| {
                api::ConnectorData::get_connector_by_name(
                    &state.conf.connectors,
                    &conn.connector.to_string(),
                    api::GetToken::Connector,
                    conn.merchant_connector_id.clone(),
                )
            })
            .collect::<CustomResult<Vec<_>, _>>()
            .change_context(errors::ApiErrorResponse::InternalServerError)
            .attach_printable("Invalid connector name received")?;

        return decide_multiplex_connector_for_normal_or_recurring_payment(
            &state,
            payment_data,
            routing_data,
            connector_data,
            mandate_type,
            business_profile.is_connector_agnostic_mit_enabled,
        )
        .await;
    }

    if let Some(ref routing_algorithm) = routing_data.routing_info.algorithm {
        let (mut connectors, check_eligibility) = routing::perform_straight_through_routing(
            routing_algorithm,
            payment_data.get_creds_identifier(),
        )
        .change_context(errors::ApiErrorResponse::InternalServerError)
        .attach_printable("Failed execution of straight through routing")?;

        if check_eligibility {
            let transaction_data = core_routing::PaymentsDslInput::new(
                payment_data.get_setup_mandate(),
                payment_data.get_payment_attempt(),
                payment_data.get_payment_intent(),
                payment_data.get_payment_method_data(),
                payment_data.get_address(),
                payment_data.get_recurring_details(),
                payment_data.get_currency(),
            );

            connectors = routing::perform_eligibility_analysis_with_fallback(
                &state,
                key_store,
                connectors,
                &TransactionData::Payment(transaction_data),
                eligible_connectors,
                business_profile,
            )
            .await
            .change_context(errors::ApiErrorResponse::InternalServerError)
            .attach_printable("failed eligibility analysis and fallback")?;
        }

        let connector_data = connectors
            .into_iter()
            .map(|conn| {
                api::ConnectorData::get_connector_by_name(
                    &state.conf.connectors,
                    &conn.connector.to_string(),
                    api::GetToken::Connector,
                    conn.merchant_connector_id,
                )
            })
            .collect::<CustomResult<Vec<_>, _>>()
            .change_context(errors::ApiErrorResponse::InternalServerError)
            .attach_printable("Invalid connector name received")?;

        return decide_multiplex_connector_for_normal_or_recurring_payment(
            &state,
            payment_data,
            routing_data,
            connector_data,
            mandate_type,
            business_profile.is_connector_agnostic_mit_enabled,
        )
        .await;
    }

    let new_pd = payment_data.clone();
    let transaction_data = core_routing::PaymentsDslInput::new(
        new_pd.get_setup_mandate(),
        new_pd.get_payment_attempt(),
        new_pd.get_payment_intent(),
        new_pd.get_payment_method_data(),
        new_pd.get_address(),
        new_pd.get_recurring_details(),
        new_pd.get_currency(),
    );

    route_connector_v1_for_payments(
        &state,
        merchant_account,
        business_profile,
        key_store,
        payment_data,
        transaction_data,
        routing_data,
        eligible_connectors,
        mandate_type,
    )
    .await
}

<<<<<<< HEAD
#[cfg(all(feature = "v2", feature = "payment_methods_v2"))]
pub async fn decide_multiplex_connector_for_normal_or_recurring_payment<F: Clone>(
    state: &SessionState,
    payment_data: &mut PaymentData<F>,
    routing_data: &mut storage::RoutingData,
    connectors: Vec<api::ConnectorData>,
    mandate_type: Option<api::MandateTransactionType>,
    is_connector_agnostic_mit_enabled: Option<bool>,
) -> RouterResult<ConnectorCallType> {
    todo!()
}

#[cfg(all(
    any(feature = "v2", feature = "v1"),
    not(feature = "payment_methods_v2")
))]
pub async fn decide_multiplex_connector_for_normal_or_recurring_payment<F: Clone>(
=======
pub async fn decide_multiplex_connector_for_normal_or_recurring_payment<F: Clone, D>(
>>>>>>> 4a9fd7e0
    state: &SessionState,
    payment_data: &mut D,
    routing_data: &mut storage::RoutingData,
    connectors: Vec<api::ConnectorData>,
    mandate_type: Option<api::MandateTransactionType>,
    is_connector_agnostic_mit_enabled: Option<bool>,
) -> RouterResult<ConnectorCallType>
where
    D: OperationSessionGetters<F> + OperationSessionSetters<F> + Send + Sync + Clone,
{
    match (
        payment_data.get_payment_intent().setup_future_usage,
        payment_data.get_token_data().as_ref(),
        payment_data.get_recurring_details().as_ref(),
        payment_data.get_payment_intent().off_session,
        mandate_type,
    ) {
        (
            Some(storage_enums::FutureUsage::OffSession),
            Some(_),
            None,
            None,
            Some(api::MandateTransactionType::RecurringMandateTransaction),
        )
        | (
            None,
            None,
            Some(RecurringDetails::PaymentMethodId(_)),
            Some(true),
            Some(api::MandateTransactionType::RecurringMandateTransaction),
        )
        | (None, Some(_), None, Some(true), _) => {
            logger::debug!("performing routing for token-based MIT flow");

            let payment_method_info = payment_data
                .get_payment_method_info()
                .get_required_value("payment_method_info")?;

            let connector_mandate_details = &payment_method_info
                .connector_mandate_details
                .clone()
                .map(|details| {
                    details.parse_value::<storage::PaymentsMandateReference>(
                        "connector_mandate_details",
                    )
                })
                .transpose()
                .change_context(errors::ApiErrorResponse::InternalServerError)
                .attach_printable("unable to deserialize connector mandate details")?;

            let mut connector_choice = None;

            for connector_data in connectors {
                let merchant_connector_id = connector_data
                    .merchant_connector_id
                    .as_ref()
                    .ok_or(errors::ApiErrorResponse::InternalServerError)
                    .attach_printable("Failed to find the merchant connector id")?;

                if is_network_transaction_id_flow(
                    state,
                    is_connector_agnostic_mit_enabled,
                    connector_data.connector_name,
                    payment_method_info,
                ) {
                    logger::info!("using network_transaction_id for MIT flow");
                    let network_transaction_id = payment_method_info
                        .network_transaction_id
                        .as_ref()
                        .ok_or(errors::ApiErrorResponse::InternalServerError)?;

                    let mandate_reference_id =
                        Some(payments_api::MandateReferenceId::NetworkMandateId(
                            network_transaction_id.to_string(),
                        ));

                    connector_choice = Some((connector_data, mandate_reference_id.clone()));
                    break;
                } else if connector_mandate_details
                    .clone()
                    .map(|connector_mandate_details| {
                        connector_mandate_details.contains_key(merchant_connector_id)
                    })
                    .unwrap_or(false)
                {
                    if let Some(merchant_connector_id) =
                        connector_data.merchant_connector_id.as_ref()
                    {
                        if let Some(mandate_reference_record) = connector_mandate_details.clone()
                        .get_required_value("connector_mandate_details")
                            .change_context(errors::ApiErrorResponse::IncorrectPaymentMethodConfiguration)
                            .attach_printable("no eligible connector found for token-based MIT flow since there were no connector mandate details")?
                            .get(merchant_connector_id)
                        {
                            common_utils::fp_utils::when(
                                mandate_reference_record
                                    .original_payment_authorized_currency
                                    .map(|mandate_currency| mandate_currency != payment_data.get_currency())
                                    .unwrap_or(false),
                                || {
                                    Err(report!(errors::ApiErrorResponse::MandateValidationFailed {
                                        reason: "cross currency mandates not supported".into()
                                    }))
                                },
                            )?;
                            let mandate_reference_id =
                                Some(payments_api::MandateReferenceId::ConnectorMandateId(
                                    payments_api::ConnectorMandateReferenceId {
                                        connector_mandate_id: Some(
                                            mandate_reference_record.connector_mandate_id.clone(),
                                        ),
                                        payment_method_id: Some(
                                            payment_method_info.get_id(),
                                        ),
                                        update_history: None,
                                    },
                                ));
                            payment_data.set_recurring_mandate_payment_data(
                                hyperswitch_domain_models::router_data::RecurringMandatePaymentData {
                                    payment_method_type: mandate_reference_record
                                        .payment_method_type,
                                    original_payment_authorized_amount: mandate_reference_record
                                        .original_payment_authorized_amount,
                                    original_payment_authorized_currency: mandate_reference_record
                                        .original_payment_authorized_currency,
                                });

                            connector_choice = Some((connector_data, mandate_reference_id.clone()));
                            break;
                        }
                    }
                } else {
                    continue;
                }
            }

            let (chosen_connector_data, mandate_reference_id) = connector_choice
                .get_required_value("connector_choice")
                .change_context(errors::ApiErrorResponse::IncorrectPaymentMethodConfiguration)
                .attach_printable("no eligible connector found for token-based MIT payment")?;

            routing_data.routed_through = Some(chosen_connector_data.connector_name.to_string());

            routing_data
                .merchant_connector_id
                .clone_from(&chosen_connector_data.merchant_connector_id);

            payment_data.set_mandate_id(payments_api::MandateIds {
                mandate_id: None,
                mandate_reference_id,
            });

            Ok(ConnectorCallType::PreDetermined(chosen_connector_data))
        }
        (
            None,
            None,
            Some(RecurringDetails::ProcessorPaymentToken(_token)),
            Some(true),
            Some(api::MandateTransactionType::RecurringMandateTransaction),
        ) => {
            if let Some(connector) = connectors.first() {
                routing_data.routed_through = Some(connector.connector_name.clone().to_string());
                routing_data
                    .merchant_connector_id
                    .clone_from(&connector.merchant_connector_id);
                Ok(ConnectorCallType::PreDetermined(api::ConnectorData {
                    connector: connector.connector.clone(),
                    connector_name: connector.connector_name,
                    get_token: connector.get_token.clone(),
                    merchant_connector_id: connector.merchant_connector_id.clone(),
                }))
            } else {
                logger::error!("no eligible connector found for the ppt_mandate payment");
                Err(errors::ApiErrorResponse::IncorrectPaymentMethodConfiguration.into())
            }
        }

        _ => {
            helpers::override_setup_future_usage_to_on_session(&*state.store, payment_data).await?;

            let first_choice = connectors
                .first()
                .ok_or(errors::ApiErrorResponse::IncorrectPaymentMethodConfiguration)
                .attach_printable("no eligible connector found for payment")?
                .clone();

            routing_data.routed_through = Some(first_choice.connector_name.to_string());

            routing_data.merchant_connector_id = first_choice.merchant_connector_id;

            Ok(ConnectorCallType::Retryable(connectors))
        }
    }
}

pub fn is_network_transaction_id_flow(
    state: &SessionState,
    is_connector_agnostic_mit_enabled: Option<bool>,
    connector: enums::Connector,
    payment_method_info: &domain::PaymentMethod,
) -> bool {
    let ntid_supported_connectors = &state
        .conf
        .network_transaction_id_supported_connectors
        .connector_list;

    is_connector_agnostic_mit_enabled == Some(true)
        && payment_method_info.payment_method == Some(storage_enums::PaymentMethod::Card)
        && ntid_supported_connectors.contains(&connector)
        && payment_method_info.network_transaction_id.is_some()
}

pub fn should_add_task_to_process_tracker<F: Clone, D: OperationSessionGetters<F>>(
    payment_data: &D,
) -> bool {
    let connector = payment_data.get_payment_attempt().connector.as_deref();

    !matches!(
        (payment_data.get_payment_attempt().payment_method, connector),
        (
            Some(storage_enums::PaymentMethod::BankTransfer),
            Some("stripe")
        )
    )
}

pub async fn perform_session_token_routing<F, D>(
    state: SessionState,
    merchant_account: &domain::MerchantAccount,
    key_store: &domain::MerchantKeyStore,
    payment_data: &D,
    connectors: Vec<api::SessionConnectorData>,
) -> RouterResult<Vec<api::SessionConnectorData>>
where
    F: Clone,
    D: OperationSessionGetters<F>,
{
    // Commenting out this code as `list_payment_method_api` and `perform_session_token_routing`
    // will happen in parallel the behaviour of the session call differ based on filters in
    // list_payment_method_api

    // let routing_info: Option<storage::PaymentRoutingInfo> = payment_data
    //     .get_payment_attempt()
    //     .straight_through_algorithm
    //     .clone()
    //     .map(|val| val.parse_value("PaymentRoutingInfo"))
    //     .transpose()
    //     .change_context(errors::ApiErrorResponse::InternalServerError)
    //     .attach_printable("invalid payment routing info format found in payment attempt")?;

    // if let Some(storage::PaymentRoutingInfo {
    //     pre_routing_results: Some(pre_routing_results),
    //     ..
    // }) = routing_info
    // {
    //     let mut payment_methods: rustc_hash::FxHashMap<
    //         (String, enums::PaymentMethodType),
    //         api::SessionConnectorData,
    //     > = rustc_hash::FxHashMap::from_iter(connectors.iter().map(|c| {
    //         (
    //             (
    //                 c.connector.connector_name.to_string(),
    //                 c.payment_method_type,
    //             ),
    //             c.clone(),
    //         )
    //     }));

    //     let mut final_list: Vec<api::SessionConnectorData> = Vec::new();
    //     for (routed_pm_type, pre_routing_choice) in pre_routing_results.into_iter() {
    //         let routable_connector_list = match pre_routing_choice {
    //             storage::PreRoutingConnectorChoice::Single(routable_connector) => {
    //                 vec![routable_connector.clone()]
    //             }
    //             storage::PreRoutingConnectorChoice::Multiple(routable_connector_list) => {
    //                 routable_connector_list.clone()
    //             }
    //         };
    //         for routable_connector in routable_connector_list {
    //             if let Some(session_connector_data) =
    //                 payment_methods.remove(&(routable_connector.to_string(), routed_pm_type))
    //             {
    //                 final_list.push(session_connector_data);
    //                 break;
    //             }
    //         }
    //     }

    //     if !final_list.is_empty() {
    //         return Ok(final_list);
    //     }
    // }

    let routing_enabled_pms = HashSet::from([
        enums::PaymentMethodType::GooglePay,
        enums::PaymentMethodType::ApplePay,
        enums::PaymentMethodType::Klarna,
        enums::PaymentMethodType::Paypal,
    ]);

    let mut chosen = Vec::<api::SessionConnectorData>::new();
    for connector_data in &connectors {
        if routing_enabled_pms.contains(&connector_data.payment_method_type) {
            chosen.push(connector_data.clone());
        }
    }
    let sfr = SessionFlowRoutingInput {
        state: &state,
        country: payment_data
            .get_address()
            .get_payment_method_billing()
            .and_then(|address| address.address.as_ref())
            .and_then(|details| details.country),
        key_store,
        merchant_account,
        payment_attempt: payment_data.get_payment_attempt(),
        payment_intent: payment_data.get_payment_intent(),

        chosen,
    };
    let result = self_routing::perform_session_flow_routing(sfr, &enums::TransactionType::Payment)
        .await
        .change_context(errors::ApiErrorResponse::InternalServerError)
        .attach_printable("error performing session flow routing")?;

    let mut final_list: Vec<api::SessionConnectorData> = Vec::new();

    for connector_data in connectors {
        if !routing_enabled_pms.contains(&connector_data.payment_method_type) {
            final_list.push(connector_data);
        } else if let Some(choice) = result.get(&connector_data.payment_method_type) {
            let routing_choice = choice
                .first()
                .ok_or(errors::ApiErrorResponse::InternalServerError)?;
            if connector_data.connector.connector_name == routing_choice.connector.connector_name {
                final_list.push(connector_data);
            }
        }
    }

    Ok(final_list)
}

#[cfg(feature = "v1")]
#[allow(clippy::too_many_arguments)]
pub async fn route_connector_v1_for_payments<F, D>(
    state: &SessionState,
    merchant_account: &domain::MerchantAccount,
    business_profile: &domain::BusinessProfile,
    key_store: &domain::MerchantKeyStore,
    payment_data: &mut D,
    transaction_data: core_routing::PaymentsDslInput<'_>,
    routing_data: &mut storage::RoutingData,
    eligible_connectors: Option<Vec<enums::RoutableConnectors>>,
    mandate_type: Option<api::MandateTransactionType>,
) -> RouterResult<ConnectorCallType>
where
    F: Send + Clone,
    D: OperationSessionGetters<F> + OperationSessionSetters<F> + Send + Sync + Clone,
{
    let routing_algorithm_id = {
        let routing_algorithm = business_profile.routing_algorithm.clone();

        let algorithm_ref = routing_algorithm
            .map(|ra| ra.parse_value::<api::routing::RoutingAlgorithmRef>("RoutingAlgorithmRef"))
            .transpose()
            .change_context(errors::ApiErrorResponse::InternalServerError)
            .attach_printable("Could not decode merchant routing algorithm ref")?
            .unwrap_or_default();
        algorithm_ref.algorithm_id
    };

    let connectors = routing::perform_static_routing_v1(
        state,
        merchant_account.get_id(),
        routing_algorithm_id.as_ref(),
        business_profile,
        &TransactionData::Payment(transaction_data.clone()),
    )
    .await
    .change_context(errors::ApiErrorResponse::InternalServerError)?;
    let connectors = routing::perform_eligibility_analysis_with_fallback(
        &state.clone(),
        key_store,
        connectors,
        &TransactionData::Payment(transaction_data),
        eligible_connectors,
        business_profile,
    )
    .await
    .change_context(errors::ApiErrorResponse::InternalServerError)
    .attach_printable("failed eligibility analysis and fallback")?;

    let connector_data = connectors
        .into_iter()
        .map(|conn| {
            api::ConnectorData::get_connector_by_name(
                &state.conf.connectors,
                &conn.connector.to_string(),
                api::GetToken::Connector,
                conn.merchant_connector_id,
            )
        })
        .collect::<CustomResult<Vec<_>, _>>()
        .change_context(errors::ApiErrorResponse::InternalServerError)
        .attach_printable("Invalid connector name received")?;

    decide_multiplex_connector_for_normal_or_recurring_payment(
        state,
        payment_data,
        routing_data,
        connector_data,
        mandate_type,
        business_profile.is_connector_agnostic_mit_enabled,
    )
    .await
}

#[cfg(feature = "payouts")]
#[cfg(feature = "v2")]
#[allow(clippy::too_many_arguments)]
pub async fn route_connector_v1_for_payouts(
    state: &SessionState,
    merchant_account: &domain::MerchantAccount,
    business_profile: &domain::BusinessProfile,
    key_store: &domain::MerchantKeyStore,
    transaction_data: &payouts::PayoutData,
    routing_data: &mut storage::RoutingData,
    eligible_connectors: Option<Vec<enums::RoutableConnectors>>,
) -> RouterResult<ConnectorCallType> {
    todo!()
}

#[cfg(feature = "payouts")]
#[cfg(feature = "v1")]
#[allow(clippy::too_many_arguments)]
pub async fn route_connector_v1_for_payouts(
    state: &SessionState,
    merchant_account: &domain::MerchantAccount,
    business_profile: &domain::BusinessProfile,
    key_store: &domain::MerchantKeyStore,
    transaction_data: &payouts::PayoutData,
    routing_data: &mut storage::RoutingData,
    eligible_connectors: Option<Vec<enums::RoutableConnectors>>,
) -> RouterResult<ConnectorCallType> {
    let routing_algorithm_id = {
        let routing_algorithm = business_profile.payout_routing_algorithm.clone();

        let algorithm_ref = routing_algorithm
            .map(|ra| ra.parse_value::<api::routing::RoutingAlgorithmRef>("RoutingAlgorithmRef"))
            .transpose()
            .change_context(errors::ApiErrorResponse::InternalServerError)
            .attach_printable("Could not decode merchant routing algorithm ref")?
            .unwrap_or_default();
        algorithm_ref.algorithm_id
    };

    let connectors = routing::perform_static_routing_v1(
        state,
        merchant_account.get_id(),
        routing_algorithm_id.as_ref(),
        business_profile,
        &TransactionData::Payout(transaction_data),
    )
    .await
    .change_context(errors::ApiErrorResponse::InternalServerError)?;
    let connectors = routing::perform_eligibility_analysis_with_fallback(
        &state.clone(),
        key_store,
        connectors,
        &TransactionData::Payout(transaction_data),
        eligible_connectors,
        business_profile,
    )
    .await
    .change_context(errors::ApiErrorResponse::InternalServerError)
    .attach_printable("failed eligibility analysis and fallback")?;

    let first_connector_choice = connectors
        .first()
        .ok_or(errors::ApiErrorResponse::IncorrectPaymentMethodConfiguration)
        .attach_printable("Empty connector list returned")?
        .clone();

    let connector_data = connectors
        .into_iter()
        .map(|conn| {
            api::ConnectorData::get_connector_by_name(
                &state.conf.connectors,
                &conn.connector.to_string(),
                api::GetToken::Connector,
                conn.merchant_connector_id,
            )
        })
        .collect::<CustomResult<Vec<_>, _>>()
        .change_context(errors::ApiErrorResponse::InternalServerError)
        .attach_printable("Invalid connector name received")?;

    routing_data.routed_through = Some(first_connector_choice.connector.to_string());

    routing_data.merchant_connector_id = first_connector_choice.merchant_connector_id;

    Ok(ConnectorCallType::Retryable(connector_data))
}

#[cfg(all(feature = "v2", feature = "customer_v2"))]
pub async fn payment_external_authentication(
    _state: SessionState,
    _merchant_account: domain::MerchantAccount,
    _key_store: domain::MerchantKeyStore,
    _req: api_models::payments::PaymentsExternalAuthenticationRequest,
) -> RouterResponse<api_models::payments::PaymentsExternalAuthenticationResponse> {
    todo!()
}

#[cfg(all(any(feature = "v1", feature = "v2"), not(feature = "customer_v2")))]
#[instrument(skip_all)]
pub async fn payment_external_authentication(
    state: SessionState,
    merchant_account: domain::MerchantAccount,
    key_store: domain::MerchantKeyStore,
    req: api_models::payments::PaymentsExternalAuthenticationRequest,
) -> RouterResponse<api_models::payments::PaymentsExternalAuthenticationResponse> {
    let db = &*state.store;
    let key_manager_state = &(&state).into();

    let merchant_id = merchant_account.get_id();
    let storage_scheme = merchant_account.storage_scheme;
    let payment_id = req.payment_id;
    let payment_intent = db
        .find_payment_intent_by_payment_id_merchant_id(
            key_manager_state,
            &payment_id,
            merchant_id,
            &key_store,
            storage_scheme,
        )
        .await
        .to_not_found_response(errors::ApiErrorResponse::PaymentNotFound)?;
    let attempt_id = payment_intent.active_attempt.get_id().clone();
    let payment_attempt = db
        .find_payment_attempt_by_payment_id_merchant_id_attempt_id(
            &payment_intent.payment_id,
            merchant_id,
            &attempt_id.clone(),
            storage_scheme,
        )
        .await
        .to_not_found_response(errors::ApiErrorResponse::PaymentNotFound)?;
    if payment_attempt.external_three_ds_authentication_attempted != Some(true) {
        Err(errors::ApiErrorResponse::PreconditionFailed {
            message:
                "You cannot authenticate this payment because payment_attempt.external_three_ds_authentication_attempted is false".to_owned(),
        })?
    }
    helpers::validate_payment_status_against_allowed_statuses(
        &payment_intent.status,
        &[storage_enums::IntentStatus::RequiresCustomerAction],
        "authenticate",
    )?;

    let optional_customer = match &payment_intent.customer_id {
        Some(customer_id) => Some(
            state
                .store
                .find_customer_by_customer_id_merchant_id(
                    key_manager_state,
                    customer_id,
                    merchant_account.get_id(),
                    &key_store,
                    storage_scheme,
                )
                .await
                .change_context(errors::ApiErrorResponse::InternalServerError)
                .attach_printable_lazy(|| {
                    format!("error while finding customer with customer_id {customer_id:?}")
                })?,
        ),
        None => None,
    };

    let profile_id = payment_intent
        .profile_id
        .as_ref()
        .get_required_value("profile_id")
        .change_context(errors::ApiErrorResponse::InternalServerError)
        .attach_printable("'profile_id' not set in payment intent")?;
    let currency = payment_attempt.currency.get_required_value("currency")?;
    let amount = payment_attempt.get_total_amount();
    let shipping_address = helpers::create_or_find_address_for_payment_by_request(
        &state,
        None,
        payment_intent.shipping_address_id.as_deref(),
        merchant_id,
        payment_intent.customer_id.as_ref(),
        &key_store,
        &payment_intent.payment_id,
        storage_scheme,
    )
    .await?;
    let billing_address = helpers::create_or_find_address_for_payment_by_request(
        &state,
        None,
        payment_intent.billing_address_id.as_deref(),
        merchant_id,
        payment_intent.customer_id.as_ref(),
        &key_store,
        &payment_intent.payment_id,
        storage_scheme,
    )
    .await?;
    let authentication_connector = payment_attempt
        .authentication_connector
        .clone()
        .ok_or(errors::ApiErrorResponse::InternalServerError)
        .attach_printable("authentication_connector not found in payment_attempt")?;
    let merchant_connector_account = helpers::get_merchant_connector_account(
        &state,
        merchant_id,
        None,
        &key_store,
        profile_id,
        authentication_connector.as_str(),
        None,
    )
    .await?;
    let authentication = db
        .find_authentication_by_merchant_id_authentication_id(
            merchant_id,
            payment_attempt
                .authentication_id
                .clone()
                .ok_or(errors::ApiErrorResponse::InternalServerError)
                .attach_printable("missing authentication_id in payment_attempt")?,
        )
        .await
        .to_not_found_response(errors::ApiErrorResponse::InternalServerError)
        .attach_printable("Error while fetching authentication record")?;
    let payment_method_details = helpers::get_payment_method_details_from_payment_token(
        &state,
        &payment_attempt,
        &payment_intent,
        &key_store,
        storage_scheme,
    )
    .await?
    .ok_or(errors::ApiErrorResponse::InternalServerError)
    .attach_printable("missing payment_method_details")?;
    let browser_info: Option<BrowserInformation> = payment_attempt
        .browser_info
        .clone()
        .map(|browser_information| browser_information.parse_value("BrowserInformation"))
        .transpose()
        .change_context(errors::ApiErrorResponse::InvalidDataValue {
            field_name: "browser_info",
        })?;
    let payment_connector_name = payment_attempt
        .connector
        .as_ref()
        .ok_or(errors::ApiErrorResponse::InternalServerError)
        .attach_printable("missing connector in payment_attempt")?;
    let return_url = Some(helpers::create_authorize_url(
        &state.base_url,
        &payment_attempt.clone(),
        payment_connector_name,
    ));
    let webhook_url =
        helpers::create_webhook_url(&state.base_url, merchant_id, &authentication_connector);

    let business_profile = state
        .store
        .find_business_profile_by_profile_id(key_manager_state, &key_store, profile_id)
        .await
        .change_context(errors::ApiErrorResponse::BusinessProfileNotFound {
            id: profile_id.get_string_repr().to_owned(),
        })?;

    let authentication_details = business_profile
        .authentication_connector_details
        .clone()
        .get_required_value("authentication_connector_details")
        .attach_printable("authentication_connector_details not configured by the merchant")?;

    let authentication_response = Box::pin(authentication_core::perform_authentication(
        &state,
        business_profile.merchant_id,
        authentication_connector,
        payment_method_details.0,
        payment_method_details.1,
        billing_address
            .as_ref()
            .map(|address| address.into())
            .ok_or(errors::ApiErrorResponse::MissingRequiredField {
                field_name: "billing_address",
            })?,
        shipping_address.as_ref().map(|address| address.into()),
        browser_info,
        merchant_connector_account,
        Some(amount),
        Some(currency),
        authentication::MessageCategory::Payment,
        req.device_channel,
        authentication,
        return_url,
        req.sdk_information,
        req.threeds_method_comp_ind,
        optional_customer.and_then(|customer| customer.email.map(pii::Email::from)),
        webhook_url,
        authentication_details.three_ds_requestor_url.clone(),
    ))
    .await?;
    Ok(services::ApplicationResponse::Json(
        api_models::payments::PaymentsExternalAuthenticationResponse {
            transaction_status: authentication_response.trans_status,
            acs_url: authentication_response
                .acs_url
                .as_ref()
                .map(ToString::to_string),
            challenge_request: authentication_response.challenge_request,
            acs_reference_number: authentication_response.acs_reference_number,
            acs_trans_id: authentication_response.acs_trans_id,
            three_dsserver_trans_id: authentication_response.three_dsserver_trans_id,
            acs_signed_content: authentication_response.acs_signed_content,
            three_ds_requestor_url: authentication_details.three_ds_requestor_url,
        },
    ))
}

#[instrument(skip_all)]
pub async fn get_extended_card_info(
    state: SessionState,
    merchant_id: id_type::MerchantId,
    payment_id: id_type::PaymentId,
) -> RouterResponse<payments_api::ExtendedCardInfoResponse> {
    let redis_conn = state
        .store
        .get_redis_conn()
        .change_context(errors::ApiErrorResponse::InternalServerError)
        .attach_printable("Failed to get redis connection")?;

    let key = helpers::get_redis_key_for_extended_card_info(&merchant_id, &payment_id);
    let payload = redis_conn
        .get_key::<String>(&key)
        .await
        .change_context(errors::ApiErrorResponse::ExtendedCardInfoNotFound)?;

    Ok(services::ApplicationResponse::Json(
        payments_api::ExtendedCardInfoResponse { payload },
    ))
}

#[cfg(feature = "olap")]
pub async fn payments_manual_update(
    state: SessionState,
    req: api_models::payments::PaymentsManualUpdateRequest,
) -> RouterResponse<api_models::payments::PaymentsManualUpdateResponse> {
    let api_models::payments::PaymentsManualUpdateRequest {
        payment_id,
        attempt_id,
        merchant_id,
        attempt_status,
        error_code,
        error_message,
        error_reason,
        connector_transaction_id,
    } = req;
    let key_manager_state = &(&state).into();
    let key_store = state
        .store
        .get_merchant_key_store_by_merchant_id(
            key_manager_state,
            &merchant_id,
            &state.store.get_master_key().to_vec().into(),
        )
        .await
        .to_not_found_response(errors::ApiErrorResponse::MerchantAccountNotFound)
        .attach_printable("Error while fetching the key store by merchant_id")?;
    let merchant_account = state
        .store
        .find_merchant_account_by_merchant_id(key_manager_state, &merchant_id, &key_store)
        .await
        .to_not_found_response(errors::ApiErrorResponse::MerchantAccountNotFound)
        .attach_printable("Error while fetching the merchant_account by merchant_id")?;
    let payment_attempt = state
        .store
        .find_payment_attempt_by_payment_id_merchant_id_attempt_id(
            &payment_id,
            &merchant_id,
            &attempt_id.clone(),
            merchant_account.storage_scheme,
        )
        .await
        .to_not_found_response(errors::ApiErrorResponse::PaymentNotFound)
        .attach_printable(
            "Error while fetching the payment_attempt by payment_id, merchant_id and attempt_id",
        )?;
    let payment_intent = state
        .store
        .find_payment_intent_by_payment_id_merchant_id(
            key_manager_state,
            &payment_id,
            merchant_account.get_id(),
            &key_store,
            merchant_account.storage_scheme,
        )
        .await
        .to_not_found_response(errors::ApiErrorResponse::PaymentNotFound)
        .attach_printable("Error while fetching the payment_intent by payment_id, merchant_id")?;
    let option_gsm = if let Some(((code, message), connector_name)) = error_code
        .as_ref()
        .zip(error_message.as_ref())
        .zip(payment_attempt.connector.as_ref())
    {
        helpers::get_gsm_record(
            &state,
            Some(code.to_string()),
            Some(message.to_string()),
            connector_name.to_string(),
            // We need to get the unified_code and unified_message of the Authorize flow
            "Authorize".to_string(),
        )
        .await
    } else {
        None
    };
    // Update the payment_attempt
    let attempt_update = storage::PaymentAttemptUpdate::ManualUpdate {
        status: attempt_status,
        error_code,
        error_message,
        error_reason,
        updated_by: merchant_account.storage_scheme.to_string(),
        unified_code: option_gsm.as_ref().and_then(|gsm| gsm.unified_code.clone()),
        unified_message: option_gsm.and_then(|gsm| gsm.unified_message),
        connector_transaction_id,
    };
    let updated_payment_attempt = state
        .store
        .update_payment_attempt_with_attempt_id(
            payment_attempt.clone(),
            attempt_update,
            merchant_account.storage_scheme,
        )
        .await
        .to_not_found_response(errors::ApiErrorResponse::PaymentNotFound)
        .attach_printable("Error while updating the payment_attempt")?;
    // If the payment_attempt is active attempt for an intent, update the intent status
    if payment_intent.active_attempt.get_id() == payment_attempt.attempt_id {
        let intent_status = enums::IntentStatus::foreign_from(updated_payment_attempt.status);
        let payment_intent_update = storage::PaymentIntentUpdate::ManualUpdate {
            status: Some(intent_status),
            updated_by: merchant_account.storage_scheme.to_string(),
        };
        state
            .store
            .update_payment_intent(
                key_manager_state,
                payment_intent,
                payment_intent_update,
                &key_store,
                merchant_account.storage_scheme,
            )
            .await
            .to_not_found_response(errors::ApiErrorResponse::PaymentNotFound)
            .attach_printable("Error while updating payment_intent")?;
    }
    Ok(services::ApplicationResponse::Json(
        api_models::payments::PaymentsManualUpdateResponse {
            payment_id: updated_payment_attempt.payment_id,
            attempt_id: updated_payment_attempt.attempt_id,
            merchant_id: updated_payment_attempt.merchant_id,
            attempt_status: updated_payment_attempt.status,
            error_code: updated_payment_attempt.error_code,
            error_message: updated_payment_attempt.error_message,
            error_reason: updated_payment_attempt.error_reason,
            connector_transaction_id: updated_payment_attempt.connector_transaction_id,
        },
    ))
}

pub trait OperationSessionGetters<F> {
    fn get_payment_attempt(&self) -> &storage::PaymentAttempt;
    fn get_payment_intent(&self) -> &storage::PaymentIntent;
    fn get_payment_method_info(&self) -> Option<&domain::PaymentMethod>;
    fn get_mandate_id(&self) -> Option<&payments_api::MandateIds>;
    fn get_address(&self) -> &PaymentAddress;
    fn get_creds_identifier(&self) -> Option<&str>;
    fn get_token(&self) -> Option<&str>;
    fn get_multiple_capture_data(&self) -> Option<&types::MultipleCaptureData>;
    fn get_payment_link_data(&self) -> Option<api_models::payments::PaymentLinkResponse>;
    fn get_ephemeral_key(&self) -> Option<ephemeral_key::EphemeralKey>;
    fn get_setup_mandate(&self) -> Option<&MandateData>;
    fn get_poll_config(&self) -> Option<router_types::PollConfig>;
    fn get_authentication(&self) -> Option<&storage::Authentication>;
    fn get_frm_message(&self) -> Option<FraudCheck>;
    fn get_refunds(&self) -> Vec<storage::Refund>;
    fn get_disputes(&self) -> Vec<storage::Dispute>;
    fn get_authorizations(&self) -> Vec<diesel_models::authorization::Authorization>;
    fn get_attempts(&self) -> Option<Vec<storage::PaymentAttempt>>;
    fn get_recurring_details(&self) -> Option<&RecurringDetails>;
    fn get_payment_intent_profile_id(&self) -> Option<&id_type::ProfileId>;
    fn get_currency(&self) -> storage_enums::Currency;
    fn get_amount(&self) -> api::Amount;
    fn get_payment_attempt_connector(&self) -> Option<&str>;
    fn get_billing_address(&self) -> Option<api_models::payments::Address>;
    fn get_payment_method_data(&self) -> Option<&domain::PaymentMethodData>;
    fn get_sessions_token(&self) -> Vec<api::SessionToken>;
    fn get_token_data(&self) -> Option<&storage::PaymentTokenData>;
    fn get_mandate_connector(&self) -> Option<&MandateConnectorDetails>;
    fn get_force_sync(&self) -> Option<bool>;
}

pub trait OperationSessionSetters<F> {
    // Setter functions for PaymentData
    fn set_payment_intent(&mut self, payment_intent: storage::PaymentIntent);
    fn set_payment_attempt(&mut self, payment_attempt: storage::PaymentAttempt);
    fn set_payment_method_data(&mut self, payment_method_data: Option<domain::PaymentMethodData>);
    fn set_email_if_not_present(&mut self, email: pii::Email);
    fn set_payment_method_id_in_attempt(&mut self, payment_method_id: Option<String>);
    fn set_pm_token(&mut self, token: String);
    fn set_connector_customer_id(&mut self, customer_id: Option<String>);
    fn push_sessions_token(&mut self, token: api::SessionToken);
    fn set_surcharge_details(&mut self, surcharge_details: Option<types::SurchargeDetails>);
    fn set_merchant_connector_id_in_attempt(
        &mut self,
        merchant_connector_id: Option<id_type::MerchantConnectorAccountId>,
    );
    fn set_capture_method_in_attempt(&mut self, capture_method: enums::CaptureMethod);
    fn set_frm_message(&mut self, frm_message: FraudCheck);
    fn set_payment_intent_status(&mut self, status: storage_enums::IntentStatus);
    fn set_authentication_type_in_attempt(
        &mut self,
        authentication_type: Option<enums::AuthenticationType>,
    );
    fn set_recurring_mandate_payment_data(
        &mut self,
        recurring_mandate_payment_data:
            hyperswitch_domain_models::router_data::RecurringMandatePaymentData,
    );
    fn set_mandate_id(&mut self, mandate_id: api_models::payments::MandateIds);
    fn set_setup_future_usage_in_payment_intent(
        &mut self,
        setup_future_usage: storage_enums::FutureUsage,
    );
    fn set_straight_through_algorithm_in_payment_attempt(
        &mut self,
        straight_through_algorithm: serde_json::Value,
    );
    fn set_connector_in_payment_attempt(&mut self, connector: Option<String>);
}

impl<F: Clone> OperationSessionGetters<F> for PaymentData<F> {
    fn get_payment_attempt(&self) -> &storage::PaymentAttempt {
        &self.payment_attempt
    }

    fn get_payment_intent(&self) -> &storage::PaymentIntent {
        &self.payment_intent
    }

    fn get_payment_method_info(&self) -> Option<&domain::PaymentMethod> {
        self.payment_method_info.as_ref()
    }

    fn get_mandate_id(&self) -> Option<&payments_api::MandateIds> {
        self.mandate_id.as_ref()
    }

    // what is this address find out and not required remove this
    fn get_address(&self) -> &PaymentAddress {
        &self.address
    }

    fn get_creds_identifier(&self) -> Option<&str> {
        self.creds_identifier.as_deref()
    }

    fn get_token(&self) -> Option<&str> {
        self.token.as_deref()
    }

    fn get_multiple_capture_data(&self) -> Option<&types::MultipleCaptureData> {
        self.multiple_capture_data.as_ref()
    }

    fn get_payment_link_data(&self) -> Option<api_models::payments::PaymentLinkResponse> {
        self.payment_link_data.clone()
    }

    fn get_ephemeral_key(&self) -> Option<ephemeral_key::EphemeralKey> {
        self.ephemeral_key.clone()
    }

    fn get_setup_mandate(&self) -> Option<&MandateData> {
        self.setup_mandate.as_ref()
    }

    fn get_poll_config(&self) -> Option<router_types::PollConfig> {
        self.poll_config.clone()
    }

    fn get_authentication(&self) -> Option<&storage::Authentication> {
        self.authentication.as_ref()
    }

    fn get_frm_message(&self) -> Option<FraudCheck> {
        self.frm_message.clone()
    }

    fn get_refunds(&self) -> Vec<storage::Refund> {
        self.refunds.clone()
    }

    fn get_disputes(&self) -> Vec<storage::Dispute> {
        self.disputes.clone()
    }

    fn get_authorizations(&self) -> Vec<diesel_models::authorization::Authorization> {
        self.authorizations.clone()
    }

    fn get_attempts(&self) -> Option<Vec<storage::PaymentAttempt>> {
        self.attempts.clone()
    }

    fn get_recurring_details(&self) -> Option<&RecurringDetails> {
        self.recurring_details.as_ref()
    }

    fn get_payment_intent_profile_id(&self) -> Option<&id_type::ProfileId> {
        self.payment_intent.profile_id.as_ref()
    }

    fn get_currency(&self) -> storage_enums::Currency {
        self.currency
    }

    fn get_amount(&self) -> api::Amount {
        self.amount
    }

    fn get_payment_attempt_connector(&self) -> Option<&str> {
        self.payment_attempt.connector.as_deref()
    }

    fn get_billing_address(&self) -> Option<api_models::payments::Address> {
        self.address.get_payment_method_billing().cloned()
    }

    fn get_payment_method_data(&self) -> Option<&domain::PaymentMethodData> {
        self.payment_method_data.as_ref()
    }

    fn get_sessions_token(&self) -> Vec<api::SessionToken> {
        self.sessions_token.clone()
    }

    fn get_token_data(&self) -> Option<&storage::PaymentTokenData> {
        self.token_data.as_ref()
    }

    fn get_mandate_connector(&self) -> Option<&MandateConnectorDetails> {
        self.mandate_connector.as_ref()
    }

    fn get_force_sync(&self) -> Option<bool> {
        self.force_sync
    }
}

impl<F: Clone> OperationSessionSetters<F> for PaymentData<F> {
    // Setters Implementation
    fn set_payment_intent(&mut self, payment_intent: storage::PaymentIntent) {
        self.payment_intent = payment_intent;
    }

    fn set_payment_attempt(&mut self, payment_attempt: storage::PaymentAttempt) {
        self.payment_attempt = payment_attempt;
    }

    fn set_payment_method_data(&mut self, payment_method_data: Option<domain::PaymentMethodData>) {
        self.payment_method_data = payment_method_data;
    }

    fn set_payment_method_id_in_attempt(&mut self, payment_method_id: Option<String>) {
        self.payment_attempt.payment_method_id = payment_method_id;
    }

    fn set_email_if_not_present(&mut self, email: pii::Email) {
        self.email = self.email.clone().or(Some(email));
    }

    fn set_pm_token(&mut self, token: String) {
        self.pm_token = Some(token);
    }

    fn set_connector_customer_id(&mut self, customer_id: Option<String>) {
        self.connector_customer_id = customer_id;
    }

    fn push_sessions_token(&mut self, token: api::SessionToken) {
        self.sessions_token.push(token);
    }

    fn set_surcharge_details(&mut self, surcharge_details: Option<types::SurchargeDetails>) {
        self.surcharge_details = surcharge_details;
    }

    fn set_merchant_connector_id_in_attempt(
        &mut self,
        merchant_connector_id: Option<id_type::MerchantConnectorAccountId>,
    ) {
        self.payment_attempt.merchant_connector_id = merchant_connector_id;
    }

    fn set_capture_method_in_attempt(&mut self, capture_method: enums::CaptureMethod) {
        self.payment_attempt.capture_method = Some(capture_method);
    }

    fn set_frm_message(&mut self, frm_message: FraudCheck) {
        self.frm_message = Some(frm_message);
    }

    fn set_payment_intent_status(&mut self, status: storage_enums::IntentStatus) {
        self.payment_intent.status = status;
    }

    fn set_authentication_type_in_attempt(
        &mut self,
        authentication_type: Option<enums::AuthenticationType>,
    ) {
        self.payment_attempt.authentication_type = authentication_type;
    }

    fn set_recurring_mandate_payment_data(
        &mut self,
        recurring_mandate_payment_data:
            hyperswitch_domain_models::router_data::RecurringMandatePaymentData,
    ) {
        self.recurring_mandate_payment_data = Some(recurring_mandate_payment_data);
    }

    fn set_mandate_id(&mut self, mandate_id: api_models::payments::MandateIds) {
        self.mandate_id = Some(mandate_id);
    }

    fn set_setup_future_usage_in_payment_intent(
        &mut self,
        setup_future_usage: storage_enums::FutureUsage,
    ) {
        self.payment_intent.setup_future_usage = Some(setup_future_usage);
    }

    fn set_straight_through_algorithm_in_payment_attempt(
        &mut self,
        straight_through_algorithm: serde_json::Value,
    ) {
        self.payment_attempt.straight_through_algorithm = Some(straight_through_algorithm);
    }

    fn set_connector_in_payment_attempt(&mut self, connector: Option<String>) {
        self.payment_attempt.connector = connector;
    }
}<|MERGE_RESOLUTION|>--- conflicted
+++ resolved
@@ -3789,16 +3789,17 @@
     .await
 }
 
-<<<<<<< HEAD
 #[cfg(all(feature = "v2", feature = "payment_methods_v2"))]
 pub async fn decide_multiplex_connector_for_normal_or_recurring_payment<F: Clone>(
     state: &SessionState,
-    payment_data: &mut PaymentData<F>,
+    payment_data: &mut D,
     routing_data: &mut storage::RoutingData,
     connectors: Vec<api::ConnectorData>,
     mandate_type: Option<api::MandateTransactionType>,
     is_connector_agnostic_mit_enabled: Option<bool>,
-) -> RouterResult<ConnectorCallType> {
+) -> RouterResult<ConnectorCallType>
+where
+    D: OperationSessionGetters<F> + OperationSessionSetters<F> + Send + Sync + Clone, {
     todo!()
 }
 
@@ -3807,9 +3808,6 @@
     not(feature = "payment_methods_v2")
 ))]
 pub async fn decide_multiplex_connector_for_normal_or_recurring_payment<F: Clone>(
-=======
-pub async fn decide_multiplex_connector_for_normal_or_recurring_payment<F: Clone, D>(
->>>>>>> 4a9fd7e0
     state: &SessionState,
     payment_data: &mut D,
     routing_data: &mut storage::RoutingData,
