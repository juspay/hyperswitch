pub mod access_token;
pub mod conditional_configs;
pub mod customers;
pub mod flows;
pub mod helpers;
pub mod operations;
#[cfg(feature = "retry")]
pub mod retry;
pub mod routing;
pub mod tokenization;
pub mod transformers;
pub mod types;

use std::{fmt::Debug, marker::PhantomData, ops::Deref, time::Instant, vec::IntoIter};

use api_models::{self, enums, payments::HeaderPayload};
use common_utils::{ext_traits::AsyncExt, pii, types::Surcharge};
use data_models::mandates::MandateData;
use diesel_models::{ephemeral_key, fraud_check::FraudCheck};
use error_stack::{IntoReport, ResultExt};
use futures::future::join_all;
use helpers::ApplePayData;
use masking::Secret;
use redis_interface::errors::RedisError;
use router_env::{instrument, tracing};
#[cfg(feature = "olap")]
use router_types::transformers::ForeignFrom;
use scheduler::{db::process_tracker::ProcessTrackerExt, errors as sch_errors, utils as pt_utils};
use time;

pub use self::operations::{
    PaymentApprove, PaymentCancel, PaymentCapture, PaymentConfirm, PaymentCreate,
    PaymentIncrementalAuthorization, PaymentReject, PaymentResponse, PaymentSession, PaymentStatus,
    PaymentUpdate,
};
use self::{
    conditional_configs::perform_decision_management,
    flows::{ConstructFlowSpecificData, Feature},
    helpers::get_key_params_for_surcharge_details,
    operations::{payment_complete_authorize, BoxedOperation, Operation},
    routing::{self as self_routing, SessionFlowRoutingInput},
    types::SurchargeDetails,
};
use super::{
    errors::StorageErrorExt, payment_methods::surcharge_decision_configs, utils as core_utils,
};
#[cfg(feature = "frm")]
use crate::core::fraud_check as frm_core;
use crate::{
    configs::settings::PaymentMethodTypeTokenFilter,
    core::{
        errors::{self, CustomResult, RouterResponse, RouterResult},
        payment_methods::PaymentMethodRetrieve,
        utils,
    },
    db::StorageInterface,
    logger,
    routes::{metrics, payment_methods::ParentPaymentMethodToken, AppState},
    services::{self, api::Authenticate},
    types::{
        self as router_types,
        api::{self, ConnectorCallType},
        domain,
        storage::{self, enums as storage_enums, payment_attempt::PaymentAttemptExt},
        transformers::{ForeignInto, ForeignTryInto},
    },
    utils::{
        add_apple_pay_flow_metrics, add_connector_http_status_code_metrics, Encode, OptionExt,
        ValueExt,
    },
    workflows::payment_sync,
};

#[allow(clippy::too_many_arguments)]
#[instrument(skip_all, fields(payment_id, merchant_id))]
pub async fn payments_operation_core<F, Req, Op, FData, Ctx>(
    state: &AppState,
    merchant_account: domain::MerchantAccount,
    key_store: domain::MerchantKeyStore,
    operation: Op,
    req: Req,
    call_connector_action: CallConnectorAction,
    auth_flow: services::AuthFlow,
    eligible_connectors: Option<Vec<common_enums::RoutableConnectors>>,
    header_payload: HeaderPayload,
) -> RouterResult<(
    PaymentData<F>,
    Req,
    Option<domain::Customer>,
    Option<u16>,
    Option<u128>,
)>
where
    F: Send + Clone + Sync,
    Req: Authenticate,
    Op: Operation<F, Req, Ctx> + Send + Sync,

    // To create connector flow specific interface data
    PaymentData<F>: ConstructFlowSpecificData<F, FData, router_types::PaymentsResponseData>,
    router_types::RouterData<F, FData, router_types::PaymentsResponseData>: Feature<F, FData>,

    // To construct connector flow specific api
    dyn router_types::api::Connector:
        services::api::ConnectorIntegration<F, FData, router_types::PaymentsResponseData>,

    // To perform router related operation for PaymentResponse
    PaymentResponse: Operation<F, FData, Ctx>,
    FData: Send + Sync,
    Ctx: PaymentMethodRetrieve,
{
    let operation: BoxedOperation<'_, F, Req, Ctx> = Box::new(operation);

    tracing::Span::current().record("merchant_id", merchant_account.merchant_id.as_str());
    let (operation, validate_result) = operation
        .to_validate_request()?
        .validate_request(&req, &merchant_account)?;

    tracing::Span::current().record("payment_id", &format!("{}", validate_result.payment_id));

    let operations::GetTrackerResponse {
        operation,
        customer_details,
        mut payment_data,
        business_profile,
    } = operation
        .to_get_tracker()?
        .get_trackers(
            state,
            &validate_result.payment_id,
            &req,
            validate_result.mandate_type.to_owned(),
            &merchant_account,
            &key_store,
            auth_flow,
        )
        .await?;

    let (operation, customer) = operation
        .to_domain()?
        .get_or_create_customer_details(
            &*state.store,
            &mut payment_data,
            customer_details,
            &key_store,
        )
        .await
        .to_not_found_response(errors::ApiErrorResponse::CustomerNotFound)
        .attach_printable("Failed while fetching/creating customer")?;

    call_decision_manager(state, &merchant_account, &mut payment_data).await?;

    let connector = get_connector_choice(
        &operation,
        state,
        &req,
        &merchant_account,
        &business_profile,
        &key_store,
        &mut payment_data,
        eligible_connectors,
    )
    .await?;

    let should_add_task_to_process_tracker = should_add_task_to_process_tracker(&payment_data);

    payment_data = tokenize_in_router_when_confirm_false(
        state,
        &operation,
        &mut payment_data,
        &validate_result,
        &key_store,
    )
    .await?;

    let mut connector_http_status_code = None;
    let mut external_latency = None;
    if let Some(connector_details) = connector {
<<<<<<< HEAD
        // Fetch and check FRM configs
        #[cfg(feature = "frm")]
        let mut frm_info = None;
        #[cfg(feature = "frm")]
        let db = &*state.store;
        #[allow(unused_variables, unused_mut)]
        let mut should_continue_transaction: bool = true;
        #[cfg(feature = "frm")]
        let frm_configs = if state.conf.frm.enabled {
            frm_core::call_frm_before_connector_call(
                db,
                &operation,
                &merchant_account,
                &mut payment_data,
                state,
                &mut frm_info,
                &customer,
                &mut should_continue_transaction,
                key_store.clone(),
            )
            .await?
        } else {
            None
        };
        #[cfg(feature = "frm")]
        logger::debug!(
            "should_cancel_transaction: {:?} {:?} ",
            frm_configs,
            should_continue_transaction
        );

        if should_continue_transaction {
            operation
                .to_domain()?
                .populate_payment_data(state, &mut payment_data, &req, &merchant_account)
=======
        payment_data = match connector_details {
            api::ConnectorCallType::PreDetermined(connector) => {
                let schedule_time = if should_add_task_to_process_tracker {
                    payment_sync::get_sync_process_schedule_time(
                        &*state.store,
                        connector.connector.id(),
                        &merchant_account.merchant_id,
                        0,
                    )
                    .await
                    .into_report()
                    .change_context(errors::ApiErrorResponse::InternalServerError)
                    .attach_printable("Failed while getting process schedule time")?
                } else {
                    None
                };
                let router_data = call_connector_service(
                    state,
                    &merchant_account,
                    &key_store,
                    connector,
                    &operation,
                    &mut payment_data,
                    &customer,
                    call_connector_action,
                    &validate_result,
                    schedule_time,
                    header_payload,
                )
>>>>>>> 6c7d3a2e
                .await?;
            payment_data = match connector_details {
                api::ConnectorCallType::PreDetermined(connector) => {
                    let schedule_time = if should_add_task_to_process_tracker {
                        payment_sync::get_sync_process_schedule_time(
                            &*state.store,
                            connector.connector.id(),
                            &merchant_account.merchant_id,
                            0,
                        )
                        .await
                        .into_report()
                        .change_context(errors::ApiErrorResponse::InternalServerError)
                        .attach_printable("Failed while getting process schedule time")?
                    } else {
                        None
                    };
                    let router_data = call_connector_service(
                        state,
                        &merchant_account,
                        &key_store,
                        connector,
                        &operation,
                        &mut payment_data,
                        &customer,
                        call_connector_action,
                        &validate_result,
                        schedule_time,
                        header_payload,
                    )
                    .await?;
                    let operation = Box::new(PaymentResponse);

                    connector_http_status_code = router_data.connector_http_status_code;
                    external_latency = router_data.external_latency;
                    //add connector http status code metrics
                    add_connector_http_status_code_metrics(connector_http_status_code);
                    operation
                        .to_post_update_tracker()?
                        .update_tracker(
                            state,
                            &validate_result.payment_id,
                            payment_data,
                            router_data,
                            merchant_account.storage_scheme,
                        )
                        .await?
                }

                api::ConnectorCallType::Retryable(connectors) => {
                    let mut connectors = connectors.into_iter();

                    let connector_data = get_connector_data(&mut connectors)?;

                    let schedule_time = if should_add_task_to_process_tracker {
                        payment_sync::get_sync_process_schedule_time(
                            &*state.store,
                            connector_data.connector.id(),
                            &merchant_account.merchant_id,
                            0,
                        )
                        .await
                        .into_report()
                        .change_context(errors::ApiErrorResponse::InternalServerError)
                        .attach_printable("Failed while getting process schedule time")?
                    } else {
                        None
                    };
                    let router_data = call_connector_service(
                        state,
                        &merchant_account,
                        &key_store,
                        connector_data.clone(),
                        &operation,
                        &mut payment_data,
                        &customer,
                        call_connector_action,
                        &validate_result,
                        schedule_time,
                        header_payload,
                    )
                    .await?;

                    #[cfg(feature = "retry")]
                    let mut router_data = router_data;
                    #[cfg(feature = "retry")]
                    {
                        use crate::core::payments::retry::{self, GsmValidation};
                        let config_bool = retry::config_should_call_gsm(
                            &*state.store,
                            &merchant_account.merchant_id,
                        )
                        .await;

                        if config_bool && router_data.should_call_gsm() {
                            router_data = retry::do_gsm_actions(
                                state,
                                &mut payment_data,
                                connectors,
                                connector_data,
                                router_data,
                                &merchant_account,
                                &key_store,
                                &operation,
                                &customer,
                                &validate_result,
                                schedule_time,
                            )
                            .await?;
                        };
                    }

                    let operation = Box::new(PaymentResponse);
                    connector_http_status_code = router_data.connector_http_status_code;
                    external_latency = router_data.external_latency;
                    //add connector http status code metrics
                    add_connector_http_status_code_metrics(connector_http_status_code);
                    operation
                        .to_post_update_tracker()?
                        .update_tracker(
                            state,
                            &validate_result.payment_id,
                            payment_data,
                            router_data,
                            merchant_account.storage_scheme,
                        )
                        .await?
                }

                api::ConnectorCallType::SessionMultiple(connectors) => {
                    let session_surcharge_details =
                        call_surcharge_decision_management_for_session_flow(
                            state,
                            &merchant_account,
                            &mut payment_data,
                            &connectors,
                        )
                        .await?;
                    call_multiple_connectors_service(
                        state,
                        &merchant_account,
                        &key_store,
                        connectors,
                        &operation,
                        payment_data,
                        &customer,
                        session_surcharge_details,
                    )
                    .await?
                }
            };

            #[cfg(feature = "frm")]
            if let Some(fraud_info) = &mut frm_info {
                Box::pin(frm_core::post_payment_frm_core(
                    state,
                    &merchant_account,
                    &mut payment_data,
                    fraud_info,
                    frm_configs
                        .clone()
                        .ok_or(errors::ApiErrorResponse::MissingRequiredField {
                            field_name: "frm_configs",
                        })
                        .into_report()
                        .attach_printable("Frm configs label not found")?,
                    &customer,
                    key_store,
                ))
                .await?;
            }
        } else {
            (_, payment_data) = operation
                .to_update_tracker()?
                .update_trackers(
                    state,
                    payment_data.clone(),
                    customer.clone(),
                    validate_result.storage_scheme,
                    None,
                    &key_store,
                    #[cfg(feature = "frm")]
                    frm_info.and_then(|info| info.suggested_action),
                    #[cfg(not(feature = "frm"))]
                    None,
                    header_payload,
                )
                .await?;
        }

        payment_data
            .payment_attempt
            .payment_token
            .as_ref()
            .zip(payment_data.payment_attempt.payment_method)
            .map(ParentPaymentMethodToken::create_key_for_token)
            .async_map(|key_for_hyperswitch_token| async move {
                if key_for_hyperswitch_token
                    .should_delete_payment_method_token(payment_data.payment_intent.status)
                {
                    let _ = key_for_hyperswitch_token.delete(state).await;
                }
            })
            .await;
    } else {
        (_, payment_data) = operation
            .to_update_tracker()?
            .update_trackers(
                state,
                payment_data.clone(),
                customer.clone(),
                validate_result.storage_scheme,
                None,
                &key_store,
                None,
                header_payload,
            )
            .await?;
    }

    Ok((
        payment_data,
        req,
        customer,
        connector_http_status_code,
        external_latency,
    ))
}

#[instrument(skip_all)]
pub async fn call_decision_manager<O>(
    state: &AppState,
    merchant_account: &domain::MerchantAccount,
    payment_data: &mut PaymentData<O>,
) -> RouterResult<()>
where
    O: Send + Clone,
{
    let algorithm_ref: api::routing::RoutingAlgorithmRef = merchant_account
        .routing_algorithm
        .clone()
        .map(|val| val.parse_value("routing algorithm"))
        .transpose()
        .change_context(errors::ApiErrorResponse::InternalServerError)
        .attach_printable("Could not decode the routing algorithm")?
        .unwrap_or_default();

    let output = perform_decision_management(
        state,
        algorithm_ref,
        merchant_account.merchant_id.as_str(),
        payment_data,
    )
    .await
    .change_context(errors::ApiErrorResponse::InternalServerError)
    .attach_printable("Could not decode the conditional config")?;
    payment_data.payment_attempt.authentication_type = payment_data
        .payment_attempt
        .authentication_type
        .or(output.override_3ds.map(ForeignInto::foreign_into))
        .or(Some(storage_enums::AuthenticationType::NoThreeDs));
    Ok(())
}

#[instrument(skip_all)]
async fn populate_surcharge_details<F>(
    state: &AppState,
    payment_data: &mut PaymentData<F>,
) -> RouterResult<()>
where
    F: Send + Clone,
{
    if payment_data
        .payment_intent
        .surcharge_applicable
        .unwrap_or(false)
    {
        let payment_method_data = payment_data
            .payment_method_data
            .clone()
            .get_required_value("payment_method_data")?;
        let (payment_method, payment_method_type, card_network) =
            get_key_params_for_surcharge_details(payment_method_data)?;

        let calculated_surcharge_details = match utils::get_individual_surcharge_detail_from_redis(
            state,
            &payment_method,
            &payment_method_type,
            card_network,
            &payment_data.payment_attempt.attempt_id,
        )
        .await
        {
            Ok(surcharge_details) => Some(surcharge_details),
            Err(err) if err.current_context() == &RedisError::NotFound => None,
            Err(err) => Err(err).change_context(errors::ApiErrorResponse::InternalServerError)?,
        };

        payment_data.surcharge_details = calculated_surcharge_details;
    } else {
        let surcharge_details =
            payment_data
                .payment_attempt
                .get_surcharge_details()
                .map(|surcharge_details| {
                    SurchargeDetails::from((&surcharge_details, &payment_data.payment_attempt))
                });
        payment_data.surcharge_details = surcharge_details;
    }
    Ok(())
}

#[inline]
pub fn get_connector_data(
    connectors: &mut IntoIter<api::ConnectorData>,
) -> RouterResult<api::ConnectorData> {
    connectors
        .next()
        .ok_or(errors::ApiErrorResponse::InternalServerError)
        .into_report()
        .attach_printable("Connector not found in connectors iterator")
}

#[instrument(skip_all)]
pub async fn call_surcharge_decision_management_for_session_flow<O>(
    state: &AppState,
    merchant_account: &domain::MerchantAccount,
    payment_data: &mut PaymentData<O>,
    session_connector_data: &[api::SessionConnectorData],
) -> RouterResult<Option<api::SessionSurchargeDetails>>
where
    O: Send + Clone + Sync,
{
    if let Some(surcharge_amount) = payment_data.payment_attempt.surcharge_amount {
        let tax_on_surcharge_amount = payment_data.payment_attempt.tax_amount.unwrap_or(0);
        let final_amount =
            payment_data.payment_attempt.amount + surcharge_amount + tax_on_surcharge_amount;
        Ok(Some(api::SessionSurchargeDetails::PreDetermined(
            SurchargeDetails {
                surcharge: Surcharge::Fixed(surcharge_amount),
                tax_on_surcharge: None,
                surcharge_amount,
                tax_on_surcharge_amount,
                final_amount,
            },
        )))
    } else {
        let payment_method_type_list = session_connector_data
            .iter()
            .map(|session_connector_data| session_connector_data.payment_method_type)
            .collect();
        let algorithm_ref: api::routing::RoutingAlgorithmRef = merchant_account
            .routing_algorithm
            .clone()
            .map(|val| val.parse_value("routing algorithm"))
            .transpose()
            .change_context(errors::ApiErrorResponse::InternalServerError)
            .attach_printable("Could not decode the routing algorithm")?
            .unwrap_or_default();
        let surcharge_results =
            surcharge_decision_configs::perform_surcharge_decision_management_for_session_flow(
                state,
                algorithm_ref,
                payment_data,
                &payment_method_type_list,
            )
            .await
            .change_context(errors::ApiErrorResponse::InternalServerError)
            .attach_printable("error performing surcharge decision operation")?;

        core_utils::persist_individual_surcharge_details_in_redis(
            state,
            merchant_account,
            &surcharge_results,
        )
        .await?;

        Ok(if surcharge_results.is_empty_result() {
            None
        } else {
            Some(api::SessionSurchargeDetails::Calculated(surcharge_results))
        })
    }
}
#[allow(clippy::too_many_arguments)]
pub async fn payments_core<F, Res, Req, Op, FData, Ctx>(
    state: AppState,
    merchant_account: domain::MerchantAccount,
    key_store: domain::MerchantKeyStore,
    operation: Op,
    req: Req,
    auth_flow: services::AuthFlow,
    call_connector_action: CallConnectorAction,
    eligible_connectors: Option<Vec<api_models::enums::Connector>>,
    header_payload: HeaderPayload,
) -> RouterResponse<Res>
where
    F: Send + Clone + Sync,
    FData: Send + Sync,
    Op: Operation<F, Req, Ctx> + Send + Sync + Clone,
    Req: Debug + Authenticate,
    Res: transformers::ToResponse<Req, PaymentData<F>, Op>,
    // To create connector flow specific interface data
    PaymentData<F>: ConstructFlowSpecificData<F, FData, router_types::PaymentsResponseData>,
    router_types::RouterData<F, FData, router_types::PaymentsResponseData>: Feature<F, FData>,
    Ctx: PaymentMethodRetrieve,

    // To construct connector flow specific api
    dyn router_types::api::Connector:
        services::api::ConnectorIntegration<F, FData, router_types::PaymentsResponseData>,

    // To perform router related operation for PaymentResponse
    PaymentResponse: Operation<F, FData, Ctx>,
{
    let eligible_routable_connectors = eligible_connectors.map(|connectors| {
        connectors
            .into_iter()
            .flat_map(|c| c.foreign_try_into())
            .collect()
    });
    let (payment_data, req, customer, connector_http_status_code, external_latency) =
        payments_operation_core::<_, _, _, _, Ctx>(
            &state,
            merchant_account,
            key_store,
            operation.clone(),
            req,
            call_connector_action,
            auth_flow,
            eligible_routable_connectors,
            header_payload,
        )
        .await?;

    Res::generate_response(
        Some(req),
        payment_data,
        customer,
        auth_flow,
        &state.conf.server,
        operation,
        &state.conf.connector_request_reference_id_config,
        connector_http_status_code,
        external_latency,
        header_payload.x_hs_latency,
    )
}

fn is_start_pay<Op: Debug>(operation: &Op) -> bool {
    format!("{operation:?}").eq("PaymentStart")
}

#[derive(Clone, Debug, serde::Serialize)]
pub struct PaymentsRedirectResponseData {
    pub connector: Option<String>,
    pub param: Option<String>,
    pub merchant_id: Option<String>,
    pub json_payload: Option<serde_json::Value>,
    pub resource_id: api::PaymentIdType,
    pub force_sync: bool,
    pub creds_identifier: Option<String>,
}

#[async_trait::async_trait]
pub trait PaymentRedirectFlow<Ctx: PaymentMethodRetrieve>: Sync {
    async fn call_payment_flow(
        &self,
        state: &AppState,
        merchant_account: domain::MerchantAccount,
        merchant_key_store: domain::MerchantKeyStore,
        req: PaymentsRedirectResponseData,
        connector_action: CallConnectorAction,
    ) -> RouterResponse<api::PaymentsResponse>;

    fn get_payment_action(&self) -> services::PaymentAction;

    fn generate_response(
        &self,
        payments_response: api_models::payments::PaymentsResponse,
        business_profile: diesel_models::business_profile::BusinessProfile,
        payment_id: String,
        connector: String,
    ) -> RouterResult<api::RedirectionResponse>;

    #[allow(clippy::too_many_arguments)]
    async fn handle_payments_redirect_response(
        &self,
        state: AppState,
        merchant_account: domain::MerchantAccount,
        key_store: domain::MerchantKeyStore,
        req: PaymentsRedirectResponseData,
    ) -> RouterResponse<api::RedirectionResponse> {
        metrics::REDIRECTION_TRIGGERED.add(
            &metrics::CONTEXT,
            1,
            &[
                metrics::request::add_attributes(
                    "connector",
                    req.connector.to_owned().unwrap_or("null".to_string()),
                ),
                metrics::request::add_attributes(
                    "merchant_id",
                    merchant_account.merchant_id.to_owned(),
                ),
            ],
        );
        let connector = req.connector.clone().get_required_value("connector")?;

        let query_params = req.param.clone().get_required_value("param")?;

        let resource_id = api::PaymentIdTypeExt::get_payment_intent_id(&req.resource_id)
            .change_context(errors::ApiErrorResponse::MissingRequiredField {
                field_name: "payment_id",
            })?;

        // This connector data is ephemeral, the call payment flow will get new connector data
        // with merchant account details, so the connector_id can be safely set to None here
        let connector_data = api::ConnectorData::get_connector_by_name(
            &state.conf.connectors,
            &connector,
            api::GetToken::Connector,
            None,
        )?;

        let flow_type = connector_data
            .connector
            .get_flow_type(
                &query_params,
                req.json_payload.clone(),
                self.get_payment_action(),
            )
            .change_context(errors::ApiErrorResponse::InternalServerError)
            .attach_printable("Failed to decide the response flow")?;

        let response = self
            .call_payment_flow(
                &state,
                merchant_account.clone(),
                key_store,
                req.clone(),
                flow_type,
            )
            .await;

        let payments_response = match response? {
            services::ApplicationResponse::Json(response) => Ok(response),
            services::ApplicationResponse::JsonWithHeaders((response, _)) => Ok(response),
            _ => Err(errors::ApiErrorResponse::InternalServerError)
                .into_report()
                .attach_printable("Failed to get the response in json"),
        }?;

        let profile_id = payments_response
            .profile_id
            .as_ref()
            .get_required_value("profile_id")?;

        let business_profile = state
            .store
            .find_business_profile_by_profile_id(profile_id)
            .await
            .to_not_found_response(errors::ApiErrorResponse::BusinessProfileNotFound {
                id: profile_id.to_string(),
            })?;

        let result =
            self.generate_response(payments_response, business_profile, resource_id, connector)?;

        Ok(services::ApplicationResponse::JsonForRedirection(result))
    }
}

#[derive(Clone, Debug)]
pub struct PaymentRedirectCompleteAuthorize;

#[async_trait::async_trait]
impl<Ctx: PaymentMethodRetrieve> PaymentRedirectFlow<Ctx> for PaymentRedirectCompleteAuthorize {
    async fn call_payment_flow(
        &self,
        state: &AppState,
        merchant_account: domain::MerchantAccount,
        merchant_key_store: domain::MerchantKeyStore,
        req: PaymentsRedirectResponseData,
        connector_action: CallConnectorAction,
    ) -> RouterResponse<api::PaymentsResponse> {
        let payment_confirm_req = api::PaymentsRequest {
            payment_id: Some(req.resource_id.clone()),
            merchant_id: req.merchant_id.clone(),
            feature_metadata: Some(api_models::payments::FeatureMetadata {
                redirect_response: Some(api_models::payments::RedirectResponse {
                    param: req.param.map(Secret::new),
                    json_payload: Some(req.json_payload.unwrap_or(serde_json::json!({})).into()),
                }),
            }),
            ..Default::default()
        };
        Box::pin(payments_core::<
            api::CompleteAuthorize,
            api::PaymentsResponse,
            _,
            _,
            _,
            Ctx,
        >(
            state.clone(),
            merchant_account,
            merchant_key_store,
            payment_complete_authorize::CompleteAuthorize,
            payment_confirm_req,
            services::api::AuthFlow::Merchant,
            connector_action,
            None,
            HeaderPayload::default(),
        ))
        .await
    }

    fn get_payment_action(&self) -> services::PaymentAction {
        services::PaymentAction::CompleteAuthorize
    }

    fn generate_response(
        &self,
        payments_response: api_models::payments::PaymentsResponse,
        business_profile: diesel_models::business_profile::BusinessProfile,
        payment_id: String,
        connector: String,
    ) -> RouterResult<api::RedirectionResponse> {
        // There might be multiple redirections needed for some flows
        // If the status is requires customer action, then send the startpay url again
        // The redirection data must have been provided and updated by the connector
        match payments_response.status {
            api_models::enums::IntentStatus::RequiresCustomerAction => {
                let startpay_url = payments_response
                    .next_action
                    .and_then(|next_action_data| match next_action_data {
                        api_models::payments::NextActionData::RedirectToUrl { redirect_to_url } => Some(redirect_to_url),
                        api_models::payments::NextActionData::DisplayBankTransferInformation { .. } => None,
                        api_models::payments::NextActionData::ThirdPartySdkSessionToken { .. } => None,
                        api_models::payments::NextActionData::QrCodeInformation{..} => None,
                        api_models::payments::NextActionData::DisplayVoucherInformation{ .. } => None,
                        api_models::payments::NextActionData::WaitScreenInformation{..} => None,
                    })
                    .ok_or(errors::ApiErrorResponse::InternalServerError)
                    .into_report()
                    .attach_printable(
                        "did not receive redirect to url when status is requires customer action",
                    )?;
                Ok(api::RedirectionResponse {
                    return_url: String::new(),
                    params: vec![],
                    return_url_with_query_params: startpay_url,
                    http_method: "GET".to_string(),
                    headers: vec![],
                })
            }
            // If the status is terminal status, then redirect to merchant return url to provide status
            api_models::enums::IntentStatus::Succeeded
            | api_models::enums::IntentStatus::Failed
            | api_models::enums::IntentStatus::Cancelled | api_models::enums::IntentStatus::RequiresCapture| api_models::enums::IntentStatus::Processing=> helpers::get_handle_response_url(
                payment_id,
                &business_profile,
                payments_response,
                connector,
            ),
            _ => Err(errors::ApiErrorResponse::InternalServerError).into_report().attach_printable_lazy(|| format!("Could not proceed with payment as payment status {} cannot be handled during redirection",payments_response.status))?
        }
    }
}

#[derive(Clone, Debug)]
pub struct PaymentRedirectSync;

#[async_trait::async_trait]
impl<Ctx: PaymentMethodRetrieve> PaymentRedirectFlow<Ctx> for PaymentRedirectSync {
    async fn call_payment_flow(
        &self,
        state: &AppState,
        merchant_account: domain::MerchantAccount,
        merchant_key_store: domain::MerchantKeyStore,
        req: PaymentsRedirectResponseData,
        connector_action: CallConnectorAction,
    ) -> RouterResponse<api::PaymentsResponse> {
        let payment_sync_req = api::PaymentsRetrieveRequest {
            resource_id: req.resource_id,
            merchant_id: req.merchant_id,
            param: req.param,
            force_sync: req.force_sync,
            connector: req.connector,
            merchant_connector_details: req.creds_identifier.map(|creds_id| {
                api::MerchantConnectorDetailsWrap {
                    creds_identifier: creds_id,
                    encoded_data: None,
                }
            }),
            client_secret: None,
            expand_attempts: None,
            expand_captures: None,
        };
        Box::pin(payments_core::<
            api::PSync,
            api::PaymentsResponse,
            _,
            _,
            _,
            Ctx,
        >(
            state.clone(),
            merchant_account,
            merchant_key_store,
            PaymentStatus,
            payment_sync_req,
            services::api::AuthFlow::Merchant,
            connector_action,
            None,
            HeaderPayload::default(),
        ))
        .await
    }
    fn generate_response(
        &self,
        payments_response: api_models::payments::PaymentsResponse,
        business_profile: diesel_models::business_profile::BusinessProfile,
        payment_id: String,
        connector: String,
    ) -> RouterResult<api::RedirectionResponse> {
        helpers::get_handle_response_url(
            payment_id,
            &business_profile,
            payments_response,
            connector,
        )
    }

    fn get_payment_action(&self) -> services::PaymentAction {
        services::PaymentAction::PSync
    }
}

#[allow(clippy::too_many_arguments)]
#[instrument(skip_all)]
pub async fn call_connector_service<F, RouterDReq, ApiRequest, Ctx>(
    state: &AppState,
    merchant_account: &domain::MerchantAccount,
    key_store: &domain::MerchantKeyStore,
    connector: api::ConnectorData,
    operation: &BoxedOperation<'_, F, ApiRequest, Ctx>,
    payment_data: &mut PaymentData<F>,
    customer: &Option<domain::Customer>,
    call_connector_action: CallConnectorAction,
    validate_result: &operations::ValidateResult<'_>,
    schedule_time: Option<time::PrimitiveDateTime>,
    header_payload: HeaderPayload,
) -> RouterResult<router_types::RouterData<F, RouterDReq, router_types::PaymentsResponseData>>
where
    F: Send + Clone + Sync,
    RouterDReq: Send + Sync,

    // To create connector flow specific interface data
    PaymentData<F>: ConstructFlowSpecificData<F, RouterDReq, router_types::PaymentsResponseData>,
    router_types::RouterData<F, RouterDReq, router_types::PaymentsResponseData>:
        Feature<F, RouterDReq> + Send,
    Ctx: PaymentMethodRetrieve,

    // To construct connector flow specific api
    dyn api::Connector:
        services::api::ConnectorIntegration<F, RouterDReq, router_types::PaymentsResponseData>,
{
    let stime_connector = Instant::now();

    let merchant_connector_account = construct_profile_id_and_get_mca(
        state,
        merchant_account,
        payment_data,
        &connector.connector_name.to_string(),
        connector.merchant_connector_id.as_ref(),
        key_store,
        false,
    )
    .await?;

    if payment_data.payment_attempt.merchant_connector_id.is_none() {
        payment_data.payment_attempt.merchant_connector_id =
            merchant_connector_account.get_mca_id();
    }

    let (pd, tokenization_action) = get_connector_tokenization_action_when_confirm_true(
        state,
        operation,
        payment_data,
        validate_result,
        &merchant_connector_account,
        key_store,
    )
    .await?;

    *payment_data = pd;

    let updated_customer = call_create_connector_customer_if_required(
        state,
        customer,
        merchant_account,
        key_store,
        &merchant_connector_account,
        payment_data,
    )
    .await?;
    operation
        .to_domain()?
        .populate_payment_data(state, payment_data, merchant_account)
        .await?;

    let mut router_data = payment_data
        .construct_router_data(
            state,
            connector.connector.id(),
            merchant_account,
            key_store,
            customer,
            &merchant_connector_account,
        )
        .await?;

    let add_access_token_result = router_data
        .add_access_token(state, &connector, merchant_account)
        .await?;

    let mut should_continue_further = access_token::update_router_data_with_access_token_result(
        &add_access_token_result,
        &mut router_data,
        &call_connector_action,
    );

    // Tokenization Action will be DecryptApplePayToken, only when payment method type is Apple Pay
    // and the connector supports Apple Pay predecrypt
    if matches!(
        tokenization_action,
        TokenizationAction::DecryptApplePayToken
            | TokenizationAction::TokenizeInConnectorAndApplepayPreDecrypt
    ) {
        let apple_pay_data = match payment_data.payment_method_data.clone() {
            Some(api_models::payments::PaymentMethodData::Wallet(
                api_models::payments::WalletData::ApplePay(wallet_data),
            )) => Some(
                ApplePayData::token_json(api_models::payments::WalletData::ApplePay(wallet_data))
                    .change_context(errors::ApiErrorResponse::InternalServerError)?
                    .decrypt(state)
                    .await
                    .change_context(errors::ApiErrorResponse::InternalServerError)?,
            ),
            _ => None,
        };

        let apple_pay_predecrypt = apple_pay_data
            .parse_value::<router_types::ApplePayPredecryptData>("ApplePayPredecryptData")
            .change_context(errors::ApiErrorResponse::InternalServerError)?;

        router_data.payment_method_token = Some(router_types::PaymentMethodToken::ApplePayDecrypt(
            Box::new(apple_pay_predecrypt),
        ));
    }

    let pm_token = router_data
        .add_payment_method_token(state, &connector, &tokenization_action)
        .await?;

    if let Some(payment_method_token) = pm_token.clone() {
        router_data.payment_method_token = Some(router_types::PaymentMethodToken::Token(
            payment_method_token,
        ));
    };

    (router_data, should_continue_further) = complete_preprocessing_steps_if_required(
        state,
        &connector,
        payment_data,
        router_data,
        operation,
        should_continue_further,
    )
    .await?;

    if let Ok(router_types::PaymentsResponseData::PreProcessingResponse {
        session_token: Some(session_token),
        ..
    }) = router_data.response.to_owned()
    {
        payment_data.sessions_token.push(session_token);
    };

    // In case of authorize flow, pre-task and post-tasks are being called in build request
    // if we do not want to proceed further, then the function will return Ok(None, false)
    let (connector_request, should_continue_further) = if should_continue_further {
        // Check if the actual flow specific request can be built with available data
        router_data
            .build_flow_specific_connector_request(state, &connector, call_connector_action.clone())
            .await?
    } else {
        (None, false)
    };

    if should_add_task_to_process_tracker(payment_data) {
        operation
            .to_domain()?
            .add_task_to_process_tracker(
                state,
                &payment_data.payment_attempt,
                validate_result.requeue,
                schedule_time,
            )
            .await
            .map_err(|error| logger::error!(process_tracker_error=?error))
            .ok();
    }

    // Update the payment trackers just before calling the connector
    // Since the request is already built in the previous step,
    // there should be no error in request construction from hyperswitch end
    (_, *payment_data) = operation
        .to_update_tracker()?
        .update_trackers(
            state,
            payment_data.clone(),
            customer.clone(),
            merchant_account.storage_scheme,
            updated_customer,
            key_store,
            None,
            header_payload,
        )
        .await?;

    let router_data_res = if should_continue_further {
        // The status of payment_attempt and intent will be updated in the previous step
        // update this in router_data.
        // This is added because few connector integrations do not update the status,
        // and rely on previous status set in router_data
        router_data.status = payment_data.payment_attempt.status;
        router_data
            .decide_flows(
                state,
                &connector,
                customer,
                call_connector_action,
                merchant_account,
                connector_request,
                key_store,
            )
            .await
    } else {
        Ok(router_data)
    };

    let etime_connector = Instant::now();
    let duration_connector = etime_connector.saturating_duration_since(stime_connector);
    tracing::info!(duration = format!("Duration taken: {}", duration_connector.as_millis()));

    router_data_res
}

#[allow(clippy::too_many_arguments)]
pub async fn call_multiple_connectors_service<F, Op, Req, Ctx>(
    state: &AppState,
    merchant_account: &domain::MerchantAccount,
    key_store: &domain::MerchantKeyStore,
    connectors: Vec<api::SessionConnectorData>,
    _operation: &Op,
    mut payment_data: PaymentData<F>,
    customer: &Option<domain::Customer>,
    session_surcharge_details: Option<api::SessionSurchargeDetails>,
) -> RouterResult<PaymentData<F>>
where
    Op: Debug,
    F: Send + Clone,

    // To create connector flow specific interface data
    PaymentData<F>: ConstructFlowSpecificData<F, Req, router_types::PaymentsResponseData>,
    router_types::RouterData<F, Req, router_types::PaymentsResponseData>: Feature<F, Req>,

    // To construct connector flow specific api
    dyn api::Connector:
        services::api::ConnectorIntegration<F, Req, router_types::PaymentsResponseData>,
    Ctx: PaymentMethodRetrieve,

    // To perform router related operation for PaymentResponse
    PaymentResponse: Operation<F, Req, Ctx>,
{
    let call_connectors_start_time = Instant::now();
    let mut join_handlers = Vec::with_capacity(connectors.len());
    for session_connector_data in connectors.iter() {
        let connector_id = session_connector_data.connector.connector.id();

        let merchant_connector_account = construct_profile_id_and_get_mca(
            state,
            merchant_account,
            &mut payment_data,
            &session_connector_data.connector.connector_name.to_string(),
            session_connector_data
                .connector
                .merchant_connector_id
                .as_ref(),
            key_store,
            false,
        )
        .await?;

        payment_data.surcharge_details =
            session_surcharge_details
                .as_ref()
                .and_then(|session_surcharge_details| {
                    session_surcharge_details.fetch_surcharge_details(
                        &session_connector_data.payment_method_type.into(),
                        &session_connector_data.payment_method_type,
                        None,
                    )
                });

        let router_data = payment_data
            .construct_router_data(
                state,
                connector_id,
                merchant_account,
                key_store,
                customer,
                &merchant_connector_account,
            )
            .await?;

        let res = router_data.decide_flows(
            state,
            &session_connector_data.connector,
            customer,
            CallConnectorAction::Trigger,
            merchant_account,
            None,
            key_store,
        );

        join_handlers.push(res);
    }

    let result = join_all(join_handlers).await;

    for (connector_res, session_connector) in result.into_iter().zip(connectors) {
        let connector_name = session_connector.connector.connector_name.to_string();
        match connector_res {
            Ok(connector_response) => {
                if let Ok(router_types::PaymentsResponseData::SessionResponse {
                    session_token,
                    ..
                }) = connector_response.response
                {
                    // If session token is NoSessionTokenReceived, it is not pushed into the sessions_token as there is no response or there can be some error
                    // In case of error, that error is already logged
                    if !matches!(
                        session_token,
                        api_models::payments::SessionToken::NoSessionTokenReceived,
                    ) {
                        payment_data.sessions_token.push(session_token);
                    }
                }
            }
            Err(connector_error) => {
                logger::error!(
                    "sessions_connector_error {} {:?}",
                    connector_name,
                    connector_error
                );
            }
        }
    }

    let call_connectors_end_time = Instant::now();
    let call_connectors_duration =
        call_connectors_end_time.saturating_duration_since(call_connectors_start_time);
    tracing::info!(duration = format!("Duration taken: {}", call_connectors_duration.as_millis()));

    Ok(payment_data)
}

pub async fn call_create_connector_customer_if_required<F, Req>(
    state: &AppState,
    customer: &Option<domain::Customer>,
    merchant_account: &domain::MerchantAccount,
    key_store: &domain::MerchantKeyStore,
    merchant_connector_account: &helpers::MerchantConnectorAccountType,
    payment_data: &mut PaymentData<F>,
) -> RouterResult<Option<storage::CustomerUpdate>>
where
    F: Send + Clone + Sync,
    Req: Send + Sync,

    // To create connector flow specific interface data
    PaymentData<F>: ConstructFlowSpecificData<F, Req, router_types::PaymentsResponseData>,
    router_types::RouterData<F, Req, router_types::PaymentsResponseData>: Feature<F, Req> + Send,

    // To construct connector flow specific api
    dyn api::Connector:
        services::api::ConnectorIntegration<F, Req, router_types::PaymentsResponseData>,
{
    let connector_name = payment_data.payment_attempt.connector.clone();

    match connector_name {
        Some(connector_name) => {
            let connector = api::ConnectorData::get_connector_by_name(
                &state.conf.connectors,
                &connector_name,
                api::GetToken::Connector,
                merchant_connector_account.get_mca_id(),
            )?;

            let connector_label = super::utils::get_connector_label(
                payment_data.payment_intent.business_country,
                payment_data.payment_intent.business_label.as_ref(),
                payment_data.payment_attempt.business_sub_label.as_ref(),
                &connector_name,
            );

            let connector_label = if let Some(connector_label) =
                merchant_connector_account.get_mca_id().or(connector_label)
            {
                connector_label
            } else {
                let profile_id = utils::get_profile_id_from_business_details(
                    payment_data.payment_intent.business_country,
                    payment_data.payment_intent.business_label.as_ref(),
                    merchant_account,
                    payment_data.payment_intent.profile_id.as_ref(),
                    &*state.store,
                    false,
                )
                .await
                .attach_printable("Could not find profile id from business details")?;

                format!("{connector_name}_{profile_id}")
            };

            let (should_call_connector, existing_connector_customer_id) =
                customers::should_call_connector_create_customer(
                    state,
                    &connector,
                    customer,
                    &connector_label,
                );

            if should_call_connector {
                // Create customer at connector and update the customer table to store this data
                let router_data = payment_data
                    .construct_router_data(
                        state,
                        connector.connector.id(),
                        merchant_account,
                        key_store,
                        customer,
                        merchant_connector_account,
                    )
                    .await?;

                let connector_customer_id = router_data
                    .create_connector_customer(state, &connector)
                    .await?;

                let customer_update = customers::update_connector_customer_in_customers(
                    &connector_label,
                    customer.as_ref(),
                    &connector_customer_id,
                )
                .await;

                payment_data.connector_customer_id = connector_customer_id;
                Ok(customer_update)
            } else {
                // Customer already created in previous calls use the same value, no need to update
                payment_data.connector_customer_id =
                    existing_connector_customer_id.map(ToOwned::to_owned);
                Ok(None)
            }
        }
        None => Ok(None),
    }
}

async fn complete_preprocessing_steps_if_required<F, Req, Q, Ctx>(
    state: &AppState,
    connector: &api::ConnectorData,
    payment_data: &PaymentData<F>,
    mut router_data: router_types::RouterData<F, Req, router_types::PaymentsResponseData>,
    operation: &BoxedOperation<'_, F, Q, Ctx>,
    should_continue_payment: bool,
) -> RouterResult<(
    router_types::RouterData<F, Req, router_types::PaymentsResponseData>,
    bool,
)>
where
    F: Send + Clone + Sync,
    Req: Send + Sync,
    router_types::RouterData<F, Req, router_types::PaymentsResponseData>: Feature<F, Req> + Send,
    dyn api::Connector:
        services::api::ConnectorIntegration<F, Req, router_types::PaymentsResponseData>,
{
    //TODO: For ACH transfers, if preprocessing_step is not required for connectors encountered in future, add the check
    let router_data_and_should_continue_payment = match payment_data.payment_method_data.clone() {
        Some(api_models::payments::PaymentMethodData::BankTransfer(data)) => match data.deref() {
            api_models::payments::BankTransferData::AchBankTransfer { .. }
            | api_models::payments::BankTransferData::MultibancoBankTransfer { .. }
                if connector.connector_name == router_types::Connector::Stripe =>
            {
                if payment_data.payment_attempt.preprocessing_step_id.is_none() {
                    (
                        router_data.preprocessing_steps(state, connector).await?,
                        false,
                    )
                } else {
                    (router_data, should_continue_payment)
                }
            }
            _ => (router_data, should_continue_payment),
        },
        Some(api_models::payments::PaymentMethodData::Wallet(_)) => {
            if is_preprocessing_required_for_wallets(connector.connector_name.to_string()) {
                (
                    router_data.preprocessing_steps(state, connector).await?,
                    false,
                )
            } else {
                (router_data, should_continue_payment)
            }
        }
        Some(api_models::payments::PaymentMethodData::Card(_)) => {
            if connector.connector_name == router_types::Connector::Payme
                && !matches!(format!("{operation:?}").as_str(), "CompleteAuthorize")
            {
                router_data = router_data.preprocessing_steps(state, connector).await?;

                let is_error_in_response = router_data.response.is_err();
                // If is_error_in_response is true, should_continue_payment should be false, we should throw the error
                (router_data, !is_error_in_response)
            } else {
                (router_data, should_continue_payment)
            }
        }
        Some(api_models::payments::PaymentMethodData::GiftCard(_)) => {
            if connector.connector_name == router_types::Connector::Adyen {
                router_data = router_data.preprocessing_steps(state, connector).await?;

                let is_error_in_response = router_data.response.is_err();
                // If is_error_in_response is true, should_continue_payment should be false, we should throw the error
                (router_data, !is_error_in_response)
            } else {
                (router_data, should_continue_payment)
            }
        }
        Some(api_models::payments::PaymentMethodData::BankDebit(_)) => {
            if connector.connector_name == router_types::Connector::Gocardless {
                router_data = router_data.preprocessing_steps(state, connector).await?;
                let is_error_in_response = router_data.response.is_err();
                // If is_error_in_response is true, should_continue_payment should be false, we should throw the error
                (router_data, !is_error_in_response)
            } else {
                (router_data, should_continue_payment)
            }
        }
        _ => {
            // 3DS validation for paypal cards after verification (authorize call)
            if connector.connector_name == router_types::Connector::Paypal
                && payment_data.payment_attempt.payment_method
                    == Some(storage_enums::PaymentMethod::Card)
                && matches!(format!("{operation:?}").as_str(), "CompleteAuthorize")
            {
                router_data = router_data.preprocessing_steps(state, connector).await?;
                let is_error_in_response = router_data.response.is_err();
                // If is_error_in_response is true, should_continue_payment should be false, we should throw the error
                (router_data, !is_error_in_response)
            } else {
                (router_data, should_continue_payment)
            }
        }
    };

    Ok(router_data_and_should_continue_payment)
}

pub fn is_preprocessing_required_for_wallets(connector_name: String) -> bool {
    connector_name == *"trustpay" || connector_name == *"payme"
}

#[instrument(skip_all)]
pub async fn construct_profile_id_and_get_mca<'a, F>(
    state: &'a AppState,
    merchant_account: &domain::MerchantAccount,
    payment_data: &mut PaymentData<F>,
    connector_name: &str,
    merchant_connector_id: Option<&String>,
    key_store: &domain::MerchantKeyStore,
    should_validate: bool,
) -> RouterResult<helpers::MerchantConnectorAccountType>
where
    F: Clone,
{
    let profile_id = utils::get_profile_id_from_business_details(
        payment_data.payment_intent.business_country,
        payment_data.payment_intent.business_label.as_ref(),
        merchant_account,
        payment_data.payment_intent.profile_id.as_ref(),
        &*state.store,
        should_validate,
    )
    .await
    .change_context(errors::ApiErrorResponse::InternalServerError)
    .attach_printable("profile_id is not set in payment_intent")?;

    let merchant_connector_account = helpers::get_merchant_connector_account(
        state,
        merchant_account.merchant_id.as_str(),
        payment_data.creds_identifier.to_owned(),
        key_store,
        &profile_id,
        connector_name,
        merchant_connector_id,
    )
    .await?;

    Ok(merchant_connector_account)
}

fn is_payment_method_tokenization_enabled_for_connector(
    state: &AppState,
    connector_name: &str,
    payment_method: &storage::enums::PaymentMethod,
    payment_method_type: &Option<storage::enums::PaymentMethodType>,
) -> RouterResult<bool> {
    let connector_tokenization_filter = state.conf.tokenization.0.get(connector_name);

    Ok(connector_tokenization_filter
        .map(|connector_filter| {
            connector_filter
                .payment_method
                .clone()
                .contains(payment_method)
                && is_payment_method_type_allowed_for_connector(
                    payment_method_type,
                    connector_filter.payment_method_type.clone(),
                )
        })
        .unwrap_or(false))
}

fn decide_apple_pay_flow(
    payment_method_type: &Option<api_models::enums::PaymentMethodType>,
    merchant_connector_account: &Option<helpers::MerchantConnectorAccountType>,
) -> Option<enums::ApplePayFlow> {
    payment_method_type.and_then(|pmt| match pmt {
        api_models::enums::PaymentMethodType::ApplePay => {
            check_apple_pay_metadata(merchant_connector_account)
        }
        _ => None,
    })
}

fn check_apple_pay_metadata(
    merchant_connector_account: &Option<helpers::MerchantConnectorAccountType>,
) -> Option<enums::ApplePayFlow> {
    merchant_connector_account.clone().and_then(|mca| {
        let metadata = mca.get_metadata();
        metadata.and_then(|apple_pay_metadata| {
            let parsed_metadata = apple_pay_metadata
                .clone()
                .parse_value::<api_models::payments::ApplepayCombinedSessionTokenData>(
                    "ApplepayCombinedSessionTokenData",
                )
                .map(|combined_metadata| {
                    api_models::payments::ApplepaySessionTokenMetadata::ApplePayCombined(
                        combined_metadata.apple_pay_combined,
                    )
                })
                .or_else(|_| {
                    apple_pay_metadata
                        .parse_value::<api_models::payments::ApplepaySessionTokenData>(
                            "ApplepaySessionTokenData",
                        )
                        .map(|old_metadata| {
                            api_models::payments::ApplepaySessionTokenMetadata::ApplePay(
                                old_metadata.apple_pay,
                            )
                        })
                })
                .map_err(
                    |error| logger::warn!(%error, "Failed to Parse Value to ApplepaySessionTokenData"),
                );

            parsed_metadata.ok().map(|metadata| match metadata {
                api_models::payments::ApplepaySessionTokenMetadata::ApplePayCombined(
                    apple_pay_combined,
                ) => match apple_pay_combined {
                    api_models::payments::ApplePayCombinedMetadata::Simplified { .. } => {
                        enums::ApplePayFlow::Simplified
                    }
                    api_models::payments::ApplePayCombinedMetadata::Manual { .. } => {
                        enums::ApplePayFlow::Manual
                    }
                },
                api_models::payments::ApplepaySessionTokenMetadata::ApplePay(_) => {
                    enums::ApplePayFlow::Manual
                }
            })
        })
    })
}

fn is_payment_method_type_allowed_for_connector(
    current_pm_type: &Option<storage::enums::PaymentMethodType>,
    pm_type_filter: Option<PaymentMethodTypeTokenFilter>,
) -> bool {
    match (*current_pm_type).zip(pm_type_filter) {
        Some((pm_type, type_filter)) => match type_filter {
            PaymentMethodTypeTokenFilter::AllAccepted => true,
            PaymentMethodTypeTokenFilter::EnableOnly(enabled) => enabled.contains(&pm_type),
            PaymentMethodTypeTokenFilter::DisableOnly(disabled) => !disabled.contains(&pm_type),
        },
        None => true, // Allow all types if payment_method_type is not present
    }
}

async fn decide_payment_method_tokenize_action(
    state: &AppState,
    connector_name: &str,
    payment_method: &storage::enums::PaymentMethod,
    pm_parent_token: Option<&String>,
    is_connector_tokenization_enabled: bool,
    apple_pay_flow: Option<enums::ApplePayFlow>,
) -> RouterResult<TokenizationAction> {
    let is_apple_pay_predecrypt_supported =
        matches!(apple_pay_flow, Some(enums::ApplePayFlow::Simplified));

    match pm_parent_token {
        None => {
            if is_connector_tokenization_enabled && is_apple_pay_predecrypt_supported {
                Ok(TokenizationAction::TokenizeInConnectorAndApplepayPreDecrypt)
            } else if is_connector_tokenization_enabled {
                Ok(TokenizationAction::TokenizeInConnectorAndRouter)
            } else if is_apple_pay_predecrypt_supported {
                Ok(TokenizationAction::DecryptApplePayToken)
            } else {
                Ok(TokenizationAction::TokenizeInRouter)
            }
        }
        Some(token) => {
            let redis_conn = state
                .store
                .get_redis_conn()
                .change_context(errors::ApiErrorResponse::InternalServerError)
                .attach_printable("Failed to get redis connection")?;

            let key = format!(
                "pm_token_{}_{}_{}",
                token.to_owned(),
                payment_method,
                connector_name
            );

            let connector_token_option = redis_conn
                .get_key::<Option<String>>(&key)
                .await
                .change_context(errors::ApiErrorResponse::InternalServerError)
                .attach_printable("Failed to fetch the token from redis")?;

            match connector_token_option {
                Some(connector_token) => Ok(TokenizationAction::ConnectorToken(connector_token)),
                None => {
                    if is_connector_tokenization_enabled && is_apple_pay_predecrypt_supported {
                        Ok(TokenizationAction::TokenizeInConnectorAndApplepayPreDecrypt)
                    } else if is_connector_tokenization_enabled {
                        Ok(TokenizationAction::TokenizeInConnectorAndRouter)
                    } else if is_apple_pay_predecrypt_supported {
                        Ok(TokenizationAction::DecryptApplePayToken)
                    } else {
                        Ok(TokenizationAction::TokenizeInRouter)
                    }
                }
            }
        }
    }
}

#[derive(Clone)]
pub enum TokenizationAction {
    TokenizeInRouter,
    TokenizeInConnector,
    TokenizeInConnectorAndRouter,
    ConnectorToken(String),
    SkipConnectorTokenization,
    DecryptApplePayToken,
    TokenizeInConnectorAndApplepayPreDecrypt,
}

#[allow(clippy::too_many_arguments)]
pub async fn get_connector_tokenization_action_when_confirm_true<F, Req, Ctx>(
    state: &AppState,
    operation: &BoxedOperation<'_, F, Req, Ctx>,
    payment_data: &mut PaymentData<F>,
    validate_result: &operations::ValidateResult<'_>,
    merchant_connector_account: &helpers::MerchantConnectorAccountType,
    merchant_key_store: &domain::MerchantKeyStore,
) -> RouterResult<(PaymentData<F>, TokenizationAction)>
where
    F: Send + Clone,
    Ctx: PaymentMethodRetrieve,
{
    let connector = payment_data.payment_attempt.connector.to_owned();

    let is_mandate = payment_data
        .mandate_id
        .as_ref()
        .and_then(|inner| inner.mandate_reference_id.as_ref())
        .map(|mandate_reference| match mandate_reference {
            api_models::payments::MandateReferenceId::ConnectorMandateId(_) => true,
            api_models::payments::MandateReferenceId::NetworkMandateId(_) => false,
        })
        .unwrap_or(false);

    let payment_data_and_tokenization_action = match connector {
        Some(connector_name) if is_mandate => {
            if connector_name == *"cybersource" {
                let (_operation, payment_method_data) = operation
                    .to_domain()?
                    .make_pm_data(
                        state,
                        payment_data,
                        validate_result.storage_scheme,
                        merchant_key_store,
                    )
                    .await?;
                payment_data.payment_method_data = payment_method_data;
            }
            (
                payment_data.to_owned(),
                TokenizationAction::SkipConnectorTokenization,
            )
        }
        Some(connector) if is_operation_confirm(&operation) => {
            let payment_method = &payment_data
                .payment_attempt
                .payment_method
                .get_required_value("payment_method")?;
            let payment_method_type = &payment_data.payment_attempt.payment_method_type;

            let is_connector_tokenization_enabled =
                is_payment_method_tokenization_enabled_for_connector(
                    state,
                    &connector,
                    payment_method,
                    payment_method_type,
                )?;

            let apple_pay_flow = decide_apple_pay_flow(
                payment_method_type,
                &Some(merchant_connector_account.clone()),
            );

            add_apple_pay_flow_metrics(
                &apple_pay_flow,
                payment_data.payment_attempt.connector.clone(),
                payment_data.payment_attempt.merchant_id.clone(),
            );

            let payment_method_action = decide_payment_method_tokenize_action(
                state,
                &connector,
                payment_method,
                payment_data.token.as_ref(),
                is_connector_tokenization_enabled,
                apple_pay_flow,
            )
            .await?;

            let connector_tokenization_action = match payment_method_action {
                TokenizationAction::TokenizeInRouter => {
                    let (_operation, payment_method_data) = operation
                        .to_domain()?
                        .make_pm_data(
                            state,
                            payment_data,
                            validate_result.storage_scheme,
                            merchant_key_store,
                        )
                        .await?;
                    payment_data.payment_method_data = payment_method_data;
                    TokenizationAction::SkipConnectorTokenization
                }

                TokenizationAction::TokenizeInConnector => TokenizationAction::TokenizeInConnector,
                TokenizationAction::TokenizeInConnectorAndRouter => {
                    let (_operation, payment_method_data) = operation
                        .to_domain()?
                        .make_pm_data(
                            state,
                            payment_data,
                            validate_result.storage_scheme,
                            merchant_key_store,
                        )
                        .await?;

                    payment_data.payment_method_data = payment_method_data;
                    TokenizationAction::TokenizeInConnector
                }
                TokenizationAction::ConnectorToken(token) => {
                    payment_data.pm_token = Some(token);
                    TokenizationAction::SkipConnectorTokenization
                }
                TokenizationAction::SkipConnectorTokenization => {
                    TokenizationAction::SkipConnectorTokenization
                }
                TokenizationAction::DecryptApplePayToken => {
                    TokenizationAction::DecryptApplePayToken
                }
                TokenizationAction::TokenizeInConnectorAndApplepayPreDecrypt => {
                    TokenizationAction::TokenizeInConnectorAndApplepayPreDecrypt
                }
            };
            (payment_data.to_owned(), connector_tokenization_action)
        }
        Some(_) | None => (
            payment_data.to_owned(),
            TokenizationAction::SkipConnectorTokenization,
        ),
    };

    Ok(payment_data_and_tokenization_action)
}

pub async fn tokenize_in_router_when_confirm_false<F, Req, Ctx>(
    state: &AppState,
    operation: &BoxedOperation<'_, F, Req, Ctx>,
    payment_data: &mut PaymentData<F>,
    validate_result: &operations::ValidateResult<'_>,
    merchant_key_store: &domain::MerchantKeyStore,
) -> RouterResult<PaymentData<F>>
where
    F: Send + Clone,
    Ctx: PaymentMethodRetrieve,
{
    // On confirm is false and only router related
    let payment_data = if !is_operation_confirm(operation) {
        let (_operation, payment_method_data) = operation
            .to_domain()?
            .make_pm_data(
                state,
                payment_data,
                validate_result.storage_scheme,
                merchant_key_store,
            )
            .await?;
        payment_data.payment_method_data = payment_method_data;
        payment_data
    } else {
        payment_data
    };
    Ok(payment_data.to_owned())
}

#[derive(Clone, PartialEq)]
pub enum CallConnectorAction {
    Trigger,
    Avoid,
    StatusUpdate {
        status: storage_enums::AttemptStatus,
        error_code: Option<String>,
        error_message: Option<String>,
    },
    HandleResponse(Vec<u8>),
}

#[derive(Clone, Default, Debug)]
pub struct PaymentAddress {
    pub shipping: Option<api::Address>,
    pub billing: Option<api::Address>,
}

#[derive(Clone)]
pub struct MandateConnectorDetails {
    pub connector: String,
    pub merchant_connector_id: Option<String>,
}

#[derive(Clone)]
pub struct PaymentData<F>
where
    F: Clone,
{
    pub flow: PhantomData<F>,
    pub payment_intent: storage::PaymentIntent,
    pub payment_attempt: storage::PaymentAttempt,
    pub multiple_capture_data: Option<types::MultipleCaptureData>,
    pub amount: api::Amount,
    pub mandate_id: Option<api_models::payments::MandateIds>,
    pub mandate_connector: Option<MandateConnectorDetails>,
    pub currency: storage_enums::Currency,
    pub setup_mandate: Option<MandateData>,
    pub address: PaymentAddress,
    pub token: Option<String>,
    pub confirm: Option<bool>,
    pub force_sync: Option<bool>,
    pub payment_method_data: Option<api::PaymentMethodData>,
    pub refunds: Vec<storage::Refund>,
    pub disputes: Vec<storage::Dispute>,
    pub attempts: Option<Vec<storage::PaymentAttempt>>,
    pub sessions_token: Vec<api::SessionToken>,
    pub card_cvc: Option<Secret<String>>,
    pub email: Option<pii::Email>,
    pub creds_identifier: Option<String>,
    pub pm_token: Option<String>,
    pub connector_customer_id: Option<String>,
    pub recurring_mandate_payment_data: Option<RecurringMandatePaymentData>,
    pub ephemeral_key: Option<ephemeral_key::EphemeralKey>,
    pub redirect_response: Option<api_models::payments::RedirectResponse>,
    pub surcharge_details: Option<SurchargeDetails>,
    pub frm_message: Option<FraudCheck>,
    pub payment_link_data: Option<api_models::payments::PaymentLinkResponse>,
    pub incremental_authorization_details: Option<IncrementalAuthorizationDetails>,
    pub authorizations: Vec<diesel_models::authorization::Authorization>,
}

#[derive(Debug, Default, Clone)]
pub struct IncrementalAuthorizationDetails {
    pub additional_amount: i64,
    pub total_amount: i64,
    pub reason: Option<String>,
    pub authorization_id: Option<String>,
}

#[derive(Debug, Default, Clone)]
pub struct RecurringMandatePaymentData {
    pub payment_method_type: Option<storage_enums::PaymentMethodType>, //required for making recurring payment using saved payment method through stripe
}

#[derive(Debug, Default, Clone)]
pub struct CustomerDetails {
    pub customer_id: Option<String>,
    pub name: Option<Secret<String, masking::WithType>>,
    pub email: Option<pii::Email>,
    pub phone: Option<Secret<String, masking::WithType>>,
    pub phone_country_code: Option<String>,
}

pub fn if_not_create_change_operation<'a, Op, F, Ctx>(
    status: storage_enums::IntentStatus,
    confirm: Option<bool>,
    current: &'a Op,
) -> BoxedOperation<'_, F, api::PaymentsRequest, Ctx>
where
    F: Send + Clone,
    Op: Operation<F, api::PaymentsRequest, Ctx> + Send + Sync,
    &'a Op: Operation<F, api::PaymentsRequest, Ctx>,
    Ctx: PaymentMethodRetrieve,
{
    if confirm.unwrap_or(false) {
        Box::new(PaymentConfirm)
    } else {
        match status {
            storage_enums::IntentStatus::RequiresConfirmation
            | storage_enums::IntentStatus::RequiresCustomerAction
            | storage_enums::IntentStatus::RequiresPaymentMethod => Box::new(current),
            _ => Box::new(&PaymentStatus),
        }
    }
}

pub fn is_confirm<'a, F: Clone + Send, R, Op, Ctx>(
    operation: &'a Op,
    confirm: Option<bool>,
) -> BoxedOperation<'_, F, R, Ctx>
where
    PaymentConfirm: Operation<F, R, Ctx>,
    &'a PaymentConfirm: Operation<F, R, Ctx>,
    Op: Operation<F, R, Ctx> + Send + Sync,
    &'a Op: Operation<F, R, Ctx>,
    Ctx: PaymentMethodRetrieve,
{
    if confirm.unwrap_or(false) {
        Box::new(&PaymentConfirm)
    } else {
        Box::new(operation)
    }
}

pub fn should_call_connector<Op: Debug, F: Clone>(
    operation: &Op,
    payment_data: &PaymentData<F>,
) -> bool {
    match format!("{operation:?}").as_str() {
        "PaymentConfirm" => true,
        "PaymentStart" => {
            !matches!(
                payment_data.payment_intent.status,
                storage_enums::IntentStatus::Failed | storage_enums::IntentStatus::Succeeded
            ) && payment_data.payment_attempt.authentication_data.is_none()
        }
        "PaymentStatus" => {
            matches!(
                payment_data.payment_intent.status,
                storage_enums::IntentStatus::Processing
                    | storage_enums::IntentStatus::RequiresCustomerAction
                    | storage_enums::IntentStatus::RequiresMerchantAction
                    | storage_enums::IntentStatus::RequiresCapture
                    | storage_enums::IntentStatus::PartiallyCapturedAndCapturable
            ) && payment_data.force_sync.unwrap_or(false)
        }
        "PaymentCancel" => matches!(
            payment_data.payment_intent.status,
            storage_enums::IntentStatus::RequiresCapture
                | storage_enums::IntentStatus::PartiallyCapturedAndCapturable
        ),
        "PaymentCapture" => {
            matches!(
                payment_data.payment_intent.status,
                storage_enums::IntentStatus::RequiresCapture
                    | storage_enums::IntentStatus::PartiallyCapturedAndCapturable
            ) || (matches!(
                payment_data.payment_intent.status,
                storage_enums::IntentStatus::Processing
            ) && matches!(
                payment_data.payment_attempt.capture_method,
                Some(storage_enums::CaptureMethod::ManualMultiple)
            ))
        }
        "CompleteAuthorize" => true,
        "PaymentApprove" => true,
        "PaymentSession" => true,
        "PaymentIncrementalAuthorization" => matches!(
            payment_data.payment_intent.status,
            storage_enums::IntentStatus::RequiresCapture
        ),
        _ => false,
    }
}

pub fn is_operation_confirm<Op: Debug>(operation: &Op) -> bool {
    matches!(format!("{operation:?}").as_str(), "PaymentConfirm")
}

#[cfg(feature = "olap")]
pub async fn list_payments(
    state: AppState,
    merchant: domain::MerchantAccount,
    constraints: api::PaymentListConstraints,
) -> RouterResponse<api::PaymentListResponse> {
    use data_models::errors::StorageError;
    helpers::validate_payment_list_request(&constraints)?;
    let merchant_id = &merchant.merchant_id;
    let db = state.store.as_ref();
    let payment_intents =
        helpers::filter_by_constraints(db, &constraints, merchant_id, merchant.storage_scheme)
            .await
            .to_not_found_response(errors::ApiErrorResponse::PaymentNotFound)?;

    let collected_futures = payment_intents.into_iter().map(|pi| {
        async {
            match db
                .find_payment_attempt_by_payment_id_merchant_id_attempt_id(
                    &pi.payment_id,
                    merchant_id,
                    &pi.active_attempt.get_id(),
                    // since OLAP doesn't have KV. Force to get the data from PSQL.
                    storage_enums::MerchantStorageScheme::PostgresOnly,
                )
                .await
            {
                Ok(pa) => Some(Ok((pi, pa))),
                Err(error) => {
                    if matches!(error.current_context(), StorageError::ValueNotFound(_)) {
                        logger::warn!(
                            ?error,
                            "payment_attempts missing for payment_id : {}",
                            pi.payment_id,
                        );
                        return None;
                    }
                    Some(Err(error))
                }
            }
        }
    });

    //If any of the response are Err, we will get Result<Err(_)>
    let pi_pa_tuple_vec: Result<Vec<(storage::PaymentIntent, storage::PaymentAttempt)>, _> =
        join_all(collected_futures)
            .await
            .into_iter()
            .flatten() //Will ignore `None`, will only flatten 1 level
            .collect::<Result<Vec<(storage::PaymentIntent, storage::PaymentAttempt)>, _>>();
    //Will collect responses in same order async, leading to sorted responses

    //Converting Intent-Attempt array to Response if no error
    let data: Vec<api::PaymentsResponse> = pi_pa_tuple_vec
        .change_context(errors::ApiErrorResponse::InternalServerError)?
        .into_iter()
        .map(ForeignFrom::foreign_from)
        .collect();

    Ok(services::ApplicationResponse::Json(
        api::PaymentListResponse {
            size: data.len(),
            data,
        },
    ))
}
#[cfg(feature = "olap")]
pub async fn apply_filters_on_payments(
    state: AppState,
    merchant: domain::MerchantAccount,
    constraints: api::PaymentListFilterConstraints,
) -> RouterResponse<api::PaymentListResponseV2> {
    let limit = &constraints.limit;
    helpers::validate_payment_list_request_for_joins(*limit)?;
    let db = state.store.as_ref();
    let list: Vec<(storage::PaymentIntent, storage::PaymentAttempt)> = db
        .get_filtered_payment_intents_attempt(
            &merchant.merchant_id,
            &constraints.clone().into(),
            merchant.storage_scheme,
        )
        .await
        .to_not_found_response(errors::ApiErrorResponse::PaymentNotFound)?
        .into_iter()
        .map(|(pi, pa)| (pi, pa))
        .collect();

    let data: Vec<api::PaymentsResponse> =
        list.into_iter().map(ForeignFrom::foreign_from).collect();

    let active_attempt_ids = db
        .get_filtered_active_attempt_ids_for_total_count(
            &merchant.merchant_id,
            &constraints.clone().into(),
            merchant.storage_scheme,
        )
        .await
        .to_not_found_response(errors::ApiErrorResponse::InternalServerError)?;

    let total_count = db
        .get_total_count_of_filtered_payment_attempts(
            &merchant.merchant_id,
            &active_attempt_ids,
            constraints.connector,
            constraints.payment_method,
            constraints.payment_method_type,
            constraints.authentication_type,
            merchant.storage_scheme,
        )
        .await
        .change_context(errors::ApiErrorResponse::InternalServerError)?;

    Ok(services::ApplicationResponse::Json(
        api::PaymentListResponseV2 {
            count: data.len(),
            total_count,
            data,
        },
    ))
}

#[cfg(feature = "olap")]
pub async fn get_filters_for_payments(
    state: AppState,
    merchant: domain::MerchantAccount,
    time_range: api::TimeRange,
) -> RouterResponse<api::PaymentListFilters> {
    let db = state.store.as_ref();
    let pi = db
        .filter_payment_intents_by_time_range_constraints(
            &merchant.merchant_id,
            &time_range,
            merchant.storage_scheme,
        )
        .await
        .to_not_found_response(errors::ApiErrorResponse::PaymentNotFound)?;

    let filters = db
        .get_filters_for_payments(
            pi.as_slice(),
            &merchant.merchant_id,
            // since OLAP doesn't have KV. Force to get the data from PSQL.
            storage_enums::MerchantStorageScheme::PostgresOnly,
        )
        .await
        .to_not_found_response(errors::ApiErrorResponse::PaymentNotFound)?;

    Ok(services::ApplicationResponse::Json(
        api::PaymentListFilters {
            connector: filters.connector,
            currency: filters.currency,
            status: filters.status,
            payment_method: filters.payment_method,
            payment_method_type: filters.payment_method_type,
            authentication_type: filters.authentication_type,
        },
    ))
}

pub async fn add_process_sync_task(
    db: &dyn StorageInterface,
    payment_attempt: &storage::PaymentAttempt,
    schedule_time: time::PrimitiveDateTime,
) -> Result<(), sch_errors::ProcessTrackerError> {
    let tracking_data = api::PaymentsRetrieveRequest {
        force_sync: true,
        merchant_id: Some(payment_attempt.merchant_id.clone()),
        resource_id: api::PaymentIdType::PaymentAttemptId(payment_attempt.attempt_id.clone()),
        ..Default::default()
    };
    let runner = "PAYMENTS_SYNC_WORKFLOW";
    let task = "PAYMENTS_SYNC";
    let process_tracker_id = pt_utils::get_process_tracker_id(
        runner,
        task,
        &payment_attempt.attempt_id,
        &payment_attempt.merchant_id,
    );
    let process_tracker_entry = <storage::ProcessTracker>::make_process_tracker_new(
        process_tracker_id,
        task,
        runner,
        tracking_data,
        schedule_time,
    )?;

    db.insert_process(process_tracker_entry).await?;
    Ok(())
}

pub async fn reset_process_sync_task(
    db: &dyn StorageInterface,
    payment_attempt: &storage::PaymentAttempt,
    schedule_time: time::PrimitiveDateTime,
) -> Result<(), errors::ProcessTrackerError> {
    let runner = "PAYMENTS_SYNC_WORKFLOW";
    let task = "PAYMENTS_SYNC";
    let process_tracker_id = pt_utils::get_process_tracker_id(
        runner,
        task,
        &payment_attempt.attempt_id,
        &payment_attempt.merchant_id,
    );
    let psync_process = db
        .find_process_by_id(&process_tracker_id)
        .await?
        .ok_or(errors::ProcessTrackerError::ProcessFetchingFailed)?;
    psync_process
        .reset(db.as_scheduler(), schedule_time)
        .await?;
    Ok(())
}

pub fn update_straight_through_routing<F>(
    payment_data: &mut PaymentData<F>,
    request_straight_through: serde_json::Value,
) -> CustomResult<(), errors::ParsingError>
where
    F: Send + Clone,
{
    let _: api_models::routing::RoutingAlgorithm = request_straight_through
        .clone()
        .parse_value("RoutingAlgorithm")
        .attach_printable("Invalid straight through routing rules format")?;

    payment_data.payment_attempt.straight_through_algorithm = Some(request_straight_through);

    Ok(())
}

#[allow(clippy::too_many_arguments)]
pub async fn get_connector_choice<F, Req, Ctx>(
    operation: &BoxedOperation<'_, F, Req, Ctx>,
    state: &AppState,
    req: &Req,
    merchant_account: &domain::MerchantAccount,
    business_profile: &storage::business_profile::BusinessProfile,
    key_store: &domain::MerchantKeyStore,
    payment_data: &mut PaymentData<F>,
    eligible_connectors: Option<Vec<api_models::enums::RoutableConnectors>>,
) -> RouterResult<Option<ConnectorCallType>>
where
    F: Send + Clone,
    Ctx: PaymentMethodRetrieve,
{
    let connector_choice = operation
        .to_domain()?
        .get_connector(
            merchant_account,
            &state.clone(),
            req,
            &payment_data.payment_intent,
            key_store,
        )
        .await?;

    let connector = if should_call_connector(operation, payment_data) {
        Some(match connector_choice {
            api::ConnectorChoice::SessionMultiple(connectors) => {
                let routing_output = perform_session_token_routing(
                    state.clone(),
                    merchant_account,
                    key_store,
                    payment_data,
                    connectors,
                )
                .await?;
                api::ConnectorCallType::SessionMultiple(routing_output)
            }

            api::ConnectorChoice::StraightThrough(straight_through) => {
                connector_selection(
                    state,
                    merchant_account,
                    business_profile,
                    key_store,
                    payment_data,
                    Some(straight_through),
                    eligible_connectors,
                )
                .await?
            }

            api::ConnectorChoice::Decide => {
                connector_selection(
                    state,
                    merchant_account,
                    business_profile,
                    key_store,
                    payment_data,
                    None,
                    eligible_connectors,
                )
                .await?
            }
        })
    } else if let api::ConnectorChoice::StraightThrough(algorithm) = connector_choice {
        update_straight_through_routing(payment_data, algorithm)
            .change_context(errors::ApiErrorResponse::InternalServerError)
            .attach_printable("Failed to update straight through routing algorithm")?;

        None
    } else {
        None
    };
    Ok(connector)
}

pub async fn connector_selection<F>(
    state: &AppState,
    merchant_account: &domain::MerchantAccount,
    business_profile: &storage::business_profile::BusinessProfile,
    key_store: &domain::MerchantKeyStore,
    payment_data: &mut PaymentData<F>,
    request_straight_through: Option<serde_json::Value>,
    eligible_connectors: Option<Vec<api_models::enums::RoutableConnectors>>,
) -> RouterResult<ConnectorCallType>
where
    F: Send + Clone,
{
    let request_straight_through: Option<api::routing::StraightThroughAlgorithm> =
        request_straight_through
            .map(|val| val.parse_value("RoutingAlgorithm"))
            .transpose()
            .change_context(errors::ApiErrorResponse::InternalServerError)
            .attach_printable("Invalid straight through routing rules format")?;

    let mut routing_data = storage::RoutingData {
        routed_through: payment_data.payment_attempt.connector.clone(),
        #[cfg(feature = "connector_choice_mca_id")]
        merchant_connector_id: payment_data.payment_attempt.merchant_connector_id.clone(),
        #[cfg(not(feature = "connector_choice_mca_id"))]
        business_sub_label: payment_data.payment_attempt.business_sub_label.clone(),
        algorithm: request_straight_through.clone(),
        routing_info: payment_data
            .payment_attempt
            .straight_through_algorithm
            .clone()
            .map(|val| val.parse_value("PaymentRoutingInfo"))
            .transpose()
            .change_context(errors::ApiErrorResponse::InternalServerError)
            .attach_printable("Invalid straight through algorithm format found in payment attempt")?
            .unwrap_or_else(|| storage::PaymentRoutingInfo {
                algorithm: None,
                pre_routing_results: None,
            }),
    };

    let decided_connector = decide_connector(
        state.clone(),
        merchant_account,
        business_profile,
        key_store,
        payment_data,
        request_straight_through,
        &mut routing_data,
        eligible_connectors,
    )
    .await?;

    let encoded_info =
        Encode::<storage::PaymentRoutingInfo>::encode_to_value(&routing_data.routing_info)
            .change_context(errors::ApiErrorResponse::InternalServerError)
            .attach_printable("error serializing payment routing info to serde value")?;

    payment_data.payment_attempt.connector = routing_data.routed_through;
    #[cfg(feature = "connector_choice_mca_id")]
    {
        payment_data.payment_attempt.merchant_connector_id = routing_data.merchant_connector_id;
    }
    #[cfg(not(feature = "connector_choice_mca_id"))]
    {
        payment_data.payment_attempt.business_sub_label = routing_data.business_sub_label;
    }
    payment_data.payment_attempt.straight_through_algorithm = Some(encoded_info);

    Ok(decided_connector)
}

#[allow(clippy::too_many_arguments)]
pub async fn decide_connector<F>(
    state: AppState,
    merchant_account: &domain::MerchantAccount,
    business_profile: &storage::business_profile::BusinessProfile,
    key_store: &domain::MerchantKeyStore,
    payment_data: &mut PaymentData<F>,
    request_straight_through: Option<api::routing::StraightThroughAlgorithm>,
    routing_data: &mut storage::RoutingData,
    eligible_connectors: Option<Vec<api_models::enums::RoutableConnectors>>,
) -> RouterResult<ConnectorCallType>
where
    F: Send + Clone,
{
    // If the connector was already decided previously, use the same connector
    // This is in case of flows like payments_sync, payments_cancel where the successive operations
    // with the connector have to be made using the same connector account.
    if let Some(ref connector_name) = payment_data.payment_attempt.connector {
        // Connector was already decided previously, use the same connector
        let connector_data = api::ConnectorData::get_connector_by_name(
            &state.conf.connectors,
            connector_name,
            api::GetToken::Connector,
            payment_data.payment_attempt.merchant_connector_id.clone(),
        )
        .change_context(errors::ApiErrorResponse::InternalServerError)
        .attach_printable("Invalid connector name received in 'routed_through'")?;

        routing_data.routed_through = Some(connector_name.clone());
        return Ok(api::ConnectorCallType::PreDetermined(connector_data));
    }

    if let Some(mandate_connector_details) = payment_data.mandate_connector.as_ref() {
        let connector_data = api::ConnectorData::get_connector_by_name(
            &state.conf.connectors,
            &mandate_connector_details.connector,
            api::GetToken::Connector,
            #[cfg(feature = "connector_choice_mca_id")]
            mandate_connector_details.merchant_connector_id.clone(),
            #[cfg(not(feature = "connector_choice_mca_id"))]
            None,
        )
        .change_context(errors::ApiErrorResponse::InternalServerError)
        .attach_printable("Invalid connector name received in 'routed_through'")?;

        routing_data.routed_through = Some(mandate_connector_details.connector.clone());
        #[cfg(feature = "connector_choice_mca_id")]
        {
            routing_data.merchant_connector_id =
                mandate_connector_details.merchant_connector_id.clone();
        }
        return Ok(api::ConnectorCallType::PreDetermined(connector_data));
    }

    if let Some((pre_routing_results, storage_pm_type)) = routing_data
        .routing_info
        .pre_routing_results
        .as_ref()
        .zip(payment_data.payment_attempt.payment_method_type.as_ref())
    {
        if let Some(choice) = pre_routing_results.get(storage_pm_type) {
            let connector_data = api::ConnectorData::get_connector_by_name(
                &state.conf.connectors,
                &choice.connector.to_string(),
                api::GetToken::Connector,
                #[cfg(feature = "connector_choice_mca_id")]
                choice.merchant_connector_id.clone(),
                #[cfg(not(feature = "connector_choice_mca_id"))]
                None,
            )
            .change_context(errors::ApiErrorResponse::InternalServerError)
            .attach_printable("Invalid connector name received")?;

            routing_data.routed_through = Some(choice.connector.to_string());
            #[cfg(feature = "connector_choice_mca_id")]
            {
                routing_data.merchant_connector_id = choice.merchant_connector_id.clone();
            }
            #[cfg(not(feature = "connector_choice_mca_id"))]
            {
                routing_data.business_sub_label = choice.sub_label.clone();
            }
            return Ok(api::ConnectorCallType::PreDetermined(connector_data));
        }
    }

    if let Some(routing_algorithm) = request_straight_through {
        let (mut connectors, check_eligibility) =
            routing::perform_straight_through_routing(&routing_algorithm, payment_data)
                .change_context(errors::ApiErrorResponse::InternalServerError)
                .attach_printable("Failed execution of straight through routing")?;

        if check_eligibility {
            connectors = routing::perform_eligibility_analysis_with_fallback(
                &state.clone(),
                key_store,
                merchant_account.modified_at.assume_utc().unix_timestamp(),
                connectors,
                payment_data,
                eligible_connectors,
                #[cfg(feature = "business_profile_routing")]
                payment_data.payment_intent.profile_id.clone(),
            )
            .await
            .change_context(errors::ApiErrorResponse::InternalServerError)
            .attach_printable("failed eligibility analysis and fallback")?;
        }

        let first_connector_choice = connectors
            .first()
            .ok_or(errors::ApiErrorResponse::IncorrectPaymentMethodConfiguration)
            .into_report()
            .attach_printable("Empty connector list returned")?
            .clone();

        let connector_data = connectors
            .into_iter()
            .map(|conn| {
                api::ConnectorData::get_connector_by_name(
                    &state.conf.connectors,
                    &conn.connector.to_string(),
                    api::GetToken::Connector,
                    #[cfg(feature = "connector_choice_mca_id")]
                    conn.merchant_connector_id.clone(),
                    #[cfg(not(feature = "connector_choice_mca_id"))]
                    None,
                )
            })
            .collect::<CustomResult<Vec<_>, _>>()
            .change_context(errors::ApiErrorResponse::InternalServerError)
            .attach_printable("Invalid connector name received")?;

        routing_data.routed_through = Some(first_connector_choice.connector.to_string());
        #[cfg(feature = "connector_choice_mca_id")]
        {
            routing_data.merchant_connector_id = first_connector_choice.merchant_connector_id;
        }
        #[cfg(not(feature = "connector_choice_mca_id"))]
        {
            routing_data.business_sub_label = first_connector_choice.sub_label.clone();
        }
        routing_data.routing_info.algorithm = Some(routing_algorithm);
        return Ok(api::ConnectorCallType::Retryable(connector_data));
    }

    if let Some(ref routing_algorithm) = routing_data.routing_info.algorithm {
        let (mut connectors, check_eligibility) =
            routing::perform_straight_through_routing(routing_algorithm, payment_data)
                .change_context(errors::ApiErrorResponse::InternalServerError)
                .attach_printable("Failed execution of straight through routing")?;

        if check_eligibility {
            connectors = routing::perform_eligibility_analysis_with_fallback(
                &state,
                key_store,
                merchant_account.modified_at.assume_utc().unix_timestamp(),
                connectors,
                payment_data,
                eligible_connectors,
                #[cfg(feature = "business_profile_routing")]
                payment_data.payment_intent.profile_id.clone(),
            )
            .await
            .change_context(errors::ApiErrorResponse::InternalServerError)
            .attach_printable("failed eligibility analysis and fallback")?;
        }

        let first_connector_choice = connectors
            .first()
            .ok_or(errors::ApiErrorResponse::IncorrectPaymentMethodConfiguration)
            .into_report()
            .attach_printable("Empty connector list returned")?
            .clone();

        let connector_data = connectors
            .into_iter()
            .map(|conn| {
                api::ConnectorData::get_connector_by_name(
                    &state.conf.connectors,
                    &conn.connector.to_string(),
                    api::GetToken::Connector,
                    #[cfg(feature = "connector_choice_mca_id")]
                    conn.merchant_connector_id,
                    #[cfg(not(feature = "connector_choice_mca_id"))]
                    None,
                )
            })
            .collect::<CustomResult<Vec<_>, _>>()
            .change_context(errors::ApiErrorResponse::InternalServerError)
            .attach_printable("Invalid connector name received")?;

        routing_data.routed_through = Some(first_connector_choice.connector.to_string());
        #[cfg(feature = "connector_choice_mca_id")]
        {
            routing_data.merchant_connector_id = first_connector_choice.merchant_connector_id;
        }
        #[cfg(not(feature = "connector_choice_mca_id"))]
        {
            routing_data.business_sub_label = first_connector_choice.sub_label;
        }
        return Ok(api::ConnectorCallType::Retryable(connector_data));
    }

    route_connector_v1(
        &state,
        merchant_account,
        business_profile,
        key_store,
        payment_data,
        routing_data,
        eligible_connectors,
    )
    .await
}

pub fn should_add_task_to_process_tracker<F: Clone>(payment_data: &PaymentData<F>) -> bool {
    let connector = payment_data.payment_attempt.connector.as_deref();

    !matches!(
        (payment_data.payment_attempt.payment_method, connector),
        (
            Some(storage_enums::PaymentMethod::BankTransfer),
            Some("stripe")
        )
    )
}

pub async fn perform_session_token_routing<F>(
    state: AppState,
    merchant_account: &domain::MerchantAccount,
    key_store: &domain::MerchantKeyStore,
    payment_data: &mut PaymentData<F>,
    connectors: Vec<api::SessionConnectorData>,
) -> RouterResult<Vec<api::SessionConnectorData>>
where
    F: Clone,
{
    let routing_info: Option<storage::PaymentRoutingInfo> = payment_data
        .payment_attempt
        .straight_through_algorithm
        .clone()
        .map(|val| val.parse_value("PaymentRoutingInfo"))
        .transpose()
        .change_context(errors::ApiErrorResponse::InternalServerError)
        .attach_printable("invalid payment routing info format found in payment attempt")?;

    if let Some(storage::PaymentRoutingInfo {
        pre_routing_results: Some(pre_routing_results),
        ..
    }) = routing_info
    {
        let mut payment_methods: rustc_hash::FxHashMap<
            (String, enums::PaymentMethodType),
            api::SessionConnectorData,
        > = rustc_hash::FxHashMap::from_iter(connectors.iter().map(|c| {
            (
                (
                    c.connector.connector_name.to_string(),
                    c.payment_method_type,
                ),
                c.clone(),
            )
        }));

        let mut final_list: Vec<api::SessionConnectorData> = Vec::new();
        for (routed_pm_type, choice) in pre_routing_results.into_iter() {
            if let Some(session_connector_data) =
                payment_methods.remove(&(choice.to_string(), routed_pm_type))
            {
                final_list.push(session_connector_data);
            }
        }

        if !final_list.is_empty() {
            return Ok(final_list);
        }
    }

    let routing_enabled_pms = std::collections::HashSet::from([
        enums::PaymentMethodType::GooglePay,
        enums::PaymentMethodType::ApplePay,
        enums::PaymentMethodType::Klarna,
        enums::PaymentMethodType::Paypal,
    ]);

    let mut chosen = Vec::<api::SessionConnectorData>::new();
    for connector_data in &connectors {
        if routing_enabled_pms.contains(&connector_data.payment_method_type) {
            chosen.push(connector_data.clone());
        }
    }
    let sfr = SessionFlowRoutingInput {
        state: &state,
        country: payment_data
            .address
            .billing
            .as_ref()
            .and_then(|address| address.address.as_ref())
            .and_then(|details| details.country),
        key_store,
        merchant_account,
        payment_attempt: &payment_data.payment_attempt,
        payment_intent: &payment_data.payment_intent,

        chosen,
    };
    let result = self_routing::perform_session_flow_routing(sfr)
        .await
        .change_context(errors::ApiErrorResponse::InternalServerError)
        .attach_printable("error performing session flow routing")?;

    let mut final_list: Vec<api::SessionConnectorData> = Vec::new();

    #[cfg(not(feature = "connector_choice_mca_id"))]
    for mut connector_data in connectors {
        if !routing_enabled_pms.contains(&connector_data.payment_method_type) {
            final_list.push(connector_data);
        } else if let Some(choice) = result.get(&connector_data.payment_method_type) {
            if connector_data.connector.connector_name == choice.connector.connector_name {
                connector_data.business_sub_label = choice.sub_label.clone();
                final_list.push(connector_data);
            }
        }
    }

    #[cfg(feature = "connector_choice_mca_id")]
    for connector_data in connectors {
        if !routing_enabled_pms.contains(&connector_data.payment_method_type) {
            final_list.push(connector_data);
        } else if let Some(choice) = result.get(&connector_data.payment_method_type) {
            if connector_data.connector.connector_name == choice.connector.connector_name {
                final_list.push(connector_data);
            }
        }
    }

    Ok(final_list)
}

pub async fn route_connector_v1<F>(
    state: &AppState,
    merchant_account: &domain::MerchantAccount,
    business_profile: &storage::business_profile::BusinessProfile,
    key_store: &domain::MerchantKeyStore,
    payment_data: &mut PaymentData<F>,
    routing_data: &mut storage::RoutingData,
    eligible_connectors: Option<Vec<api_models::enums::RoutableConnectors>>,
) -> RouterResult<ConnectorCallType>
where
    F: Send + Clone,
{
    let routing_algorithm = if cfg!(feature = "business_profile_routing") {
        business_profile.routing_algorithm.clone()
    } else {
        merchant_account.routing_algorithm.clone()
    };

    let algorithm_ref = routing_algorithm
        .map(|ra| ra.parse_value::<api::routing::RoutingAlgorithmRef>("RoutingAlgorithmRef"))
        .transpose()
        .change_context(errors::ApiErrorResponse::InternalServerError)
        .attach_printable("Could not decode merchant routing algorithm ref")?
        .unwrap_or_default();

    let connectors = routing::perform_static_routing_v1(
        state,
        &merchant_account.merchant_id,
        algorithm_ref,
        payment_data,
    )
    .await
    .change_context(errors::ApiErrorResponse::InternalServerError)?;

    let connectors = routing::perform_eligibility_analysis_with_fallback(
        &state.clone(),
        key_store,
        merchant_account.modified_at.assume_utc().unix_timestamp(),
        connectors,
        payment_data,
        eligible_connectors,
        #[cfg(feature = "business_profile_routing")]
        payment_data.payment_intent.profile_id.clone(),
    )
    .await
    .change_context(errors::ApiErrorResponse::InternalServerError)
    .attach_printable("failed eligibility analysis and fallback")?;

    let first_connector_choice = connectors
        .first()
        .ok_or(errors::ApiErrorResponse::IncorrectPaymentMethodConfiguration)
        .into_report()
        .attach_printable("Empty connector list returned")?
        .clone();

    routing_data.routed_through = Some(first_connector_choice.connector.to_string());

    #[cfg(feature = "connector_choice_mca_id")]
    {
        routing_data.merchant_connector_id = first_connector_choice.merchant_connector_id;
    }
    #[cfg(not(feature = "connector_choice_mca_id"))]
    {
        routing_data.business_sub_label = first_connector_choice.sub_label;
    }

    let connector_data = connectors
        .into_iter()
        .map(|conn| {
            api::ConnectorData::get_connector_by_name(
                &state.conf.connectors,
                &conn.connector.to_string(),
                api::GetToken::Connector,
                #[cfg(feature = "connector_choice_mca_id")]
                conn.merchant_connector_id,
                #[cfg(not(feature = "connector_choice_mca_id"))]
                None,
            )
        })
        .collect::<CustomResult<Vec<_>, _>>()
        .change_context(errors::ApiErrorResponse::InternalServerError)
        .attach_printable("Invalid connector name received")?;

    Ok(ConnectorCallType::Retryable(connector_data))
}<|MERGE_RESOLUTION|>--- conflicted
+++ resolved
@@ -175,7 +175,6 @@
     let mut connector_http_status_code = None;
     let mut external_latency = None;
     if let Some(connector_details) = connector {
-<<<<<<< HEAD
         // Fetch and check FRM configs
         #[cfg(feature = "frm")]
         let mut frm_info = None;
@@ -210,38 +209,7 @@
         if should_continue_transaction {
             operation
                 .to_domain()?
-                .populate_payment_data(state, &mut payment_data, &req, &merchant_account)
-=======
-        payment_data = match connector_details {
-            api::ConnectorCallType::PreDetermined(connector) => {
-                let schedule_time = if should_add_task_to_process_tracker {
-                    payment_sync::get_sync_process_schedule_time(
-                        &*state.store,
-                        connector.connector.id(),
-                        &merchant_account.merchant_id,
-                        0,
-                    )
-                    .await
-                    .into_report()
-                    .change_context(errors::ApiErrorResponse::InternalServerError)
-                    .attach_printable("Failed while getting process schedule time")?
-                } else {
-                    None
-                };
-                let router_data = call_connector_service(
-                    state,
-                    &merchant_account,
-                    &key_store,
-                    connector,
-                    &operation,
-                    &mut payment_data,
-                    &customer,
-                    call_connector_action,
-                    &validate_result,
-                    schedule_time,
-                    header_payload,
-                )
->>>>>>> 6c7d3a2e
+                .populate_payment_data(state, &mut payment_data, &merchant_account)
                 .await?;
             payment_data = match connector_details {
                 api::ConnectorCallType::PreDetermined(connector) => {
