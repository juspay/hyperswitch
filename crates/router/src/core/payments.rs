--- conflicted
+++ resolved
@@ -896,11 +896,7 @@
     call_connector_action: CallConnectorAction,
     auth_flow: services::AuthFlow,
     header_payload: HeaderPayload,
-<<<<<<< HEAD
-    platform_merchant_account: Option<domain::MerchantAccount>,
     all_keys_required: Option<bool>,
-=======
->>>>>>> 3cdb9e17
 ) -> RouterResult<(D, Req, Option<domain::Customer>, Option<u16>, Option<u128>)>
 where
     F: Send + Clone + Sync,
@@ -1582,11 +1578,7 @@
     auth_flow: services::AuthFlow,
     call_connector_action: CallConnectorAction,
     header_payload: HeaderPayload,
-<<<<<<< HEAD
-    platform_merchant_account: Option<domain::MerchantAccount>,
     all_keys_required: Option<bool>,
-=======
->>>>>>> 3cdb9e17
 ) -> RouterResponse<Res>
 where
     F: Send + Clone + Sync,
@@ -1617,11 +1609,7 @@
             call_connector_action,
             auth_flow,
             header_payload.clone(),
-<<<<<<< HEAD
-            platform_merchant_account,
             all_keys_required,
-=======
->>>>>>> 3cdb9e17
         )
         .await?;
 
@@ -8038,10 +8026,10 @@
     fn get_all_keys_required(&self) -> Option<bool>;
     fn get_capture_method(&self) -> Option<enums::CaptureMethod>;
     fn get_merchant_connector_id_in_attempt(&self) -> Option<id_type::MerchantConnectorAccountId>;
-    fn get_whole_connector_response(&self) -> Option<String>;
 
     #[cfg(feature = "v1")]
     fn get_connector_customer_id(&self) -> Option<String>;
+    fn get_whole_connector_response(&self) -> Option<String>;
 
     #[cfg(feature = "v1")]
     fn get_vault_operation(&self) -> Option<&domain_payments::VaultOperation>;
