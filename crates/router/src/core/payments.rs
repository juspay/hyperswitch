pub mod access_token;
pub mod conditional_configs;
pub mod connector_integration_v2_impls;
pub mod customers;
pub mod flows;
pub mod helpers;
pub mod operations;
#[cfg(feature = "retry")]
pub mod retry;
pub mod routing;
pub mod tokenization;
pub mod transformers;
pub mod types;

#[cfg(feature = "olap")]
use std::collections::HashMap;
use std::{
    collections::HashSet, fmt::Debug, marker::PhantomData, ops::Deref, time::Instant, vec::IntoIter,
};

#[cfg(feature = "olap")]
use api_models::admin::MerchantConnectorInfo;
use api_models::{
    self, enums,
    mandates::RecurringDetails,
    payments::{self as payments_api, HeaderPayload},
};
pub use common_enums::enums::CallConnectorAction;
use common_utils::{
    ext_traits::{AsyncExt, StringExt},
    id_type, pii,
    types::{MinorUnit, Surcharge},
};
use diesel_models::{ephemeral_key, fraud_check::FraudCheck};
use error_stack::{report, ResultExt};
use events::EventInfo;
use futures::future::join_all;
use helpers::ApplePayData;
pub use hyperswitch_domain_models::{
    mandates::{CustomerAcceptance, MandateData},
    payment_address::PaymentAddress,
    router_data::RouterData,
    router_request_types::CustomerDetails,
};
use masking::{ExposeInterface, PeekInterface, Secret};
use redis_interface::errors::RedisError;
use router_env::{instrument, metrics::add_attributes, tracing};
#[cfg(feature = "olap")]
use router_types::transformers::ForeignFrom;
use scheduler::utils as pt_utils;
#[cfg(feature = "olap")]
use strum::IntoEnumIterator;
use time;

pub use self::operations::{
    PaymentApprove, PaymentCancel, PaymentCapture, PaymentConfirm, PaymentCreate,
    PaymentIncrementalAuthorization, PaymentReject, PaymentResponse, PaymentSession, PaymentStatus,
    PaymentUpdate,
};
use self::{
    conditional_configs::perform_decision_management,
    flows::{ConstructFlowSpecificData, Feature},
    helpers::get_key_params_for_surcharge_details,
    operations::{payment_complete_authorize, BoxedOperation, Operation},
    routing::{self as self_routing, SessionFlowRoutingInput},
};
use super::{
    errors::StorageErrorExt, payment_methods::surcharge_decision_configs, routing::TransactionData,
};
#[cfg(feature = "frm")]
use crate::core::fraud_check as frm_core;
use crate::{
    configs::settings::{ApplePayPreDecryptFlow, PaymentMethodTypeTokenFilter},
    connector::utils::missing_field_err,
    core::{
        errors::{self, CustomResult, RouterResponse, RouterResult},
        payment_methods::cards,
        payouts, routing as core_routing, utils,
    },
    db::StorageInterface,
    logger,
    routes::{app::ReqState, metrics, payment_methods::ParentPaymentMethodToken, SessionState},
    services::{self, api::Authenticate, ConnectorRedirectResponse},
    types::{
        self as router_types,
        api::{self, ConnectorCallType, ConnectorCommon},
        domain,
        storage::{self, enums as storage_enums, payment_attempt::PaymentAttemptExt},
        transformers::{ForeignInto, ForeignTryInto},
    },
    utils::{
        add_apple_pay_flow_metrics, add_connector_http_status_code_metrics, Encode, OptionExt,
        ValueExt,
    },
    workflows::payment_sync,
};
#[cfg(all(any(feature = "v1", feature = "v2"), not(feature = "customer_v2")))]
use crate::{
    core::authentication as authentication_core,
    types::{api::authentication, BrowserInformation},
};

#[allow(clippy::too_many_arguments, clippy::type_complexity)]
#[instrument(skip_all, fields(payment_id, merchant_id))]
pub async fn payments_operation_core<F, Req, Op, FData, D>(
    state: &SessionState,
    req_state: ReqState,
    merchant_account: domain::MerchantAccount,
    profile_id_from_auth_layer: Option<id_type::ProfileId>,
    key_store: domain::MerchantKeyStore,
    operation: Op,
    req: Req,
    call_connector_action: CallConnectorAction,
    auth_flow: services::AuthFlow,
    eligible_connectors: Option<Vec<common_enums::RoutableConnectors>>,
    header_payload: HeaderPayload,
) -> RouterResult<(D, Req, Option<domain::Customer>, Option<u16>, Option<u128>)>
where
    F: Send + Clone + Sync,
    Req: Authenticate + Clone,
    Op: Operation<F, Req, Data = D> + Send + Sync,
    D: PaymentDataGetters<F> + Send + Sync + Clone,

    // To create connector flow specific interface data
    D: ConstructFlowSpecificData<F, FData, router_types::PaymentsResponseData>,
    RouterData<F, FData, router_types::PaymentsResponseData>: Feature<F, FData>,

    // To construct connector flow specific api
    dyn api::Connector:
        services::api::ConnectorIntegration<F, FData, router_types::PaymentsResponseData>,

    // To perform router related operation for PaymentResponse
    PaymentResponse: Operation<F, FData, Data = D>,
    FData: Send + Sync + Clone,
{
    let operation: BoxedOperation<'_, F, Req, D> = Box::new(operation);

    tracing::Span::current().record("merchant_id", merchant_account.get_id().get_string_repr());
    let (operation, validate_result) = operation
        .to_validate_request()?
        .validate_request(&req, &merchant_account)?;

    tracing::Span::current().record("payment_id", &format!("{}", validate_result.payment_id));

    let operations::GetTrackerResponse {
        operation,
        customer_details,
        mut payment_data,
        business_profile,
        mandate_type,
    } = operation
        .to_get_tracker()?
        .get_trackers(
            state,
            &validate_result.payment_id,
            &req,
            &merchant_account,
            &key_store,
            auth_flow,
            &header_payload,
        )
        .await?;

    utils::validate_profile_id_from_auth_layer(
        profile_id_from_auth_layer,
        &payment_data.payment_intent,
    )?;

    let (operation, customer) = operation
        .to_domain()?
        .get_or_create_customer_details(
            state,
            &mut payment_data,
            customer_details,
            &key_store,
            merchant_account.storage_scheme,
        )
        .await
        .to_not_found_response(errors::ApiErrorResponse::CustomerNotFound)
        .attach_printable("Failed while fetching/creating customer")?;

<<<<<<< HEAD
    call_decision_manager(state, &merchant_account, &payment_data).await?;

    call_decision_manager(state, &merchant_account, &payment_data).await?;

    let authentication_type =
        call_decision_manager(state, &merchant_account, &payment_data).await?;
    payment_data.set_authentication_type_in_attempt(authentication_type);
=======
    call_decision_manager(
        state,
        &merchant_account,
        &business_profile,
        &mut payment_data,
    )
    .await?;
>>>>>>> db04ded4

    let connector = get_connector_choice(
        &operation,
        state,
        &req,
        &merchant_account,
        &business_profile,
        &key_store,
        &mut payment_data,
        eligible_connectors,
        mandate_type,
    )
    .await?;

    let should_add_task_to_process_tracker = should_add_task_to_process_tracker(&payment_data);

    let locale = header_payload.locale.clone();

    payment_data = tokenize_in_router_when_confirm_false_or_external_authentication(
        state,
        &operation,
        &mut payment_data,
        &validate_result,
        &key_store,
        &customer,
        Some(&business_profile),
    )
    .await?;

    let mut connector_http_status_code = None;
    let mut external_latency = None;
    if let Some(connector_details) = connector {
        // Fetch and check FRM configs
        #[cfg(feature = "frm")]
        let mut frm_info = None;
        #[allow(unused_variables, unused_mut)]
        let mut should_continue_transaction: bool = true;
        #[cfg(feature = "frm")]
        let mut should_continue_capture: bool = true;
        #[cfg(feature = "frm")]
        let frm_configs = if state.conf.frm.enabled {
            Box::pin(frm_core::call_frm_before_connector_call(
                &operation,
                &merchant_account,
                &mut payment_data,
                state,
                &mut frm_info,
                &customer,
                &mut should_continue_transaction,
                &mut should_continue_capture,
                key_store.clone(),
            ))
            .await?
        } else {
            None
        };
        #[cfg(feature = "frm")]
        logger::debug!(
            "frm_configs: {:?}\nshould_continue_transaction: {:?}\nshould_continue_capture: {:?}",
            frm_configs,
            should_continue_transaction,
            should_continue_capture,
        );

        operation
            .to_domain()?
            .call_external_three_ds_authentication_if_eligible(
                state,
                &mut payment_data,
                &mut should_continue_transaction,
                &connector_details,
                &business_profile,
                &key_store,
                mandate_type,
            )
            .await?;
        if should_continue_transaction {
            #[cfg(feature = "frm")]
            match (
                should_continue_capture,
                payment_data.get_payment_attempt().capture_method,
            ) {
                (false, Some(storage_enums::CaptureMethod::Automatic))
                | (false, Some(storage_enums::CaptureMethod::Scheduled)) => {
                    if let Some(info) = &mut frm_info {
                        if let Some(frm_data) = &mut info.frm_data {
                            frm_data.fraud_check.payment_capture_method =
                                payment_data.get_payment_attempt().capture_method;
                        }
                    }
                    payment_data
                        .set_capture_method_in_attempt(storage_enums::CaptureMethod::Manual);
                    logger::debug!("payment_id : {:?} capture method has been changed to manual, since it has configured Post FRM flow",payment_data.get_payment_attempt().payment_id);
                }
                _ => (),
            };
            payment_data = match connector_details {
                ConnectorCallType::PreDetermined(connector) => {
                    let schedule_time = if should_add_task_to_process_tracker {
                        payment_sync::get_sync_process_schedule_time(
                            &*state.store,
                            connector.connector.id(),
                            merchant_account.get_id(),
                            0,
                        )
                        .await
                        .change_context(errors::ApiErrorResponse::InternalServerError)
                        .attach_printable("Failed while getting process schedule time")?
                    } else {
                        None
                    };
                    let (router_data, mca) = call_connector_service(
                        state,
                        req_state.clone(),
                        &merchant_account,
                        &key_store,
                        connector.clone(),
                        &operation,
                        &mut payment_data,
                        &customer,
                        call_connector_action.clone(),
                        &validate_result,
                        schedule_time,
                        header_payload.clone(),
                        #[cfg(feature = "frm")]
                        frm_info.as_ref().and_then(|fi| fi.suggested_action),
                        #[cfg(not(feature = "frm"))]
                        None,
                        &business_profile,
                        false,
                    )
                    .await?;

                    let op_ref = &operation;
                    let should_trigger_post_processing_flows = is_operation_confirm(&operation);

                    let operation = Box::new(PaymentResponse);

                    connector_http_status_code = router_data.connector_http_status_code;
                    external_latency = router_data.external_latency;
                    //add connector http status code metrics
                    add_connector_http_status_code_metrics(connector_http_status_code);

                    operation
                        .to_post_update_tracker()?
                        .save_pm_and_mandate(
                            state,
                            &router_data,
                            &merchant_account,
                            &key_store,
                            &mut payment_data,
                            &business_profile,
                        )
                        .await?;

                    let mut payment_data = operation
                        .to_post_update_tracker()?
                        .update_tracker(
                            state,
                            &validate_result.payment_id,
                            payment_data,
                            router_data,
                            &key_store,
                            merchant_account.storage_scheme,
                            &locale,
                        )
                        .await?;

                    if should_trigger_post_processing_flows {
                        complete_postprocessing_steps_if_required(
                            state,
                            &merchant_account,
                            &key_store,
                            &customer,
                            &mca,
                            &connector,
                            &mut payment_data,
                            op_ref,
                        )
                        .await?;
                    }

                    payment_data
                }

                ConnectorCallType::Retryable(connectors) => {
                    let mut connectors = connectors.into_iter();

                    let connector_data = get_connector_data(&mut connectors)?;

                    let schedule_time = if should_add_task_to_process_tracker {
                        payment_sync::get_sync_process_schedule_time(
                            &*state.store,
                            connector_data.connector.id(),
                            merchant_account.get_id(),
                            0,
                        )
                        .await
                        .change_context(errors::ApiErrorResponse::InternalServerError)
                        .attach_printable("Failed while getting process schedule time")?
                    } else {
                        None
                    };
                    let (router_data, mca) = call_connector_service(
                        state,
                        req_state.clone(),
                        &merchant_account,
                        &key_store,
                        connector_data.clone(),
                        &operation,
                        &mut payment_data,
                        &customer,
                        call_connector_action.clone(),
                        &validate_result,
                        schedule_time,
                        header_payload.clone(),
                        #[cfg(feature = "frm")]
                        frm_info.as_ref().and_then(|fi| fi.suggested_action),
                        #[cfg(not(feature = "frm"))]
                        None,
                        &business_profile,
                        false,
                    )
                    .await?;

                    #[cfg(feature = "retry")]
                    let mut router_data = router_data;
                    #[cfg(feature = "retry")]
                    {
                        use crate::core::payments::retry::{self, GsmValidation};
                        let config_bool =
                            retry::config_should_call_gsm(&*state.store, merchant_account.get_id())
                                .await;

                        if config_bool && router_data.should_call_gsm() {
                            router_data = retry::do_gsm_actions(
                                state,
                                req_state.clone(),
                                &mut payment_data,
                                connectors,
                                connector_data.clone(),
                                router_data,
                                &merchant_account,
                                &key_store,
                                &operation,
                                &customer,
                                &validate_result,
                                schedule_time,
                                #[cfg(feature = "frm")]
                                frm_info.as_ref().and_then(|fi| fi.suggested_action),
                                #[cfg(not(feature = "frm"))]
                                None,
                                &business_profile,
                            )
                            .await?;
                        };
                    }

                    let op_ref = &operation;
                    let should_trigger_post_processing_flows = is_operation_confirm(&operation);

                    let operation = Box::new(PaymentResponse);
                    connector_http_status_code = router_data.connector_http_status_code;
                    external_latency = router_data.external_latency;
                    //add connector http status code metrics
                    add_connector_http_status_code_metrics(connector_http_status_code);

                    operation
                        .to_post_update_tracker()?
                        .save_pm_and_mandate(
                            state,
                            &router_data,
                            &merchant_account,
                            &key_store,
                            &mut payment_data,
                            &business_profile,
                        )
                        .await?;

                    let mut payment_data = operation
                        .to_post_update_tracker()?
                        .update_tracker(
                            state,
                            &validate_result.payment_id,
                            payment_data,
                            router_data,
                            &key_store,
                            merchant_account.storage_scheme,
                            &locale,
                        )
                        .await?;

                    if should_trigger_post_processing_flows {
                        complete_postprocessing_steps_if_required(
                            state,
                            &merchant_account,
                            &key_store,
                            &customer,
                            &mca,
                            &connector_data,
                            &mut payment_data,
                            op_ref,
                        )
                        .await?;
                    }

                    payment_data
                }

                ConnectorCallType::SessionMultiple(connectors) => {
                    let session_surcharge_details =
                        call_surcharge_decision_management_for_session_flow(
                            state,
                            &merchant_account,
<<<<<<< HEAD
                            // &mut payment_data,
                            payment_data.get_payment_attempt(),
                            payment_data.get_payment_intent(),
                            payment_data.get_billing_address(),
=======
                            &business_profile,
                            &mut payment_data,
>>>>>>> db04ded4
                            &connectors,
                        )
                        .await?;
                    Box::pin(call_multiple_connectors_service(
                        state,
                        &merchant_account,
                        &key_store,
                        connectors,
                        &operation,
                        payment_data,
                        &customer,
                        session_surcharge_details,
                        &business_profile,
                        header_payload.clone(),
                    ))
                    .await?
                }
            };

            #[cfg(feature = "frm")]
            if let Some(fraud_info) = &mut frm_info {
                // TODO(jarnura) : add this back
                Box::pin(frm_core::post_payment_frm_core(
                    state,
                    req_state,
                    &merchant_account,
                    &mut payment_data,
                    fraud_info,
                    frm_configs
                        .clone()
                        .ok_or(errors::ApiErrorResponse::MissingRequiredField {
                            field_name: "frm_configs",
                        })
                        .attach_printable("Frm configs label not found")?,
                    &customer,
                    key_store.clone(),
                    &mut should_continue_capture,
                ))
                .await?;
            }
        } else {
            (_, payment_data) = operation
                .to_update_tracker()?
                .update_trackers(
                    state,
                    req_state,
                    payment_data.clone(),
                    customer.clone(),
                    validate_result.storage_scheme,
                    None,
                    &key_store,
                    #[cfg(feature = "frm")]
                    frm_info.and_then(|info| info.suggested_action),
                    #[cfg(not(feature = "frm"))]
                    None,
                    header_payload.clone(),
                )
                .await?;
        }

        let payment_intent_status = payment_data.get_payment_intent().status;

        payment_data
            .get_payment_attempt()
            .payment_token
            .as_ref()
            .zip(payment_data.get_payment_attempt().payment_method)
            .map(ParentPaymentMethodToken::create_key_for_token)
            .async_map(|key_for_hyperswitch_token| async move {
                if key_for_hyperswitch_token
                    .should_delete_payment_method_token(payment_intent_status)
                {
                    let _ = key_for_hyperswitch_token.delete(state).await;
                }
            })
            .await;
    } else {
        (_, payment_data) = operation
            .to_update_tracker()?
            .update_trackers(
                state,
                req_state,
                payment_data.clone(),
                customer.clone(),
                validate_result.storage_scheme,
                None,
                &key_store,
                None,
                header_payload.clone(),
            )
            .await?;
    }

    let cloned_payment_data = payment_data.clone();
    let cloned_customer = customer.clone();

    operation
        .to_domain()?
        .store_extended_card_info_temporarily(
            state,
            &payment_data.get_payment_intent().payment_id,
            &business_profile,
            payment_data.get_payment_method_data(),
        )
        .await?;

    crate::utils::trigger_payments_webhook(
        merchant_account,
        business_profile,
        &key_store,
        cloned_payment_data,
        cloned_customer,
        state,
        operation,
    )
    .await
    .map_err(|error| logger::warn!(payments_outgoing_webhook_error=?error))
    .ok();

    Ok((
        payment_data,
        req,
        customer,
        connector_http_status_code,
        external_latency,
    ))
}

#[instrument(skip_all)]
pub async fn call_decision_manager<F, D>(
    state: &SessionState,
    merchant_account: &domain::MerchantAccount,
<<<<<<< HEAD
    payment_data: &D,
    // payment_data: &core_routing::PaymentsDslInput<'_>,
) -> RouterResult<Option<common_enums::AuthenticationType>>
=======
    _business_profile: &domain::BusinessProfile,
    payment_data: &mut PaymentData<O>,
) -> RouterResult<()>
>>>>>>> db04ded4
where
    F: Clone,
    D: PaymentDataGetters<F>,
{
<<<<<<< HEAD
    let setup_mandate = payment_data.get_setup_mandate();
    let payment_method_data = payment_data.get_payment_method_data();
    let payment_dsl_data = core_routing::PaymentsDslInput::new(
        setup_mandate,
        payment_data.get_payment_attempt(),
        payment_data.get_payment_intent(),
        payment_method_data,
        payment_data.get_address(),
        payment_data.get_currency(),
    );
=======
    #[cfg(feature = "v1")]
>>>>>>> db04ded4
    let algorithm_ref: api::routing::RoutingAlgorithmRef = merchant_account
        .routing_algorithm
        .clone()
        .map(|val| val.parse_value("routing algorithm"))
        .transpose()
        .change_context(errors::ApiErrorResponse::InternalServerError)
        .attach_printable("Could not decode the routing algorithm")?
        .unwrap_or_default();

    // TODO: Move to business profile surcharge column
    #[cfg(feature = "v2")]
    let algorithm_ref: api::routing::RoutingAlgorithmRef = todo!();

    let output = perform_decision_management(
        state,
        algorithm_ref,
        merchant_account.get_id(),
        &payment_dsl_data,
    )
    .await
    .change_context(errors::ApiErrorResponse::InternalServerError)
    .attach_printable("Could not decode the conditional config")?;
    Ok(payment_dsl_data
        .payment_attempt
        .authentication_type
        .or(output.override_3ds.map(ForeignInto::foreign_into))
        .or(Some(storage_enums::AuthenticationType::NoThreeDs)))
}

#[instrument(skip_all)]
async fn populate_surcharge_details<F>(
    state: &SessionState,
    payment_data: &mut PaymentData<F>,
) -> RouterResult<()>
where
    F: Send + Clone,
{
    if payment_data
        .payment_intent
        .surcharge_applicable
        .unwrap_or(false)
    {
        logger::debug!("payment_intent.surcharge_applicable = true");
        if let Some(surcharge_details) = payment_data.payment_attempt.get_surcharge_details() {
            // if retry payment, surcharge would have been populated from the previous attempt. Use the same surcharge
            let surcharge_details =
                types::SurchargeDetails::from((&surcharge_details, &payment_data.payment_attempt));
            payment_data.surcharge_details = Some(surcharge_details);
            return Ok(());
        }
        let raw_card_key = payment_data
            .payment_method_data
            .as_ref()
            .and_then(get_key_params_for_surcharge_details)
            .map(|(payment_method, payment_method_type, card_network)| {
                types::SurchargeKey::PaymentMethodData(
                    payment_method,
                    payment_method_type,
                    card_network,
                )
            });
        let saved_card_key = payment_data.token.clone().map(types::SurchargeKey::Token);

        let surcharge_key = raw_card_key
            .or(saved_card_key)
            .get_required_value("payment_method_data or payment_token")?;
        logger::debug!(surcharge_key_confirm =? surcharge_key);

        let calculated_surcharge_details =
            match types::SurchargeMetadata::get_individual_surcharge_detail_from_redis(
                state,
                surcharge_key,
                &payment_data.payment_attempt.attempt_id,
            )
            .await
            {
                Ok(surcharge_details) => Some(surcharge_details),
                Err(err) if err.current_context() == &RedisError::NotFound => None,
                Err(err) => {
                    Err(err).change_context(errors::ApiErrorResponse::InternalServerError)?
                }
            };

        payment_data.surcharge_details = calculated_surcharge_details;
    } else {
        let surcharge_details =
            payment_data
                .payment_attempt
                .get_surcharge_details()
                .map(|surcharge_details| {
                    logger::debug!("surcharge sent in payments create request");
                    types::SurchargeDetails::from((
                        &surcharge_details,
                        &payment_data.payment_attempt,
                    ))
                });
        payment_data.surcharge_details = surcharge_details;
    }
    Ok(())
}

#[inline]
pub fn get_connector_data(
    connectors: &mut IntoIter<api::ConnectorData>,
) -> RouterResult<api::ConnectorData> {
    connectors
        .next()
        .ok_or(errors::ApiErrorResponse::InternalServerError)
        .attach_printable("Connector not found in connectors iterator")
}

#[instrument(skip_all)]
pub async fn call_surcharge_decision_management_for_session_flow(
    state: &SessionState,
<<<<<<< HEAD
    merchant_account: &domain::MerchantAccount,
    // payment_data: &mut D,
    payment_attempt: &storage::PaymentAttempt,
    payment_intent: &storage::PaymentIntent,
    billing_address: Option<api_models::payments::Address>,
=======
    _merchant_account: &domain::MerchantAccount,
    _business_profile: &domain::BusinessProfile,
    payment_data: &mut PaymentData<O>,
>>>>>>> db04ded4
    session_connector_data: &[api::SessionConnectorData],
) -> RouterResult<Option<api::SessionSurchargeDetails>>
// where
    // O: Send + Clone + Sync,
    // D: PaymentDataGetters<O> + Send + Sync + Clone,
{
    if let Some(surcharge_amount) = payment_attempt.surcharge_amount {
        let tax_on_surcharge_amount = payment_attempt.tax_amount.unwrap_or_default();
        let final_amount = payment_attempt.amount + surcharge_amount + tax_on_surcharge_amount;
        Ok(Some(api::SessionSurchargeDetails::PreDetermined(
            types::SurchargeDetails {
                original_amount: payment_attempt.amount,
                surcharge: Surcharge::Fixed(surcharge_amount),
                tax_on_surcharge: None,
                surcharge_amount,
                tax_on_surcharge_amount,
                final_amount,
            },
        )))
    } else {
        let payment_method_type_list = session_connector_data
            .iter()
            .map(|session_connector_data| session_connector_data.payment_method_type)
            .collect();

        #[cfg(feature = "v1")]
        let algorithm_ref: api::routing::RoutingAlgorithmRef = _merchant_account
            .routing_algorithm
            .clone()
            .map(|val| val.parse_value("routing algorithm"))
            .transpose()
            .change_context(errors::ApiErrorResponse::InternalServerError)
            .attach_printable("Could not decode the routing algorithm")?
            .unwrap_or_default();

        // TODO: Move to business profile surcharge column
        #[cfg(feature = "v2")]
        let algorithm_ref: api::routing::RoutingAlgorithmRef = todo!();

        let surcharge_results =
            surcharge_decision_configs::perform_surcharge_decision_management_for_session_flow(
                state,
                algorithm_ref,
                // payment_data,
                payment_attempt,
                payment_intent,
                billing_address,
                &payment_method_type_list,
            )
            .await
            .change_context(errors::ApiErrorResponse::InternalServerError)
            .attach_printable("error performing surcharge decision operation")?;

        Ok(if surcharge_results.is_empty_result() {
            None
        } else {
            Some(api::SessionSurchargeDetails::Calculated(surcharge_results))
        })
    }
}
#[allow(clippy::too_many_arguments)]
pub async fn payments_core<F, Res, Req, Op, FData, D>(
    state: SessionState,
    req_state: ReqState,
    merchant_account: domain::MerchantAccount,
    profile_id: Option<id_type::ProfileId>,
    key_store: domain::MerchantKeyStore,
    operation: Op,
    req: Req,
    auth_flow: services::AuthFlow,
    call_connector_action: CallConnectorAction,
    eligible_connectors: Option<Vec<enums::Connector>>,
    header_payload: HeaderPayload,
) -> RouterResponse<Res>
where
    F: Send + Clone + Sync,
    FData: Send + Sync + Clone,
    Op: Operation<F, Req, Data = D> + Send + Sync + Clone,
    Req: Debug + Authenticate + Clone,
    D: PaymentDataGetters<F> + Send + Sync + Clone,
    Res: transformers::ToResponse<F, D, Op>,
    // To create connector flow specific interface data
    D: ConstructFlowSpecificData<F, FData, router_types::PaymentsResponseData>,
    RouterData<F, FData, router_types::PaymentsResponseData>: Feature<F, FData>,

    // To construct connector flow specific api
    dyn api::Connector:
        services::api::ConnectorIntegration<F, FData, router_types::PaymentsResponseData>,

    // To perform router related operation for PaymentResponse
    PaymentResponse: Operation<F, FData, Data = D>,
{
    let eligible_routable_connectors = eligible_connectors.map(|connectors| {
        connectors
            .into_iter()
            .flat_map(|c| c.foreign_try_into())
            .collect()
    });
    let (payment_data, _req, customer, connector_http_status_code, external_latency) =
        payments_operation_core::<_, _, _, _, _>(
            &state,
            req_state,
            merchant_account,
            profile_id,
            key_store,
            operation.clone(),
            req,
            call_connector_action,
            auth_flow,
            eligible_routable_connectors,
            header_payload.clone(),
        )
        .await?;

    Res::generate_response(
        payment_data,
        customer,
        auth_flow,
        &state.base_url,
        operation,
        &state.conf.connector_request_reference_id_config,
        connector_http_status_code,
        external_latency,
        header_payload.x_hs_latency,
    )
}

fn is_start_pay<Op: Debug>(operation: &Op) -> bool {
    format!("{operation:?}").eq("PaymentStart")
}

#[derive(Clone, Debug, serde::Serialize)]
pub struct PaymentsRedirectResponseData {
    pub connector: Option<String>,
    pub param: Option<String>,
    pub merchant_id: Option<id_type::MerchantId>,
    pub json_payload: Option<serde_json::Value>,
    pub resource_id: api::PaymentIdType,
    pub force_sync: bool,
    pub creds_identifier: Option<String>,
}

#[async_trait::async_trait]
pub trait PaymentRedirectFlow: Sync {
    // Associated type for call_payment_flow response
    type PaymentFlowResponse;

    #[allow(clippy::too_many_arguments)]
    async fn call_payment_flow(
        &self,
        state: &SessionState,
        req_state: ReqState,
        merchant_account: domain::MerchantAccount,
        merchant_key_store: domain::MerchantKeyStore,
        req: PaymentsRedirectResponseData,
        connector_action: CallConnectorAction,
        connector: String,
        payment_id: id_type::PaymentId,
    ) -> RouterResult<Self::PaymentFlowResponse>;

    fn get_payment_action(&self) -> services::PaymentAction;

    fn generate_response(
        &self,
        payment_flow_response: &Self::PaymentFlowResponse,
        payment_id: id_type::PaymentId,
        connector: String,
    ) -> RouterResult<services::ApplicationResponse<api::RedirectionResponse>>;

    #[allow(clippy::too_many_arguments)]
    async fn handle_payments_redirect_response(
        &self,
        state: SessionState,
        req_state: ReqState,
        merchant_account: domain::MerchantAccount,
        key_store: domain::MerchantKeyStore,
        req: PaymentsRedirectResponseData,
    ) -> RouterResponse<api::RedirectionResponse> {
        metrics::REDIRECTION_TRIGGERED.add(
            &metrics::CONTEXT,
            1,
            &add_attributes([
                (
                    "connector",
                    req.connector.to_owned().unwrap_or("null".to_string()),
                ),
                (
                    "merchant_id",
                    merchant_account.get_id().get_string_repr().to_owned(),
                ),
            ]),
        );
        let connector = req.connector.clone().get_required_value("connector")?;

        let query_params = req.param.clone().get_required_value("param")?;

        let resource_id = api::PaymentIdTypeExt::get_payment_intent_id(&req.resource_id)
            .change_context(errors::ApiErrorResponse::MissingRequiredField {
                field_name: "payment_id",
            })?;

        // This connector data is ephemeral, the call payment flow will get new connector data
        // with merchant account details, so the connector_id can be safely set to None here
        let connector_data = api::ConnectorData::get_connector_by_name(
            &state.conf.connectors,
            &connector,
            api::GetToken::Connector,
            None,
        )?;

        let flow_type = connector_data
            .connector
            .get_flow_type(
                &query_params,
                req.json_payload.clone(),
                self.get_payment_action(),
            )
            .change_context(errors::ApiErrorResponse::InternalServerError)
            .attach_printable("Failed to decide the response flow")?;

        let payment_flow_response = self
            .call_payment_flow(
                &state,
                req_state,
                merchant_account.clone(),
                key_store,
                req.clone(),
                flow_type,
                connector.clone(),
                resource_id.clone(),
            )
            .await?;

        self.generate_response(&payment_flow_response, resource_id, connector)
    }
}

#[derive(Clone, Debug)]
pub struct PaymentRedirectCompleteAuthorize;

#[async_trait::async_trait]
impl PaymentRedirectFlow for PaymentRedirectCompleteAuthorize {
    type PaymentFlowResponse = router_types::RedirectPaymentFlowResponse;

    #[allow(clippy::too_many_arguments)]
    async fn call_payment_flow(
        &self,
        state: &SessionState,
        req_state: ReqState,
        merchant_account: domain::MerchantAccount,
        merchant_key_store: domain::MerchantKeyStore,
        req: PaymentsRedirectResponseData,
        connector_action: CallConnectorAction,
        _connector: String,
        _payment_id: id_type::PaymentId,
    ) -> RouterResult<Self::PaymentFlowResponse> {
        let key_manager_state = &state.into();

        let payment_confirm_req = api::PaymentsRequest {
            payment_id: Some(req.resource_id.clone()),
            merchant_id: req.merchant_id.clone(),
            feature_metadata: Some(api_models::payments::FeatureMetadata {
                redirect_response: Some(api_models::payments::RedirectResponse {
                    param: req.param.map(Secret::new),
                    json_payload: Some(req.json_payload.unwrap_or(serde_json::json!({})).into()),
                }),
                search_tags: None,
            }),
            ..Default::default()
        };
        let response = Box::pin(payments_core::<
            api::CompleteAuthorize,
            api::PaymentsResponse,
            _,
            _,
            _,
            _,
        >(
            state.clone(),
            req_state,
            merchant_account,
            None,
            merchant_key_store.clone(),
            payment_complete_authorize::CompleteAuthorize,
            payment_confirm_req,
            services::api::AuthFlow::Merchant,
            connector_action,
            None,
            HeaderPayload::default(),
        ))
        .await?;
        let payments_response = match response {
            services::ApplicationResponse::Json(response) => Ok(response),
            services::ApplicationResponse::JsonWithHeaders((response, _)) => Ok(response),
            _ => Err(errors::ApiErrorResponse::InternalServerError)
                .attach_printable("Failed to get the response in json"),
        }?;
        let profile_id = payments_response
            .profile_id
            .as_ref()
            .get_required_value("profile_id")?;
        let business_profile = state
            .store
            .find_business_profile_by_profile_id(key_manager_state, &merchant_key_store, profile_id)
            .await
            .to_not_found_response(errors::ApiErrorResponse::BusinessProfileNotFound {
                id: profile_id.get_string_repr().to_owned(),
            })?;
        Ok(router_types::RedirectPaymentFlowResponse {
            payments_response,
            business_profile,
        })
    }

    fn get_payment_action(&self) -> services::PaymentAction {
        services::PaymentAction::CompleteAuthorize
    }

    fn generate_response(
        &self,
        payment_flow_response: &Self::PaymentFlowResponse,
        payment_id: id_type::PaymentId,
        connector: String,
    ) -> RouterResult<services::ApplicationResponse<api::RedirectionResponse>> {
        let payments_response = &payment_flow_response.payments_response;
        // There might be multiple redirections needed for some flows
        // If the status is requires customer action, then send the startpay url again
        // The redirection data must have been provided and updated by the connector
        let redirection_response = match payments_response.status {
            enums::IntentStatus::RequiresCustomerAction => {
                let startpay_url = payments_response
                    .next_action
                    .clone()
                    .and_then(|next_action_data| match next_action_data {
                        api_models::payments::NextActionData::RedirectToUrl { redirect_to_url } => Some(redirect_to_url),
                        api_models::payments::NextActionData::DisplayBankTransferInformation { .. } => None,
                        api_models::payments::NextActionData::ThirdPartySdkSessionToken { .. } => None,
                        api_models::payments::NextActionData::QrCodeInformation{..} => None,
                        api_models::payments::NextActionData::FetchQrCodeInformation{..} => None,
                        api_models::payments::NextActionData::DisplayVoucherInformation{ .. } => None,
                        api_models::payments::NextActionData::WaitScreenInformation{..} => None,
                        api_models::payments::NextActionData::ThreeDsInvoke{..} => None,
                        api_models::payments::NextActionData::InvokeSdkClient{..} => None,
                    })
                    .ok_or(errors::ApiErrorResponse::InternalServerError)

                    .attach_printable(
                        "did not receive redirect to url when status is requires customer action",
                    )?;
                Ok(api::RedirectionResponse {
                    return_url: String::new(),
                    params: vec![],
                    return_url_with_query_params: startpay_url,
                    http_method: "GET".to_string(),
                    headers: vec![],
                })
            }
            // If the status is terminal status, then redirect to merchant return url to provide status
            enums::IntentStatus::Succeeded
            | enums::IntentStatus::Failed
            | enums::IntentStatus::Cancelled | enums::IntentStatus::RequiresCapture| enums::IntentStatus::Processing=> helpers::get_handle_response_url(
                payment_id,
                &payment_flow_response.business_profile,
                payments_response,
                connector,
            ),
            _ => Err(errors::ApiErrorResponse::InternalServerError).attach_printable_lazy(|| format!("Could not proceed with payment as payment status {} cannot be handled during redirection",payments_response.status))?
        }?;
        Ok(services::ApplicationResponse::JsonForRedirection(
            redirection_response,
        ))
    }
}

#[derive(Clone, Debug)]
pub struct PaymentRedirectSync;

#[async_trait::async_trait]
impl PaymentRedirectFlow for PaymentRedirectSync {
    type PaymentFlowResponse = router_types::RedirectPaymentFlowResponse;

    #[allow(clippy::too_many_arguments)]
    async fn call_payment_flow(
        &self,
        state: &SessionState,
        req_state: ReqState,
        merchant_account: domain::MerchantAccount,
        merchant_key_store: domain::MerchantKeyStore,
        req: PaymentsRedirectResponseData,
        connector_action: CallConnectorAction,
        _connector: String,
        _payment_id: id_type::PaymentId,
    ) -> RouterResult<Self::PaymentFlowResponse> {
        let key_manager_state = &state.into();

        let payment_sync_req = api::PaymentsRetrieveRequest {
            resource_id: req.resource_id,
            merchant_id: req.merchant_id,
            param: req.param,
            force_sync: req.force_sync,
            connector: req.connector,
            merchant_connector_details: req.creds_identifier.map(|creds_id| {
                api::MerchantConnectorDetailsWrap {
                    creds_identifier: creds_id,
                    encoded_data: None,
                }
            }),
            client_secret: None,
            expand_attempts: None,
            expand_captures: None,
        };
<<<<<<< HEAD
        let response = Box::pin(
            payments_core::<api::PSync, api::PaymentsResponse, _, _, _, _>(
                state.clone(),
                req_state,
                merchant_account,
                None,
                merchant_key_store,
                PaymentStatus,
                payment_sync_req,
                services::api::AuthFlow::Merchant,
                connector_action,
                None,
                HeaderPayload::default(),
            ),
        )
=======
        let response = Box::pin(payments_core::<api::PSync, api::PaymentsResponse, _, _, _>(
            state.clone(),
            req_state,
            merchant_account,
            None,
            merchant_key_store.clone(),
            PaymentStatus,
            payment_sync_req,
            services::api::AuthFlow::Merchant,
            connector_action,
            None,
            HeaderPayload::default(),
        ))
>>>>>>> db04ded4
        .await?;
        let payments_response = match response {
            services::ApplicationResponse::Json(response) => Ok(response),
            services::ApplicationResponse::JsonWithHeaders((response, _)) => Ok(response),
            _ => Err(errors::ApiErrorResponse::InternalServerError)
                .attach_printable("Failed to get the response in json"),
        }?;
        let profile_id = payments_response
            .profile_id
            .as_ref()
            .get_required_value("profile_id")?;
        let business_profile = state
            .store
            .find_business_profile_by_profile_id(key_manager_state, &merchant_key_store, profile_id)
            .await
            .to_not_found_response(errors::ApiErrorResponse::BusinessProfileNotFound {
                id: profile_id.get_string_repr().to_owned(),
            })?;
        Ok(router_types::RedirectPaymentFlowResponse {
            payments_response,
            business_profile,
        })
    }
    fn generate_response(
        &self,
        payment_flow_response: &Self::PaymentFlowResponse,
        payment_id: id_type::PaymentId,
        connector: String,
    ) -> RouterResult<services::ApplicationResponse<api::RedirectionResponse>> {
        Ok(services::ApplicationResponse::JsonForRedirection(
            helpers::get_handle_response_url(
                payment_id,
                &payment_flow_response.business_profile,
                &payment_flow_response.payments_response,
                connector,
            )?,
        ))
    }

    fn get_payment_action(&self) -> services::PaymentAction {
        services::PaymentAction::PSync
    }
}

#[derive(Clone, Debug)]
pub struct PaymentAuthenticateCompleteAuthorize;

#[async_trait::async_trait]
impl PaymentRedirectFlow for PaymentAuthenticateCompleteAuthorize {
    type PaymentFlowResponse = router_types::AuthenticatePaymentFlowResponse;

    #[allow(clippy::too_many_arguments)]
    async fn call_payment_flow(
        &self,
        state: &SessionState,
        req_state: ReqState,
        merchant_account: domain::MerchantAccount,
        merchant_key_store: domain::MerchantKeyStore,
        req: PaymentsRedirectResponseData,
        connector_action: CallConnectorAction,
        connector: String,
        payment_id: id_type::PaymentId,
    ) -> RouterResult<Self::PaymentFlowResponse> {
        let merchant_id = merchant_account.get_id().clone();
        let key_manager_state = &state.into();

        let payment_intent = state
            .store
            .find_payment_intent_by_payment_id_merchant_id(
                key_manager_state,
                &payment_id,
                &merchant_id,
                &merchant_key_store,
                merchant_account.storage_scheme,
            )
            .await
            .to_not_found_response(errors::ApiErrorResponse::PaymentNotFound)?;
        let payment_attempt = state
            .store
            .find_payment_attempt_by_attempt_id_merchant_id(
                &payment_intent.active_attempt.get_id(),
                &merchant_id,
                merchant_account.storage_scheme,
            )
            .await
            .to_not_found_response(errors::ApiErrorResponse::PaymentNotFound)?;
        let authentication_id = payment_attempt
            .authentication_id
            .ok_or(errors::ApiErrorResponse::InternalServerError)
            .attach_printable("missing authentication_id in payment_attempt")?;
        let authentication = state
            .store
            .find_authentication_by_merchant_id_authentication_id(
                &merchant_id,
                authentication_id.clone(),
            )
            .await
            .to_not_found_response(errors::ApiErrorResponse::AuthenticationNotFound {
                id: authentication_id,
            })?;
        // Fetching merchant_connector_account to check if pull_mechanism is enabled for 3ds connector
        let authentication_merchant_connector_account = helpers::get_merchant_connector_account(
            state,
            &merchant_id,
            None,
            &merchant_key_store,
            &payment_intent
                .profile_id
                .ok_or(errors::ApiErrorResponse::InternalServerError)
                .attach_printable("missing profile_id in payment_intent")?,
            &payment_attempt
                .authentication_connector
                .ok_or(errors::ApiErrorResponse::InternalServerError)
                .attach_printable("missing authentication connector in payment_intent")?,
            None,
        )
        .await?;
        let is_pull_mechanism_enabled =
            crate::utils::check_if_pull_mechanism_for_external_3ds_enabled_from_connector_metadata(
                authentication_merchant_connector_account
                    .get_metadata()
                    .map(|metadata| metadata.expose()),
            );
        let response = if is_pull_mechanism_enabled
            || authentication.authentication_type
                != Some(common_enums::DecoupledAuthenticationType::Challenge)
        {
            let payment_confirm_req = api::PaymentsRequest {
                payment_id: Some(req.resource_id.clone()),
                merchant_id: req.merchant_id.clone(),
                feature_metadata: Some(api_models::payments::FeatureMetadata {
                    redirect_response: Some(api_models::payments::RedirectResponse {
                        param: req.param.map(Secret::new),
                        json_payload: Some(
                            req.json_payload.unwrap_or(serde_json::json!({})).into(),
                        ),
                    }),
                    search_tags: None,
                }),
                ..Default::default()
            };
            Box::pin(payments_core::<
                api::Authorize,
                api::PaymentsResponse,
                _,
                _,
                _,
                _,
            >(
                state.clone(),
                req_state,
                merchant_account,
                None,
                merchant_key_store.clone(),
                PaymentConfirm,
                payment_confirm_req,
                services::api::AuthFlow::Merchant,
                connector_action,
                None,
                HeaderPayload::with_source(enums::PaymentSource::ExternalAuthenticator),
            ))
            .await?
        } else {
            let payment_sync_req = api::PaymentsRetrieveRequest {
                resource_id: req.resource_id,
                merchant_id: req.merchant_id,
                param: req.param,
                force_sync: req.force_sync,
                connector: req.connector,
                merchant_connector_details: req.creds_identifier.map(|creds_id| {
                    api::MerchantConnectorDetailsWrap {
                        creds_identifier: creds_id,
                        encoded_data: None,
                    }
                }),
                client_secret: None,
                expand_attempts: None,
                expand_captures: None,
            };
<<<<<<< HEAD
            Box::pin(
                payments_core::<api::PSync, api::PaymentsResponse, _, _, _, _>(
                    state.clone(),
                    req_state,
                    merchant_account.clone(),
                    None,
                    merchant_key_store,
                    PaymentStatus,
                    payment_sync_req,
                    services::api::AuthFlow::Merchant,
                    connector_action,
                    None,
                    HeaderPayload::default(),
                ),
            )
=======
            Box::pin(payments_core::<api::PSync, api::PaymentsResponse, _, _, _>(
                state.clone(),
                req_state,
                merchant_account.clone(),
                None,
                merchant_key_store.clone(),
                PaymentStatus,
                payment_sync_req,
                services::api::AuthFlow::Merchant,
                connector_action,
                None,
                HeaderPayload::default(),
            ))
>>>>>>> db04ded4
            .await?
        };
        let payments_response = match response {
            services::ApplicationResponse::Json(response) => Ok(response),
            services::ApplicationResponse::JsonWithHeaders((response, _)) => Ok(response),
            _ => Err(errors::ApiErrorResponse::InternalServerError)
                .attach_printable("Failed to get the response in json"),
        }?;
        // When intent status is RequiresCustomerAction, Set poll_id in redis to allow the fetch status of poll through retrieve_poll_status api from client
        if payments_response.status == common_enums::IntentStatus::RequiresCustomerAction {
            let req_poll_id = utils::get_external_authentication_request_poll_id(&payment_id);
            let poll_id = utils::get_poll_id(&merchant_id, req_poll_id.clone());
            let redis_conn = state
                .store
                .get_redis_conn()
                .change_context(errors::ApiErrorResponse::InternalServerError)
                .attach_printable("Failed to get redis connection")?;
            redis_conn
                .set_key_with_expiry(
                    &poll_id,
                    api_models::poll::PollStatus::Pending.to_string(),
                    crate::consts::POLL_ID_TTL,
                )
                .await
                .change_context(errors::StorageError::KVError)
                .change_context(errors::ApiErrorResponse::InternalServerError)
                .attach_printable("Failed to add poll_id in redis")?;
        };
        let default_poll_config = router_types::PollConfig::default();
        let default_config_str = default_poll_config
            .encode_to_string_of_json()
            .change_context(errors::ApiErrorResponse::InternalServerError)
            .attach_printable("Error while stringifying default poll config")?;
        let poll_config = state
            .store
            .find_config_by_key_unwrap_or(
                &router_types::PollConfig::get_poll_config_key(connector),
                Some(default_config_str),
            )
            .await
            .change_context(errors::ApiErrorResponse::InternalServerError)
            .attach_printable("The poll config was not found in the DB")?;
        let poll_config: router_types::PollConfig = poll_config
            .config
            .parse_struct("PollConfig")
            .change_context(errors::ApiErrorResponse::InternalServerError)
            .attach_printable("Error while parsing PollConfig")?;
        let profile_id = payments_response
            .profile_id
            .as_ref()
            .get_required_value("profile_id")?;
        let business_profile = state
            .store
            .find_business_profile_by_profile_id(key_manager_state, &merchant_key_store, profile_id)
            .await
            .to_not_found_response(errors::ApiErrorResponse::BusinessProfileNotFound {
                id: profile_id.get_string_repr().to_owned(),
            })?;
        Ok(router_types::AuthenticatePaymentFlowResponse {
            payments_response,
            poll_config,
            business_profile,
        })
    }
    fn generate_response(
        &self,
        payment_flow_response: &Self::PaymentFlowResponse,
        payment_id: id_type::PaymentId,
        connector: String,
    ) -> RouterResult<services::ApplicationResponse<api::RedirectionResponse>> {
        let payments_response = &payment_flow_response.payments_response;
        let redirect_response = helpers::get_handle_response_url(
            payment_id.clone(),
            &payment_flow_response.business_profile,
            payments_response,
            connector.clone(),
        )?;
        // html script to check if inside iframe, then send post message to parent for redirection else redirect self to return_url
        let html = utils::get_html_redirect_response_for_external_authentication(
            redirect_response.return_url_with_query_params,
            payments_response,
            payment_id,
            &payment_flow_response.poll_config,
        )?;
        Ok(services::ApplicationResponse::Form(Box::new(
            services::RedirectionFormData {
                redirect_form: services::RedirectForm::Html { html_data: html },
                payment_method_data: None,
                amount: payments_response.amount.to_string(),
                currency: payments_response.currency.clone(),
            },
        )))
    }

    fn get_payment_action(&self) -> services::PaymentAction {
        services::PaymentAction::PaymentAuthenticateCompleteAuthorize
    }
}

#[allow(clippy::too_many_arguments)]
#[instrument(skip_all)]
pub async fn call_connector_service<F, RouterDReq, ApiRequest, D>(
    state: &SessionState,
    req_state: ReqState,
    merchant_account: &domain::MerchantAccount,
    key_store: &domain::MerchantKeyStore,
    connector: api::ConnectorData,
    operation: &BoxedOperation<'_, F, ApiRequest, D>,
    payment_data: &mut D,
    customer: &Option<domain::Customer>,
    call_connector_action: CallConnectorAction,
    validate_result: &operations::ValidateResult,
    schedule_time: Option<time::PrimitiveDateTime>,
    header_payload: HeaderPayload,
    frm_suggestion: Option<storage_enums::FrmSuggestion>,
    business_profile: &domain::BusinessProfile,
    is_retry_payment: bool,
) -> RouterResult<(
    RouterData<F, RouterDReq, router_types::PaymentsResponseData>,
    helpers::MerchantConnectorAccountType,
)>
where
    F: Send + Clone + Sync,
    RouterDReq: Send + Sync,

    // To create connector flow specific interface data
    D: PaymentDataGetters<F> + Send + Sync + Clone,
    D: ConstructFlowSpecificData<F, RouterDReq, router_types::PaymentsResponseData>,
    RouterData<F, RouterDReq, router_types::PaymentsResponseData>: Feature<F, RouterDReq> + Send,
    // To construct connector flow specific api
    dyn api::Connector:
        services::api::ConnectorIntegration<F, RouterDReq, router_types::PaymentsResponseData>,
{
    let stime_connector = Instant::now();

    let merchant_connector_account = construct_profile_id_and_get_mca(
        state,
        merchant_account,
        payment_data,
        &connector.connector_name.to_string(),
        connector.merchant_connector_id.as_ref(),
        key_store,
        false,
    )
    .await?;

    if payment_data
        .get_payment_attempt()
        .merchant_connector_id
        .is_none()
    {
        payment_data.set_merchant_connector_id_in_attempt(merchant_connector_account.get_mca_id());
    }

    operation
        .to_domain()?
        .populate_payment_data(state, payment_data, merchant_account)
        .await?;

    let (pd, tokenization_action) = get_connector_tokenization_action_when_confirm_true(
        state,
        operation,
        payment_data,
        validate_result,
        &merchant_connector_account,
        key_store,
        customer,
        Some(business_profile),
    )
    .await?;
    *payment_data = pd;

    // Validating the blocklist guard and generate the fingerprint
    blocklist_guard(state, merchant_account, key_store, operation, payment_data).await?;

    let updated_customer = call_create_connector_customer_if_required(
        state,
        customer,
        merchant_account,
        key_store,
        &merchant_connector_account,
        payment_data,
    )
    .await?;

    let merchant_recipient_data =
        if let Some(true) = payment_data.payment_intent.is_payment_processor_token_flow {
            None
        } else {
            payment_data
                .get_merchant_recipient_data(
                    state,
                    merchant_account,
                    key_store,
                    &merchant_connector_account,
                    &connector,
                )
                .await?
        };

    let mut router_data = payment_data
        .construct_router_data(
            state,
            connector.connector.id(),
            merchant_account,
            key_store,
            customer,
            &merchant_connector_account,
            merchant_recipient_data,
        )
        .await?;

    let add_access_token_result = router_data
        .add_access_token(
            state,
            &connector,
            merchant_account,
            payment_data.get_creds_identifier(),
        )
        .await?;

    router_data = router_data.add_session_token(state, &connector).await?;

    let should_continue_further = access_token::update_router_data_with_access_token_result(
        &add_access_token_result,
        &mut router_data,
        &call_connector_action,
    );

    // Tokenization Action will be DecryptApplePayToken, only when payment method type is Apple Pay
    // and the connector supports Apple Pay predecrypt
    match &tokenization_action {
        TokenizationAction::DecryptApplePayToken(payment_processing_details)
        | TokenizationAction::TokenizeInConnectorAndApplepayPreDecrypt(
            payment_processing_details,
        ) => {
<<<<<<< HEAD
            let apple_pay_data = match payment_data.get_payment_method_data() {
                Some(payment_method_data) => {
                    let domain_data = domain::PaymentMethodData::from(payment_method_data.clone());
                    match domain_data {
                        domain::PaymentMethodData::Wallet(domain::WalletData::ApplePay(
                            wallet_data,
                        )) => Some(
                            ApplePayData::token_json(domain::WalletData::ApplePay(wallet_data))
                                .change_context(errors::ApiErrorResponse::InternalServerError)?
                                .decrypt(
                                    &payment_processing_details.payment_processing_certificate,
                                    &payment_processing_details.payment_processing_certificate_key,
                                )
                                .await
                                .change_context(errors::ApiErrorResponse::InternalServerError)?,
                        ),
                        _ => None,
                    }
                }
=======
            let apple_pay_data = match payment_data.payment_method_data.clone() {
                Some(domain::PaymentMethodData::Wallet(domain::WalletData::ApplePay(
                    wallet_data,
                ))) => Some(
                    ApplePayData::token_json(domain::WalletData::ApplePay(wallet_data))
                        .change_context(errors::ApiErrorResponse::InternalServerError)?
                        .decrypt(
                            &payment_processing_details.payment_processing_certificate,
                            &payment_processing_details.payment_processing_certificate_key,
                        )
                        .await
                        .change_context(errors::ApiErrorResponse::InternalServerError)?,
                ),
>>>>>>> db04ded4
                _ => None,
            };

            let apple_pay_predecrypt = apple_pay_data
                .parse_value::<hyperswitch_domain_models::router_data::ApplePayPredecryptData>(
                    "ApplePayPredecryptData",
                )
                .change_context(errors::ApiErrorResponse::InternalServerError)?;

            router_data.payment_method_token = Some(
                hyperswitch_domain_models::router_data::PaymentMethodToken::ApplePayDecrypt(
                    Box::new(apple_pay_predecrypt),
                ),
            );
        }
        _ => (),
    };

    let payment_method_token_response = router_data
        .add_payment_method_token(
            state,
            &connector,
            &tokenization_action,
            should_continue_further,
        )
        .await?;

    let mut should_continue_further =
        tokenization::update_router_data_with_payment_method_token_result(
            payment_method_token_response,
            &mut router_data,
            is_retry_payment,
            should_continue_further,
        );

    (router_data, should_continue_further) = complete_preprocessing_steps_if_required(
        state,
        &connector,
        payment_data,
        router_data,
        operation,
        should_continue_further,
    )
    .await?;

    if let Ok(router_types::PaymentsResponseData::PreProcessingResponse {
        session_token: Some(session_token),
        ..
    }) = router_data.response.to_owned()
    {
        payment_data.push_sessions_token(session_token);
    };

    // In case of authorize flow, pre-task and post-tasks are being called in build request
    // if we do not want to proceed further, then the function will return Ok(None, false)
    let (connector_request, should_continue_further) = if should_continue_further {
        // Check if the actual flow specific request can be built with available data
        router_data
            .build_flow_specific_connector_request(state, &connector, call_connector_action.clone())
            .await?
    } else {
        (None, false)
    };

    if should_add_task_to_process_tracker(payment_data) {
        operation
            .to_domain()?
            .add_task_to_process_tracker(
                state,
                payment_data.get_payment_attempt(),
                validate_result.requeue,
                schedule_time,
            )
            .await
            .map_err(|error| logger::error!(process_tracker_error=?error))
            .ok();
    }

    // Update the payment trackers just before calling the connector
    // Since the request is already built in the previous step,
    // there should be no error in request construction from hyperswitch end
    (_, *payment_data) = operation
        .to_update_tracker()?
        .update_trackers(
            state,
            req_state,
            payment_data.clone(),
            customer.clone(),
            merchant_account.storage_scheme,
            updated_customer,
            key_store,
            frm_suggestion,
            header_payload.clone(),
        )
        .await?;

    let router_data = if should_continue_further {
        // The status of payment_attempt and intent will be updated in the previous step
        // update this in router_data.
        // This is added because few connector integrations do not update the status,
        // and rely on previous status set in router_data
        router_data.status = payment_data.get_payment_attempt().status;
        router_data
            .decide_flows(
                state,
                &connector,
                call_connector_action,
                connector_request,
                business_profile,
                header_payload.clone(),
            )
            .await
    } else {
        Ok(router_data)
    }?;

    let etime_connector = Instant::now();
    let duration_connector = etime_connector.saturating_duration_since(stime_connector);
    tracing::info!(duration = format!("Duration taken: {}", duration_connector.as_millis()));

    Ok((router_data, merchant_connector_account))
}

pub async fn get_merchant_bank_data_for_open_banking_connectors(
    merchant_connector_account: &helpers::MerchantConnectorAccountType,
    key_store: &domain::MerchantKeyStore,
    connector: &api::ConnectorData,
    state: &SessionState,
    merchant_account: &domain::MerchantAccount,
) -> RouterResult<Option<router_types::MerchantRecipientData>> {
    let merchant_data = merchant_connector_account
        .get_additional_merchant_data()
        .get_required_value("additional_merchant_data")?
        .into_inner()
        .peek()
        .clone();

    let merchant_recipient_data = merchant_data
        .parse_value::<router_types::AdditionalMerchantData>("AdditionalMerchantData")
        .change_context(errors::ApiErrorResponse::InternalServerError)
        .attach_printable("failed to decode MerchantRecipientData")?;

    let connector_name = enums::Connector::to_string(&connector.connector_name);
    let locker_based_connector_list = state.conf.locker_based_open_banking_connectors.clone();
    let contains = locker_based_connector_list
        .connector_list
        .contains(connector_name.as_str());

    let recipient_id = helpers::get_recipient_id_for_open_banking(&merchant_recipient_data)?;
    let final_recipient_data = if let Some(id) = recipient_id {
        if contains {
            // Customer Id for OpenBanking connectors will be merchant_id as the account data stored at locker belongs to the merchant
            let merchant_id_str = merchant_account.get_id().get_string_repr().to_owned();
            let cust_id = id_type::CustomerId::try_from(std::borrow::Cow::from(merchant_id_str))
                .change_context(errors::ApiErrorResponse::InternalServerError)
                .attach_printable("Failed to convert to CustomerId")?;
            let locker_resp = cards::get_payment_method_from_hs_locker(
                state,
                key_store,
                &cust_id,
                merchant_account.get_id(),
                id.as_str(),
                Some(enums::LockerChoice::HyperswitchCardVault),
            )
            .await
            .change_context(errors::ApiErrorResponse::InternalServerError)
            .attach_printable("Merchant bank account data could not be fetched from locker")?;

            let parsed: router_types::MerchantAccountData = locker_resp
                .peek()
                .to_string()
                .parse_struct("MerchantAccountData")
                .change_context(errors::ApiErrorResponse::InternalServerError)?;

            Some(router_types::MerchantRecipientData::AccountData(parsed))
        } else {
            Some(router_types::MerchantRecipientData::ConnectorRecipientId(
                Secret::new(id),
            ))
        }
    } else {
        None
    };
    Ok(final_recipient_data)
}

async fn blocklist_guard<F, ApiRequest, D>(
    state: &SessionState,
    merchant_account: &domain::MerchantAccount,
    key_store: &domain::MerchantKeyStore,
    operation: &BoxedOperation<'_, F, ApiRequest, D>,
    payment_data: &mut D,
) -> CustomResult<bool, errors::ApiErrorResponse>
where
    F: Send + Clone + Sync,
    D: PaymentDataGetters<F> + Send + Sync + Clone,
{
    let merchant_id = &payment_data.get_payment_attempt().merchant_id;
    let blocklist_enabled_key = merchant_id.get_blocklist_guard_key();
    let blocklist_guard_enabled = state
        .store
        .find_config_by_key_unwrap_or(&blocklist_enabled_key, Some("false".to_string()))
        .await;

    let blocklist_guard_enabled: bool = match blocklist_guard_enabled {
        Ok(config) => serde_json::from_str(&config.config).unwrap_or(false),

        // If it is not present in db we are defaulting it to false
        Err(inner) => {
            if !inner.current_context().is_db_not_found() {
                logger::error!("Error fetching guard blocklist enabled config {:?}", inner);
            }
            false
        }
    };

    if blocklist_guard_enabled {
        Ok(operation
            .to_domain()?
            .guard_payment_against_blocklist(state, merchant_account, key_store, payment_data)
            .await?)
    } else {
        Ok(false)
    }
}

#[allow(clippy::too_many_arguments)]
pub async fn call_multiple_connectors_service<F, Op, Req, D>(
    state: &SessionState,
    merchant_account: &domain::MerchantAccount,
    key_store: &domain::MerchantKeyStore,
    connectors: Vec<api::SessionConnectorData>,
    _operation: &Op,
    mut payment_data: D,
    customer: &Option<domain::Customer>,
    session_surcharge_details: Option<api::SessionSurchargeDetails>,
    business_profile: &domain::BusinessProfile,
    header_payload: HeaderPayload,
) -> RouterResult<D>
where
    Op: Debug,
    F: Send + Clone,

    // To create connector flow specific interface data
    D: PaymentDataGetters<F> + Send + Sync + Clone,
    D: ConstructFlowSpecificData<F, Req, router_types::PaymentsResponseData>,
    RouterData<F, Req, router_types::PaymentsResponseData>: Feature<F, Req>,

    // To construct connector flow specific api
    dyn api::Connector:
        services::api::ConnectorIntegration<F, Req, router_types::PaymentsResponseData>,

    // To perform router related operation for PaymentResponse
    PaymentResponse: Operation<F, Req>,
{
    let call_connectors_start_time = Instant::now();
    let mut join_handlers = Vec::with_capacity(connectors.len());
    for session_connector_data in connectors.iter() {
        let connector_id = session_connector_data.connector.connector.id();

        let merchant_connector_account = construct_profile_id_and_get_mca(
            state,
            merchant_account,
            &payment_data,
            &session_connector_data.connector.connector_name.to_string(),
            session_connector_data
                .connector
                .merchant_connector_id
                .as_ref(),
            key_store,
            false,
        )
        .await?;

        payment_data.set_surcharge_details(session_surcharge_details.as_ref().and_then(
            |session_surcharge_details| {
                session_surcharge_details.fetch_surcharge_details(
                    &session_connector_data.payment_method_type.into(),
                    &session_connector_data.payment_method_type,
                    None,
                )
            },
        ));

        let router_data = payment_data
            .construct_router_data(
                state,
                connector_id,
                merchant_account,
                key_store,
                customer,
                &merchant_connector_account,
                None,
            )
            .await?;

        let res = router_data.decide_flows(
            state,
            &session_connector_data.connector,
            CallConnectorAction::Trigger,
            None,
            business_profile,
            header_payload.clone(),
        );

        join_handlers.push(res);
    }

    let result = join_all(join_handlers).await;

    for (connector_res, session_connector) in result.into_iter().zip(connectors) {
        let connector_name = session_connector.connector.connector_name.to_string();
        match connector_res {
            Ok(connector_response) => {
                if let Ok(router_types::PaymentsResponseData::SessionResponse {
                    session_token,
                    ..
                }) = connector_response.response.clone()
                {
                    // If session token is NoSessionTokenReceived, it is not pushed into the sessions_token as there is no response or there can be some error
                    // In case of error, that error is already logged
                    if !matches!(
                        session_token,
                        api_models::payments::SessionToken::NoSessionTokenReceived,
                    ) {
                        payment_data.push_sessions_token(session_token);
                    }
                }
                if let Err(connector_error_response) = connector_response.response {
                    logger::error!(
                        "sessions_connector_error {} {:?}",
                        connector_name,
                        connector_error_response
                    );
                }
            }
            Err(api_error) => {
                logger::error!("sessions_api_error {} {:?}", connector_name, api_error);
            }
        }
    }

    let call_connectors_end_time = Instant::now();
    let call_connectors_duration =
        call_connectors_end_time.saturating_duration_since(call_connectors_start_time);
    tracing::info!(duration = format!("Duration taken: {}", call_connectors_duration.as_millis()));

    Ok(payment_data)
}

pub async fn call_create_connector_customer_if_required<F, Req, D>(
    state: &SessionState,
    customer: &Option<domain::Customer>,
    merchant_account: &domain::MerchantAccount,
    key_store: &domain::MerchantKeyStore,
    merchant_connector_account: &helpers::MerchantConnectorAccountType,
    payment_data: &mut D,
) -> RouterResult<Option<storage::CustomerUpdate>>
where
    F: Send + Clone + Sync,
    Req: Send + Sync,

    // To create connector flow specific interface data
    D: PaymentDataGetters<F> + Send + Sync + Clone,
    D: ConstructFlowSpecificData<F, Req, router_types::PaymentsResponseData>,
    RouterData<F, Req, router_types::PaymentsResponseData>: Feature<F, Req> + Send,

    // To construct connector flow specific api
    dyn api::Connector:
        services::api::ConnectorIntegration<F, Req, router_types::PaymentsResponseData>,
{
    let connector_name = payment_data.get_payment_attempt().connector.clone();

    match connector_name {
        Some(connector_name) => {
            let connector = api::ConnectorData::get_connector_by_name(
                &state.conf.connectors,
                &connector_name,
                api::GetToken::Connector,
                merchant_connector_account.get_mca_id(),
            )?;

            let connector_label = utils::get_connector_label(
                payment_data.get_payment_intent().business_country,
                payment_data.get_payment_intent().business_label.as_ref(),
                payment_data
                    .get_payment_attempt()
                    .business_sub_label
                    .as_ref(),
                &connector_name,
            );

            let connector_label = if let Some(connector_label) = merchant_connector_account
                .get_mca_id()
                .map(|mca_id| mca_id.get_string_repr().to_string())
                .or(connector_label)
            {
                connector_label
            } else {
<<<<<<< HEAD
                let profile_id = utils::get_profile_id_from_business_details(
                    payment_data.get_payment_intent().business_country,
                    payment_data.get_payment_intent().business_label.as_ref(),
                    merchant_account,
                    payment_data.get_payment_intent().profile_id.as_ref(),
                    &*state.store,
                    false,
                )
                .await
                .attach_printable("Could not find profile id from business details")?;
=======
                let profile_id = payment_data
                    .payment_intent
                    .profile_id
                    .as_ref()
                    .get_required_value("profile_id")
                    .change_context(errors::ApiErrorResponse::InternalServerError)
                    .attach_printable("profile_id is not set in payment_intent")?;
>>>>>>> db04ded4

                format!("{connector_name}_{}", profile_id.get_string_repr())
            };

            let (should_call_connector, existing_connector_customer_id) =
                customers::should_call_connector_create_customer(
                    state,
                    &connector,
                    customer,
                    &connector_label,
                );

            if should_call_connector {
                // Create customer at connector and update the customer table to store this data
                let router_data = payment_data
                    .construct_router_data(
                        state,
                        connector.connector.id(),
                        merchant_account,
                        key_store,
                        customer,
                        merchant_connector_account,
                        None,
                    )
                    .await?;

                let connector_customer_id = router_data
                    .create_connector_customer(state, &connector)
                    .await?;

                let customer_update = customers::update_connector_customer_in_customers(
                    &connector_label,
                    customer.as_ref(),
                    &connector_customer_id,
                )
                .await;

                payment_data.set_connector_customer_id(connector_customer_id);
                Ok(customer_update)
            } else {
                // Customer already created in previous calls use the same value, no need to update
                payment_data.set_connector_customer_id(
                    existing_connector_customer_id.map(ToOwned::to_owned),
                );
                Ok(None)
            }
        }
        None => Ok(None),
    }
}

async fn complete_preprocessing_steps_if_required<F, Req, Q, D>(
    state: &SessionState,
    connector: &api::ConnectorData,
    payment_data: &D,
    mut router_data: RouterData<F, Req, router_types::PaymentsResponseData>,
    operation: &BoxedOperation<'_, F, Q, D>,
    should_continue_payment: bool,
) -> RouterResult<(RouterData<F, Req, router_types::PaymentsResponseData>, bool)>
where
    F: Send + Clone + Sync,
    D: PaymentDataGetters<F> + Send + Sync + Clone,
    Req: Send + Sync,
    RouterData<F, Req, router_types::PaymentsResponseData>: Feature<F, Req> + Send,
    dyn api::Connector:
        services::api::ConnectorIntegration<F, Req, router_types::PaymentsResponseData>,
{
    if !is_operation_complete_authorize(&operation)
        && connector
            .connector_name
            .is_pre_processing_required_before_authorize()
    {
        router_data = router_data.preprocessing_steps(state, connector).await?;
        return Ok((router_data, should_continue_payment));
    }
    //TODO: For ACH transfers, if preprocessing_step is not required for connectors encountered in future, add the check
<<<<<<< HEAD
    let router_data_and_should_continue_payment = match payment_data.get_payment_method_data() {
        Some(api_models::payments::PaymentMethodData::BankTransfer(data)) => match data.deref() {
            api_models::payments::BankTransferData::AchBankTransfer { .. }
            | api_models::payments::BankTransferData::MultibancoBankTransfer { .. }
=======
    let router_data_and_should_continue_payment = match payment_data.payment_method_data.clone() {
        Some(domain::PaymentMethodData::BankTransfer(data)) => match data.deref() {
            domain::BankTransferData::AchBankTransfer { .. }
            | domain::BankTransferData::MultibancoBankTransfer { .. }
>>>>>>> db04ded4
                if connector.connector_name == router_types::Connector::Stripe =>
            {
                if payment_data
                    .get_payment_attempt()
                    .preprocessing_step_id
                    .is_none()
                {
                    (
                        router_data.preprocessing_steps(state, connector).await?,
                        false,
                    )
                } else {
                    (router_data, should_continue_payment)
                }
            }
            _ => (router_data, should_continue_payment),
        },
        Some(domain::PaymentMethodData::Wallet(_)) => {
            if is_preprocessing_required_for_wallets(connector.connector_name.to_string()) {
                (
                    router_data.preprocessing_steps(state, connector).await?,
                    false,
                )
            } else {
                (router_data, should_continue_payment)
            }
        }
        Some(domain::PaymentMethodData::Card(_)) => {
            if connector.connector_name == router_types::Connector::Payme
                && !matches!(format!("{operation:?}").as_str(), "CompleteAuthorize")
            {
                router_data = router_data.preprocessing_steps(state, connector).await?;

                let is_error_in_response = router_data.response.is_err();
                // If is_error_in_response is true, should_continue_payment should be false, we should throw the error
                (router_data, !is_error_in_response)
            } else if connector.connector_name == router_types::Connector::Nmi
                && !matches!(format!("{operation:?}").as_str(), "CompleteAuthorize")
                && router_data.auth_type == storage_enums::AuthenticationType::ThreeDs
                && !matches!(
                    payment_data
                        .get_payment_attempt()
                        .external_three_ds_authentication_attempted,
                    Some(true)
                )
            {
                router_data = router_data.preprocessing_steps(state, connector).await?;

                (router_data, false)
            } else if connector.connector_name == router_types::Connector::Cybersource
                && is_operation_complete_authorize(&operation)
                && router_data.auth_type == storage_enums::AuthenticationType::ThreeDs
            {
                router_data = router_data.preprocessing_steps(state, connector).await?;

                // Should continue the flow only if no redirection_data is returned else a response with redirection form shall be returned
                let should_continue = matches!(
                    router_data.response,
                    Ok(router_types::PaymentsResponseData::TransactionResponse {
                        redirection_data: None,
                        ..
                    })
                ) && router_data.status
                    != common_enums::AttemptStatus::AuthenticationFailed;
                (router_data, should_continue)
            } else if (connector.connector_name == router_types::Connector::Nuvei
                || connector.connector_name == router_types::Connector::Shift4)
                && router_data.auth_type == common_enums::AuthenticationType::ThreeDs
                && !is_operation_complete_authorize(&operation)
            {
                router_data = router_data.preprocessing_steps(state, connector).await?;
                (router_data, should_continue_payment)
            } else {
                (router_data, should_continue_payment)
            }
        }
        Some(domain::PaymentMethodData::GiftCard(_)) => {
            if connector.connector_name == router_types::Connector::Adyen {
                router_data = router_data.preprocessing_steps(state, connector).await?;

                let is_error_in_response = router_data.response.is_err();
                // If is_error_in_response is true, should_continue_payment should be false, we should throw the error
                (router_data, !is_error_in_response)
            } else {
                (router_data, should_continue_payment)
            }
        }
        Some(domain::PaymentMethodData::BankDebit(_)) => {
            if connector.connector_name == router_types::Connector::Gocardless {
                router_data = router_data.preprocessing_steps(state, connector).await?;
                let is_error_in_response = router_data.response.is_err();
                // If is_error_in_response is true, should_continue_payment should be false, we should throw the error
                (router_data, !is_error_in_response)
            } else {
                (router_data, should_continue_payment)
            }
        }
        _ => {
            // 3DS validation for paypal cards after verification (authorize call)
            if connector.connector_name == router_types::Connector::Paypal
                && payment_data.get_payment_attempt().payment_method
                    == Some(storage_enums::PaymentMethod::Card)
                && matches!(format!("{operation:?}").as_str(), "CompleteAuthorize")
            {
                router_data = router_data.preprocessing_steps(state, connector).await?;
                let is_error_in_response = router_data.response.is_err();
                // If is_error_in_response is true, should_continue_payment should be false, we should throw the error
                (router_data, !is_error_in_response)
            } else {
                (router_data, should_continue_payment)
            }
        }
    };

    Ok(router_data_and_should_continue_payment)
}

#[allow(clippy::too_many_arguments)]
async fn complete_postprocessing_steps_if_required<F, Q, RouterDReq, D>(
    state: &SessionState,
    merchant_account: &domain::MerchantAccount,
    key_store: &domain::MerchantKeyStore,
    customer: &Option<domain::Customer>,
    merchant_conn_account: &helpers::MerchantConnectorAccountType,
    connector: &api::ConnectorData,
    payment_data: &mut D,
    _operation: &BoxedOperation<'_, F, Q, D>,
) -> RouterResult<RouterData<F, RouterDReq, router_types::PaymentsResponseData>>
where
    F: Send + Clone + Sync,
    RouterDReq: Send + Sync,
    D: PaymentDataGetters<F> + Send + Sync + Clone,

    RouterData<F, RouterDReq, router_types::PaymentsResponseData>: Feature<F, RouterDReq> + Send,
    dyn api::Connector:
        services::api::ConnectorIntegration<F, RouterDReq, router_types::PaymentsResponseData>,
    D: ConstructFlowSpecificData<F, RouterDReq, router_types::PaymentsResponseData>,
{
    let mut router_data = payment_data
        .construct_router_data(
            state,
            connector.connector.id(),
            merchant_account,
            key_store,
            customer,
            merchant_conn_account,
            None,
        )
        .await?;

<<<<<<< HEAD
    match payment_data.get_payment_method_data() {
        Some(api_models::payments::PaymentMethodData::OpenBanking(
            api_models::payments::OpenBankingData::OpenBankingPIS { .. },
        )) => {
=======
    match payment_data.payment_method_data.clone() {
        Some(domain::PaymentMethodData::OpenBanking(domain::OpenBankingData::OpenBankingPIS {
            ..
        })) => {
>>>>>>> db04ded4
            if connector.connector_name == router_types::Connector::Plaid {
                router_data = router_data.postprocessing_steps(state, connector).await?;
                let token = if let Ok(ref res) = router_data.response {
                    match res {
                        router_types::PaymentsResponseData::PostProcessingResponse {
                            session_token,
                        } => session_token
                            .as_ref()
                            .map(|token| api::SessionToken::OpenBanking(token.clone())),
                        _ => None,
                    }
                } else {
                    None
                };
                if let Some(t) = token {
                    payment_data.push_sessions_token(t);
                }

                Ok(router_data)
            } else {
                Ok(router_data)
            }
        }
        _ => Ok(router_data),
    }
}

pub fn is_preprocessing_required_for_wallets(connector_name: String) -> bool {
    connector_name == *"trustpay" || connector_name == *"payme"
}

#[instrument(skip_all)]
pub async fn construct_profile_id_and_get_mca<'a, F, D>(
    state: &'a SessionState,
    merchant_account: &domain::MerchantAccount,
    payment_data: &D,
    connector_name: &str,
    merchant_connector_id: Option<&id_type::MerchantConnectorAccountId>,
    key_store: &domain::MerchantKeyStore,
    _should_validate: bool,
) -> RouterResult<helpers::MerchantConnectorAccountType>
where
    F: Clone,
    D: PaymentDataGetters<F> + Send + Sync + Clone,
{
<<<<<<< HEAD
    let profile_id = utils::get_profile_id_from_business_details(
        payment_data.get_payment_intent().business_country,
        payment_data.get_payment_intent().business_label.as_ref(),
        merchant_account,
        payment_data.get_payment_intent().profile_id.as_ref(),
        &*state.store,
        should_validate,
    )
    .await
    .change_context(errors::ApiErrorResponse::InternalServerError)
    .attach_printable("profile_id is not set in payment_intent")?;
=======
    let profile_id = payment_data
        .payment_intent
        .profile_id
        .as_ref()
        .get_required_value("profile_id")
        .change_context(errors::ApiErrorResponse::InternalServerError)
        .attach_printable("profile_id is not set in payment_intent")?
        .clone();
>>>>>>> db04ded4

    let merchant_connector_account = helpers::get_merchant_connector_account(
        state,
        merchant_account.get_id(),
        payment_data.get_creds_identifier(),
        key_store,
        &profile_id,
        connector_name,
        merchant_connector_id,
    )
    .await?;

    Ok(merchant_connector_account)
}

fn is_payment_method_tokenization_enabled_for_connector(
    state: &SessionState,
    connector_name: &str,
    payment_method: &storage::enums::PaymentMethod,
    payment_method_type: &Option<storage::enums::PaymentMethodType>,
    apple_pay_flow: &Option<domain::ApplePayFlow>,
) -> RouterResult<bool> {
    let connector_tokenization_filter = state.conf.tokenization.0.get(connector_name);

    Ok(connector_tokenization_filter
        .map(|connector_filter| {
            connector_filter
                .payment_method
                .clone()
                .contains(payment_method)
                && is_payment_method_type_allowed_for_connector(
                    payment_method_type,
                    connector_filter.payment_method_type.clone(),
                )
                && is_apple_pay_pre_decrypt_type_connector_tokenization(
                    payment_method_type,
                    apple_pay_flow,
                    connector_filter.apple_pay_pre_decrypt_flow.clone(),
                )
        })
        .unwrap_or(false))
}

fn is_apple_pay_pre_decrypt_type_connector_tokenization(
    payment_method_type: &Option<storage::enums::PaymentMethodType>,
    apple_pay_flow: &Option<domain::ApplePayFlow>,
    apple_pay_pre_decrypt_flow_filter: Option<ApplePayPreDecryptFlow>,
) -> bool {
    match (payment_method_type, apple_pay_flow) {
        (
            Some(storage::enums::PaymentMethodType::ApplePay),
            Some(domain::ApplePayFlow::Simplified(_)),
        ) => !matches!(
            apple_pay_pre_decrypt_flow_filter,
            Some(ApplePayPreDecryptFlow::NetworkTokenization)
        ),
        _ => true,
    }
}

fn decide_apple_pay_flow(
    state: &SessionState,
    payment_method_type: &Option<enums::PaymentMethodType>,
    merchant_connector_account: Option<&helpers::MerchantConnectorAccountType>,
) -> Option<domain::ApplePayFlow> {
    payment_method_type.and_then(|pmt| match pmt {
        enums::PaymentMethodType::ApplePay => {
            check_apple_pay_metadata(state, merchant_connector_account)
        }
        _ => None,
    })
}

fn check_apple_pay_metadata(
    state: &SessionState,
    merchant_connector_account: Option<&helpers::MerchantConnectorAccountType>,
) -> Option<domain::ApplePayFlow> {
    merchant_connector_account.and_then(|mca| {
        let metadata = mca.get_metadata();
        metadata.and_then(|apple_pay_metadata| {
            let parsed_metadata = apple_pay_metadata
                .clone()
                .parse_value::<api_models::payments::ApplepayCombinedSessionTokenData>(
                    "ApplepayCombinedSessionTokenData",
                )
                .map(|combined_metadata| {
                    api_models::payments::ApplepaySessionTokenMetadata::ApplePayCombined(
                        combined_metadata.apple_pay_combined,
                    )
                })
                .or_else(|_| {
                    apple_pay_metadata
                        .parse_value::<api_models::payments::ApplepaySessionTokenData>(
                            "ApplepaySessionTokenData",
                        )
                        .map(|old_metadata| {
                            api_models::payments::ApplepaySessionTokenMetadata::ApplePay(
                                old_metadata.apple_pay,
                            )
                        })
                })
                .map_err(|error| {
                    logger::warn!(?error, "Failed to Parse Value to ApplepaySessionTokenData")
                });

            parsed_metadata.ok().map(|metadata| match metadata {
                api_models::payments::ApplepaySessionTokenMetadata::ApplePayCombined(
                    apple_pay_combined,
                ) => match apple_pay_combined {
                    api_models::payments::ApplePayCombinedMetadata::Simplified { .. } => {
                        domain::ApplePayFlow::Simplified(payments_api::PaymentProcessingDetails {
                            payment_processing_certificate: state
                                .conf
                                .applepay_decrypt_keys
                                .get_inner()
                                .apple_pay_ppc
                                .clone(),
                            payment_processing_certificate_key: state
                                .conf
                                .applepay_decrypt_keys
                                .get_inner()
                                .apple_pay_ppc_key
                                .clone(),
                        })
                    }
                    api_models::payments::ApplePayCombinedMetadata::Manual {
                        payment_request_data: _,
                        session_token_data,
                    } => {
                        if let Some(manual_payment_processing_details_at) =
                            session_token_data.payment_processing_details_at
                        {
                            match manual_payment_processing_details_at {
                                payments_api::PaymentProcessingDetailsAt::Hyperswitch(
                                    payment_processing_details,
                                ) => domain::ApplePayFlow::Simplified(payment_processing_details),
                                payments_api::PaymentProcessingDetailsAt::Connector => {
                                    domain::ApplePayFlow::Manual
                                }
                            }
                        } else {
                            domain::ApplePayFlow::Manual
                        }
                    }
                },
                api_models::payments::ApplepaySessionTokenMetadata::ApplePay(_) => {
                    domain::ApplePayFlow::Manual
                }
            })
        })
    })
}

fn is_payment_method_type_allowed_for_connector(
    current_pm_type: &Option<storage::enums::PaymentMethodType>,
    pm_type_filter: Option<PaymentMethodTypeTokenFilter>,
) -> bool {
    match (*current_pm_type).zip(pm_type_filter) {
        Some((pm_type, type_filter)) => match type_filter {
            PaymentMethodTypeTokenFilter::AllAccepted => true,
            PaymentMethodTypeTokenFilter::EnableOnly(enabled) => enabled.contains(&pm_type),
            PaymentMethodTypeTokenFilter::DisableOnly(disabled) => !disabled.contains(&pm_type),
        },
        None => true, // Allow all types if payment_method_type is not present
    }
}

async fn decide_payment_method_tokenize_action(
    state: &SessionState,
    connector_name: &str,
    payment_method: &storage::enums::PaymentMethod,
    pm_parent_token: Option<&str>,
    is_connector_tokenization_enabled: bool,
    apple_pay_flow: Option<domain::ApplePayFlow>,
) -> RouterResult<TokenizationAction> {
    match pm_parent_token {
        None => Ok(match (is_connector_tokenization_enabled, apple_pay_flow) {
            (true, Some(domain::ApplePayFlow::Simplified(payment_processing_details))) => {
                TokenizationAction::TokenizeInConnectorAndApplepayPreDecrypt(
                    payment_processing_details,
                )
            }
            (true, _) => TokenizationAction::TokenizeInConnectorAndRouter,
            (false, Some(domain::ApplePayFlow::Simplified(payment_processing_details))) => {
                TokenizationAction::DecryptApplePayToken(payment_processing_details)
            }
            (false, _) => TokenizationAction::TokenizeInRouter,
        }),
        Some(token) => {
            let redis_conn = state
                .store
                .get_redis_conn()
                .change_context(errors::ApiErrorResponse::InternalServerError)
                .attach_printable("Failed to get redis connection")?;

            let key = format!(
                "pm_token_{}_{}_{}",
                token.to_owned(),
                payment_method,
                connector_name
            );

            let connector_token_option = redis_conn
                .get_key::<Option<String>>(&key)
                .await
                .change_context(errors::ApiErrorResponse::InternalServerError)
                .attach_printable("Failed to fetch the token from redis")?;

            match connector_token_option {
                Some(connector_token) => Ok(TokenizationAction::ConnectorToken(connector_token)),
                None => Ok(match (is_connector_tokenization_enabled, apple_pay_flow) {
                    (true, Some(domain::ApplePayFlow::Simplified(payment_processing_details))) => {
                        TokenizationAction::TokenizeInConnectorAndApplepayPreDecrypt(
                            payment_processing_details,
                        )
                    }
                    (true, _) => TokenizationAction::TokenizeInConnectorAndRouter,
                    (false, Some(domain::ApplePayFlow::Simplified(payment_processing_details))) => {
                        TokenizationAction::DecryptApplePayToken(payment_processing_details)
                    }
                    (false, _) => TokenizationAction::TokenizeInRouter,
                }),
            }
        }
    }
}

#[derive(Clone, Debug)]
pub enum TokenizationAction {
    TokenizeInRouter,
    TokenizeInConnector,
    TokenizeInConnectorAndRouter,
    ConnectorToken(String),
    SkipConnectorTokenization,
    DecryptApplePayToken(payments_api::PaymentProcessingDetails),
    TokenizeInConnectorAndApplepayPreDecrypt(payments_api::PaymentProcessingDetails),
}

#[allow(clippy::too_many_arguments)]
pub async fn get_connector_tokenization_action_when_confirm_true<F, Req, D>(
    state: &SessionState,
    operation: &BoxedOperation<'_, F, Req, D>,
    payment_data: &mut D,
    validate_result: &operations::ValidateResult,
    merchant_connector_account: &helpers::MerchantConnectorAccountType,
    merchant_key_store: &domain::MerchantKeyStore,
    customer: &Option<domain::Customer>,
<<<<<<< HEAD
    business_profile: Option<&diesel_models::business_profile::BusinessProfile>,
) -> RouterResult<(D, TokenizationAction)>
=======
    business_profile: Option<&domain::BusinessProfile>,
) -> RouterResult<(PaymentData<F>, TokenizationAction)>
>>>>>>> db04ded4
where
    F: Send + Clone,
    D: PaymentDataGetters<F> + Send + Sync + Clone,
{
    let connector = payment_data.get_payment_attempt().connector.to_owned();

    let is_mandate = payment_data
        .get_mandate_id()
        .as_ref()
        .and_then(|inner| inner.mandate_reference_id.as_ref())
        .map(|mandate_reference| match mandate_reference {
            api_models::payments::MandateReferenceId::ConnectorMandateId(_) => true,
            api_models::payments::MandateReferenceId::NetworkMandateId(_) => false,
        })
        .unwrap_or(false);

    let payment_data_and_tokenization_action = match connector {
        Some(_) if is_mandate => (
            payment_data.to_owned(),
            TokenizationAction::SkipConnectorTokenization,
        ),
        Some(connector) if is_operation_confirm(&operation) => {
            let payment_method = &payment_data
                .get_payment_attempt()
                .payment_method
                .get_required_value("payment_method")?;
            let payment_method_type = &payment_data.get_payment_attempt().payment_method_type;

            let apple_pay_flow =
                decide_apple_pay_flow(state, payment_method_type, Some(merchant_connector_account));

            let is_connector_tokenization_enabled =
                is_payment_method_tokenization_enabled_for_connector(
                    state,
                    &connector,
                    payment_method,
                    payment_method_type,
                    &apple_pay_flow,
                )?;

            add_apple_pay_flow_metrics(
                &apple_pay_flow,
                payment_data.get_payment_attempt().connector.clone(),
                payment_data.get_payment_attempt().merchant_id.clone(),
            );

            let payment_method_action = decide_payment_method_tokenize_action(
                state,
                &connector,
                payment_method,
                payment_data.get_token(),
                is_connector_tokenization_enabled,
                apple_pay_flow,
            )
            .await?;

            let connector_tokenization_action = match payment_method_action {
                TokenizationAction::TokenizeInRouter => {
                    let (_operation, payment_method_data, pm_id) = operation
                        .to_domain()?
                        .make_pm_data(
                            state,
                            payment_data,
                            validate_result.storage_scheme,
                            merchant_key_store,
                            customer,
                            business_profile,
                        )
                        .await?;
                    payment_data.set_payment_method_data(payment_method_data);
                    payment_data.set_payment_method_id_in_attempt(pm_id);

                    TokenizationAction::SkipConnectorTokenization
                }

                TokenizationAction::TokenizeInConnector => TokenizationAction::TokenizeInConnector,
                TokenizationAction::TokenizeInConnectorAndRouter => {
                    let (_operation, payment_method_data, pm_id) = operation
                        .to_domain()?
                        .make_pm_data(
                            state,
                            payment_data,
                            validate_result.storage_scheme,
                            merchant_key_store,
                            customer,
                            business_profile,
                        )
                        .await?;

                    payment_data.set_payment_method_data(payment_method_data);
                    payment_data.set_payment_method_id_in_attempt(pm_id);
                    TokenizationAction::TokenizeInConnector
                }
                TokenizationAction::ConnectorToken(token) => {
                    payment_data.set_pm_token(token);
                    TokenizationAction::SkipConnectorTokenization
                }
                TokenizationAction::SkipConnectorTokenization => {
                    TokenizationAction::SkipConnectorTokenization
                }
                TokenizationAction::DecryptApplePayToken(payment_processing_details) => {
                    TokenizationAction::DecryptApplePayToken(payment_processing_details)
                }
                TokenizationAction::TokenizeInConnectorAndApplepayPreDecrypt(
                    payment_processing_details,
                ) => TokenizationAction::TokenizeInConnectorAndApplepayPreDecrypt(
                    payment_processing_details,
                ),
            };
            (payment_data.to_owned(), connector_tokenization_action)
        }
        _ => (
            payment_data.to_owned(),
            TokenizationAction::SkipConnectorTokenization,
        ),
    };

    Ok(payment_data_and_tokenization_action)
}

pub async fn tokenize_in_router_when_confirm_false_or_external_authentication<F, Req, D>(
    state: &SessionState,
    operation: &BoxedOperation<'_, F, Req, D>,
    payment_data: &mut D,
    validate_result: &operations::ValidateResult,
    merchant_key_store: &domain::MerchantKeyStore,
    customer: &Option<domain::Customer>,
<<<<<<< HEAD
    business_profile: Option<&diesel_models::business_profile::BusinessProfile>,
) -> RouterResult<D>
=======
    business_profile: Option<&domain::BusinessProfile>,
) -> RouterResult<PaymentData<F>>
>>>>>>> db04ded4
where
    F: Send + Clone,
    D: PaymentDataGetters<F> + Send + Sync + Clone,
{
    // On confirm is false and only router related
    let is_external_authentication_requested = payment_data
        .get_payment_intent()
        .request_external_three_ds_authentication;
    let payment_data =
        if !is_operation_confirm(operation) || is_external_authentication_requested == Some(true) {
            let (_operation, payment_method_data, pm_id) = operation
                .to_domain()?
                .make_pm_data(
                    state,
                    payment_data,
                    validate_result.storage_scheme,
                    merchant_key_store,
                    customer,
                    business_profile,
                )
                .await?;
            payment_data.set_payment_method_data(payment_method_data);
            if let Some(payment_method_id) = pm_id {
                payment_data.set_payment_method_id_in_attempt(Some(payment_method_id));
            }
            payment_data
        } else {
            payment_data
        };
    Ok(payment_data.to_owned())
}

#[derive(Clone)]
pub struct MandateConnectorDetails {
    pub connector: String,
    pub merchant_connector_id: Option<id_type::MerchantConnectorAccountId>,
}

#[derive(Clone)]
pub struct PaymentData<F>
where
    F: Clone,
{
    pub flow: PhantomData<F>,
    pub payment_intent: storage::PaymentIntent,
    pub payment_attempt: storage::PaymentAttempt,
    pub multiple_capture_data: Option<types::MultipleCaptureData>,
    pub amount: api::Amount,
    pub mandate_id: Option<api_models::payments::MandateIds>,
    pub mandate_connector: Option<MandateConnectorDetails>,
    pub currency: storage_enums::Currency,
    pub setup_mandate: Option<MandateData>,
    pub customer_acceptance: Option<CustomerAcceptance>,
    pub address: PaymentAddress,
    pub token: Option<String>,
    pub token_data: Option<storage::PaymentTokenData>,
    pub confirm: Option<bool>,
    pub force_sync: Option<bool>,
    pub payment_method_data: Option<domain::PaymentMethodData>,
    pub payment_method_info: Option<domain::PaymentMethod>,
    pub refunds: Vec<storage::Refund>,
    pub disputes: Vec<storage::Dispute>,
    pub attempts: Option<Vec<storage::PaymentAttempt>>,
    pub sessions_token: Vec<api::SessionToken>,
    pub card_cvc: Option<Secret<String>>,
    pub email: Option<pii::Email>,
    pub creds_identifier: Option<String>,
    pub pm_token: Option<String>,
    pub connector_customer_id: Option<String>,
    pub recurring_mandate_payment_data:
        Option<hyperswitch_domain_models::router_data::RecurringMandatePaymentData>,
    pub ephemeral_key: Option<ephemeral_key::EphemeralKey>,
    pub redirect_response: Option<api_models::payments::RedirectResponse>,
    pub surcharge_details: Option<types::SurchargeDetails>,
    pub frm_message: Option<FraudCheck>,
    pub payment_link_data: Option<api_models::payments::PaymentLinkResponse>,
    pub incremental_authorization_details: Option<IncrementalAuthorizationDetails>,
    pub authorizations: Vec<diesel_models::authorization::Authorization>,
    pub authentication: Option<storage::Authentication>,
    pub recurring_details: Option<RecurringDetails>,
    pub poll_config: Option<router_types::PollConfig>,
}

#[derive(Clone, serde::Serialize, Debug)]
pub struct PaymentEvent {
    payment_intent: storage::PaymentIntent,
    payment_attempt: storage::PaymentAttempt,
}

impl<F: Clone> PaymentData<F> {
    fn to_event(&self) -> PaymentEvent {
        PaymentEvent {
            payment_intent: self.payment_intent.clone(),
            payment_attempt: self.payment_attempt.clone(),
        }
    }
}

impl EventInfo for PaymentEvent {
    type Data = Self;
    fn data(&self) -> error_stack::Result<Self::Data, events::EventsError> {
        Ok(self.clone())
    }

    fn key(&self) -> String {
        "payment".to_string()
    }
}

#[derive(Debug, Default, Clone)]
pub struct IncrementalAuthorizationDetails {
    pub additional_amount: MinorUnit,
    pub total_amount: MinorUnit,
    pub reason: Option<String>,
    pub authorization_id: Option<String>,
}

pub trait CustomerDetailsExt {
    type Error;
    fn get_name(&self) -> Result<Secret<String, masking::WithType>, Self::Error>;
    fn get_email(&self) -> Result<pii::Email, Self::Error>;
}

impl CustomerDetailsExt for CustomerDetails {
    type Error = error_stack::Report<errors::ConnectorError>;
    fn get_name(&self) -> Result<Secret<String, masking::WithType>, Self::Error> {
        self.name.clone().ok_or_else(missing_field_err("name"))
    }
    fn get_email(&self) -> Result<pii::Email, Self::Error> {
        self.email.clone().ok_or_else(missing_field_err("email"))
    }
}

pub fn if_not_create_change_operation<'a, Op, F>(
    status: storage_enums::IntentStatus,
    confirm: Option<bool>,
    current: &'a Op,
) -> BoxedOperation<'_, F, api::PaymentsRequest, PaymentData<F>>
where
    F: Send + Clone,
    Op: Operation<F, api::PaymentsRequest, Data = PaymentData<F>> + Send + Sync,
    &'a Op: Operation<F, api::PaymentsRequest, Data = PaymentData<F>>,
    PaymentStatus: Operation<F, api::PaymentsRequest, Data = PaymentData<F>>,
    &'a PaymentStatus: Operation<F, api::PaymentsRequest, Data = PaymentData<F>>,
{
    if confirm.unwrap_or(false) {
        Box::new(PaymentConfirm)
    } else {
        match status {
            storage_enums::IntentStatus::RequiresConfirmation
            | storage_enums::IntentStatus::RequiresCustomerAction
            | storage_enums::IntentStatus::RequiresPaymentMethod => Box::new(current),
            _ => Box::new(&PaymentStatus),
        }
    }
}

pub fn is_confirm<'a, F: Clone + Send, R, Op>(
    operation: &'a Op,
    confirm: Option<bool>,
) -> BoxedOperation<'_, F, R, PaymentData<F>>
where
    PaymentConfirm: Operation<F, R, Data = PaymentData<F>>,
    &'a PaymentConfirm: Operation<F, R, Data = PaymentData<F>>,
    Op: Operation<F, R, Data = PaymentData<F>> + Send + Sync,
    &'a Op: Operation<F, R, Data = PaymentData<F>>,
{
    if confirm.unwrap_or(false) {
        Box::new(&PaymentConfirm)
    } else {
        Box::new(operation)
    }
}

pub fn should_call_connector<Op: Debug, F: Clone, D>(operation: &Op, payment_data: &D) -> bool
where
    D: PaymentDataGetters<F> + Send + Sync + Clone,
{
    match format!("{operation:?}").as_str() {
        "PaymentConfirm" => true,
        "PaymentStart" => {
            !matches!(
                payment_data.get_payment_intent().status,
                storage_enums::IntentStatus::Failed | storage_enums::IntentStatus::Succeeded
            ) && payment_data
                .get_payment_attempt()
                .authentication_data
                .is_none()
        }
        "PaymentStatus" => {
            matches!(
                payment_data.get_payment_intent().status,
                storage_enums::IntentStatus::Processing
                    | storage_enums::IntentStatus::RequiresCustomerAction
                    | storage_enums::IntentStatus::RequiresMerchantAction
                    | storage_enums::IntentStatus::RequiresCapture
                    | storage_enums::IntentStatus::PartiallyCapturedAndCapturable
            ) && payment_data.get_force_sync().unwrap_or(false)
        }
        "PaymentCancel" => matches!(
            payment_data.get_payment_intent().status,
            storage_enums::IntentStatus::RequiresCapture
                | storage_enums::IntentStatus::PartiallyCapturedAndCapturable
        ),
        "PaymentCapture" => {
            matches!(
                payment_data.get_payment_intent().status,
                storage_enums::IntentStatus::RequiresCapture
                    | storage_enums::IntentStatus::PartiallyCapturedAndCapturable
            ) || (matches!(
                payment_data.get_payment_intent().status,
                storage_enums::IntentStatus::Processing
            ) && matches!(
                payment_data.get_payment_attempt().capture_method,
                Some(storage_enums::CaptureMethod::ManualMultiple)
            ))
        }
        "CompleteAuthorize" => true,
        "PaymentApprove" => true,
        "PaymentReject" => true,
        "PaymentSession" => true,
        "PaymentIncrementalAuthorization" => matches!(
            payment_data.get_payment_intent().status,
            storage_enums::IntentStatus::RequiresCapture
        ),
        _ => false,
    }
}

pub fn is_operation_confirm<Op: Debug>(operation: &Op) -> bool {
    matches!(format!("{operation:?}").as_str(), "PaymentConfirm")
}

pub fn is_operation_complete_authorize<Op: Debug>(operation: &Op) -> bool {
    matches!(format!("{operation:?}").as_str(), "CompleteAuthorize")
}

#[cfg(feature = "olap")]
pub async fn list_payments(
    state: SessionState,
    merchant: domain::MerchantAccount,
    profile_id_list: Option<Vec<id_type::ProfileId>>,
    key_store: domain::MerchantKeyStore,
    constraints: api::PaymentListConstraints,
) -> RouterResponse<api::PaymentListResponse> {
    use hyperswitch_domain_models::errors::StorageError;
    helpers::validate_payment_list_request(&constraints)?;
    let merchant_id = merchant.get_id();
    let db = state.store.as_ref();
    let payment_intents = helpers::filter_by_constraints(
        &state,
        &constraints,
        merchant_id,
        &key_store,
        merchant.storage_scheme,
    )
    .await
    .to_not_found_response(errors::ApiErrorResponse::PaymentNotFound)?;
    let payment_intents =
        utils::filter_objects_based_on_profile_id_list(profile_id_list, payment_intents);

    let collected_futures = payment_intents.into_iter().map(|pi| {
        async {
            match db
                .find_payment_attempt_by_payment_id_merchant_id_attempt_id(
                    &pi.payment_id,
                    merchant_id,
                    &pi.active_attempt.get_id(),
                    // since OLAP doesn't have KV. Force to get the data from PSQL.
                    storage_enums::MerchantStorageScheme::PostgresOnly,
                )
                .await
            {
                Ok(pa) => Some(Ok((pi, pa))),
                Err(error) => {
                    if matches!(error.current_context(), StorageError::ValueNotFound(_)) {
                        logger::warn!(
                            ?error,
                            "payment_attempts missing for payment_id : {:?}",
                            pi.payment_id,
                        );
                        return None;
                    }
                    Some(Err(error))
                }
            }
        }
    });

    //If any of the response are Err, we will get Result<Err(_)>
    let pi_pa_tuple_vec: Result<Vec<(storage::PaymentIntent, storage::PaymentAttempt)>, _> =
        join_all(collected_futures)
            .await
            .into_iter()
            .flatten() //Will ignore `None`, will only flatten 1 level
            .collect::<Result<Vec<(storage::PaymentIntent, storage::PaymentAttempt)>, _>>();
    //Will collect responses in same order async, leading to sorted responses

    //Converting Intent-Attempt array to Response if no error
    let data: Vec<api::PaymentsResponse> = pi_pa_tuple_vec
        .change_context(errors::ApiErrorResponse::InternalServerError)?
        .into_iter()
        .map(ForeignFrom::foreign_from)
        .collect();

    Ok(services::ApplicationResponse::Json(
        api::PaymentListResponse {
            size: data.len(),
            data,
        },
    ))
}
#[cfg(feature = "olap")]
pub async fn apply_filters_on_payments(
    state: SessionState,
    merchant: domain::MerchantAccount,
    profile_id_list: Option<Vec<id_type::ProfileId>>,
    merchant_key_store: domain::MerchantKeyStore,
    constraints: api::PaymentListFilterConstraints,
) -> RouterResponse<api::PaymentListResponseV2> {
    let limit = &constraints.limit;
    helpers::validate_payment_list_request_for_joins(*limit)?;
    let db = state.store.as_ref();
    let list: Vec<(storage::PaymentIntent, storage::PaymentAttempt)> = db
        .get_filtered_payment_intents_attempt(
            &(&state).into(),
            merchant.get_id(),
            &constraints.clone().into(),
            &merchant_key_store,
            merchant.storage_scheme,
        )
        .await
        .to_not_found_response(errors::ApiErrorResponse::PaymentNotFound)?;
    let list = utils::filter_objects_based_on_profile_id_list(profile_id_list, list);
    let data: Vec<api::PaymentsResponse> =
        list.into_iter().map(ForeignFrom::foreign_from).collect();

    let active_attempt_ids = db
        .get_filtered_active_attempt_ids_for_total_count(
            merchant.get_id(),
            &constraints.clone().into(),
            merchant.storage_scheme,
        )
        .await
        .to_not_found_response(errors::ApiErrorResponse::InternalServerError)?;

    let total_count = db
        .get_total_count_of_filtered_payment_attempts(
            merchant.get_id(),
            &active_attempt_ids,
            constraints.connector,
            constraints.payment_method,
            constraints.payment_method_type,
            constraints.authentication_type,
            constraints.merchant_connector_id,
            merchant.storage_scheme,
        )
        .await
        .change_context(errors::ApiErrorResponse::InternalServerError)?;

    Ok(services::ApplicationResponse::Json(
        api::PaymentListResponseV2 {
            count: data.len(),
            total_count,
            data,
        },
    ))
}

#[cfg(feature = "olap")]
pub async fn get_filters_for_payments(
    state: SessionState,
    merchant: domain::MerchantAccount,
    merchant_key_store: domain::MerchantKeyStore,
    time_range: api::TimeRange,
) -> RouterResponse<api::PaymentListFilters> {
    let db = state.store.as_ref();
    let pi = db
        .filter_payment_intents_by_time_range_constraints(
            &(&state).into(),
            merchant.get_id(),
            &time_range,
            &merchant_key_store,
            merchant.storage_scheme,
        )
        .await
        .to_not_found_response(errors::ApiErrorResponse::PaymentNotFound)?;

    let filters = db
        .get_filters_for_payments(
            pi.as_slice(),
            merchant.get_id(),
            // since OLAP doesn't have KV. Force to get the data from PSQL.
            storage_enums::MerchantStorageScheme::PostgresOnly,
        )
        .await
        .to_not_found_response(errors::ApiErrorResponse::PaymentNotFound)?;

    Ok(services::ApplicationResponse::Json(
        api::PaymentListFilters {
            connector: filters.connector,
            currency: filters.currency,
            status: filters.status,
            payment_method: filters.payment_method,
            payment_method_type: filters.payment_method_type,
            authentication_type: filters.authentication_type,
        },
    ))
}

#[cfg(feature = "olap")]
pub async fn get_payment_filters(
    state: SessionState,
    merchant: domain::MerchantAccount,
    profile_id_list: Option<Vec<id_type::ProfileId>>,
) -> RouterResponse<api::PaymentListFiltersV2> {
    let merchant_connector_accounts = if let services::ApplicationResponse::Json(data) =
        super::admin::list_payment_connectors(state, merchant.get_id().to_owned(), profile_id_list)
            .await?
    {
        data
    } else {
        return Err(errors::ApiErrorResponse::InternalServerError.into());
    };

    let mut connector_map: HashMap<String, Vec<MerchantConnectorInfo>> = HashMap::new();
    let mut payment_method_types_map: HashMap<
        enums::PaymentMethod,
        HashSet<enums::PaymentMethodType>,
    > = HashMap::new();

    // populate connector map
    merchant_connector_accounts
        .iter()
        .filter_map(|merchant_connector_account| {
            merchant_connector_account
                .connector_label
                .as_ref()
                .map(|label| {
                    let info = merchant_connector_account.to_merchant_connector_info(label);
                    (merchant_connector_account.connector_name.clone(), info)
                })
        })
        .for_each(|(connector_name, info)| {
            connector_map
                .entry(connector_name.clone())
                .or_default()
                .push(info);
        });

    // populate payment method type map
    merchant_connector_accounts
        .iter()
        .flat_map(|merchant_connector_account| {
            merchant_connector_account.payment_methods_enabled.as_ref()
        })
        .map(|payment_methods_enabled| {
            payment_methods_enabled
                .iter()
                .filter_map(|payment_method_enabled| {
                    payment_method_enabled
                        .payment_method_types
                        .as_ref()
                        .map(|types_vec| (payment_method_enabled.payment_method, types_vec.clone()))
                })
        })
        .for_each(|payment_methods_enabled| {
            payment_methods_enabled.for_each(|(payment_method, payment_method_types_vec)| {
                payment_method_types_map
                    .entry(payment_method)
                    .or_default()
                    .extend(
                        payment_method_types_vec
                            .iter()
                            .map(|p| p.payment_method_type),
                    );
            });
        });

    Ok(services::ApplicationResponse::Json(
        api::PaymentListFiltersV2 {
            connector: connector_map,
            currency: enums::Currency::iter().collect(),
            status: enums::IntentStatus::iter().collect(),
            payment_method: payment_method_types_map,
            authentication_type: enums::AuthenticationType::iter().collect(),
        },
    ))
}

#[cfg(feature = "olap")]
pub async fn get_aggregates_for_payments(
    state: SessionState,
    merchant: domain::MerchantAccount,
    time_range: api::TimeRange,
) -> RouterResponse<api::PaymentsAggregateResponse> {
    let db = state.store.as_ref();
    let intent_status_with_count = db
        .get_intent_status_with_count(merchant.get_id(), &time_range)
        .await
        .to_not_found_response(errors::ApiErrorResponse::PaymentNotFound)?;

    let mut status_map: HashMap<enums::IntentStatus, i64> =
        intent_status_with_count.into_iter().collect();
    for status in enums::IntentStatus::iter() {
        status_map.entry(status).or_default();
    }

    Ok(services::ApplicationResponse::Json(
        api::PaymentsAggregateResponse {
            status_with_count: status_map,
        },
    ))
}

pub async fn add_process_sync_task(
    db: &dyn StorageInterface,
    payment_attempt: &storage::PaymentAttempt,
    schedule_time: time::PrimitiveDateTime,
) -> CustomResult<(), errors::StorageError> {
    let tracking_data = api::PaymentsRetrieveRequest {
        force_sync: true,
        merchant_id: Some(payment_attempt.merchant_id.clone()),
        resource_id: api::PaymentIdType::PaymentAttemptId(payment_attempt.attempt_id.clone()),
        ..Default::default()
    };
    let runner = storage::ProcessTrackerRunner::PaymentsSyncWorkflow;
    let task = "PAYMENTS_SYNC";
    let tag = ["SYNC", "PAYMENT"];
    let process_tracker_id = pt_utils::get_process_tracker_id(
        runner,
        task,
        &payment_attempt.attempt_id,
        &payment_attempt.merchant_id,
    );
    let process_tracker_entry = storage::ProcessTrackerNew::new(
        process_tracker_id,
        task,
        runner,
        tag,
        tracking_data,
        schedule_time,
    )
    .map_err(errors::StorageError::from)?;

    db.insert_process(process_tracker_entry).await?;
    Ok(())
}

pub async fn reset_process_sync_task(
    db: &dyn StorageInterface,
    payment_attempt: &storage::PaymentAttempt,
    schedule_time: time::PrimitiveDateTime,
) -> Result<(), errors::ProcessTrackerError> {
    let runner = storage::ProcessTrackerRunner::PaymentsSyncWorkflow;
    let task = "PAYMENTS_SYNC";
    let process_tracker_id = pt_utils::get_process_tracker_id(
        runner,
        task,
        &payment_attempt.attempt_id,
        &payment_attempt.merchant_id,
    );
    let psync_process = db
        .find_process_by_id(&process_tracker_id)
        .await?
        .ok_or(errors::ProcessTrackerError::ProcessFetchingFailed)?;
    db.as_scheduler()
        .reset_process(psync_process, schedule_time)
        .await?;
    Ok(())
}

pub fn update_straight_through_routing<F, D>(
    payment_data: &mut D,
    request_straight_through: serde_json::Value,
) -> CustomResult<(), errors::ParsingError>
where
    F: Send + Clone,
    D: PaymentDataGetters<F> + Send + Sync + Clone,
{
    let _: api_models::routing::RoutingAlgorithm = request_straight_through
        .clone()
        .parse_value("RoutingAlgorithm")
        .attach_printable("Invalid straight through routing rules format")?;

    payment_data.set_straight_through_algorithm_in_payment_attempt(Some(request_straight_through));

    Ok(())
}

#[allow(clippy::too_many_arguments)]
pub async fn get_connector_choice<F, Req, D>(
    operation: &BoxedOperation<'_, F, Req, D>,
    state: &SessionState,
    req: &Req,
    merchant_account: &domain::MerchantAccount,
    business_profile: &domain::BusinessProfile,
    key_store: &domain::MerchantKeyStore,
    payment_data: &mut D,
    eligible_connectors: Option<Vec<enums::RoutableConnectors>>,
    mandate_type: Option<api::MandateTransactionType>,
) -> RouterResult<Option<ConnectorCallType>>
where
    F: Send + Clone,
    D: PaymentDataGetters<F> + Send + Sync + Clone,
{
    let connector_choice = operation
        .to_domain()?
        .get_connector(
            merchant_account,
            &state.clone(),
            req,
            payment_data.get_payment_intent(),
            key_store,
        )
        .await?;

    let connector = if should_call_connector(operation, payment_data) {
        Some(match connector_choice {
            api::ConnectorChoice::SessionMultiple(connectors) => {
                let routing_output = perform_session_token_routing(
                    state.clone(),
                    merchant_account,
                    key_store,
                    payment_data,
                    connectors,
                )
                .await?;
                ConnectorCallType::SessionMultiple(routing_output)
            }

            api::ConnectorChoice::StraightThrough(straight_through) => {
                connector_selection(
                    state,
                    merchant_account,
                    business_profile,
                    key_store,
                    payment_data,
                    Some(straight_through),
                    eligible_connectors,
                    mandate_type,
                )
                .await?
            }

            api::ConnectorChoice::Decide => {
                connector_selection(
                    state,
                    merchant_account,
                    business_profile,
                    key_store,
                    payment_data,
                    None,
                    eligible_connectors,
                    mandate_type,
                )
                .await?
            }
        })
    } else if let api::ConnectorChoice::StraightThrough(algorithm) = connector_choice {
        update_straight_through_routing(payment_data, algorithm)
            .change_context(errors::ApiErrorResponse::InternalServerError)
            .attach_printable("Failed to update straight through routing algorithm")?;

        None
    } else {
        None
    };
    Ok(connector)
}

#[allow(clippy::too_many_arguments)]
pub async fn connector_selection<F, D>(
    state: &SessionState,
    merchant_account: &domain::MerchantAccount,
    business_profile: &domain::BusinessProfile,
    key_store: &domain::MerchantKeyStore,
    payment_data: &mut D,
    request_straight_through: Option<serde_json::Value>,
    eligible_connectors: Option<Vec<enums::RoutableConnectors>>,
    mandate_type: Option<api::MandateTransactionType>,
) -> RouterResult<ConnectorCallType>
where
    F: Send + Clone,
    D: PaymentDataGetters<F> + Send + Sync + Clone,
{
    let request_straight_through: Option<api::routing::StraightThroughAlgorithm> =
        request_straight_through
            .map(|val| val.parse_value("RoutingAlgorithm"))
            .transpose()
            .change_context(errors::ApiErrorResponse::InternalServerError)
            .attach_printable("Invalid straight through routing rules format")?;

    let mut routing_data = storage::RoutingData {
        routed_through: payment_data.get_payment_attempt().connector.clone(),

        merchant_connector_id: payment_data
            .get_payment_attempt()
            .merchant_connector_id
            .clone(),

        algorithm: request_straight_through.clone(),
        routing_info: payment_data
            .get_payment_attempt()
            .straight_through_algorithm
            .clone()
            .map(|val| val.parse_value("PaymentRoutingInfo"))
            .transpose()
            .change_context(errors::ApiErrorResponse::InternalServerError)
            .attach_printable("Invalid straight through algorithm format found in payment attempt")?
            .unwrap_or_else(|| storage::PaymentRoutingInfo {
                algorithm: None,
                pre_routing_results: None,
            }),
    };

    let decided_connector = decide_connector(
        state.clone(),
        merchant_account,
        business_profile,
        key_store,
        payment_data,
        request_straight_through,
        &mut routing_data,
        eligible_connectors,
        mandate_type,
    )
    .await?;

    let encoded_info = routing_data
        .routing_info
        .encode_to_value()
        .change_context(errors::ApiErrorResponse::InternalServerError)
        .attach_printable("error serializing payment routing info to serde value")?;

    payment_data.set_connector_in_payment_attempt(routing_data.routed_through);

    payment_data.set_merchant_connector_id_in_attempt(routing_data.merchant_connector_id);
    payment_data.set_straight_through_algorithm_in_payment_attempt(Some(encoded_info));

    Ok(decided_connector)
}

#[allow(clippy::too_many_arguments)]
// TODO(jarnura): This function has more early returns and mutates the payment_data inside early. It should be refactored.
pub async fn decide_connector<F, D>(
    state: SessionState,
    merchant_account: &domain::MerchantAccount,
    business_profile: &domain::BusinessProfile,
    key_store: &domain::MerchantKeyStore,
    payment_data: &mut D,
    request_straight_through: Option<api::routing::StraightThroughAlgorithm>,
    routing_data: &mut storage::RoutingData,
    eligible_connectors: Option<Vec<enums::RoutableConnectors>>,
    mandate_type: Option<api::MandateTransactionType>,
) -> RouterResult<ConnectorCallType>
where
    F: Send + Clone,
    D: PaymentDataGetters<F> + Send + Sync + Clone,
{
    // If the connector was already decided previously, use the same connector
    // This is in case of flows like payments_sync, payments_cancel where the successive operations
    // with the connector have to be made using the same connector account.
    if let Some(ref connector_name) = payment_data.get_payment_attempt().connector {
        // Connector was already decided previously, use the same connector
        let connector_data = api::ConnectorData::get_connector_by_name(
            &state.conf.connectors,
            connector_name,
            api::GetToken::Connector,
            payment_data
                .get_payment_attempt()
                .merchant_connector_id
                .clone(),
        )
        .change_context(errors::ApiErrorResponse::InternalServerError)
        .attach_printable("Invalid connector name received in 'routed_through'")?;

        routing_data.routed_through = Some(connector_name.clone());
        return Ok(ConnectorCallType::PreDetermined(connector_data));
    }

    if let Some(mandate_connector_details) = payment_data.get_mandate_connector().as_ref() {
        let connector_data = api::ConnectorData::get_connector_by_name(
            &state.conf.connectors,
            &mandate_connector_details.connector,
            api::GetToken::Connector,
            mandate_connector_details.merchant_connector_id.clone(),
        )
        .change_context(errors::ApiErrorResponse::InternalServerError)
        .attach_printable("Invalid connector name received in 'routed_through'")?;

        routing_data.routed_through = Some(mandate_connector_details.connector.clone());

        routing_data
            .merchant_connector_id
            .clone_from(&mandate_connector_details.merchant_connector_id);

        return Ok(ConnectorCallType::PreDetermined(connector_data));
    }

    if let Some((pre_routing_results, storage_pm_type)) =
        routing_data.routing_info.pre_routing_results.as_ref().zip(
            payment_data
                .get_payment_attempt()
                .payment_method_type
                .as_ref(),
        )
    {
        if let (Some(routable_connector_choice), None) = (
            pre_routing_results.get(storage_pm_type),
            &payment_data.get_token_data(),
        ) {
            let routable_connector_list = match routable_connector_choice {
                storage::PreRoutingConnectorChoice::Single(routable_connector) => {
                    vec![routable_connector.clone()]
                }
                storage::PreRoutingConnectorChoice::Multiple(routable_connector_list) => {
                    routable_connector_list.clone()
                }
            };

            let mut pre_routing_connector_data_list = vec![];

            let first_routable_connector = routable_connector_list
                .first()
                .ok_or(errors::ApiErrorResponse::IncorrectPaymentMethodConfiguration)?;

            routing_data.routed_through = Some(first_routable_connector.connector.to_string());

            routing_data
                .merchant_connector_id
                .clone_from(&first_routable_connector.merchant_connector_id);

            for connector_choice in routable_connector_list.clone() {
                let connector_data = api::ConnectorData::get_connector_by_name(
                    &state.conf.connectors,
                    &connector_choice.connector.to_string(),
                    api::GetToken::Connector,
                    connector_choice.merchant_connector_id.clone(),
                )
                .change_context(errors::ApiErrorResponse::InternalServerError)
                .attach_printable("Invalid connector name received")?;

                pre_routing_connector_data_list.push(connector_data);
            }

            #[cfg(feature = "retry")]
            let should_do_retry =
                retry::config_should_call_gsm(&*state.store, merchant_account.get_id()).await;

            #[cfg(feature = "retry")]
            if payment_data.get_payment_attempt().payment_method_type
                == Some(storage_enums::PaymentMethodType::ApplePay)
                && should_do_retry
            {
                let retryable_connector_data = helpers::get_apple_pay_retryable_connectors(
                    &state,
                    merchant_account,
                    payment_data,
                    key_store,
                    &pre_routing_connector_data_list,
                    first_routable_connector
                        .merchant_connector_id
                        .clone()
                        .as_ref(),
                    business_profile.clone(),
                )
                .await?;

                if let Some(connector_data_list) = retryable_connector_data {
                    if connector_data_list.len() > 1 {
                        logger::info!("Constructed apple pay retryable connector list");
                        return Ok(ConnectorCallType::Retryable(connector_data_list));
                    }
                }
            }

            let first_pre_routing_connector_data_list = pre_routing_connector_data_list
                .first()
                .ok_or(errors::ApiErrorResponse::IncorrectPaymentMethodConfiguration)?;

            helpers::override_setup_future_usage_to_on_session(&*state.store, payment_data).await?;

            return Ok(ConnectorCallType::PreDetermined(
                first_pre_routing_connector_data_list.clone(),
            ));
        }
    }

    if let Some(routing_algorithm) = request_straight_through {
        let (mut connectors, check_eligibility) = routing::perform_straight_through_routing(
            &routing_algorithm,
            payment_data.get_creds_identifier(),
        )
        .change_context(errors::ApiErrorResponse::InternalServerError)
        .attach_printable("Failed execution of straight through routing")?;

        if check_eligibility {
<<<<<<< HEAD
            let profile_id = payment_data.get_payment_intent().profile_id.as_deref();

            let setup_mandate = payment_data.get_setup_mandate();
            let payment_method_data = payment_data.get_payment_method_data();
            let transcation_data = core_routing::PaymentsDslInput::new(
                setup_mandate,
                payment_data.get_payment_attempt(),
                payment_data.get_payment_intent(),
                payment_method_data,
                payment_data.get_address(),
                payment_data.get_currency(),
            );

=======
>>>>>>> db04ded4
            connectors = routing::perform_eligibility_analysis_with_fallback(
                &state.clone(),
                key_store,
                connectors,
                // payment_data,
                &TransactionData::Payment(transcation_data),
                eligible_connectors,
                business_profile,
            )
            .await
            .change_context(errors::ApiErrorResponse::InternalServerError)
            .attach_printable("failed eligibility analysis and fallback")?;
        }

        let connector_data = connectors
            .into_iter()
            .map(|conn| {
                api::ConnectorData::get_connector_by_name(
                    &state.conf.connectors,
                    &conn.connector.to_string(),
                    api::GetToken::Connector,
                    conn.merchant_connector_id.clone(),
                )
            })
            .collect::<CustomResult<Vec<_>, _>>()
            .change_context(errors::ApiErrorResponse::InternalServerError)
            .attach_printable("Invalid connector name received")?;

        return decide_multiplex_connector_for_normal_or_recurring_payment(
            &state,
            payment_data,
            routing_data,
            connector_data,
            mandate_type,
            business_profile.is_connector_agnostic_mit_enabled,
        )
        .await;
    }

    if let Some(ref routing_algorithm) = routing_data.routing_info.algorithm {
        let (mut connectors, check_eligibility) = routing::perform_straight_through_routing(
            routing_algorithm,
            payment_data.get_creds_identifier(),
        )
        .change_context(errors::ApiErrorResponse::InternalServerError)
        .attach_printable("Failed execution of straight through routing")?;

        if check_eligibility {
<<<<<<< HEAD
            let profile_id = payment_data.get_payment_intent().profile_id.as_deref();

            let setup_mandate = payment_data.get_setup_mandate();
            let payment_method_data = payment_data.get_payment_method_data();
            let transcation_data = core_routing::PaymentsDslInput::new(
                setup_mandate,
                payment_data.get_payment_attempt(),
                payment_data.get_payment_intent(),
                payment_method_data,
                payment_data.get_address(),
                payment_data.get_currency(),
            );

=======
>>>>>>> db04ded4
            connectors = routing::perform_eligibility_analysis_with_fallback(
                &state,
                key_store,
                connectors,
                // payment_data,
                &TransactionData::Payment(transcation_data),
                eligible_connectors,
                business_profile,
            )
            .await
            .change_context(errors::ApiErrorResponse::InternalServerError)
            .attach_printable("failed eligibility analysis and fallback")?;
        }

        let connector_data = connectors
            .into_iter()
            .map(|conn| {
                api::ConnectorData::get_connector_by_name(
                    &state.conf.connectors,
                    &conn.connector.to_string(),
                    api::GetToken::Connector,
                    conn.merchant_connector_id,
                )
            })
            .collect::<CustomResult<Vec<_>, _>>()
            .change_context(errors::ApiErrorResponse::InternalServerError)
            .attach_printable("Invalid connector name received")?;

        return decide_multiplex_connector_for_normal_or_recurring_payment(
            &state,
            payment_data,
            routing_data,
            connector_data,
            mandate_type,
            business_profile.is_connector_agnostic_mit_enabled,
        )
        .await;
    }

    // let setup_mandate = payment_data.get_setup_mandate();
    // let payment_method_data = payment_data.get_payment_method_data();
    let new_pd = payment_data.clone();
    let transcation_data = core_routing::PaymentsDslInput::new(
        new_pd.get_setup_mandate(),
        new_pd.get_payment_attempt(),
        new_pd.get_payment_intent(),
        new_pd.get_payment_method_data(),
        new_pd.get_address(),
        new_pd.get_currency(),
    );

    route_connector_v1_for_payments(
        &state,
        merchant_account,
        business_profile,
        key_store,
        payment_data,
        transcation_data,
        routing_data,
        eligible_connectors,
        mandate_type,
    )
    .await
}

// TODO(jarnura): refactor this function in-way it doesn't mutate the payment_data or don't accept payment_data.
// TODO(jarnura): Avoid using continue and break functions.
pub async fn decide_multiplex_connector_for_normal_or_recurring_payment<F: Clone, D>(
    state: &SessionState,
    payment_data: &mut D,
    routing_data: &mut storage::RoutingData,
    connectors: Vec<api::ConnectorData>,
    mandate_type: Option<api::MandateTransactionType>,
    is_connector_agnostic_mit_enabled: Option<bool>,
) -> RouterResult<ConnectorCallType>
where
    D: PaymentDataGetters<F> + Send + Sync + Clone,
{
    match (
        payment_data.get_payment_intent().setup_future_usage,
        payment_data.get_token_data().as_ref(),
        payment_data.get_recurring_details().as_ref(),
        payment_data.get_payment_intent().off_session,
        mandate_type,
    ) {
        (
            Some(storage_enums::FutureUsage::OffSession),
            Some(_),
            None,
            None,
            Some(api::MandateTransactionType::RecurringMandateTransaction),
        )
        | (
            None,
            None,
            Some(RecurringDetails::PaymentMethodId(_)),
            Some(true),
            Some(api::MandateTransactionType::RecurringMandateTransaction),
        )
        | (None, Some(_), None, Some(true), _) => {
            logger::debug!("performing routing for token-based MIT flow");

            let payment_method_info = payment_data
                .get_payment_method_info()
                .get_required_value("payment_method_info")?;

            let connector_mandate_details = &payment_method_info
                .connector_mandate_details
                .clone()
                .map(|details| {
                    details.parse_value::<storage::PaymentsMandateReference>(
                        "connector_mandate_details",
                    )
                })
                .transpose()
                .change_context(errors::ApiErrorResponse::InternalServerError)
                .attach_printable("unable to deserialize connector mandate details")?;

            let mut connector_choice = None;

            for connector_data in connectors {
                let merchant_connector_id = connector_data
                    .merchant_connector_id
                    .as_ref()
                    .ok_or(errors::ApiErrorResponse::InternalServerError)
                    .attach_printable("Failed to find the merchant connector id")?;

                if is_network_transaction_id_flow(
                    state,
                    is_connector_agnostic_mit_enabled,
                    connector_data.connector_name,
                    payment_method_info,
                ) {
                    logger::info!("using network_transaction_id for MIT flow");
                    let network_transaction_id = payment_method_info
                        .network_transaction_id
                        .as_ref()
                        .ok_or(errors::ApiErrorResponse::InternalServerError)?;

                    let mandate_reference_id =
                        Some(payments_api::MandateReferenceId::NetworkMandateId(
                            network_transaction_id.to_string(),
                        ));

                    connector_choice = Some((connector_data, mandate_reference_id.clone()));
                    break;
                } else if connector_mandate_details
                    .clone()
                    .map(|connector_mandate_details| {
                        connector_mandate_details.contains_key(merchant_connector_id)
                    })
                    .unwrap_or(false)
                {
                    if let Some(merchant_connector_id) =
                        connector_data.merchant_connector_id.as_ref()
                    {
                        if let Some(mandate_reference_record) = connector_mandate_details.clone()
                        .get_required_value("connector_mandate_details")
                            .change_context(errors::ApiErrorResponse::IncorrectPaymentMethodConfiguration)
                            .attach_printable("no eligible connector found for token-based MIT flow since there were no connector mandate details")?
                            .get(merchant_connector_id)
                        {
                            common_utils::fp_utils::when(
                                mandate_reference_record
                                    .original_payment_authorized_currency
                                    .map(|mandate_currency| mandate_currency != payment_data.get_currency())
                                    .unwrap_or(false),
                                || {
                                    Err(report!(errors::ApiErrorResponse::MandateValidationFailed {
                                        reason: "cross currency mandates not supported".into()
                                    }))
                                },
                            )?;
                            let mandate_reference_id =
                                Some(payments_api::MandateReferenceId::ConnectorMandateId(
                                    payments_api::ConnectorMandateReferenceId {
                                        connector_mandate_id: Some(
                                            mandate_reference_record.connector_mandate_id.clone(),
                                        ),
                                        payment_method_id: Some(
                                            payment_method_info.get_id().clone(),
                                        ),
                                        update_history: None,
                                    },
                                ));
                            payment_data.set_recurring_mandate_payment_data(
                                Some(hyperswitch_domain_models::router_data::RecurringMandatePaymentData {
                                    payment_method_type: mandate_reference_record
                                        .payment_method_type,
                                    original_payment_authorized_amount: mandate_reference_record
                                        .original_payment_authorized_amount,
                                    original_payment_authorized_currency: mandate_reference_record
                                        .original_payment_authorized_currency,
                                }));

                            connector_choice = Some((connector_data, mandate_reference_id.clone()));
                            break;
                        }
                    }
                } else {
                    continue;
                }
            }

            let (chosen_connector_data, mandate_reference_id) = connector_choice
                .get_required_value("connector_choice")
                .change_context(errors::ApiErrorResponse::IncorrectPaymentMethodConfiguration)
                .attach_printable("no eligible connector found for token-based MIT payment")?;

            routing_data.routed_through = Some(chosen_connector_data.connector_name.to_string());

            routing_data
                .merchant_connector_id
                .clone_from(&chosen_connector_data.merchant_connector_id);

            payment_data.set_mandate_id(Some(payments_api::MandateIds {
                mandate_id: None,
                mandate_reference_id,
            }));

            Ok(ConnectorCallType::PreDetermined(chosen_connector_data))
        }
        (
            None,
            None,
            Some(RecurringDetails::ProcessorPaymentToken(_token)),
            Some(true),
            Some(api::MandateTransactionType::RecurringMandateTransaction),
        ) => {
            if let Some(connector) = connectors.first() {
                routing_data.routed_through = Some(connector.connector_name.clone().to_string());
                routing_data
                    .merchant_connector_id
                    .clone_from(&connector.merchant_connector_id);
                Ok(ConnectorCallType::PreDetermined(api::ConnectorData {
                    connector: connector.connector.clone(),
                    connector_name: connector.connector_name,
                    get_token: connector.get_token.clone(),
                    merchant_connector_id: connector.merchant_connector_id.clone(),
                }))
            } else {
                logger::error!("no eligible connector found for the ppt_mandate payment");
                Err(errors::ApiErrorResponse::IncorrectPaymentMethodConfiguration.into())
            }
        }

        _ => {
            helpers::override_setup_future_usage_to_on_session(&*state.store, payment_data).await?;

            let first_choice = connectors
                .first()
                .ok_or(errors::ApiErrorResponse::IncorrectPaymentMethodConfiguration)
                .attach_printable("no eligible connector found for payment")?
                .clone();

            routing_data.routed_through = Some(first_choice.connector_name.to_string());

            routing_data.merchant_connector_id = first_choice.merchant_connector_id;

            Ok(ConnectorCallType::Retryable(connectors))
        }
    }
}

pub fn is_network_transaction_id_flow(
    state: &SessionState,
    is_connector_agnostic_mit_enabled: Option<bool>,
    connector: enums::Connector,
    payment_method_info: &domain::PaymentMethod,
) -> bool {
    let ntid_supported_connectors = &state
        .conf
        .network_transaction_id_supported_connectors
        .connector_list;

    is_connector_agnostic_mit_enabled == Some(true)
        && payment_method_info.payment_method == Some(storage_enums::PaymentMethod::Card)
        && ntid_supported_connectors.contains(&connector)
        && payment_method_info.network_transaction_id.is_some()
}

pub fn should_add_task_to_process_tracker<F: Clone, D: PaymentDataGetters<F>>(
    payment_data: &D,
) -> bool {
    let connector = payment_data.get_payment_attempt().connector.as_deref();

    !matches!(
        (payment_data.get_payment_attempt().payment_method, connector),
        (
            Some(storage_enums::PaymentMethod::BankTransfer),
            Some("stripe")
        )
    )
}

pub async fn perform_session_token_routing<F, D>(
    state: SessionState,
    merchant_account: &domain::MerchantAccount,
    key_store: &domain::MerchantKeyStore,
    payment_data: &D,
    connectors: Vec<api::SessionConnectorData>,
) -> RouterResult<Vec<api::SessionConnectorData>>
where
    F: Clone,
    D: PaymentDataGetters<F>,
{
    // Commenting out this code as `list_payment_method_api` and `perform_session_token_routing`
    // will happen in parallel the behaviour of the session call differ based on filters in
    // list_payment_method_api

    let routing_info: Option<storage::PaymentRoutingInfo> = payment_data
        .get_payment_attempt()
        .straight_through_algorithm
        .clone()
        .map(|val| val.parse_value("PaymentRoutingInfo"))
        .transpose()
        .change_context(errors::ApiErrorResponse::InternalServerError)
        .attach_printable("invalid payment routing info format found in payment attempt")?;

    if let Some(storage::PaymentRoutingInfo {
        pre_routing_results: Some(pre_routing_results),
        ..
    }) = routing_info
    {
        let mut payment_methods: rustc_hash::FxHashMap<
            (String, enums::PaymentMethodType),
            api::SessionConnectorData,
        > = rustc_hash::FxHashMap::from_iter(connectors.iter().map(|c| {
            (
                (
                    c.connector.connector_name.to_string(),
                    c.payment_method_type,
                ),
                c.clone(),
            )
        }));

        let mut final_list: Vec<api::SessionConnectorData> = Vec::new();
        for (routed_pm_type, pre_routing_choice) in pre_routing_results.into_iter() {
            let routable_connector_list = match pre_routing_choice {
                storage::PreRoutingConnectorChoice::Single(routable_connector) => {
                    vec![routable_connector.clone()]
                }
                storage::PreRoutingConnectorChoice::Multiple(routable_connector_list) => {
                    routable_connector_list.clone()
                }
            };
            for routable_connector in routable_connector_list {
                if let Some(session_connector_data) =
                    payment_methods.remove(&(routable_connector.to_string(), routed_pm_type))
                {
                    final_list.push(session_connector_data);
                    break;
                }
            }
        }

        if !final_list.is_empty() {
            return Ok(final_list);
        }
    }

    let routing_enabled_pms = HashSet::from([
        enums::PaymentMethodType::GooglePay,
        enums::PaymentMethodType::ApplePay,
        enums::PaymentMethodType::Klarna,
        enums::PaymentMethodType::Paypal,
    ]);

    let mut chosen = Vec::<api::SessionConnectorData>::new();
    for connector_data in &connectors {
        if routing_enabled_pms.contains(&connector_data.payment_method_type) {
            chosen.push(connector_data.clone());
        }
    }
    let sfr = SessionFlowRoutingInput {
        state: &state,
        country: payment_data
            .get_address()
            .get_payment_method_billing()
            .and_then(|address| address.address.as_ref())
            .and_then(|details| details.country),
        key_store,
        merchant_account,
        payment_attempt: payment_data.get_payment_attempt(),
        payment_intent: payment_data.get_payment_intent(),

        chosen,
    };
    let result = self_routing::perform_session_flow_routing(sfr, &enums::TransactionType::Payment)
        .await
        .change_context(errors::ApiErrorResponse::InternalServerError)
        .attach_printable("error performing session flow routing")?;

    let mut final_list: Vec<api::SessionConnectorData> = Vec::new();

    for connector_data in connectors {
        if !routing_enabled_pms.contains(&connector_data.payment_method_type) {
            final_list.push(connector_data);
        } else if let Some(choice) = result.get(&connector_data.payment_method_type) {
            let routing_choice = choice
                .first()
                .ok_or(errors::ApiErrorResponse::InternalServerError)?;
            if connector_data.connector.connector_name == routing_choice.connector.connector_name {
                final_list.push(connector_data);
            }
        }
    }

    Ok(final_list)
}

<<<<<<< HEAD
#[cfg(feature = "payouts")]
=======
#[cfg(feature = "v2")]
>>>>>>> db04ded4
#[allow(clippy::too_many_arguments)]
// TODO(jarnura): Refactor this function to not mutate the payment_data or don't accept payment_data.
pub async fn route_connector_v1_for_payouts(
    state: &SessionState,
    merchant_account: &domain::MerchantAccount,
    business_profile: &domain::BusinessProfile,
    key_store: &domain::MerchantKeyStore,
    transaction_data: &payouts::PayoutData,
    routing_data: &mut storage::RoutingData,
    eligible_connectors: Option<Vec<enums::RoutableConnectors>>,
<<<<<<< HEAD
) -> RouterResult<ConnectorCallType> {
    let (profile_id, routing_algorithm) = (
        Some(transaction_data.payout_attempt.profile_id.as_ref()),
        business_profile.payout_routing_algorithm.clone(),
    );
=======
    mandate_type: Option<api::MandateTransactionType>,
) -> RouterResult<ConnectorCallType>
where
    F: Send + Clone,
{
    let profile_wrapper = super::admin::BusinessProfileWrapper::new(business_profile.clone());
    let routing_algorithm_id = profile_wrapper.get_routing_algorithm_id(&transaction_data);
>>>>>>> db04ded4

    let connectors = routing::perform_static_routing_v1(
        state,
        merchant_account.get_id(),
        routing_algorithm_id,
        business_profile,
        &transaction_data,
    )
    .await
    .change_context(errors::ApiErrorResponse::InternalServerError)?;

    let connectors = routing::perform_eligibility_analysis_with_fallback(
        &state.clone(),
        key_store,
        connectors,
        &transaction_data,
        eligible_connectors,
        business_profile,
    )
    .await
    .change_context(errors::ApiErrorResponse::InternalServerError)
    .attach_printable("failed eligibility analysis and fallback")?;

    #[cfg(feature = "payouts")]
    let first_connector_choice = connectors
        .first()
        .ok_or(errors::ApiErrorResponse::IncorrectPaymentMethodConfiguration)
        .attach_printable("Empty connector list returned")?
        .clone();

    let connector_data = connectors
        .into_iter()
        .map(|conn| {
            api::ConnectorData::get_connector_by_name(
                &state.conf.connectors,
                &conn.connector.to_string(),
                api::GetToken::Connector,
                conn.merchant_connector_id,
            )
        })
        .collect::<CustomResult<Vec<_>, _>>()
        .change_context(errors::ApiErrorResponse::InternalServerError)
        .attach_printable("Invalid connector name received")?;

    match transaction_data {
        TransactionData::Payment(payment_data) => {
            decide_multiplex_connector_for_normal_or_recurring_payment(
                state,
                payment_data,
                routing_data,
                connector_data,
                mandate_type,
                business_profile.is_connector_agnostic_mit_enabled,
            )
            .await
        }

        #[cfg(feature = "payouts")]
        TransactionData::Payout(_) => {
            routing_data.routed_through = Some(first_connector_choice.connector.to_string());

            routing_data.merchant_connector_id = first_connector_choice.merchant_connector_id;

            Ok(ConnectorCallType::Retryable(connector_data))
        }
    }
}

#[cfg(feature = "v1")]
#[allow(clippy::too_many_arguments)]
pub async fn route_connector_v1<F>(
    state: &SessionState,
    merchant_account: &domain::MerchantAccount,
    business_profile: &domain::BusinessProfile,
    key_store: &domain::MerchantKeyStore,
    transaction_data: TransactionData<'_, F>,
    routing_data: &mut storage::RoutingData,
    eligible_connectors: Option<Vec<enums::RoutableConnectors>>,
    mandate_type: Option<api::MandateTransactionType>,
) -> RouterResult<ConnectorCallType>
where
    F: Send + Clone,
{
    let routing_algorithm_id = {
        let routing_algorithm = match &transaction_data {
            TransactionData::Payment(_) => business_profile.routing_algorithm.clone(),

            #[cfg(feature = "payouts")]
            TransactionData::Payout(_) => business_profile.payout_routing_algorithm.clone(),
        };

        let algorithm_ref = routing_algorithm
            .map(|ra| ra.parse_value::<api::routing::RoutingAlgorithmRef>("RoutingAlgorithmRef"))
            .transpose()
            .change_context(errors::ApiErrorResponse::InternalServerError)
            .attach_printable("Could not decode merchant routing algorithm ref")?
            .unwrap_or_default();
        algorithm_ref.algorithm_id
    };

    let connectors = routing::perform_static_routing_v1(
        state,
        merchant_account.get_id(),
<<<<<<< HEAD
        algorithm_ref,
        &TransactionData::Payout(transaction_data),
=======
        routing_algorithm_id,
        business_profile,
        &transaction_data,
>>>>>>> db04ded4
    )
    .await
    .change_context(errors::ApiErrorResponse::InternalServerError)?;
    let connectors = routing::perform_eligibility_analysis_with_fallback(
        &state.clone(),
        key_store,
        connectors,
        &TransactionData::Payout(transaction_data),
        eligible_connectors,
        business_profile,
    )
    .await
    .change_context(errors::ApiErrorResponse::InternalServerError)
    .attach_printable("failed eligibility analysis and fallback")?;

    #[cfg(feature = "payouts")]
    let first_connector_choice = connectors
        .first()
        .ok_or(errors::ApiErrorResponse::IncorrectPaymentMethodConfiguration)
        .attach_printable("Empty connector list returned")?
        .clone();

    let connector_data = connectors
        .into_iter()
        .map(|conn| {
            api::ConnectorData::get_connector_by_name(
                &state.conf.connectors,
                &conn.connector.to_string(),
                api::GetToken::Connector,
                conn.merchant_connector_id,
            )
        })
        .collect::<CustomResult<Vec<_>, _>>()
        .change_context(errors::ApiErrorResponse::InternalServerError)
        .attach_printable("Invalid connector name received")?;

    routing_data.routed_through = Some(first_connector_choice.connector.to_string());

    routing_data.merchant_connector_id = first_connector_choice.merchant_connector_id;

    Ok(ConnectorCallType::Retryable(connector_data))
}

#[allow(clippy::too_many_arguments)]
// TODO(jarnura): Refactor this function to not mutate the payment_data or don't accept payment_data.
pub async fn route_connector_v1_for_payments<F, D>(
    state: &SessionState,
    merchant_account: &domain::MerchantAccount,
    business_profile: &storage::business_profile::BusinessProfile,
    key_store: &domain::MerchantKeyStore,
    payment_data: &mut D,
    transaction_data: core_routing::PaymentsDslInput<'_>,
    routing_data: &mut storage::RoutingData,
    eligible_connectors: Option<Vec<enums::RoutableConnectors>>,
    mandate_type: Option<api::MandateTransactionType>,
) -> RouterResult<ConnectorCallType>
where
    F: Send + Clone,
    D: PaymentDataGetters<F> + Send + Sync + Clone,
{
    let (profile_id, routing_algorithm) = (
        transaction_data.payment_intent.profile_id.as_deref(),
        business_profile.routing_algorithm.clone(),
    );

    let algorithm_ref = routing_algorithm
        .map(|ra| ra.parse_value::<api::routing::RoutingAlgorithmRef>("RoutingAlgorithmRef"))
        .transpose()
        .change_context(errors::ApiErrorResponse::InternalServerError)
        .attach_printable("Could not decode merchant routing algorithm ref")?
        .unwrap_or_default();

    let connectors = routing::perform_static_routing_v1(
        state,
        merchant_account.get_id(),
        algorithm_ref,
        &TransactionData::Payment(transaction_data.clone()),
    )
    .await
    .change_context(errors::ApiErrorResponse::InternalServerError)?;

    let connectors = routing::perform_eligibility_analysis_with_fallback(
        &state.clone(),
        key_store,
        connectors,
        &TransactionData::Payment(transaction_data),
        eligible_connectors,
        profile_id,
    )
    .await
    .change_context(errors::ApiErrorResponse::InternalServerError)
    .attach_printable("failed eligibility analysis and fallback")?;

    let connector_data = connectors
        .into_iter()
        .map(|conn| {
            api::ConnectorData::get_connector_by_name(
                &state.conf.connectors,
                &conn.connector.to_string(),
                api::GetToken::Connector,
                conn.merchant_connector_id,
            )
        })
        .collect::<CustomResult<Vec<_>, _>>()
        .change_context(errors::ApiErrorResponse::InternalServerError)
        .attach_printable("Invalid connector name received")?;

    decide_multiplex_connector_for_normal_or_recurring_payment(
        state,
        payment_data,
        routing_data,
        connector_data,
        mandate_type,
        business_profile.is_connector_agnostic_mit_enabled,
    )
    .await
}

#[cfg(all(feature = "v2", feature = "customer_v2"))]
pub async fn payment_external_authentication(
    _state: SessionState,
    _merchant_account: domain::MerchantAccount,
    _key_store: domain::MerchantKeyStore,
    _req: api_models::payments::PaymentsExternalAuthenticationRequest,
) -> RouterResponse<api_models::payments::PaymentsExternalAuthenticationResponse> {
    todo!()
}

#[cfg(all(any(feature = "v1", feature = "v2"), not(feature = "customer_v2")))]
#[instrument(skip_all)]
pub async fn payment_external_authentication(
    state: SessionState,
    merchant_account: domain::MerchantAccount,
    key_store: domain::MerchantKeyStore,
    req: api_models::payments::PaymentsExternalAuthenticationRequest,
) -> RouterResponse<api_models::payments::PaymentsExternalAuthenticationResponse> {
    let db = &*state.store;
    let key_manager_state = &(&state).into();

    let merchant_id = merchant_account.get_id();
    let storage_scheme = merchant_account.storage_scheme;
    let payment_id = req.payment_id;
    let payment_intent = db
        .find_payment_intent_by_payment_id_merchant_id(
            key_manager_state,
            &payment_id,
            merchant_id,
            &key_store,
            storage_scheme,
        )
        .await
        .to_not_found_response(errors::ApiErrorResponse::PaymentNotFound)?;
    let attempt_id = payment_intent.active_attempt.get_id().clone();
    let payment_attempt = db
        .find_payment_attempt_by_payment_id_merchant_id_attempt_id(
            &payment_intent.payment_id,
            merchant_id,
            &attempt_id.clone(),
            storage_scheme,
        )
        .await
        .to_not_found_response(errors::ApiErrorResponse::PaymentNotFound)?;
    if payment_attempt.external_three_ds_authentication_attempted != Some(true) {
        Err(errors::ApiErrorResponse::PreconditionFailed {
            message:
                "You cannot authenticate this payment because payment_attempt.external_three_ds_authentication_attempted is false".to_owned(),
        })?
    }
    helpers::validate_payment_status_against_allowed_statuses(
        &payment_intent.status,
        &[storage_enums::IntentStatus::RequiresCustomerAction],
        "authenticate",
    )?;

    let optional_customer = match &payment_intent.customer_id {
        Some(customer_id) => Some(
            state
                .store
                .find_customer_by_customer_id_merchant_id(
                    key_manager_state,
                    customer_id,
                    merchant_account.get_id(),
                    &key_store,
                    storage_scheme,
                )
                .await
                .change_context(errors::ApiErrorResponse::InternalServerError)
                .attach_printable_lazy(|| {
                    format!("error while finding customer with customer_id {customer_id:?}")
                })?,
        ),
        None => None,
    };

    let profile_id = payment_intent
        .profile_id
        .as_ref()
        .get_required_value("profile_id")
        .change_context(errors::ApiErrorResponse::InternalServerError)
        .attach_printable("'profile_id' not set in payment intent")?;
    let currency = payment_attempt.currency.get_required_value("currency")?;
    let amount = payment_attempt.get_total_amount();
    let shipping_address = helpers::create_or_find_address_for_payment_by_request(
        &state,
        None,
        payment_intent.shipping_address_id.as_deref(),
        merchant_id,
        payment_intent.customer_id.as_ref(),
        &key_store,
        &payment_intent.payment_id,
        storage_scheme,
    )
    .await?;
    let billing_address = helpers::create_or_find_address_for_payment_by_request(
        &state,
        None,
        payment_intent.billing_address_id.as_deref(),
        merchant_id,
        payment_intent.customer_id.as_ref(),
        &key_store,
        &payment_intent.payment_id,
        storage_scheme,
    )
    .await?;
    let authentication_connector = payment_attempt
        .authentication_connector
        .clone()
        .ok_or(errors::ApiErrorResponse::InternalServerError)
        .attach_printable("authentication_connector not found in payment_attempt")?;
    let merchant_connector_account = helpers::get_merchant_connector_account(
        &state,
        merchant_id,
        None,
        &key_store,
        profile_id,
        authentication_connector.as_str(),
        None,
    )
    .await?;
    let authentication = db
        .find_authentication_by_merchant_id_authentication_id(
            merchant_id,
            payment_attempt
                .authentication_id
                .clone()
                .ok_or(errors::ApiErrorResponse::InternalServerError)
                .attach_printable("missing authentication_id in payment_attempt")?,
        )
        .await
        .to_not_found_response(errors::ApiErrorResponse::InternalServerError)
        .attach_printable("Error while fetching authentication record")?;
    let payment_method_details = helpers::get_payment_method_details_from_payment_token(
        &state,
        &payment_attempt,
        &payment_intent,
        &key_store,
        storage_scheme,
    )
    .await?
    .ok_or(errors::ApiErrorResponse::InternalServerError)
    .attach_printable("missing payment_method_details")?;
    let browser_info: Option<BrowserInformation> = payment_attempt
        .browser_info
        .clone()
        .map(|browser_information| browser_information.parse_value("BrowserInformation"))
        .transpose()
        .change_context(errors::ApiErrorResponse::InvalidDataValue {
            field_name: "browser_info",
        })?;
    let payment_connector_name = payment_attempt
        .connector
        .as_ref()
        .ok_or(errors::ApiErrorResponse::InternalServerError)
        .attach_printable("missing connector in payment_attempt")?;
    let return_url = Some(helpers::create_authorize_url(
        &state.base_url,
        &payment_attempt.clone(),
        payment_connector_name,
    ));
    let webhook_url =
        helpers::create_webhook_url(&state.base_url, merchant_id, &authentication_connector);

    let business_profile = state
        .store
        .find_business_profile_by_profile_id(key_manager_state, &key_store, profile_id)
        .await
        .change_context(errors::ApiErrorResponse::BusinessProfileNotFound {
            id: profile_id.get_string_repr().to_owned(),
        })?;

    let authentication_details = business_profile
        .authentication_connector_details
        .clone()
        .get_required_value("authentication_connector_details")
        .attach_printable("authentication_connector_details not configured by the merchant")?;

    let authentication_response = Box::pin(authentication_core::perform_authentication(
        &state,
        business_profile.merchant_id,
        authentication_connector,
        payment_method_details.0,
        payment_method_details.1,
        billing_address
            .as_ref()
            .map(|address| address.into())
            .ok_or(errors::ApiErrorResponse::MissingRequiredField {
                field_name: "billing_address",
            })?,
        shipping_address.as_ref().map(|address| address.into()),
        browser_info,
        merchant_connector_account,
        Some(amount),
        Some(currency),
        authentication::MessageCategory::Payment,
        req.device_channel,
        authentication,
        return_url,
        req.sdk_information,
        req.threeds_method_comp_ind,
        optional_customer.and_then(|customer| customer.email.map(pii::Email::from)),
        webhook_url,
        authentication_details.three_ds_requestor_url.clone(),
    ))
    .await?;
    Ok(services::ApplicationResponse::Json(
        api_models::payments::PaymentsExternalAuthenticationResponse {
            transaction_status: authentication_response.trans_status,
            acs_url: authentication_response
                .acs_url
                .as_ref()
                .map(ToString::to_string),
            challenge_request: authentication_response.challenge_request,
            acs_reference_number: authentication_response.acs_reference_number,
            acs_trans_id: authentication_response.acs_trans_id,
            three_dsserver_trans_id: authentication_response.three_dsserver_trans_id,
            acs_signed_content: authentication_response.acs_signed_content,
            three_ds_requestor_url: authentication_details.three_ds_requestor_url,
        },
    ))
}

#[instrument(skip_all)]
pub async fn get_extended_card_info(
    state: SessionState,
    merchant_id: id_type::MerchantId,
    payment_id: id_type::PaymentId,
) -> RouterResponse<payments_api::ExtendedCardInfoResponse> {
    let redis_conn = state
        .store
        .get_redis_conn()
        .change_context(errors::ApiErrorResponse::InternalServerError)
        .attach_printable("Failed to get redis connection")?;

    let key = helpers::get_redis_key_for_extended_card_info(&merchant_id, &payment_id);
    let payload = redis_conn
        .get_key::<String>(&key)
        .await
        .change_context(errors::ApiErrorResponse::ExtendedCardInfoNotFound)?;

    Ok(services::ApplicationResponse::Json(
        payments_api::ExtendedCardInfoResponse { payload },
    ))
}

#[cfg(feature = "olap")]
pub async fn payments_manual_update(
    state: SessionState,
    req: api_models::payments::PaymentsManualUpdateRequest,
) -> RouterResponse<api_models::payments::PaymentsManualUpdateResponse> {
    let api_models::payments::PaymentsManualUpdateRequest {
        payment_id,
        attempt_id,
        merchant_id,
        attempt_status,
        error_code,
        error_message,
        error_reason,
        connector_transaction_id,
    } = req;
    let key_manager_state = &(&state).into();
    let key_store = state
        .store
        .get_merchant_key_store_by_merchant_id(
            key_manager_state,
            &merchant_id,
            &state.store.get_master_key().to_vec().into(),
        )
        .await
        .to_not_found_response(errors::ApiErrorResponse::MerchantAccountNotFound)
        .attach_printable("Error while fetching the key store by merchant_id")?;
    let merchant_account = state
        .store
        .find_merchant_account_by_merchant_id(key_manager_state, &merchant_id, &key_store)
        .await
        .to_not_found_response(errors::ApiErrorResponse::MerchantAccountNotFound)
        .attach_printable("Error while fetching the merchant_account by merchant_id")?;
    let payment_attempt = state
        .store
        .find_payment_attempt_by_payment_id_merchant_id_attempt_id(
            &payment_id,
            &merchant_id,
            &attempt_id.clone(),
            merchant_account.storage_scheme,
        )
        .await
        .to_not_found_response(errors::ApiErrorResponse::PaymentNotFound)
        .attach_printable(
            "Error while fetching the payment_attempt by payment_id, merchant_id and attempt_id",
        )?;
    let payment_intent = state
        .store
        .find_payment_intent_by_payment_id_merchant_id(
            key_manager_state,
            &payment_id,
            merchant_account.get_id(),
            &key_store,
            merchant_account.storage_scheme,
        )
        .await
        .to_not_found_response(errors::ApiErrorResponse::PaymentNotFound)
        .attach_printable("Error while fetching the payment_intent by payment_id, merchant_id")?;
    let option_gsm = if let Some(((code, message), connector_name)) = error_code
        .as_ref()
        .zip(error_message.as_ref())
        .zip(payment_attempt.connector.as_ref())
    {
        helpers::get_gsm_record(
            &state,
            Some(code.to_string()),
            Some(message.to_string()),
            connector_name.to_string(),
            // We need to get the unified_code and unified_message of the Authorize flow
            "Authorize".to_string(),
        )
        .await
    } else {
        None
    };
    // Update the payment_attempt
    let attempt_update = storage::PaymentAttemptUpdate::ManualUpdate {
        status: attempt_status,
        error_code,
        error_message,
        error_reason,
        updated_by: merchant_account.storage_scheme.to_string(),
        unified_code: option_gsm.as_ref().and_then(|gsm| gsm.unified_code.clone()),
        unified_message: option_gsm.and_then(|gsm| gsm.unified_message),
        connector_transaction_id,
    };
    let updated_payment_attempt = state
        .store
        .update_payment_attempt_with_attempt_id(
            payment_attempt.clone(),
            attempt_update,
            merchant_account.storage_scheme,
        )
        .await
        .to_not_found_response(errors::ApiErrorResponse::PaymentNotFound)
        .attach_printable("Error while updating the payment_attempt")?;
    // If the payment_attempt is active attempt for an intent, update the intent status
    if payment_intent.active_attempt.get_id() == payment_attempt.attempt_id {
        let intent_status = enums::IntentStatus::foreign_from(updated_payment_attempt.status);
        let payment_intent_update = storage::PaymentIntentUpdate::ManualUpdate {
            status: Some(intent_status),
            updated_by: merchant_account.storage_scheme.to_string(),
        };
        state
            .store
            .update_payment_intent(
                key_manager_state,
                payment_intent,
                payment_intent_update,
                &key_store,
                merchant_account.storage_scheme,
            )
            .await
            .to_not_found_response(errors::ApiErrorResponse::PaymentNotFound)
            .attach_printable("Error while updating payment_intent")?;
    }
<<<<<<< HEAD
    Ok(services::ApplicationResponse::StatusOk)
}

pub trait PaymentDataGetters<F> {
    fn get_payment_attempt(&self) -> &storage::PaymentAttempt;
    fn get_payment_intent(&self) -> &storage::PaymentIntent;
    fn get_payment_method_info(&self) -> Option<&storage::PaymentMethod>;
    fn get_mandate_id(&self) -> Option<&payments_api::MandateIds>;
    fn get_address(&self) -> &PaymentAddress;
    fn get_creds_identifier(&self) -> Option<&str>;
    fn get_token(&self) -> Option<&str>;
    fn get_multiple_capture_data(&self) -> Option<&types::MultipleCaptureData>;
    fn get_payment_link_data(&self) -> Option<api_models::payments::PaymentLinkResponse>;
    fn get_ephemeral_key(&self) -> Option<ephemeral_key::EphemeralKey>;
    fn get_setup_mandate(&self) -> Option<&MandateData>;
    fn get_poll_config(&self) -> Option<router_types::PollConfig>;
    fn get_authentication(&self) -> Option<&storage::Authentication>;
    fn get_frm_message(&self) -> Option<FraudCheck>;
    fn get_refunds(&self) -> Vec<storage::Refund>;
    fn get_disputes(&self) -> Vec<storage::Dispute>;
    fn get_authorizations(&self) -> Vec<diesel_models::authorization::Authorization>;
    fn get_attempts(&self) -> Option<Vec<storage::PaymentAttempt>>;
    fn get_recurring_details(&self) -> Option<&RecurringDetails>;
    fn get_payment_intent_profile_id(&self) -> Option<&str>;
    fn get_currency(&self) -> storage_enums::Currency;
    fn get_amount(&self) -> api::Amount;
    fn get_payment_attempt_connector(&self) -> Option<&str>;
    fn get_billing_address(&self) -> Option<api_models::payments::Address>;
    fn get_payment_method_data(&self) -> Option<&api::PaymentMethodData>;
    fn get_sessions_token(&self) -> Vec<api::SessionToken>;
    fn get_token_data(&self) -> Option<&storage::PaymentTokenData>;
    fn get_mandate_connector(&self) -> Option<&MandateConnectorDetails>;
    fn get_force_sync(&self) -> Option<bool>;

    // Setter functions for PaymentData
    fn set_payment_intent(&mut self, payment_intent: storage::PaymentIntent);
    fn set_payment_attempt(&mut self, payment_attempt: storage::PaymentAttempt);
    // TODO(jarnura) why this needs to option?
    fn set_payment_method_data(&mut self, payment_method_data: Option<api::PaymentMethodData>);
    // TODO(jarnura) why this needs to option?
    fn set_payment_method_id_in_attempt(&mut self, payment_method_id: Option<String>);
    fn set_pm_token(&mut self, token: String);
    fn set_connector_customer_id(&mut self, customer_id: Option<String>);
    fn push_sessions_token(&mut self, token: api::SessionToken);
    fn set_surcharge_details(&mut self, surcharge_details: Option<types::SurchargeDetails>);
    fn set_merchant_connector_id_in_attempt(&mut self, merchant_connector_id: Option<String>);
    fn set_capture_method_in_attempt(&mut self, capture_method: enums::CaptureMethod);
    // TODO(jarnura) why this needs to option?
    fn set_frm_message(&mut self, frm_message: Option<FraudCheck>);
    fn set_payment_intent_status(&mut self, status: storage_enums::IntentStatus);
    fn set_authentication_type_in_attempt(
        &mut self,
        authentication_type: Option<enums::AuthenticationType>,
    );
    fn set_recurring_mandate_payment_data(
        &mut self,
        recurring_mandate_payment_data: Option<
            hyperswitch_domain_models::router_data::RecurringMandatePaymentData,
        >,
    );
    fn set_mandate_id(&mut self, mandate_id: Option<api_models::payments::MandateIds>);
    fn set_setup_future_usage_in_payment_intent(
        &mut self,
        setup_future_usage: Option<storage_enums::FutureUsage>,
    );
    fn set_straight_through_algorithm_in_payment_attempt(
        &mut self,
        straight_through_algorithm: Option<serde_json::Value>,
    );
    fn set_connector_in_payment_attempt(&mut self, connector: Option<String>);
}

impl<F: Clone> PaymentDataGetters<F> for PaymentData<F> {
    fn get_payment_attempt(&self) -> &storage::PaymentAttempt {
        &self.payment_attempt
    }

    fn get_payment_intent(&self) -> &storage::PaymentIntent {
        &self.payment_intent
    }

    fn get_payment_method_info(&self) -> Option<&storage::PaymentMethod> {
        self.payment_method_info.as_ref()
    }

    fn get_mandate_id(&self) -> Option<&payments_api::MandateIds> {
        self.mandate_id.as_ref()
    }

    // what is this address find out and not required remove this
    fn get_address(&self) -> &PaymentAddress {
        &self.address
    }

    fn get_creds_identifier(&self) -> Option<&str> {
        self.creds_identifier.as_deref()
    }

    fn get_token(&self) -> Option<&str> {
        self.token.as_deref()
    }

    fn get_multiple_capture_data(&self) -> Option<&types::MultipleCaptureData> {
        self.multiple_capture_data.as_ref()
    }

    fn get_payment_link_data(&self) -> Option<api_models::payments::PaymentLinkResponse> {
        self.payment_link_data.clone()
    }

    fn get_ephemeral_key(&self) -> Option<ephemeral_key::EphemeralKey> {
        self.ephemeral_key.clone()
    }

    fn get_setup_mandate(&self) -> Option<&MandateData> {
        self.setup_mandate.as_ref()
    }

    fn get_poll_config(&self) -> Option<router_types::PollConfig> {
        self.poll_config.clone()
    }

    fn get_authentication(&self) -> Option<&storage::Authentication> {
        self.authentication.as_ref()
    }

    fn get_frm_message(&self) -> Option<FraudCheck> {
        self.frm_message.clone()
    }

    fn get_refunds(&self) -> Vec<storage::Refund> {
        self.refunds.clone()
    }

    fn get_disputes(&self) -> Vec<storage::Dispute> {
        self.disputes.clone()
    }

    fn get_authorizations(&self) -> Vec<diesel_models::authorization::Authorization> {
        self.authorizations.clone()
    }

    fn get_attempts(&self) -> Option<Vec<storage::PaymentAttempt>> {
        self.attempts.clone()
    }

    fn get_recurring_details(&self) -> Option<&RecurringDetails> {
        self.recurring_details.as_ref()
    }

    fn get_payment_intent_profile_id(&self) -> Option<&str> {
        self.payment_intent.profile_id.as_deref()
    }

    fn get_currency(&self) -> storage_enums::Currency {
        self.currency
    }

    fn get_amount(&self) -> api::Amount {
        self.amount
    }

    fn get_payment_attempt_connector(&self) -> Option<&str> {
        self.payment_attempt.connector.as_deref()
    }

    fn get_billing_address(&self) -> Option<api_models::payments::Address> {
        self.address.get_payment_method_billing().cloned()
    }

    fn get_payment_method_data(&self) -> Option<&api::PaymentMethodData> {
        self.payment_method_data.as_ref()
    }

    fn get_sessions_token(&self) -> Vec<api::SessionToken> {
        self.sessions_token.clone()
    }

    fn get_token_data(&self) -> Option<&storage::PaymentTokenData> {
        self.token_data.as_ref()
    }

    fn get_mandate_connector(&self) -> Option<&MandateConnectorDetails> {
        self.mandate_connector.as_ref()
    }

    fn get_force_sync(&self) -> Option<bool> {
        self.force_sync
    }

    // Setters Implementation
    fn set_payment_intent(&mut self, payment_intent: storage::PaymentIntent) {
        self.payment_intent = payment_intent;
    }

    fn set_payment_attempt(&mut self, payment_attempt: storage::PaymentAttempt) {
        self.payment_attempt = payment_attempt;
    }

    fn set_payment_method_data(&mut self, payment_method_data: Option<api::PaymentMethodData>) {
        self.payment_method_data = payment_method_data;
    }

    fn set_payment_method_id_in_attempt(&mut self, payment_method_id: Option<String>) {
        self.payment_attempt.payment_method_id = payment_method_id;
    }

    fn set_pm_token(&mut self, token: String) {
        self.pm_token = Some(token);
    }

    fn set_connector_customer_id(&mut self, customer_id: Option<String>) {
        self.connector_customer_id = customer_id;
    }

    fn push_sessions_token(&mut self, token: api::SessionToken) {
        self.sessions_token.push(token);
    }

    fn set_surcharge_details(&mut self, surcharge_details: Option<types::SurchargeDetails>) {
        self.surcharge_details = surcharge_details;
    }

    fn set_merchant_connector_id_in_attempt(&mut self, merchant_connector_id: Option<String>) {
        self.payment_attempt.merchant_connector_id = merchant_connector_id;
    }

    fn set_capture_method_in_attempt(&mut self, capture_method: enums::CaptureMethod) {
        self.payment_attempt.capture_method = Some(capture_method);
    }

    fn set_frm_message(&mut self, frm_message: Option<FraudCheck>) {
        self.frm_message = frm_message;
    }

    fn set_payment_intent_status(&mut self, status: storage_enums::IntentStatus) {
        self.payment_intent.status = status;
    }

    fn set_authentication_type_in_attempt(
        &mut self,
        authentication_type: Option<enums::AuthenticationType>,
    ) {
        self.payment_attempt.authentication_type = authentication_type;
    }

    fn set_recurring_mandate_payment_data(
        &mut self,
        recurring_mandate_payment_data: Option<
            hyperswitch_domain_models::router_data::RecurringMandatePaymentData,
        >,
    ) {
        self.recurring_mandate_payment_data = recurring_mandate_payment_data;
    }

    fn set_mandate_id(&mut self, mandate_id: Option<api_models::payments::MandateIds>) {
        self.mandate_id = mandate_id;
    }

    fn set_setup_future_usage_in_payment_intent(
        &mut self,
        setup_future_usage: Option<storage_enums::FutureUsage>,
    ) {
        self.payment_intent.setup_future_usage = setup_future_usage;
    }

    fn set_straight_through_algorithm_in_payment_attempt(
        &mut self,
        straight_through_algorithm: Option<serde_json::Value>,
    ) {
        self.payment_attempt.straight_through_algorithm = straight_through_algorithm;
    }

    fn set_connector_in_payment_attempt(&mut self, connector: Option<String>) {
        self.payment_attempt.connector = connector;
    }
}

// impl<'a, F, D> From<&'a D> for core_routing::PaymentsDslInput<'a>
// where
//     D: PaymentDataGetters<F>
// {
//     fn from(data: &'a D) -> Self {
//         Self {
//             setup_mandate: data.get_setup_mandate().as_ref(),
//             payment_attempt: &data.get_payment_attempt(),
//             payment_intent: &data.get_payment_intent(),
//             payment_method_data: data.get_payment_method_data().as_ref(),
//             address: &data.get_address(),
//             currency: data.get_currency(),
//         }
//     }
// }
=======
    Ok(services::ApplicationResponse::Json(
        api_models::payments::PaymentsManualUpdateResponse {
            payment_id: updated_payment_attempt.payment_id,
            attempt_id: updated_payment_attempt.attempt_id,
            merchant_id: updated_payment_attempt.merchant_id,
            attempt_status: updated_payment_attempt.status,
            error_code: updated_payment_attempt.error_code,
            error_message: updated_payment_attempt.error_message,
            error_reason: updated_payment_attempt.error_reason,
            connector_transaction_id: updated_payment_attempt.connector_transaction_id,
        },
    ))
}
>>>>>>> db04ded4
<|MERGE_RESOLUTION|>--- conflicted
+++ resolved
@@ -163,7 +163,7 @@
 
     utils::validate_profile_id_from_auth_layer(
         profile_id_from_auth_layer,
-        &payment_data.payment_intent,
+        &payment_data.get_payment_intent().clone(),
     )?;
 
     let (operation, customer) = operation
@@ -179,23 +179,15 @@
         .to_not_found_response(errors::ApiErrorResponse::CustomerNotFound)
         .attach_printable("Failed while fetching/creating customer")?;
 
-<<<<<<< HEAD
-    call_decision_manager(state, &merchant_account, &payment_data).await?;
-
-    call_decision_manager(state, &merchant_account, &payment_data).await?;
-
-    let authentication_type =
-        call_decision_manager(state, &merchant_account, &payment_data).await?;
-    payment_data.set_authentication_type_in_attempt(authentication_type);
-=======
-    call_decision_manager(
+    let authentication_type = call_decision_manager(
         state,
         &merchant_account,
         &business_profile,
-        &mut payment_data,
+        &payment_data,
     )
     .await?;
->>>>>>> db04ded4
+
+    payment_data.set_authentication_type_in_attempt(authentication_type);
 
     let connector = get_connector_choice(
         &operation,
@@ -510,15 +502,11 @@
                         call_surcharge_decision_management_for_session_flow(
                             state,
                             &merchant_account,
-<<<<<<< HEAD
-                            // &mut payment_data,
-                            payment_data.get_payment_attempt(),
-                            payment_data.get_payment_intent(),
-                            payment_data.get_billing_address(),
-=======
                             &business_profile,
-                            &mut payment_data,
->>>>>>> db04ded4
+                                                        // &mut payment_data,
+                                                        payment_data.get_payment_attempt(),
+                                                        payment_data.get_payment_intent(),
+                                                        payment_data.get_billing_address(),
                             &connectors,
                         )
                         .await?;
@@ -651,20 +639,13 @@
 pub async fn call_decision_manager<F, D>(
     state: &SessionState,
     merchant_account: &domain::MerchantAccount,
-<<<<<<< HEAD
+    _business_profile: &domain::BusinessProfile,
     payment_data: &D,
-    // payment_data: &core_routing::PaymentsDslInput<'_>,
-) -> RouterResult<Option<common_enums::AuthenticationType>>
-=======
-    _business_profile: &domain::BusinessProfile,
-    payment_data: &mut PaymentData<O>,
-) -> RouterResult<()>
->>>>>>> db04ded4
+) -> RouterResult<Option<enums::AuthenticationType>>
 where
     F: Clone,
     D: PaymentDataGetters<F>,
 {
-<<<<<<< HEAD
     let setup_mandate = payment_data.get_setup_mandate();
     let payment_method_data = payment_data.get_payment_method_data();
     let payment_dsl_data = core_routing::PaymentsDslInput::new(
@@ -673,11 +654,9 @@
         payment_data.get_payment_intent(),
         payment_method_data,
         payment_data.get_address(),
+        payment_data.get_recurring_details(),
         payment_data.get_currency(),
     );
-=======
-    #[cfg(feature = "v1")]
->>>>>>> db04ded4
     let algorithm_ref: api::routing::RoutingAlgorithmRef = merchant_account
         .routing_algorithm
         .clone()
@@ -792,17 +771,12 @@
 #[instrument(skip_all)]
 pub async fn call_surcharge_decision_management_for_session_flow(
     state: &SessionState,
-<<<<<<< HEAD
-    merchant_account: &domain::MerchantAccount,
-    // payment_data: &mut D,
-    payment_attempt: &storage::PaymentAttempt,
-    payment_intent: &storage::PaymentIntent,
-    billing_address: Option<api_models::payments::Address>,
-=======
     _merchant_account: &domain::MerchantAccount,
     _business_profile: &domain::BusinessProfile,
-    payment_data: &mut PaymentData<O>,
->>>>>>> db04ded4
+        // payment_data: &mut D,
+        payment_attempt: &storage::PaymentAttempt,
+        payment_intent: &storage::PaymentIntent,
+        billing_address: Option<api_models::payments::Address>,
     session_connector_data: &[api::SessionConnectorData],
 ) -> RouterResult<Option<api::SessionSurchargeDetails>>
 // where
@@ -1214,24 +1188,7 @@
             expand_attempts: None,
             expand_captures: None,
         };
-<<<<<<< HEAD
-        let response = Box::pin(
-            payments_core::<api::PSync, api::PaymentsResponse, _, _, _, _>(
-                state.clone(),
-                req_state,
-                merchant_account,
-                None,
-                merchant_key_store,
-                PaymentStatus,
-                payment_sync_req,
-                services::api::AuthFlow::Merchant,
-                connector_action,
-                None,
-                HeaderPayload::default(),
-            ),
-        )
-=======
-        let response = Box::pin(payments_core::<api::PSync, api::PaymentsResponse, _, _, _>(
+        let response = Box::pin(payments_core::<api::PSync, api::PaymentsResponse, _, _, _, _>(
             state.clone(),
             req_state,
             merchant_account,
@@ -1244,7 +1201,6 @@
             None,
             HeaderPayload::default(),
         ))
->>>>>>> db04ded4
         .await?;
         let payments_response = match response {
             services::ApplicationResponse::Json(response) => Ok(response),
@@ -1424,24 +1380,7 @@
                 expand_attempts: None,
                 expand_captures: None,
             };
-<<<<<<< HEAD
-            Box::pin(
-                payments_core::<api::PSync, api::PaymentsResponse, _, _, _, _>(
-                    state.clone(),
-                    req_state,
-                    merchant_account.clone(),
-                    None,
-                    merchant_key_store,
-                    PaymentStatus,
-                    payment_sync_req,
-                    services::api::AuthFlow::Merchant,
-                    connector_action,
-                    None,
-                    HeaderPayload::default(),
-                ),
-            )
-=======
-            Box::pin(payments_core::<api::PSync, api::PaymentsResponse, _, _, _>(
+            Box::pin(payments_core::<api::PSync, api::PaymentsResponse, _, _, _, _>(
                 state.clone(),
                 req_state,
                 merchant_account.clone(),
@@ -1454,7 +1393,6 @@
                 None,
                 HeaderPayload::default(),
             ))
->>>>>>> db04ded4
             .await?
         };
         let payments_response = match response {
@@ -1641,7 +1579,7 @@
     .await?;
 
     let merchant_recipient_data =
-        if let Some(true) = payment_data.payment_intent.is_payment_processor_token_flow {
+        if let Some(true) = payment_data.get_payment_intent().is_payment_processor_token_flow {
             None
         } else {
             payment_data
@@ -1691,32 +1629,11 @@
         | TokenizationAction::TokenizeInConnectorAndApplepayPreDecrypt(
             payment_processing_details,
         ) => {
-<<<<<<< HEAD
-            let apple_pay_data = match payment_data.get_payment_method_data() {
-                Some(payment_method_data) => {
-                    let domain_data = domain::PaymentMethodData::from(payment_method_data.clone());
-                    match domain_data {
-                        domain::PaymentMethodData::Wallet(domain::WalletData::ApplePay(
-                            wallet_data,
-                        )) => Some(
-                            ApplePayData::token_json(domain::WalletData::ApplePay(wallet_data))
-                                .change_context(errors::ApiErrorResponse::InternalServerError)?
-                                .decrypt(
-                                    &payment_processing_details.payment_processing_certificate,
-                                    &payment_processing_details.payment_processing_certificate_key,
-                                )
-                                .await
-                                .change_context(errors::ApiErrorResponse::InternalServerError)?,
-                        ),
-                        _ => None,
-                    }
-                }
-=======
-            let apple_pay_data = match payment_data.payment_method_data.clone() {
+            let apple_pay_data = match payment_data.get_payment_method_data().clone() {
                 Some(domain::PaymentMethodData::Wallet(domain::WalletData::ApplePay(
                     wallet_data,
                 ))) => Some(
-                    ApplePayData::token_json(domain::WalletData::ApplePay(wallet_data))
+                    ApplePayData::token_json(domain::WalletData::ApplePay(wallet_data.clone()))
                         .change_context(errors::ApiErrorResponse::InternalServerError)?
                         .decrypt(
                             &payment_processing_details.payment_processing_certificate,
@@ -1725,7 +1642,6 @@
                         .await
                         .change_context(errors::ApiErrorResponse::InternalServerError)?,
                 ),
->>>>>>> db04ded4
                 _ => None,
             };
 
@@ -2125,26 +2041,13 @@
             {
                 connector_label
             } else {
-<<<<<<< HEAD
-                let profile_id = utils::get_profile_id_from_business_details(
-                    payment_data.get_payment_intent().business_country,
-                    payment_data.get_payment_intent().business_label.as_ref(),
-                    merchant_account,
-                    payment_data.get_payment_intent().profile_id.as_ref(),
-                    &*state.store,
-                    false,
-                )
-                .await
-                .attach_printable("Could not find profile id from business details")?;
-=======
                 let profile_id = payment_data
-                    .payment_intent
+                    .get_payment_intent()
                     .profile_id
                     .as_ref()
                     .get_required_value("profile_id")
                     .change_context(errors::ApiErrorResponse::InternalServerError)
                     .attach_printable("profile_id is not set in payment_intent")?;
->>>>>>> db04ded4
 
                 format!("{connector_name}_{}", profile_id.get_string_repr())
             };
@@ -2221,17 +2124,10 @@
         return Ok((router_data, should_continue_payment));
     }
     //TODO: For ACH transfers, if preprocessing_step is not required for connectors encountered in future, add the check
-<<<<<<< HEAD
-    let router_data_and_should_continue_payment = match payment_data.get_payment_method_data() {
-        Some(api_models::payments::PaymentMethodData::BankTransfer(data)) => match data.deref() {
-            api_models::payments::BankTransferData::AchBankTransfer { .. }
-            | api_models::payments::BankTransferData::MultibancoBankTransfer { .. }
-=======
-    let router_data_and_should_continue_payment = match payment_data.payment_method_data.clone() {
+    let router_data_and_should_continue_payment = match payment_data.get_payment_method_data().clone() {
         Some(domain::PaymentMethodData::BankTransfer(data)) => match data.deref() {
             domain::BankTransferData::AchBankTransfer { .. }
             | domain::BankTransferData::MultibancoBankTransfer { .. }
->>>>>>> db04ded4
                 if connector.connector_name == router_types::Connector::Stripe =>
             {
                 if payment_data
@@ -2382,17 +2278,10 @@
         )
         .await?;
 
-<<<<<<< HEAD
-    match payment_data.get_payment_method_data() {
-        Some(api_models::payments::PaymentMethodData::OpenBanking(
-            api_models::payments::OpenBankingData::OpenBankingPIS { .. },
-        )) => {
-=======
-    match payment_data.payment_method_data.clone() {
+    match payment_data.get_payment_method_data().clone() {
         Some(domain::PaymentMethodData::OpenBanking(domain::OpenBankingData::OpenBankingPIS {
             ..
         })) => {
->>>>>>> db04ded4
             if connector.connector_name == router_types::Connector::Plaid {
                 router_data = router_data.postprocessing_steps(state, connector).await?;
                 let token = if let Ok(ref res) = router_data.response {
@@ -2438,28 +2327,14 @@
     F: Clone,
     D: PaymentDataGetters<F> + Send + Sync + Clone,
 {
-<<<<<<< HEAD
-    let profile_id = utils::get_profile_id_from_business_details(
-        payment_data.get_payment_intent().business_country,
-        payment_data.get_payment_intent().business_label.as_ref(),
-        merchant_account,
-        payment_data.get_payment_intent().profile_id.as_ref(),
-        &*state.store,
-        should_validate,
-    )
-    .await
-    .change_context(errors::ApiErrorResponse::InternalServerError)
-    .attach_printable("profile_id is not set in payment_intent")?;
-=======
     let profile_id = payment_data
-        .payment_intent
+        .get_payment_intent()
         .profile_id
         .as_ref()
         .get_required_value("profile_id")
         .change_context(errors::ApiErrorResponse::InternalServerError)
         .attach_printable("profile_id is not set in payment_intent")?
         .clone();
->>>>>>> db04ded4
 
     let merchant_connector_account = helpers::get_merchant_connector_account(
         state,
@@ -2707,13 +2582,8 @@
     merchant_connector_account: &helpers::MerchantConnectorAccountType,
     merchant_key_store: &domain::MerchantKeyStore,
     customer: &Option<domain::Customer>,
-<<<<<<< HEAD
-    business_profile: Option<&diesel_models::business_profile::BusinessProfile>,
+    business_profile: Option<&domain::BusinessProfile>,
 ) -> RouterResult<(D, TokenizationAction)>
-=======
-    business_profile: Option<&domain::BusinessProfile>,
-) -> RouterResult<(PaymentData<F>, TokenizationAction)>
->>>>>>> db04ded4
 where
     F: Send + Clone,
     D: PaymentDataGetters<F> + Send + Sync + Clone,
@@ -2841,13 +2711,8 @@
     validate_result: &operations::ValidateResult,
     merchant_key_store: &domain::MerchantKeyStore,
     customer: &Option<domain::Customer>,
-<<<<<<< HEAD
-    business_profile: Option<&diesel_models::business_profile::BusinessProfile>,
+    business_profile: Option<&domain::BusinessProfile>,
 ) -> RouterResult<D>
-=======
-    business_profile: Option<&domain::BusinessProfile>,
-) -> RouterResult<PaymentData<F>>
->>>>>>> db04ded4
 where
     F: Send + Clone,
     D: PaymentDataGetters<F> + Send + Sync + Clone,
@@ -3746,8 +3611,6 @@
         .attach_printable("Failed execution of straight through routing")?;
 
         if check_eligibility {
-<<<<<<< HEAD
-            let profile_id = payment_data.get_payment_intent().profile_id.as_deref();
 
             let setup_mandate = payment_data.get_setup_mandate();
             let payment_method_data = payment_data.get_payment_method_data();
@@ -3757,11 +3620,10 @@
                 payment_data.get_payment_intent(),
                 payment_method_data,
                 payment_data.get_address(),
+                payment_data.get_recurring_details(),
                 payment_data.get_currency(),
             );
 
-=======
->>>>>>> db04ded4
             connectors = routing::perform_eligibility_analysis_with_fallback(
                 &state.clone(),
                 key_store,
@@ -3810,8 +3672,6 @@
         .attach_printable("Failed execution of straight through routing")?;
 
         if check_eligibility {
-<<<<<<< HEAD
-            let profile_id = payment_data.get_payment_intent().profile_id.as_deref();
 
             let setup_mandate = payment_data.get_setup_mandate();
             let payment_method_data = payment_data.get_payment_method_data();
@@ -3821,11 +3681,10 @@
                 payment_data.get_payment_intent(),
                 payment_method_data,
                 payment_data.get_address(),
+                payment_data.get_recurring_details(),
                 payment_data.get_currency(),
             );
 
-=======
->>>>>>> db04ded4
             connectors = routing::perform_eligibility_analysis_with_fallback(
                 &state,
                 key_store,
@@ -3874,6 +3733,7 @@
         new_pd.get_payment_intent(),
         new_pd.get_payment_method_data(),
         new_pd.get_address(),
+        new_pd.get_recurring_details(),
         new_pd.get_currency(),
     );
 
@@ -4238,65 +4098,56 @@
     Ok(final_list)
 }
 
-<<<<<<< HEAD
-#[cfg(feature = "payouts")]
-=======
-#[cfg(feature = "v2")]
->>>>>>> db04ded4
+#[cfg(feature = "v1")]
 #[allow(clippy::too_many_arguments)]
 // TODO(jarnura): Refactor this function to not mutate the payment_data or don't accept payment_data.
-pub async fn route_connector_v1_for_payouts(
+pub async fn route_connector_v1_for_payments<F, D>(
     state: &SessionState,
     merchant_account: &domain::MerchantAccount,
     business_profile: &domain::BusinessProfile,
     key_store: &domain::MerchantKeyStore,
-    transaction_data: &payouts::PayoutData,
+    payment_data: &mut D,
+    transaction_data: core_routing::PaymentsDslInput<'_>,
     routing_data: &mut storage::RoutingData,
     eligible_connectors: Option<Vec<enums::RoutableConnectors>>,
-<<<<<<< HEAD
-) -> RouterResult<ConnectorCallType> {
-    let (profile_id, routing_algorithm) = (
-        Some(transaction_data.payout_attempt.profile_id.as_ref()),
-        business_profile.payout_routing_algorithm.clone(),
-    );
-=======
     mandate_type: Option<api::MandateTransactionType>,
 ) -> RouterResult<ConnectorCallType>
 where
     F: Send + Clone,
+    D: PaymentDataGetters<F> + Send + Sync + Clone,
 {
-    let profile_wrapper = super::admin::BusinessProfileWrapper::new(business_profile.clone());
-    let routing_algorithm_id = profile_wrapper.get_routing_algorithm_id(&transaction_data);
->>>>>>> db04ded4
+    let routing_algorithm_id = {
+        let routing_algorithm = business_profile.routing_algorithm.clone();
+
+        let algorithm_ref = routing_algorithm
+            .map(|ra| ra.parse_value::<api::routing::RoutingAlgorithmRef>("RoutingAlgorithmRef"))
+            .transpose()
+            .change_context(errors::ApiErrorResponse::InternalServerError)
+            .attach_printable("Could not decode merchant routing algorithm ref")?
+            .unwrap_or_default();
+        algorithm_ref.algorithm_id
+    };
 
     let connectors = routing::perform_static_routing_v1(
         state,
         merchant_account.get_id(),
-        routing_algorithm_id,
+        routing_algorithm_id.as_ref(),
         business_profile,
-        &transaction_data,
+        &TransactionData::Payment(transaction_data.clone()),
     )
     .await
     .change_context(errors::ApiErrorResponse::InternalServerError)?;
-
     let connectors = routing::perform_eligibility_analysis_with_fallback(
         &state.clone(),
         key_store,
         connectors,
-        &transaction_data,
+        &TransactionData::Payment(transaction_data),
         eligible_connectors,
         business_profile,
     )
     .await
     .change_context(errors::ApiErrorResponse::InternalServerError)
     .attach_printable("failed eligibility analysis and fallback")?;
-
-    #[cfg(feature = "payouts")]
-    let first_connector_choice = connectors
-        .first()
-        .ok_or(errors::ApiErrorResponse::IncorrectPaymentMethodConfiguration)
-        .attach_printable("Empty connector list returned")?
-        .clone();
 
     let connector_data = connectors
         .into_iter()
@@ -4312,8 +4163,6 @@
         .change_context(errors::ApiErrorResponse::InternalServerError)
         .attach_printable("Invalid connector name received")?;
 
-    match transaction_data {
-        TransactionData::Payment(payment_data) => {
             decide_multiplex_connector_for_normal_or_recurring_payment(
                 state,
                 payment_data,
@@ -4323,41 +4172,22 @@
                 business_profile.is_connector_agnostic_mit_enabled,
             )
             .await
-        }
-
-        #[cfg(feature = "payouts")]
-        TransactionData::Payout(_) => {
-            routing_data.routed_through = Some(first_connector_choice.connector.to_string());
-
-            routing_data.merchant_connector_id = first_connector_choice.merchant_connector_id;
-
-            Ok(ConnectorCallType::Retryable(connector_data))
-        }
-    }
-}
-
-#[cfg(feature = "v1")]
+}
+
+#[cfg(feature = "payouts")]
 #[allow(clippy::too_many_arguments)]
-pub async fn route_connector_v1<F>(
+pub async fn route_connector_v1_for_payouts(
     state: &SessionState,
     merchant_account: &domain::MerchantAccount,
     business_profile: &domain::BusinessProfile,
     key_store: &domain::MerchantKeyStore,
-    transaction_data: TransactionData<'_, F>,
+    transaction_data: &payouts::PayoutData,
     routing_data: &mut storage::RoutingData,
     eligible_connectors: Option<Vec<enums::RoutableConnectors>>,
-    mandate_type: Option<api::MandateTransactionType>,
 ) -> RouterResult<ConnectorCallType>
-where
-    F: Send + Clone,
 {
     let routing_algorithm_id = {
-        let routing_algorithm = match &transaction_data {
-            TransactionData::Payment(_) => business_profile.routing_algorithm.clone(),
-
-            #[cfg(feature = "payouts")]
-            TransactionData::Payout(_) => business_profile.payout_routing_algorithm.clone(),
-        };
+        let routing_algorithm = business_profile.payout_routing_algorithm.clone();
 
         let algorithm_ref = routing_algorithm
             .map(|ra| ra.parse_value::<api::routing::RoutingAlgorithmRef>("RoutingAlgorithmRef"))
@@ -4371,14 +4201,9 @@
     let connectors = routing::perform_static_routing_v1(
         state,
         merchant_account.get_id(),
-<<<<<<< HEAD
-        algorithm_ref,
-        &TransactionData::Payout(transaction_data),
-=======
-        routing_algorithm_id,
+        routing_algorithm_id.as_ref(),
         business_profile,
-        &transaction_data,
->>>>>>> db04ded4
+        &TransactionData::Payout(&transaction_data),
     )
     .await
     .change_context(errors::ApiErrorResponse::InternalServerError)?;
@@ -4386,7 +4211,7 @@
         &state.clone(),
         key_store,
         connectors,
-        &TransactionData::Payout(transaction_data),
+        &TransactionData::Payout(&transaction_data),
         eligible_connectors,
         business_profile,
     )
@@ -4394,7 +4219,6 @@
     .change_context(errors::ApiErrorResponse::InternalServerError)
     .attach_printable("failed eligibility analysis and fallback")?;
 
-    #[cfg(feature = "payouts")]
     let first_connector_choice = connectors
         .first()
         .ok_or(errors::ApiErrorResponse::IncorrectPaymentMethodConfiguration)
@@ -4415,86 +4239,11 @@
         .change_context(errors::ApiErrorResponse::InternalServerError)
         .attach_printable("Invalid connector name received")?;
 
-    routing_data.routed_through = Some(first_connector_choice.connector.to_string());
-
-    routing_data.merchant_connector_id = first_connector_choice.merchant_connector_id;
-
-    Ok(ConnectorCallType::Retryable(connector_data))
-}
-
-#[allow(clippy::too_many_arguments)]
-// TODO(jarnura): Refactor this function to not mutate the payment_data or don't accept payment_data.
-pub async fn route_connector_v1_for_payments<F, D>(
-    state: &SessionState,
-    merchant_account: &domain::MerchantAccount,
-    business_profile: &storage::business_profile::BusinessProfile,
-    key_store: &domain::MerchantKeyStore,
-    payment_data: &mut D,
-    transaction_data: core_routing::PaymentsDslInput<'_>,
-    routing_data: &mut storage::RoutingData,
-    eligible_connectors: Option<Vec<enums::RoutableConnectors>>,
-    mandate_type: Option<api::MandateTransactionType>,
-) -> RouterResult<ConnectorCallType>
-where
-    F: Send + Clone,
-    D: PaymentDataGetters<F> + Send + Sync + Clone,
-{
-    let (profile_id, routing_algorithm) = (
-        transaction_data.payment_intent.profile_id.as_deref(),
-        business_profile.routing_algorithm.clone(),
-    );
-
-    let algorithm_ref = routing_algorithm
-        .map(|ra| ra.parse_value::<api::routing::RoutingAlgorithmRef>("RoutingAlgorithmRef"))
-        .transpose()
-        .change_context(errors::ApiErrorResponse::InternalServerError)
-        .attach_printable("Could not decode merchant routing algorithm ref")?
-        .unwrap_or_default();
-
-    let connectors = routing::perform_static_routing_v1(
-        state,
-        merchant_account.get_id(),
-        algorithm_ref,
-        &TransactionData::Payment(transaction_data.clone()),
-    )
-    .await
-    .change_context(errors::ApiErrorResponse::InternalServerError)?;
-
-    let connectors = routing::perform_eligibility_analysis_with_fallback(
-        &state.clone(),
-        key_store,
-        connectors,
-        &TransactionData::Payment(transaction_data),
-        eligible_connectors,
-        profile_id,
-    )
-    .await
-    .change_context(errors::ApiErrorResponse::InternalServerError)
-    .attach_printable("failed eligibility analysis and fallback")?;
-
-    let connector_data = connectors
-        .into_iter()
-        .map(|conn| {
-            api::ConnectorData::get_connector_by_name(
-                &state.conf.connectors,
-                &conn.connector.to_string(),
-                api::GetToken::Connector,
-                conn.merchant_connector_id,
-            )
-        })
-        .collect::<CustomResult<Vec<_>, _>>()
-        .change_context(errors::ApiErrorResponse::InternalServerError)
-        .attach_printable("Invalid connector name received")?;
-
-    decide_multiplex_connector_for_normal_or_recurring_payment(
-        state,
-        payment_data,
-        routing_data,
-        connector_data,
-        mandate_type,
-        business_profile.is_connector_agnostic_mit_enabled,
-    )
-    .await
+        routing_data.routed_through = Some(first_connector_choice.connector.to_string());
+
+        routing_data.merchant_connector_id = first_connector_choice.merchant_connector_id;
+
+        Ok(ConnectorCallType::Retryable(connector_data))
 }
 
 #[cfg(all(feature = "v2", feature = "customer_v2"))]
@@ -4858,14 +4607,24 @@
             .to_not_found_response(errors::ApiErrorResponse::PaymentNotFound)
             .attach_printable("Error while updating payment_intent")?;
     }
-<<<<<<< HEAD
-    Ok(services::ApplicationResponse::StatusOk)
+    Ok(services::ApplicationResponse::Json(
+        api_models::payments::PaymentsManualUpdateResponse {
+            payment_id: updated_payment_attempt.payment_id,
+            attempt_id: updated_payment_attempt.attempt_id,
+            merchant_id: updated_payment_attempt.merchant_id,
+            attempt_status: updated_payment_attempt.status,
+            error_code: updated_payment_attempt.error_code,
+            error_message: updated_payment_attempt.error_message,
+            error_reason: updated_payment_attempt.error_reason,
+            connector_transaction_id: updated_payment_attempt.connector_transaction_id,
+        },
+    ))
 }
 
 pub trait PaymentDataGetters<F> {
     fn get_payment_attempt(&self) -> &storage::PaymentAttempt;
     fn get_payment_intent(&self) -> &storage::PaymentIntent;
-    fn get_payment_method_info(&self) -> Option<&storage::PaymentMethod>;
+    fn get_payment_method_info(&self) -> Option<&domain::PaymentMethod>;
     fn get_mandate_id(&self) -> Option<&payments_api::MandateIds>;
     fn get_address(&self) -> &PaymentAddress;
     fn get_creds_identifier(&self) -> Option<&str>;
@@ -4882,12 +4641,12 @@
     fn get_authorizations(&self) -> Vec<diesel_models::authorization::Authorization>;
     fn get_attempts(&self) -> Option<Vec<storage::PaymentAttempt>>;
     fn get_recurring_details(&self) -> Option<&RecurringDetails>;
-    fn get_payment_intent_profile_id(&self) -> Option<&str>;
+    fn get_payment_intent_profile_id(&self) -> Option<&id_type::ProfileId>;
     fn get_currency(&self) -> storage_enums::Currency;
     fn get_amount(&self) -> api::Amount;
     fn get_payment_attempt_connector(&self) -> Option<&str>;
     fn get_billing_address(&self) -> Option<api_models::payments::Address>;
-    fn get_payment_method_data(&self) -> Option<&api::PaymentMethodData>;
+    fn get_payment_method_data(&self) -> Option<&domain::PaymentMethodData>;
     fn get_sessions_token(&self) -> Vec<api::SessionToken>;
     fn get_token_data(&self) -> Option<&storage::PaymentTokenData>;
     fn get_mandate_connector(&self) -> Option<&MandateConnectorDetails>;
@@ -4897,14 +4656,14 @@
     fn set_payment_intent(&mut self, payment_intent: storage::PaymentIntent);
     fn set_payment_attempt(&mut self, payment_attempt: storage::PaymentAttempt);
     // TODO(jarnura) why this needs to option?
-    fn set_payment_method_data(&mut self, payment_method_data: Option<api::PaymentMethodData>);
+    fn set_payment_method_data(&mut self, payment_method_data: Option<domain::PaymentMethodData>);
     // TODO(jarnura) why this needs to option?
     fn set_payment_method_id_in_attempt(&mut self, payment_method_id: Option<String>);
     fn set_pm_token(&mut self, token: String);
     fn set_connector_customer_id(&mut self, customer_id: Option<String>);
     fn push_sessions_token(&mut self, token: api::SessionToken);
     fn set_surcharge_details(&mut self, surcharge_details: Option<types::SurchargeDetails>);
-    fn set_merchant_connector_id_in_attempt(&mut self, merchant_connector_id: Option<String>);
+    fn set_merchant_connector_id_in_attempt(&mut self, merchant_connector_id: Option<id_type::MerchantConnectorAccountId>);
     fn set_capture_method_in_attempt(&mut self, capture_method: enums::CaptureMethod);
     // TODO(jarnura) why this needs to option?
     fn set_frm_message(&mut self, frm_message: Option<FraudCheck>);
@@ -4940,7 +4699,7 @@
         &self.payment_intent
     }
 
-    fn get_payment_method_info(&self) -> Option<&storage::PaymentMethod> {
+    fn get_payment_method_info(&self) -> Option<&domain::PaymentMethod> {
         self.payment_method_info.as_ref()
     }
 
@@ -5009,8 +4768,8 @@
         self.recurring_details.as_ref()
     }
 
-    fn get_payment_intent_profile_id(&self) -> Option<&str> {
-        self.payment_intent.profile_id.as_deref()
+    fn get_payment_intent_profile_id(&self) -> Option<&id_type::ProfileId> {
+        self.payment_intent.profile_id.as_ref()
     }
 
     fn get_currency(&self) -> storage_enums::Currency {
@@ -5029,7 +4788,7 @@
         self.address.get_payment_method_billing().cloned()
     }
 
-    fn get_payment_method_data(&self) -> Option<&api::PaymentMethodData> {
+    fn get_payment_method_data(&self) -> Option<&domain::PaymentMethodData> {
         self.payment_method_data.as_ref()
     }
 
@@ -5058,7 +4817,7 @@
         self.payment_attempt = payment_attempt;
     }
 
-    fn set_payment_method_data(&mut self, payment_method_data: Option<api::PaymentMethodData>) {
+    fn set_payment_method_data(&mut self, payment_method_data: Option<domain::PaymentMethodData>) {
         self.payment_method_data = payment_method_data;
     }
 
@@ -5082,7 +4841,7 @@
         self.surcharge_details = surcharge_details;
     }
 
-    fn set_merchant_connector_id_in_attempt(&mut self, merchant_connector_id: Option<String>) {
+    fn set_merchant_connector_id_in_attempt(&mut self, merchant_connector_id: Option<id_type::MerchantConnectorAccountId>) {
         self.payment_attempt.merchant_connector_id = merchant_connector_id;
     }
 
@@ -5151,19 +4910,4 @@
 //             currency: data.get_currency(),
 //         }
 //     }
-// }
-=======
-    Ok(services::ApplicationResponse::Json(
-        api_models::payments::PaymentsManualUpdateResponse {
-            payment_id: updated_payment_attempt.payment_id,
-            attempt_id: updated_payment_attempt.attempt_id,
-            merchant_id: updated_payment_attempt.merchant_id,
-            attempt_status: updated_payment_attempt.status,
-            error_code: updated_payment_attempt.error_code,
-            error_message: updated_payment_attempt.error_message,
-            error_reason: updated_payment_attempt.error_reason,
-            connector_transaction_id: updated_payment_attempt.connector_transaction_id,
-        },
-    ))
-}
->>>>>>> db04ded4
+// }