--- conflicted
+++ resolved
@@ -2872,7 +2872,7 @@
 
 #[cfg(feature = "olap")]
 pub async fn get_payment_filters(
-    state: AppState,
+    state: SessionState,
     merchant: domain::MerchantAccount,
 ) -> RouterResponse<api::PaymentListFiltersV2> {
     let merchant_connector_accounts = if let services::ApplicationResponse::Json(data) =
@@ -3585,13 +3585,8 @@
 }
 
 pub fn is_network_transaction_id_flow(
-<<<<<<< HEAD
     state: &SessionState,
-    pg_agnostic: &String,
-=======
-    state: &AppState,
     is_connector_agnostic_mit_enabled: Option<bool>,
->>>>>>> 2a302eb5
     connector: enums::Connector,
     payment_method_info: &storage::PaymentMethod,
 ) -> bool {
@@ -3993,7 +3988,7 @@
         payment_connector_name,
     ));
     let webhook_url = helpers::create_webhook_url(
-        &state.conf.server.base_url,
+        &state.base_url,
         merchant_id,
         &authentication_connector,
     );
@@ -4051,7 +4046,7 @@
 
 #[instrument(skip_all)]
 pub async fn get_extended_card_info(
-    state: AppState,
+    state: SessionState,
     merchant_id: String,
     payment_id: String,
 ) -> RouterResponse<payments_api::ExtendedCardInfoResponse> {
