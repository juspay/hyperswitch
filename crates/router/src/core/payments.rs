--- conflicted
+++ resolved
@@ -1644,11 +1644,7 @@
     payment_data: &mut PaymentData<F>,
     validate_result: &operations::ValidateResult<'_>,
     merchant_connector_account: &helpers::MerchantConnectorAccountType,
-<<<<<<< HEAD
-    key_store: &domain::MerchantKeyStore,
-=======
     merchant_key_store: &domain::MerchantKeyStore,
->>>>>>> 037e310a
 ) -> RouterResult<(PaymentData<F>, TokenizationAction)>
 where
     F: Send + Clone,
@@ -1729,11 +1725,7 @@
                             state,
                             payment_data,
                             validate_result.storage_scheme,
-<<<<<<< HEAD
-                            key_store,
-=======
                             merchant_key_store,
->>>>>>> 037e310a
                         )
                         .await?;
                     payment_data.payment_method_data = payment_method_data;
@@ -1748,11 +1740,7 @@
                             state,
                             payment_data,
                             validate_result.storage_scheme,
-<<<<<<< HEAD
-                            key_store,
-=======
                             merchant_key_store,
->>>>>>> 037e310a
                         )
                         .await?;
 
@@ -1789,11 +1777,7 @@
     operation: &BoxedOperation<'_, F, Req, Ctx>,
     payment_data: &mut PaymentData<F>,
     validate_result: &operations::ValidateResult<'_>,
-<<<<<<< HEAD
-    key_store: &domain::MerchantKeyStore,
-=======
     merchant_key_store: &domain::MerchantKeyStore,
->>>>>>> 037e310a
 ) -> RouterResult<PaymentData<F>>
 where
     F: Send + Clone,
@@ -1807,11 +1791,7 @@
                 state,
                 payment_data,
                 validate_result.storage_scheme,
-<<<<<<< HEAD
-                key_store,
-=======
                 merchant_key_store,
->>>>>>> 037e310a
             )
             .await?;
         payment_data.payment_method_data = payment_method_data;
