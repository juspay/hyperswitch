--- conflicted
+++ resolved
@@ -2413,94 +2413,6 @@
     HandleResponse(Vec<u8>),
 }
 
-<<<<<<< HEAD
-=======
-pub mod payment_address {
-    use super::*;
-
-    #[derive(Clone, Default, Debug)]
-    pub struct PaymentAddress {
-        shipping: Option<api::Address>,
-        billing: Option<api::Address>,
-        unified_payment_method_billing: Option<api::Address>,
-        payment_method_billing: Option<api::Address>,
-    }
-
-    impl PaymentAddress {
-        pub fn new(
-            shipping: Option<api::Address>,
-            billing: Option<api::Address>,
-            payment_method_billing: Option<api::Address>,
-            should_unify_address: Option<bool>,
-        ) -> Self {
-            // billing -> .billing, this is the billing details passed in the root of payments request
-            // payment_method_billing -> payment_method_data.billing
-
-            let unified_payment_method_billing = if should_unify_address.unwrap_or(true) {
-                // Merge the billing details field from both `payment.billing` and `payment.payment_method_data.billing`
-                // The unified payment_method_billing will be used as billing address and passed to the connector module
-                // This unification is required in order to provide backwards compatibility
-                // so that if `payment.billing` is passed it should be sent to the connector module
-                // Unify the billing details with `payment_method_data.billing`
-                payment_method_billing
-                    .as_ref()
-                    .map(|payment_method_billing| {
-                        payment_method_billing
-                            .clone()
-                            .unify_address(billing.as_ref())
-                    })
-                    .or(billing.clone())
-            } else {
-                payment_method_billing.clone()
-            };
-
-            Self {
-                shipping,
-                billing,
-                unified_payment_method_billing,
-                payment_method_billing,
-            }
-        }
-
-        pub fn get_shipping(&self) -> Option<&api::Address> {
-            self.shipping.as_ref()
-        }
-
-        pub fn get_payment_method_billing(&self) -> Option<&api::Address> {
-            self.unified_payment_method_billing.as_ref()
-        }
-
-        /// Unify the billing details from `payment_method_data.[payment_method_data].billing details`.
-        pub fn unify_with_payment_method_data_billing(
-            self,
-            payment_method_data_billing: Option<api::Address>,
-        ) -> Self {
-            // Unify the billing details with `payment_method_data.billing_details`
-            let unified_payment_method_billing = payment_method_data_billing
-                .map(|payment_method_data_billing| {
-                    payment_method_data_billing.unify_address(self.get_payment_method_billing())
-                })
-                .or(self.get_payment_method_billing().cloned());
-
-            Self {
-                shipping: self.shipping,
-                billing: self.billing,
-                unified_payment_method_billing,
-                payment_method_billing: self.payment_method_billing,
-            }
-        }
-
-        pub fn get_request_payment_method_billing(&self) -> Option<&api::Address> {
-            self.payment_method_billing.as_ref()
-        }
-
-        pub fn get_payment_billing(&self) -> Option<&api::Address> {
-            self.billing.as_ref()
-        }
-    }
-}
-
->>>>>>> f5d1201a
 #[derive(Clone)]
 pub struct MandateConnectorDetails {
     pub connector: String,
