--- conflicted
+++ resolved
@@ -1108,13 +1108,8 @@
 
 pub fn decide_connector(
     state: &AppState,
-<<<<<<< HEAD
     merchant_account: &domain::MerchantAccount,
-    request_straight_through: Option<api::RoutingAlgorithm>,
-=======
-    merchant_account: &storage::MerchantAccount,
     request_straight_through: Option<api::StraightThroughAlgorithm>,
->>>>>>> 3d05e50a
     routing_data: &mut storage::RoutingData,
 ) -> RouterResult<api::ConnectorCallType> {
     if let Some(ref connector_name) = routing_data.routed_through {
