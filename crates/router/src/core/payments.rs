pub mod flows;
pub mod helpers;
pub mod operations;
pub mod transformers;

use std::{fmt::Debug, marker::PhantomData, time::Instant};

use error_stack::{IntoReport, ResultExt};
use futures::future::join_all;
use router_env::{tracing, tracing::instrument};
use time;

pub use self::operations::{
    PaymentCancel, PaymentCapture, PaymentConfirm, PaymentCreate, PaymentMethodValidate,
    PaymentResponse, PaymentSession, PaymentStatus, PaymentUpdate,
};
use self::{
    flows::{ConstructFlowSpecificData, Feature},
    operations::{BoxedOperation, Operation},
};
use super::errors::StorageErrorExt;
use crate::{
    core::{
        errors::{self, RouterResponse, RouterResult},
        payments,
    },
    db::StorageInterface,
    logger, pii,
    routes::AppState,
    scheduler::utils as pt_utils,
    services,
    types::{
        self,
        api::{self, enums as api_enums},
        storage::{self, enums as storage_enums},
        transformers::ForeignInto,
    },
    utils::{self, OptionExt},
};

#[instrument(skip_all)]
pub async fn payments_operation_core<F, Req, Op, FData>(
    state: &AppState,
    merchant_account: storage::MerchantAccount,
    operation: Op,
    req: Req,
    use_connector: Option<api_enums::Connector>,
    call_connector_action: CallConnectorAction,
) -> RouterResult<(PaymentData<F>, Req, Option<storage::Customer>)>
where
    F: Send + Clone,
    Op: Operation<F, Req> + Send + Sync,

    // To create connector flow specific interface data
    PaymentData<F>: ConstructFlowSpecificData<F, FData, types::PaymentsResponseData>,
    types::RouterData<F, FData, types::PaymentsResponseData>: Feature<F, FData>,

    // To construct connector flow specific api
    dyn types::api::Connector:
        services::api::ConnectorIntegration<F, FData, types::PaymentsResponseData>,

    // To perform router related operation for PaymentResponse
    PaymentResponse: Operation<F, FData>,
{
    let operation: BoxedOperation<F, Req> = Box::new(operation);

    let (operation, validate_result) = operation
        .to_validate_request()?
        .validate_request(&req, &merchant_account)?;

    tracing::Span::current().record("payment_id", &format!("{:?}", validate_result.payment_id));

    let (operation, mut payment_data, customer_details) = operation
        .to_get_tracker()?
        .get_trackers(
            state,
            &validate_result.payment_id,
            validate_result.merchant_id,
            &req,
            validate_result.mandate_type,
            validate_result.storage_scheme,
        )
        .await?;

    let (operation, customer) = operation
        .to_domain()?
        .get_or_create_customer_details(
            &*state.store,
            &mut payment_data,
            customer_details,
            validate_result.merchant_id,
        )
        .await
        .change_context(errors::ApiErrorResponse::InternalServerError)?;

    let (operation, payment_method_data, payment_token) = operation
        .to_domain()?
        .make_pm_data(
            state,
            payment_data.payment_attempt.payment_method,
            &payment_data.payment_attempt.txn_id,
            &payment_data.payment_attempt,
            &payment_data.payment_method_data,
            &payment_data.token,
            payment_data.card_cvc.clone(),
            validate_result.storage_scheme,
        )
        .await?;

    payment_data.payment_method_data = payment_method_data;
    if let Some(token) = payment_token {
        payment_data.token = Some(token)
    }

    let connector_details = operation
        .to_domain()?
        .get_connector(&merchant_account, state, use_connector)
        .await?;

    if let api::ConnectorCallType::Single(ref connector) = connector_details {
        payment_data.payment_attempt.connector =
            Some(connector.connector_name.to_owned().to_string());
    }

    let (operation, mut payment_data) = operation
        .to_update_tracker()?
        .update_trackers(
            &*state.store,
            &validate_result.payment_id,
            payment_data,
            customer.clone(),
            validate_result.storage_scheme,
        )
        .await?;

    operation
        .to_domain()?
        .add_task_to_process_tracker(state, &payment_data.payment_attempt)
        .await?;

    if should_call_connector(&operation, &payment_data) {
        payment_data = match connector_details {
            api::ConnectorCallType::Single(connector) => {
                call_connector_service(
                    state,
                    &merchant_account,
                    &validate_result.payment_id,
                    connector,
                    &operation,
                    payment_data,
                    &customer,
                    call_connector_action,
                )
                .await?
            }
            api::ConnectorCallType::Multiple(connectors) => {
                call_multiple_connectors_service(
                    state,
                    &merchant_account,
                    connectors,
                    &operation,
                    payment_data,
                    &customer,
                )
                .await?
            }
        }
    }
    Ok((payment_data, req, customer))
}

#[allow(clippy::too_many_arguments)]
pub async fn payments_core<F, Res, Req, Op, FData>(
    state: &AppState,
    merchant_account: storage::MerchantAccount,
    operation: Op,
    req: Req,
    auth_flow: services::AuthFlow,
    use_connector: Option<api_enums::Connector>,
    call_connector_action: CallConnectorAction,
) -> RouterResponse<Res>
where
    F: Send + Clone,
    Op: Operation<F, Req> + Send + Sync + Clone,
    Req: Debug,
    Res: transformers::ToResponse<Req, PaymentData<F>, Op> + From<Req>,
    // To create connector flow specific interface data
    PaymentData<F>: ConstructFlowSpecificData<F, FData, types::PaymentsResponseData>,
    types::RouterData<F, FData, types::PaymentsResponseData>: Feature<F, FData>,

    // To construct connector flow specific api
    dyn types::api::Connector:
        services::api::ConnectorIntegration<F, FData, types::PaymentsResponseData>,

    // To perform router related operation for PaymentResponse
    PaymentResponse: Operation<F, FData>,
    // To create merchant response
{
    let (payment_data, req, customer) = payments_operation_core(
        state,
        merchant_account,
        operation.clone(),
        req,
        use_connector,
        call_connector_action,
    )
    .await?;

    Res::generate_response(
        Some(req),
        payment_data,
        customer,
        auth_flow,
        &state.conf.server,
        operation,
    )
}

fn is_start_pay<Op: Debug>(operation: &Op) -> bool {
    format!("{:?}", operation).eq("PaymentStart")
}

#[allow(clippy::too_many_arguments)]
pub async fn handle_payments_redirect_response<'a, F>(
    state: &AppState,
    merchant_account: storage::MerchantAccount,
    req: api::PaymentsRetrieveRequest,
) -> RouterResponse<api::RedirectionResponse>
where
    F: Send + Clone + 'a,
{
    let connector = req.connector.clone().get_required_value("connector")?;

    let query_params = req.param.clone().get_required_value("param")?;

    let resource_id = api::PaymentIdTypeExt::get_payment_intent_id(&req.resource_id)
        .change_context(errors::ApiErrorResponse::MissingRequiredField {
            field_name: "payment_id".to_string(),
        })?;

    let connector_data = api::ConnectorData::get_connector_by_name(
        &state.conf.connectors,
        &connector,
        api::GetToken::Connector,
    )?;

    let flow_type = connector_data
        .connector
        .get_flow_type(&query_params)
        .change_context(errors::ApiErrorResponse::InternalServerError)
        .attach_printable("Failed to decide the response flow")?;

    let response = payments_response_for_redirection_flows(
        state,
        merchant_account.clone(),
        req.clone(),
        flow_type,
    )
    .await;

    let payments_response =
        match response.change_context(errors::ApiErrorResponse::NotImplemented)? {
            services::BachResponse::Json(response) => Ok(response),
            _ => Err(errors::ApiErrorResponse::InternalServerError)
                .into_report()
                .attach_printable("Failed to get the response in json"),
        }?;

    let result = helpers::get_handle_response_url(
        resource_id,
        &merchant_account,
        payments_response,
        connector,
    )
    .attach_printable("No redirection response")?;

    Ok(services::BachResponse::JsonForRedirection(result))
}

pub async fn payments_response_for_redirection_flows<'a>(
    state: &AppState,
    merchant_account: storage::MerchantAccount,
    req: api::PaymentsRetrieveRequest,
    flow_type: CallConnectorAction,
) -> RouterResponse<api::PaymentsResponse> {
    payments_core::<api::PSync, api::PaymentsResponse, _, _, _>(
        state,
        merchant_account,
        payments::PaymentStatus,
        req,
        services::api::AuthFlow::Merchant,
        None,
        flow_type,
    )
    .await
}

#[allow(clippy::too_many_arguments)]
#[instrument(skip_all)]
async fn call_connector_service<F, Op, Req>(
    state: &AppState,
    merchant_account: &storage::MerchantAccount,
    payment_id: &api::PaymentIdType,
    connector: api::ConnectorData,
    _operation: &Op,
    payment_data: PaymentData<F>,
    customer: &Option<storage::Customer>,
    call_connector_action: CallConnectorAction,
) -> RouterResult<PaymentData<F>>
where
    Op: Debug,
    F: Send + Clone,

    // To create connector flow specific interface data
    PaymentData<F>: ConstructFlowSpecificData<F, Req, types::PaymentsResponseData>,
    types::RouterData<F, Req, types::PaymentsResponseData>: Feature<F, Req>,

    // To construct connector flow specific api
    dyn api::Connector: services::api::ConnectorIntegration<F, Req, types::PaymentsResponseData>,

    // To perform router related operation for PaymentResponse
    PaymentResponse: Operation<F, Req>,
{
    let db = &*state.store;

    let stime_connector = Instant::now();

    let router_data = payment_data
        .construct_router_data(state, connector.connector.id(), merchant_account)
        .await?;

    let res = router_data
        .decide_flows(
            state,
            &connector,
            customer,
            call_connector_action,
            merchant_account.storage_scheme,
        )
        .await;

    let response = helpers::amap(res, |response| async {
        let operation = helpers::response_operation::<F, Req>();
        let payment_data = operation
            .to_post_update_tracker()?
            .update_tracker(
                db,
                payment_id,
                payment_data,
                Some(response),
                merchant_account.storage_scheme,
            )
            .await?;
        Ok(payment_data)
    })
    .await?;

    let etime_connector = Instant::now();
    let duration_connector = etime_connector.saturating_duration_since(stime_connector);
    tracing::info!(duration = format!("Duration taken: {}", duration_connector.as_millis()));

    Ok(response)
}

async fn call_multiple_connectors_service<F, Op, Req>(
    state: &AppState,
    merchant_account: &storage::MerchantAccount,
    connectors: Vec<api::ConnectorData>,
    _operation: &Op,
    mut payment_data: PaymentData<F>,
    customer: &Option<storage::Customer>,
) -> RouterResult<PaymentData<F>>
where
    Op: Debug,
    F: Send + Clone,

    // To create connector flow specific interface data
    PaymentData<F>: ConstructFlowSpecificData<F, Req, types::PaymentsResponseData>,
    types::RouterData<F, Req, types::PaymentsResponseData>: Feature<F, Req>,

    // To construct connector flow specific api
    dyn api::Connector: services::api::ConnectorIntegration<F, Req, types::PaymentsResponseData>,

    // To perform router related operation for PaymentResponse
    PaymentResponse: Operation<F, Req>,
{
    let call_connectors_start_time = Instant::now();
    let mut join_handlers = Vec::with_capacity(connectors.len());

    for connector in connectors.iter() {
        let connector_id = connector.connector.id();
        let router_data = payment_data
            .construct_router_data(state, connector_id, merchant_account)
            .await?;

        let res = router_data.decide_flows(
            state,
            connector,
            customer,
            CallConnectorAction::Trigger,
            merchant_account.storage_scheme,
        );

        join_handlers.push(res);
    }

    let result = join_all(join_handlers).await;

    for (connector_res, connector) in result.into_iter().zip(connectors) {
        let connector_name = connector.connector_name.to_string();
        match connector_res {
            Ok(connector_response) => {
                if let Ok(types::PaymentsResponseData::SessionResponse { session_token }) =
                    connector_response.response
                {
                    payment_data.sessions_token.push(session_token);
                }
            }
            Err(connector_error) => {
                logger::error!(
                    "sessions_connector_error {} {:?}",
                    connector_name,
                    connector_error
                );
            }
        }
    }

    let call_connectors_end_time = Instant::now();
    let call_connectors_duration =
        call_connectors_end_time.saturating_duration_since(call_connectors_start_time);
    tracing::info!(duration = format!("Duration taken: {}", call_connectors_duration.as_millis()));

    Ok(payment_data)
}

pub enum CallConnectorAction {
    Trigger,
    Avoid,
    StatusUpdate(storage_enums::AttemptStatus),
    HandleResponse(Vec<u8>),
}

#[derive(Clone, Default, Debug)]
pub struct PaymentAddress {
    pub shipping: Option<api::Address>,
    pub billing: Option<api::Address>,
}

#[derive(Clone)]
pub struct PaymentData<F>
where
    F: Clone,
{
    pub flow: PhantomData<F>,
    pub payment_intent: storage::PaymentIntent,
    pub payment_attempt: storage::PaymentAttempt,
    pub connector_response: storage::ConnectorResponse,
    pub amount: api::Amount,
    pub currency: storage_enums::Currency,
    pub mandate_id: Option<String>,
    pub setup_mandate: Option<api::MandateData>,
    pub address: PaymentAddress,
    pub token: Option<String>,
    pub confirm: Option<bool>,
    pub force_sync: Option<bool>,
    pub payment_method_data: Option<api::PaymentMethod>,
    pub refunds: Vec<storage::Refund>,
    pub sessions_token: Vec<api::SessionToken>,
    pub card_cvc: Option<pii::Secret<String>>,
}

#[derive(Debug)]
pub struct CustomerDetails {
    pub customer_id: Option<String>,
    pub name: Option<masking::Secret<String, masking::WithType>>,
    pub email: Option<masking::Secret<String, pii::Email>>,
    pub phone: Option<masking::Secret<String, masking::WithType>>,
    pub phone_country_code: Option<String>,
}

pub fn if_not_create_change_operation<'a, Op, F>(
    is_update: bool,
<<<<<<< HEAD
    status: enums::IntentStatus,
    confirm: Option<bool>,
=======
    status: storage_enums::IntentStatus,
>>>>>>> d6a3e508
    current: &'a Op,
) -> BoxedOperation<F, api::PaymentsRequest>
where
    F: Send + Clone,
    Op: Operation<F, api::PaymentsRequest> + Send + Sync,
    &'a Op: Operation<F, api::PaymentsRequest>,
{
<<<<<<< HEAD
    if confirm.unwrap_or(false) {
        Box::new(PaymentConfirm)
    } else {
        match status {
            enums::IntentStatus::RequiresConfirmation
            | enums::IntentStatus::RequiresCustomerAction
            | enums::IntentStatus::RequiresPaymentMethod => {
                if is_update {
                    Box::new(&PaymentUpdate)
                } else {
                    Box::new(current)
                }
=======
    match status {
        storage_enums::IntentStatus::RequiresConfirmation
        | storage_enums::IntentStatus::RequiresCustomerAction
        | storage_enums::IntentStatus::RequiresPaymentMethod => {
            if is_update {
                Box::new(&PaymentUpdate)
            } else {
                Box::new(current)
>>>>>>> d6a3e508
            }
            _ => Box::new(&PaymentStatus),
        }
    }
}

pub fn is_confirm<'a, F: Clone + Send, R, Op>(
    operation: &'a Op,
    confirm: Option<bool>,
) -> BoxedOperation<F, R>
where
    PaymentConfirm: Operation<F, R>,
    &'a PaymentConfirm: Operation<F, R>,
    Op: Operation<F, R> + Send + Sync,
    &'a Op: Operation<F, R>,
{
    if confirm.unwrap_or(false) {
        Box::new(&PaymentConfirm)
    } else {
        Box::new(operation)
    }
}

pub fn should_call_connector<Op: Debug, F: Clone>(
    operation: &Op,
    payment_data: &PaymentData<F>,
) -> bool {
    match format!("{:?}", operation).as_str() {
        "PaymentConfirm" => true,
        "PaymentStart" => {
            !matches!(
                payment_data.payment_intent.status,
                storage_enums::IntentStatus::Failed | storage_enums::IntentStatus::Succeeded
            ) && payment_data
                .connector_response
                .authentication_data
                .is_none()
        }
        "PaymentStatus" => {
            matches!(
                payment_data.payment_intent.status,
                storage_enums::IntentStatus::Failed
                    | storage_enums::IntentStatus::Processing
                    | storage_enums::IntentStatus::Succeeded
                    | storage_enums::IntentStatus::RequiresCustomerAction
            ) && payment_data.force_sync.unwrap_or(false)
        }
        "PaymentCancel" => matches!(
            payment_data.payment_intent.status,
            storage_enums::IntentStatus::RequiresCapture
        ),
        "PaymentCapture" => {
            matches!(
                payment_data.payment_intent.status,
                storage_enums::IntentStatus::RequiresCapture
            )
        }
        "PaymentSession" => true,
        _ => false,
    }
}

pub async fn list_payments(
    db: &dyn StorageInterface,
    merchant: storage::MerchantAccount,
    constraints: api::PaymentListConstraints,
) -> RouterResponse<api::PaymentListResponse> {
    helpers::validate_payment_list_request(&constraints)?;
    let merchant_id = &merchant.merchant_id;
    let payment_intent =
        helpers::filter_by_constraints(db, &constraints, merchant_id, merchant.storage_scheme)
            .await
            .map_err(|err| err.to_not_found_response(errors::ApiErrorResponse::PaymentNotFound))?;

    let data: Vec<api::PaymentsResponse> = payment_intent
        .into_iter()
        .map(ForeignInto::foreign_into)
        .collect();
    utils::when(
        data.is_empty(),
        Err(errors::ApiErrorResponse::PaymentNotFound),
    )?;
    Ok(services::BachResponse::Json(api::PaymentListResponse {
        size: data.len(),
        data,
    }))
}

pub async fn add_process_sync_task(
    db: &dyn StorageInterface,
    payment_attempt: &storage::PaymentAttempt,
    schedule_time: time::PrimitiveDateTime,
) -> Result<(), errors::ProcessTrackerError> {
    let tracking_data = api::PaymentsRetrieveRequest {
        force_sync: true,
        merchant_id: Some(payment_attempt.merchant_id.clone()),

        resource_id: api::PaymentIdType::PaymentTxnId(payment_attempt.txn_id.clone()),
        param: None,
        connector: None,
    };
    let runner = "PAYMENTS_SYNC_WORKFLOW";
    let task = "PAYMENTS_SYNC";
    let process_tracker_id = pt_utils::get_process_tracker_id(
        runner,
        task,
        &payment_attempt.txn_id,
        &payment_attempt.merchant_id,
    );
    let process_tracker_entry =
        <storage::ProcessTracker as storage::ProcessTrackerExt>::make_process_tracker_new(
            process_tracker_id,
            task,
            runner,
            tracking_data,
            schedule_time,
        )?;

    db.insert_process(process_tracker_entry).await?;
    Ok(())
}<|MERGE_RESOLUTION|>--- conflicted
+++ resolved
@@ -481,12 +481,8 @@
 
 pub fn if_not_create_change_operation<'a, Op, F>(
     is_update: bool,
-<<<<<<< HEAD
     status: enums::IntentStatus,
     confirm: Option<bool>,
-=======
-    status: storage_enums::IntentStatus,
->>>>>>> d6a3e508
     current: &'a Op,
 ) -> BoxedOperation<F, api::PaymentsRequest>
 where
@@ -494,7 +490,6 @@
     Op: Operation<F, api::PaymentsRequest> + Send + Sync,
     &'a Op: Operation<F, api::PaymentsRequest>,
 {
-<<<<<<< HEAD
     if confirm.unwrap_or(false) {
         Box::new(PaymentConfirm)
     } else {
@@ -507,16 +502,6 @@
                 } else {
                     Box::new(current)
                 }
-=======
-    match status {
-        storage_enums::IntentStatus::RequiresConfirmation
-        | storage_enums::IntentStatus::RequiresCustomerAction
-        | storage_enums::IntentStatus::RequiresPaymentMethod => {
-            if is_update {
-                Box::new(&PaymentUpdate)
-            } else {
-                Box::new(current)
->>>>>>> d6a3e508
             }
             _ => Box::new(&PaymentStatus),
         }
