pub mod access_token;
pub mod conditional_configs;
pub mod customers;
pub mod flows;
pub mod helpers;
pub mod operations;
#[cfg(feature = "retry")]
pub mod retry;
pub mod routing;
pub mod tokenization;
pub mod transformers;
pub mod types;

use std::{fmt::Debug, marker::PhantomData, ops::Deref, time::Instant, vec::IntoIter};

use api_models::{
    self, enums,
    mandates::RecurringDetails,
    payments::{self as payments_api, HeaderPayload},
};
use common_utils::{ext_traits::AsyncExt, pii, types::Surcharge};
use data_models::mandates::{CustomerAcceptance, MandateData};
use diesel_models::{ephemeral_key, fraud_check::FraudCheck};
use error_stack::ResultExt;
use futures::future::join_all;
use helpers::ApplePayData;
use masking::Secret;
use maud::{html, PreEscaped};
pub use payment_address::PaymentAddress;
use redis_interface::errors::RedisError;
use router_env::{instrument, tracing};
#[cfg(feature = "olap")]
use router_types::transformers::ForeignFrom;
use scheduler::utils as pt_utils;
use time;

pub use self::operations::{
    PaymentApprove, PaymentCancel, PaymentCapture, PaymentConfirm, PaymentCreate,
    PaymentIncrementalAuthorization, PaymentReject, PaymentResponse, PaymentSession, PaymentStatus,
    PaymentUpdate,
};
use self::{
    conditional_configs::perform_decision_management,
    flows::{ConstructFlowSpecificData, Feature},
    helpers::get_key_params_for_surcharge_details,
    operations::{payment_complete_authorize, BoxedOperation, Operation},
    routing::{self as self_routing, SessionFlowRoutingInput},
};
use super::{
    errors::StorageErrorExt, payment_methods::surcharge_decision_configs, routing::TransactionData,
};
#[cfg(feature = "frm")]
use crate::core::fraud_check as frm_core;
use crate::{
    configs::settings::{ApplePayPreDecryptFlow, PaymentMethodTypeTokenFilter},
    core::{
        authentication as authentication_core,
        errors::{self, CustomResult, RouterResponse, RouterResult},
        payment_methods::PaymentMethodRetrieve,
        utils,
    },
    db::StorageInterface,
    logger,
    routes::{metrics, payment_methods::ParentPaymentMethodToken, AppState},
    services::{self, api::Authenticate},
    types::{
        self as router_types,
        api::{self, authentication, ConnectorCallType},
        domain,
        storage::{self, enums as storage_enums, payment_attempt::PaymentAttemptExt},
        transformers::{ForeignInto, ForeignTryInto},
        BrowserInformation,
    },
    utils::{
        add_apple_pay_flow_metrics, add_connector_http_status_code_metrics, Encode, OptionExt,
        ValueExt,
    },
    workflows::payment_sync,
};

#[allow(clippy::too_many_arguments, clippy::type_complexity)]
#[instrument(skip_all, fields(payment_id, merchant_id))]
pub async fn payments_operation_core<F, Req, Op, FData, Ctx>(
    state: &AppState,
    merchant_account: domain::MerchantAccount,
    key_store: domain::MerchantKeyStore,
    operation: Op,
    req: Req,
    call_connector_action: CallConnectorAction,
    auth_flow: services::AuthFlow,
    eligible_connectors: Option<Vec<common_enums::RoutableConnectors>>,
    header_payload: HeaderPayload,
) -> RouterResult<(
    PaymentData<F>,
    Req,
    Option<domain::Customer>,
    Option<u16>,
    Option<u128>,
)>
where
    F: Send + Clone + Sync,
    Req: Authenticate + Clone,
    Op: Operation<F, Req, Ctx> + Send + Sync,

    // To create connector flow specific interface data
    PaymentData<F>: ConstructFlowSpecificData<F, FData, router_types::PaymentsResponseData>,
    router_types::RouterData<F, FData, router_types::PaymentsResponseData>: Feature<F, FData>,

    // To construct connector flow specific api
    dyn router_types::api::Connector:
        services::api::ConnectorIntegration<F, FData, router_types::PaymentsResponseData>,

    // To perform router related operation for PaymentResponse
    PaymentResponse: Operation<F, FData, Ctx>,
    FData: Send + Sync,
    Ctx: PaymentMethodRetrieve,
{
    let operation: BoxedOperation<'_, F, Req, Ctx> = Box::new(operation);

    tracing::Span::current().record("merchant_id", merchant_account.merchant_id.as_str());
    let (operation, validate_result) = operation
        .to_validate_request()?
        .validate_request(&req, &merchant_account)?;

    tracing::Span::current().record("payment_id", &format!("{}", validate_result.payment_id));

    let operations::GetTrackerResponse {
        operation,
        customer_details,
        mut payment_data,
        business_profile,
    } = operation
        .to_get_tracker()?
        .get_trackers(
            state,
            &validate_result.payment_id,
            &req,
            validate_result.mandate_type.to_owned(),
            &merchant_account,
            &key_store,
            auth_flow,
            header_payload.payment_confirm_source,
        )
        .await?;

    let (operation, customer) = operation
        .to_domain()?
        .get_or_create_customer_details(
            &*state.store,
            &mut payment_data,
            customer_details,
            &key_store,
        )
        .await
        .to_not_found_response(errors::ApiErrorResponse::CustomerNotFound)
        .attach_printable("Failed while fetching/creating customer")?;

    call_decision_manager(state, &merchant_account, &mut payment_data).await?;

    let connector = get_connector_choice(
        &operation,
        state,
        &req,
        &merchant_account,
        &business_profile,
        &key_store,
        &mut payment_data,
        eligible_connectors,
    )
    .await?;

    let should_add_task_to_process_tracker = should_add_task_to_process_tracker(&payment_data);

    payment_data = tokenize_in_router_when_confirm_false_or_external_authentication(
        state,
        &operation,
        &mut payment_data,
        &validate_result,
        &key_store,
        &customer,
    )
    .await?;

    let mut connector_http_status_code = None;
    let mut external_latency = None;
    if let Some(connector_details) = connector {
        // Fetch and check FRM configs
        #[cfg(feature = "frm")]
        let mut frm_info = None;
        #[cfg(feature = "frm")]
        let db = &*state.store;
        #[allow(unused_variables, unused_mut)]
        let mut should_continue_transaction: bool = true;
        #[cfg(feature = "frm")]
        let mut should_continue_capture: bool = true;
        #[cfg(feature = "frm")]
        let frm_configs = if state.conf.frm.enabled {
            Box::pin(frm_core::call_frm_before_connector_call(
                db,
                &operation,
                &merchant_account,
                &mut payment_data,
                state,
                &mut frm_info,
                &customer,
                &mut should_continue_transaction,
                &mut should_continue_capture,
                key_store.clone(),
            ))
            .await?
        } else {
            None
        };
        #[cfg(feature = "frm")]
        logger::debug!(
            "frm_configs: {:?}\nshould_cancel_transaction: {:?}\nshould_continue_capture: {:?}",
            frm_configs,
            should_continue_transaction,
            should_continue_capture,
        );

        operation
            .to_domain()?
            .call_external_three_ds_authentication_if_eligible(
                state,
                &mut payment_data,
                &mut should_continue_transaction,
                &connector_details,
                &business_profile,
                &key_store,
            )
            .await?;

        if should_continue_transaction {
            #[cfg(feature = "frm")]
            match (
                should_continue_capture,
                payment_data.payment_attempt.capture_method,
            ) {
                (false, Some(storage_enums::CaptureMethod::Automatic))
                | (false, Some(storage_enums::CaptureMethod::Scheduled)) => {
                    payment_data.payment_attempt.capture_method =
                        Some(storage_enums::CaptureMethod::Manual);
                }
                _ => (),
            };
            payment_data = match connector_details {
                api::ConnectorCallType::PreDetermined(connector) => {
                    let schedule_time = if should_add_task_to_process_tracker {
                        payment_sync::get_sync_process_schedule_time(
                            &*state.store,
                            connector.connector.id(),
                            &merchant_account.merchant_id,
                            0,
                        )
                        .await
                        .change_context(errors::ApiErrorResponse::InternalServerError)
                        .attach_printable("Failed while getting process schedule time")?
                    } else {
                        None
                    };
                    let router_data = call_connector_service(
                        state,
                        &merchant_account,
                        &key_store,
                        connector,
                        &operation,
                        &mut payment_data,
                        &customer,
                        call_connector_action,
                        &validate_result,
                        schedule_time,
                        header_payload,
                        #[cfg(feature = "frm")]
                        frm_info.as_ref().and_then(|fi| fi.suggested_action),
                        #[cfg(not(feature = "frm"))]
                        None,
                    )
                    .await?;

                    let operation = Box::new(PaymentResponse);

                    connector_http_status_code = router_data.connector_http_status_code;
                    external_latency = router_data.external_latency;
                    //add connector http status code metrics
                    add_connector_http_status_code_metrics(connector_http_status_code);
                    operation
                        .to_post_update_tracker()?
                        .update_tracker(
                            state,
                            &validate_result.payment_id,
                            payment_data,
                            router_data,
                            merchant_account.storage_scheme,
                        )
                        .await?
                }

                api::ConnectorCallType::Retryable(connectors) => {
                    let mut connectors = connectors.into_iter();

                    let connector_data = get_connector_data(&mut connectors)?;

                    let schedule_time = if should_add_task_to_process_tracker {
                        payment_sync::get_sync_process_schedule_time(
                            &*state.store,
                            connector_data.connector.id(),
                            &merchant_account.merchant_id,
                            0,
                        )
                        .await
                        .change_context(errors::ApiErrorResponse::InternalServerError)
                        .attach_printable("Failed while getting process schedule time")?
                    } else {
                        None
                    };
                    let router_data = call_connector_service(
                        state,
                        &merchant_account,
                        &key_store,
                        connector_data.clone(),
                        &operation,
                        &mut payment_data,
                        &customer,
                        call_connector_action,
                        &validate_result,
                        schedule_time,
                        header_payload,
                        #[cfg(feature = "frm")]
                        frm_info.as_ref().and_then(|fi| fi.suggested_action),
                        #[cfg(not(feature = "frm"))]
                        None,
                    )
                    .await?;

                    #[cfg(feature = "retry")]
                    let mut router_data = router_data;
                    #[cfg(feature = "retry")]
                    {
                        use crate::core::payments::retry::{self, GsmValidation};
                        let config_bool = retry::config_should_call_gsm(
                            &*state.store,
                            &merchant_account.merchant_id,
                        )
                        .await;

                        if config_bool && router_data.should_call_gsm() {
                            router_data = retry::do_gsm_actions(
                                state,
                                &mut payment_data,
                                connectors,
                                connector_data,
                                router_data,
                                &merchant_account,
                                &key_store,
                                &operation,
                                &customer,
                                &validate_result,
                                schedule_time,
                                #[cfg(feature = "frm")]
                                frm_info.as_ref().and_then(|fi| fi.suggested_action),
                                #[cfg(not(feature = "frm"))]
                                None,
                            )
                            .await?;
                        };
                    }

                    let operation = Box::new(PaymentResponse);
                    connector_http_status_code = router_data.connector_http_status_code;
                    external_latency = router_data.external_latency;
                    //add connector http status code metrics
                    add_connector_http_status_code_metrics(connector_http_status_code);
                    operation
                        .to_post_update_tracker()?
                        .update_tracker(
                            state,
                            &validate_result.payment_id,
                            payment_data,
                            router_data,
                            merchant_account.storage_scheme,
                        )
                        .await?
                }

                api::ConnectorCallType::SessionMultiple(connectors) => {
                    let session_surcharge_details =
                        call_surcharge_decision_management_for_session_flow(
                            state,
                            &merchant_account,
                            &mut payment_data,
                            &connectors,
                        )
                        .await?;
                    Box::pin(call_multiple_connectors_service(
                        state,
                        &merchant_account,
                        &key_store,
                        connectors,
                        &operation,
                        payment_data,
                        &customer,
                        session_surcharge_details,
                    ))
                    .await?
                }
            };

            #[cfg(feature = "frm")]
            if let Some(fraud_info) = &mut frm_info {
                Box::pin(frm_core::post_payment_frm_core(
                    state,
                    &merchant_account,
                    &mut payment_data,
                    fraud_info,
                    frm_configs
                        .clone()
                        .ok_or(errors::ApiErrorResponse::MissingRequiredField {
                            field_name: "frm_configs",
                        })
                        .attach_printable("Frm configs label not found")?,
                    &customer,
                    key_store.clone(),
                ))
                .await?;
            }
        } else {
            (_, payment_data) = operation
                .to_update_tracker()?
                .update_trackers(
                    state,
                    payment_data.clone(),
                    customer.clone(),
                    validate_result.storage_scheme,
                    None,
                    &key_store,
                    #[cfg(feature = "frm")]
                    frm_info.and_then(|info| info.suggested_action),
                    #[cfg(not(feature = "frm"))]
                    None,
                    header_payload,
                )
                .await?;
        }

        payment_data
            .payment_attempt
            .payment_token
            .as_ref()
            .zip(payment_data.payment_attempt.payment_method)
            .map(ParentPaymentMethodToken::create_key_for_token)
            .async_map(|key_for_hyperswitch_token| async move {
                if key_for_hyperswitch_token
                    .should_delete_payment_method_token(payment_data.payment_intent.status)
                {
                    let _ = key_for_hyperswitch_token.delete(state).await;
                }
            })
            .await;
    } else {
        (_, payment_data) = operation
            .to_update_tracker()?
            .update_trackers(
                state,
                payment_data.clone(),
                customer.clone(),
                validate_result.storage_scheme,
                None,
                &key_store,
                None,
                header_payload,
            )
            .await?;
    }

    let cloned_payment_data = payment_data.clone();
    let cloned_customer = customer.clone();

    crate::utils::trigger_payments_webhook(
        merchant_account,
        business_profile,
        &key_store,
        cloned_payment_data,
        cloned_customer,
        state,
        operation,
    )
    .await
    .map_err(|error| logger::warn!(payments_outgoing_webhook_error=?error))
    .ok();

    Ok((
        payment_data,
        req,
        customer,
        connector_http_status_code,
        external_latency,
    ))
}

#[instrument(skip_all)]
pub async fn call_decision_manager<O>(
    state: &AppState,
    merchant_account: &domain::MerchantAccount,
    payment_data: &mut PaymentData<O>,
) -> RouterResult<()>
where
    O: Send + Clone,
{
    let algorithm_ref: api::routing::RoutingAlgorithmRef = merchant_account
        .routing_algorithm
        .clone()
        .map(|val| val.parse_value("routing algorithm"))
        .transpose()
        .change_context(errors::ApiErrorResponse::InternalServerError)
        .attach_printable("Could not decode the routing algorithm")?
        .unwrap_or_default();

    let output = perform_decision_management(
        state,
        algorithm_ref,
        merchant_account.merchant_id.as_str(),
        payment_data,
    )
    .await
    .change_context(errors::ApiErrorResponse::InternalServerError)
    .attach_printable("Could not decode the conditional config")?;
    payment_data.payment_attempt.authentication_type = payment_data
        .payment_attempt
        .authentication_type
        .or(output.override_3ds.map(ForeignInto::foreign_into))
        .or(Some(storage_enums::AuthenticationType::NoThreeDs));
    Ok(())
}

#[instrument(skip_all)]
async fn populate_surcharge_details<F>(
    state: &AppState,
    payment_data: &mut PaymentData<F>,
) -> RouterResult<()>
where
    F: Send + Clone,
{
    if payment_data
        .payment_intent
        .surcharge_applicable
        .unwrap_or(false)
    {
        if let Some(surcharge_details) = payment_data.payment_attempt.get_surcharge_details() {
            // if retry payment, surcharge would have been populated from the previous attempt. Use the same surcharge
            let surcharge_details =
                types::SurchargeDetails::from((&surcharge_details, &payment_data.payment_attempt));
            payment_data.surcharge_details = Some(surcharge_details);
            return Ok(());
        }
        let raw_card_key = payment_data
            .payment_method_data
            .as_ref()
            .and_then(get_key_params_for_surcharge_details)
            .map(|(payment_method, payment_method_type, card_network)| {
                types::SurchargeKey::PaymentMethodData(
                    payment_method,
                    payment_method_type,
                    card_network,
                )
            });
        let saved_card_key = payment_data.token.clone().map(types::SurchargeKey::Token);

        let surcharge_key = raw_card_key
            .or(saved_card_key)
            .get_required_value("payment_method_data or payment_token")?;
        logger::debug!(surcharge_key_confirm =? surcharge_key);

        let calculated_surcharge_details =
            match types::SurchargeMetadata::get_individual_surcharge_detail_from_redis(
                state,
                surcharge_key,
                &payment_data.payment_attempt.attempt_id,
            )
            .await
            {
                Ok(surcharge_details) => Some(surcharge_details),
                Err(err) if err.current_context() == &RedisError::NotFound => None,
                Err(err) => {
                    Err(err).change_context(errors::ApiErrorResponse::InternalServerError)?
                }
            };

        payment_data.surcharge_details = calculated_surcharge_details;
    } else {
        let surcharge_details =
            payment_data
                .payment_attempt
                .get_surcharge_details()
                .map(|surcharge_details| {
                    types::SurchargeDetails::from((
                        &surcharge_details,
                        &payment_data.payment_attempt,
                    ))
                });
        payment_data.surcharge_details = surcharge_details;
    }
    Ok(())
}

#[inline]
pub fn get_connector_data(
    connectors: &mut IntoIter<api::ConnectorData>,
) -> RouterResult<api::ConnectorData> {
    connectors
        .next()
        .ok_or(errors::ApiErrorResponse::InternalServerError)
        .attach_printable("Connector not found in connectors iterator")
}

#[instrument(skip_all)]
pub async fn call_surcharge_decision_management_for_session_flow<O>(
    state: &AppState,
    merchant_account: &domain::MerchantAccount,
    payment_data: &mut PaymentData<O>,
    session_connector_data: &[api::SessionConnectorData],
) -> RouterResult<Option<api::SessionSurchargeDetails>>
where
    O: Send + Clone + Sync,
{
    if let Some(surcharge_amount) = payment_data.payment_attempt.surcharge_amount {
        let tax_on_surcharge_amount = payment_data.payment_attempt.tax_amount.unwrap_or(0);
        let final_amount =
            payment_data.payment_attempt.amount + surcharge_amount + tax_on_surcharge_amount;
        Ok(Some(api::SessionSurchargeDetails::PreDetermined(
            types::SurchargeDetails {
                original_amount: payment_data.payment_attempt.amount,
                surcharge: Surcharge::Fixed(surcharge_amount),
                tax_on_surcharge: None,
                surcharge_amount,
                tax_on_surcharge_amount,
                final_amount,
            },
        )))
    } else {
        let payment_method_type_list = session_connector_data
            .iter()
            .map(|session_connector_data| session_connector_data.payment_method_type)
            .collect();
        let algorithm_ref: api::routing::RoutingAlgorithmRef = merchant_account
            .routing_algorithm
            .clone()
            .map(|val| val.parse_value("routing algorithm"))
            .transpose()
            .change_context(errors::ApiErrorResponse::InternalServerError)
            .attach_printable("Could not decode the routing algorithm")?
            .unwrap_or_default();
        let surcharge_results =
            surcharge_decision_configs::perform_surcharge_decision_management_for_session_flow(
                state,
                algorithm_ref,
                payment_data,
                &payment_method_type_list,
            )
            .await
            .change_context(errors::ApiErrorResponse::InternalServerError)
            .attach_printable("error performing surcharge decision operation")?;

        Ok(if surcharge_results.is_empty_result() {
            None
        } else {
            Some(api::SessionSurchargeDetails::Calculated(surcharge_results))
        })
    }
}
#[allow(clippy::too_many_arguments)]
pub async fn payments_core<F, Res, Req, Op, FData, Ctx>(
    state: AppState,
    merchant_account: domain::MerchantAccount,
    key_store: domain::MerchantKeyStore,
    operation: Op,
    req: Req,
    auth_flow: services::AuthFlow,
    call_connector_action: CallConnectorAction,
    eligible_connectors: Option<Vec<api_models::enums::Connector>>,
    header_payload: HeaderPayload,
) -> RouterResponse<Res>
where
    F: Send + Clone + Sync,
    FData: Send + Sync,
    Op: Operation<F, Req, Ctx> + Send + Sync + Clone,
    Req: Debug + Authenticate + Clone,
    Res: transformers::ToResponse<PaymentData<F>, Op>,
    // To create connector flow specific interface data
    PaymentData<F>: ConstructFlowSpecificData<F, FData, router_types::PaymentsResponseData>,
    router_types::RouterData<F, FData, router_types::PaymentsResponseData>: Feature<F, FData>,
    Ctx: PaymentMethodRetrieve,

    // To construct connector flow specific api
    dyn router_types::api::Connector:
        services::api::ConnectorIntegration<F, FData, router_types::PaymentsResponseData>,

    // To perform router related operation for PaymentResponse
    PaymentResponse: Operation<F, FData, Ctx>,
{
    let eligible_routable_connectors = eligible_connectors.map(|connectors| {
        connectors
            .into_iter()
            .flat_map(|c| c.foreign_try_into())
            .collect()
    });
    let (payment_data, _req, customer, connector_http_status_code, external_latency) =
        payments_operation_core::<_, _, _, _, Ctx>(
            &state,
            merchant_account,
            key_store,
            operation.clone(),
            req,
            call_connector_action,
            auth_flow,
            eligible_routable_connectors,
            header_payload,
        )
        .await?;

    Res::generate_response(
        payment_data,
        customer,
        auth_flow,
        &state.conf.server,
        operation,
        &state.conf.connector_request_reference_id_config,
        connector_http_status_code,
        external_latency,
        header_payload.x_hs_latency,
    )
}

fn is_start_pay<Op: Debug>(operation: &Op) -> bool {
    format!("{operation:?}").eq("PaymentStart")
}

#[derive(Clone, Debug, serde::Serialize)]
pub struct PaymentsRedirectResponseData {
    pub connector: Option<String>,
    pub param: Option<String>,
    pub merchant_id: Option<String>,
    pub json_payload: Option<serde_json::Value>,
    pub resource_id: api::PaymentIdType,
    pub force_sync: bool,
    pub creds_identifier: Option<String>,
}

#[async_trait::async_trait]
pub trait PaymentRedirectFlow<Ctx: PaymentMethodRetrieve>: Sync {
    async fn call_payment_flow(
        &self,
        state: &AppState,
        merchant_account: domain::MerchantAccount,
        merchant_key_store: domain::MerchantKeyStore,
        req: PaymentsRedirectResponseData,
        connector_action: CallConnectorAction,
    ) -> RouterResponse<api::PaymentsResponse>;

    fn get_payment_action(&self) -> services::PaymentAction;

    fn generate_response(
        &self,
        payments_response: &api_models::payments::PaymentsResponse,
        business_profile: diesel_models::business_profile::BusinessProfile,
        payment_id: String,
        connector: String,
    ) -> RouterResult<services::ApplicationResponse<api::RedirectionResponse>>;

    #[allow(clippy::too_many_arguments)]
    async fn handle_payments_redirect_response(
        &self,
        state: AppState,
        merchant_account: domain::MerchantAccount,
        key_store: domain::MerchantKeyStore,
        req: PaymentsRedirectResponseData,
    ) -> RouterResponse<api::RedirectionResponse> {
        metrics::REDIRECTION_TRIGGERED.add(
            &metrics::CONTEXT,
            1,
            &[
                metrics::request::add_attributes(
                    "connector",
                    req.connector.to_owned().unwrap_or("null".to_string()),
                ),
                metrics::request::add_attributes(
                    "merchant_id",
                    merchant_account.merchant_id.to_owned(),
                ),
            ],
        );
        let connector = req.connector.clone().get_required_value("connector")?;

        let query_params = req.param.clone().get_required_value("param")?;

        let resource_id = api::PaymentIdTypeExt::get_payment_intent_id(&req.resource_id)
            .change_context(errors::ApiErrorResponse::MissingRequiredField {
                field_name: "payment_id",
            })?;

        // This connector data is ephemeral, the call payment flow will get new connector data
        // with merchant account details, so the connector_id can be safely set to None here
        let connector_data = api::ConnectorData::get_connector_by_name(
            &state.conf.connectors,
            &connector,
            api::GetToken::Connector,
            None,
        )?;

        let flow_type = connector_data
            .connector
            .get_flow_type(
                &query_params,
                req.json_payload.clone(),
                self.get_payment_action(),
            )
            .change_context(errors::ApiErrorResponse::InternalServerError)
            .attach_printable("Failed to decide the response flow")?;

        let response = self
            .call_payment_flow(
                &state,
                merchant_account.clone(),
                key_store,
                req.clone(),
                flow_type,
            )
            .await;

        let payments_response = match response? {
            services::ApplicationResponse::Json(response) => Ok(response),
            services::ApplicationResponse::JsonWithHeaders((response, _)) => Ok(response),
            _ => Err(errors::ApiErrorResponse::InternalServerError)
                .attach_printable("Failed to get the response in json"),
        }?;

        let profile_id = payments_response
            .profile_id
            .as_ref()
            .get_required_value("profile_id")?;

        let business_profile = state
            .store
            .find_business_profile_by_profile_id(profile_id)
            .await
            .to_not_found_response(errors::ApiErrorResponse::BusinessProfileNotFound {
                id: profile_id.to_string(),
            })?;

        self.generate_response(&payments_response, business_profile, resource_id, connector)
    }
}

#[derive(Clone, Debug)]
pub struct PaymentRedirectCompleteAuthorize;

#[async_trait::async_trait]
impl<Ctx: PaymentMethodRetrieve> PaymentRedirectFlow<Ctx> for PaymentRedirectCompleteAuthorize {
    async fn call_payment_flow(
        &self,
        state: &AppState,
        merchant_account: domain::MerchantAccount,
        merchant_key_store: domain::MerchantKeyStore,
        req: PaymentsRedirectResponseData,
        connector_action: CallConnectorAction,
    ) -> RouterResponse<api::PaymentsResponse> {
        let payment_confirm_req = api::PaymentsRequest {
            payment_id: Some(req.resource_id.clone()),
            merchant_id: req.merchant_id.clone(),
            feature_metadata: Some(api_models::payments::FeatureMetadata {
                redirect_response: Some(api_models::payments::RedirectResponse {
                    param: req.param.map(Secret::new),
                    json_payload: Some(req.json_payload.unwrap_or(serde_json::json!({})).into()),
                }),
            }),
            ..Default::default()
        };
        Box::pin(payments_core::<
            api::CompleteAuthorize,
            api::PaymentsResponse,
            _,
            _,
            _,
            Ctx,
        >(
            state.clone(),
            merchant_account,
            merchant_key_store,
            payment_complete_authorize::CompleteAuthorize,
            payment_confirm_req,
            services::api::AuthFlow::Merchant,
            connector_action,
            None,
            HeaderPayload::default(),
        ))
        .await
    }

    fn get_payment_action(&self) -> services::PaymentAction {
        services::PaymentAction::CompleteAuthorize
    }

    fn generate_response(
        &self,
        payments_response: &api_models::payments::PaymentsResponse,
        business_profile: diesel_models::business_profile::BusinessProfile,
        payment_id: String,
        connector: String,
    ) -> RouterResult<services::ApplicationResponse<api::RedirectionResponse>> {
        // There might be multiple redirections needed for some flows
        // If the status is requires customer action, then send the startpay url again
        // The redirection data must have been provided and updated by the connector
        let redirection_response = match payments_response.status {
            api_models::enums::IntentStatus::RequiresCustomerAction => {
                let startpay_url = payments_response
                    .next_action
                    .clone()
                    .and_then(|next_action_data| match next_action_data {
                        api_models::payments::NextActionData::RedirectToUrl { redirect_to_url } => Some(redirect_to_url),
                        api_models::payments::NextActionData::DisplayBankTransferInformation { .. } => None,
                        api_models::payments::NextActionData::ThirdPartySdkSessionToken { .. } => None,
                        api_models::payments::NextActionData::QrCodeInformation{..} => None,
                        api_models::payments::NextActionData::DisplayVoucherInformation{ .. } => None,
                        api_models::payments::NextActionData::WaitScreenInformation{..} => None,
                        api_models::payments::NextActionData::ThreeDsInvoke{..} => None,
                    })
                    .ok_or(errors::ApiErrorResponse::InternalServerError)

                    .attach_printable(
                        "did not receive redirect to url when status is requires customer action",
                    )?;
                Ok(api::RedirectionResponse {
                    return_url: String::new(),
                    params: vec![],
                    return_url_with_query_params: startpay_url,
                    http_method: "GET".to_string(),
                    headers: vec![],
                })
            }
            // If the status is terminal status, then redirect to merchant return url to provide status
            api_models::enums::IntentStatus::Succeeded
            | api_models::enums::IntentStatus::Failed
            | api_models::enums::IntentStatus::Cancelled | api_models::enums::IntentStatus::RequiresCapture| api_models::enums::IntentStatus::Processing=> helpers::get_handle_response_url(
                payment_id,
                &business_profile,
                payments_response,
                connector,
            ),
            _ => Err(errors::ApiErrorResponse::InternalServerError).attach_printable_lazy(|| format!("Could not proceed with payment as payment status {} cannot be handled during redirection",payments_response.status))?
        }?;
        Ok(services::ApplicationResponse::JsonForRedirection(
            redirection_response,
        ))
    }
}

#[derive(Clone, Debug)]
pub struct PaymentRedirectSync;

#[async_trait::async_trait]
impl<Ctx: PaymentMethodRetrieve> PaymentRedirectFlow<Ctx> for PaymentRedirectSync {
    async fn call_payment_flow(
        &self,
        state: &AppState,
        merchant_account: domain::MerchantAccount,
        merchant_key_store: domain::MerchantKeyStore,
        req: PaymentsRedirectResponseData,
        connector_action: CallConnectorAction,
    ) -> RouterResponse<api::PaymentsResponse> {
        let payment_sync_req = api::PaymentsRetrieveRequest {
            resource_id: req.resource_id,
            merchant_id: req.merchant_id,
            param: req.param,
            force_sync: req.force_sync,
            connector: req.connector,
            merchant_connector_details: req.creds_identifier.map(|creds_id| {
                api::MerchantConnectorDetailsWrap {
                    creds_identifier: creds_id,
                    encoded_data: None,
                }
            }),
            client_secret: None,
            expand_attempts: None,
            expand_captures: None,
        };
        Box::pin(payments_core::<
            api::PSync,
            api::PaymentsResponse,
            _,
            _,
            _,
            Ctx,
        >(
            state.clone(),
            merchant_account,
            merchant_key_store,
            PaymentStatus,
            payment_sync_req,
            services::api::AuthFlow::Merchant,
            connector_action,
            None,
            HeaderPayload::default(),
        ))
        .await
    }
    fn generate_response(
        &self,
        payments_response: &api_models::payments::PaymentsResponse,
        business_profile: diesel_models::business_profile::BusinessProfile,
        payment_id: String,
        connector: String,
    ) -> RouterResult<services::ApplicationResponse<api::RedirectionResponse>> {
        Ok(services::ApplicationResponse::JsonForRedirection(
            helpers::get_handle_response_url(
                payment_id,
                &business_profile,
                payments_response,
                connector,
            )?,
        ))
    }

    fn get_payment_action(&self) -> services::PaymentAction {
        services::PaymentAction::PSync
    }
}

#[derive(Clone, Debug)]
pub struct PaymentAuthenticateCompleteAuthorize;

#[async_trait::async_trait]
impl<Ctx: PaymentMethodRetrieve> PaymentRedirectFlow<Ctx> for PaymentAuthenticateCompleteAuthorize {
    async fn call_payment_flow(
        &self,
        state: &AppState,
        merchant_account: domain::MerchantAccount,
        merchant_key_store: domain::MerchantKeyStore,
        req: PaymentsRedirectResponseData,
        connector_action: CallConnectorAction,
    ) -> RouterResponse<api::PaymentsResponse> {
        let payment_confirm_req = api::PaymentsRequest {
            payment_id: Some(req.resource_id.clone()),
            merchant_id: req.merchant_id.clone(),
            feature_metadata: Some(api_models::payments::FeatureMetadata {
                redirect_response: Some(api_models::payments::RedirectResponse {
                    param: req.param.map(Secret::new),
                    json_payload: Some(req.json_payload.unwrap_or(serde_json::json!({})).into()),
                }),
            }),
            ..Default::default()
        };
        Box::pin(payments_core::<
            api::Authorize,
            api::PaymentsResponse,
            _,
            _,
            _,
            Ctx,
        >(
            state.clone(),
            merchant_account,
            merchant_key_store,
            PaymentConfirm,
            payment_confirm_req,
            services::api::AuthFlow::Merchant,
            connector_action,
            None,
            HeaderPayload::with_source(enums::PaymentSource::ExternalAuthenticator),
        ))
        .await
    }
    fn generate_response(
        &self,
        payments_response: &api_models::payments::PaymentsResponse,
        business_profile: diesel_models::business_profile::BusinessProfile,
        payment_id: String,
        connector: String,
    ) -> RouterResult<services::ApplicationResponse<api::RedirectionResponse>> {
        let redirect_response = helpers::get_handle_response_url(
            payment_id,
            &business_profile,
            payments_response,
            connector,
        )?;
        let return_url_with_query_params = redirect_response.return_url_with_query_params;
        // html script to check if inside iframe, then send post message to parent for redirection else redirect self to return_url
        let html = html! {
            head {
                title { "Redirect Form" }
                (PreEscaped(format!(r#"
                        <script>
                            let return_url = "{return_url_with_query_params}";
                            try {{
                                // if inside iframe, send post message to parent for redirection
                                if (window.self !== window.parent) {{
                                    window.top.postMessage({{openurl: return_url}}, '*')
                                // if parent, redirect self to return_url
                                }} else {{
                                    window.location.href = return_url
                                }}
                            }}
                            catch(err) {{
                                // if error occurs, send post message to parent and wait for 10 secs to redirect. if doesn't redirect, redirect self to return_url
                                window.parent.postMessage({{openurl: return_url}}, '*')
                                setTimeout(function() {{
                                    window.location.href = return_url
                                }}, 10000);
                                console.log(err.message)
                            }}
                        </script>
                        "#)))
            }
        }
        .into_string();
        Ok(services::ApplicationResponse::Form(Box::new(
            services::RedirectionFormData {
                redirect_form: services::RedirectForm::Html { html_data: html },
                payment_method_data: None,
                amount: payments_response.amount.to_string(),
                currency: payments_response.currency.clone(),
            },
        )))
    }

    fn get_payment_action(&self) -> services::PaymentAction {
        services::PaymentAction::CompleteAuthorize
    }
}

#[allow(clippy::too_many_arguments)]
#[instrument(skip_all)]
pub async fn call_connector_service<F, RouterDReq, ApiRequest, Ctx>(
    state: &AppState,
    merchant_account: &domain::MerchantAccount,
    key_store: &domain::MerchantKeyStore,
    connector: api::ConnectorData,
    operation: &BoxedOperation<'_, F, ApiRequest, Ctx>,
    payment_data: &mut PaymentData<F>,
    customer: &Option<domain::Customer>,
    call_connector_action: CallConnectorAction,
    validate_result: &operations::ValidateResult<'_>,
    schedule_time: Option<time::PrimitiveDateTime>,
    header_payload: HeaderPayload,
    frm_suggestion: Option<storage_enums::FrmSuggestion>,
) -> RouterResult<router_types::RouterData<F, RouterDReq, router_types::PaymentsResponseData>>
where
    F: Send + Clone + Sync,
    RouterDReq: Send + Sync,

    // To create connector flow specific interface data
    PaymentData<F>: ConstructFlowSpecificData<F, RouterDReq, router_types::PaymentsResponseData>,
    router_types::RouterData<F, RouterDReq, router_types::PaymentsResponseData>:
        Feature<F, RouterDReq> + Send,
    Ctx: PaymentMethodRetrieve,

    // To construct connector flow specific api
    dyn api::Connector:
        services::api::ConnectorIntegration<F, RouterDReq, router_types::PaymentsResponseData>,
{
    let stime_connector = Instant::now();

    let merchant_connector_account = construct_profile_id_and_get_mca(
        state,
        merchant_account,
        payment_data,
        &connector.connector_name.to_string(),
        connector.merchant_connector_id.as_ref(),
        key_store,
        false,
    )
    .await?;

    if payment_data.payment_attempt.merchant_connector_id.is_none() {
        payment_data.payment_attempt.merchant_connector_id =
            merchant_connector_account.get_mca_id();
    }

    operation
        .to_domain()?
        .populate_payment_data(state, payment_data, merchant_account)
        .await?;

    let (pd, tokenization_action) = get_connector_tokenization_action_when_confirm_true(
        state,
        operation,
        payment_data,
        validate_result,
        &merchant_connector_account,
        key_store,
        customer,
    )
    .await?;
    *payment_data = pd;

    // Validating the blocklist guard and generate the fingerprint
    blocklist_guard(state, merchant_account, operation, payment_data).await?;

    let updated_customer = call_create_connector_customer_if_required(
        state,
        customer,
        merchant_account,
        key_store,
        &merchant_connector_account,
        payment_data,
    )
    .await?;

    let mut router_data = payment_data
        .construct_router_data(
            state,
            connector.connector.id(),
            merchant_account,
            key_store,
            customer,
            &merchant_connector_account,
        )
        .await?;

    let add_access_token_result = router_data
        .add_access_token(state, &connector, merchant_account)
        .await?;

    let mut should_continue_further = access_token::update_router_data_with_access_token_result(
        &add_access_token_result,
        &mut router_data,
        &call_connector_action,
    );

    // Tokenization Action will be DecryptApplePayToken, only when payment method type is Apple Pay
    // and the connector supports Apple Pay predecrypt
    if matches!(
        tokenization_action,
        TokenizationAction::DecryptApplePayToken
            | TokenizationAction::TokenizeInConnectorAndApplepayPreDecrypt
    ) {
        let apple_pay_data = match payment_data.payment_method_data.clone() {
            Some(payment_data) => {
                let domain_data = domain::PaymentMethodData::from(payment_data);
                match domain_data {
                    domain::PaymentMethodData::Wallet(domain::WalletData::ApplePay(
                        wallet_data,
                    )) => Some(
                        ApplePayData::token_json(domain::WalletData::ApplePay(wallet_data))
                            .change_context(errors::ApiErrorResponse::InternalServerError)?
                            .decrypt(state)
                            .await
                            .change_context(errors::ApiErrorResponse::InternalServerError)?,
                    ),
                    _ => None,
                }
            }
            _ => None,
        };

        let apple_pay_predecrypt = apple_pay_data
            .parse_value::<router_types::ApplePayPredecryptData>("ApplePayPredecryptData")
            .change_context(errors::ApiErrorResponse::InternalServerError)?;

        logger::debug!(?apple_pay_predecrypt);

        router_data.payment_method_token = Some(router_types::PaymentMethodToken::ApplePayDecrypt(
            Box::new(apple_pay_predecrypt),
        ));
    }

    let pm_token = router_data
        .add_payment_method_token(state, &connector, &tokenization_action)
        .await?;
    if let Some(payment_method_token) = pm_token.clone() {
        router_data.payment_method_token = Some(router_types::PaymentMethodToken::Token(
            payment_method_token,
        ));
    };

    (router_data, should_continue_further) = complete_preprocessing_steps_if_required(
        state,
        &connector,
        payment_data,
        router_data,
        operation,
        should_continue_further,
    )
    .await?;

    if let Ok(router_types::PaymentsResponseData::PreProcessingResponse {
        session_token: Some(session_token),
        ..
    }) = router_data.response.to_owned()
    {
        payment_data.sessions_token.push(session_token);
    };

    // In case of authorize flow, pre-task and post-tasks are being called in build request
    // if we do not want to proceed further, then the function will return Ok(None, false)
    let (connector_request, should_continue_further) = if should_continue_further {
        // Check if the actual flow specific request can be built with available data
        router_data
            .build_flow_specific_connector_request(state, &connector, call_connector_action.clone())
            .await?
    } else {
        (None, false)
    };

    if should_add_task_to_process_tracker(payment_data) {
        operation
            .to_domain()?
            .add_task_to_process_tracker(
                state,
                &payment_data.payment_attempt,
                validate_result.requeue,
                schedule_time,
            )
            .await
            .map_err(|error| logger::error!(process_tracker_error=?error))
            .ok();
    }

    // Update the payment trackers just before calling the connector
    // Since the request is already built in the previous step,
    // there should be no error in request construction from hyperswitch end
    (_, *payment_data) = operation
        .to_update_tracker()?
        .update_trackers(
            state,
            payment_data.clone(),
            customer.clone(),
            merchant_account.storage_scheme,
            updated_customer,
            key_store,
            frm_suggestion,
            header_payload,
        )
        .await?;

    let router_data_res = if should_continue_further {
        // The status of payment_attempt and intent will be updated in the previous step
        // update this in router_data.
        // This is added because few connector integrations do not update the status,
        // and rely on previous status set in router_data
        router_data.status = payment_data.payment_attempt.status;
        router_data
            .decide_flows(
                state,
                &connector,
                customer,
                call_connector_action,
                merchant_account,
                connector_request,
                key_store,
            )
            .await
    } else {
        Ok(router_data)
    };

    let etime_connector = Instant::now();
    let duration_connector = etime_connector.saturating_duration_since(stime_connector);
    tracing::info!(duration = format!("Duration taken: {}", duration_connector.as_millis()));

    router_data_res
}

async fn blocklist_guard<F, ApiRequest, Ctx>(
    state: &AppState,
    merchant_account: &domain::MerchantAccount,
    operation: &BoxedOperation<'_, F, ApiRequest, Ctx>,
    payment_data: &mut PaymentData<F>,
) -> CustomResult<bool, errors::ApiErrorResponse>
where
    F: Send + Clone + Sync,
    Ctx: PaymentMethodRetrieve,
{
    let merchant_id = &payment_data.payment_attempt.merchant_id;
    let blocklist_enabled_key = format!("guard_blocklist_for_{merchant_id}");
    let blocklist_guard_enabled = state
        .store
        .find_config_by_key_unwrap_or(&blocklist_enabled_key, Some("false".to_string()))
        .await;

    let blocklist_guard_enabled: bool = match blocklist_guard_enabled {
        Ok(config) => serde_json::from_str(&config.config).unwrap_or(false),

        // If it is not present in db we are defaulting it to false
        Err(inner) => {
            if !inner.current_context().is_db_not_found() {
                logger::error!("Error fetching guard blocklist enabled config {:?}", inner);
            }
            false
        }
    };

    if blocklist_guard_enabled {
        Ok(operation
            .to_domain()?
            .guard_payment_against_blocklist(state, merchant_account, payment_data)
            .await?)
    } else {
        Ok(false)
    }
}

#[allow(clippy::too_many_arguments)]
pub async fn call_multiple_connectors_service<F, Op, Req, Ctx>(
    state: &AppState,
    merchant_account: &domain::MerchantAccount,
    key_store: &domain::MerchantKeyStore,
    connectors: Vec<api::SessionConnectorData>,
    _operation: &Op,
    mut payment_data: PaymentData<F>,
    customer: &Option<domain::Customer>,
    session_surcharge_details: Option<api::SessionSurchargeDetails>,
) -> RouterResult<PaymentData<F>>
where
    Op: Debug,
    F: Send + Clone,

    // To create connector flow specific interface data
    PaymentData<F>: ConstructFlowSpecificData<F, Req, router_types::PaymentsResponseData>,
    router_types::RouterData<F, Req, router_types::PaymentsResponseData>: Feature<F, Req>,

    // To construct connector flow specific api
    dyn api::Connector:
        services::api::ConnectorIntegration<F, Req, router_types::PaymentsResponseData>,
    Ctx: PaymentMethodRetrieve,

    // To perform router related operation for PaymentResponse
    PaymentResponse: Operation<F, Req, Ctx>,
{
    let call_connectors_start_time = Instant::now();
    let mut join_handlers = Vec::with_capacity(connectors.len());
    for session_connector_data in connectors.iter() {
        let connector_id = session_connector_data.connector.connector.id();

        let merchant_connector_account = construct_profile_id_and_get_mca(
            state,
            merchant_account,
            &mut payment_data,
            &session_connector_data.connector.connector_name.to_string(),
            session_connector_data
                .connector
                .merchant_connector_id
                .as_ref(),
            key_store,
            false,
        )
        .await?;

        payment_data.surcharge_details =
            session_surcharge_details
                .as_ref()
                .and_then(|session_surcharge_details| {
                    session_surcharge_details.fetch_surcharge_details(
                        &session_connector_data.payment_method_type.into(),
                        &session_connector_data.payment_method_type,
                        None,
                    )
                });

        let router_data = payment_data
            .construct_router_data(
                state,
                connector_id,
                merchant_account,
                key_store,
                customer,
                &merchant_connector_account,
            )
            .await?;

        let res = router_data.decide_flows(
            state,
            &session_connector_data.connector,
            customer,
            CallConnectorAction::Trigger,
            merchant_account,
            None,
            key_store,
        );

        join_handlers.push(res);
    }

    let result = join_all(join_handlers).await;

    for (connector_res, session_connector) in result.into_iter().zip(connectors) {
        let connector_name = session_connector.connector.connector_name.to_string();
        match connector_res {
            Ok(connector_response) => {
                if let Ok(router_types::PaymentsResponseData::SessionResponse {
                    session_token,
                    ..
                }) = connector_response.response
                {
                    // If session token is NoSessionTokenReceived, it is not pushed into the sessions_token as there is no response or there can be some error
                    // In case of error, that error is already logged
                    if !matches!(
                        session_token,
                        api_models::payments::SessionToken::NoSessionTokenReceived,
                    ) {
                        payment_data.sessions_token.push(session_token);
                    }
                }
            }
            Err(connector_error) => {
                logger::error!(
                    "sessions_connector_error {} {:?}",
                    connector_name,
                    connector_error
                );
            }
        }
    }

    let call_connectors_end_time = Instant::now();
    let call_connectors_duration =
        call_connectors_end_time.saturating_duration_since(call_connectors_start_time);
    tracing::info!(duration = format!("Duration taken: {}", call_connectors_duration.as_millis()));

    Ok(payment_data)
}

pub async fn call_create_connector_customer_if_required<F, Req>(
    state: &AppState,
    customer: &Option<domain::Customer>,
    merchant_account: &domain::MerchantAccount,
    key_store: &domain::MerchantKeyStore,
    merchant_connector_account: &helpers::MerchantConnectorAccountType,
    payment_data: &mut PaymentData<F>,
) -> RouterResult<Option<storage::CustomerUpdate>>
where
    F: Send + Clone + Sync,
    Req: Send + Sync,

    // To create connector flow specific interface data
    PaymentData<F>: ConstructFlowSpecificData<F, Req, router_types::PaymentsResponseData>,
    router_types::RouterData<F, Req, router_types::PaymentsResponseData>: Feature<F, Req> + Send,

    // To construct connector flow specific api
    dyn api::Connector:
        services::api::ConnectorIntegration<F, Req, router_types::PaymentsResponseData>,
{
    let connector_name = payment_data.payment_attempt.connector.clone();

    match connector_name {
        Some(connector_name) => {
            let connector = api::ConnectorData::get_connector_by_name(
                &state.conf.connectors,
                &connector_name,
                api::GetToken::Connector,
                merchant_connector_account.get_mca_id(),
            )?;

            let connector_label = super::utils::get_connector_label(
                payment_data.payment_intent.business_country,
                payment_data.payment_intent.business_label.as_ref(),
                payment_data.payment_attempt.business_sub_label.as_ref(),
                &connector_name,
            );

            let connector_label = if let Some(connector_label) =
                merchant_connector_account.get_mca_id().or(connector_label)
            {
                connector_label
            } else {
                let profile_id = utils::get_profile_id_from_business_details(
                    payment_data.payment_intent.business_country,
                    payment_data.payment_intent.business_label.as_ref(),
                    merchant_account,
                    payment_data.payment_intent.profile_id.as_ref(),
                    &*state.store,
                    false,
                )
                .await
                .attach_printable("Could not find profile id from business details")?;

                format!("{connector_name}_{profile_id}")
            };

            let (should_call_connector, existing_connector_customer_id) =
                customers::should_call_connector_create_customer(
                    state,
                    &connector,
                    customer,
                    &connector_label,
                );

            if should_call_connector {
                // Create customer at connector and update the customer table to store this data
                let router_data = payment_data
                    .construct_router_data(
                        state,
                        connector.connector.id(),
                        merchant_account,
                        key_store,
                        customer,
                        merchant_connector_account,
                    )
                    .await?;

                let connector_customer_id = router_data
                    .create_connector_customer(state, &connector)
                    .await?;

                let customer_update = customers::update_connector_customer_in_customers(
                    &connector_label,
                    customer.as_ref(),
                    &connector_customer_id,
                )
                .await;

                payment_data.connector_customer_id = connector_customer_id;
                Ok(customer_update)
            } else {
                // Customer already created in previous calls use the same value, no need to update
                payment_data.connector_customer_id =
                    existing_connector_customer_id.map(ToOwned::to_owned);
                Ok(None)
            }
        }
        None => Ok(None),
    }
}

async fn complete_preprocessing_steps_if_required<F, Req, Q, Ctx>(
    state: &AppState,
    connector: &api::ConnectorData,
    payment_data: &PaymentData<F>,
    mut router_data: router_types::RouterData<F, Req, router_types::PaymentsResponseData>,
    operation: &BoxedOperation<'_, F, Q, Ctx>,
    should_continue_payment: bool,
) -> RouterResult<(
    router_types::RouterData<F, Req, router_types::PaymentsResponseData>,
    bool,
)>
where
    F: Send + Clone + Sync,
    Req: Send + Sync,
    router_types::RouterData<F, Req, router_types::PaymentsResponseData>: Feature<F, Req> + Send,
    dyn api::Connector:
        services::api::ConnectorIntegration<F, Req, router_types::PaymentsResponseData>,
{
    //TODO: For ACH transfers, if preprocessing_step is not required for connectors encountered in future, add the check
    let router_data_and_should_continue_payment = match payment_data.payment_method_data.clone() {
        Some(api_models::payments::PaymentMethodData::BankTransfer(data)) => match data.deref() {
            api_models::payments::BankTransferData::AchBankTransfer { .. }
            | api_models::payments::BankTransferData::MultibancoBankTransfer { .. }
                if connector.connector_name == router_types::Connector::Stripe =>
            {
                if payment_data.payment_attempt.preprocessing_step_id.is_none() {
                    (
                        router_data.preprocessing_steps(state, connector).await?,
                        false,
                    )
                } else {
                    (router_data, should_continue_payment)
                }
            }
            _ => (router_data, should_continue_payment),
        },
        Some(api_models::payments::PaymentMethodData::Wallet(_)) => {
            if is_preprocessing_required_for_wallets(connector.connector_name.to_string()) {
                (
                    router_data.preprocessing_steps(state, connector).await?,
                    false,
                )
            } else {
                (router_data, should_continue_payment)
            }
        }
        Some(api_models::payments::PaymentMethodData::Card(_)) => {
            if connector.connector_name == router_types::Connector::Payme
                && !matches!(format!("{operation:?}").as_str(), "CompleteAuthorize")
            {
                router_data = router_data.preprocessing_steps(state, connector).await?;

                let is_error_in_response = router_data.response.is_err();
                // If is_error_in_response is true, should_continue_payment should be false, we should throw the error
                (router_data, !is_error_in_response)
            } else if connector.connector_name == router_types::Connector::Nmi
                && !matches!(format!("{operation:?}").as_str(), "CompleteAuthorize")
                && router_data.auth_type == storage_enums::AuthenticationType::ThreeDs
            {
                router_data = router_data.preprocessing_steps(state, connector).await?;

                (router_data, false)
            } else if (connector.connector_name == router_types::Connector::Cybersource
                || connector.connector_name == router_types::Connector::Bankofamerica)
                && is_operation_complete_authorize(&operation)
                && router_data.auth_type == storage_enums::AuthenticationType::ThreeDs
            {
                router_data = router_data.preprocessing_steps(state, connector).await?;

                // Should continue the flow only if no redirection_data is returned else a response with redirection form shall be returned
                let should_continue = matches!(
                    router_data.response,
                    Ok(router_types::PaymentsResponseData::TransactionResponse {
                        redirection_data: None,
                        ..
                    })
                ) && router_data.status
                    != common_enums::AttemptStatus::AuthenticationFailed;
                (router_data, should_continue)
            } else {
                (router_data, should_continue_payment)
            }
        }
        Some(api_models::payments::PaymentMethodData::GiftCard(_)) => {
            if connector.connector_name == router_types::Connector::Adyen {
                router_data = router_data.preprocessing_steps(state, connector).await?;

                let is_error_in_response = router_data.response.is_err();
                // If is_error_in_response is true, should_continue_payment should be false, we should throw the error
                (router_data, !is_error_in_response)
            } else {
                (router_data, should_continue_payment)
            }
        }
        Some(api_models::payments::PaymentMethodData::BankDebit(_)) => {
            if connector.connector_name == router_types::Connector::Gocardless {
                router_data = router_data.preprocessing_steps(state, connector).await?;
                let is_error_in_response = router_data.response.is_err();
                // If is_error_in_response is true, should_continue_payment should be false, we should throw the error
                (router_data, !is_error_in_response)
            } else {
                (router_data, should_continue_payment)
            }
        }
        _ => {
            // 3DS validation for paypal cards after verification (authorize call)
            if connector.connector_name == router_types::Connector::Paypal
                && payment_data.payment_attempt.payment_method
                    == Some(storage_enums::PaymentMethod::Card)
                && matches!(format!("{operation:?}").as_str(), "CompleteAuthorize")
            {
                router_data = router_data.preprocessing_steps(state, connector).await?;
                let is_error_in_response = router_data.response.is_err();
                // If is_error_in_response is true, should_continue_payment should be false, we should throw the error
                (router_data, !is_error_in_response)
            } else {
                (router_data, should_continue_payment)
            }
        }
    };

    Ok(router_data_and_should_continue_payment)
}

pub fn is_preprocessing_required_for_wallets(connector_name: String) -> bool {
    connector_name == *"trustpay" || connector_name == *"payme"
}

#[instrument(skip_all)]
pub async fn construct_profile_id_and_get_mca<'a, F>(
    state: &'a AppState,
    merchant_account: &domain::MerchantAccount,
    payment_data: &mut PaymentData<F>,
    connector_name: &str,
    merchant_connector_id: Option<&String>,
    key_store: &domain::MerchantKeyStore,
    should_validate: bool,
) -> RouterResult<helpers::MerchantConnectorAccountType>
where
    F: Clone,
{
    let profile_id = utils::get_profile_id_from_business_details(
        payment_data.payment_intent.business_country,
        payment_data.payment_intent.business_label.as_ref(),
        merchant_account,
        payment_data.payment_intent.profile_id.as_ref(),
        &*state.store,
        should_validate,
    )
    .await
    .change_context(errors::ApiErrorResponse::InternalServerError)
    .attach_printable("profile_id is not set in payment_intent")?;

    let merchant_connector_account = helpers::get_merchant_connector_account(
        state,
        merchant_account.merchant_id.as_str(),
        payment_data.creds_identifier.to_owned(),
        key_store,
        &profile_id,
        connector_name,
        merchant_connector_id,
    )
    .await?;

    Ok(merchant_connector_account)
}

fn is_payment_method_tokenization_enabled_for_connector(
    state: &AppState,
    connector_name: &str,
    payment_method: &storage::enums::PaymentMethod,
    payment_method_type: &Option<storage::enums::PaymentMethodType>,
    apple_pay_flow: &Option<enums::ApplePayFlow>,
) -> RouterResult<bool> {
    let connector_tokenization_filter = state.conf.tokenization.0.get(connector_name);

    Ok(connector_tokenization_filter
        .map(|connector_filter| {
            connector_filter
                .payment_method
                .clone()
                .contains(payment_method)
                && is_payment_method_type_allowed_for_connector(
                    payment_method_type,
                    connector_filter.payment_method_type.clone(),
                )
                && is_apple_pay_pre_decrypt_type_connector_tokenization(
                    payment_method_type,
                    apple_pay_flow,
                    connector_filter.apple_pay_pre_decrypt_flow.clone(),
                )
        })
        .unwrap_or(false))
}

fn is_apple_pay_pre_decrypt_type_connector_tokenization(
    payment_method_type: &Option<storage::enums::PaymentMethodType>,
    apple_pay_flow: &Option<enums::ApplePayFlow>,
    apple_pay_pre_decrypt_flow_filter: Option<ApplePayPreDecryptFlow>,
) -> bool {
    match (payment_method_type, apple_pay_flow) {
        (
            Some(storage::enums::PaymentMethodType::ApplePay),
            Some(enums::ApplePayFlow::Simplified),
        ) => !matches!(
            apple_pay_pre_decrypt_flow_filter,
            Some(ApplePayPreDecryptFlow::NetworkTokenization)
        ),
        _ => true,
    }
}

fn decide_apple_pay_flow(
    payment_method_type: &Option<api_models::enums::PaymentMethodType>,
    merchant_connector_account: Option<&helpers::MerchantConnectorAccountType>,
) -> Option<enums::ApplePayFlow> {
    payment_method_type.and_then(|pmt| match pmt {
        api_models::enums::PaymentMethodType::ApplePay => {
            check_apple_pay_metadata(merchant_connector_account)
        }
        _ => None,
    })
}

fn check_apple_pay_metadata(
    merchant_connector_account: Option<&helpers::MerchantConnectorAccountType>,
) -> Option<enums::ApplePayFlow> {
    merchant_connector_account.and_then(|mca| {
        let metadata = mca.get_metadata();
        metadata.and_then(|apple_pay_metadata| {
            let parsed_metadata = apple_pay_metadata
                .clone()
                .parse_value::<api_models::payments::ApplepayCombinedSessionTokenData>(
                    "ApplepayCombinedSessionTokenData",
                )
                .map(|combined_metadata| {
                    api_models::payments::ApplepaySessionTokenMetadata::ApplePayCombined(
                        combined_metadata.apple_pay_combined,
                    )
                })
                .or_else(|_| {
                    apple_pay_metadata
                        .parse_value::<api_models::payments::ApplepaySessionTokenData>(
                            "ApplepaySessionTokenData",
                        )
                        .map(|old_metadata| {
                            api_models::payments::ApplepaySessionTokenMetadata::ApplePay(
                                old_metadata.apple_pay,
                            )
                        })
                })
                .map_err(
                    |error| logger::warn!(%error, "Failed to Parse Value to ApplepaySessionTokenData"),
                );

            parsed_metadata.ok().map(|metadata| match metadata {
                api_models::payments::ApplepaySessionTokenMetadata::ApplePayCombined(
                    apple_pay_combined,
                ) => match apple_pay_combined {
                    api_models::payments::ApplePayCombinedMetadata::Simplified { .. } => {
                        enums::ApplePayFlow::Simplified
                    }
                    api_models::payments::ApplePayCombinedMetadata::Manual { .. } => {
                        enums::ApplePayFlow::Manual
                    }
                },
                api_models::payments::ApplepaySessionTokenMetadata::ApplePay(_) => {
                    enums::ApplePayFlow::Manual
                }
            })
        })
    })
}

fn is_payment_method_type_allowed_for_connector(
    current_pm_type: &Option<storage::enums::PaymentMethodType>,
    pm_type_filter: Option<PaymentMethodTypeTokenFilter>,
) -> bool {
    match (*current_pm_type).zip(pm_type_filter) {
        Some((pm_type, type_filter)) => match type_filter {
            PaymentMethodTypeTokenFilter::AllAccepted => true,
            PaymentMethodTypeTokenFilter::EnableOnly(enabled) => enabled.contains(&pm_type),
            PaymentMethodTypeTokenFilter::DisableOnly(disabled) => !disabled.contains(&pm_type),
        },
        None => true, // Allow all types if payment_method_type is not present
    }
}

async fn decide_payment_method_tokenize_action(
    state: &AppState,
    connector_name: &str,
    payment_method: &storage::enums::PaymentMethod,
    pm_parent_token: Option<&String>,
    is_connector_tokenization_enabled: bool,
    apple_pay_flow: Option<enums::ApplePayFlow>,
) -> RouterResult<TokenizationAction> {
    let is_apple_pay_predecrypt_supported =
        matches!(apple_pay_flow, Some(enums::ApplePayFlow::Simplified));

    match pm_parent_token {
        None => {
            if is_connector_tokenization_enabled && is_apple_pay_predecrypt_supported {
                Ok(TokenizationAction::TokenizeInConnectorAndApplepayPreDecrypt)
            } else if is_connector_tokenization_enabled {
                Ok(TokenizationAction::TokenizeInConnectorAndRouter)
            } else if is_apple_pay_predecrypt_supported {
                Ok(TokenizationAction::DecryptApplePayToken)
            } else {
                Ok(TokenizationAction::TokenizeInRouter)
            }
        }
        Some(token) => {
            let redis_conn = state
                .store
                .get_redis_conn()
                .change_context(errors::ApiErrorResponse::InternalServerError)
                .attach_printable("Failed to get redis connection")?;

            let key = format!(
                "pm_token_{}_{}_{}",
                token.to_owned(),
                payment_method,
                connector_name
            );

            let connector_token_option = redis_conn
                .get_key::<Option<String>>(&key)
                .await
                .change_context(errors::ApiErrorResponse::InternalServerError)
                .attach_printable("Failed to fetch the token from redis")?;

            match connector_token_option {
                Some(connector_token) => Ok(TokenizationAction::ConnectorToken(connector_token)),
                None => {
                    if is_connector_tokenization_enabled && is_apple_pay_predecrypt_supported {
                        Ok(TokenizationAction::TokenizeInConnectorAndApplepayPreDecrypt)
                    } else if is_connector_tokenization_enabled {
                        Ok(TokenizationAction::TokenizeInConnectorAndRouter)
                    } else if is_apple_pay_predecrypt_supported {
                        Ok(TokenizationAction::DecryptApplePayToken)
                    } else {
                        Ok(TokenizationAction::TokenizeInRouter)
                    }
                }
            }
        }
    }
}

#[derive(Clone, Debug)]
pub enum TokenizationAction {
    TokenizeInRouter,
    TokenizeInConnector,
    TokenizeInConnectorAndRouter,
    ConnectorToken(String),
    SkipConnectorTokenization,
    DecryptApplePayToken,
    TokenizeInConnectorAndApplepayPreDecrypt,
}

#[allow(clippy::too_many_arguments)]
pub async fn get_connector_tokenization_action_when_confirm_true<F, Req, Ctx>(
    state: &AppState,
    operation: &BoxedOperation<'_, F, Req, Ctx>,
    payment_data: &mut PaymentData<F>,
    validate_result: &operations::ValidateResult<'_>,
    merchant_connector_account: &helpers::MerchantConnectorAccountType,
    merchant_key_store: &domain::MerchantKeyStore,
    customer: &Option<domain::Customer>,
) -> RouterResult<(PaymentData<F>, TokenizationAction)>
where
    F: Send + Clone,
    Ctx: PaymentMethodRetrieve,
{
    let connector = payment_data.payment_attempt.connector.to_owned();

    let is_mandate = payment_data
        .mandate_id
        .as_ref()
        .and_then(|inner| inner.mandate_reference_id.as_ref())
        .map(|mandate_reference| match mandate_reference {
            api_models::payments::MandateReferenceId::ConnectorMandateId(_) => true,
            api_models::payments::MandateReferenceId::NetworkMandateId(_) => false,
        })
        .unwrap_or(false);

    let payment_data_and_tokenization_action = match connector {
        Some(_) if is_mandate => (
            payment_data.to_owned(),
            TokenizationAction::SkipConnectorTokenization,
        ),
        Some(connector) if is_operation_confirm(&operation) => {
            let payment_method = &payment_data
                .payment_attempt
                .payment_method
                .get_required_value("payment_method")?;
            let payment_method_type = &payment_data.payment_attempt.payment_method_type;

            let apple_pay_flow =
                decide_apple_pay_flow(payment_method_type, Some(merchant_connector_account));

            let is_connector_tokenization_enabled =
                is_payment_method_tokenization_enabled_for_connector(
                    state,
                    &connector,
                    payment_method,
                    payment_method_type,
                    &apple_pay_flow,
                )?;

            add_apple_pay_flow_metrics(
                &apple_pay_flow,
                payment_data.payment_attempt.connector.clone(),
                payment_data.payment_attempt.merchant_id.clone(),
            );

            let payment_method_action = decide_payment_method_tokenize_action(
                state,
                &connector,
                payment_method,
                payment_data.token.as_ref(),
                is_connector_tokenization_enabled,
                apple_pay_flow,
            )
            .await?;

            let connector_tokenization_action = match payment_method_action {
                TokenizationAction::TokenizeInRouter => {
                    let (_operation, payment_method_data, pm_id) = operation
                        .to_domain()?
                        .make_pm_data(
                            state,
                            payment_data,
                            validate_result.storage_scheme,
                            merchant_key_store,
                            customer,
                        )
                        .await?;
                    payment_data.payment_method_data = payment_method_data;
                    payment_data.payment_attempt.payment_method_id = pm_id;

                    TokenizationAction::SkipConnectorTokenization
                }

                TokenizationAction::TokenizeInConnector => TokenizationAction::TokenizeInConnector,
                TokenizationAction::TokenizeInConnectorAndRouter => {
                    let (_operation, payment_method_data, pm_id) = operation
                        .to_domain()?
                        .make_pm_data(
                            state,
                            payment_data,
                            validate_result.storage_scheme,
                            merchant_key_store,
                            customer,
                        )
                        .await?;

                    payment_data.payment_method_data = payment_method_data;
                    payment_data.payment_attempt.payment_method_id = pm_id;
                    TokenizationAction::TokenizeInConnector
                }
                TokenizationAction::ConnectorToken(token) => {
                    payment_data.pm_token = Some(token);
                    TokenizationAction::SkipConnectorTokenization
                }
                TokenizationAction::SkipConnectorTokenization => {
                    TokenizationAction::SkipConnectorTokenization
                }
                TokenizationAction::DecryptApplePayToken => {
                    TokenizationAction::DecryptApplePayToken
                }
                TokenizationAction::TokenizeInConnectorAndApplepayPreDecrypt => {
                    TokenizationAction::TokenizeInConnectorAndApplepayPreDecrypt
                }
            };
            (payment_data.to_owned(), connector_tokenization_action)
        }
        _ => (
            payment_data.to_owned(),
            TokenizationAction::SkipConnectorTokenization,
        ),
    };

    Ok(payment_data_and_tokenization_action)
}

pub async fn tokenize_in_router_when_confirm_false_or_external_authentication<F, Req, Ctx>(
    state: &AppState,
    operation: &BoxedOperation<'_, F, Req, Ctx>,
    payment_data: &mut PaymentData<F>,
    validate_result: &operations::ValidateResult<'_>,
    merchant_key_store: &domain::MerchantKeyStore,
    customer: &Option<domain::Customer>,
) -> RouterResult<PaymentData<F>>
where
    F: Send + Clone,
    Ctx: PaymentMethodRetrieve,
{
    // On confirm is false and only router related
    let is_external_authentication_requested = payment_data
        .payment_intent
        .request_external_three_ds_authentication;
    let payment_data =
        if !is_operation_confirm(operation) || is_external_authentication_requested == Some(true) {
            let (_operation, payment_method_data, pm_id) = operation
                .to_domain()?
                .make_pm_data(
                    state,
                    payment_data,
                    validate_result.storage_scheme,
                    merchant_key_store,
                    customer,
                )
                .await?;
            payment_data.payment_method_data = payment_method_data;
            if let Some(payment_method_id) = pm_id {
                payment_data.payment_attempt.payment_method_id = Some(payment_method_id);
            }
            payment_data
        } else {
            payment_data
        };
    Ok(payment_data.to_owned())
}

#[derive(Clone, PartialEq)]
pub enum CallConnectorAction {
    Trigger,
    Avoid,
    StatusUpdate {
        status: storage_enums::AttemptStatus,
        error_code: Option<String>,
        error_message: Option<String>,
    },
    HandleResponse(Vec<u8>),
}

pub mod payment_address {
    use super::*;

    #[derive(Clone, Default, Debug)]
    pub struct PaymentAddress {
        shipping: Option<api::Address>,
        billing: Option<api::Address>,
        unified_payment_method_billing: Option<api::Address>,
        payment_method_billing: Option<api::Address>,
    }

    impl PaymentAddress {
        pub fn new(
            shipping: Option<api::Address>,
            billing: Option<api::Address>,
            payment_method_billing: Option<api::Address>,
        ) -> Self {
            // billing -> .billing, this is the billing details passed in the root of payments request
            // payment_method_billing -> .payment_method_data.billing

            // Merge the billing details field from both `payment.billing` and `payment.payment_method_data.billing`
            // The unified payment_method_billing will be used as billing address and passed to the connector module
            // This unification is required in order to provide backwards compatibility
            // so that if `payment.billing` is passed it should be sent to the connector module
            // Unify the billing details with `payment_method_data.billing`
            let unified_payment_method_billing = payment_method_billing
                .as_ref()
                .map(|payment_method_billing| {
                    payment_method_billing
                        .clone()
                        .unify_address(billing.as_ref())
                })
                .or(billing.clone());

            Self {
                shipping,
                billing,
                unified_payment_method_billing,
                payment_method_billing,
            }
        }

        pub fn get_shipping(&self) -> Option<&api::Address> {
            self.shipping.as_ref()
        }

        pub fn get_payment_method_billing(&self) -> Option<&api::Address> {
            self.unified_payment_method_billing.as_ref()
        }

        pub fn unify_with_payment_method_data_billing(
            self,
            payment_method_data_billing: Option<api::Address>,
        ) -> Self {
            // Unify the billing details with `payment_method_data.billing_details`
<<<<<<< HEAD
            let unified_payment_method_billing = Self::merge_with_payment_method_data_billing(
                payment_method_data_billing,
                self.unified_payment_method_billing,
            );
=======
            let unified_payment_method_billing = payment_method_data_billing
                .map(|payment_method_data_billing| {
                    payment_method_data_billing.unify_address(self.get_payment_method_billing())
                })
                .or(self.get_payment_method_billing().cloned());
>>>>>>> bc25f3fa

            Self {
                shipping: self.shipping,
                billing: self.billing,
                unified_payment_method_billing,
                payment_method_billing: self.payment_method_billing,
            }
        }

<<<<<<< HEAD
        /// Merge / Unify details from `payment.payment_method_data.[payment_method_data]` with the billig address.
        /// The unification here takes place on the basis of leaf node values
        fn merge_with_payment_method_data_billing(
            payment_method_data_billing: Option<api::Address>,
            payment_method_billing: Option<api::Address>,
        ) -> Option<api::Address> {
            let merge_address_details =
                |payment_method_data_billing_address: Option<api::AddressDetails>,
                 payment_method_billing_address: Option<api::AddressDetails>| {
                    match (
                        payment_method_data_billing_address,
                        payment_method_billing_address,
                    ) {
                        (
                            Some(payment_method_data_billing_address),
                            Some(payment_method_billing_address),
                        ) => Some(api::AddressDetails {
                            country: payment_method_data_billing_address
                                .country
                                .or(payment_method_billing_address.country),
                            zip: payment_method_data_billing_address
                                .zip
                                .or(payment_method_billing_address.zip),
                            first_name: payment_method_data_billing_address
                                .first_name
                                .or(payment_method_billing_address.first_name),
                            last_name: payment_method_data_billing_address
                                .last_name
                                .or(payment_method_billing_address.last_name),
                            ..Default::default()
                        }),
                        (Some(payment_method_data_billing_address), None) => {
                            Some(payment_method_data_billing_address)
                        }
                        (None, Some(payment_method_billing_address)) => {
                            Some(payment_method_billing_address)
                        }
                        (None, None) => None,
                    }
                };

            match (
                payment_method_data_billing.clone(),
                payment_method_billing.clone(),
            ) {
                (Some(payment_method_data_billing), Some(payment_method_billing)) => {
                    Some(api::Address {
                        address: merge_address_details(
                            payment_method_data_billing.address,
                            payment_method_billing.address,
                        ),
                        phone: payment_method_data_billing
                            .phone
                            .or(payment_method_billing.phone),
                        email: payment_method_data_billing
                            .email
                            .or(payment_method_billing.email),
                    })
                }
                (Some(payment_method_billing), None) => Some(payment_method_billing),
                (None, Some(order_billing)) => Some(order_billing),
                (None, None) => None,
            }
        }

=======
>>>>>>> bc25f3fa
        pub fn get_request_payment_method_billing(&self) -> Option<&api::Address> {
            self.payment_method_billing.as_ref()
        }

        pub fn get_payment_billing(&self) -> Option<&api::Address> {
            self.billing.as_ref()
        }
    }
}

#[derive(Clone)]
pub struct MandateConnectorDetails {
    pub connector: String,
    pub merchant_connector_id: Option<String>,
}

#[derive(Clone)]
pub struct PaymentData<F>
where
    F: Clone,
{
    pub flow: PhantomData<F>,
    pub payment_intent: storage::PaymentIntent,
    pub payment_attempt: storage::PaymentAttempt,
    pub multiple_capture_data: Option<types::MultipleCaptureData>,
    pub amount: api::Amount,
    pub mandate_id: Option<api_models::payments::MandateIds>,
    pub mandate_connector: Option<MandateConnectorDetails>,
    pub currency: storage_enums::Currency,
    pub setup_mandate: Option<MandateData>,
    pub customer_acceptance: Option<CustomerAcceptance>,
    pub address: PaymentAddress,
    pub token: Option<String>,
    pub token_data: Option<storage::PaymentTokenData>,
    pub confirm: Option<bool>,
    pub force_sync: Option<bool>,
    pub payment_method_data: Option<api::PaymentMethodData>,
    pub payment_method_info: Option<storage::PaymentMethod>,
    pub refunds: Vec<storage::Refund>,
    pub disputes: Vec<storage::Dispute>,
    pub attempts: Option<Vec<storage::PaymentAttempt>>,
    pub sessions_token: Vec<api::SessionToken>,
    pub card_cvc: Option<Secret<String>>,
    pub email: Option<pii::Email>,
    pub creds_identifier: Option<String>,
    pub pm_token: Option<String>,
    pub connector_customer_id: Option<String>,
    pub recurring_mandate_payment_data: Option<RecurringMandatePaymentData>,
    pub ephemeral_key: Option<ephemeral_key::EphemeralKey>,
    pub redirect_response: Option<api_models::payments::RedirectResponse>,
    pub surcharge_details: Option<types::SurchargeDetails>,
    pub frm_message: Option<FraudCheck>,
    pub payment_link_data: Option<api_models::payments::PaymentLinkResponse>,
    pub incremental_authorization_details: Option<IncrementalAuthorizationDetails>,
    pub authorizations: Vec<diesel_models::authorization::Authorization>,
    pub authentication: Option<storage::Authentication>,
    pub frm_metadata: Option<serde_json::Value>,
    pub recurring_details: Option<RecurringDetails>,
}

#[derive(Debug, Default, Clone)]
pub struct IncrementalAuthorizationDetails {
    pub additional_amount: i64,
    pub total_amount: i64,
    pub reason: Option<String>,
    pub authorization_id: Option<String>,
}

#[derive(Debug, Default, Clone)]
pub struct RecurringMandatePaymentData {
    pub payment_method_type: Option<storage_enums::PaymentMethodType>, //required for making recurring payment using saved payment method through stripe
    pub original_payment_authorized_amount: Option<i64>,
    pub original_payment_authorized_currency: Option<storage_enums::Currency>,
}

#[derive(Debug, Default, Clone)]
pub struct CustomerDetails {
    pub customer_id: Option<String>,
    pub name: Option<Secret<String, masking::WithType>>,
    pub email: Option<pii::Email>,
    pub phone: Option<Secret<String, masking::WithType>>,
    pub phone_country_code: Option<String>,
}

pub fn if_not_create_change_operation<'a, Op, F, Ctx>(
    status: storage_enums::IntentStatus,
    confirm: Option<bool>,
    current: &'a Op,
) -> BoxedOperation<'_, F, api::PaymentsRequest, Ctx>
where
    F: Send + Clone,
    Op: Operation<F, api::PaymentsRequest, Ctx> + Send + Sync,
    &'a Op: Operation<F, api::PaymentsRequest, Ctx>,
    Ctx: PaymentMethodRetrieve,
{
    if confirm.unwrap_or(false) {
        Box::new(PaymentConfirm)
    } else {
        match status {
            storage_enums::IntentStatus::RequiresConfirmation
            | storage_enums::IntentStatus::RequiresCustomerAction
            | storage_enums::IntentStatus::RequiresPaymentMethod => Box::new(current),
            _ => Box::new(&PaymentStatus),
        }
    }
}

pub fn is_confirm<'a, F: Clone + Send, R, Op, Ctx>(
    operation: &'a Op,
    confirm: Option<bool>,
) -> BoxedOperation<'_, F, R, Ctx>
where
    PaymentConfirm: Operation<F, R, Ctx>,
    &'a PaymentConfirm: Operation<F, R, Ctx>,
    Op: Operation<F, R, Ctx> + Send + Sync,
    &'a Op: Operation<F, R, Ctx>,
    Ctx: PaymentMethodRetrieve,
{
    if confirm.unwrap_or(false) {
        Box::new(&PaymentConfirm)
    } else {
        Box::new(operation)
    }
}

pub fn should_call_connector<Op: Debug, F: Clone>(
    operation: &Op,
    payment_data: &PaymentData<F>,
) -> bool {
    match format!("{operation:?}").as_str() {
        "PaymentConfirm" => true,
        "PaymentStart" => {
            !matches!(
                payment_data.payment_intent.status,
                storage_enums::IntentStatus::Failed | storage_enums::IntentStatus::Succeeded
            ) && payment_data.payment_attempt.authentication_data.is_none()
        }
        "PaymentStatus" => {
            matches!(
                payment_data.payment_intent.status,
                storage_enums::IntentStatus::Processing
                    | storage_enums::IntentStatus::RequiresCustomerAction
                    | storage_enums::IntentStatus::RequiresMerchantAction
                    | storage_enums::IntentStatus::RequiresCapture
                    | storage_enums::IntentStatus::PartiallyCapturedAndCapturable
            ) && payment_data.force_sync.unwrap_or(false)
        }
        "PaymentCancel" => matches!(
            payment_data.payment_intent.status,
            storage_enums::IntentStatus::RequiresCapture
                | storage_enums::IntentStatus::PartiallyCapturedAndCapturable
        ),
        "PaymentCapture" => {
            matches!(
                payment_data.payment_intent.status,
                storage_enums::IntentStatus::RequiresCapture
                    | storage_enums::IntentStatus::PartiallyCapturedAndCapturable
            ) || (matches!(
                payment_data.payment_intent.status,
                storage_enums::IntentStatus::Processing
            ) && matches!(
                payment_data.payment_attempt.capture_method,
                Some(storage_enums::CaptureMethod::ManualMultiple)
            ))
        }
        "CompleteAuthorize" => true,
        "PaymentApprove" => true,
        "PaymentReject" => true,
        "PaymentSession" => true,
        "PaymentIncrementalAuthorization" => matches!(
            payment_data.payment_intent.status,
            storage_enums::IntentStatus::RequiresCapture
        ),
        _ => false,
    }
}

pub fn is_operation_confirm<Op: Debug>(operation: &Op) -> bool {
    matches!(format!("{operation:?}").as_str(), "PaymentConfirm")
}

pub fn is_operation_complete_authorize<Op: Debug>(operation: &Op) -> bool {
    matches!(format!("{operation:?}").as_str(), "CompleteAuthorize")
}

#[cfg(feature = "olap")]
pub async fn list_payments(
    state: AppState,
    merchant: domain::MerchantAccount,
    constraints: api::PaymentListConstraints,
) -> RouterResponse<api::PaymentListResponse> {
    use data_models::errors::StorageError;
    helpers::validate_payment_list_request(&constraints)?;
    let merchant_id = &merchant.merchant_id;
    let db = state.store.as_ref();
    let payment_intents =
        helpers::filter_by_constraints(db, &constraints, merchant_id, merchant.storage_scheme)
            .await
            .to_not_found_response(errors::ApiErrorResponse::PaymentNotFound)?;

    let collected_futures = payment_intents.into_iter().map(|pi| {
        async {
            match db
                .find_payment_attempt_by_payment_id_merchant_id_attempt_id(
                    &pi.payment_id,
                    merchant_id,
                    &pi.active_attempt.get_id(),
                    // since OLAP doesn't have KV. Force to get the data from PSQL.
                    storage_enums::MerchantStorageScheme::PostgresOnly,
                )
                .await
            {
                Ok(pa) => Some(Ok((pi, pa))),
                Err(error) => {
                    if matches!(error.current_context(), StorageError::ValueNotFound(_)) {
                        logger::warn!(
                            ?error,
                            "payment_attempts missing for payment_id : {}",
                            pi.payment_id,
                        );
                        return None;
                    }
                    Some(Err(error))
                }
            }
        }
    });

    //If any of the response are Err, we will get Result<Err(_)>
    let pi_pa_tuple_vec: Result<Vec<(storage::PaymentIntent, storage::PaymentAttempt)>, _> =
        join_all(collected_futures)
            .await
            .into_iter()
            .flatten() //Will ignore `None`, will only flatten 1 level
            .collect::<Result<Vec<(storage::PaymentIntent, storage::PaymentAttempt)>, _>>();
    //Will collect responses in same order async, leading to sorted responses

    //Converting Intent-Attempt array to Response if no error
    let data: Vec<api::PaymentsResponse> = pi_pa_tuple_vec
        .change_context(errors::ApiErrorResponse::InternalServerError)?
        .into_iter()
        .map(ForeignFrom::foreign_from)
        .collect();

    Ok(services::ApplicationResponse::Json(
        api::PaymentListResponse {
            size: data.len(),
            data,
        },
    ))
}
#[cfg(feature = "olap")]
pub async fn apply_filters_on_payments(
    state: AppState,
    merchant: domain::MerchantAccount,
    constraints: api::PaymentListFilterConstraints,
) -> RouterResponse<api::PaymentListResponseV2> {
    let limit = &constraints.limit;
    helpers::validate_payment_list_request_for_joins(*limit)?;
    let db = state.store.as_ref();
    let list: Vec<(storage::PaymentIntent, storage::PaymentAttempt)> = db
        .get_filtered_payment_intents_attempt(
            &merchant.merchant_id,
            &constraints.clone().into(),
            merchant.storage_scheme,
        )
        .await
        .to_not_found_response(errors::ApiErrorResponse::PaymentNotFound)?;

    let data: Vec<api::PaymentsResponse> =
        list.into_iter().map(ForeignFrom::foreign_from).collect();

    let active_attempt_ids = db
        .get_filtered_active_attempt_ids_for_total_count(
            &merchant.merchant_id,
            &constraints.clone().into(),
            merchant.storage_scheme,
        )
        .await
        .to_not_found_response(errors::ApiErrorResponse::InternalServerError)?;

    let total_count = db
        .get_total_count_of_filtered_payment_attempts(
            &merchant.merchant_id,
            &active_attempt_ids,
            constraints.connector,
            constraints.payment_method,
            constraints.payment_method_type,
            constraints.authentication_type,
            merchant.storage_scheme,
        )
        .await
        .change_context(errors::ApiErrorResponse::InternalServerError)?;

    Ok(services::ApplicationResponse::Json(
        api::PaymentListResponseV2 {
            count: data.len(),
            total_count,
            data,
        },
    ))
}

#[cfg(feature = "olap")]
pub async fn get_filters_for_payments(
    state: AppState,
    merchant: domain::MerchantAccount,
    time_range: api::TimeRange,
) -> RouterResponse<api::PaymentListFilters> {
    let db = state.store.as_ref();
    let pi = db
        .filter_payment_intents_by_time_range_constraints(
            &merchant.merchant_id,
            &time_range,
            merchant.storage_scheme,
        )
        .await
        .to_not_found_response(errors::ApiErrorResponse::PaymentNotFound)?;

    let filters = db
        .get_filters_for_payments(
            pi.as_slice(),
            &merchant.merchant_id,
            // since OLAP doesn't have KV. Force to get the data from PSQL.
            storage_enums::MerchantStorageScheme::PostgresOnly,
        )
        .await
        .to_not_found_response(errors::ApiErrorResponse::PaymentNotFound)?;

    Ok(services::ApplicationResponse::Json(
        api::PaymentListFilters {
            connector: filters.connector,
            currency: filters.currency,
            status: filters.status,
            payment_method: filters.payment_method,
            payment_method_type: filters.payment_method_type,
            authentication_type: filters.authentication_type,
        },
    ))
}

pub async fn add_process_sync_task(
    db: &dyn StorageInterface,
    payment_attempt: &storage::PaymentAttempt,
    schedule_time: time::PrimitiveDateTime,
) -> CustomResult<(), errors::StorageError> {
    let tracking_data = api::PaymentsRetrieveRequest {
        force_sync: true,
        merchant_id: Some(payment_attempt.merchant_id.clone()),
        resource_id: api::PaymentIdType::PaymentAttemptId(payment_attempt.attempt_id.clone()),
        ..Default::default()
    };
    let runner = storage::ProcessTrackerRunner::PaymentsSyncWorkflow;
    let task = "PAYMENTS_SYNC";
    let tag = ["SYNC", "PAYMENT"];
    let process_tracker_id = pt_utils::get_process_tracker_id(
        runner,
        task,
        &payment_attempt.attempt_id,
        &payment_attempt.merchant_id,
    );
    let process_tracker_entry = storage::ProcessTrackerNew::new(
        process_tracker_id,
        task,
        runner,
        tag,
        tracking_data,
        schedule_time,
    )
    .map_err(errors::StorageError::from)?;

    db.insert_process(process_tracker_entry).await?;
    Ok(())
}

pub async fn reset_process_sync_task(
    db: &dyn StorageInterface,
    payment_attempt: &storage::PaymentAttempt,
    schedule_time: time::PrimitiveDateTime,
) -> Result<(), errors::ProcessTrackerError> {
    let runner = storage::ProcessTrackerRunner::PaymentsSyncWorkflow;
    let task = "PAYMENTS_SYNC";
    let process_tracker_id = pt_utils::get_process_tracker_id(
        runner,
        task,
        &payment_attempt.attempt_id,
        &payment_attempt.merchant_id,
    );
    let psync_process = db
        .find_process_by_id(&process_tracker_id)
        .await?
        .ok_or(errors::ProcessTrackerError::ProcessFetchingFailed)?;
    db.as_scheduler()
        .reset_process(psync_process, schedule_time)
        .await?;
    Ok(())
}

pub fn update_straight_through_routing<F>(
    payment_data: &mut PaymentData<F>,
    request_straight_through: serde_json::Value,
) -> CustomResult<(), errors::ParsingError>
where
    F: Send + Clone,
{
    let _: api_models::routing::RoutingAlgorithm = request_straight_through
        .clone()
        .parse_value("RoutingAlgorithm")
        .attach_printable("Invalid straight through routing rules format")?;

    payment_data.payment_attempt.straight_through_algorithm = Some(request_straight_through);

    Ok(())
}

#[allow(clippy::too_many_arguments)]
pub async fn get_connector_choice<F, Req, Ctx>(
    operation: &BoxedOperation<'_, F, Req, Ctx>,
    state: &AppState,
    req: &Req,
    merchant_account: &domain::MerchantAccount,
    business_profile: &storage::business_profile::BusinessProfile,
    key_store: &domain::MerchantKeyStore,
    payment_data: &mut PaymentData<F>,
    eligible_connectors: Option<Vec<api_models::enums::RoutableConnectors>>,
) -> RouterResult<Option<ConnectorCallType>>
where
    F: Send + Clone,
    Ctx: PaymentMethodRetrieve,
{
    let connector_choice = operation
        .to_domain()?
        .get_connector(
            merchant_account,
            &state.clone(),
            req,
            &payment_data.payment_intent,
            key_store,
        )
        .await?;

    let connector = if should_call_connector(operation, payment_data) {
        Some(match connector_choice {
            api::ConnectorChoice::SessionMultiple(connectors) => {
                let routing_output = perform_session_token_routing(
                    state.clone(),
                    merchant_account,
                    key_store,
                    payment_data,
                    connectors,
                )
                .await?;
                api::ConnectorCallType::SessionMultiple(routing_output)
            }

            api::ConnectorChoice::StraightThrough(straight_through) => {
                connector_selection(
                    state,
                    merchant_account,
                    business_profile,
                    key_store,
                    payment_data,
                    Some(straight_through),
                    eligible_connectors,
                )
                .await?
            }

            api::ConnectorChoice::Decide => {
                connector_selection(
                    state,
                    merchant_account,
                    business_profile,
                    key_store,
                    payment_data,
                    None,
                    eligible_connectors,
                )
                .await?
            }
        })
    } else if let api::ConnectorChoice::StraightThrough(algorithm) = connector_choice {
        update_straight_through_routing(payment_data, algorithm)
            .change_context(errors::ApiErrorResponse::InternalServerError)
            .attach_printable("Failed to update straight through routing algorithm")?;

        None
    } else {
        None
    };
    Ok(connector)
}

pub async fn connector_selection<F>(
    state: &AppState,
    merchant_account: &domain::MerchantAccount,
    business_profile: &storage::business_profile::BusinessProfile,
    key_store: &domain::MerchantKeyStore,
    payment_data: &mut PaymentData<F>,
    request_straight_through: Option<serde_json::Value>,
    eligible_connectors: Option<Vec<api_models::enums::RoutableConnectors>>,
) -> RouterResult<ConnectorCallType>
where
    F: Send + Clone,
{
    let request_straight_through: Option<api::routing::StraightThroughAlgorithm> =
        request_straight_through
            .map(|val| val.parse_value("RoutingAlgorithm"))
            .transpose()
            .change_context(errors::ApiErrorResponse::InternalServerError)
            .attach_printable("Invalid straight through routing rules format")?;

    let mut routing_data = storage::RoutingData {
        routed_through: payment_data.payment_attempt.connector.clone(),
        #[cfg(feature = "connector_choice_mca_id")]
        merchant_connector_id: payment_data.payment_attempt.merchant_connector_id.clone(),
        #[cfg(not(feature = "connector_choice_mca_id"))]
        business_sub_label: payment_data.payment_attempt.business_sub_label.clone(),
        algorithm: request_straight_through.clone(),
        routing_info: payment_data
            .payment_attempt
            .straight_through_algorithm
            .clone()
            .map(|val| val.parse_value("PaymentRoutingInfo"))
            .transpose()
            .change_context(errors::ApiErrorResponse::InternalServerError)
            .attach_printable("Invalid straight through algorithm format found in payment attempt")?
            .unwrap_or_else(|| storage::PaymentRoutingInfo {
                algorithm: None,
                pre_routing_results: None,
            }),
    };

    let decided_connector = decide_connector(
        state.clone(),
        merchant_account,
        business_profile,
        key_store,
        payment_data,
        request_straight_through,
        &mut routing_data,
        eligible_connectors,
    )
    .await?;

    let encoded_info = routing_data
        .routing_info
        .encode_to_value()
        .change_context(errors::ApiErrorResponse::InternalServerError)
        .attach_printable("error serializing payment routing info to serde value")?;

    payment_data.payment_attempt.connector = routing_data.routed_through;
    #[cfg(feature = "connector_choice_mca_id")]
    {
        payment_data.payment_attempt.merchant_connector_id = routing_data.merchant_connector_id;
    }
    #[cfg(not(feature = "connector_choice_mca_id"))]
    {
        payment_data.payment_attempt.business_sub_label = routing_data.business_sub_label;
    }
    payment_data.payment_attempt.straight_through_algorithm = Some(encoded_info);

    Ok(decided_connector)
}

#[allow(clippy::too_many_arguments)]
pub async fn decide_connector<F>(
    state: AppState,
    merchant_account: &domain::MerchantAccount,
    business_profile: &storage::business_profile::BusinessProfile,
    key_store: &domain::MerchantKeyStore,
    payment_data: &mut PaymentData<F>,
    request_straight_through: Option<api::routing::StraightThroughAlgorithm>,
    routing_data: &mut storage::RoutingData,
    eligible_connectors: Option<Vec<api_models::enums::RoutableConnectors>>,
) -> RouterResult<ConnectorCallType>
where
    F: Send + Clone,
{
    // If the connector was already decided previously, use the same connector
    // This is in case of flows like payments_sync, payments_cancel where the successive operations
    // with the connector have to be made using the same connector account.
    if let Some(ref connector_name) = payment_data.payment_attempt.connector {
        // Connector was already decided previously, use the same connector
        let connector_data = api::ConnectorData::get_connector_by_name(
            &state.conf.connectors,
            connector_name,
            api::GetToken::Connector,
            payment_data.payment_attempt.merchant_connector_id.clone(),
        )
        .change_context(errors::ApiErrorResponse::InternalServerError)
        .attach_printable("Invalid connector name received in 'routed_through'")?;

        routing_data.routed_through = Some(connector_name.clone());
        return Ok(api::ConnectorCallType::PreDetermined(connector_data));
    }

    if let Some(mandate_connector_details) = payment_data.mandate_connector.as_ref() {
        let connector_data = api::ConnectorData::get_connector_by_name(
            &state.conf.connectors,
            &mandate_connector_details.connector,
            api::GetToken::Connector,
            #[cfg(feature = "connector_choice_mca_id")]
            mandate_connector_details.merchant_connector_id.clone(),
            #[cfg(not(feature = "connector_choice_mca_id"))]
            None,
        )
        .change_context(errors::ApiErrorResponse::InternalServerError)
        .attach_printable("Invalid connector name received in 'routed_through'")?;

        routing_data.routed_through = Some(mandate_connector_details.connector.clone());
        #[cfg(feature = "connector_choice_mca_id")]
        {
            routing_data.merchant_connector_id =
                mandate_connector_details.merchant_connector_id.clone();
        }
        return Ok(api::ConnectorCallType::PreDetermined(connector_data));
    }

    if let Some((pre_routing_results, storage_pm_type)) = routing_data
        .routing_info
        .pre_routing_results
        .as_ref()
        .zip(payment_data.payment_attempt.payment_method_type.as_ref())
    {
        if let (Some(choice), None) = (
            pre_routing_results.get(storage_pm_type),
            &payment_data.token_data,
        ) {
            let connector_data = api::ConnectorData::get_connector_by_name(
                &state.conf.connectors,
                &choice.connector.to_string(),
                api::GetToken::Connector,
                #[cfg(feature = "connector_choice_mca_id")]
                choice.merchant_connector_id.clone(),
                #[cfg(not(feature = "connector_choice_mca_id"))]
                None,
            )
            .change_context(errors::ApiErrorResponse::InternalServerError)
            .attach_printable("Invalid connector name received")?;

            routing_data.routed_through = Some(choice.connector.to_string());
            #[cfg(feature = "connector_choice_mca_id")]
            {
                routing_data.merchant_connector_id = choice.merchant_connector_id.clone();
            }
            #[cfg(not(feature = "connector_choice_mca_id"))]
            {
                routing_data.business_sub_label = choice.sub_label.clone();
            }
            return Ok(api::ConnectorCallType::PreDetermined(connector_data));
        }
    }

    if let Some(routing_algorithm) = request_straight_through {
        let (mut connectors, check_eligibility) = routing::perform_straight_through_routing(
            &routing_algorithm,
            payment_data.creds_identifier.clone(),
        )
        .change_context(errors::ApiErrorResponse::InternalServerError)
        .attach_printable("Failed execution of straight through routing")?;

        if check_eligibility {
            #[cfg(feature = "business_profile_routing")]
            let profile_id = payment_data.payment_intent.profile_id.clone();

            #[cfg(not(feature = "business_profile_routing"))]
            let _profile_id: Option<String> = None;

            connectors = routing::perform_eligibility_analysis_with_fallback(
                &state.clone(),
                key_store,
                merchant_account.modified_at.assume_utc().unix_timestamp(),
                connectors,
                &TransactionData::Payment(payment_data),
                eligible_connectors,
                #[cfg(feature = "business_profile_routing")]
                profile_id,
            )
            .await
            .change_context(errors::ApiErrorResponse::InternalServerError)
            .attach_printable("failed eligibility analysis and fallback")?;
        }

        let connector_data = connectors
            .into_iter()
            .map(|conn| {
                api::ConnectorData::get_connector_by_name(
                    &state.conf.connectors,
                    &conn.connector.to_string(),
                    api::GetToken::Connector,
                    #[cfg(feature = "connector_choice_mca_id")]
                    conn.merchant_connector_id.clone(),
                    #[cfg(not(feature = "connector_choice_mca_id"))]
                    None,
                )
            })
            .collect::<CustomResult<Vec<_>, _>>()
            .change_context(errors::ApiErrorResponse::InternalServerError)
            .attach_printable("Invalid connector name received")?;

        return decide_multiplex_connector_for_normal_or_recurring_payment(
            payment_data,
            routing_data,
            connector_data,
        );
    }

    if let Some(ref routing_algorithm) = routing_data.routing_info.algorithm {
        let (mut connectors, check_eligibility) = routing::perform_straight_through_routing(
            routing_algorithm,
            payment_data.creds_identifier.clone(),
        )
        .change_context(errors::ApiErrorResponse::InternalServerError)
        .attach_printable("Failed execution of straight through routing")?;

        if check_eligibility {
            #[cfg(feature = "business_profile_routing")]
            let profile_id = payment_data.payment_intent.profile_id.clone();

            #[cfg(not(feature = "business_profile_routing"))]
            let _profile_id: Option<String> = None;

            connectors = routing::perform_eligibility_analysis_with_fallback(
                &state,
                key_store,
                merchant_account.modified_at.assume_utc().unix_timestamp(),
                connectors,
                &TransactionData::Payment(payment_data),
                eligible_connectors,
                #[cfg(feature = "business_profile_routing")]
                profile_id,
            )
            .await
            .change_context(errors::ApiErrorResponse::InternalServerError)
            .attach_printable("failed eligibility analysis and fallback")?;
        }

        let connector_data = connectors
            .into_iter()
            .map(|conn| {
                api::ConnectorData::get_connector_by_name(
                    &state.conf.connectors,
                    &conn.connector.to_string(),
                    api::GetToken::Connector,
                    #[cfg(feature = "connector_choice_mca_id")]
                    conn.merchant_connector_id,
                    #[cfg(not(feature = "connector_choice_mca_id"))]
                    None,
                )
            })
            .collect::<CustomResult<Vec<_>, _>>()
            .change_context(errors::ApiErrorResponse::InternalServerError)
            .attach_printable("Invalid connector name received")?;

        return decide_multiplex_connector_for_normal_or_recurring_payment(
            payment_data,
            routing_data,
            connector_data,
        );
    }

    route_connector_v1(
        &state,
        merchant_account,
        business_profile,
        key_store,
        TransactionData::Payment(payment_data),
        routing_data,
        eligible_connectors,
    )
    .await
}

pub fn decide_multiplex_connector_for_normal_or_recurring_payment<F: Clone>(
    payment_data: &mut PaymentData<F>,
    routing_data: &mut storage::RoutingData,
    connectors: Vec<api::ConnectorData>,
) -> RouterResult<ConnectorCallType> {
    match (
        payment_data.payment_intent.setup_future_usage,
        payment_data.token_data.as_ref(),
        payment_data.recurring_details.as_ref(),
    ) {
        (Some(storage_enums::FutureUsage::OffSession), Some(_), None)
        | (None, None, Some(RecurringDetails::PaymentMethodId(_))) => {
            logger::debug!("performing routing for token-based MIT flow");

            let payment_method_info = payment_data
                .payment_method_info
                .as_ref()
                .get_required_value("payment_method_info")?;

            let connector_mandate_details = payment_method_info
            .connector_mandate_details
            .clone()
            .map(|details| {
                details.parse_value::<storage::PaymentsMandateReference>("connector_mandate_details")
            })
            .transpose()
            .change_context(errors::ApiErrorResponse::InternalServerError)
            .attach_printable("unable to deserialize connector mandate details")?
            .get_required_value("connector_mandate_details")
            .change_context(errors::ApiErrorResponse::IncorrectPaymentMethodConfiguration)
            .attach_printable("no eligible connector found for token-based MIT flow since there were no connector mandate details")?;

            let mut connector_choice = None;
            for connector_data in connectors {
                if let Some(merchant_connector_id) = connector_data.merchant_connector_id.as_ref() {
                    if let Some(mandate_reference_record) =
                        connector_mandate_details.get(merchant_connector_id)
                    {
                        connector_choice = Some((connector_data, mandate_reference_record.clone()));
                        break;
                    }
                }
            }

            let (chosen_connector_data, mandate_reference_record) = connector_choice
                .get_required_value("connector_choice")
                .change_context(errors::ApiErrorResponse::IncorrectPaymentMethodConfiguration)
                .attach_printable("no eligible connector found for token-based MIT payment")?;

            routing_data.routed_through = Some(chosen_connector_data.connector_name.to_string());
            #[cfg(feature = "connector_choice_mca_id")]
            {
                routing_data.merchant_connector_id =
                    chosen_connector_data.merchant_connector_id.clone();
            }

            payment_data.mandate_id = Some(payments_api::MandateIds {
                mandate_id: None,
                mandate_reference_id: Some(payments_api::MandateReferenceId::ConnectorMandateId(
                    payments_api::ConnectorMandateReferenceId {
                        connector_mandate_id: Some(
                            mandate_reference_record.connector_mandate_id.clone(),
                        ),
                        payment_method_id: Some(payment_method_info.payment_method_id.clone()),
                        update_history: None,
                    },
                )),
            });

            payment_data.recurring_mandate_payment_data = Some(RecurringMandatePaymentData {
                payment_method_type: mandate_reference_record.payment_method_type,
                original_payment_authorized_amount: mandate_reference_record
                    .original_payment_authorized_amount,
                original_payment_authorized_currency: mandate_reference_record
                    .original_payment_authorized_currency,
            });

            Ok(api::ConnectorCallType::PreDetermined(chosen_connector_data))
        }
        _ => {
            let first_choice = connectors
                .first()
                .ok_or(errors::ApiErrorResponse::IncorrectPaymentMethodConfiguration)
                .attach_printable("no eligible connector found for payment")?
                .clone();

            routing_data.routed_through = Some(first_choice.connector_name.to_string());
            #[cfg(feature = "connector_choice_mca_id")]
            {
                routing_data.merchant_connector_id = first_choice.merchant_connector_id;
            }

            Ok(api::ConnectorCallType::Retryable(connectors))
        }
    }
}

pub fn should_add_task_to_process_tracker<F: Clone>(payment_data: &PaymentData<F>) -> bool {
    let connector = payment_data.payment_attempt.connector.as_deref();

    !matches!(
        (payment_data.payment_attempt.payment_method, connector),
        (
            Some(storage_enums::PaymentMethod::BankTransfer),
            Some("stripe")
        )
    )
}

pub async fn perform_session_token_routing<F>(
    state: AppState,
    merchant_account: &domain::MerchantAccount,
    key_store: &domain::MerchantKeyStore,
    payment_data: &mut PaymentData<F>,
    connectors: Vec<api::SessionConnectorData>,
) -> RouterResult<Vec<api::SessionConnectorData>>
where
    F: Clone,
{
    let routing_info: Option<storage::PaymentRoutingInfo> = payment_data
        .payment_attempt
        .straight_through_algorithm
        .clone()
        .map(|val| val.parse_value("PaymentRoutingInfo"))
        .transpose()
        .change_context(errors::ApiErrorResponse::InternalServerError)
        .attach_printable("invalid payment routing info format found in payment attempt")?;

    if let Some(storage::PaymentRoutingInfo {
        pre_routing_results: Some(pre_routing_results),
        ..
    }) = routing_info
    {
        let mut payment_methods: rustc_hash::FxHashMap<
            (String, enums::PaymentMethodType),
            api::SessionConnectorData,
        > = rustc_hash::FxHashMap::from_iter(connectors.iter().map(|c| {
            (
                (
                    c.connector.connector_name.to_string(),
                    c.payment_method_type,
                ),
                c.clone(),
            )
        }));

        let mut final_list: Vec<api::SessionConnectorData> = Vec::new();
        for (routed_pm_type, choice) in pre_routing_results.into_iter() {
            if let Some(session_connector_data) =
                payment_methods.remove(&(choice.to_string(), routed_pm_type))
            {
                final_list.push(session_connector_data);
            }
        }

        if !final_list.is_empty() {
            return Ok(final_list);
        }
    }

    let routing_enabled_pms = std::collections::HashSet::from([
        enums::PaymentMethodType::GooglePay,
        enums::PaymentMethodType::ApplePay,
        enums::PaymentMethodType::Klarna,
        enums::PaymentMethodType::Paypal,
    ]);

    let mut chosen = Vec::<api::SessionConnectorData>::new();
    for connector_data in &connectors {
        if routing_enabled_pms.contains(&connector_data.payment_method_type) {
            chosen.push(connector_data.clone());
        }
    }
    let sfr = SessionFlowRoutingInput {
        state: &state,
        country: payment_data
            .address
            .get_payment_method_billing()
            .and_then(|address| address.address.as_ref())
            .and_then(|details| details.country),
        key_store,
        merchant_account,
        payment_attempt: &payment_data.payment_attempt,
        payment_intent: &payment_data.payment_intent,

        chosen,
    };
    let result = self_routing::perform_session_flow_routing(sfr, &enums::TransactionType::Payment)
        .await
        .change_context(errors::ApiErrorResponse::InternalServerError)
        .attach_printable("error performing session flow routing")?;

    let mut final_list: Vec<api::SessionConnectorData> = Vec::new();

    #[cfg(not(feature = "connector_choice_mca_id"))]
    for mut connector_data in connectors {
        if !routing_enabled_pms.contains(&connector_data.payment_method_type) {
            final_list.push(connector_data);
        } else if let Some(choice) = result.get(&connector_data.payment_method_type) {
            if connector_data.connector.connector_name == choice.connector.connector_name {
                connector_data.business_sub_label = choice.sub_label.clone();
                final_list.push(connector_data);
            }
        }
    }

    #[cfg(feature = "connector_choice_mca_id")]
    for connector_data in connectors {
        if !routing_enabled_pms.contains(&connector_data.payment_method_type) {
            final_list.push(connector_data);
        } else if let Some(choice) = result.get(&connector_data.payment_method_type) {
            if connector_data.connector.connector_name == choice.connector.connector_name {
                final_list.push(connector_data);
            }
        }
    }

    Ok(final_list)
}

pub async fn route_connector_v1<F>(
    state: &AppState,
    merchant_account: &domain::MerchantAccount,
    business_profile: &storage::business_profile::BusinessProfile,
    key_store: &domain::MerchantKeyStore,
    transaction_data: TransactionData<'_, F>,
    routing_data: &mut storage::RoutingData,
    eligible_connectors: Option<Vec<api_models::enums::RoutableConnectors>>,
) -> RouterResult<ConnectorCallType>
where
    F: Send + Clone,
{
    #[allow(unused_variables)]
    let (profile_id, routing_algorithm) = match &transaction_data {
        TransactionData::Payment(payment_data) => {
            if cfg!(feature = "business_profile_routing") {
                (
                    payment_data.payment_intent.profile_id.clone(),
                    business_profile.routing_algorithm.clone(),
                )
            } else {
                (None, merchant_account.routing_algorithm.clone())
            }
        }
        #[cfg(feature = "payouts")]
        TransactionData::Payout(payout_data) => {
            if cfg!(feature = "business_profile_routing") {
                (
                    Some(payout_data.payout_attempt.profile_id.clone()),
                    business_profile.payout_routing_algorithm.clone(),
                )
            } else {
                (None, merchant_account.payout_routing_algorithm.clone())
            }
        }
    };

    let algorithm_ref = routing_algorithm
        .map(|ra| ra.parse_value::<api::routing::RoutingAlgorithmRef>("RoutingAlgorithmRef"))
        .transpose()
        .change_context(errors::ApiErrorResponse::InternalServerError)
        .attach_printable("Could not decode merchant routing algorithm ref")?
        .unwrap_or_default();

    let connectors = routing::perform_static_routing_v1(
        state,
        &merchant_account.merchant_id,
        algorithm_ref,
        &transaction_data,
    )
    .await
    .change_context(errors::ApiErrorResponse::InternalServerError)?;

    let connectors = routing::perform_eligibility_analysis_with_fallback(
        &state.clone(),
        key_store,
        merchant_account.modified_at.assume_utc().unix_timestamp(),
        connectors,
        &transaction_data,
        eligible_connectors,
        #[cfg(feature = "business_profile_routing")]
        profile_id,
    )
    .await
    .change_context(errors::ApiErrorResponse::InternalServerError)
    .attach_printable("failed eligibility analysis and fallback")?;

    #[cfg(feature = "payouts")]
    let first_connector_choice = connectors
        .first()
        .ok_or(errors::ApiErrorResponse::IncorrectPaymentMethodConfiguration)
        .attach_printable("Empty connector list returned")?
        .clone();

    let connector_data = connectors
        .into_iter()
        .map(|conn| {
            api::ConnectorData::get_connector_by_name(
                &state.conf.connectors,
                &conn.connector.to_string(),
                api::GetToken::Connector,
                #[cfg(feature = "connector_choice_mca_id")]
                conn.merchant_connector_id,
                #[cfg(not(feature = "connector_choice_mca_id"))]
                None,
            )
        })
        .collect::<CustomResult<Vec<_>, _>>()
        .change_context(errors::ApiErrorResponse::InternalServerError)
        .attach_printable("Invalid connector name received")?;

    match transaction_data {
        TransactionData::Payment(payment_data) => {
            decide_multiplex_connector_for_normal_or_recurring_payment(
                payment_data,
                routing_data,
                connector_data,
            )
        }

        #[cfg(feature = "payouts")]
        TransactionData::Payout(_) => {
            routing_data.routed_through = Some(first_connector_choice.connector.to_string());

            #[cfg(feature = "connector_choice_mca_id")]
            {
                routing_data.merchant_connector_id = first_connector_choice.merchant_connector_id;
            }
            #[cfg(not(feature = "connector_choice_mca_id"))]
            {
                routing_data.business_sub_label = first_connector_choice.sub_label;
            }

            Ok(ConnectorCallType::Retryable(connector_data))
        }
    }
}

#[instrument(skip_all)]
pub async fn payment_external_authentication(
    state: AppState,
    merchant_account: domain::MerchantAccount,
    key_store: domain::MerchantKeyStore,
    req: api_models::payments::PaymentsExternalAuthenticationRequest,
) -> RouterResponse<api_models::payments::PaymentsExternalAuthenticationResponse> {
    let db = &*state.store;
    let merchant_id = &merchant_account.merchant_id;
    let storage_scheme = merchant_account.storage_scheme;
    let payment_id = req.payment_id;
    let payment_intent = db
        .find_payment_intent_by_payment_id_merchant_id(&payment_id, merchant_id, storage_scheme)
        .await
        .to_not_found_response(errors::ApiErrorResponse::PaymentNotFound)?;
    let attempt_id = payment_intent.active_attempt.get_id().clone();
    let payment_attempt = db
        .find_payment_attempt_by_payment_id_merchant_id_attempt_id(
            &payment_intent.payment_id,
            merchant_id,
            &attempt_id.clone(),
            storage_scheme,
        )
        .await
        .to_not_found_response(errors::ApiErrorResponse::PaymentNotFound)?;
    if payment_attempt.external_three_ds_authentication_attempted != Some(true) {
        Err(errors::ApiErrorResponse::PreconditionFailed {
            message:
                "You cannot authenticate this payment because payment_attempt.external_three_ds_authentication_attempted is false".to_owned(),
        })?
    }
    helpers::validate_payment_status_against_allowed_statuses(
        &payment_intent.status,
        &[storage_enums::IntentStatus::RequiresCustomerAction],
        "authenticate",
    )?;
    let optional_customer = match &payment_intent.customer_id {
        Some(customer_id) => Some(
            state
                .store
                .find_customer_by_customer_id_merchant_id(
                    customer_id,
                    &merchant_account.merchant_id,
                    &key_store,
                )
                .await
                .change_context(errors::ApiErrorResponse::InternalServerError)
                .attach_printable_lazy(|| {
                    format!("error while finding customer with customer_id {customer_id}")
                })?,
        ),
        None => None,
    };
    let profile_id = payment_intent
        .profile_id
        .as_ref()
        .get_required_value("profile_id")
        .change_context(errors::ApiErrorResponse::InternalServerError)
        .attach_printable("'profile_id' not set in payment intent")?;
    let currency = payment_attempt.currency.get_required_value("currency")?;
    let amount = payment_attempt.get_total_amount().into();
    let shipping_address = helpers::create_or_find_address_for_payment_by_request(
        db,
        None,
        payment_intent.shipping_address_id.as_deref(),
        merchant_id,
        payment_intent.customer_id.as_ref(),
        &key_store,
        &payment_intent.payment_id,
        storage_scheme,
    )
    .await?;
    let billing_address = helpers::create_or_find_address_for_payment_by_request(
        db,
        None,
        payment_intent.billing_address_id.as_deref(),
        merchant_id,
        payment_intent.customer_id.as_ref(),
        &key_store,
        &payment_intent.payment_id,
        storage_scheme,
    )
    .await?;
    let authentication_connector = payment_attempt
        .authentication_connector
        .clone()
        .ok_or(errors::ApiErrorResponse::InternalServerError)
        .attach_printable("authentication_connector not found in payment_attempt")?;
    let merchant_connector_account = helpers::get_merchant_connector_account(
        &state,
        merchant_id,
        None,
        &key_store,
        profile_id,
        authentication_connector.as_str(),
        None,
    )
    .await?;
    let authentication = db
        .find_authentication_by_merchant_id_authentication_id(
            merchant_id.to_string(),
            payment_attempt
                .authentication_id
                .clone()
                .ok_or(errors::ApiErrorResponse::InternalServerError)
                .attach_printable("missing authentication_id in payment_attempt")?,
        )
        .await
        .to_not_found_response(errors::ApiErrorResponse::InternalServerError)
        .attach_printable("Error while fetching authentication record")?;
    let payment_method_details = helpers::get_payment_method_details_from_payment_token(
        &state,
        &payment_attempt,
        &payment_intent,
        &key_store,
    )
    .await?
    .ok_or(errors::ApiErrorResponse::InternalServerError)
    .attach_printable("missing payment_method_details")?;
    let browser_info: Option<BrowserInformation> = payment_attempt
        .browser_info
        .clone()
        .map(|browser_information| browser_information.parse_value("BrowserInformation"))
        .transpose()
        .change_context(errors::ApiErrorResponse::InvalidDataValue {
            field_name: "browser_info",
        })?;
    let payment_connector_name = payment_attempt
        .connector
        .as_ref()
        .ok_or(errors::ApiErrorResponse::InternalServerError)
        .attach_printable("missing connector in payment_attempt")?;
    let return_url = Some(helpers::create_authorize_url(
        &state.conf.server.base_url,
        &payment_attempt.clone(),
        payment_connector_name,
    ));

    let business_profile = state
        .store
        .find_business_profile_by_profile_id(profile_id)
        .await
        .change_context(errors::ApiErrorResponse::BusinessProfileNotFound {
            id: profile_id.to_string(),
        })?;

    let authentication_response = Box::pin(authentication_core::perform_authentication(
        &state,
        authentication_connector,
        payment_method_details.0,
        payment_method_details.1,
        billing_address
            .as_ref()
            .map(|address| address.into())
            .ok_or(errors::ApiErrorResponse::MissingRequiredField {
                field_name: "billing_address",
            })?,
        shipping_address.as_ref().map(|address| address.into()),
        browser_info,
        business_profile,
        merchant_connector_account,
        amount,
        Some(currency),
        authentication::MessageCategory::Payment,
        req.device_channel,
        authentication,
        return_url,
        req.sdk_information,
        req.threeds_method_comp_ind,
        optional_customer.and_then(|customer| customer.email.map(common_utils::pii::Email::from)),
    ))
    .await?;
    Ok(services::ApplicationResponse::Json(
        api_models::payments::PaymentsExternalAuthenticationResponse {
            transaction_status: authentication_response.trans_status,
            acs_url: authentication_response
                .acs_url
                .as_ref()
                .map(ToString::to_string),
            challenge_request: authentication_response.challenge_request,
            acs_reference_number: authentication_response.acs_reference_number,
            acs_trans_id: authentication_response.acs_trans_id,
            three_dsserver_trans_id: authentication_response.three_dsserver_trans_id,
            acs_signed_content: authentication_response.acs_signed_content,
        },
    ))
}<|MERGE_RESOLUTION|>--- conflicted
+++ resolved
@@ -2213,18 +2213,11 @@
             payment_method_data_billing: Option<api::Address>,
         ) -> Self {
             // Unify the billing details with `payment_method_data.billing_details`
-<<<<<<< HEAD
-            let unified_payment_method_billing = Self::merge_with_payment_method_data_billing(
-                payment_method_data_billing,
-                self.unified_payment_method_billing,
-            );
-=======
             let unified_payment_method_billing = payment_method_data_billing
                 .map(|payment_method_data_billing| {
                     payment_method_data_billing.unify_address(self.get_payment_method_billing())
                 })
                 .or(self.get_payment_method_billing().cloned());
->>>>>>> bc25f3fa
 
             Self {
                 shipping: self.shipping,
@@ -2234,74 +2227,6 @@
             }
         }
 
-<<<<<<< HEAD
-        /// Merge / Unify details from `payment.payment_method_data.[payment_method_data]` with the billig address.
-        /// The unification here takes place on the basis of leaf node values
-        fn merge_with_payment_method_data_billing(
-            payment_method_data_billing: Option<api::Address>,
-            payment_method_billing: Option<api::Address>,
-        ) -> Option<api::Address> {
-            let merge_address_details =
-                |payment_method_data_billing_address: Option<api::AddressDetails>,
-                 payment_method_billing_address: Option<api::AddressDetails>| {
-                    match (
-                        payment_method_data_billing_address,
-                        payment_method_billing_address,
-                    ) {
-                        (
-                            Some(payment_method_data_billing_address),
-                            Some(payment_method_billing_address),
-                        ) => Some(api::AddressDetails {
-                            country: payment_method_data_billing_address
-                                .country
-                                .or(payment_method_billing_address.country),
-                            zip: payment_method_data_billing_address
-                                .zip
-                                .or(payment_method_billing_address.zip),
-                            first_name: payment_method_data_billing_address
-                                .first_name
-                                .or(payment_method_billing_address.first_name),
-                            last_name: payment_method_data_billing_address
-                                .last_name
-                                .or(payment_method_billing_address.last_name),
-                            ..Default::default()
-                        }),
-                        (Some(payment_method_data_billing_address), None) => {
-                            Some(payment_method_data_billing_address)
-                        }
-                        (None, Some(payment_method_billing_address)) => {
-                            Some(payment_method_billing_address)
-                        }
-                        (None, None) => None,
-                    }
-                };
-
-            match (
-                payment_method_data_billing.clone(),
-                payment_method_billing.clone(),
-            ) {
-                (Some(payment_method_data_billing), Some(payment_method_billing)) => {
-                    Some(api::Address {
-                        address: merge_address_details(
-                            payment_method_data_billing.address,
-                            payment_method_billing.address,
-                        ),
-                        phone: payment_method_data_billing
-                            .phone
-                            .or(payment_method_billing.phone),
-                        email: payment_method_data_billing
-                            .email
-                            .or(payment_method_billing.email),
-                    })
-                }
-                (Some(payment_method_billing), None) => Some(payment_method_billing),
-                (None, Some(order_billing)) => Some(order_billing),
-                (None, None) => None,
-            }
-        }
-
-=======
->>>>>>> bc25f3fa
         pub fn get_request_payment_method_billing(&self) -> Option<&api::Address> {
             self.payment_method_billing.as_ref()
         }
