--- conflicted
+++ resolved
@@ -2977,18 +2977,6 @@
     // Validating the blocklist guard and generate the fingerprint
     blocklist_guard(state, merchant_context, operation, payment_data).await?;
 
-<<<<<<< HEAD
-    let updated_customer = call_create_connector_customer_if_required(
-        state,
-        customer,
-        merchant_context,
-        &merchant_connector_account,
-        payment_data,
-    )
-    .await?;
-
-=======
->>>>>>> 639b8cba
     #[cfg(feature = "v1")]
     let merchant_recipient_data = if let Some(true) = payment_data
         .get_payment_intent()
