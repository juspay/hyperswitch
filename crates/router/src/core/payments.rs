pub mod access_token;
pub mod customers;
pub mod flows;
pub mod helpers;
pub mod operations;
pub mod tokenization;
pub mod transformers;

use std::{fmt::Debug, marker::PhantomData, ops::Deref, time::Instant};

use api_models::payments::Metadata;
use common_utils::pii::{Email, SecretSerdeValue};
use error_stack::{IntoReport, ResultExt};
use futures::future::join_all;
use masking::Secret;
use router_env::{instrument, tracing};
use storage_models::ephemeral_key;
use time;

pub use self::operations::{
    PaymentCancel, PaymentCapture, PaymentConfirm, PaymentCreate, PaymentMethodValidate,
    PaymentResponse, PaymentSession, PaymentStatus, PaymentUpdate,
};
use self::{
    flows::{ConstructFlowSpecificData, Feature},
    helpers::authenticate_client_secret,
    operations::{payment_complete_authorize, BoxedOperation, Operation},
};
use crate::{
    configs::settings::PaymentMethodTypeTokenFilter,
    core::{
        errors::{self, CustomResult, RouterResponse, RouterResult},
        payment_methods::vault,
    },
    db::StorageInterface,
    logger,
    routes::AppState,
    scheduler::utils as pt_utils,
    services::{self, api::Authenticate},
    types::{
        self,
        api::{self},
        storage::{self, enums as storage_enums},
    },
    utils::{Encode, OptionExt, ValueExt},
};

#[instrument(skip_all, fields(payment_id, merchant_id))]
pub async fn payments_operation_core<F, Req, Op, FData>(
    state: &AppState,
    merchant_account: storage::MerchantAccount,
    operation: Op,
    req: Req,
    call_connector_action: CallConnectorAction,
) -> RouterResult<(PaymentData<F>, Req, Option<storage::Customer>)>
where
    F: Send + Clone + Sync,
    Req: Authenticate,
    Op: Operation<F, Req> + Send + Sync,

    // To create connector flow specific interface data
    PaymentData<F>: ConstructFlowSpecificData<F, FData, types::PaymentsResponseData>,
    types::RouterData<F, FData, types::PaymentsResponseData>: Feature<F, FData>,

    // To construct connector flow specific api
    dyn types::api::Connector:
        services::api::ConnectorIntegration<F, FData, types::PaymentsResponseData>,

    // To perform router related operation for PaymentResponse
    PaymentResponse: Operation<F, FData>,
    FData: Send + Sync,
{
    let operation: BoxedOperation<'_, F, Req> = Box::new(operation);

    tracing::Span::current().record("merchant_id", merchant_account.merchant_id.as_str());

    let (operation, validate_result) = operation
        .to_validate_request()?
        .validate_request(&req, &merchant_account)?;

    tracing::Span::current().record("payment_id", &format!("{}", validate_result.payment_id));
    let (operation, mut payment_data, customer_details) = operation
        .to_get_tracker()?
        .get_trackers(
            state,
            &validate_result.payment_id,
            &req,
            validate_result.mandate_type.to_owned(),
            &merchant_account,
        )
        .await?;

    authenticate_client_secret(
        req.get_client_secret(),
        &payment_data.payment_intent,
        merchant_account.intent_fulfillment_time,
    )?;

    let (operation, customer) = operation
        .to_domain()?
        .get_or_create_customer_details(
            &*state.store,
            &mut payment_data,
            customer_details,
            validate_result.merchant_id,
        )
        .await
        .change_context(errors::ApiErrorResponse::InternalServerError)
        .attach_printable("Failed while fetching/creating customer")?;

    let connector = get_connector_choice(
        &operation,
        state,
        &req,
        &merchant_account,
        &mut payment_data,
    )
    .await?;

    let (mut payment_data, tokenization_action) =
        get_connector_tokenization_action(state, &operation, payment_data, &validate_result)
            .await?;

    let updated_customer = call_create_connector_customer_if_required(
        state,
        &payment_data.payment_attempt.connector.clone(),
        &customer,
        &merchant_account,
        &mut payment_data,
    )
    .await?;

    let (operation, mut payment_data) = operation
        .to_update_tracker()?
        .update_trackers(
            &*state.store,
            &validate_result.payment_id,
            payment_data,
            customer.clone(),
            validate_result.storage_scheme,
            updated_customer,
        )
        .await?;

    if let Some(connector_details) = connector {
        if should_add_task_to_process_tracker(&payment_data)? {
            operation
                .to_domain()?
                .add_task_to_process_tracker(state, &payment_data.payment_attempt)
                .await?;
        }

        payment_data = match connector_details {
            api::ConnectorCallType::Single(connector) => {
                let router_data = call_connector_service(
                    state,
                    &merchant_account,
                    connector,
                    &operation,
                    &payment_data,
                    &customer,
                    call_connector_action,
                    tokenization_action,
                )
                .await?;

                let operation = Box::new(PaymentResponse);
                let db = &*state.store;
                operation
                    .to_post_update_tracker()?
                    .update_tracker(
                        db,
                        &validate_result.payment_id,
                        payment_data,
                        router_data,
                        merchant_account.storage_scheme,
                    )
                    .await?
            }

            api::ConnectorCallType::Multiple(connectors) => {
                call_multiple_connectors_service(
                    state,
                    &merchant_account,
                    connectors,
                    &operation,
                    payment_data,
                    &customer,
                )
                .await?
            }
        };
        if should_delete_pm_from_locker(payment_data.payment_intent.status) {
            vault::Vault::delete_locker_payment_method_by_lookup_key(state, &payment_data.token)
                .await
        }
    }
    Ok((payment_data, req, customer))
}

#[allow(clippy::too_many_arguments)]
pub async fn payments_core<F, Res, Req, Op, FData>(
    state: &AppState,
    merchant_account: storage::MerchantAccount,
    operation: Op,
    req: Req,
    auth_flow: services::AuthFlow,
    call_connector_action: CallConnectorAction,
) -> RouterResponse<Res>
where
    F: Send + Clone + Sync,
    FData: Send + Sync,
    Op: Operation<F, Req> + Send + Sync + Clone,
    Req: Debug + Authenticate,
    Res: transformers::ToResponse<Req, PaymentData<F>, Op>,
    // To create connector flow specific interface data
    PaymentData<F>: ConstructFlowSpecificData<F, FData, types::PaymentsResponseData>,
    types::RouterData<F, FData, types::PaymentsResponseData>: Feature<F, FData>,

    // To construct connector flow specific api
    dyn types::api::Connector:
        services::api::ConnectorIntegration<F, FData, types::PaymentsResponseData>,

    // To perform router related operation for PaymentResponse
    PaymentResponse: Operation<F, FData>,
{
    let (payment_data, req, customer) = payments_operation_core(
        state,
        merchant_account,
        operation.clone(),
        req,
        call_connector_action,
    )
    .await?;

    Res::generate_response(
        Some(req),
        payment_data,
        customer,
        auth_flow,
        &state.conf.server,
        operation,
    )
}

fn is_start_pay<Op: Debug>(operation: &Op) -> bool {
    format!("{operation:?}").eq("PaymentStart")
}

#[derive(Clone, Debug)]
pub struct PaymentsRedirectResponseData {
    pub connector: Option<String>,
    pub param: Option<String>,
    pub merchant_id: Option<String>,
    pub json_payload: Option<serde_json::Value>,
    pub resource_id: api::PaymentIdType,
    pub force_sync: bool,
    pub creds_identifier: Option<String>,
}

#[async_trait::async_trait]
pub trait PaymentRedirectFlow: Sync {
    async fn call_payment_flow(
        &self,
        state: &AppState,
        merchant_account: storage::MerchantAccount,
        req: PaymentsRedirectResponseData,
        connector_action: CallConnectorAction,
    ) -> RouterResponse<api::PaymentsResponse>;

    fn get_payment_action(&self) -> services::PaymentAction;

    fn generate_response(
        &self,
        payments_response: api_models::payments::PaymentsResponse,
        merchant_account: storage_models::merchant_account::MerchantAccount,
        payment_id: String,
        connector: String,
    ) -> RouterResult<api::RedirectionResponse>;

    #[allow(clippy::too_many_arguments)]
    async fn handle_payments_redirect_response(
        &self,
        state: &AppState,
        merchant_account: storage::MerchantAccount,
        req: PaymentsRedirectResponseData,
    ) -> RouterResponse<api::RedirectionResponse> {
        let connector = req.connector.clone().get_required_value("connector")?;

        let query_params = req.param.clone().get_required_value("param")?;

        let resource_id = api::PaymentIdTypeExt::get_payment_intent_id(&req.resource_id)
            .change_context(errors::ApiErrorResponse::MissingRequiredField {
                field_name: "payment_id",
            })?;

        let connector_data = api::ConnectorData::get_connector_by_name(
            &state.conf.connectors,
            &connector,
            api::GetToken::Connector,
        )?;

        let flow_type = connector_data
            .connector
            .get_flow_type(
                &query_params,
                req.json_payload.clone(),
                self.get_payment_action(),
            )
            .change_context(errors::ApiErrorResponse::InternalServerError)
            .attach_printable("Failed to decide the response flow")?;

        let response = self
            .call_payment_flow(state, merchant_account.clone(), req.clone(), flow_type)
            .await;

        let payments_response = match response? {
            services::ApplicationResponse::Json(response) => Ok(response),
            _ => Err(errors::ApiErrorResponse::InternalServerError)
                .into_report()
                .attach_printable("Failed to get the response in json"),
        }?;

        let result =
            self.generate_response(payments_response, merchant_account, resource_id, connector)?;

        Ok(services::ApplicationResponse::JsonForRedirection(result))
    }
}

#[derive(Clone, Debug)]
pub struct PaymentRedirectCompleteAuthorize;

#[async_trait::async_trait]
impl PaymentRedirectFlow for PaymentRedirectCompleteAuthorize {
    async fn call_payment_flow(
        &self,
        state: &AppState,
        merchant_account: storage::MerchantAccount,
        req: PaymentsRedirectResponseData,
        connector_action: CallConnectorAction,
    ) -> RouterResponse<api::PaymentsResponse> {
        let payment_confirm_req = api::PaymentsRequest {
            payment_id: Some(req.resource_id.clone()),
            merchant_id: req.merchant_id.clone(),
            metadata: Some(Metadata {
                order_details: None,
                data: masking::Secret::new("{}".into()),
                payload: Some(req.json_payload.unwrap_or(serde_json::json!({})).into()),
                allowed_payment_method_types: None,
            }),
            ..Default::default()
        };
        payments_core::<api::CompleteAuthorize, api::PaymentsResponse, _, _, _>(
            state,
            merchant_account,
            payment_complete_authorize::CompleteAuthorize,
            payment_confirm_req,
            services::api::AuthFlow::Merchant,
            connector_action,
        )
        .await
    }

    fn get_payment_action(&self) -> services::PaymentAction {
        services::PaymentAction::CompleteAuthorize
    }

    fn generate_response(
        &self,
        payments_response: api_models::payments::PaymentsResponse,
        merchant_account: storage_models::merchant_account::MerchantAccount,
        payment_id: String,
        connector: String,
    ) -> RouterResult<api::RedirectionResponse> {
        // There might be multiple redirections needed for some flows
        // If the status is requires customer action, then send the startpay url again
        // The redirection data must have been provided and updated by the connector
        match payments_response.status {
            api_models::enums::IntentStatus::RequiresCustomerAction => {
                let startpay_url = payments_response
                    .next_action
                    .and_then(|next_action| next_action.redirect_to_url)
                    .ok_or(errors::ApiErrorResponse::InternalServerError)
                    .into_report()
                    .attach_printable(
                        "did not receive redirect to url when status is requires customer action",
                    )?;
                Ok(api::RedirectionResponse {
                    return_url: String::new(),
                    params: vec![],
                    return_url_with_query_params: startpay_url,
                    http_method: "GET".to_string(),
                    headers: vec![],
                })
            }
            // If the status is terminal status, then redirect to merchant return url to provide status
            api_models::enums::IntentStatus::Succeeded
            | api_models::enums::IntentStatus::Failed
            | api_models::enums::IntentStatus::Cancelled | api_models::enums::IntentStatus::RequiresCapture=> helpers::get_handle_response_url(
                payment_id,
                &merchant_account,
                payments_response,
                connector,
            ),
            _ => Err(errors::ApiErrorResponse::InternalServerError).into_report().attach_printable_lazy(|| format!("Could not proceed with payment as payment status {} cannot be handled during redirection",payments_response.status))?
        }
    }
}

#[derive(Clone, Debug)]
pub struct PaymentRedirectSync;

#[async_trait::async_trait]
impl PaymentRedirectFlow for PaymentRedirectSync {
    async fn call_payment_flow(
        &self,
        state: &AppState,
        merchant_account: storage::MerchantAccount,
        req: PaymentsRedirectResponseData,
        connector_action: CallConnectorAction,
    ) -> RouterResponse<api::PaymentsResponse> {
        let payment_sync_req = api::PaymentsRetrieveRequest {
            resource_id: req.resource_id,
            merchant_id: req.merchant_id,
            param: req.param,
            force_sync: req.force_sync,
            connector: req.connector,
            merchant_connector_details: req.creds_identifier.map(|creds_id| {
                api::MerchantConnectorDetailsWrap {
                    creds_identifier: creds_id,
                    encoded_data: None,
                }
            }),
        };
        payments_core::<api::PSync, api::PaymentsResponse, _, _, _>(
            state,
            merchant_account,
            PaymentStatus,
            payment_sync_req,
            services::api::AuthFlow::Merchant,
            connector_action,
        )
        .await
    }

    fn generate_response(
        &self,
        payments_response: api_models::payments::PaymentsResponse,
        merchant_account: storage_models::merchant_account::MerchantAccount,
        payment_id: String,
        connector: String,
    ) -> RouterResult<api::RedirectionResponse> {
        helpers::get_handle_response_url(
            payment_id,
            &merchant_account,
            payments_response,
            connector,
        )
    }

    fn get_payment_action(&self) -> services::PaymentAction {
        services::PaymentAction::PSync
    }
}

#[allow(clippy::too_many_arguments)]
pub async fn call_connector_service<F, Op, Req>(
    state: &AppState,
    merchant_account: &storage::MerchantAccount,
    connector: api::ConnectorData,
    _operation: &Op,
    payment_data: &PaymentData<F>,
    customer: &Option<storage::Customer>,
    call_connector_action: CallConnectorAction,
    tokenization_action: TokenizationAction,
) -> RouterResult<types::RouterData<F, Req, types::PaymentsResponseData>>
where
    Op: Debug + Sync,
    F: Send + Clone + Sync,
    Req: Send + Sync,

    // To create connector flow specific interface data
    PaymentData<F>: ConstructFlowSpecificData<F, Req, types::PaymentsResponseData>,
    types::RouterData<F, Req, types::PaymentsResponseData>: Feature<F, Req> + Send,

    // To construct connector flow specific api
    dyn api::Connector: services::api::ConnectorIntegration<F, Req, types::PaymentsResponseData>,

    // To perform router related operation for PaymentResponse
    PaymentResponse: Operation<F, Req>,
{
    let stime_connector = Instant::now();

    let mut router_data = payment_data
        .construct_router_data(state, connector.connector.id(), merchant_account, customer)
        .await?;

    let add_access_token_result = router_data
        .add_access_token(state, &connector, merchant_account)
        .await?;

    let mut should_continue_payment = access_token::update_router_data_with_access_token_result(
        &add_access_token_result,
        &mut router_data,
        &call_connector_action,
    );

    let pm_token = router_data
        .add_payment_method_token(state, &connector, &tokenization_action)
        .await?;

    if let Some(payment_method_token) = pm_token {
        router_data.payment_method_token = Some(payment_method_token);
    };

    (router_data, should_continue_payment) = complete_preprocessing_steps_if_required(
        state,
        &connector,
        payment_data,
        router_data,
        should_continue_payment,
    )
    .await?;

    let router_data_res = if should_continue_payment {
        router_data
            .decide_flows(
                state,
                &connector,
                customer,
                call_connector_action,
                merchant_account,
            )
            .await
    } else {
        Ok(router_data)
    };

    let etime_connector = Instant::now();
    let duration_connector = etime_connector.saturating_duration_since(stime_connector);
    tracing::info!(duration = format!("Duration taken: {}", duration_connector.as_millis()));

    router_data_res
}

pub async fn call_multiple_connectors_service<F, Op, Req>(
    state: &AppState,
    merchant_account: &storage::MerchantAccount,
    connectors: Vec<api::SessionConnectorData>,
    _operation: &Op,
    mut payment_data: PaymentData<F>,
    customer: &Option<storage::Customer>,
) -> RouterResult<PaymentData<F>>
where
    Op: Debug,
    F: Send + Clone,

    // To create connector flow specific interface data
    PaymentData<F>: ConstructFlowSpecificData<F, Req, types::PaymentsResponseData>,
    types::RouterData<F, Req, types::PaymentsResponseData>: Feature<F, Req>,

    // To construct connector flow specific api
    dyn api::Connector: services::api::ConnectorIntegration<F, Req, types::PaymentsResponseData>,

    // To perform router related operation for PaymentResponse
    PaymentResponse: Operation<F, Req>,
{
    let call_connectors_start_time = Instant::now();
    let mut join_handlers = Vec::with_capacity(connectors.len());

    for session_connector_data in connectors.iter() {
        let connector_id = session_connector_data.connector.connector.id();

        let router_data = payment_data
            .construct_router_data(state, connector_id, merchant_account, customer)
            .await?;

        let res = router_data.decide_flows(
            state,
            &session_connector_data.connector,
            customer,
            CallConnectorAction::Trigger,
            merchant_account,
        );

        join_handlers.push(res);
    }

    let result = join_all(join_handlers).await;

    for (connector_res, session_connector) in result.into_iter().zip(connectors) {
        let connector_name = session_connector.connector.connector_name.to_string();
        match connector_res {
            Ok(connector_response) => {
                if let Ok(types::PaymentsResponseData::SessionResponse { session_token }) =
                    connector_response.response
                {
                    payment_data.sessions_token.push(session_token);
                }
            }
            Err(connector_error) => {
                logger::error!(
                    "sessions_connector_error {} {:?}",
                    connector_name,
                    connector_error
                );
            }
        }
    }

    let call_connectors_end_time = Instant::now();
    let call_connectors_duration =
        call_connectors_end_time.saturating_duration_since(call_connectors_start_time);
    tracing::info!(duration = format!("Duration taken: {}", call_connectors_duration.as_millis()));

    Ok(payment_data)
}

pub async fn call_create_connector_customer_if_required<F, Req>(
    state: &AppState,
    connector_name: &Option<String>,
    customer: &Option<storage::Customer>,
    merchant_account: &storage::MerchantAccount,
    payment_data: &mut PaymentData<F>,
) -> RouterResult<Option<storage::CustomerUpdate>>
where
    F: Send + Clone + Sync,
    Req: Send + Sync,

    // To create connector flow specific interface data
    PaymentData<F>: ConstructFlowSpecificData<F, Req, types::PaymentsResponseData>,
    types::RouterData<F, Req, types::PaymentsResponseData>: Feature<F, Req> + Send,

    // To construct connector flow specific api
    dyn api::Connector: services::api::ConnectorIntegration<F, Req, types::PaymentsResponseData>,

    // To perform router related operation for PaymentResponse
    PaymentResponse: Operation<F, Req>,
{
    match connector_name {
        Some(connector_name) => {
            let connector = api::ConnectorData::get_connector_by_name(
                &state.conf.connectors,
                connector_name,
                api::GetToken::Connector,
            )?;
            let (is_eligible, connector_customer_id, connector_customer_map) =
                customers::should_call_connector_create_customer(state, &connector, customer)?;

            if is_eligible {
                // Create customer at connector and update the customer table to store this data
                let router_data = payment_data
                    .construct_router_data(
                        state,
                        connector.connector.id(),
                        merchant_account,
                        customer,
                    )
                    .await?;

                let (connector_customer, customer_update) = router_data
                    .create_connector_customer(state, &connector, connector_customer_map)
                    .await?;

                payment_data.connector_customer_id = connector_customer;
                Ok(customer_update)
            } else {
                // Customer already created in previous calls use the same value, no need to update
                payment_data.connector_customer_id = connector_customer_id;
                Ok(None)
            }
        }
        None => Ok(None),
    }
}

async fn complete_preprocessing_steps_if_required<F, Req, Res>(
    state: &AppState,
    connector: &api::ConnectorData,
    payment_data: &PaymentData<F>,
    router_data: types::RouterData<F, Req, Res>,
    should_continue_payment: bool,
) -> RouterResult<(types::RouterData<F, Req, Res>, bool)>
where
    F: Send + Clone + Sync,
    Req: Send + Sync,
    types::RouterData<F, Req, Res>: Feature<F, Req> + Send,
    dyn api::Connector: services::api::ConnectorIntegration<F, Req, types::PaymentsResponseData>,
{
    //TODO: For ACH transfers, if preprocessing_step is not required for connectors encountered in future, add the check
    let router_data_and_should_continue_payment = match payment_data.payment_method_data.clone() {
        Some(api_models::payments::PaymentMethodData::BankTransfer(data)) => match data.deref() {
            api_models::payments::BankTransferData::AchBankTransfer(_) => {
                if payment_data.payment_attempt.preprocessing_step_id.is_none() {
                    (
                        router_data.preprocessing_steps(state, connector).await?,
                        false,
                    )
                } else {
                    (router_data, should_continue_payment)
                }
            }
        },
        _ => (router_data, should_continue_payment),
    };

    Ok(router_data_and_should_continue_payment)
}

fn is_payment_method_tokenization_enabled_for_connector(
    state: &AppState,
    connector_name: &str,
    payment_method: &storage::enums::PaymentMethod,
    payment_method_type: &Option<storage::enums::PaymentMethodType>,
) -> RouterResult<bool> {
    let connector_tokenization_filter = state.conf.tokenization.0.get(connector_name);

    Ok(connector_tokenization_filter
        .map(|connector_filter| {
            connector_filter
                .payment_method
                .clone()
                .contains(payment_method)
                && is_payment_method_type_allowed_for_connector(
                    payment_method_type,
                    connector_filter.payment_method_type.clone(),
                )
        })
        .unwrap_or(false))
}

fn is_payment_method_type_allowed_for_connector(
    current_pm_type: &Option<storage::enums::PaymentMethodType>,
    pm_type_filter: Option<PaymentMethodTypeTokenFilter>,
) -> bool {
    match current_pm_type.clone().zip(pm_type_filter) {
        Some((pm_type, type_filter)) => match type_filter {
            PaymentMethodTypeTokenFilter::AllAccepted => true,
            PaymentMethodTypeTokenFilter::EnableOnly(enabled) => enabled.contains(&pm_type),
            PaymentMethodTypeTokenFilter::DisableOnly(disabled) => !disabled.contains(&pm_type),
        },
        None => true, // Allow all types if payment_method_type is not present
    }
}

async fn decide_payment_method_tokenize_action(
    state: &AppState,
    connector_name: &str,
    payment_method: &storage::enums::PaymentMethod,
    pm_parent_token: Option<&String>,
    is_connector_tokenization_enabled: bool,
) -> RouterResult<TokenizationAction> {
    match pm_parent_token {
        None => {
            if is_connector_tokenization_enabled {
                Ok(TokenizationAction::TokenizeInConnectorAndRouter)
            } else {
                Ok(TokenizationAction::TokenizeInRouter)
            }
        }
        Some(token) => {
            let redis_conn = state.store.get_redis_conn();
            let key = format!(
                "pm_token_{}_{}_{}",
                token.to_owned(),
                payment_method,
                connector_name
            );

            let connector_token_option = redis_conn
                .get_key::<Option<String>>(&key)
                .await
                .change_context(errors::ApiErrorResponse::InternalServerError)
                .attach_printable("Failed to fetch the token from redis")?;

            match connector_token_option {
                Some(connector_token) => Ok(TokenizationAction::ConnectorToken(connector_token)),
                None => {
                    if is_connector_tokenization_enabled {
                        Ok(TokenizationAction::TokenizeInConnector)
                    } else {
                        Ok(TokenizationAction::TokenizeInRouter)
                    }
                }
            }
        }
    }
}

#[derive(Clone)]
pub enum TokenizationAction {
    TokenizeInRouter,
    TokenizeInConnector,
    TokenizeInConnectorAndRouter,
    ConnectorToken(String),
    SkipConnectorTokenization,
}

#[allow(clippy::too_many_arguments)]
pub async fn get_connector_tokenization_action<F, Req>(
    state: &AppState,
    operation: &BoxedOperation<'_, F, Req>,
    mut payment_data: PaymentData<F>,
    validate_result: &operations::ValidateResult<'_>,
) -> RouterResult<(PaymentData<F>, TokenizationAction)>
where
    F: Send + Clone,
{
    let connector = payment_data.payment_attempt.connector.to_owned();

    let is_mandate = payment_data
        .mandate_id
        .as_ref()
        .and_then(|inner| inner.mandate_reference_id.as_ref())
        .map(|mandate_reference| match mandate_reference {
            api_models::payments::MandateReferenceId::ConnectorMandateId(_) => true,
            api_models::payments::MandateReferenceId::NetworkMandateId(_) => false,
        })
        .unwrap_or(false);

    let payment_data_and_tokenization_action = match connector {
        Some(_) if is_mandate => (payment_data, TokenizationAction::SkipConnectorTokenization),
        Some(connector) if is_operation_confirm(&operation) => {
            let payment_method = &payment_data
                .payment_attempt
                .payment_method
                .get_required_value("payment_method")?;
            let payment_method_type = &payment_data.payment_attempt.payment_method_type;

            let is_connector_tokenization_enabled =
                is_payment_method_tokenization_enabled_for_connector(
                    state,
                    &connector,
                    payment_method,
                    payment_method_type,
                )?;

            let payment_method_action = decide_payment_method_tokenize_action(
                state,
                &connector,
                payment_method,
                payment_data.token.as_ref(),
                is_connector_tokenization_enabled,
            )
            .await?;

            let connector_tokenization_action = match payment_method_action {
                TokenizationAction::TokenizeInRouter => {
                    let (_operation, payment_method_data) = operation
                        .to_domain()?
                        .make_pm_data(state, &mut payment_data, validate_result.storage_scheme)
                        .await?;
                    if payment_data.payment_method_data.is_none() {
                        payment_data.payment_method_data = payment_method_data;
                    }
                    TokenizationAction::SkipConnectorTokenization
                }

                TokenizationAction::TokenizeInConnector => TokenizationAction::TokenizeInConnector,
                TokenizationAction::TokenizeInConnectorAndRouter => {
                    let (_operation, payment_method_data) = operation
                        .to_domain()?
                        .make_pm_data(state, &mut payment_data, validate_result.storage_scheme)
                        .await?;

                    if payment_data.payment_method_data.is_none() {
                        payment_data.payment_method_data = payment_method_data;
                    }
                    TokenizationAction::TokenizeInConnector
                }
                TokenizationAction::ConnectorToken(token) => {
                    payment_data.pm_token = Some(token);
                    TokenizationAction::SkipConnectorTokenization
                }
                TokenizationAction::SkipConnectorTokenization => {
                    TokenizationAction::SkipConnectorTokenization
                }
            };
            (payment_data, connector_tokenization_action)
        }
        _ => {
            let (_operation, payment_method_data) = operation
                .to_domain()?
                .make_pm_data(state, &mut payment_data, validate_result.storage_scheme)
                .await?;
            if payment_data.payment_method_data.is_none() {
                payment_data.payment_method_data = payment_method_data;
            }
            (payment_data, TokenizationAction::SkipConnectorTokenization)
        }
    };

    Ok(payment_data_and_tokenization_action)
}

#[derive(Clone)]
pub enum CallConnectorAction {
    Trigger,
    Avoid,
    StatusUpdate(storage_enums::AttemptStatus),
    HandleResponse(Vec<u8>),
}

#[derive(Clone, Default, Debug)]
pub struct PaymentAddress {
    pub shipping: Option<api::Address>,
    pub billing: Option<api::Address>,
}

#[derive(Clone)]
pub struct PaymentData<F>
where
    F: Clone,
{
    pub flow: PhantomData<F>,
    pub payment_intent: storage::PaymentIntent,
    pub payment_attempt: storage::PaymentAttempt,
    pub connector_response: storage::ConnectorResponse,
    pub amount: api::Amount,
    pub mandate_id: Option<api_models::payments::MandateIds>,
    pub currency: storage_enums::Currency,
    pub setup_mandate: Option<api::MandateData>,
    pub address: PaymentAddress,
    pub token: Option<String>,
    pub confirm: Option<bool>,
    pub force_sync: Option<bool>,
    pub payment_method_data: Option<api::PaymentMethodData>,
    pub refunds: Vec<storage::Refund>,
    pub disputes: Vec<storage::Dispute>,
    pub sessions_token: Vec<api::SessionToken>,
    pub card_cvc: Option<Secret<String>>,
    pub email: Option<Email>,
    pub creds_identifier: Option<String>,
    pub pm_token: Option<String>,
    pub connector_customer_id: Option<String>,
<<<<<<< HEAD
    pub mandate_metadata: Option<SecretSerdeValue>,
=======
    pub ephemeral_key: Option<ephemeral_key::EphemeralKey>,
>>>>>>> 53aa5ac9
}

#[derive(Debug, Default)]
pub struct CustomerDetails {
    pub customer_id: Option<String>,
    pub name: Option<Secret<String, masking::WithType>>,
    pub email: Option<Email>,
    pub phone: Option<Secret<String, masking::WithType>>,
    pub phone_country_code: Option<String>,
}

pub fn if_not_create_change_operation<'a, Op, F>(
    status: storage_enums::IntentStatus,
    confirm: Option<bool>,
    current: &'a Op,
) -> BoxedOperation<'_, F, api::PaymentsRequest>
where
    F: Send + Clone,
    Op: Operation<F, api::PaymentsRequest> + Send + Sync,
    &'a Op: Operation<F, api::PaymentsRequest>,
{
    if confirm.unwrap_or(false) {
        Box::new(PaymentConfirm)
    } else {
        match status {
            storage_enums::IntentStatus::RequiresConfirmation
            | storage_enums::IntentStatus::RequiresCustomerAction
            | storage_enums::IntentStatus::RequiresPaymentMethod => Box::new(current),
            _ => Box::new(&PaymentStatus),
        }
    }
}

pub fn is_confirm<'a, F: Clone + Send, R, Op>(
    operation: &'a Op,
    confirm: Option<bool>,
) -> BoxedOperation<'_, F, R>
where
    PaymentConfirm: Operation<F, R>,
    &'a PaymentConfirm: Operation<F, R>,
    Op: Operation<F, R> + Send + Sync,
    &'a Op: Operation<F, R>,
{
    if confirm.unwrap_or(false) {
        Box::new(&PaymentConfirm)
    } else {
        Box::new(operation)
    }
}

pub fn should_call_connector<Op: Debug, F: Clone>(
    operation: &Op,
    payment_data: &PaymentData<F>,
) -> bool {
    match format!("{operation:?}").as_str() {
        "PaymentConfirm" => true,
        "PaymentStart" => {
            !matches!(
                payment_data.payment_intent.status,
                storage_enums::IntentStatus::Failed | storage_enums::IntentStatus::Succeeded
            ) && payment_data
                .connector_response
                .authentication_data
                .is_none()
        }
        "PaymentStatus" => {
            matches!(
                payment_data.payment_intent.status,
                storage_enums::IntentStatus::Failed
                    | storage_enums::IntentStatus::Processing
                    | storage_enums::IntentStatus::Succeeded
                    | storage_enums::IntentStatus::RequiresCustomerAction
                    | storage_enums::IntentStatus::RequiresMerchantAction
            ) && payment_data.force_sync.unwrap_or(false)
        }
        "PaymentCancel" => matches!(
            payment_data.payment_intent.status,
            storage_enums::IntentStatus::RequiresCapture
        ),
        "PaymentCapture" => {
            matches!(
                payment_data.payment_intent.status,
                storage_enums::IntentStatus::RequiresCapture
            )
        }
        "CompleteAuthorize" => true,
        "PaymentSession" => true,
        _ => false,
    }
}

pub fn should_delete_pm_from_locker(status: storage_enums::IntentStatus) -> bool {
    !matches!(
        status,
        storage_models::enums::IntentStatus::RequiresCustomerAction
    )
}

pub fn is_operation_confirm<Op: Debug>(operation: &Op) -> bool {
    matches!(format!("{operation:?}").as_str(), "PaymentConfirm")
}

#[cfg(feature = "olap")]
pub async fn list_payments(
    db: &dyn StorageInterface,
    merchant: storage::MerchantAccount,
    constraints: api::PaymentListConstraints,
) -> RouterResponse<api::PaymentListResponse> {
    use futures::stream::StreamExt;

    use crate::{core::errors::utils::StorageErrorExt, types::transformers::ForeignFrom};

    helpers::validate_payment_list_request(&constraints)?;
    let merchant_id = &merchant.merchant_id;
    let payment_intents =
        helpers::filter_by_constraints(db, &constraints, merchant_id, merchant.storage_scheme)
            .await
            .to_not_found_response(errors::ApiErrorResponse::PaymentNotFound)?;

    let pi = futures::stream::iter(payment_intents)
        .filter_map(|pi| async {
            let pa = db
                .find_payment_attempt_by_payment_id_merchant_id_attempt_id(
                    &pi.payment_id,
                    merchant_id,
                    &pi.active_attempt_id,
                    // since OLAP doesn't have KV. Force to get the data from PSQL.
                    storage_enums::MerchantStorageScheme::PostgresOnly,
                )
                .await
                .ok()?;
            Some((pi, pa))
        })
        .collect::<Vec<(storage::PaymentIntent, storage::PaymentAttempt)>>()
        .await;

    let data: Vec<api::PaymentsResponse> = pi.into_iter().map(ForeignFrom::foreign_from).collect();

    Ok(services::ApplicationResponse::Json(
        api::PaymentListResponse {
            size: data.len(),
            data,
        },
    ))
}

pub async fn add_process_sync_task(
    db: &dyn StorageInterface,
    payment_attempt: &storage::PaymentAttempt,
    schedule_time: time::PrimitiveDateTime,
) -> Result<(), errors::ProcessTrackerError> {
    let tracking_data = api::PaymentsRetrieveRequest {
        force_sync: true,
        merchant_id: Some(payment_attempt.merchant_id.clone()),
        resource_id: api::PaymentIdType::PaymentAttemptId(payment_attempt.attempt_id.clone()),
        ..Default::default()
    };
    let runner = "PAYMENTS_SYNC_WORKFLOW";
    let task = "PAYMENTS_SYNC";
    let process_tracker_id = pt_utils::get_process_tracker_id(
        runner,
        task,
        &payment_attempt.attempt_id,
        &payment_attempt.merchant_id,
    );
    let process_tracker_entry =
        <storage::ProcessTracker as storage::ProcessTrackerExt>::make_process_tracker_new(
            process_tracker_id,
            task,
            runner,
            tracking_data,
            schedule_time,
        )?;

    db.insert_process(process_tracker_entry).await?;
    Ok(())
}

pub fn update_straight_through_routing<F>(
    payment_data: &mut PaymentData<F>,
    request_straight_through: serde_json::Value,
) -> CustomResult<(), errors::ParsingError>
where
    F: Send + Clone,
{
    let _: api::RoutingAlgorithm = request_straight_through
        .clone()
        .parse_value("RoutingAlgorithm")
        .attach_printable("Invalid straight through routing rules format")?;

    payment_data.payment_attempt.straight_through_algorithm = Some(request_straight_through);

    Ok(())
}

pub async fn get_connector_choice<F, Req>(
    operation: &BoxedOperation<'_, F, Req>,
    state: &AppState,
    req: &Req,
    merchant_account: &storage::MerchantAccount,
    payment_data: &mut PaymentData<F>,
) -> RouterResult<Option<api::ConnectorCallType>>
where
    F: Send + Clone,
{
    let connector_choice = operation
        .to_domain()?
        .get_connector(merchant_account, state, req, &payment_data.payment_intent)
        .await?;

    let connector = if should_call_connector(operation, payment_data) {
        Some(match connector_choice {
            api::ConnectorChoice::SessionMultiple(session_connectors) => {
                api::ConnectorCallType::Multiple(session_connectors)
            }

            api::ConnectorChoice::StraightThrough(straight_through) => connector_selection(
                state,
                merchant_account,
                payment_data,
                Some(straight_through),
            )?,

            api::ConnectorChoice::Decide => {
                connector_selection(state, merchant_account, payment_data, None)?
            }
        })
    } else if let api::ConnectorChoice::StraightThrough(val) = connector_choice {
        update_straight_through_routing(payment_data, val)
            .change_context(errors::ApiErrorResponse::InternalServerError)
            .attach_printable("Failed to update straight through routing algorithm")?;
        None
    } else {
        None
    };

    Ok(connector)
}

pub fn connector_selection<F>(
    state: &AppState,
    merchant_account: &storage::MerchantAccount,
    payment_data: &mut PaymentData<F>,
    request_straight_through: Option<serde_json::Value>,
) -> RouterResult<api::ConnectorCallType>
where
    F: Send + Clone,
{
    if let Some(ref connector_name) = payment_data.payment_attempt.connector {
        let connector_data = api::ConnectorData::get_connector_by_name(
            &state.conf.connectors,
            connector_name,
            api::GetToken::Connector,
        )
        .change_context(errors::ApiErrorResponse::InternalServerError)
        .attach_printable("invalid connector name received in payment attempt")?;

        return Ok(api::ConnectorCallType::Single(connector_data));
    }

    let mut routing_data = storage::RoutingData {
        routed_through: payment_data.payment_attempt.connector.clone(),
        algorithm: payment_data
            .payment_attempt
            .straight_through_algorithm
            .clone()
            .map(|val| val.parse_value("RoutingAlgorithm"))
            .transpose()
            .change_context(errors::ApiErrorResponse::InternalServerError)
            .attach_printable("Invalid straight through algorithm format in payment attempt")?,
    };

    let request_straight_through: Option<api::StraightThroughAlgorithm> = request_straight_through
        .map(|val| val.parse_value("StraightThroughAlgorithm"))
        .transpose()
        .change_context(errors::ApiErrorResponse::InternalServerError)
        .attach_printable("Invalid straight through routing rules format")?;

    let decided_connector = decide_connector(
        state,
        merchant_account,
        request_straight_through,
        &mut routing_data,
    )?;

    let encoded_algorithm = routing_data
        .algorithm
        .map(|algo| Encode::<api::RoutingAlgorithm>::encode_to_value(&algo))
        .transpose()
        .change_context(errors::ApiErrorResponse::InternalServerError)
        .attach_printable("Unable to serialize routing algorithm to serde value")?;

    payment_data.payment_attempt.connector = routing_data.routed_through;
    payment_data.payment_attempt.straight_through_algorithm = encoded_algorithm;

    Ok(decided_connector)
}

pub fn decide_connector(
    state: &AppState,
    merchant_account: &storage::MerchantAccount,
    request_straight_through: Option<api::StraightThroughAlgorithm>,
    routing_data: &mut storage::RoutingData,
) -> RouterResult<api::ConnectorCallType> {
    if let Some(ref connector_name) = routing_data.routed_through {
        let connector_data = api::ConnectorData::get_connector_by_name(
            &state.conf.connectors,
            connector_name,
            api::GetToken::Connector,
        )
        .change_context(errors::ApiErrorResponse::InternalServerError)
        .attach_printable("Invalid connector name received in 'routed_through'")?;

        return Ok(api::ConnectorCallType::Single(connector_data));
    }

    if let Some(routing_algorithm) = request_straight_through {
        let connector_name = match &routing_algorithm {
            api::StraightThroughAlgorithm::Single(conn) => conn.to_string(),
        };

        let connector_data = api::ConnectorData::get_connector_by_name(
            &state.conf.connectors,
            &connector_name,
            api::GetToken::Connector,
        )
        .change_context(errors::ApiErrorResponse::InternalServerError)
        .attach_printable("Invalid connector name received in routing algorithm")?;

        routing_data.routed_through = Some(connector_name);
        routing_data.algorithm = Some(routing_algorithm);
        return Ok(api::ConnectorCallType::Single(connector_data));
    }

    if let Some(ref routing_algorithm) = routing_data.algorithm {
        let connector_name = match routing_algorithm {
            api::StraightThroughAlgorithm::Single(conn) => conn.to_string(),
        };

        let connector_data = api::ConnectorData::get_connector_by_name(
            &state.conf.connectors,
            &connector_name,
            api::GetToken::Connector,
        )
        .change_context(errors::ApiErrorResponse::InternalServerError)
        .attach_printable("Invalid connector name received in routing algorithm")?;

        routing_data.routed_through = Some(connector_name);
        return Ok(api::ConnectorCallType::Single(connector_data));
    }

    let routing_algorithm = merchant_account
        .routing_algorithm
        .clone()
        .get_required_value("RoutingAlgorithm")
        .change_context(errors::ApiErrorResponse::PreconditionFailed {
            message: "no routing algorithm has been configured".to_string(),
        })?
        .parse_value::<api::RoutingAlgorithm>("RoutingAlgorithm")
        .change_context(errors::ApiErrorResponse::InternalServerError) // Deserialization failed
        .attach_printable("Unable to deserialize merchant routing algorithm")?;

    let connector_name = match routing_algorithm {
        api::RoutingAlgorithm::Single(conn) => conn.to_string(),
    };

    let connector_data = api::ConnectorData::get_connector_by_name(
        &state.conf.connectors,
        &connector_name,
        api::GetToken::Connector,
    )
    .change_context(errors::ApiErrorResponse::InternalServerError)
    .attach_printable("Routing algorithm gave invalid connector")?;

    routing_data.routed_through = Some(connector_name);

    Ok(api::ConnectorCallType::Single(connector_data))
}

pub fn should_add_task_to_process_tracker<F: Clone>(
    payment_data: &PaymentData<F>,
) -> RouterResult<bool> {
    let pm = payment_data
        .payment_attempt
        .payment_method
        .get_required_value("payment_method")?;
    let connector = payment_data
        .payment_attempt
        .connector
        .clone()
        .get_required_value("connector")?;
    let add_task_check = if matches!(pm, storage_enums::PaymentMethod::BankTransfer) {
        !connector.eq("stripe")
    } else {
        true
    };
    Ok(add_task_check)
}<|MERGE_RESOLUTION|>--- conflicted
+++ resolved
@@ -934,11 +934,8 @@
     pub creds_identifier: Option<String>,
     pub pm_token: Option<String>,
     pub connector_customer_id: Option<String>,
-<<<<<<< HEAD
     pub mandate_metadata: Option<SecretSerdeValue>,
-=======
     pub ephemeral_key: Option<ephemeral_key::EphemeralKey>,
->>>>>>> 53aa5ac9
 }
 
 #[derive(Debug, Default)]
