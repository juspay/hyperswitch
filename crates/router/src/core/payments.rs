--- conflicted
+++ resolved
@@ -259,13 +259,9 @@
                     .await?
             }
 
-<<<<<<< HEAD
-            api::ConnectorCallType::Multiple(connectors) => {
+            api::ConnectorCallType::SessionMultiple(connectors) => {
                 let session_surcharge_data =
                     get_session_surcharge_data(&payment_data.payment_attempt);
-=======
-            api::ConnectorCallType::SessionMultiple(connectors) => {
->>>>>>> 9b618d24
                 call_multiple_connectors_service(
                     state,
                     &merchant_account,
@@ -318,7 +314,17 @@
     ))
 }
 
-<<<<<<< HEAD
+#[inline]
+pub fn get_connector_data(
+    connectors: &mut IntoIter<api::ConnectorData>,
+) -> RouterResult<api::ConnectorData> {
+    connectors
+        .next()
+        .ok_or(errors::ApiErrorResponse::InternalServerError)
+        .into_report()
+        .attach_printable("Connector not found in connectors iterator")
+}
+
 pub fn get_session_surcharge_data(
     payment_attempt: &data_models::payments::payment_attempt::PaymentAttempt,
 ) -> Option<api::SessionSurchargeDetails> {
@@ -333,19 +339,7 @@
             final_amount,
         })
     })
-=======
-#[inline]
-pub fn get_connector_data(
-    connectors: &mut IntoIter<api::ConnectorData>,
-) -> RouterResult<api::ConnectorData> {
-    connectors
-        .next()
-        .ok_or(errors::ApiErrorResponse::InternalServerError)
-        .into_report()
-        .attach_printable("Connector not found in connectors iterator")
->>>>>>> 9b618d24
-}
-
+}
 #[allow(clippy::too_many_arguments)]
 pub async fn payments_core<F, Res, Req, Op, FData, Ctx>(
     state: AppState,
