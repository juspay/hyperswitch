pub mod flows;
pub mod helpers;
pub mod operations;
pub mod transformers;

use std::{fmt::Debug, marker::PhantomData, time::Instant};

use error_stack::{IntoReport, ResultExt};
use futures::future::join_all;
use router_env::{tracing, tracing::instrument};
use time;

pub use self::operations::{
    PaymentCancel, PaymentCapture, PaymentConfirm, PaymentCreate, PaymentMethodValidate,
    PaymentResponse, PaymentSession, PaymentStatus, PaymentUpdate,
};
use self::{
    flows::{ConstructFlowSpecificData, Feature},
    operations::{BoxedOperation, Operation},
};
use super::errors::StorageErrorExt;
use crate::{
    core::{
        errors::{self, RouterResponse, RouterResult},
        payments,
    },
    db::StorageInterface,
    logger, pii,
    routes::AppState,
    scheduler::utils as pt_utils,
    services,
    types::{
        self,
        api::{self, enums as api_enums},
        storage::{self, enums as storage_enums},
        transformers::ForeignInto,
    },
    utils::{self, OptionExt},
};

#[instrument(skip_all)]
pub async fn payments_operation_core<F, Req, Op, FData>(
    state: &AppState,
    merchant_account: storage::MerchantAccount,
    operation: Op,
    req: Req,
    use_connector: Option<api_enums::Connector>,
    call_connector_action: CallConnectorAction,
) -> RouterResult<(PaymentData<F>, Req, Option<storage::Customer>)>
where
    F: Send + Clone,
    Op: Operation<F, Req> + Send + Sync,

    // To create connector flow specific interface data
    PaymentData<F>: ConstructFlowSpecificData<F, FData, types::PaymentsResponseData>,
    types::RouterData<F, FData, types::PaymentsResponseData>: Feature<F, FData>,

    // To construct connector flow specific api
    dyn types::api::Connector:
        services::api::ConnectorIntegration<F, FData, types::PaymentsResponseData>,

    // To perform router related operation for PaymentResponse
    PaymentResponse: Operation<F, FData>,
{
    let operation: BoxedOperation<F, Req> = Box::new(operation);

    let (operation, validate_result) = operation
        .to_validate_request()?
        .validate_request(&req, &merchant_account)?;

    tracing::Span::current().record("payment_id", &format!("{:?}", validate_result.payment_id));

    let (operation, mut payment_data, customer_details) = operation
        .to_get_tracker()?
        .get_trackers(
            state,
            &validate_result.payment_id,
            validate_result.merchant_id,
            &req,
            validate_result.mandate_type,
            validate_result.storage_scheme,
        )
        .await?;

    let (operation, customer) = operation
        .to_domain()?
        .get_or_create_customer_details(
            &*state.store,
            &mut payment_data,
            customer_details,
            validate_result.merchant_id,
        )
        .await
        .change_context(errors::ApiErrorResponse::InternalServerError)?;

    let (operation, payment_method_data, payment_token) = operation
        .to_domain()?
        .make_pm_data(
            state,
            payment_data.payment_attempt.payment_method,
            &payment_data.payment_attempt.attempt_id,
            &payment_data.payment_attempt,
            &payment_data.payment_method_data,
            &payment_data.token,
            payment_data.card_cvc.clone(),
            validate_result.storage_scheme,
        )
        .await?;

    payment_data.payment_method_data = payment_method_data;
    if let Some(token) = payment_token {
        payment_data.token = Some(token)
    }

    let connector_details = operation
        .to_domain()?
        .get_connector(&merchant_account, state, use_connector)
        .await?;

    if let api::ConnectorCallType::Single(ref connector) = connector_details {
        payment_data.payment_attempt.connector =
            Some(connector.connector_name.to_owned().to_string());
    }

    let (operation, mut payment_data) = operation
        .to_update_tracker()?
        .update_trackers(
            &*state.store,
            &validate_result.payment_id,
            payment_data,
            customer.clone(),
            validate_result.storage_scheme,
        )
        .await?;

    operation
        .to_domain()?
        .add_task_to_process_tracker(state, &payment_data.payment_attempt)
        .await?;

    if should_call_connector(&operation, &payment_data) {
        payment_data = match connector_details {
            api::ConnectorCallType::Single(connector) => {
                call_connector_service(
                    state,
                    &merchant_account,
                    &validate_result.payment_id,
                    connector,
                    &operation,
                    payment_data,
                    &customer,
                    call_connector_action,
                )
                .await?
            }
            api::ConnectorCallType::Multiple(connectors) => {
                call_multiple_connectors_service(
                    state,
                    &merchant_account,
                    connectors,
                    &operation,
                    payment_data,
                    &customer,
                )
                .await?
            }
        }
    }
    Ok((payment_data, req, customer))
}

#[allow(clippy::too_many_arguments)]
pub async fn payments_core<F, Res, Req, Op, FData>(
    state: &AppState,
    merchant_account: storage::MerchantAccount,
    operation: Op,
    req: Req,
    auth_flow: services::AuthFlow,
    use_connector: Option<api_enums::Connector>,
    call_connector_action: CallConnectorAction,
) -> RouterResponse<Res>
where
    F: Send + Clone,
    Op: Operation<F, Req> + Send + Sync + Clone,
    Req: Debug,
    Res: transformers::ToResponse<Req, PaymentData<F>, Op> + From<Req>,
    // To create connector flow specific interface data
    PaymentData<F>: ConstructFlowSpecificData<F, FData, types::PaymentsResponseData>,
    types::RouterData<F, FData, types::PaymentsResponseData>: Feature<F, FData>,

    // To construct connector flow specific api
    dyn types::api::Connector:
        services::api::ConnectorIntegration<F, FData, types::PaymentsResponseData>,

    // To perform router related operation for PaymentResponse
    PaymentResponse: Operation<F, FData>,
    // To create merchant response
{
    let (payment_data, req, customer) = payments_operation_core(
        state,
        merchant_account,
        operation.clone(),
        req,
        use_connector,
        call_connector_action,
    )
    .await?;

    Res::generate_response(
        Some(req),
        payment_data,
        customer,
        auth_flow,
        &state.conf.server,
        operation,
    )
}

fn is_start_pay<Op: Debug>(operation: &Op) -> bool {
    format!("{:?}", operation).eq("PaymentStart")
}

#[allow(clippy::too_many_arguments)]
pub async fn handle_payments_redirect_response<'a, F>(
    state: &AppState,
    merchant_account: storage::MerchantAccount,
    req: api::PaymentsRetrieveRequest,
) -> RouterResponse<api::RedirectionResponse>
where
    F: Send + Clone + 'a,
{
    let connector = req.connector.clone().get_required_value("connector")?;

    let query_params = req.param.clone().get_required_value("param")?;

    let resource_id = api::PaymentIdTypeExt::get_payment_intent_id(&req.resource_id)
        .change_context(errors::ApiErrorResponse::MissingRequiredField {
            field_name: "payment_id".to_string(),
        })?;

    let connector_data = api::ConnectorData::get_connector_by_name(
        &state.conf.connectors,
        &connector,
        api::GetToken::Connector,
    )?;

    let flow_type = connector_data
        .connector
        .get_flow_type(&query_params)
        .change_context(errors::ApiErrorResponse::InternalServerError)
        .attach_printable("Failed to decide the response flow")?;

    let response = payments_response_for_redirection_flows(
        state,
        merchant_account.clone(),
        req.clone(),
        flow_type,
    )
    .await;

    let payments_response =
        match response.change_context(errors::ApiErrorResponse::NotImplemented)? {
            services::BachResponse::Json(response) => Ok(response),
            _ => Err(errors::ApiErrorResponse::InternalServerError)
                .into_report()
                .attach_printable("Failed to get the response in json"),
        }?;

    let result = helpers::get_handle_response_url(
        resource_id,
        &merchant_account,
        payments_response,
        connector,
    )
    .attach_printable("No redirection response")?;

    Ok(services::BachResponse::JsonForRedirection(result))
}

pub async fn payments_response_for_redirection_flows<'a>(
    state: &AppState,
    merchant_account: storage::MerchantAccount,
    req: api::PaymentsRetrieveRequest,
    flow_type: CallConnectorAction,
) -> RouterResponse<api::PaymentsResponse> {
    payments_core::<api::PSync, api::PaymentsResponse, _, _, _>(
        state,
        merchant_account,
        payments::PaymentStatus,
        req,
        services::api::AuthFlow::Merchant,
        None,
        flow_type,
    )
    .await
}

#[allow(clippy::too_many_arguments)]
#[instrument(skip_all)]
async fn call_connector_service<F, Op, Req>(
    state: &AppState,
    merchant_account: &storage::MerchantAccount,
    payment_id: &api::PaymentIdType,
    connector: api::ConnectorData,
    _operation: &Op,
    payment_data: PaymentData<F>,
    customer: &Option<storage::Customer>,
    call_connector_action: CallConnectorAction,
) -> RouterResult<PaymentData<F>>
where
    Op: Debug,
    F: Send + Clone,

    // To create connector flow specific interface data
    PaymentData<F>: ConstructFlowSpecificData<F, Req, types::PaymentsResponseData>,
    types::RouterData<F, Req, types::PaymentsResponseData>: Feature<F, Req>,

    // To construct connector flow specific api
    dyn api::Connector: services::api::ConnectorIntegration<F, Req, types::PaymentsResponseData>,

    // To perform router related operation for PaymentResponse
    PaymentResponse: Operation<F, Req>,
{
    let db = &*state.store;

    let stime_connector = Instant::now();

    let router_data = payment_data
        .construct_router_data(state, connector.connector.id(), merchant_account)
        .await?;

    let res = router_data
        .decide_flows(
            state,
            &connector,
            customer,
            call_connector_action,
            merchant_account.storage_scheme,
        )
        .await;

    let response = helpers::amap(res, |response| async {
        let operation = helpers::response_operation::<F, Req>();
        let payment_data = operation
            .to_post_update_tracker()?
            .update_tracker(
                db,
                payment_id,
                payment_data,
                Some(response),
                merchant_account.storage_scheme,
            )
            .await?;
        Ok(payment_data)
    })
    .await?;

    let etime_connector = Instant::now();
    let duration_connector = etime_connector.saturating_duration_since(stime_connector);
    tracing::info!(duration = format!("Duration taken: {}", duration_connector.as_millis()));

    Ok(response)
}

async fn call_multiple_connectors_service<F, Op, Req>(
    state: &AppState,
    merchant_account: &storage::MerchantAccount,
    connectors: Vec<api::ConnectorData>,
    _operation: &Op,
    mut payment_data: PaymentData<F>,
    customer: &Option<storage::Customer>,
) -> RouterResult<PaymentData<F>>
where
    Op: Debug,
    F: Send + Clone,

    // To create connector flow specific interface data
    PaymentData<F>: ConstructFlowSpecificData<F, Req, types::PaymentsResponseData>,
    types::RouterData<F, Req, types::PaymentsResponseData>: Feature<F, Req>,

    // To construct connector flow specific api
    dyn api::Connector: services::api::ConnectorIntegration<F, Req, types::PaymentsResponseData>,

    // To perform router related operation for PaymentResponse
    PaymentResponse: Operation<F, Req>,
{
    let call_connectors_start_time = Instant::now();
    let mut join_handlers = Vec::with_capacity(connectors.len());

    for connector in connectors.iter() {
        let connector_id = connector.connector.id();
        let router_data = payment_data
            .construct_router_data(state, connector_id, merchant_account)
            .await?;

        let res = router_data.decide_flows(
            state,
            connector,
            customer,
            CallConnectorAction::Trigger,
            merchant_account.storage_scheme,
        );

        join_handlers.push(res);
    }

    let result = join_all(join_handlers).await;

    for (connector_res, connector) in result.into_iter().zip(connectors) {
        let connector_name = connector.connector_name.to_string();
        match connector_res {
            Ok(connector_response) => {
                if let Ok(types::PaymentsResponseData::SessionResponse { session_token }) =
                    connector_response.response
                {
                    payment_data.sessions_token.push(session_token);
                }
            }
            Err(connector_error) => {
                logger::error!(
                    "sessions_connector_error {} {:?}",
                    connector_name,
                    connector_error
                );
            }
        }
    }

    let call_connectors_end_time = Instant::now();
    let call_connectors_duration =
        call_connectors_end_time.saturating_duration_since(call_connectors_start_time);
    tracing::info!(duration = format!("Duration taken: {}", call_connectors_duration.as_millis()));

    Ok(payment_data)
}

pub enum CallConnectorAction {
    Trigger,
    Avoid,
    StatusUpdate(storage_enums::AttemptStatus),
    HandleResponse(Vec<u8>),
}

#[derive(Clone, Default, Debug)]
pub struct PaymentAddress {
    pub shipping: Option<api::Address>,
    pub billing: Option<api::Address>,
}

#[derive(Clone)]
pub struct PaymentData<F>
where
    F: Clone,
{
    pub flow: PhantomData<F>,
    pub payment_intent: storage::PaymentIntent,
    pub payment_attempt: storage::PaymentAttempt,
    pub connector_response: storage::ConnectorResponse,
    pub amount: api::Amount,
<<<<<<< HEAD
    pub currency: enums::Currency,
    pub mandate_id: Option<api_models::payments::MandateIds>,
=======
    pub currency: storage_enums::Currency,
    pub mandate_id: Option<String>,
>>>>>>> f3d3abf0
    pub setup_mandate: Option<api::MandateData>,
    pub address: PaymentAddress,
    pub token: Option<String>,
    pub confirm: Option<bool>,
    pub force_sync: Option<bool>,
    pub payment_method_data: Option<api::PaymentMethod>,
    pub refunds: Vec<storage::Refund>,
    pub sessions_token: Vec<api::SessionToken>,
    pub card_cvc: Option<pii::Secret<String>>,
}

#[derive(Debug)]
pub struct CustomerDetails {
    pub customer_id: Option<String>,
    pub name: Option<masking::Secret<String, masking::WithType>>,
    pub email: Option<masking::Secret<String, pii::Email>>,
    pub phone: Option<masking::Secret<String, masking::WithType>>,
    pub phone_country_code: Option<String>,
}

pub fn if_not_create_change_operation<'a, Op, F>(
    is_update: bool,
    status: storage_enums::IntentStatus,
    current: &'a Op,
) -> BoxedOperation<F, api::PaymentsRequest>
where
    F: Send + Clone,
    Op: Operation<F, api::PaymentsRequest> + Send + Sync,
    &'a Op: Operation<F, api::PaymentsRequest>,
{
    match status {
        storage_enums::IntentStatus::RequiresConfirmation
        | storage_enums::IntentStatus::RequiresCustomerAction
        | storage_enums::IntentStatus::RequiresPaymentMethod => {
            if is_update {
                Box::new(&PaymentUpdate)
            } else {
                Box::new(current)
            }
        }
        _ => Box::new(&PaymentStatus),
    }
}

pub fn is_confirm<'a, F: Clone + Send, R, Op>(
    operation: &'a Op,
    confirm: Option<bool>,
) -> BoxedOperation<F, R>
where
    PaymentConfirm: Operation<F, R>,
    &'a PaymentConfirm: Operation<F, R>,
    Op: Operation<F, R> + Send + Sync,
    &'a Op: Operation<F, R>,
{
    if confirm.unwrap_or(false) {
        Box::new(&PaymentConfirm)
    } else {
        Box::new(operation)
    }
}

pub fn should_call_connector<Op: Debug, F: Clone>(
    operation: &Op,
    payment_data: &PaymentData<F>,
) -> bool {
    match format!("{:?}", operation).as_str() {
        "PaymentConfirm" => true,
        "PaymentStart" => {
            !matches!(
                payment_data.payment_intent.status,
                storage_enums::IntentStatus::Failed | storage_enums::IntentStatus::Succeeded
            ) && payment_data
                .connector_response
                .authentication_data
                .is_none()
        }
        "PaymentStatus" => {
            matches!(
                payment_data.payment_intent.status,
                storage_enums::IntentStatus::Failed
                    | storage_enums::IntentStatus::Processing
                    | storage_enums::IntentStatus::Succeeded
                    | storage_enums::IntentStatus::RequiresCustomerAction
            ) && payment_data.force_sync.unwrap_or(false)
        }
        "PaymentCancel" => matches!(
            payment_data.payment_intent.status,
            storage_enums::IntentStatus::RequiresCapture
        ),
        "PaymentCapture" => {
            matches!(
                payment_data.payment_intent.status,
                storage_enums::IntentStatus::RequiresCapture
            )
        }
        "PaymentSession" => true,
        _ => false,
    }
}

pub async fn list_payments(
    db: &dyn StorageInterface,
    merchant: storage::MerchantAccount,
    constraints: api::PaymentListConstraints,
) -> RouterResponse<api::PaymentListResponse> {
    helpers::validate_payment_list_request(&constraints)?;
    let merchant_id = &merchant.merchant_id;
    let payment_intent =
        helpers::filter_by_constraints(db, &constraints, merchant_id, merchant.storage_scheme)
            .await
            .map_err(|err| err.to_not_found_response(errors::ApiErrorResponse::PaymentNotFound))?;

    let data: Vec<api::PaymentsResponse> = payment_intent
        .into_iter()
        .map(ForeignInto::foreign_into)
        .collect();
    utils::when(
        data.is_empty(),
        Err(errors::ApiErrorResponse::PaymentNotFound),
    )?;
    Ok(services::BachResponse::Json(api::PaymentListResponse {
        size: data.len(),
        data,
    }))
}

pub async fn add_process_sync_task(
    db: &dyn StorageInterface,
    payment_attempt: &storage::PaymentAttempt,
    schedule_time: time::PrimitiveDateTime,
) -> Result<(), errors::ProcessTrackerError> {
    let tracking_data = api::PaymentsRetrieveRequest {
        force_sync: true,
        merchant_id: Some(payment_attempt.merchant_id.clone()),

        resource_id: api::PaymentIdType::PaymentAttemptId(payment_attempt.attempt_id.clone()),
        param: None,
        connector: None,
    };
    let runner = "PAYMENTS_SYNC_WORKFLOW";
    let task = "PAYMENTS_SYNC";
    let process_tracker_id = pt_utils::get_process_tracker_id(
        runner,
        task,
        &payment_attempt.attempt_id,
        &payment_attempt.merchant_id,
    );
    let process_tracker_entry =
        <storage::ProcessTracker as storage::ProcessTrackerExt>::make_process_tracker_new(
            process_tracker_id,
            task,
            runner,
            tracking_data,
            schedule_time,
        )?;

    db.insert_process(process_tracker_entry).await?;
    Ok(())
}<|MERGE_RESOLUTION|>--- conflicted
+++ resolved
@@ -457,13 +457,8 @@
     pub payment_attempt: storage::PaymentAttempt,
     pub connector_response: storage::ConnectorResponse,
     pub amount: api::Amount,
-<<<<<<< HEAD
-    pub currency: enums::Currency,
     pub mandate_id: Option<api_models::payments::MandateIds>,
-=======
     pub currency: storage_enums::Currency,
-    pub mandate_id: Option<String>,
->>>>>>> f3d3abf0
     pub setup_mandate: Option<api::MandateData>,
     pub address: PaymentAddress,
     pub token: Option<String>,
