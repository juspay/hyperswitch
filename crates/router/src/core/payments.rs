pub mod access_token;
pub mod customers;
pub mod flows;
pub mod helpers;
pub mod operations;
pub mod tokenization;
pub mod transformers;

use std::{collections::HashMap, fmt::Debug, marker::PhantomData, ops::Deref, time::Instant};

use api_models::payments::FrmMessage;
use common_utils::{ext_traits::AsyncExt, pii};
use diesel_models::ephemeral_key;
use error_stack::{IntoReport, ResultExt};
use futures::future::join_all;
use masking::Secret;
use router_env::{instrument, tracing};
use scheduler::{db::process_tracker::ProcessTrackerExt, errors as sch_errors, utils as pt_utils};
use time;

pub use self::operations::{
    PaymentCancel, PaymentCapture, PaymentConfirm, PaymentCreate, PaymentMethodValidate,
    PaymentResponse, PaymentSession, PaymentStatus, PaymentUpdate,
};
use self::{
    flows::{ConstructFlowSpecificData, Feature},
    helpers::authenticate_client_secret,
    operations::{payment_complete_authorize, BoxedOperation, Operation},
};
use super::errors::StorageErrorExt;
use crate::{
    configs::settings::PaymentMethodTypeTokenFilter,
    core::errors::{self, CustomResult, RouterResponse, RouterResult},
    db::StorageInterface,
    logger,
<<<<<<< HEAD
    routes::{metrics, AppState},
=======
    routes::{metrics, payment_methods::ParentPaymentMethodToken, AppState},
    scheduler::{utils as pt_utils, workflows::payment_sync},
>>>>>>> 35963e27
    services::{self, api::Authenticate},
    types::{
        self, api, domain,
        storage::{self, enums as storage_enums},
    },
    utils::{Encode, OptionExt, ValueExt},
    workflows::payment_sync,
};

#[instrument(skip_all, fields(payment_id, merchant_id))]
pub async fn payments_operation_core<F, Req, Op, FData>(
    state: &AppState,
    merchant_account: domain::MerchantAccount,
    key_store: domain::MerchantKeyStore,
    operation: Op,
    req: Req,
    call_connector_action: CallConnectorAction,
    auth_flow: services::AuthFlow,
) -> RouterResult<(PaymentData<F>, Req, Option<domain::Customer>)>
where
    F: Send + Clone + Sync,
    Req: Authenticate,
    Op: Operation<F, Req> + Send + Sync,

    // To create connector flow specific interface data
    PaymentData<F>: ConstructFlowSpecificData<F, FData, types::PaymentsResponseData>,
    types::RouterData<F, FData, types::PaymentsResponseData>: Feature<F, FData>,

    // To construct connector flow specific api
    dyn types::api::Connector:
        services::api::ConnectorIntegration<F, FData, types::PaymentsResponseData>,

    // To perform router related operation for PaymentResponse
    PaymentResponse: Operation<F, FData>,
    FData: Send + Sync,
{
    let operation: BoxedOperation<'_, F, Req> = Box::new(operation);

    tracing::Span::current().record("merchant_id", merchant_account.merchant_id.as_str());
    let (operation, validate_result) = operation
        .to_validate_request()?
        .validate_request(&req, &merchant_account)?;

    tracing::Span::current().record("payment_id", &format!("{}", validate_result.payment_id));
    let (operation, mut payment_data, customer_details) = operation
        .to_get_tracker()?
        .get_trackers(
            state,
            &validate_result.payment_id,
            &req,
            validate_result.mandate_type.to_owned(),
            &merchant_account,
            &key_store,
            auth_flow,
        )
        .await?;

    authenticate_client_secret(
        req.get_client_secret(),
        &payment_data.payment_intent,
        merchant_account.intent_fulfillment_time,
    )?;

    let (operation, customer) = operation
        .to_domain()?
        .get_or_create_customer_details(
            &*state.store,
            &mut payment_data,
            customer_details,
            &key_store,
        )
        .await
        .to_not_found_response(errors::ApiErrorResponse::CustomerNotFound)
        .attach_printable("Failed while fetching/creating customer")?;

    let connector = get_connector_choice(
        &operation,
        state,
        &req,
        &merchant_account,
        &key_store,
        &mut payment_data,
    )
    .await?;

    let schedule_time = match &connector {
        Some(api::ConnectorCallType::Single(connector_data)) => {
            if should_add_task_to_process_tracker(&payment_data) {
                payment_sync::get_sync_process_schedule_time(
                    &*state.store,
                    connector_data.connector.id(),
                    &merchant_account.merchant_id,
                    0,
                )
                .await
                .into_report()
                .change_context(errors::ApiErrorResponse::InternalServerError)
                .attach_printable("Failed while getting process schedule time")?
            } else {
                None
            }
        }
        _ => None,
    };

    let (mut payment_data, tokenization_action) =
        get_connector_tokenization_action(state, &operation, payment_data, &validate_result)
            .await?;

    let updated_customer = call_create_connector_customer_if_required(
        state,
        &customer,
        &merchant_account,
        &key_store,
        &mut payment_data,
    )
    .await?;

    if let Some(connector_details) = connector {
        payment_data = match connector_details {
            api::ConnectorCallType::Single(connector) => {
                let router_data = call_connector_service(
                    state,
                    &merchant_account,
                    &key_store,
                    connector,
                    &operation,
                    &mut payment_data,
                    &customer,
                    call_connector_action,
                    tokenization_action,
                    updated_customer,
                    validate_result.requeue,
                    schedule_time,
                )
                .await?;

                let operation = Box::new(PaymentResponse);
                let db = &*state.store;
                operation
                    .to_post_update_tracker()?
                    .update_tracker(
                        db,
                        &validate_result.payment_id,
                        payment_data,
                        router_data,
                        merchant_account.storage_scheme,
                    )
                    .await?
            }

            api::ConnectorCallType::Multiple(connectors) => {
                call_multiple_connectors_service(
                    state,
                    &merchant_account,
                    &key_store,
                    connectors,
                    &operation,
                    payment_data,
                    &customer,
                )
                .await?
            }
        };
        payment_data
            .payment_attempt
            .payment_token
            .as_ref()
            .zip(payment_data.payment_attempt.payment_method)
            .map(ParentPaymentMethodToken::create_key_for_token)
            .async_map(|key_for_hyperswitch_token| async move {
                if key_for_hyperswitch_token
                    .should_delete_payment_method_token(payment_data.payment_intent.status)
                {
                    let _ = key_for_hyperswitch_token.delete(state).await;
                }
            })
            .await;
    } else {
        (_, payment_data) = operation
            .to_update_tracker()?
            .update_trackers(
                &*state.store,
                payment_data.clone(),
                customer.clone(),
                validate_result.storage_scheme,
                updated_customer,
                &key_store,
                None,
            )
            .await?;
    }

    Ok((payment_data, req, customer))
}

#[allow(clippy::too_many_arguments)]
pub async fn payments_core<F, Res, Req, Op, FData>(
    state: &AppState,
    merchant_account: domain::MerchantAccount,
    key_store: domain::MerchantKeyStore,
    operation: Op,
    req: Req,
    auth_flow: services::AuthFlow,
    call_connector_action: CallConnectorAction,
) -> RouterResponse<Res>
where
    F: Send + Clone + Sync,
    FData: Send + Sync,
    Op: Operation<F, Req> + Send + Sync + Clone,
    Req: Debug + Authenticate,
    Res: transformers::ToResponse<Req, PaymentData<F>, Op>,
    // To create connector flow specific interface data
    PaymentData<F>: ConstructFlowSpecificData<F, FData, types::PaymentsResponseData>,
    types::RouterData<F, FData, types::PaymentsResponseData>: Feature<F, FData>,

    // To construct connector flow specific api
    dyn types::api::Connector:
        services::api::ConnectorIntegration<F, FData, types::PaymentsResponseData>,

    // To perform router related operation for PaymentResponse
    PaymentResponse: Operation<F, FData>,
{
    let (payment_data, req, customer) = payments_operation_core(
        state,
        merchant_account,
        key_store,
        operation.clone(),
        req,
        call_connector_action,
        auth_flow,
    )
    .await?;

    Res::generate_response(
        Some(req),
        payment_data,
        customer,
        auth_flow,
        &state.conf.server,
        operation,
        &state.conf.connector_request_reference_id_config,
    )
}

fn is_start_pay<Op: Debug>(operation: &Op) -> bool {
    format!("{operation:?}").eq("PaymentStart")
}

#[derive(Clone, Debug)]
pub struct PaymentsRedirectResponseData {
    pub connector: Option<String>,
    pub param: Option<String>,
    pub merchant_id: Option<String>,
    pub json_payload: Option<serde_json::Value>,
    pub resource_id: api::PaymentIdType,
    pub force_sync: bool,
    pub creds_identifier: Option<String>,
}

#[async_trait::async_trait]
pub trait PaymentRedirectFlow: Sync {
    async fn call_payment_flow(
        &self,
        state: &AppState,
        merchant_account: domain::MerchantAccount,
        merchant_key_store: domain::MerchantKeyStore,
        req: PaymentsRedirectResponseData,
        connector_action: CallConnectorAction,
    ) -> RouterResponse<api::PaymentsResponse>;

    fn get_payment_action(&self) -> services::PaymentAction;

    fn generate_response(
        &self,
        payments_response: api_models::payments::PaymentsResponse,
        merchant_account: types::domain::MerchantAccount,
        payment_id: String,
        connector: String,
    ) -> RouterResult<api::RedirectionResponse>;

    #[allow(clippy::too_many_arguments)]
    async fn handle_payments_redirect_response(
        &self,
        state: &AppState,
        merchant_account: domain::MerchantAccount,
        key_store: domain::MerchantKeyStore,
        req: PaymentsRedirectResponseData,
    ) -> RouterResponse<api::RedirectionResponse> {
        metrics::REDIRECTION_TRIGGERED.add(
            &metrics::CONTEXT,
            1,
            &[
                metrics::request::add_attributes(
                    "connector",
                    req.connector.to_owned().unwrap_or("null".to_string()),
                ),
                metrics::request::add_attributes(
                    "merchant_id",
                    merchant_account.merchant_id.to_owned(),
                ),
            ],
        );
        let connector = req.connector.clone().get_required_value("connector")?;

        let query_params = req.param.clone().get_required_value("param")?;

        let resource_id = api::PaymentIdTypeExt::get_payment_intent_id(&req.resource_id)
            .change_context(errors::ApiErrorResponse::MissingRequiredField {
                field_name: "payment_id",
            })?;

        let connector_data = api::ConnectorData::get_connector_by_name(
            &state.conf.connectors,
            &connector,
            api::GetToken::Connector,
        )?;

        let flow_type = connector_data
            .connector
            .get_flow_type(
                &query_params,
                req.json_payload.clone(),
                self.get_payment_action(),
            )
            .change_context(errors::ApiErrorResponse::InternalServerError)
            .attach_printable("Failed to decide the response flow")?;

        let response = self
            .call_payment_flow(
                state,
                merchant_account.clone(),
                key_store,
                req.clone(),
                flow_type,
            )
            .await;

        let payments_response = match response? {
            services::ApplicationResponse::Json(response) => Ok(response),
            _ => Err(errors::ApiErrorResponse::InternalServerError)
                .into_report()
                .attach_printable("Failed to get the response in json"),
        }?;

        let result =
            self.generate_response(payments_response, merchant_account, resource_id, connector)?;

        Ok(services::ApplicationResponse::JsonForRedirection(result))
    }
}

#[derive(Clone, Debug)]
pub struct PaymentRedirectCompleteAuthorize;

#[async_trait::async_trait]
impl PaymentRedirectFlow for PaymentRedirectCompleteAuthorize {
    async fn call_payment_flow(
        &self,
        state: &AppState,
        merchant_account: domain::MerchantAccount,
        merchant_key_store: domain::MerchantKeyStore,
        req: PaymentsRedirectResponseData,
        connector_action: CallConnectorAction,
    ) -> RouterResponse<api::PaymentsResponse> {
        let payment_confirm_req = api::PaymentsRequest {
            payment_id: Some(req.resource_id.clone()),
            merchant_id: req.merchant_id.clone(),
            feature_metadata: Some(api_models::payments::FeatureMetadata {
                redirect_response: Some(api_models::payments::RedirectResponse {
                    param: req.param.map(Secret::new),
                    json_payload: Some(req.json_payload.unwrap_or(serde_json::json!({})).into()),
                }),
            }),
            ..Default::default()
        };
        payments_core::<api::CompleteAuthorize, api::PaymentsResponse, _, _, _>(
            state,
            merchant_account,
            merchant_key_store,
            payment_complete_authorize::CompleteAuthorize,
            payment_confirm_req,
            services::api::AuthFlow::Merchant,
            connector_action,
        )
        .await
    }

    fn get_payment_action(&self) -> services::PaymentAction {
        services::PaymentAction::CompleteAuthorize
    }

    fn generate_response(
        &self,
        payments_response: api_models::payments::PaymentsResponse,
        merchant_account: types::domain::MerchantAccount,
        payment_id: String,
        connector: String,
    ) -> RouterResult<api::RedirectionResponse> {
        // There might be multiple redirections needed for some flows
        // If the status is requires customer action, then send the startpay url again
        // The redirection data must have been provided and updated by the connector
        match payments_response.status {
            api_models::enums::IntentStatus::RequiresCustomerAction => {
                let startpay_url = payments_response
                    .next_action
                    .and_then(|next_action_data| match next_action_data {
                        api_models::payments::NextActionData::RedirectToUrl { redirect_to_url } => Some(redirect_to_url),
                        api_models::payments::NextActionData::DisplayBankTransferInformation { .. } => None,
                        api_models::payments::NextActionData::ThirdPartySdkSessionToken { .. } => None,
                        api_models::payments::NextActionData::QrCodeInformation{..} => None,
                        api_models::payments::NextActionData::DisplayVoucherInformation{ .. } => None,
                        api_models::payments::NextActionData::WaitScreenInformation{..} => None,
                    })
                    .ok_or(errors::ApiErrorResponse::InternalServerError)
                    .into_report()
                    .attach_printable(
                        "did not receive redirect to url when status is requires customer action",
                    )?;
                Ok(api::RedirectionResponse {
                    return_url: String::new(),
                    params: vec![],
                    return_url_with_query_params: startpay_url,
                    http_method: "GET".to_string(),
                    headers: vec![],
                })
            }
            // If the status is terminal status, then redirect to merchant return url to provide status
            api_models::enums::IntentStatus::Succeeded
            | api_models::enums::IntentStatus::Failed
            | api_models::enums::IntentStatus::Cancelled | api_models::enums::IntentStatus::RequiresCapture| api_models::enums::IntentStatus::Processing=> helpers::get_handle_response_url(
                payment_id,
                &merchant_account,
                payments_response,
                connector,
            ),
            _ => Err(errors::ApiErrorResponse::InternalServerError).into_report().attach_printable_lazy(|| format!("Could not proceed with payment as payment status {} cannot be handled during redirection",payments_response.status))?
        }
    }
}

#[derive(Clone, Debug)]
pub struct PaymentRedirectSync;

#[async_trait::async_trait]
impl PaymentRedirectFlow for PaymentRedirectSync {
    async fn call_payment_flow(
        &self,
        state: &AppState,
        merchant_account: domain::MerchantAccount,
        merchant_key_store: domain::MerchantKeyStore,
        req: PaymentsRedirectResponseData,
        connector_action: CallConnectorAction,
    ) -> RouterResponse<api::PaymentsResponse> {
        let payment_sync_req = api::PaymentsRetrieveRequest {
            resource_id: req.resource_id,
            merchant_id: req.merchant_id,
            param: req.param,
            force_sync: req.force_sync,
            connector: req.connector,
            merchant_connector_details: req.creds_identifier.map(|creds_id| {
                api::MerchantConnectorDetailsWrap {
                    creds_identifier: creds_id,
                    encoded_data: None,
                }
            }),
            client_secret: None,
            expand_attempts: None,
        };
        payments_core::<api::PSync, api::PaymentsResponse, _, _, _>(
            state,
            merchant_account,
            merchant_key_store,
            PaymentStatus,
            payment_sync_req,
            services::api::AuthFlow::Merchant,
            connector_action,
        )
        .await
    }

    fn generate_response(
        &self,
        payments_response: api_models::payments::PaymentsResponse,
        merchant_account: types::domain::MerchantAccount,
        payment_id: String,
        connector: String,
    ) -> RouterResult<api::RedirectionResponse> {
        helpers::get_handle_response_url(
            payment_id,
            &merchant_account,
            payments_response,
            connector,
        )
    }

    fn get_payment_action(&self) -> services::PaymentAction {
        services::PaymentAction::PSync
    }
}

#[allow(clippy::too_many_arguments)]
pub async fn call_connector_service<F, RouterDReq, ApiRequest>(
    state: &AppState,
    merchant_account: &domain::MerchantAccount,
    key_store: &domain::MerchantKeyStore,
    connector: api::ConnectorData,
    operation: &BoxedOperation<'_, F, ApiRequest>,
    payment_data: &mut PaymentData<F>,
    customer: &Option<domain::Customer>,
    call_connector_action: CallConnectorAction,
    tokenization_action: TokenizationAction,
    updated_customer: Option<storage::CustomerUpdate>,
    requeue: bool,
    schedule_time: Option<time::PrimitiveDateTime>,
) -> RouterResult<types::RouterData<F, RouterDReq, types::PaymentsResponseData>>
where
    F: Send + Clone + Sync,
    RouterDReq: Send + Sync,

    // To create connector flow specific interface data
    PaymentData<F>: ConstructFlowSpecificData<F, RouterDReq, types::PaymentsResponseData>,
    types::RouterData<F, RouterDReq, types::PaymentsResponseData>: Feature<F, RouterDReq> + Send,

    // To construct connector flow specific api
    dyn api::Connector:
        services::api::ConnectorIntegration<F, RouterDReq, types::PaymentsResponseData>,
{
    let stime_connector = Instant::now();

    let mut router_data = payment_data
        .construct_router_data(
            state,
            connector.connector.id(),
            merchant_account,
            key_store,
            customer,
        )
        .await?;

    let add_access_token_result = router_data
        .add_access_token(state, &connector, merchant_account)
        .await?;

    let mut should_continue_further = access_token::update_router_data_with_access_token_result(
        &add_access_token_result,
        &mut router_data,
        &call_connector_action,
    );

    let pm_token = router_data
        .add_payment_method_token(state, &connector, &tokenization_action)
        .await?;

    if let Some(payment_method_token) = pm_token {
        router_data.payment_method_token = Some(payment_method_token);
    };

    (router_data, should_continue_further) = complete_preprocessing_steps_if_required(
        state,
        &connector,
        payment_data,
        router_data,
        should_continue_further,
    )
    .await?;

    if let Ok(types::PaymentsResponseData::PreProcessingResponse {
        session_token: Some(session_token),
        ..
    }) = router_data.response.to_owned()
    {
        payment_data.sessions_token.push(session_token);
    };

    // In case of authorize flow, pre-task and post-tasks are being called in build request
    // if we do not want to proceed further, then the function will return Ok(None, false)
    let (connector_request, should_continue_further) = if should_continue_further {
        // Check if the actual flow specific request can be built with available data
        router_data
            .build_flow_specific_connector_request(state, &connector, call_connector_action.clone())
            .await?
    } else {
        (None, false)
    };

    if should_add_task_to_process_tracker(payment_data) {
        operation
            .to_domain()?
            .add_task_to_process_tracker(
                state,
                &payment_data.payment_attempt,
                requeue,
                schedule_time,
            )
            .await
            .map_err(|error| logger::error!(process_tracker_error=?error))
            .ok();
    }

    // Update the payment trackers just before calling the connector
    // Since the request is already built in the previous step,
    // there should be no error in request construction from hyperswitch end
    (_, *payment_data) = operation
        .to_update_tracker()?
        .update_trackers(
            &*state.store,
            payment_data.clone(),
            customer.clone(),
            merchant_account.storage_scheme,
            updated_customer,
            key_store,
            None,
        )
        .await?;

    let router_data_res = if should_continue_further {
        // The status of payment_attempt and intent will be updated in the previous step
        // update this in router_data.
        // This is added because few connector integrations do not update the status,
        // and rely on previous status set in router_data
        router_data.status = payment_data.payment_attempt.status;
        router_data
            .decide_flows(
                state,
                &connector,
                customer,
                call_connector_action,
                merchant_account,
                connector_request,
            )
            .await
    } else {
        Ok(router_data)
    };

    let etime_connector = Instant::now();
    let duration_connector = etime_connector.saturating_duration_since(stime_connector);
    tracing::info!(duration = format!("Duration taken: {}", duration_connector.as_millis()));

    router_data_res
}

pub async fn call_multiple_connectors_service<F, Op, Req>(
    state: &AppState,
    merchant_account: &domain::MerchantAccount,
    key_store: &domain::MerchantKeyStore,
    connectors: Vec<api::SessionConnectorData>,
    _operation: &Op,
    mut payment_data: PaymentData<F>,
    customer: &Option<domain::Customer>,
) -> RouterResult<PaymentData<F>>
where
    Op: Debug,
    F: Send + Clone,

    // To create connector flow specific interface data
    PaymentData<F>: ConstructFlowSpecificData<F, Req, types::PaymentsResponseData>,
    types::RouterData<F, Req, types::PaymentsResponseData>: Feature<F, Req>,

    // To construct connector flow specific api
    dyn api::Connector: services::api::ConnectorIntegration<F, Req, types::PaymentsResponseData>,

    // To perform router related operation for PaymentResponse
    PaymentResponse: Operation<F, Req>,
{
    let call_connectors_start_time = Instant::now();
    let mut join_handlers = Vec::with_capacity(connectors.len());

    for session_connector_data in connectors.iter() {
        let connector_id = session_connector_data.connector.connector.id();
        let router_data = payment_data
            .construct_router_data(state, connector_id, merchant_account, key_store, customer)
            .await?;

        let res = router_data.decide_flows(
            state,
            &session_connector_data.connector,
            customer,
            CallConnectorAction::Trigger,
            merchant_account,
            None,
        );

        join_handlers.push(res);
    }

    let result = join_all(join_handlers).await;

    for (connector_res, session_connector) in result.into_iter().zip(connectors) {
        let connector_name = session_connector.connector.connector_name.to_string();
        match connector_res {
            Ok(connector_response) => {
                if let Ok(types::PaymentsResponseData::SessionResponse { session_token, .. }) =
                    connector_response.response
                {
                    // If session token is NoSessionTokenReceived, it is not pushed into the sessions_token as there is no response or there can be some error
                    // In case of error, that error is already logged
                    if !matches!(
                        session_token,
                        api_models::payments::SessionToken::NoSessionTokenReceived,
                    ) {
                        payment_data.sessions_token.push(session_token);
                    }
                }
            }
            Err(connector_error) => {
                logger::error!(
                    "sessions_connector_error {} {:?}",
                    connector_name,
                    connector_error
                );
            }
        }
    }

    let call_connectors_end_time = Instant::now();
    let call_connectors_duration =
        call_connectors_end_time.saturating_duration_since(call_connectors_start_time);
    tracing::info!(duration = format!("Duration taken: {}", call_connectors_duration.as_millis()));

    Ok(payment_data)
}

pub async fn call_create_connector_customer_if_required<F, Req>(
    state: &AppState,
    customer: &Option<domain::Customer>,
    merchant_account: &domain::MerchantAccount,
    key_store: &domain::MerchantKeyStore,
    payment_data: &mut PaymentData<F>,
) -> RouterResult<Option<storage::CustomerUpdate>>
where
    F: Send + Clone + Sync,
    Req: Send + Sync,

    // To create connector flow specific interface data
    PaymentData<F>: ConstructFlowSpecificData<F, Req, types::PaymentsResponseData>,
    types::RouterData<F, Req, types::PaymentsResponseData>: Feature<F, Req> + Send,

    // To construct connector flow specific api
    dyn api::Connector: services::api::ConnectorIntegration<F, Req, types::PaymentsResponseData>,

    // To perform router related operation for PaymentResponse
    PaymentResponse: Operation<F, Req>,
{
    let connector_name = payment_data.payment_attempt.connector.clone();

    match connector_name {
        Some(connector_name) => {
            let connector = api::ConnectorData::get_connector_by_name(
                &state.conf.connectors,
                &connector_name,
                api::GetToken::Connector,
            )?;

            let connector_label = helpers::get_connector_label(
                payment_data.payment_intent.business_country,
                &payment_data.payment_intent.business_label,
                payment_data.payment_attempt.business_sub_label.as_ref(),
                &connector_name,
            );

            let (should_call_connector, existing_connector_customer_id) =
                customers::should_call_connector_create_customer(
                    state,
                    &connector,
                    customer,
                    &connector_label,
                );

            if should_call_connector {
                // Create customer at connector and update the customer table to store this data
                let router_data = payment_data
                    .construct_router_data(
                        state,
                        connector.connector.id(),
                        merchant_account,
                        key_store,
                        customer,
                    )
                    .await?;

                let connector_customer_id = router_data
                    .create_connector_customer(state, &connector)
                    .await?;

                let customer_update = customers::update_connector_customer_in_customers(
                    &connector_label,
                    customer.as_ref(),
                    &connector_customer_id,
                )
                .await;

                payment_data.connector_customer_id = connector_customer_id;
                Ok(customer_update)
            } else {
                // Customer already created in previous calls use the same value, no need to update
                payment_data.connector_customer_id =
                    existing_connector_customer_id.map(ToOwned::to_owned);
                Ok(None)
            }
        }
        None => Ok(None),
    }
}

async fn complete_preprocessing_steps_if_required<F, Req>(
    state: &AppState,
    connector: &api::ConnectorData,
    payment_data: &PaymentData<F>,
    mut router_data: types::RouterData<F, Req, types::PaymentsResponseData>,
    should_continue_payment: bool,
) -> RouterResult<(types::RouterData<F, Req, types::PaymentsResponseData>, bool)>
where
    F: Send + Clone + Sync,
    Req: Send + Sync,
    types::RouterData<F, Req, types::PaymentsResponseData>: Feature<F, Req> + Send,
    dyn api::Connector: services::api::ConnectorIntegration<F, Req, types::PaymentsResponseData>,
{
    //TODO: For ACH transfers, if preprocessing_step is not required for connectors encountered in future, add the check
    let router_data_and_should_continue_payment = match payment_data.payment_method_data.clone() {
        Some(api_models::payments::PaymentMethodData::BankTransfer(data)) => match data.deref() {
            api_models::payments::BankTransferData::AchBankTransfer { .. }
            | api_models::payments::BankTransferData::MultibancoBankTransfer { .. }
                if connector.connector_name == types::Connector::Stripe =>
            {
                if payment_data.payment_attempt.preprocessing_step_id.is_none() {
                    (
                        router_data.preprocessing_steps(state, connector).await?,
                        false,
                    )
                } else {
                    (router_data, should_continue_payment)
                }
            }
            _ => (router_data, should_continue_payment),
        },
        Some(api_models::payments::PaymentMethodData::Wallet(_)) => {
            if is_preprocessing_required_for_wallets(connector.connector_name.to_string()) {
                (
                    router_data.preprocessing_steps(state, connector).await?,
                    false,
                )
            } else {
                (router_data, should_continue_payment)
            }
        }
        Some(api_models::payments::PaymentMethodData::Card(_)) => {
            if connector.connector_name == types::Connector::Payme {
                router_data = router_data.preprocessing_steps(state, connector).await?;

                let is_error_in_response = router_data.response.is_err();
                // If is_error_in_response is true, should_continue_payment should be false, we should throw the error
                (router_data, !is_error_in_response)
            } else {
                (router_data, should_continue_payment)
            }
        }
        _ => (router_data, should_continue_payment),
    };

    Ok(router_data_and_should_continue_payment)
}

pub fn is_preprocessing_required_for_wallets(connector_name: String) -> bool {
    connector_name == *"trustpay" || connector_name == *"payme"
}

fn is_payment_method_tokenization_enabled_for_connector(
    state: &AppState,
    connector_name: &str,
    payment_method: &storage::enums::PaymentMethod,
    payment_method_type: &Option<storage::enums::PaymentMethodType>,
) -> RouterResult<bool> {
    let connector_tokenization_filter = state.conf.tokenization.0.get(connector_name);

    Ok(connector_tokenization_filter
        .map(|connector_filter| {
            connector_filter
                .payment_method
                .clone()
                .contains(payment_method)
                && is_payment_method_type_allowed_for_connector(
                    payment_method_type,
                    connector_filter.payment_method_type.clone(),
                )
        })
        .unwrap_or(false))
}

fn is_payment_method_type_allowed_for_connector(
    current_pm_type: &Option<storage::enums::PaymentMethodType>,
    pm_type_filter: Option<PaymentMethodTypeTokenFilter>,
) -> bool {
    match (*current_pm_type).zip(pm_type_filter) {
        Some((pm_type, type_filter)) => match type_filter {
            PaymentMethodTypeTokenFilter::AllAccepted => true,
            PaymentMethodTypeTokenFilter::EnableOnly(enabled) => enabled.contains(&pm_type),
            PaymentMethodTypeTokenFilter::DisableOnly(disabled) => !disabled.contains(&pm_type),
        },
        None => true, // Allow all types if payment_method_type is not present
    }
}

async fn decide_payment_method_tokenize_action(
    state: &AppState,
    connector_name: &str,
    payment_method: &storage::enums::PaymentMethod,
    pm_parent_token: Option<&String>,
    is_connector_tokenization_enabled: bool,
) -> RouterResult<TokenizationAction> {
    match pm_parent_token {
        None => {
            if is_connector_tokenization_enabled {
                Ok(TokenizationAction::TokenizeInConnectorAndRouter)
            } else {
                Ok(TokenizationAction::TokenizeInRouter)
            }
        }
        Some(token) => {
            let redis_conn = state
                .store
                .get_redis_conn()
                .change_context(errors::ApiErrorResponse::InternalServerError)
                .attach_printable("Failed to get redis connection")?;

            let key = format!(
                "pm_token_{}_{}_{}",
                token.to_owned(),
                payment_method,
                connector_name
            );

            let connector_token_option = redis_conn
                .get_key::<Option<String>>(&key)
                .await
                .change_context(errors::ApiErrorResponse::InternalServerError)
                .attach_printable("Failed to fetch the token from redis")?;

            match connector_token_option {
                Some(connector_token) => Ok(TokenizationAction::ConnectorToken(connector_token)),
                None => {
                    if is_connector_tokenization_enabled {
                        Ok(TokenizationAction::TokenizeInConnector)
                    } else {
                        Ok(TokenizationAction::TokenizeInRouter)
                    }
                }
            }
        }
    }
}

#[derive(Clone)]
pub enum TokenizationAction {
    TokenizeInRouter,
    TokenizeInConnector,
    TokenizeInConnectorAndRouter,
    ConnectorToken(String),
    SkipConnectorTokenization,
}

#[allow(clippy::too_many_arguments)]
pub async fn get_connector_tokenization_action<F, Req>(
    state: &AppState,
    operation: &BoxedOperation<'_, F, Req>,
    mut payment_data: PaymentData<F>,
    validate_result: &operations::ValidateResult<'_>,
) -> RouterResult<(PaymentData<F>, TokenizationAction)>
where
    F: Send + Clone,
{
    let connector = payment_data.payment_attempt.connector.to_owned();

    let is_mandate = payment_data
        .mandate_id
        .as_ref()
        .and_then(|inner| inner.mandate_reference_id.as_ref())
        .map(|mandate_reference| match mandate_reference {
            api_models::payments::MandateReferenceId::ConnectorMandateId(_) => true,
            api_models::payments::MandateReferenceId::NetworkMandateId(_) => false,
        })
        .unwrap_or(false);

    let payment_data_and_tokenization_action = match connector {
        Some(_) if is_mandate => (payment_data, TokenizationAction::SkipConnectorTokenization),
        Some(connector) if is_operation_confirm(&operation) => {
            let payment_method = &payment_data
                .payment_attempt
                .payment_method
                .get_required_value("payment_method")?;
            let payment_method_type = &payment_data.payment_attempt.payment_method_type;
            let is_connector_tokenization_enabled =
                is_payment_method_tokenization_enabled_for_connector(
                    state,
                    &connector,
                    payment_method,
                    payment_method_type,
                )?;

            let payment_method_action = decide_payment_method_tokenize_action(
                state,
                &connector,
                payment_method,
                payment_data.token.as_ref(),
                is_connector_tokenization_enabled,
            )
            .await?;

            let connector_tokenization_action = match payment_method_action {
                TokenizationAction::TokenizeInRouter => {
                    let (_operation, payment_method_data) = operation
                        .to_domain()?
                        .make_pm_data(state, &mut payment_data, validate_result.storage_scheme)
                        .await?;
                    payment_data.payment_method_data = payment_method_data;
                    TokenizationAction::SkipConnectorTokenization
                }

                TokenizationAction::TokenizeInConnector => TokenizationAction::TokenizeInConnector,
                TokenizationAction::TokenizeInConnectorAndRouter => {
                    let (_operation, payment_method_data) = operation
                        .to_domain()?
                        .make_pm_data(state, &mut payment_data, validate_result.storage_scheme)
                        .await?;

                    payment_data.payment_method_data = payment_method_data;
                    TokenizationAction::TokenizeInConnector
                }
                TokenizationAction::ConnectorToken(token) => {
                    payment_data.pm_token = Some(token);
                    TokenizationAction::SkipConnectorTokenization
                }
                TokenizationAction::SkipConnectorTokenization => {
                    TokenizationAction::SkipConnectorTokenization
                }
            };
            (payment_data, connector_tokenization_action)
        }
        _ => {
            let (_operation, payment_method_data) = operation
                .to_domain()?
                .make_pm_data(state, &mut payment_data, validate_result.storage_scheme)
                .await?;
            payment_data.payment_method_data = payment_method_data;
            (payment_data, TokenizationAction::SkipConnectorTokenization)
        }
    };

    Ok(payment_data_and_tokenization_action)
}

#[derive(Clone)]
pub enum CallConnectorAction {
    Trigger,
    Avoid,
    StatusUpdate {
        status: storage_enums::AttemptStatus,
        error_code: Option<String>,
        error_message: Option<String>,
    },
    HandleResponse(Vec<u8>),
}

#[derive(Clone, Default, Debug)]
pub struct PaymentAddress {
    pub shipping: Option<api::Address>,
    pub billing: Option<api::Address>,
}

#[derive(Clone)]
pub struct PaymentData<F>
where
    F: Clone,
{
    pub flow: PhantomData<F>,
    pub payment_intent: storage::PaymentIntent,
    pub payment_attempt: storage::PaymentAttempt,
    pub multiple_capture_data: Option<MultipleCaptureData>,
    pub connector_response: storage::ConnectorResponse,
    pub amount: api::Amount,
    pub mandate_id: Option<api_models::payments::MandateIds>,
    pub mandate_connector: Option<String>,
    pub currency: storage_enums::Currency,
    pub setup_mandate: Option<api::MandateData>,
    pub address: PaymentAddress,
    pub token: Option<String>,
    pub confirm: Option<bool>,
    pub force_sync: Option<bool>,
    pub payment_method_data: Option<api::PaymentMethodData>,
    pub refunds: Vec<storage::Refund>,
    pub disputes: Vec<storage::Dispute>,
    pub attempts: Option<Vec<storage::PaymentAttempt>>,
    pub sessions_token: Vec<api::SessionToken>,
    pub card_cvc: Option<Secret<String>>,
    pub email: Option<pii::Email>,
    pub creds_identifier: Option<String>,
    pub pm_token: Option<String>,
    pub connector_customer_id: Option<String>,
    pub recurring_mandate_payment_data: Option<RecurringMandatePaymentData>,
    pub ephemeral_key: Option<ephemeral_key::EphemeralKey>,
    pub redirect_response: Option<api_models::payments::RedirectResponse>,
    pub frm_message: Option<FrmMessage>,
}

#[derive(Clone)]
pub struct MultipleCaptureData {
    previous_captures: Vec<storage::Capture>,
    current_capture: storage::Capture,
}

impl MultipleCaptureData {
    fn get_previously_blocked_amount(&self) -> i64 {
        self.previous_captures
            .iter()
            .fold(0, |accumulator, capture| {
                accumulator
                    + match capture.status {
                        storage_enums::CaptureStatus::Charged
                        | storage_enums::CaptureStatus::Pending => capture.amount,
                        storage_enums::CaptureStatus::Started
                        | storage_enums::CaptureStatus::Failed => 0,
                    }
            })
    }
    fn get_total_blocked_amount(&self) -> i64 {
        self.get_previously_blocked_amount()
            + match self.current_capture.status {
                api_models::enums::CaptureStatus::Charged
                | api_models::enums::CaptureStatus::Pending => self.current_capture.amount,
                api_models::enums::CaptureStatus::Failed
                | api_models::enums::CaptureStatus::Started => 0,
            }
    }
    fn get_previously_charged_amount(&self) -> i64 {
        self.previous_captures
            .iter()
            .fold(0, |accumulator, capture| {
                accumulator
                    + match capture.status {
                        storage_enums::CaptureStatus::Charged => capture.amount,
                        storage_enums::CaptureStatus::Pending
                        | storage_enums::CaptureStatus::Started
                        | storage_enums::CaptureStatus::Failed => 0,
                    }
            })
    }
    fn get_total_charged_amount(&self) -> i64 {
        self.get_previously_charged_amount()
            + match self.current_capture.status {
                storage_enums::CaptureStatus::Charged => self.current_capture.amount,
                storage_enums::CaptureStatus::Pending
                | storage_enums::CaptureStatus::Started
                | storage_enums::CaptureStatus::Failed => 0,
            }
    }
    fn get_captures_count(&self) -> RouterResult<i16> {
        i16::try_from(1 + self.previous_captures.len())
            .into_report()
            .change_context(errors::ApiErrorResponse::InternalServerError)
            .attach_printable("Error while converting from usize to i16")
    }
    fn get_status_count(&self) -> HashMap<storage_enums::CaptureStatus, i16> {
        let mut hash_map: HashMap<storage_enums::CaptureStatus, i16> = HashMap::new();
        hash_map.insert(storage_enums::CaptureStatus::Charged, 0);
        hash_map.insert(storage_enums::CaptureStatus::Pending, 0);
        hash_map.insert(storage_enums::CaptureStatus::Started, 0);
        hash_map.insert(storage_enums::CaptureStatus::Failed, 0);
        hash_map
            .entry(self.current_capture.status)
            .and_modify(|count| *count += 1);
        self.previous_captures
            .iter()
            .fold(hash_map, |mut accumulator, capture| {
                let current_capture_status = capture.status;
                accumulator
                    .entry(current_capture_status)
                    .and_modify(|count| *count += 1);
                accumulator
            })
    }
    fn get_attempt_status(&self, authorized_amount: i64) -> storage_enums::AttemptStatus {
        let total_captured_amount = self.get_total_charged_amount();
        if authorized_amount == total_captured_amount {
            return storage_enums::AttemptStatus::Charged;
        }
        let status_count_map = self.get_status_count();
        if status_count_map.get(&storage_enums::CaptureStatus::Charged) > Some(&0) {
            storage_enums::AttemptStatus::PartialCharged
        } else {
            storage_enums::AttemptStatus::CaptureInitiated
        }
    }
}

#[derive(Debug, Default, Clone)]
pub struct RecurringMandatePaymentData {
    pub payment_method_type: Option<storage_enums::PaymentMethodType>, //required for making recurring payment using saved payment method through stripe
}

#[derive(Debug, Default, Clone)]
pub struct CustomerDetails {
    pub customer_id: Option<String>,
    pub name: Option<Secret<String, masking::WithType>>,
    pub email: Option<pii::Email>,
    pub phone: Option<Secret<String, masking::WithType>>,
    pub phone_country_code: Option<String>,
}

pub fn if_not_create_change_operation<'a, Op, F>(
    status: storage_enums::IntentStatus,
    confirm: Option<bool>,
    current: &'a Op,
) -> BoxedOperation<'_, F, api::PaymentsRequest>
where
    F: Send + Clone,
    Op: Operation<F, api::PaymentsRequest> + Send + Sync,
    &'a Op: Operation<F, api::PaymentsRequest>,
{
    if confirm.unwrap_or(false) {
        Box::new(PaymentConfirm)
    } else {
        match status {
            storage_enums::IntentStatus::RequiresConfirmation
            | storage_enums::IntentStatus::RequiresCustomerAction
            | storage_enums::IntentStatus::RequiresPaymentMethod => Box::new(current),
            _ => Box::new(&PaymentStatus),
        }
    }
}

pub fn is_confirm<'a, F: Clone + Send, R, Op>(
    operation: &'a Op,
    confirm: Option<bool>,
) -> BoxedOperation<'_, F, R>
where
    PaymentConfirm: Operation<F, R>,
    &'a PaymentConfirm: Operation<F, R>,
    Op: Operation<F, R> + Send + Sync,
    &'a Op: Operation<F, R>,
{
    if confirm.unwrap_or(false) {
        Box::new(&PaymentConfirm)
    } else {
        Box::new(operation)
    }
}

pub fn should_call_connector<Op: Debug, F: Clone>(
    operation: &Op,
    payment_data: &PaymentData<F>,
) -> bool {
    match format!("{operation:?}").as_str() {
        "PaymentConfirm" => true,
        "PaymentStart" => {
            !matches!(
                payment_data.payment_intent.status,
                storage_enums::IntentStatus::Failed | storage_enums::IntentStatus::Succeeded
            ) && payment_data
                .connector_response
                .authentication_data
                .is_none()
        }
        "PaymentStatus" => {
            matches!(
                payment_data.payment_intent.status,
                storage_enums::IntentStatus::Failed
                    | storage_enums::IntentStatus::Processing
                    | storage_enums::IntentStatus::Succeeded
                    | storage_enums::IntentStatus::RequiresCustomerAction
                    | storage_enums::IntentStatus::RequiresMerchantAction
            ) && payment_data.force_sync.unwrap_or(false)
        }
        "PaymentCancel" => matches!(
            payment_data.payment_intent.status,
            storage_enums::IntentStatus::RequiresCapture
        ),
        "PaymentCapture" => {
            matches!(
                payment_data.payment_intent.status,
                storage_enums::IntentStatus::RequiresCapture
                    | storage_enums::IntentStatus::PartiallyCaptured
            )
        }
        "CompleteAuthorize" => true,
        "PaymentSession" => true,
        _ => false,
    }
}

pub fn is_operation_confirm<Op: Debug>(operation: &Op) -> bool {
    matches!(format!("{operation:?}").as_str(), "PaymentConfirm")
}

#[cfg(feature = "olap")]
pub async fn list_payments(
    db: &dyn StorageInterface,
    merchant: domain::MerchantAccount,
    constraints: api::PaymentListConstraints,
) -> RouterResponse<api::PaymentListResponse> {
    use crate::types::transformers::ForeignFrom;

    helpers::validate_payment_list_request(&constraints)?;
    let merchant_id = &merchant.merchant_id;
    let payment_intents =
        helpers::filter_by_constraints(db, &constraints, merchant_id, merchant.storage_scheme)
            .await
            .to_not_found_response(errors::ApiErrorResponse::PaymentNotFound)?;

    let collected_futures = payment_intents.into_iter().map(|pi| {
        async {
            match db
                .find_payment_attempt_by_payment_id_merchant_id_attempt_id(
                    &pi.payment_id,
                    merchant_id,
                    &pi.active_attempt_id,
                    // since OLAP doesn't have KV. Force to get the data from PSQL.
                    storage_enums::MerchantStorageScheme::PostgresOnly,
                )
                .await
            {
                Ok(pa) => Some(Ok((pi, pa))),
                Err(e) => {
                    if e.current_context().is_db_not_found() {
                        logger::warn!(
                            "payment_attempts missing for payment_id : {} | error : {}",
                            pi.payment_id,
                            e
                        );
                        return None;
                    }
                    Some(Err(e))
                }
            }
        }
    });

    //If any of the response are Err, we will get Result<Err(_)>
    let pi_pa_tuple_vec: Result<Vec<(storage::PaymentIntent, storage::PaymentAttempt)>, _> =
        join_all(collected_futures)
            .await
            .into_iter()
            .flatten() //Will ignore `None`, will only flatten 1 level
            .collect::<Result<Vec<(storage::PaymentIntent, storage::PaymentAttempt)>, _>>();
    //Will collect responses in same order async, leading to sorted responses

    //Converting Intent-Attempt array to Response if no error
    let data: Vec<api::PaymentsResponse> = pi_pa_tuple_vec
        .change_context(errors::ApiErrorResponse::InternalServerError)?
        .into_iter()
        .map(ForeignFrom::foreign_from)
        .collect();

    Ok(services::ApplicationResponse::Json(
        api::PaymentListResponse {
            size: data.len(),
            data,
        },
    ))
}
#[cfg(feature = "olap")]
pub async fn apply_filters_on_payments(
    db: &dyn StorageInterface,
    merchant: domain::MerchantAccount,
    constraints: api::PaymentListFilterConstraints,
) -> RouterResponse<api::PaymentListResponse> {
    use crate::types::transformers::ForeignFrom;

    let list: Vec<(storage::PaymentIntent, storage::PaymentAttempt)> = db
        .apply_filters_on_payments_list(
            &merchant.merchant_id,
            &constraints,
            merchant.storage_scheme,
        )
        .await
        .to_not_found_response(errors::ApiErrorResponse::PaymentNotFound)?;

    let data: Vec<api::PaymentsResponse> =
        list.into_iter().map(ForeignFrom::foreign_from).collect();

    Ok(services::ApplicationResponse::Json(
        api::PaymentListResponse {
            size: data.len(),
            data,
        },
    ))
}

#[cfg(feature = "olap")]
pub async fn get_filters_for_payments(
    db: &dyn StorageInterface,
    merchant: domain::MerchantAccount,
    time_range: api::TimeRange,
) -> RouterResponse<api::PaymentListFilters> {
    use crate::types::transformers::ForeignFrom;

    let pi = db
        .filter_payment_intents_by_time_range_constraints(
            &merchant.merchant_id,
            &time_range,
            merchant.storage_scheme,
        )
        .await
        .to_not_found_response(errors::ApiErrorResponse::PaymentNotFound)?;

    let filters = db
        .get_filters_for_payments(
            &pi,
            &merchant.merchant_id,
            // since OLAP doesn't have KV. Force to get the data from PSQL.
            storage_enums::MerchantStorageScheme::PostgresOnly,
        )
        .await
        .to_not_found_response(errors::ApiErrorResponse::PaymentNotFound)?;

    let filters: api::PaymentListFilters = ForeignFrom::foreign_from(filters);

    Ok(services::ApplicationResponse::Json(filters))
}

pub async fn add_process_sync_task(
    db: &dyn StorageInterface,
    payment_attempt: &storage::PaymentAttempt,
    schedule_time: time::PrimitiveDateTime,
) -> Result<(), sch_errors::ProcessTrackerError> {
    let tracking_data = api::PaymentsRetrieveRequest {
        force_sync: true,
        merchant_id: Some(payment_attempt.merchant_id.clone()),
        resource_id: api::PaymentIdType::PaymentAttemptId(payment_attempt.attempt_id.clone()),
        ..Default::default()
    };
    let runner = "PAYMENTS_SYNC_WORKFLOW";
    let task = "PAYMENTS_SYNC";
    let process_tracker_id = pt_utils::get_process_tracker_id(
        runner,
        task,
        &payment_attempt.attempt_id,
        &payment_attempt.merchant_id,
    );
    let process_tracker_entry = <storage::ProcessTracker>::make_process_tracker_new(
        process_tracker_id,
        task,
        runner,
        tracking_data,
        schedule_time,
    )?;

    db.insert_process(process_tracker_entry).await?;
    Ok(())
}

pub async fn reset_process_sync_task(
    db: &dyn StorageInterface,
    payment_attempt: &storage::PaymentAttempt,
    schedule_time: time::PrimitiveDateTime,
) -> Result<(), errors::ProcessTrackerError> {
    let runner = "PAYMENTS_SYNC_WORKFLOW";
    let task = "PAYMENTS_SYNC";
    let process_tracker_id = pt_utils::get_process_tracker_id(
        runner,
        task,
        &payment_attempt.attempt_id,
        &payment_attempt.merchant_id,
    );
    let psync_process = db
        .find_process_by_id(&process_tracker_id)
        .await?
        .ok_or(errors::ProcessTrackerError::ProcessFetchingFailed)?;
    psync_process
        .reset(db.as_scheduler(), schedule_time)
        .await?;
    Ok(())
}

pub fn update_straight_through_routing<F>(
    payment_data: &mut PaymentData<F>,
    request_straight_through: serde_json::Value,
) -> CustomResult<(), errors::ParsingError>
where
    F: Send + Clone,
{
    let _: api::RoutingAlgorithm = request_straight_through
        .clone()
        .parse_value("RoutingAlgorithm")
        .attach_printable("Invalid straight through routing rules format")?;

    payment_data.payment_attempt.straight_through_algorithm = Some(request_straight_through);

    Ok(())
}

pub async fn get_connector_choice<F, Req>(
    operation: &BoxedOperation<'_, F, Req>,
    state: &AppState,
    req: &Req,
    merchant_account: &domain::MerchantAccount,
    key_store: &domain::MerchantKeyStore,
    payment_data: &mut PaymentData<F>,
) -> RouterResult<Option<api::ConnectorCallType>>
where
    F: Send + Clone,
{
    let connector_choice = operation
        .to_domain()?
        .get_connector(
            merchant_account,
            state,
            req,
            &payment_data.payment_intent,
            key_store,
        )
        .await?;

    let connector = if should_call_connector(operation, payment_data) {
        Some(match connector_choice {
            api::ConnectorChoice::SessionMultiple(session_connectors) => {
                api::ConnectorCallType::Multiple(session_connectors)
            }

            api::ConnectorChoice::StraightThrough(straight_through) => connector_selection(
                state,
                merchant_account,
                payment_data,
                Some(straight_through),
            )?,

            api::ConnectorChoice::Decide => {
                connector_selection(state, merchant_account, payment_data, None)?
            }
        })
    } else if let api::ConnectorChoice::StraightThrough(val) = connector_choice {
        update_straight_through_routing(payment_data, val)
            .change_context(errors::ApiErrorResponse::InternalServerError)
            .attach_printable("Failed to update straight through routing algorithm")?;
        None
    } else {
        None
    };

    Ok(connector)
}

pub fn connector_selection<F>(
    state: &AppState,
    merchant_account: &domain::MerchantAccount,
    payment_data: &mut PaymentData<F>,
    request_straight_through: Option<serde_json::Value>,
) -> RouterResult<api::ConnectorCallType>
where
    F: Send + Clone,
{
    if let Some(ref connector_name) = payment_data.payment_attempt.connector {
        let connector_data = api::ConnectorData::get_connector_by_name(
            &state.conf.connectors,
            connector_name,
            api::GetToken::Connector,
        )
        .change_context(errors::ApiErrorResponse::InternalServerError)
        .attach_printable("invalid connector name received in payment attempt")?;

        return Ok(api::ConnectorCallType::Single(connector_data));
    }

    let mut routing_data = storage::RoutingData {
        routed_through: payment_data.payment_attempt.connector.clone(),
        algorithm: payment_data
            .payment_attempt
            .straight_through_algorithm
            .clone()
            .map(|val| val.parse_value("RoutingAlgorithm"))
            .transpose()
            .change_context(errors::ApiErrorResponse::InternalServerError)
            .attach_printable("Invalid straight through algorithm format in payment attempt")?,
    };

    let request_straight_through: Option<api::StraightThroughAlgorithm> = request_straight_through
        .map(|val| val.parse_value("StraightThroughAlgorithm"))
        .transpose()
        .change_context(errors::ApiErrorResponse::InternalServerError)
        .attach_printable("Invalid straight through routing rules format")?;

    let decided_connector = decide_connector(
        state,
        merchant_account,
        request_straight_through,
        &mut routing_data,
    )?;

    let encoded_algorithm = routing_data
        .algorithm
        .map(|algo| Encode::<api::RoutingAlgorithm>::encode_to_value(&algo))
        .transpose()
        .change_context(errors::ApiErrorResponse::InternalServerError)
        .attach_printable("Unable to serialize routing algorithm to serde value")?;

    payment_data.payment_attempt.connector = routing_data.routed_through;
    payment_data.payment_attempt.straight_through_algorithm = encoded_algorithm;

    Ok(decided_connector)
}

pub fn decide_connector(
    state: &AppState,
    merchant_account: &domain::MerchantAccount,
    request_straight_through: Option<api::StraightThroughAlgorithm>,
    routing_data: &mut storage::RoutingData,
) -> RouterResult<api::ConnectorCallType> {
    if let Some(ref connector_name) = routing_data.routed_through {
        let connector_data = api::ConnectorData::get_connector_by_name(
            &state.conf.connectors,
            connector_name,
            api::GetToken::Connector,
        )
        .change_context(errors::ApiErrorResponse::InternalServerError)
        .attach_printable("Invalid connector name received in 'routed_through'")?;

        return Ok(api::ConnectorCallType::Single(connector_data));
    }

    if let Some(routing_algorithm) = request_straight_through {
        let connector_name = match &routing_algorithm {
            api::StraightThroughAlgorithm::Single(conn) => conn.to_string(),
        };

        let connector_data = api::ConnectorData::get_connector_by_name(
            &state.conf.connectors,
            &connector_name,
            api::GetToken::Connector,
        )
        .change_context(errors::ApiErrorResponse::InternalServerError)
        .attach_printable("Invalid connector name received in routing algorithm")?;

        routing_data.routed_through = Some(connector_name);
        routing_data.algorithm = Some(routing_algorithm);
        return Ok(api::ConnectorCallType::Single(connector_data));
    }

    if let Some(ref routing_algorithm) = routing_data.algorithm {
        let connector_name = match routing_algorithm {
            api::StraightThroughAlgorithm::Single(conn) => conn.to_string(),
        };

        let connector_data = api::ConnectorData::get_connector_by_name(
            &state.conf.connectors,
            &connector_name,
            api::GetToken::Connector,
        )
        .change_context(errors::ApiErrorResponse::InternalServerError)
        .attach_printable("Invalid connector name received in routing algorithm")?;

        routing_data.routed_through = Some(connector_name);
        return Ok(api::ConnectorCallType::Single(connector_data));
    }

    let routing_algorithm = merchant_account
        .routing_algorithm
        .clone()
        .get_required_value("RoutingAlgorithm")
        .change_context(errors::ApiErrorResponse::PreconditionFailed {
            message: "no routing algorithm has been configured".to_string(),
        })?
        .parse_value::<api::RoutingAlgorithm>("RoutingAlgorithm")
        .change_context(errors::ApiErrorResponse::InternalServerError) // Deserialization failed
        .attach_printable("Unable to deserialize merchant routing algorithm")?;

    let connector_name = match routing_algorithm {
        api::RoutingAlgorithm::Single(conn) => conn.to_string(),
    };

    let connector_data = api::ConnectorData::get_connector_by_name(
        &state.conf.connectors,
        &connector_name,
        api::GetToken::Connector,
    )
    .change_context(errors::ApiErrorResponse::InternalServerError)
    .attach_printable("Routing algorithm gave invalid connector")?;

    routing_data.routed_through = Some(connector_name);

    Ok(api::ConnectorCallType::Single(connector_data))
}

pub fn should_add_task_to_process_tracker<F: Clone>(payment_data: &PaymentData<F>) -> bool {
    let connector = payment_data.payment_attempt.connector.as_deref();

    !matches!(
        (payment_data.payment_attempt.payment_method, connector),
        (
            Some(storage_enums::PaymentMethod::BankTransfer),
            Some("stripe")
        )
    )
}<|MERGE_RESOLUTION|>--- conflicted
+++ resolved
@@ -33,12 +33,7 @@
     core::errors::{self, CustomResult, RouterResponse, RouterResult},
     db::StorageInterface,
     logger,
-<<<<<<< HEAD
-    routes::{metrics, AppState},
-=======
     routes::{metrics, payment_methods::ParentPaymentMethodToken, AppState},
-    scheduler::{utils as pt_utils, workflows::payment_sync},
->>>>>>> 35963e27
     services::{self, api::Authenticate},
     types::{
         self, api, domain,
