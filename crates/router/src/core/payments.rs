--- conflicted
+++ resolved
@@ -513,24 +513,6 @@
         router_data.payment_method_token = Some(payment_method_token);
     };
 
-<<<<<<< HEAD
-    router_data = match payment_data
-        .payment_attempt
-        .payment_method_type
-        .to_owned()
-        .get_required_value("payment_method_type")?
-    {
-        storage_models::enums::PaymentMethodType::Ach => {
-            if payment_data.payment_attempt.preprocessing_step_id.is_none() {
-                should_continue_payment = false;
-                router_data.preprocessing_steps(state, &connector).await?
-            } else {
-                router_data
-            }
-        }
-        _ => router_data,
-    };
-=======
     (router_data, should_continue_payment) = complete_preprocessing_steps_if_required(
         state,
         &connector,
@@ -539,7 +521,6 @@
         should_continue_payment,
     )
     .await?;
->>>>>>> 12c112a8
 
     let router_data_res = if should_continue_payment {
         router_data
@@ -718,6 +699,7 @@
                     (router_data, should_continue_payment)
                 }
             }
+            _ => (router_data, should_continue_payment),
         },
         _ => (router_data, should_continue_payment),
     };
