pub mod flows;
pub mod helpers;
pub mod operations;
pub mod transformers;

use std::{fmt::Debug, marker::PhantomData, time::Instant};

use error_stack::{IntoReport, ResultExt};
use futures::future::join_all;
use router_env::{tracing, tracing::instrument};
use time;

pub use self::operations::{
    PaymentCancel, PaymentCapture, PaymentConfirm, PaymentCreate, PaymentMethodValidate,
    PaymentResponse, PaymentSession, PaymentStatus, PaymentUpdate,
};
use self::{
    flows::{ConstructFlowSpecificData, Feature},
    operations::{BoxedOperation, Operation},
};
use super::errors::StorageErrorExt;
use crate::{
    core::{
        errors::{self, RouterResponse, RouterResult},
        payments,
    },
    db::StorageInterface,
    logger,
    pii::{Email, Secret},
    routes::AppState,
    scheduler::utils as pt_utils,
    services,
    types::{
        self,
        api::{
            self, enums as api_enums, PaymentIdTypeExt, PaymentsResponse, PaymentsRetrieveRequest,
        },
        storage::{self, enums as storage_enums, ProcessTrackerExt},
        transformers::ForeignInto,
    },
    utils::{self, OptionExt},
};

#[instrument(skip_all)]
pub async fn payments_operation_core<F, Req, Op, FData>(
    state: &AppState,
    merchant_account: storage::MerchantAccount,
    operation: Op,
    req: Req,
    use_connector: Option<api_enums::Connector>,
    call_connector_action: CallConnectorAction,
) -> RouterResult<(PaymentData<F>, Req, Option<storage::Customer>)>
where
    F: Send + Clone,
    Op: Operation<F, Req> + Send + Sync,

    // To create connector flow specific interface data
    PaymentData<F>: ConstructFlowSpecificData<F, FData, types::PaymentsResponseData>,
    types::RouterData<F, FData, types::PaymentsResponseData>: Feature<F, FData>,

    // To construct connector flow specific api
    dyn types::api::Connector:
        services::api::ConnectorIntegration<F, FData, types::PaymentsResponseData>,

    // To perform router related operation for PaymentResponse
    PaymentResponse: Operation<F, FData>,
{
    let operation: BoxedOperation<F, Req> = Box::new(operation);

    let (operation, validate_result) = operation
        .to_validate_request()?
        .validate_request(&req, &merchant_account)?;

    tracing::Span::current().record("payment_id", &format!("{:?}", validate_result.payment_id));

    let (operation, mut payment_data, customer_details) = operation
        .to_get_tracker()?
        .get_trackers(
            state,
            &validate_result.payment_id,
            validate_result.merchant_id,
            &req,
            validate_result.mandate_type,
            validate_result.storage_scheme,
        )
        .await?;

    let (operation, customer) = operation
        .to_domain()?
        .get_or_create_customer_details(
            &*state.store,
            &mut payment_data,
            customer_details,
            validate_result.merchant_id,
        )
        .await
        .change_context(errors::ApiErrorResponse::InternalServerError)?;

    let (operation, payment_method_data, payment_token) = operation
        .to_domain()?
        .make_pm_data(
            state,
            payment_data.payment_attempt.payment_method,
            &payment_data.payment_attempt.txn_id,
            &payment_data.payment_attempt,
            &payment_data.payment_method_data,
            &payment_data.token,
            payment_data.card_cvc.clone(),
            validate_result.storage_scheme,
        )
        .await?;

    payment_data.payment_method_data = payment_method_data;
    if let Some(token) = payment_token {
        payment_data.token = Some(token)
    }

    let mut connector_details = operation
        .to_domain()?
        .get_connector(&merchant_account, state)
        .await?;

    if let (true, Some(conn)) = (connector_details.is_single(), use_connector) {
        let conn_data =
            api::ConnectorData::get_connector_by_name(&state.conf.connectors, &conn.to_string())
                .change_context(errors::ApiErrorResponse::IncorrectConnectorNameGiven)?;

        connector_details = api::ConnectorCallType::Single(conn_data);
    }

    if let api::ConnectorCallType::Single(ref connector) = connector_details {
        payment_data.payment_attempt.connector =
            Some(connector.connector_name.to_owned().to_string());
    }

    let (operation, mut payment_data) = operation
        .to_update_tracker()?
        .update_trackers(
            &*state.store,
            &validate_result.payment_id,
            payment_data,
            customer.clone(),
            validate_result.storage_scheme,
        )
        .await?;

    operation
        .to_domain()?
        .add_task_to_process_tracker(state, &payment_data.payment_attempt)
        .await?;

    if should_call_connector(&operation, &payment_data) {
        payment_data = match connector_details {
            api::ConnectorCallType::Single(connector) => {
                call_connector_service(
                    state,
                    &merchant_account,
                    &validate_result.payment_id,
                    connector,
                    &operation,
                    payment_data,
                    &customer,
                    call_connector_action,
                )
                .await?
            }
            api::ConnectorCallType::Multiple(connectors) => {
                call_multiple_connectors_service(
                    state,
                    &merchant_account,
                    connectors,
                    &operation,
                    payment_data,
                    &customer,
                )
                .await?
            }
        }
    }
    Ok((payment_data, req, customer))
}

#[allow(clippy::too_many_arguments)]
#[instrument(skip_all)]
pub async fn payments_core<F, Res, Req, Op, FData>(
    state: &AppState,
    merchant_account: storage::MerchantAccount,
    operation: Op,
    req: Req,
    auth_flow: services::AuthFlow,
    use_connector: Option<api_enums::Connector>,
    call_connector_action: CallConnectorAction,
) -> RouterResponse<Res>
where
    F: Send + Clone,
    Op: Operation<F, Req> + Send + Sync + Clone,
    Req: Debug,
    Res: transformers::ToResponse<Req, PaymentData<F>, Op> + From<Req>,
    // To create connector flow specific interface data
    PaymentData<F>: ConstructFlowSpecificData<F, FData, types::PaymentsResponseData>,
    types::RouterData<F, FData, types::PaymentsResponseData>: Feature<F, FData>,

    // To construct connector flow specific api
    dyn types::api::Connector:
        services::api::ConnectorIntegration<F, FData, types::PaymentsResponseData>,

    // To perform router related operation for PaymentResponse
    PaymentResponse: Operation<F, FData>,
    // To create merchant response
{
    let (payment_data, req, customer) = payments_operation_core(
        state,
        merchant_account,
        operation.clone(),
        req,
        use_connector,
        call_connector_action,
    )
    .await?;

    Res::generate_response(
        Some(req),
        payment_data,
        customer,
        auth_flow,
        &state.conf.server,
        operation,
    )
}

fn is_start_pay<Op: Debug>(operation: &Op) -> bool {
    format!("{:?}", operation).eq("PaymentStart")
}

#[allow(clippy::too_many_arguments)]
pub async fn handle_payments_redirect_response<'a, F>(
    state: &AppState,
    merchant_account: storage::MerchantAccount,
    req: PaymentsRetrieveRequest,
) -> RouterResponse<api::RedirectionResponse>
where
    F: Send + Clone + 'a,
{
    let connector = req.connector.clone().get_required_value("connector")?;

    let query_params = req.param.clone().get_required_value("param")?;

    let resource_id = req.resource_id.get_payment_intent_id().change_context(
        errors::ApiErrorResponse::MissingRequiredField {
            field_name: "payment_id".to_string(),
        },
    )?;

    let connector_data =
        api::ConnectorData::get_connector_by_name(&state.conf.connectors, &connector)?;

    let flow_type = connector_data
        .connector
        .get_flow_type(&query_params)
        .change_context(errors::ApiErrorResponse::InternalServerError)
        .attach_printable("Failed to decide the response flow")?;

    let response = payments_response_for_redirection_flows(
        state,
        merchant_account.clone(),
        req.clone(),
        flow_type,
    )
    .await;

    let payments_response =
        match response.change_context(errors::ApiErrorResponse::NotImplemented)? {
            services::BachResponse::Json(response) => Ok(response),
            _ => Err(errors::ApiErrorResponse::InternalServerError)
                .into_report()
                .attach_printable("Failed to get the response in json"),
        }?;

    let result = helpers::get_handle_response_url(
        resource_id,
        &merchant_account,
        payments_response,
        connector,
    )
    .attach_printable("No redirection response")?;

    Ok(services::BachResponse::JsonForRedirection(result))
}

pub async fn payments_response_for_redirection_flows<'a>(
    state: &AppState,
    merchant_account: storage::MerchantAccount,
    req: PaymentsRetrieveRequest,
    flow_type: CallConnectorAction,
) -> RouterResponse<PaymentsResponse> {
    payments_core::<api::PSync, api::PaymentsResponse, _, _, _>(
        state,
        merchant_account,
        payments::PaymentStatus,
        req,
        services::api::AuthFlow::Merchant,
        None,
        flow_type,
    )
    .await
}

#[allow(clippy::too_many_arguments)]
#[instrument(skip_all)]
async fn call_connector_service<F, Op, Req>(
    state: &AppState,
    merchant_account: &storage::MerchantAccount,
    payment_id: &api::PaymentIdType,
    connector: api::ConnectorData,
    _operation: &Op,
    payment_data: PaymentData<F>,
    customer: &Option<storage::Customer>,
    call_connector_action: CallConnectorAction,
) -> RouterResult<PaymentData<F>>
where
    Op: Debug,
    F: Send + Clone,

    // To create connector flow specific interface data
    PaymentData<F>: ConstructFlowSpecificData<F, Req, types::PaymentsResponseData>,
    types::RouterData<F, Req, types::PaymentsResponseData>: Feature<F, Req>,

    // To construct connector flow specific api
    dyn api::Connector: services::api::ConnectorIntegration<F, Req, types::PaymentsResponseData>,

    // To perform router related operation for PaymentResponse
    PaymentResponse: Operation<F, Req>,
{
    let db = &*state.store;

    let stime_connector = Instant::now();

    let router_data = payment_data
        .construct_router_data(state, connector.connector.id(), merchant_account)
        .await?;

    let res = router_data
        .decide_flows(
            state,
            &connector,
            customer,
            call_connector_action,
            merchant_account.storage_scheme,
        )
        .await;

    let response = helpers::amap(res, |response| async {
        let operation = helpers::response_operation::<F, Req>();
        let payment_data = operation
            .to_post_update_tracker()?
            .update_tracker(
                db,
                payment_id,
                payment_data,
                Some(response),
                merchant_account.storage_scheme,
            )
            .await?;
        Ok(payment_data)
    })
    .await?;

    let etime_connector = Instant::now();
    let duration_connector = etime_connector.saturating_duration_since(stime_connector);
    tracing::info!(duration = format!("Duration taken: {}", duration_connector.as_millis()));

    Ok(response)
}

async fn call_multiple_connectors_service<F, Op, Req>(
    state: &AppState,
    merchant_account: &storage::MerchantAccount,
    connectors: Vec<api::ConnectorData>,
    _operation: &Op,
    mut payment_data: PaymentData<F>,
    customer: &Option<storage::Customer>,
) -> RouterResult<PaymentData<F>>
where
    Op: Debug,
    F: Send + Clone,

    // To create connector flow specific interface data
    PaymentData<F>: ConstructFlowSpecificData<F, Req, types::PaymentsResponseData>,
    types::RouterData<F, Req, types::PaymentsResponseData>: Feature<F, Req>,

    // To construct connector flow specific api
    dyn api::Connector: services::api::ConnectorIntegration<F, Req, types::PaymentsResponseData>,

    // To perform router related operation for PaymentResponse
    PaymentResponse: Operation<F, Req>,
{
    let call_connectors_start_time = Instant::now();
    let mut join_handlers = Vec::with_capacity(connectors.len());

    for connector in connectors.iter() {
        let connector_id = connector.connector.id();
        let router_data = payment_data
            .construct_router_data(state, connector_id, merchant_account)
            .await?;

        let res = router_data.decide_flows(
            state,
            connector,
            customer,
            CallConnectorAction::Trigger,
            merchant_account.storage_scheme,
        );

        join_handlers.push(res);
    }

    let result = join_all(join_handlers).await;

    for (connector_res, connector) in result.into_iter().zip(connectors) {
        let connector_name = connector.connector_name.to_string();
        match connector_res?.response {
            Ok(connector_response) => {
                if let types::PaymentsResponseData::SessionResponse { session_token } =
                    connector_response
                {
                    payment_data.sessions_token.push(session_token);
                }
            }

            Err(connector_error) => {
                logger::debug!(
                    "sessions_connector_error {} {:?}",
                    connector_name,
                    connector_error
                );
            }
        }
    }

    let call_connectors_end_time = Instant::now();
    let call_connectors_duration =
        call_connectors_end_time.saturating_duration_since(call_connectors_start_time);
    tracing::info!(duration = format!("Duration taken: {}", call_connectors_duration.as_millis()));

    Ok(payment_data)
}

pub enum CallConnectorAction {
    Trigger,
    Avoid,
    StatusUpdate(storage_enums::AttemptStatus),
    HandleResponse(Vec<u8>),
}

#[derive(Clone, Default, Debug)]
pub struct PaymentAddress {
    pub shipping: Option<api::Address>,
    pub billing: Option<api::Address>,
}

#[derive(Clone)]
pub struct PaymentData<F>
where
    F: Clone,
{
    pub flow: PhantomData<F>,
    pub payment_intent: storage::PaymentIntent,
    pub payment_attempt: storage::PaymentAttempt,
    pub connector_response: storage::ConnectorResponse,
    pub amount: api::Amount,
    pub currency: storage_enums::Currency,
    pub mandate_id: Option<String>,
    pub setup_mandate: Option<api::MandateData>,
    pub address: PaymentAddress,
    pub token: Option<String>,
    pub confirm: Option<bool>,
    pub force_sync: Option<bool>,
    pub payment_method_data: Option<api::PaymentMethod>,
    pub refunds: Vec<storage::Refund>,
    pub sessions_token: Vec<api::SessionToken>,
    pub card_cvc: Option<Secret<String>>,
}

#[derive(Debug)]
pub struct CustomerDetails {
    pub customer_id: Option<String>,
    pub name: Option<masking::Secret<String, masking::WithType>>,
    pub email: Option<masking::Secret<String, Email>>,
    pub phone: Option<masking::Secret<String, masking::WithType>>,
    pub phone_country_code: Option<String>,
}

pub fn if_not_create_change_operation<'a, Op, F>(
    is_update: bool,
    status: storage_enums::IntentStatus,
    current: &'a Op,
) -> BoxedOperation<F, api::PaymentsRequest>
where
    F: Send + Clone,
    Op: Operation<F, api::PaymentsRequest> + Send + Sync,
    &'a Op: Operation<F, api::PaymentsRequest>,
{
    match status {
        storage_enums::IntentStatus::RequiresConfirmation
        | storage_enums::IntentStatus::RequiresCustomerAction
        | storage_enums::IntentStatus::RequiresPaymentMethod => {
            if is_update {
                Box::new(&PaymentUpdate)
            } else {
                Box::new(current)
            }
        }
        _ => Box::new(&PaymentStatus),
    }
}

pub fn is_confirm<'a, F: Clone + Send, R, Op>(
    operation: &'a Op,
    confirm: Option<bool>,
) -> BoxedOperation<F, R>
where
    PaymentConfirm: Operation<F, R>,
    &'a PaymentConfirm: Operation<F, R>,
    Op: Operation<F, R> + Send + Sync,
    &'a Op: Operation<F, R>,
{
    if confirm.unwrap_or(false) {
        Box::new(&PaymentConfirm)
    } else {
        Box::new(operation)
    }
}

pub fn should_call_connector<Op: Debug, F: Clone>(
    operation: &Op,
    payment_data: &PaymentData<F>,
) -> bool {
    match format!("{:?}", operation).as_str() {
<<<<<<< HEAD
        "PaymentConfirm" => {
            payment_data
                .payment_attempt
                .authentication_type
                .unwrap_or_default()
                == storage_enums::AuthenticationType::NoThreeDs
                || payment_data.payment_attempt.payment_method
                    == Some(storage_enums::PaymentMethodType::PayLater)
        }
=======
        "PaymentConfirm" => true,
>>>>>>> aaa1901c
        "PaymentStart" => {
            !matches!(
                payment_data.payment_intent.status,
                storage_enums::IntentStatus::Failed | storage_enums::IntentStatus::Succeeded
            ) && payment_data
                .connector_response
                .authentication_data
                .is_none()
        }
        "PaymentStatus" => {
            matches!(
                payment_data.payment_intent.status,
                storage_enums::IntentStatus::Failed
                    | storage_enums::IntentStatus::Processing
                    | storage_enums::IntentStatus::Succeeded
                    | storage_enums::IntentStatus::RequiresCustomerAction
            ) && payment_data.force_sync.unwrap_or(false)
        }
        "PaymentCancel" => matches!(
            payment_data.payment_intent.status,
            storage_enums::IntentStatus::RequiresCapture
        ),
        "PaymentCapture" => {
            matches!(
                payment_data.payment_intent.status,
                storage_enums::IntentStatus::RequiresCapture
            )
        }
        "PaymentSession" => true,
        _ => false,
    }
}

pub async fn list_payments(
    db: &dyn StorageInterface,
    merchant: storage::MerchantAccount,
    constraints: api::PaymentListConstraints,
) -> RouterResponse<api::PaymentListResponse> {
    helpers::validate_payment_list_request(&constraints)?;
    let merchant_id = &merchant.merchant_id;
    let payment_intent =
        helpers::filter_by_constraints(db, &constraints, merchant_id, merchant.storage_scheme)
            .await
            .map_err(|err| err.to_not_found_response(errors::ApiErrorResponse::PaymentNotFound))?;

    let data: Vec<api::PaymentsResponse> = payment_intent
        .into_iter()
        .map(ForeignInto::foreign_into)
        .collect();
    utils::when(
        data.is_empty(),
        Err(errors::ApiErrorResponse::PaymentNotFound),
    )?;
    Ok(services::BachResponse::Json(api::PaymentListResponse {
        size: data.len(),
        data,
    }))
}

pub async fn add_process_sync_task(
    db: &dyn StorageInterface,
    payment_attempt: &storage::PaymentAttempt,
    schedule_time: time::PrimitiveDateTime,
) -> Result<(), errors::ProcessTrackerError> {
    let tracking_data = api::PaymentsRetrieveRequest {
        force_sync: true,
        merchant_id: Some(payment_attempt.merchant_id.clone()),

        resource_id: api::PaymentIdType::PaymentTxnId(payment_attempt.txn_id.clone()),
        param: None,
        connector: None,
    };
    let runner = "PAYMENTS_SYNC_WORKFLOW";
    let task = "PAYMENTS_SYNC";
    let process_tracker_id = pt_utils::get_process_tracker_id(
        runner,
        task,
        &payment_attempt.txn_id,
        &payment_attempt.merchant_id,
    );
    let process_tracker_entry = storage::ProcessTracker::make_process_tracker_new(
        process_tracker_id,
        task,
        runner,
        tracking_data,
        schedule_time,
    )?;

    db.insert_process(process_tracker_entry).await?;
    Ok(())
}<|MERGE_RESOLUTION|>--- conflicted
+++ resolved
@@ -536,19 +536,7 @@
     payment_data: &PaymentData<F>,
 ) -> bool {
     match format!("{:?}", operation).as_str() {
-<<<<<<< HEAD
-        "PaymentConfirm" => {
-            payment_data
-                .payment_attempt
-                .authentication_type
-                .unwrap_or_default()
-                == storage_enums::AuthenticationType::NoThreeDs
-                || payment_data.payment_attempt.payment_method
-                    == Some(storage_enums::PaymentMethodType::PayLater)
-        }
-=======
         "PaymentConfirm" => true,
->>>>>>> aaa1901c
         "PaymentStart" => {
             !matches!(
                 payment_data.payment_intent.status,
