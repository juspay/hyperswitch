pub mod flows;
pub mod helpers;
pub mod operations;
pub mod transformers;

use std::{fmt::Debug, marker::PhantomData, time::Instant};

use error_stack::{IntoReport, ResultExt};
use router_env::{tracing, tracing::instrument};
use time;

pub use self::operations::{
    PaymentCancel, PaymentCapture, PaymentConfirm, PaymentCreate, PaymentMethodValidate,
    PaymentResponse, PaymentStatus, PaymentUpdate,
};
use self::{
    flows::{ConstructFlowSpecificData, Feature},
    helpers::{filter_by_constraints, validate_payment_list_request},
    operations::{BoxedOperation, Operation},
    payments_transformers::ToResponse,
};
use super::errors::StorageErrorExt;
use crate::{
    core::{
        errors::{self, RouterResponse, RouterResult},
        payments,
    },
    db::StorageInterface,
    pii::Email,
    routes::AppState,
    scheduler::utils as pt_utils,
    services,
    types::{
        self,
        api::{self, PaymentsResponse, PaymentsRetrieveRequest},
        storage::{self, enums},
    },
    utils::{self, OptionExt},
};

#[instrument(skip_all)]
pub async fn payments_operation_core<F, Req, Op, FData>(
    state: &AppState,
    merchant_account: storage::MerchantAccount,
    operation: Op,
    req: Req,
    call_connector_action: CallConnectorAction,
) -> RouterResult<(PaymentData<F>, Req, Option<storage::Customer>)>
where
    F: Send + Clone,
    Op: Operation<F, Req> + Send + Sync,

    // To create connector flow specific interface data
    PaymentData<F>: ConstructFlowSpecificData<F, FData, types::PaymentsResponseData>,
    types::RouterData<F, FData, types::PaymentsResponseData>: Feature<F, FData>,

    // To construct connector flow specific api
    dyn types::api::Connector:
        services::api::ConnectorIntegration<F, FData, types::PaymentsResponseData>,

    // To perform router related operation for PaymentResponse
    PaymentResponse: Operation<F, FData>,
{
    let connector = api::ConnectorData::construct(&state.conf.connectors, &merchant_account)
        .change_context(errors::ApiErrorResponse::InternalServerError)?;

    let operation: BoxedOperation<F, Req> = Box::new(operation);

    let (operation, merchant_id, payment_id, mandate_type) = operation
        .to_validate_request()?
        .validate_request(&req, &merchant_account)?;

    tracing::Span::current().record("payment_id", &format!("{:?}", payment_id));

    let (operation, mut payment_data, customer_details) = operation
        .to_get_tracker()?
        .get_trackers(
            state,
            &payment_id,
            merchant_id,
            connector.connector_name,
            &req,
            mandate_type,
        )
        .await?;

    let (operation, customer) = operation
        .to_domain()?
        .get_or_create_customer_details(
            &*state.store,
            &mut payment_data,
            customer_details,
            merchant_id,
        )
        .await
        .change_context(errors::ApiErrorResponse::InternalServerError)?;

    let (operation, payment_method_data) = operation
        .to_domain()?
        .make_pm_data(
            state,
            payment_data.payment_attempt.payment_method,
            &payment_data.payment_attempt.txn_id,
            &payment_data.payment_attempt,
            &payment_data.payment_method_data,
            &payment_data.token,
        )
        .await?;
    payment_data.payment_method_data = payment_method_data;

    let (operation, mut payment_data) = operation
        .to_update_tracker()?
        .update_trackers(&*state.store, &payment_id, payment_data, customer.clone())
        .await?;

    operation
        .to_domain()?
        .add_task_to_process_tracker(state, &payment_data.payment_attempt)
        .await?;

    if should_call_connector(&operation, &payment_data) {
        payment_data = call_connector_service(
            state,
            &merchant_account,
            &payment_id,
            connector,
            &operation,
            payment_data,
            &customer,
            call_connector_action,
        )
        .await?;
    }
    Ok((payment_data, req, customer))
}

#[allow(clippy::too_many_arguments)]
#[instrument(skip_all)]
pub async fn payments_core<F, Res, Req, Op, FData>(
    state: &AppState,
    merchant_account: storage::MerchantAccount,
    operation: Op,
    req: Req,
    auth_flow: services::AuthFlow,
    call_connector_action: CallConnectorAction,
) -> RouterResponse<Res>
where
    F: Send + Clone,
    Op: Operation<F, Req> + Send + Sync + Clone,
    Req: Debug,
<<<<<<< HEAD
    Res: transformers::ToResponse<Req, PaymentData<F>, Op> + From<Req>,
=======
    Res: ToResponse<Req, PaymentData<F>, Op> + From<Req>,
>>>>>>> 34c59fa2

    // To create connector flow specific interface data
    PaymentData<F>: ConstructFlowSpecificData<F, FData, types::PaymentsResponseData>,
    types::RouterData<F, FData, types::PaymentsResponseData>: Feature<F, FData>,

    // To construct connector flow specific api
    dyn types::api::Connector:
        services::api::ConnectorIntegration<F, FData, types::PaymentsResponseData>,

    // To perform router related operation for PaymentResponse
    PaymentResponse: Operation<F, FData>,
    // To create merchant response
{
    let (payment_data, req, customer) = payments_operation_core(
        state,
        merchant_account,
        operation.clone(),
        req,
        call_connector_action,
    )
    .await?;
    Res::generate_response(
        Some(req),
        payment_data,
        customer,
        auth_flow,
        &state.conf.server,
        operation,
    )
}

fn is_start_pay<Op: Debug>(operation: &Op) -> bool {
    format!("{:?}", operation).eq("PaymentStart")
}

#[allow(clippy::too_many_arguments)]
pub async fn handle_payments_redirect_response<'a, F>(
    state: &AppState,
    merchant_account: storage::MerchantAccount,
    req: PaymentsRetrieveRequest,
) -> RouterResponse<api::RedirectionResponse>
where
    F: Send + Clone + 'a,
{
    let connector = req.connector.clone().get_required_value("connector")?;

    let query_params = req.param.clone().get_required_value("param")?;

    let resource_id = req.resource_id.get_payment_intent_id().change_context(
        errors::ApiErrorResponse::MissingRequiredField {
            field_name: "payment_id".to_string(),
        },
    )?;

    let connector_data =
        api::ConnectorData::get_connector_by_name(&state.conf.connectors, &connector)?;

    let flow_type = connector_data
        .connector
        .get_flow_type(&query_params)
        .change_context(errors::ApiErrorResponse::InternalServerError)
        .attach_printable("Failed to decide the response flow")?;

    let response = payments_response_for_redirection_flows(
        state,
        merchant_account.clone(),
        req.clone(),
        flow_type,
    )
    .await;

    let payments_response =
        match response.change_context(errors::ApiErrorResponse::NotImplemented)? {
            services::BachResponse::Json(response) => Ok(response),
            _ => Err(errors::ApiErrorResponse::InternalServerError)
                .into_report()
                .attach_printable("Failed to get the response in json"),
        }?;

    let result = helpers::get_handle_response_url(
        resource_id,
        &merchant_account,
        payments_response,
        connector,
    )
    .attach_printable("No redirection response")?;

    Ok(services::BachResponse::JsonForRedirection(result))
}

pub async fn payments_response_for_redirection_flows<'a>(
    state: &AppState,
    merchant_account: storage::MerchantAccount,
    req: PaymentsRetrieveRequest,
    flow_type: CallConnectorAction,
) -> RouterResponse<PaymentsResponse> {
    payments_core::<api::PSync, api::PaymentsResponse, _, _, _>(
        state,
        merchant_account,
        payments::PaymentStatus,
        req,
        services::api::AuthFlow::Merchant,
        flow_type,
    )
    .await
}

#[allow(clippy::too_many_arguments)]
#[instrument(skip_all)]
async fn call_connector_service<F, Op, Req>(
    state: &AppState,
    merchant_account: &storage::MerchantAccount,
    payment_id: &api::PaymentIdType,
    connector: api::ConnectorData,
    _operation: &Op,
    payment_data: PaymentData<F>,
    customer: &Option<storage::Customer>,
    call_connector_action: CallConnectorAction,
) -> RouterResult<PaymentData<F>>
where
    Op: Debug,
    F: Send + Clone,

    // To create connector flow specific interface data
    PaymentData<F>: ConstructFlowSpecificData<F, Req, types::PaymentsResponseData>,
    types::RouterData<F, Req, types::PaymentsResponseData>: Feature<F, Req>,

    // To construct connector flow specific api
    dyn api::Connector: services::api::ConnectorIntegration<F, Req, types::PaymentsResponseData>,

    // To perform router related operation for PaymentResponse
    PaymentResponse: Operation<F, Req>,
{
    let db = &*state.store;

    let stime_connector = Instant::now();

    let router_data = payment_data
        .construct_r_d(state, connector.connector.id(), merchant_account)
        .await?;
    let (res, payment_data) = router_data
        .decide_flows(
            state,
            connector,
            customer,
            payment_data,
            call_connector_action,
        )
        .await;
    let response = helpers::amap(res, |response| async {
        let operation = helpers::response_operation::<F, Req>();
        let payment_data = operation
            .to_post_update_tracker()?
            .update_tracker(db, payment_id, payment_data, Some(response))
            .await?;
        Ok(payment_data)
    })
    .await?;

    let etime_connector = Instant::now();
    let duration_connector = etime_connector.saturating_duration_since(stime_connector);
    tracing::info!(duration = format!("Duration taken: {}", duration_connector.as_millis()));

    Ok(response)
}

pub enum CallConnectorAction {
    Trigger,
    Avoid,
    StatusUpdate(enums::AttemptStatus),
    HandleResponse(Vec<u8>),
}

#[derive(Clone, Default, Debug)]
pub struct PaymentAddress {
    pub shipping: Option<api::Address>,
    pub billing: Option<api::Address>,
}

#[derive(Clone)]
pub struct PaymentData<F>
where
    F: Clone,
{
    pub flow: PhantomData<F>,
    pub payment_intent: storage::PaymentIntent,
    pub payment_attempt: storage::PaymentAttempt,
    pub connector_response: storage::ConnectorResponse,
    pub amount: i32,
    pub currency: enums::Currency,
    pub mandate_id: Option<String>,
    pub setup_mandate: Option<api::MandateData>,
    pub address: PaymentAddress,
    pub token: Option<String>,
    pub confirm: Option<bool>,
    pub force_sync: Option<bool>,
    pub payment_method_data: Option<api::PaymentMethod>,
    pub refunds: Vec<storage::Refund>,
}

#[derive(Debug)]
pub struct CustomerDetails {
    pub customer_id: Option<String>,
    pub name: Option<masking::Secret<String, masking::WithType>>,
    pub email: Option<masking::Secret<String, Email>>,
    pub phone: Option<masking::Secret<String, masking::WithType>>,
    pub phone_country_code: Option<String>,
}

pub fn if_not_create_change_operation<'a, Op, F>(
    is_update: bool,
    status: enums::IntentStatus,
    current: &'a Op,
) -> BoxedOperation<F, api::PaymentsRequest>
where
    F: Send + Clone,
    Op: Operation<F, api::PaymentsRequest> + Send + Sync,
    &'a Op: Operation<F, api::PaymentsRequest>,
{
    match status {
        enums::IntentStatus::RequiresConfirmation
        | enums::IntentStatus::RequiresCustomerAction
        | enums::IntentStatus::RequiresPaymentMethod => {
            if is_update {
                Box::new(&PaymentUpdate)
            } else {
                Box::new(current)
            }
        }
        _ => Box::new(&PaymentStatus),
    }
}

pub fn is_confirm<'a, F: Clone + Send, R, Op>(
    operation: &'a Op,
    confirm: Option<bool>,
) -> BoxedOperation<F, R>
where
    PaymentConfirm: Operation<F, R>,
    &'a PaymentConfirm: Operation<F, R>,
    Op: Operation<F, R> + Send + Sync,
    &'a Op: Operation<F, R>,
{
    if confirm.unwrap_or(false) {
        Box::new(&PaymentConfirm)
    } else {
        Box::new(operation)
    }
}

pub fn should_call_connector<Op: Debug, F: Clone>(
    operation: &Op,
    payment_data: &PaymentData<F>,
) -> bool {
    match format!("{:?}", operation).as_str() {
        "PaymentConfirm" => {
            payment_data
                .payment_attempt
                .authentication_type
                .unwrap_or_default()
                == enums::AuthenticationType::NoThreeDs
                || payment_data.payment_attempt.payment_method
                    == Some(enums::PaymentMethodType::PayLater)
        }
        "PaymentStart" => {
            !matches!(
                payment_data.payment_intent.status,
                enums::IntentStatus::Failed | enums::IntentStatus::Succeeded
            ) && payment_data
                .connector_response
                .authentication_data
                .is_none()
        }
        "PaymentStatus" => {
            matches!(
                payment_data.payment_intent.status,
                enums::IntentStatus::Failed
                    | enums::IntentStatus::Processing
                    | enums::IntentStatus::Succeeded
                    | enums::IntentStatus::RequiresCustomerAction
            ) && payment_data.force_sync.unwrap_or(false)
        }
        "PaymentCancel" => matches!(
            payment_data.payment_intent.status,
            enums::IntentStatus::RequiresCapture
        ),
        "PaymentCapture" => {
            matches!(
                payment_data.payment_intent.status,
                enums::IntentStatus::RequiresCapture
            )
        }
        _ => false,
    }
}

pub async fn list_payments(
    db: &dyn StorageInterface,
    merchant: storage::MerchantAccount,
    constraints: api::PaymentListConstraints,
) -> RouterResponse<api::PaymentListResponse> {
    validate_payment_list_request(&constraints)?;
    let merchant_id = &merchant.merchant_id;
    let payment_intent = filter_by_constraints(db, &constraints, merchant_id)
        .await
        .map_err(|err| err.to_not_found_response(errors::ApiErrorResponse::PaymentNotFound))?;

    let data: Vec<api::PaymentsResponse> = payment_intent.into_iter().map(From::from).collect();
    utils::when(
        data.is_empty(),
        Err(errors::ApiErrorResponse::PaymentNotFound),
    )?;
    Ok(services::BachResponse::Json(api::PaymentListResponse {
        size: data.len(),
        data,
    }))
}

pub async fn add_process_sync_task(
    db: &dyn StorageInterface,
    payment_attempt: &storage::PaymentAttempt,
    schedule_time: time::PrimitiveDateTime,
) -> Result<(), errors::ProcessTrackerError> {
    let tracking_data = api::PaymentsRetrieveRequest {
        force_sync: true,
        merchant_id: Some(payment_attempt.merchant_id.clone()),

        resource_id: api::PaymentIdType::PaymentTxnId(payment_attempt.txn_id.clone()),
        param: None,
        connector: None,
    };
    let runner = "PAYMENTS_SYNC_WORKFLOW";
    let task = "PAYMENTS_SYNC";
    let process_tracker_id = pt_utils::get_process_tracker_id(
        runner,
        task,
        &payment_attempt.txn_id,
        &payment_attempt.merchant_id,
    );
    let process_tracker_entry = storage::ProcessTracker::make_process_tracker_new(
        process_tracker_id,
        task,
        runner,
        tracking_data,
        schedule_time,
    )?;

    db.insert_process(process_tracker_entry).await?;
    Ok(())
}<|MERGE_RESOLUTION|>--- conflicted
+++ resolved
@@ -17,7 +17,6 @@
     flows::{ConstructFlowSpecificData, Feature},
     helpers::{filter_by_constraints, validate_payment_list_request},
     operations::{BoxedOperation, Operation},
-    payments_transformers::ToResponse,
 };
 use super::errors::StorageErrorExt;
 use crate::{
@@ -148,11 +147,7 @@
     F: Send + Clone,
     Op: Operation<F, Req> + Send + Sync + Clone,
     Req: Debug,
-<<<<<<< HEAD
     Res: transformers::ToResponse<Req, PaymentData<F>, Op> + From<Req>,
-=======
-    Res: ToResponse<Req, PaymentData<F>, Op> + From<Req>,
->>>>>>> 34c59fa2
 
     // To create connector flow specific interface data
     PaymentData<F>: ConstructFlowSpecificData<F, FData, types::PaymentsResponseData>,
