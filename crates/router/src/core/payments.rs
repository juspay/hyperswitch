pub mod access_token;
pub mod flows;
pub mod helpers;
pub mod operations;
pub mod transformers;

use std::{fmt::Debug, marker::PhantomData, ops::Deref, time::Instant};

use api_models::payments::Metadata;
use common_utils::pii::Email;
use error_stack::{IntoReport, ResultExt};
use futures::future::join_all;
use masking::Secret;
use router_env::{instrument, tracing};
use time;

pub use self::operations::{
    PaymentCancel, PaymentCapture, PaymentConfirm, PaymentCreate, PaymentMethodValidate,
    PaymentResponse, PaymentSession, PaymentStatus, PaymentUpdate,
};
use self::{
    flows::{ConstructFlowSpecificData, Feature},
    helpers::authenticate_client_secret,
    operations::{payment_complete_authorize, BoxedOperation, Operation},
};
use crate::{
    connection,
    core::{
        errors::{self, CustomResult, RouterResponse, RouterResult},
        payment_methods::vault,
    },
    db::StorageInterface,
    logger,
    routes::AppState,
    scheduler::utils as pt_utils,
    services::{self, api::Authenticate},
    types::{
        self,
        api::{self},
        storage::{self, enums as storage_enums},
    },
    utils::{Encode, OptionExt, ValueExt},
};

#[instrument(skip_all, fields(payment_id, merchant_id))]
pub async fn payments_operation_core<F, Req, Op, FData>(
    state: &AppState,
    merchant_account: storage::MerchantAccount,
    operation: Op,
    req: Req,
    call_connector_action: CallConnectorAction,
) -> RouterResult<(PaymentData<F>, Req, Option<storage::Customer>)>
where
    F: Send + Clone + Sync,
    Req: Authenticate,
    Op: Operation<F, Req> + Send + Sync,

    // To create connector flow specific interface data
    PaymentData<F>: ConstructFlowSpecificData<F, FData, types::PaymentsResponseData>,
    types::RouterData<F, FData, types::PaymentsResponseData>: Feature<F, FData>,

    // To construct connector flow specific api
    dyn types::api::Connector:
        services::api::ConnectorIntegration<F, FData, types::PaymentsResponseData>,

    // To perform router related operation for PaymentResponse
    PaymentResponse: Operation<F, FData>,
    FData: Send + Sync,
{
    let operation: BoxedOperation<'_, F, Req> = Box::new(operation);

    tracing::Span::current().record("merchant_id", merchant_account.merchant_id.as_str());

    let (operation, validate_result) = operation
        .to_validate_request()?
        .validate_request(&req, &merchant_account)?;

    tracing::Span::current().record("payment_id", &format!("{}", validate_result.payment_id));

    let (operation, mut payment_data, customer_details) = operation
        .to_get_tracker()?
        .get_trackers(
            state,
            &validate_result.payment_id,
            &req,
            validate_result.mandate_type.to_owned(),
            &merchant_account,
        )
        .await?;
    authenticate_client_secret(
        req.get_client_secret(),
        &payment_data.payment_intent,
        merchant_account.intent_fulfillment_time,
    )?;

    let (operation, customer) = operation
        .to_domain()?
        .get_or_create_customer_details(
            &*state.store,
            &mut payment_data,
            customer_details,
            validate_result.merchant_id,
        )
        .await
        .change_context(errors::ApiErrorResponse::InternalServerError)
        .attach_printable("Failed while fetching/creating customer")?;

    let connector = get_connector_choice(
        &operation,
        state,
        &req,
        &merchant_account,
        &mut payment_data,
    )
    .await?;

    let (mut payment_data, tokenization_action) =
        get_connector_tokenization_action(state, &operation, payment_data, &validate_result)
            .await?;

    let updated_customer = call_create_connector_customer(
        state,
        &payment_data.payment_attempt.connector.clone(),
        &customer,
        &merchant_account,
        &mut payment_data,
    )
    .await?;

    let (operation, mut payment_data) = operation
        .to_update_tracker()?
        .update_trackers(
            &*state.store,
            &validate_result.payment_id,
            payment_data,
            customer.clone(),
            validate_result.storage_scheme,
            updated_customer,
        )
        .await?;

    if let Some(connector_details) = connector {
        if should_add_task_to_process_tracker(&payment_data)? {
            operation
                .to_domain()?
                .add_task_to_process_tracker(state, &payment_data.payment_attempt)
                .await?;
        }

        payment_data = match connector_details {
            api::ConnectorCallType::Single(connector) => {
                let router_data = call_connector_service(
                    state,
                    &merchant_account,
                    connector,
                    &operation,
                    &payment_data,
                    &customer,
                    call_connector_action,
                    tokenization_action,
                )
                .await?;

                let operation = Box::new(PaymentResponse);
                let db = &*state.store;
                operation
                    .to_post_update_tracker()?
                    .update_tracker(
                        db,
                        &validate_result.payment_id,
                        payment_data,
                        router_data,
                        merchant_account.storage_scheme,
                    )
                    .await?
            }

            api::ConnectorCallType::Multiple(connectors) => {
                call_multiple_connectors_service(
                    state,
                    &merchant_account,
                    connectors,
                    &operation,
                    payment_data,
                    &customer,
                )
                .await?
            }
        };
        if should_delete_pm_from_locker(payment_data.payment_intent.status) {
            vault::Vault::delete_locker_payment_method_by_lookup_key(state, &payment_data.token)
                .await
        }
    }
    Ok((payment_data, req, customer))
}

#[allow(clippy::too_many_arguments)]
pub async fn payments_core<F, Res, Req, Op, FData>(
    state: &AppState,
    merchant_account: storage::MerchantAccount,
    operation: Op,
    req: Req,
    auth_flow: services::AuthFlow,
    call_connector_action: CallConnectorAction,
) -> RouterResponse<Res>
where
    F: Send + Clone + Sync,
    FData: Send + Sync,
    Op: Operation<F, Req> + Send + Sync + Clone,
    Req: Debug + Authenticate,
    Res: transformers::ToResponse<Req, PaymentData<F>, Op>,
    // To create connector flow specific interface data
    PaymentData<F>: ConstructFlowSpecificData<F, FData, types::PaymentsResponseData>,
    types::RouterData<F, FData, types::PaymentsResponseData>: Feature<F, FData>,

    // To construct connector flow specific api
    dyn types::api::Connector:
        services::api::ConnectorIntegration<F, FData, types::PaymentsResponseData>,

    // To perform router related operation for PaymentResponse
    PaymentResponse: Operation<F, FData>,
{
    let (payment_data, req, customer) = payments_operation_core(
        state,
        merchant_account,
        operation.clone(),
        req,
        call_connector_action,
    )
    .await?;

    Res::generate_response(
        Some(req),
        payment_data,
        customer,
        auth_flow,
        &state.conf.server,
        operation,
    )
}

fn is_start_pay<Op: Debug>(operation: &Op) -> bool {
    format!("{operation:?}").eq("PaymentStart")
}

#[derive(Clone, Debug)]
pub struct PaymentsRedirectResponseData {
    pub connector: Option<String>,
    pub param: Option<String>,
    pub merchant_id: Option<String>,
    pub json_payload: Option<serde_json::Value>,
    pub resource_id: api::PaymentIdType,
    pub force_sync: bool,
    pub creds_identifier: Option<String>,
}

#[async_trait::async_trait]
pub trait PaymentRedirectFlow: Sync {
    async fn call_payment_flow(
        &self,
        state: &AppState,
        merchant_account: storage::MerchantAccount,
        req: PaymentsRedirectResponseData,
        connector_action: CallConnectorAction,
    ) -> RouterResponse<api::PaymentsResponse>;

    fn get_payment_action(&self) -> services::PaymentAction;

    fn generate_response(
        &self,
        payments_response: api_models::payments::PaymentsResponse,
        merchant_account: storage_models::merchant_account::MerchantAccount,
        payment_id: String,
        connector: String,
    ) -> RouterResult<api::RedirectionResponse>;

    #[allow(clippy::too_many_arguments)]
    async fn handle_payments_redirect_response(
        &self,
        state: &AppState,
        merchant_account: storage::MerchantAccount,
        req: PaymentsRedirectResponseData,
    ) -> RouterResponse<api::RedirectionResponse> {
        let connector = req.connector.clone().get_required_value("connector")?;

        let query_params = req.param.clone().get_required_value("param")?;

        let resource_id = api::PaymentIdTypeExt::get_payment_intent_id(&req.resource_id)
            .change_context(errors::ApiErrorResponse::MissingRequiredField {
                field_name: "payment_id",
            })?;

        let connector_data = api::ConnectorData::get_connector_by_name(
            &state.conf.connectors,
            &connector,
            api::GetToken::Connector,
        )?;

        let flow_type = connector_data
            .connector
            .get_flow_type(
                &query_params,
                req.json_payload.clone(),
                self.get_payment_action(),
            )
            .change_context(errors::ApiErrorResponse::InternalServerError)
            .attach_printable("Failed to decide the response flow")?;

        let response = self
            .call_payment_flow(state, merchant_account.clone(), req.clone(), flow_type)
            .await;

        let payments_response = match response? {
            services::ApplicationResponse::Json(response) => Ok(response),
            _ => Err(errors::ApiErrorResponse::InternalServerError)
                .into_report()
                .attach_printable("Failed to get the response in json"),
        }?;

        let result =
            self.generate_response(payments_response, merchant_account, resource_id, connector)?;

        Ok(services::ApplicationResponse::JsonForRedirection(result))
    }
}

#[derive(Clone, Debug)]
pub struct PaymentRedirectCompleteAuthorize;

#[async_trait::async_trait]
impl PaymentRedirectFlow for PaymentRedirectCompleteAuthorize {
    async fn call_payment_flow(
        &self,
        state: &AppState,
        merchant_account: storage::MerchantAccount,
        req: PaymentsRedirectResponseData,
        connector_action: CallConnectorAction,
    ) -> RouterResponse<api::PaymentsResponse> {
        let payment_confirm_req = api::PaymentsRequest {
            payment_id: Some(req.resource_id.clone()),
            merchant_id: req.merchant_id.clone(),
            metadata: Some(Metadata {
                order_details: None,
                data: masking::Secret::new("{}".into()),
                payload: Some(req.json_payload.unwrap_or(serde_json::json!({})).into()),
                allowed_payment_method_types: None,
            }),
            ..Default::default()
        };
        payments_core::<api::CompleteAuthorize, api::PaymentsResponse, _, _, _>(
            state,
            merchant_account,
            payment_complete_authorize::CompleteAuthorize,
            payment_confirm_req,
            services::api::AuthFlow::Merchant,
            connector_action,
        )
        .await
    }

    fn get_payment_action(&self) -> services::PaymentAction {
        services::PaymentAction::CompleteAuthorize
    }

    fn generate_response(
        &self,
        payments_response: api_models::payments::PaymentsResponse,
        merchant_account: storage_models::merchant_account::MerchantAccount,
        payment_id: String,
        connector: String,
    ) -> RouterResult<api::RedirectionResponse> {
        // There might be multiple redirections needed for some flows
        // If the status is requires customer action, then send the startpay url again
        // The redirection data must have been provided and updated by the connector
        match payments_response.status {
            api_models::enums::IntentStatus::RequiresCustomerAction => {
                let startpay_url = payments_response
                    .next_action
                    .and_then(|next_action| next_action.redirect_to_url)
                    .ok_or(errors::ApiErrorResponse::InternalServerError)
                    .into_report()
                    .attach_printable(
                        "did not receive redirect to url when status is requires customer action",
                    )?;
                Ok(api::RedirectionResponse {
                    return_url: String::new(),
                    params: vec![],
                    return_url_with_query_params: startpay_url,
                    http_method: "GET".to_string(),
                    headers: vec![],
                })
            }
            // If the status is terminal status, then redirect to merchant return url to provide status
            api_models::enums::IntentStatus::Succeeded
            | api_models::enums::IntentStatus::Failed
            | api_models::enums::IntentStatus::Cancelled | api_models::enums::IntentStatus::RequiresCapture=> helpers::get_handle_response_url(
                payment_id,
                &merchant_account,
                payments_response,
                connector,
            ),
            _ => Err(errors::ApiErrorResponse::InternalServerError).into_report().attach_printable_lazy(|| format!("Could not proceed with payment as payment status {} cannot be handled during redirection",payments_response.status))?
        }
    }
}

#[derive(Clone, Debug)]
pub struct PaymentRedirectSync;

#[async_trait::async_trait]
impl PaymentRedirectFlow for PaymentRedirectSync {
    async fn call_payment_flow(
        &self,
        state: &AppState,
        merchant_account: storage::MerchantAccount,
        req: PaymentsRedirectResponseData,
        connector_action: CallConnectorAction,
    ) -> RouterResponse<api::PaymentsResponse> {
        let payment_sync_req = api::PaymentsRetrieveRequest {
            resource_id: req.resource_id,
            merchant_id: req.merchant_id,
            param: req.param,
            force_sync: req.force_sync,
            connector: req.connector,
            merchant_connector_details: req.creds_identifier.map(|creds_id| {
                api::MerchantConnectorDetailsWrap {
                    creds_identifier: creds_id,
                    encoded_data: None,
                }
            }),
        };
        payments_core::<api::PSync, api::PaymentsResponse, _, _, _>(
            state,
            merchant_account,
            PaymentStatus,
            payment_sync_req,
            services::api::AuthFlow::Merchant,
            connector_action,
        )
        .await
    }

    fn generate_response(
        &self,
        payments_response: api_models::payments::PaymentsResponse,
        merchant_account: storage_models::merchant_account::MerchantAccount,
        payment_id: String,
        connector: String,
    ) -> RouterResult<api::RedirectionResponse> {
        helpers::get_handle_response_url(
            payment_id,
            &merchant_account,
            payments_response,
            connector,
        )
    }

    fn get_payment_action(&self) -> services::PaymentAction {
        services::PaymentAction::PSync
    }
}

#[allow(clippy::too_many_arguments)]
pub async fn call_connector_service<F, Op, Req>(
    state: &AppState,
    merchant_account: &storage::MerchantAccount,
    connector: api::ConnectorData,
    _operation: &Op,
    payment_data: &PaymentData<F>,
    customer: &Option<storage::Customer>,
    call_connector_action: CallConnectorAction,
    tokenization_action: TokenizationAction,
) -> RouterResult<types::RouterData<F, Req, types::PaymentsResponseData>>
where
    Op: Debug + Sync,
    F: Send + Clone + Sync,
    Req: Send + Sync,

    // To create connector flow specific interface data
    PaymentData<F>: ConstructFlowSpecificData<F, Req, types::PaymentsResponseData>,
    types::RouterData<F, Req, types::PaymentsResponseData>: Feature<F, Req> + Send,

    // To construct connector flow specific api
    dyn api::Connector: services::api::ConnectorIntegration<F, Req, types::PaymentsResponseData>,

    // To perform router related operation for PaymentResponse
    PaymentResponse: Operation<F, Req>,
{
    let stime_connector = Instant::now();

    let mut router_data = payment_data
        .construct_router_data(state, connector.connector.id(), merchant_account, customer)
        .await?;

    let add_access_token_result = router_data
        .add_access_token(state, &connector, merchant_account)
        .await?;

    let mut should_continue_payment = access_token::update_router_data_with_access_token_result(
        &add_access_token_result,
        &mut router_data,
        &call_connector_action,
    );

    let pm_token = router_data
        .add_payment_method_token(state, &connector, &tokenization_action)
        .await?;

    if let Some(payment_method_token) = pm_token {
        router_data.payment_method_token = Some(payment_method_token);
    };

    (router_data, should_continue_payment) = complete_preprocessing_steps_if_required(
        state,
        &connector,
        payment_data,
        router_data,
        should_continue_payment,
    )
    .await?;

    let router_data_res = if should_continue_payment {
        router_data
            .decide_flows(
                state,
                &connector,
                customer,
                call_connector_action,
                merchant_account,
            )
            .await
    } else {
        Ok(router_data)
    };

    let etime_connector = Instant::now();
    let duration_connector = etime_connector.saturating_duration_since(stime_connector);
    tracing::info!(duration = format!("Duration taken: {}", duration_connector.as_millis()));

    router_data_res
}

pub async fn call_multiple_connectors_service<F, Op, Req>(
    state: &AppState,
    merchant_account: &storage::MerchantAccount,
    connectors: Vec<api::ConnectorData>,
    _operation: &Op,
    mut payment_data: PaymentData<F>,
    customer: &Option<storage::Customer>,
) -> RouterResult<PaymentData<F>>
where
    Op: Debug,
    F: Send + Clone,

    // To create connector flow specific interface data
    PaymentData<F>: ConstructFlowSpecificData<F, Req, types::PaymentsResponseData>,
    types::RouterData<F, Req, types::PaymentsResponseData>: Feature<F, Req>,

    // To construct connector flow specific api
    dyn api::Connector: services::api::ConnectorIntegration<F, Req, types::PaymentsResponseData>,

    // To perform router related operation for PaymentResponse
    PaymentResponse: Operation<F, Req>,
{
    let call_connectors_start_time = Instant::now();
    let mut join_handlers = Vec::with_capacity(connectors.len());

    for connector in connectors.iter() {
        let connector_id = connector.connector.id();
        let router_data = payment_data
            .construct_router_data(state, connector_id, merchant_account, customer)
            .await?;

        let res = router_data.decide_flows(
            state,
            connector,
            customer,
            CallConnectorAction::Trigger,
            merchant_account,
        );

        join_handlers.push(res);
    }

    let result = join_all(join_handlers).await;

    for (connector_res, connector) in result.into_iter().zip(connectors) {
        let connector_name = connector.connector_name.to_string();
        match connector_res {
            Ok(connector_response) => {
                if let Ok(types::PaymentsResponseData::SessionResponse { session_token }) =
                    connector_response.response
                {
                    payment_data.sessions_token.push(session_token);
                }
            }
            Err(connector_error) => {
                logger::error!(
                    "sessions_connector_error {} {:?}",
                    connector_name,
                    connector_error
                );
            }
        }
    }

    let call_connectors_end_time = Instant::now();
    let call_connectors_duration =
        call_connectors_end_time.saturating_duration_since(call_connectors_start_time);
    tracing::info!(duration = format!("Duration taken: {}", call_connectors_duration.as_millis()));

    Ok(payment_data)
}

<<<<<<< HEAD
async fn complete_preprocessing_steps_if_required<F, Req, Res>(
    state: &AppState,
    connector: &api::ConnectorData,
    payment_data: &PaymentData<F>,
    router_data: types::RouterData<F, Req, Res>,
    should_continue_payment: bool,
) -> RouterResult<(types::RouterData<F, Req, Res>, bool)>
where
    F: Send + Clone + Sync,
    Req: Send + Sync,
    types::RouterData<F, Req, Res>: Feature<F, Req> + Send,
    dyn api::Connector: services::api::ConnectorIntegration<F, Req, types::PaymentsResponseData>,
{
    let router_data_and_should_continue_payment = match payment_data
        .payment_method_data
        .as_ref()
        .get_required_value("payment_method_data")?
    {
        api_models::payments::PaymentMethodData::BankTransfer(data) => match data.deref() {
            api_models::payments::BankTransferData::AchBankTransfer(_) => {
                if payment_data.payment_attempt.preprocessing_step_id.is_none() {
                    (
                        router_data.preprocessing_steps(state, connector).await?,
                        false,
                    )
                } else {
                    (router_data, should_continue_payment)
                }
            }
        },
        _ => (router_data, should_continue_payment),
    };
    Ok(router_data_and_should_continue_payment)
=======
pub async fn call_create_connector_customer<F, Req>(
    state: &AppState,
    connector_name: &Option<String>,
    customer: &Option<storage::Customer>,
    merchant_account: &storage::MerchantAccount,
    payment_data: &mut PaymentData<F>,
) -> RouterResult<Option<storage::CustomerUpdate>>
where
    F: Send + Clone + Sync,
    Req: Send + Sync,

    // To create connector flow specific interface data
    PaymentData<F>: ConstructFlowSpecificData<F, Req, types::PaymentsResponseData>,
    types::RouterData<F, Req, types::PaymentsResponseData>: Feature<F, Req> + Send,

    // To construct connector flow specific api
    dyn api::Connector: services::api::ConnectorIntegration<F, Req, types::PaymentsResponseData>,

    // To perform router related operation for PaymentResponse
    PaymentResponse: Operation<F, Req>,
{
    match connector_name {
        Some(connector_name) => {
            let connector = api::ConnectorData::get_connector_by_name(
                &state.conf.connectors,
                connector_name,
                api::GetToken::Connector,
            )?;
            let router_data = payment_data
                .construct_router_data(state, connector.connector.id(), merchant_account, customer)
                .await?;
            let (connector_customer, customer_update) = router_data
                .create_connector_customer(state, &connector, customer)
                .await?;
            payment_data.connector_customer_id = connector_customer;
            Ok(customer_update)
        }
        None => Ok(None),
    }
>>>>>>> 3131bc84
}

fn is_payment_method_tokenization_enabled_for_connector(
    state: &AppState,
    connector_name: &str,
    payment_method: &storage::enums::PaymentMethod,
) -> RouterResult<bool> {
    let connector_tokenization_filter = state.conf.tokenization.0.get(connector_name);

    Ok(connector_tokenization_filter
        .map(|connector_filter| connector_filter.payment_method.contains(payment_method))
        .unwrap_or(false))
}

async fn decide_payment_method_tokenize_action(
    state: &AppState,
    connector_name: &str,
    payment_method: &storage::enums::PaymentMethod,
    pm_parent_token: Option<&String>,
    is_connector_tokenization_enabled: bool,
) -> RouterResult<TokenizationAction> {
    match pm_parent_token {
        None => {
            if is_connector_tokenization_enabled {
                Ok(TokenizationAction::TokenizeInConnectorAndRouter)
            } else {
                Ok(TokenizationAction::TokenizeInRouter)
            }
        }
        Some(token) => {
            let redis_conn = connection::redis_connection(&state.conf).await;
            let key = format!(
                "pm_token_{}_{}_{}",
                token.to_owned(),
                payment_method,
                connector_name
            );

            let connector_token_option = redis_conn
                .get_key::<Option<String>>(&key)
                .await
                .change_context(errors::ApiErrorResponse::InternalServerError)
                .attach_printable("Failed to fetch the token from redis")?;

            match connector_token_option {
                Some(connector_token) => Ok(TokenizationAction::ConnectorToken(connector_token)),
                None => {
                    if is_connector_tokenization_enabled {
                        Ok(TokenizationAction::TokenizeInConnector)
                    } else {
                        Ok(TokenizationAction::TokenizeInRouter)
                    }
                }
            }
        }
    }
}

#[derive(Clone)]
pub enum TokenizationAction {
    TokenizeInRouter,
    TokenizeInConnector,
    TokenizeInConnectorAndRouter,
    ConnectorToken(String),
    SkipConnectorTokenization,
}

#[allow(clippy::too_many_arguments)]
pub async fn get_connector_tokenization_action<F, Req>(
    state: &AppState,
    operation: &BoxedOperation<'_, F, Req>,
    mut payment_data: PaymentData<F>,
    validate_result: &operations::ValidateResult<'_>,
) -> RouterResult<(PaymentData<F>, TokenizationAction)>
where
    F: Send + Clone,
{
    let connector = payment_data.payment_attempt.connector.to_owned();

    let payment_data_and_tokenization_action = match connector {
        Some(connector) if is_operation_confirm(&operation) => {
            let payment_method = &payment_data
                .payment_attempt
                .payment_method
                .get_required_value("payment_method")?;

            let is_connector_tokenization_enabled =
                is_payment_method_tokenization_enabled_for_connector(
                    state,
                    &connector,
                    payment_method,
                )?;

            let payment_method_action = decide_payment_method_tokenize_action(
                state,
                &connector,
                payment_method,
                payment_data.token.as_ref(),
                is_connector_tokenization_enabled,
            )
            .await?;

            let connector_tokenization_action = match payment_method_action {
                TokenizationAction::TokenizeInRouter => {
                    let (_operation, payment_method_data) = operation
                        .to_domain()?
                        .make_pm_data(state, &mut payment_data, validate_result.storage_scheme)
                        .await?;

                    payment_data.payment_method_data = payment_method_data;
                    TokenizationAction::SkipConnectorTokenization
                }

                TokenizationAction::TokenizeInConnector => TokenizationAction::TokenizeInConnector,
                TokenizationAction::TokenizeInConnectorAndRouter => {
                    let (_operation, payment_method_data) = operation
                        .to_domain()?
                        .make_pm_data(state, &mut payment_data, validate_result.storage_scheme)
                        .await?;

                    payment_data.payment_method_data = payment_method_data;
                    TokenizationAction::TokenizeInConnector
                }
                TokenizationAction::ConnectorToken(token) => {
                    payment_data.pm_token = Some(token);
                    TokenizationAction::SkipConnectorTokenization
                }
                TokenizationAction::SkipConnectorTokenization => {
                    TokenizationAction::SkipConnectorTokenization
                }
            };
            (payment_data, connector_tokenization_action)
        }
        _ => {
            let (_operation, payment_method_data) = operation
                .to_domain()?
                .make_pm_data(state, &mut payment_data, validate_result.storage_scheme)
                .await?;

            payment_data.payment_method_data = payment_method_data;
            (payment_data, TokenizationAction::SkipConnectorTokenization)
        }
    };

    Ok(payment_data_and_tokenization_action)
}

#[derive(Clone)]
pub enum CallConnectorAction {
    Trigger,
    Avoid,
    StatusUpdate(storage_enums::AttemptStatus),
    HandleResponse(Vec<u8>),
}

#[derive(Clone, Default, Debug)]
pub struct PaymentAddress {
    pub shipping: Option<api::Address>,
    pub billing: Option<api::Address>,
}

#[derive(Clone)]
pub struct PaymentData<F>
where
    F: Clone,
{
    pub flow: PhantomData<F>,
    pub payment_intent: storage::PaymentIntent,
    pub payment_attempt: storage::PaymentAttempt,
    pub connector_response: storage::ConnectorResponse,
    pub amount: api::Amount,
    pub mandate_id: Option<api_models::payments::MandateIds>,
    pub currency: storage_enums::Currency,
    pub setup_mandate: Option<api::MandateData>,
    pub address: PaymentAddress,
    pub token: Option<String>,
    pub confirm: Option<bool>,
    pub force_sync: Option<bool>,
    pub payment_method_data: Option<api::PaymentMethodData>,
    pub refunds: Vec<storage::Refund>,
    pub sessions_token: Vec<api::SessionToken>,
    pub card_cvc: Option<Secret<String>>,
    pub email: Option<Email>,
    pub creds_identifier: Option<String>,
    pub pm_token: Option<String>,
    pub connector_customer_id: Option<String>,
}

#[derive(Debug, Default)]
pub struct CustomerDetails {
    pub customer_id: Option<String>,
    pub name: Option<Secret<String, masking::WithType>>,
    pub email: Option<Email>,
    pub phone: Option<Secret<String, masking::WithType>>,
    pub phone_country_code: Option<String>,
}

pub fn if_not_create_change_operation<'a, Op, F>(
    status: storage_enums::IntentStatus,
    confirm: Option<bool>,
    current: &'a Op,
) -> BoxedOperation<'_, F, api::PaymentsRequest>
where
    F: Send + Clone,
    Op: Operation<F, api::PaymentsRequest> + Send + Sync,
    &'a Op: Operation<F, api::PaymentsRequest>,
{
    if confirm.unwrap_or(false) {
        Box::new(PaymentConfirm)
    } else {
        match status {
            storage_enums::IntentStatus::RequiresConfirmation
            | storage_enums::IntentStatus::RequiresCustomerAction
            | storage_enums::IntentStatus::RequiresPaymentMethod => Box::new(current),
            _ => Box::new(&PaymentStatus),
        }
    }
}

pub fn is_confirm<'a, F: Clone + Send, R, Op>(
    operation: &'a Op,
    confirm: Option<bool>,
) -> BoxedOperation<'_, F, R>
where
    PaymentConfirm: Operation<F, R>,
    &'a PaymentConfirm: Operation<F, R>,
    Op: Operation<F, R> + Send + Sync,
    &'a Op: Operation<F, R>,
{
    if confirm.unwrap_or(false) {
        Box::new(&PaymentConfirm)
    } else {
        Box::new(operation)
    }
}

pub fn should_call_connector<Op: Debug, F: Clone>(
    operation: &Op,
    payment_data: &PaymentData<F>,
) -> bool {
    match format!("{operation:?}").as_str() {
        "PaymentConfirm" => true,
        "PaymentStart" => {
            !matches!(
                payment_data.payment_intent.status,
                storage_enums::IntentStatus::Failed | storage_enums::IntentStatus::Succeeded
            ) && payment_data
                .connector_response
                .authentication_data
                .is_none()
        }
        "PaymentStatus" => {
            matches!(
                payment_data.payment_intent.status,
                storage_enums::IntentStatus::Failed
                    | storage_enums::IntentStatus::Processing
                    | storage_enums::IntentStatus::Succeeded
                    | storage_enums::IntentStatus::RequiresCustomerAction
                    | storage_enums::IntentStatus::RequiresMerchantAction
            ) && payment_data.force_sync.unwrap_or(false)
        }
        "PaymentCancel" => matches!(
            payment_data.payment_intent.status,
            storage_enums::IntentStatus::RequiresCapture
        ),
        "PaymentCapture" => {
            matches!(
                payment_data.payment_intent.status,
                storage_enums::IntentStatus::RequiresCapture
            )
        }
        "CompleteAuthorize" => true,
        "PaymentSession" => true,
        _ => false,
    }
}

pub fn should_delete_pm_from_locker(status: storage_enums::IntentStatus) -> bool {
    !matches!(
        status,
        storage_models::enums::IntentStatus::RequiresCustomerAction
    )
}

pub fn is_operation_confirm<Op: Debug>(operation: &Op) -> bool {
    matches!(format!("{operation:?}").as_str(), "PaymentConfirm")
}

#[cfg(feature = "olap")]
pub async fn list_payments(
    db: &dyn StorageInterface,
    merchant: storage::MerchantAccount,
    constraints: api::PaymentListConstraints,
) -> RouterResponse<api::PaymentListResponse> {
    use futures::stream::StreamExt;

    use crate::{core::errors::utils::StorageErrorExt, types::transformers::ForeignFrom};

    helpers::validate_payment_list_request(&constraints)?;
    let merchant_id = &merchant.merchant_id;
    let payment_intents =
        helpers::filter_by_constraints(db, &constraints, merchant_id, merchant.storage_scheme)
            .await
            .to_not_found_response(errors::ApiErrorResponse::PaymentNotFound)?;

    let pi = futures::stream::iter(payment_intents)
        .filter_map(|pi| async {
            let pa = db
                .find_payment_attempt_by_payment_id_merchant_id_attempt_id(
                    &pi.payment_id,
                    merchant_id,
                    &pi.active_attempt_id,
                    // since OLAP doesn't have KV. Force to get the data from PSQL.
                    storage_enums::MerchantStorageScheme::PostgresOnly,
                )
                .await
                .ok()?;
            Some((pi, pa))
        })
        .collect::<Vec<(storage::PaymentIntent, storage::PaymentAttempt)>>()
        .await;

    let data: Vec<api::PaymentsResponse> = pi.into_iter().map(ForeignFrom::foreign_from).collect();

    Ok(services::ApplicationResponse::Json(
        api::PaymentListResponse {
            size: data.len(),
            data,
        },
    ))
}

pub async fn add_process_sync_task(
    db: &dyn StorageInterface,
    payment_attempt: &storage::PaymentAttempt,
    schedule_time: time::PrimitiveDateTime,
) -> Result<(), errors::ProcessTrackerError> {
    let tracking_data = api::PaymentsRetrieveRequest {
        force_sync: true,
        merchant_id: Some(payment_attempt.merchant_id.clone()),
        resource_id: api::PaymentIdType::PaymentAttemptId(payment_attempt.attempt_id.clone()),
        ..Default::default()
    };
    let runner = "PAYMENTS_SYNC_WORKFLOW";
    let task = "PAYMENTS_SYNC";
    let process_tracker_id = pt_utils::get_process_tracker_id(
        runner,
        task,
        &payment_attempt.attempt_id,
        &payment_attempt.merchant_id,
    );
    let process_tracker_entry =
        <storage::ProcessTracker as storage::ProcessTrackerExt>::make_process_tracker_new(
            process_tracker_id,
            task,
            runner,
            tracking_data,
            schedule_time,
        )?;

    db.insert_process(process_tracker_entry).await?;
    Ok(())
}

pub fn update_straight_through_routing<F>(
    payment_data: &mut PaymentData<F>,
    request_straight_through: serde_json::Value,
) -> CustomResult<(), errors::ParsingError>
where
    F: Send + Clone,
{
    let _: api::RoutingAlgorithm = request_straight_through
        .clone()
        .parse_value("RoutingAlgorithm")
        .attach_printable("Invalid straight through routing rules format")?;

    payment_data.payment_attempt.straight_through_algorithm = Some(request_straight_through);

    Ok(())
}

pub async fn get_connector_choice<F, Req>(
    operation: &BoxedOperation<'_, F, Req>,
    state: &AppState,
    req: &Req,
    merchant_account: &storage::MerchantAccount,
    payment_data: &mut PaymentData<F>,
) -> RouterResult<Option<api::ConnectorCallType>>
where
    F: Send + Clone,
{
    let connector_choice = operation
        .to_domain()?
        .get_connector(merchant_account, state, req)
        .await?;

    let connector = if should_call_connector(operation, payment_data) {
        Some(match connector_choice {
            api::ConnectorChoice::SessionMultiple(connectors) => {
                api::ConnectorCallType::Multiple(connectors)
            }

            api::ConnectorChoice::StraightThrough(straight_through) => connector_selection(
                state,
                merchant_account,
                payment_data,
                Some(straight_through),
            )?,

            api::ConnectorChoice::Decide => {
                connector_selection(state, merchant_account, payment_data, None)?
            }
        })
    } else if let api::ConnectorChoice::StraightThrough(val) = connector_choice {
        update_straight_through_routing(payment_data, val)
            .change_context(errors::ApiErrorResponse::InternalServerError)
            .attach_printable("Failed to update straight through routing algorithm")?;
        None
    } else {
        None
    };

    Ok(connector)
}

pub fn connector_selection<F>(
    state: &AppState,
    merchant_account: &storage::MerchantAccount,
    payment_data: &mut PaymentData<F>,
    request_straight_through: Option<serde_json::Value>,
) -> RouterResult<api::ConnectorCallType>
where
    F: Send + Clone,
{
    let mut routing_data = storage::RoutingData {
        routed_through: payment_data.payment_attempt.connector.clone(),
        algorithm: payment_data
            .payment_attempt
            .straight_through_algorithm
            .clone()
            .map(|val| val.parse_value("RoutingAlgorithm"))
            .transpose()
            .change_context(errors::ApiErrorResponse::InternalServerError)
            .attach_printable("Invalid straight through algorithm format in payment attempt")?,
    };

    let request_straight_through: Option<api::StraightThroughAlgorithm> = request_straight_through
        .map(|val| val.parse_value("StraightThroughAlgorithm"))
        .transpose()
        .change_context(errors::ApiErrorResponse::InternalServerError)
        .attach_printable("Invalid straight through routing rules format")?;

    let decided_connector = decide_connector(
        state,
        merchant_account,
        request_straight_through,
        &mut routing_data,
    )?;

    let encoded_algorithm = routing_data
        .algorithm
        .map(|algo| Encode::<api::RoutingAlgorithm>::encode_to_value(&algo))
        .transpose()
        .change_context(errors::ApiErrorResponse::InternalServerError)
        .attach_printable("Unable to serialize routing algorithm to serde value")?;

    payment_data.payment_attempt.connector = routing_data.routed_through;
    payment_data.payment_attempt.straight_through_algorithm = encoded_algorithm;

    Ok(decided_connector)
}

pub fn decide_connector(
    state: &AppState,
    merchant_account: &storage::MerchantAccount,
    request_straight_through: Option<api::StraightThroughAlgorithm>,
    routing_data: &mut storage::RoutingData,
) -> RouterResult<api::ConnectorCallType> {
    if let Some(ref connector_name) = routing_data.routed_through {
        let connector_data = api::ConnectorData::get_connector_by_name(
            &state.conf.connectors,
            connector_name,
            api::GetToken::Connector,
        )
        .change_context(errors::ApiErrorResponse::InternalServerError)
        .attach_printable("Invalid connector name received in 'routed_through'")?;

        return Ok(api::ConnectorCallType::Single(connector_data));
    }

    if let Some(routing_algorithm) = request_straight_through {
        let connector_name = match &routing_algorithm {
            api::StraightThroughAlgorithm::Single(conn) => conn.to_string(),
        };

        let connector_data = api::ConnectorData::get_connector_by_name(
            &state.conf.connectors,
            &connector_name,
            api::GetToken::Connector,
        )
        .change_context(errors::ApiErrorResponse::InternalServerError)
        .attach_printable("Invalid connector name received in routing algorithm")?;

        routing_data.routed_through = Some(connector_name);
        routing_data.algorithm = Some(routing_algorithm);
        return Ok(api::ConnectorCallType::Single(connector_data));
    }

    if let Some(ref routing_algorithm) = routing_data.algorithm {
        let connector_name = match routing_algorithm {
            api::StraightThroughAlgorithm::Single(conn) => conn.to_string(),
        };

        let connector_data = api::ConnectorData::get_connector_by_name(
            &state.conf.connectors,
            &connector_name,
            api::GetToken::Connector,
        )
        .change_context(errors::ApiErrorResponse::InternalServerError)
        .attach_printable("Invalid connector name received in routing algorithm")?;

        routing_data.routed_through = Some(connector_name);
        return Ok(api::ConnectorCallType::Single(connector_data));
    }

    let routing_algorithm: api::RoutingAlgorithm = merchant_account
        .routing_algorithm
        .clone()
        .parse_value("RoutingAlgorithm")
        .change_context(errors::ApiErrorResponse::InternalServerError)
        .attach_printable("Unable to deserialize merchant routing algorithm")?;

    let connector_name = match routing_algorithm {
        api::RoutingAlgorithm::Single(conn) => conn.to_string(),
    };

    let connector_data = api::ConnectorData::get_connector_by_name(
        &state.conf.connectors,
        &connector_name,
        api::GetToken::Connector,
    )
    .change_context(errors::ApiErrorResponse::InternalServerError)
    .attach_printable("Routing algorithm gave invalid connector")?;

    routing_data.routed_through = Some(connector_name);

    Ok(api::ConnectorCallType::Single(connector_data))
}

pub fn should_add_task_to_process_tracker<F: Clone>(
    payment_data: &PaymentData<F>,
) -> RouterResult<bool> {
    let pm = payment_data
        .payment_attempt
        .payment_method
        .get_required_value("payment_method")?;
    let connector = payment_data
        .payment_attempt
        .connector
        .clone()
        .get_required_value("connector")?;
    let add_task_check = if matches!(pm, storage_enums::PaymentMethod::BankTransfer) {
        !connector.eq("stripe")
    } else {
        true
    };
    Ok(add_task_check)
}<|MERGE_RESOLUTION|>--- conflicted
+++ resolved
@@ -613,7 +613,47 @@
     Ok(payment_data)
 }
 
-<<<<<<< HEAD
+pub async fn call_create_connector_customer<F, Req>(
+    state: &AppState,
+    connector_name: &Option<String>,
+    customer: &Option<storage::Customer>,
+    merchant_account: &storage::MerchantAccount,
+    payment_data: &mut PaymentData<F>,
+) -> RouterResult<Option<storage::CustomerUpdate>>
+where
+    F: Send + Clone + Sync,
+    Req: Send + Sync,
+
+    // To create connector flow specific interface data
+    PaymentData<F>: ConstructFlowSpecificData<F, Req, types::PaymentsResponseData>,
+    types::RouterData<F, Req, types::PaymentsResponseData>: Feature<F, Req> + Send,
+
+    // To construct connector flow specific api
+    dyn api::Connector: services::api::ConnectorIntegration<F, Req, types::PaymentsResponseData>,
+
+    // To perform router related operation for PaymentResponse
+    PaymentResponse: Operation<F, Req>,
+{
+    match connector_name {
+        Some(connector_name) => {
+            let connector = api::ConnectorData::get_connector_by_name(
+                &state.conf.connectors,
+                connector_name,
+                api::GetToken::Connector,
+            )?;
+            let router_data = payment_data
+                .construct_router_data(state, connector.connector.id(), merchant_account, customer)
+                .await?;
+            let (connector_customer, customer_update) = router_data
+                .create_connector_customer(state, &connector, customer)
+                .await?;
+            payment_data.connector_customer_id = connector_customer;
+            Ok(customer_update)
+        }
+        None => Ok(None),
+    }
+}
+
 async fn complete_preprocessing_steps_if_required<F, Req, Res>(
     state: &AppState,
     connector: &api::ConnectorData,
@@ -647,47 +687,6 @@
         _ => (router_data, should_continue_payment),
     };
     Ok(router_data_and_should_continue_payment)
-=======
-pub async fn call_create_connector_customer<F, Req>(
-    state: &AppState,
-    connector_name: &Option<String>,
-    customer: &Option<storage::Customer>,
-    merchant_account: &storage::MerchantAccount,
-    payment_data: &mut PaymentData<F>,
-) -> RouterResult<Option<storage::CustomerUpdate>>
-where
-    F: Send + Clone + Sync,
-    Req: Send + Sync,
-
-    // To create connector flow specific interface data
-    PaymentData<F>: ConstructFlowSpecificData<F, Req, types::PaymentsResponseData>,
-    types::RouterData<F, Req, types::PaymentsResponseData>: Feature<F, Req> + Send,
-
-    // To construct connector flow specific api
-    dyn api::Connector: services::api::ConnectorIntegration<F, Req, types::PaymentsResponseData>,
-
-    // To perform router related operation for PaymentResponse
-    PaymentResponse: Operation<F, Req>,
-{
-    match connector_name {
-        Some(connector_name) => {
-            let connector = api::ConnectorData::get_connector_by_name(
-                &state.conf.connectors,
-                connector_name,
-                api::GetToken::Connector,
-            )?;
-            let router_data = payment_data
-                .construct_router_data(state, connector.connector.id(), merchant_account, customer)
-                .await?;
-            let (connector_customer, customer_update) = router_data
-                .create_connector_customer(state, &connector, customer)
-                .await?;
-            payment_data.connector_customer_id = connector_customer;
-            Ok(customer_update)
-        }
-        None => Ok(None),
-    }
->>>>>>> 3131bc84
 }
 
 fn is_payment_method_tokenization_enabled_for_connector(
