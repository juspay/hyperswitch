--- conflicted
+++ resolved
@@ -3595,36 +3595,15 @@
 {
     let stime_connector = Instant::now();
 
-<<<<<<< HEAD
-    let merchant_connector_id = connector
-        .merchant_connector_id
-        .as_ref()
-        .get_required_value("merchant_connector_id")
-        .change_context(errors::ApiErrorResponse::InternalServerError)
-        .attach_printable("connector id is not set")?;
-
-    let merchant_connector_account = state
-        .store
-        .find_merchant_connector_account_by_id(
-            &state.into(),
-            merchant_connector_id,
-            merchant_context.get_processor_merchant_key_store(),
-        )
-        .await
-        .to_not_found_response(errors::ApiErrorResponse::MerchantConnectorAccountNotFound {
-            id: merchant_connector_id.get_string_repr().to_owned(),
-        })?;
-=======
     let merchant_connector_account =
         domain::MerchantConnectorAccountTypeDetails::MerchantConnectorAccount(Box::new(
             helpers::get_merchant_connector_account_v2(
                 state,
-                merchant_context.get_merchant_key_store(),
+                merchant_context.get_processor_merchant_key_store(),
                 connector.merchant_connector_id.as_ref(),
             )
             .await?,
         ));
->>>>>>> 305ca9bd
 
     operation
         .to_domain()?
@@ -3949,14 +3928,6 @@
             .await?,
         ));
 
-<<<<<<< HEAD
-    let merchant_connector_account = state
-        .store
-        .find_merchant_connector_account_by_id(
-            &state.into(),
-            merchant_connector_id,
-            merchant_context.get_processor_merchant_key_store(),
-=======
     let mut router_data = payment_data
         .construct_router_data(
             state,
@@ -4001,12 +3972,11 @@
             req_state,
             payment_data.clone(),
             None,
-            merchant_context.get_merchant_account().storage_scheme,
+            merchant_context.get_owner_merchant_account().storage_scheme,
             None,
             merchant_context.get_merchant_key_store(),
             None,
             header_payload.clone(),
->>>>>>> 305ca9bd
         )
         .await?;
 
@@ -4430,7 +4400,6 @@
     let call_connectors_start_time = Instant::now();
     let mut join_handlers = Vec::with_capacity(connectors.len());
     for session_connector_data in connectors.iter() {
-<<<<<<< HEAD
         let merchant_connector_id = session_connector_data
             .connector
             .merchant_connector_id
@@ -4450,21 +4419,6 @@
             .to_not_found_response(errors::ApiErrorResponse::MerchantConnectorAccountNotFound {
                 id: merchant_connector_id.get_string_repr().to_owned(),
             })?;
-=======
-        let merchant_connector_account =
-            domain::MerchantConnectorAccountTypeDetails::MerchantConnectorAccount(Box::new(
-                helpers::get_merchant_connector_account_v2(
-                    state,
-                    merchant_context.get_merchant_key_store(),
-                    session_connector_data
-                        .connector
-                        .merchant_connector_id
-                        .as_ref(),
-                )
-                .await?,
-            ));
-
->>>>>>> 305ca9bd
         let connector_id = session_connector_data.connector.connector.id();
         let router_data = payment_data
             .construct_router_data(
