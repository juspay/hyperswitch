pub mod access_token;
pub mod conditional_configs;
pub mod customers;
pub mod flows;
pub mod helpers;
pub mod operations;
#[cfg(feature = "retry")]
pub mod retry;
pub mod routing;
pub mod tokenization;
pub mod transformers;
pub mod types;

use std::{fmt::Debug, marker::PhantomData, ops::Deref, time::Instant, vec::IntoIter};

use api_models::{
    self, enums,
    payments::{self as payments_api, HeaderPayload},
};
use common_utils::{ext_traits::AsyncExt, pii, types::Surcharge};
use data_models::mandates::{CustomerAcceptance, MandateData};
use diesel_models::{ephemeral_key, fraud_check::FraudCheck};
use error_stack::{IntoReport, ResultExt};
use futures::future::join_all;
use helpers::ApplePayData;
use masking::Secret;
pub use payment_address::PaymentAddress;
use redis_interface::errors::RedisError;
use router_env::{instrument, tracing};
#[cfg(feature = "olap")]
use router_types::transformers::ForeignFrom;
use scheduler::utils as pt_utils;
use time;

pub use self::operations::{
    PaymentApprove, PaymentCancel, PaymentCapture, PaymentConfirm, PaymentCreate,
    PaymentIncrementalAuthorization, PaymentReject, PaymentResponse, PaymentSession, PaymentStatus,
    PaymentUpdate,
};
use self::{
    conditional_configs::perform_decision_management,
    flows::{ConstructFlowSpecificData, Feature},
    helpers::get_key_params_for_surcharge_details,
    operations::{payment_complete_authorize, BoxedOperation, Operation},
    routing::{self as self_routing, SessionFlowRoutingInput},
};
use super::{
    authentication::types::AuthenticationData, errors::StorageErrorExt,
    payment_methods::surcharge_decision_configs, routing::TransactionData,
};
#[cfg(feature = "frm")]
use crate::core::fraud_check as frm_core;
use crate::{
    configs::settings::{ApplePayPreDecryptFlow, PaymentMethodTypeTokenFilter},
    core::{
        authentication as authentication_core,
        errors::{self, CustomResult, RouterResponse, RouterResult},
        payment_methods::PaymentMethodRetrieve,
        utils,
    },
    db::StorageInterface,
    logger,
    routes::{metrics, payment_methods::ParentPaymentMethodToken, AppState},
    services::{self, api::Authenticate},
    types::{
        self as router_types,
        api::{self, authentication, ConnectorCallType},
        domain,
        storage::{self, enums as storage_enums, payment_attempt::PaymentAttemptExt},
        transformers::{ForeignInto, ForeignTryInto},
        BrowserInformation,
    },
    utils::{
        add_apple_pay_flow_metrics, add_connector_http_status_code_metrics, Encode, OptionExt,
        ValueExt,
    },
    workflows::payment_sync,
};

#[allow(clippy::too_many_arguments, clippy::type_complexity)]
#[instrument(skip_all, fields(payment_id, merchant_id))]
pub async fn payments_operation_core<F, Req, Op, FData, Ctx>(
    state: &AppState,
    merchant_account: domain::MerchantAccount,
    key_store: domain::MerchantKeyStore,
    operation: Op,
    req: Req,
    call_connector_action: CallConnectorAction,
    auth_flow: services::AuthFlow,
    eligible_connectors: Option<Vec<common_enums::RoutableConnectors>>,
    header_payload: HeaderPayload,
) -> RouterResult<(
    PaymentData<F>,
    Req,
    Option<domain::Customer>,
    Option<u16>,
    Option<u128>,
)>
where
    F: Send + Clone + Sync,
    Req: Authenticate + Clone,
    Op: Operation<F, Req, Ctx> + Send + Sync,

    // To create connector flow specific interface data
    PaymentData<F>: ConstructFlowSpecificData<F, FData, router_types::PaymentsResponseData>,
    router_types::RouterData<F, FData, router_types::PaymentsResponseData>: Feature<F, FData>,

    // To construct connector flow specific api
    dyn router_types::api::Connector:
        services::api::ConnectorIntegration<F, FData, router_types::PaymentsResponseData>,

    // To perform router related operation for PaymentResponse
    PaymentResponse: Operation<F, FData, Ctx>,
    FData: Send + Sync,
    Ctx: PaymentMethodRetrieve,
{
    let operation: BoxedOperation<'_, F, Req, Ctx> = Box::new(operation);

    tracing::Span::current().record("merchant_id", merchant_account.merchant_id.as_str());
    let (operation, validate_result) = operation
        .to_validate_request()?
        .validate_request(&req, &merchant_account)?;

    tracing::Span::current().record("payment_id", &format!("{}", validate_result.payment_id));

    let operations::GetTrackerResponse {
        operation,
        customer_details,
        mut payment_data,
        business_profile,
    } = operation
        .to_get_tracker()?
        .get_trackers(
            state,
            &validate_result.payment_id,
            &req,
            validate_result.mandate_type.to_owned(),
            &merchant_account,
            &key_store,
            auth_flow,
            header_payload.payment_confirm_source,
        )
        .await?;

    let (operation, customer) = operation
        .to_domain()?
        .get_or_create_customer_details(
            &*state.store,
            &mut payment_data,
            customer_details,
            &key_store,
        )
        .await
        .to_not_found_response(errors::ApiErrorResponse::CustomerNotFound)
        .attach_printable("Failed while fetching/creating customer")?;

    call_decision_manager(state, &merchant_account, &mut payment_data).await?;

    let connector = get_connector_choice(
        &operation,
        state,
        &req,
        &merchant_account,
        &business_profile,
        &key_store,
        &mut payment_data,
        eligible_connectors,
    )
    .await?;

    let should_add_task_to_process_tracker = should_add_task_to_process_tracker(&payment_data);

    payment_data = tokenize_in_router_when_confirm_false_or_external_authentication(
        state,
        &operation,
        &mut payment_data,
        &validate_result,
        &key_store,
        &customer,
    )
    .await?;

    let mut connector_http_status_code = None;
    let mut external_latency = None;
    if let Some(connector_details) = connector {
        // Fetch and check FRM configs
        #[cfg(feature = "frm")]
        let mut frm_info = None;
        #[cfg(feature = "frm")]
        let db = &*state.store;
        #[allow(unused_variables, unused_mut)]
        let mut should_continue_transaction: bool = true;
        #[cfg(feature = "frm")]
        let mut should_continue_capture: bool = true;
        #[cfg(feature = "frm")]
        let frm_configs = if state.conf.frm.enabled {
            frm_core::call_frm_before_connector_call(
                db,
                &operation,
                &merchant_account,
                &mut payment_data,
                state,
                &mut frm_info,
                &customer,
                &mut should_continue_transaction,
                &mut should_continue_capture,
                key_store.clone(),
            )
            .await?
        } else {
            None
        };
        #[cfg(feature = "frm")]
        logger::debug!(
            "frm_configs: {:?}\nshould_cancel_transaction: {:?}\nshould_continue_capture: {:?}",
            frm_configs,
            should_continue_transaction,
            should_continue_capture,
        );

        operation
            .to_domain()?
            .call_external_three_ds_authentication_if_eligible(
                state,
                &mut payment_data,
                &mut should_continue_transaction,
                &connector_details,
                &business_profile,
                &key_store,
            )
            .await?;

        if should_continue_transaction {
            #[cfg(feature = "frm")]
            match (
                should_continue_capture,
                payment_data.payment_attempt.capture_method,
            ) {
                (false, Some(storage_enums::CaptureMethod::Automatic))
                | (false, Some(storage_enums::CaptureMethod::Scheduled)) => {
                    payment_data.payment_attempt.capture_method =
                        Some(storage_enums::CaptureMethod::Manual);
                }
                _ => (),
            };
            payment_data = match connector_details {
                api::ConnectorCallType::PreDetermined(connector) => {
                    let schedule_time = if should_add_task_to_process_tracker {
                        payment_sync::get_sync_process_schedule_time(
                            &*state.store,
                            connector.connector.id(),
                            &merchant_account.merchant_id,
                            0,
                        )
                        .await
                        .into_report()
                        .change_context(errors::ApiErrorResponse::InternalServerError)
                        .attach_printable("Failed while getting process schedule time")?
                    } else {
                        None
                    };
                    let router_data = call_connector_service(
                        state,
                        &merchant_account,
                        &key_store,
                        connector,
                        &operation,
                        &mut payment_data,
                        &customer,
                        call_connector_action,
                        &validate_result,
                        schedule_time,
                        header_payload,
                        #[cfg(feature = "frm")]
                        frm_info.as_ref().and_then(|fi| fi.suggested_action),
                        #[cfg(not(feature = "frm"))]
                        None,
                    )
                    .await?;

                    let operation = Box::new(PaymentResponse);

                    connector_http_status_code = router_data.connector_http_status_code;
                    external_latency = router_data.external_latency;
                    //add connector http status code metrics
                    add_connector_http_status_code_metrics(connector_http_status_code);
                    operation
                        .to_post_update_tracker()?
                        .update_tracker(
                            state,
                            &validate_result.payment_id,
                            payment_data,
                            router_data,
                            merchant_account.storage_scheme,
                        )
                        .await?
                }

                api::ConnectorCallType::Retryable(connectors) => {
                    let mut connectors = connectors.into_iter();

                    let connector_data = get_connector_data(&mut connectors)?;

                    let schedule_time = if should_add_task_to_process_tracker {
                        payment_sync::get_sync_process_schedule_time(
                            &*state.store,
                            connector_data.connector.id(),
                            &merchant_account.merchant_id,
                            0,
                        )
                        .await
                        .into_report()
                        .change_context(errors::ApiErrorResponse::InternalServerError)
                        .attach_printable("Failed while getting process schedule time")?
                    } else {
                        None
                    };
                    let router_data = call_connector_service(
                        state,
                        &merchant_account,
                        &key_store,
                        connector_data.clone(),
                        &operation,
                        &mut payment_data,
                        &customer,
                        call_connector_action,
                        &validate_result,
                        schedule_time,
                        header_payload,
                        #[cfg(feature = "frm")]
                        frm_info.as_ref().and_then(|fi| fi.suggested_action),
                        #[cfg(not(feature = "frm"))]
                        None,
                    )
                    .await?;

                    #[cfg(feature = "retry")]
                    let mut router_data = router_data;
                    #[cfg(feature = "retry")]
                    {
                        use crate::core::payments::retry::{self, GsmValidation};
                        let config_bool = retry::config_should_call_gsm(
                            &*state.store,
                            &merchant_account.merchant_id,
                        )
                        .await;

                        if config_bool && router_data.should_call_gsm() {
                            router_data = retry::do_gsm_actions(
                                state,
                                &mut payment_data,
                                connectors,
                                connector_data,
                                router_data,
                                &merchant_account,
                                &key_store,
                                &operation,
                                &customer,
                                &validate_result,
                                schedule_time,
                                #[cfg(feature = "frm")]
                                frm_info.as_ref().and_then(|fi| fi.suggested_action),
                                #[cfg(not(feature = "frm"))]
                                None,
                            )
                            .await?;
                        };
                    }

                    let operation = Box::new(PaymentResponse);
                    connector_http_status_code = router_data.connector_http_status_code;
                    external_latency = router_data.external_latency;
                    //add connector http status code metrics
                    add_connector_http_status_code_metrics(connector_http_status_code);
                    operation
                        .to_post_update_tracker()?
                        .update_tracker(
                            state,
                            &validate_result.payment_id,
                            payment_data,
                            router_data,
                            merchant_account.storage_scheme,
                        )
                        .await?
                }

                api::ConnectorCallType::SessionMultiple(connectors) => {
                    let session_surcharge_details =
                        call_surcharge_decision_management_for_session_flow(
                            state,
                            &merchant_account,
                            &mut payment_data,
                            &connectors,
                        )
                        .await?;
                    call_multiple_connectors_service(
                        state,
                        &merchant_account,
                        &key_store,
                        connectors,
                        &operation,
                        payment_data,
                        &customer,
                        session_surcharge_details,
                    )
                    .await?
                }
            };

            #[cfg(feature = "frm")]
            if let Some(fraud_info) = &mut frm_info {
                Box::pin(frm_core::post_payment_frm_core(
                    state,
                    &merchant_account,
                    &mut payment_data,
                    fraud_info,
                    frm_configs
                        .clone()
                        .ok_or(errors::ApiErrorResponse::MissingRequiredField {
                            field_name: "frm_configs",
                        })
                        .into_report()
                        .attach_printable("Frm configs label not found")?,
                    &customer,
                    key_store,
                ))
                .await?;
            }
        } else {
            (_, payment_data) = operation
                .to_update_tracker()?
                .update_trackers(
                    state,
                    payment_data.clone(),
                    customer.clone(),
                    validate_result.storage_scheme,
                    None,
                    &key_store,
                    #[cfg(feature = "frm")]
                    frm_info.and_then(|info| info.suggested_action),
                    #[cfg(not(feature = "frm"))]
                    None,
                    header_payload,
                )
                .await?;
        }

        payment_data
            .payment_attempt
            .payment_token
            .as_ref()
            .zip(payment_data.payment_attempt.payment_method)
            .map(ParentPaymentMethodToken::create_key_for_token)
            .async_map(|key_for_hyperswitch_token| async move {
                if key_for_hyperswitch_token
                    .should_delete_payment_method_token(payment_data.payment_intent.status)
                {
                    let _ = key_for_hyperswitch_token.delete(state).await;
                }
            })
            .await;
    } else {
        (_, payment_data) = operation
            .to_update_tracker()?
            .update_trackers(
                state,
                payment_data.clone(),
                customer.clone(),
                validate_result.storage_scheme,
                None,
                &key_store,
                None,
                header_payload,
            )
            .await?;
    }

    let cloned_payment_data = payment_data.clone();
    let cloned_customer = customer.clone();
    let cloned_request = req.clone();

    crate::utils::trigger_payments_webhook(
        merchant_account,
        business_profile,
        cloned_payment_data,
        Some(cloned_request),
        cloned_customer,
        state,
        operation,
    )
    .await
    .map_err(|error| logger::warn!(payments_outgoing_webhook_error=?error))
    .ok();

    Ok((
        payment_data,
        req,
        customer,
        connector_http_status_code,
        external_latency,
    ))
}

#[instrument(skip_all)]
pub async fn call_decision_manager<O>(
    state: &AppState,
    merchant_account: &domain::MerchantAccount,
    payment_data: &mut PaymentData<O>,
) -> RouterResult<()>
where
    O: Send + Clone,
{
    let algorithm_ref: api::routing::RoutingAlgorithmRef = merchant_account
        .routing_algorithm
        .clone()
        .map(|val| val.parse_value("routing algorithm"))
        .transpose()
        .change_context(errors::ApiErrorResponse::InternalServerError)
        .attach_printable("Could not decode the routing algorithm")?
        .unwrap_or_default();

    let output = perform_decision_management(
        state,
        algorithm_ref,
        merchant_account.merchant_id.as_str(),
        payment_data,
    )
    .await
    .change_context(errors::ApiErrorResponse::InternalServerError)
    .attach_printable("Could not decode the conditional config")?;
    payment_data.payment_attempt.authentication_type = payment_data
        .payment_attempt
        .authentication_type
        .or(output.override_3ds.map(ForeignInto::foreign_into))
        .or(Some(storage_enums::AuthenticationType::NoThreeDs));
    Ok(())
}

#[instrument(skip_all)]
async fn populate_surcharge_details<F>(
    state: &AppState,
    payment_data: &mut PaymentData<F>,
) -> RouterResult<()>
where
    F: Send + Clone,
{
    if payment_data
        .payment_intent
        .surcharge_applicable
        .unwrap_or(false)
    {
        if let Some(surcharge_details) = payment_data.payment_attempt.get_surcharge_details() {
            // if retry payment, surcharge would have been populated from the previous attempt. Use the same surcharge
            let surcharge_details =
                types::SurchargeDetails::from((&surcharge_details, &payment_data.payment_attempt));
            payment_data.surcharge_details = Some(surcharge_details);
            return Ok(());
        }
        let raw_card_key = payment_data
            .payment_method_data
            .as_ref()
            .and_then(get_key_params_for_surcharge_details)
            .map(|(payment_method, payment_method_type, card_network)| {
                types::SurchargeKey::PaymentMethodData(
                    payment_method,
                    payment_method_type,
                    card_network,
                )
            });
        let saved_card_key = payment_data.token.clone().map(types::SurchargeKey::Token);

        let surcharge_key = raw_card_key
            .or(saved_card_key)
            .get_required_value("payment_method_data or payment_token")?;
        logger::debug!(surcharge_key_confirm =? surcharge_key);

        let calculated_surcharge_details =
            match types::SurchargeMetadata::get_individual_surcharge_detail_from_redis(
                state,
                surcharge_key,
                &payment_data.payment_attempt.attempt_id,
            )
            .await
            {
                Ok(surcharge_details) => Some(surcharge_details),
                Err(err) if err.current_context() == &RedisError::NotFound => None,
                Err(err) => {
                    Err(err).change_context(errors::ApiErrorResponse::InternalServerError)?
                }
            };

        payment_data.surcharge_details = calculated_surcharge_details;
    } else {
        let surcharge_details =
            payment_data
                .payment_attempt
                .get_surcharge_details()
                .map(|surcharge_details| {
                    types::SurchargeDetails::from((
                        &surcharge_details,
                        &payment_data.payment_attempt,
                    ))
                });
        payment_data.surcharge_details = surcharge_details;
    }
    Ok(())
}

#[inline]
pub fn get_connector_data(
    connectors: &mut IntoIter<api::ConnectorData>,
) -> RouterResult<api::ConnectorData> {
    connectors
        .next()
        .ok_or(errors::ApiErrorResponse::InternalServerError)
        .into_report()
        .attach_printable("Connector not found in connectors iterator")
}

#[instrument(skip_all)]
pub async fn call_surcharge_decision_management_for_session_flow<O>(
    state: &AppState,
    merchant_account: &domain::MerchantAccount,
    payment_data: &mut PaymentData<O>,
    session_connector_data: &[api::SessionConnectorData],
) -> RouterResult<Option<api::SessionSurchargeDetails>>
where
    O: Send + Clone + Sync,
{
    if let Some(surcharge_amount) = payment_data.payment_attempt.surcharge_amount {
        let tax_on_surcharge_amount = payment_data.payment_attempt.tax_amount.unwrap_or(0);
        let final_amount =
            payment_data.payment_attempt.amount + surcharge_amount + tax_on_surcharge_amount;
        Ok(Some(api::SessionSurchargeDetails::PreDetermined(
            types::SurchargeDetails {
                original_amount: payment_data.payment_attempt.amount,
                surcharge: Surcharge::Fixed(surcharge_amount),
                tax_on_surcharge: None,
                surcharge_amount,
                tax_on_surcharge_amount,
                final_amount,
            },
        )))
    } else {
        let payment_method_type_list = session_connector_data
            .iter()
            .map(|session_connector_data| session_connector_data.payment_method_type)
            .collect();
        let algorithm_ref: api::routing::RoutingAlgorithmRef = merchant_account
            .routing_algorithm
            .clone()
            .map(|val| val.parse_value("routing algorithm"))
            .transpose()
            .change_context(errors::ApiErrorResponse::InternalServerError)
            .attach_printable("Could not decode the routing algorithm")?
            .unwrap_or_default();
        let surcharge_results =
            surcharge_decision_configs::perform_surcharge_decision_management_for_session_flow(
                state,
                algorithm_ref,
                payment_data,
                &payment_method_type_list,
            )
            .await
            .change_context(errors::ApiErrorResponse::InternalServerError)
            .attach_printable("error performing surcharge decision operation")?;

        Ok(if surcharge_results.is_empty_result() {
            None
        } else {
            Some(api::SessionSurchargeDetails::Calculated(surcharge_results))
        })
    }
}
#[allow(clippy::too_many_arguments)]
pub async fn payments_core<F, Res, Req, Op, FData, Ctx>(
    state: AppState,
    merchant_account: domain::MerchantAccount,
    key_store: domain::MerchantKeyStore,
    operation: Op,
    req: Req,
    auth_flow: services::AuthFlow,
    call_connector_action: CallConnectorAction,
    eligible_connectors: Option<Vec<api_models::enums::Connector>>,
    header_payload: HeaderPayload,
) -> RouterResponse<Res>
where
    F: Send + Clone + Sync,
    FData: Send + Sync,
    Op: Operation<F, Req, Ctx> + Send + Sync + Clone,
    Req: Debug + Authenticate + Clone,
    Res: transformers::ToResponse<Req, PaymentData<F>, Op>,
    // To create connector flow specific interface data
    PaymentData<F>: ConstructFlowSpecificData<F, FData, router_types::PaymentsResponseData>,
    router_types::RouterData<F, FData, router_types::PaymentsResponseData>: Feature<F, FData>,
    Ctx: PaymentMethodRetrieve,

    // To construct connector flow specific api
    dyn router_types::api::Connector:
        services::api::ConnectorIntegration<F, FData, router_types::PaymentsResponseData>,

    // To perform router related operation for PaymentResponse
    PaymentResponse: Operation<F, FData, Ctx>,
{
    let eligible_routable_connectors = eligible_connectors.map(|connectors| {
        connectors
            .into_iter()
            .flat_map(|c| c.foreign_try_into())
            .collect()
    });
    let (payment_data, req, customer, connector_http_status_code, external_latency) =
        payments_operation_core::<_, _, _, _, Ctx>(
            &state,
            merchant_account,
            key_store,
            operation.clone(),
            req,
            call_connector_action,
            auth_flow,
            eligible_routable_connectors,
            header_payload,
        )
        .await?;

    Res::generate_response(
        Some(req),
        payment_data,
        customer,
        auth_flow,
        &state.conf.server,
        operation,
        &state.conf.connector_request_reference_id_config,
        connector_http_status_code,
        external_latency,
        header_payload.x_hs_latency,
    )
}

fn is_start_pay<Op: Debug>(operation: &Op) -> bool {
    format!("{operation:?}").eq("PaymentStart")
}

#[derive(Clone, Debug, serde::Serialize)]
pub struct PaymentsRedirectResponseData {
    pub connector: Option<String>,
    pub param: Option<String>,
    pub merchant_id: Option<String>,
    pub json_payload: Option<serde_json::Value>,
    pub resource_id: api::PaymentIdType,
    pub force_sync: bool,
    pub creds_identifier: Option<String>,
}

#[async_trait::async_trait]
pub trait PaymentRedirectFlow<Ctx: PaymentMethodRetrieve>: Sync {
    async fn call_payment_flow(
        &self,
        state: &AppState,
        merchant_account: domain::MerchantAccount,
        merchant_key_store: domain::MerchantKeyStore,
        req: PaymentsRedirectResponseData,
        connector_action: CallConnectorAction,
    ) -> RouterResponse<api::PaymentsResponse>;

    fn get_payment_action(&self) -> services::PaymentAction;

    fn generate_response(
        &self,
        payments_response: api_models::payments::PaymentsResponse,
        business_profile: diesel_models::business_profile::BusinessProfile,
        payment_id: String,
        connector: String,
    ) -> RouterResult<api::RedirectionResponse>;

    #[allow(clippy::too_many_arguments)]
    async fn handle_payments_redirect_response(
        &self,
        state: AppState,
        merchant_account: domain::MerchantAccount,
        key_store: domain::MerchantKeyStore,
        req: PaymentsRedirectResponseData,
    ) -> RouterResponse<api::RedirectionResponse> {
        metrics::REDIRECTION_TRIGGERED.add(
            &metrics::CONTEXT,
            1,
            &[
                metrics::request::add_attributes(
                    "connector",
                    req.connector.to_owned().unwrap_or("null".to_string()),
                ),
                metrics::request::add_attributes(
                    "merchant_id",
                    merchant_account.merchant_id.to_owned(),
                ),
            ],
        );
        let connector = req.connector.clone().get_required_value("connector")?;

        let query_params = req.param.clone().get_required_value("param")?;

        let resource_id = api::PaymentIdTypeExt::get_payment_intent_id(&req.resource_id)
            .change_context(errors::ApiErrorResponse::MissingRequiredField {
                field_name: "payment_id",
            })?;

        // This connector data is ephemeral, the call payment flow will get new connector data
        // with merchant account details, so the connector_id can be safely set to None here
        let connector_data = api::ConnectorData::get_connector_by_name(
            &state.conf.connectors,
            &connector,
            api::GetToken::Connector,
            None,
        )?;

        let flow_type = connector_data
            .connector
            .get_flow_type(
                &query_params,
                req.json_payload.clone(),
                self.get_payment_action(),
            )
            .change_context(errors::ApiErrorResponse::InternalServerError)
            .attach_printable("Failed to decide the response flow")?;

        let response = self
            .call_payment_flow(
                &state,
                merchant_account.clone(),
                key_store,
                req.clone(),
                flow_type,
            )
            .await;

        let payments_response = match response? {
            services::ApplicationResponse::Json(response) => Ok(response),
            services::ApplicationResponse::JsonWithHeaders((response, _)) => Ok(response),
            _ => Err(errors::ApiErrorResponse::InternalServerError)
                .into_report()
                .attach_printable("Failed to get the response in json"),
        }?;

        let profile_id = payments_response
            .profile_id
            .as_ref()
            .get_required_value("profile_id")?;

        let business_profile = state
            .store
            .find_business_profile_by_profile_id(profile_id)
            .await
            .to_not_found_response(errors::ApiErrorResponse::BusinessProfileNotFound {
                id: profile_id.to_string(),
            })?;

        let result =
            self.generate_response(payments_response, business_profile, resource_id, connector)?;

        Ok(services::ApplicationResponse::JsonForRedirection(result))
    }
}

#[derive(Clone, Debug)]
pub struct PaymentRedirectCompleteAuthorize;

#[async_trait::async_trait]
impl<Ctx: PaymentMethodRetrieve> PaymentRedirectFlow<Ctx> for PaymentRedirectCompleteAuthorize {
    async fn call_payment_flow(
        &self,
        state: &AppState,
        merchant_account: domain::MerchantAccount,
        merchant_key_store: domain::MerchantKeyStore,
        req: PaymentsRedirectResponseData,
        connector_action: CallConnectorAction,
    ) -> RouterResponse<api::PaymentsResponse> {
        let payment_confirm_req = api::PaymentsRequest {
            payment_id: Some(req.resource_id.clone()),
            merchant_id: req.merchant_id.clone(),
            feature_metadata: Some(api_models::payments::FeatureMetadata {
                redirect_response: Some(api_models::payments::RedirectResponse {
                    param: req.param.map(Secret::new),
                    json_payload: Some(req.json_payload.unwrap_or(serde_json::json!({})).into()),
                }),
            }),
            ..Default::default()
        };
        Box::pin(payments_core::<
            api::CompleteAuthorize,
            api::PaymentsResponse,
            _,
            _,
            _,
            Ctx,
        >(
            state.clone(),
            merchant_account,
            merchant_key_store,
            payment_complete_authorize::CompleteAuthorize,
            payment_confirm_req,
            services::api::AuthFlow::Merchant,
            connector_action,
            None,
            HeaderPayload::default(),
        ))
        .await
    }

    fn get_payment_action(&self) -> services::PaymentAction {
        services::PaymentAction::CompleteAuthorize
    }

    fn generate_response(
        &self,
        payments_response: api_models::payments::PaymentsResponse,
        business_profile: diesel_models::business_profile::BusinessProfile,
        payment_id: String,
        connector: String,
    ) -> RouterResult<api::RedirectionResponse> {
        // There might be multiple redirections needed for some flows
        // If the status is requires customer action, then send the startpay url again
        // The redirection data must have been provided and updated by the connector
        match payments_response.status {
            api_models::enums::IntentStatus::RequiresCustomerAction => {
                let startpay_url = payments_response
                    .next_action
                    .and_then(|next_action_data| match next_action_data {
                        api_models::payments::NextActionData::RedirectToUrl { redirect_to_url } => Some(redirect_to_url),
                        api_models::payments::NextActionData::DisplayBankTransferInformation { .. } => None,
                        api_models::payments::NextActionData::ThirdPartySdkSessionToken { .. } => None,
                        api_models::payments::NextActionData::QrCodeInformation{..} => None,
                        api_models::payments::NextActionData::DisplayVoucherInformation{ .. } => None,
                        api_models::payments::NextActionData::WaitScreenInformation{..} => None,
                        api_models::payments::NextActionData::ThreeDsInvoke{..} => None,
                    })
                    .ok_or(errors::ApiErrorResponse::InternalServerError)
                    .into_report()
                    .attach_printable(
                        "did not receive redirect to url when status is requires customer action",
                    )?;
                Ok(api::RedirectionResponse {
                    return_url: String::new(),
                    params: vec![],
                    return_url_with_query_params: startpay_url,
                    http_method: "GET".to_string(),
                    headers: vec![],
                })
            }
            // If the status is terminal status, then redirect to merchant return url to provide status
            api_models::enums::IntentStatus::Succeeded
            | api_models::enums::IntentStatus::Failed
            | api_models::enums::IntentStatus::Cancelled | api_models::enums::IntentStatus::RequiresCapture| api_models::enums::IntentStatus::Processing=> helpers::get_handle_response_url(
                payment_id,
                &business_profile,
                payments_response,
                connector,
            ),
            _ => Err(errors::ApiErrorResponse::InternalServerError).into_report().attach_printable_lazy(|| format!("Could not proceed with payment as payment status {} cannot be handled during redirection",payments_response.status))?
        }
    }
}

#[derive(Clone, Debug)]
pub struct PaymentRedirectSync;

#[async_trait::async_trait]
impl<Ctx: PaymentMethodRetrieve> PaymentRedirectFlow<Ctx> for PaymentRedirectSync {
    async fn call_payment_flow(
        &self,
        state: &AppState,
        merchant_account: domain::MerchantAccount,
        merchant_key_store: domain::MerchantKeyStore,
        req: PaymentsRedirectResponseData,
        connector_action: CallConnectorAction,
    ) -> RouterResponse<api::PaymentsResponse> {
        let payment_sync_req = api::PaymentsRetrieveRequest {
            resource_id: req.resource_id,
            merchant_id: req.merchant_id,
            param: req.param,
            force_sync: req.force_sync,
            connector: req.connector,
            merchant_connector_details: req.creds_identifier.map(|creds_id| {
                api::MerchantConnectorDetailsWrap {
                    creds_identifier: creds_id,
                    encoded_data: None,
                }
            }),
            client_secret: None,
            expand_attempts: None,
            expand_captures: None,
        };
        Box::pin(payments_core::<
            api::PSync,
            api::PaymentsResponse,
            _,
            _,
            _,
            Ctx,
        >(
            state.clone(),
            merchant_account,
            merchant_key_store,
            PaymentStatus,
            payment_sync_req,
            services::api::AuthFlow::Merchant,
            connector_action,
            None,
            HeaderPayload::default(),
        ))
        .await
    }
    fn generate_response(
        &self,
        payments_response: api_models::payments::PaymentsResponse,
        business_profile: diesel_models::business_profile::BusinessProfile,
        payment_id: String,
        connector: String,
    ) -> RouterResult<api::RedirectionResponse> {
        helpers::get_handle_response_url(
            payment_id,
            &business_profile,
            payments_response,
            connector,
        )
    }

    fn get_payment_action(&self) -> services::PaymentAction {
        services::PaymentAction::PSync
    }
}

#[derive(Clone, Debug)]
pub struct PaymentAuthenticateCompleteAuthorize;

#[async_trait::async_trait]
impl<Ctx: PaymentMethodRetrieve> PaymentRedirectFlow<Ctx> for PaymentAuthenticateCompleteAuthorize {
    async fn call_payment_flow(
        &self,
        state: &AppState,
        merchant_account: domain::MerchantAccount,
        merchant_key_store: domain::MerchantKeyStore,
        req: PaymentsRedirectResponseData,
        connector_action: CallConnectorAction,
    ) -> RouterResponse<api::PaymentsResponse> {
        let payment_confirm_req = api::PaymentsRequest {
            payment_id: Some(req.resource_id.clone()),
            merchant_id: req.merchant_id.clone(),
            feature_metadata: Some(api_models::payments::FeatureMetadata {
                redirect_response: Some(api_models::payments::RedirectResponse {
                    param: req.param.map(Secret::new),
                    json_payload: Some(req.json_payload.unwrap_or(serde_json::json!({})).into()),
                }),
            }),
            ..Default::default()
        };
        Box::pin(payments_core::<
            api::Authorize,
            api::PaymentsResponse,
            _,
            _,
            _,
            Ctx,
        >(
            state.clone(),
            merchant_account,
            merchant_key_store,
            PaymentConfirm,
            payment_confirm_req,
            services::api::AuthFlow::Merchant,
            connector_action,
            None,
            HeaderPayload::with_source(enums::PaymentSource::ExternalAuthenticator),
        ))
        .await
    }
    fn generate_response(
        &self,
        payments_response: api_models::payments::PaymentsResponse,
        business_profile: diesel_models::business_profile::BusinessProfile,
        payment_id: String,
        connector: String,
    ) -> RouterResult<api::RedirectionResponse> {
        helpers::get_handle_response_url(
            payment_id,
            &business_profile,
            payments_response,
            connector,
        )
    }

    fn get_payment_action(&self) -> services::PaymentAction {
        services::PaymentAction::CompleteAuthorize
    }
}

#[allow(clippy::too_many_arguments)]
#[instrument(skip_all)]
pub async fn call_connector_service<F, RouterDReq, ApiRequest, Ctx>(
    state: &AppState,
    merchant_account: &domain::MerchantAccount,
    key_store: &domain::MerchantKeyStore,
    connector: api::ConnectorData,
    operation: &BoxedOperation<'_, F, ApiRequest, Ctx>,
    payment_data: &mut PaymentData<F>,
    customer: &Option<domain::Customer>,
    call_connector_action: CallConnectorAction,
    validate_result: &operations::ValidateResult<'_>,
    schedule_time: Option<time::PrimitiveDateTime>,
    header_payload: HeaderPayload,
    frm_suggestion: Option<storage_enums::FrmSuggestion>,
) -> RouterResult<router_types::RouterData<F, RouterDReq, router_types::PaymentsResponseData>>
where
    F: Send + Clone + Sync,
    RouterDReq: Send + Sync,

    // To create connector flow specific interface data
    PaymentData<F>: ConstructFlowSpecificData<F, RouterDReq, router_types::PaymentsResponseData>,
    router_types::RouterData<F, RouterDReq, router_types::PaymentsResponseData>:
        Feature<F, RouterDReq> + Send,
    Ctx: PaymentMethodRetrieve,

    // To construct connector flow specific api
    dyn api::Connector:
        services::api::ConnectorIntegration<F, RouterDReq, router_types::PaymentsResponseData>,
{
    let stime_connector = Instant::now();

    let merchant_connector_account = construct_profile_id_and_get_mca(
        state,
        merchant_account,
        payment_data,
        &connector.connector_name.to_string(),
        connector.merchant_connector_id.as_ref(),
        key_store,
        false,
    )
    .await?;

    if payment_data.payment_attempt.merchant_connector_id.is_none() {
        payment_data.payment_attempt.merchant_connector_id =
            merchant_connector_account.get_mca_id();
    }

    operation
        .to_domain()?
        .populate_payment_data(state, payment_data, merchant_account)
        .await?;

    let (pd, tokenization_action) = get_connector_tokenization_action_when_confirm_true(
        state,
        operation,
        payment_data,
        validate_result,
        &merchant_connector_account,
        key_store,
        customer,
    )
    .await?;
    *payment_data = pd;

    // Validating the blocklist guard and generate the fingerprint
    blocklist_guard(state, merchant_account, operation, payment_data).await?;

    let updated_customer = call_create_connector_customer_if_required(
        state,
        customer,
        merchant_account,
        key_store,
        &merchant_connector_account,
        payment_data,
    )
    .await?;

    let mut router_data = payment_data
        .construct_router_data(
            state,
            connector.connector.id(),
            merchant_account,
            key_store,
            customer,
            &merchant_connector_account,
        )
        .await?;

    let add_access_token_result = router_data
        .add_access_token(state, &connector, merchant_account)
        .await?;

    let mut should_continue_further = access_token::update_router_data_with_access_token_result(
        &add_access_token_result,
        &mut router_data,
        &call_connector_action,
    );

    // Tokenization Action will be DecryptApplePayToken, only when payment method type is Apple Pay
    // and the connector supports Apple Pay predecrypt
    if matches!(
        tokenization_action,
        TokenizationAction::DecryptApplePayToken
            | TokenizationAction::TokenizeInConnectorAndApplepayPreDecrypt
    ) {
        let apple_pay_data = match payment_data.payment_method_data.clone() {
            Some(api_models::payments::PaymentMethodData::Wallet(
                api_models::payments::WalletData::ApplePay(wallet_data),
            )) => Some(
                ApplePayData::token_json(api_models::payments::WalletData::ApplePay(wallet_data))
                    .change_context(errors::ApiErrorResponse::InternalServerError)?
                    .decrypt(state)
                    .await
                    .change_context(errors::ApiErrorResponse::InternalServerError)?,
            ),
            _ => None,
        };

        let apple_pay_predecrypt = apple_pay_data
            .parse_value::<router_types::ApplePayPredecryptData>("ApplePayPredecryptData")
            .change_context(errors::ApiErrorResponse::InternalServerError)?;

        logger::debug!(?apple_pay_predecrypt);

        router_data.payment_method_token = Some(router_types::PaymentMethodToken::ApplePayDecrypt(
            Box::new(apple_pay_predecrypt),
        ));
    }

    let pm_token = router_data
        .add_payment_method_token(state, &connector, &tokenization_action)
        .await?;
    if let Some(payment_method_token) = pm_token.clone() {
        router_data.payment_method_token = Some(router_types::PaymentMethodToken::Token(
            payment_method_token,
        ));
    };

    (router_data, should_continue_further) = complete_preprocessing_steps_if_required(
        state,
        &connector,
        payment_data,
        router_data,
        operation,
        should_continue_further,
    )
    .await?;

    if let Ok(router_types::PaymentsResponseData::PreProcessingResponse {
        session_token: Some(session_token),
        ..
    }) = router_data.response.to_owned()
    {
        payment_data.sessions_token.push(session_token);
    };

    // In case of authorize flow, pre-task and post-tasks are being called in build request
    // if we do not want to proceed further, then the function will return Ok(None, false)
    let (connector_request, should_continue_further) = if should_continue_further {
        // Check if the actual flow specific request can be built with available data
        router_data
            .build_flow_specific_connector_request(state, &connector, call_connector_action.clone())
            .await?
    } else {
        (None, false)
    };

    if should_add_task_to_process_tracker(payment_data) {
        operation
            .to_domain()?
            .add_task_to_process_tracker(
                state,
                &payment_data.payment_attempt,
                validate_result.requeue,
                schedule_time,
            )
            .await
            .map_err(|error| logger::error!(process_tracker_error=?error))
            .ok();
    }

    // Update the payment trackers just before calling the connector
    // Since the request is already built in the previous step,
    // there should be no error in request construction from hyperswitch end
    (_, *payment_data) = operation
        .to_update_tracker()?
        .update_trackers(
            state,
            payment_data.clone(),
            customer.clone(),
            merchant_account.storage_scheme,
            updated_customer,
            key_store,
            frm_suggestion,
            header_payload,
        )
        .await?;

    let router_data_res = if should_continue_further {
        // The status of payment_attempt and intent will be updated in the previous step
        // update this in router_data.
        // This is added because few connector integrations do not update the status,
        // and rely on previous status set in router_data
        router_data.status = payment_data.payment_attempt.status;
        router_data
            .decide_flows(
                state,
                &connector,
                customer,
                call_connector_action,
                merchant_account,
                connector_request,
                key_store,
            )
            .await
    } else {
        Ok(router_data)
    };

    let etime_connector = Instant::now();
    let duration_connector = etime_connector.saturating_duration_since(stime_connector);
    tracing::info!(duration = format!("Duration taken: {}", duration_connector.as_millis()));

    router_data_res
}

async fn blocklist_guard<F, ApiRequest, Ctx>(
    state: &AppState,
    merchant_account: &domain::MerchantAccount,
    operation: &BoxedOperation<'_, F, ApiRequest, Ctx>,
    payment_data: &mut PaymentData<F>,
) -> CustomResult<bool, errors::ApiErrorResponse>
where
    F: Send + Clone + Sync,
    Ctx: PaymentMethodRetrieve,
{
    let merchant_id = &payment_data.payment_attempt.merchant_id;
    let blocklist_enabled_key = format!("guard_blocklist_for_{merchant_id}");
    let blocklist_guard_enabled = state
        .store
        .find_config_by_key_unwrap_or(&blocklist_enabled_key, Some("false".to_string()))
        .await;

    let blocklist_guard_enabled: bool = match blocklist_guard_enabled {
        Ok(config) => serde_json::from_str(&config.config).unwrap_or(false),

        // If it is not present in db we are defaulting it to false
        Err(inner) => {
            if !inner.current_context().is_db_not_found() {
                logger::error!("Error fetching guard blocklist enabled config {:?}", inner);
            }
            false
        }
    };

    if blocklist_guard_enabled {
        Ok(operation
            .to_domain()?
            .guard_payment_against_blocklist(state, merchant_account, payment_data)
            .await?)
    } else {
        Ok(false)
    }
}

#[allow(clippy::too_many_arguments)]
pub async fn call_multiple_connectors_service<F, Op, Req, Ctx>(
    state: &AppState,
    merchant_account: &domain::MerchantAccount,
    key_store: &domain::MerchantKeyStore,
    connectors: Vec<api::SessionConnectorData>,
    _operation: &Op,
    mut payment_data: PaymentData<F>,
    customer: &Option<domain::Customer>,
    session_surcharge_details: Option<api::SessionSurchargeDetails>,
) -> RouterResult<PaymentData<F>>
where
    Op: Debug,
    F: Send + Clone,

    // To create connector flow specific interface data
    PaymentData<F>: ConstructFlowSpecificData<F, Req, router_types::PaymentsResponseData>,
    router_types::RouterData<F, Req, router_types::PaymentsResponseData>: Feature<F, Req>,

    // To construct connector flow specific api
    dyn api::Connector:
        services::api::ConnectorIntegration<F, Req, router_types::PaymentsResponseData>,
    Ctx: PaymentMethodRetrieve,

    // To perform router related operation for PaymentResponse
    PaymentResponse: Operation<F, Req, Ctx>,
{
    let call_connectors_start_time = Instant::now();
    let mut join_handlers = Vec::with_capacity(connectors.len());
    for session_connector_data in connectors.iter() {
        let connector_id = session_connector_data.connector.connector.id();

        let merchant_connector_account = construct_profile_id_and_get_mca(
            state,
            merchant_account,
            &mut payment_data,
            &session_connector_data.connector.connector_name.to_string(),
            session_connector_data
                .connector
                .merchant_connector_id
                .as_ref(),
            key_store,
            false,
        )
        .await?;

        payment_data.surcharge_details =
            session_surcharge_details
                .as_ref()
                .and_then(|session_surcharge_details| {
                    session_surcharge_details.fetch_surcharge_details(
                        &session_connector_data.payment_method_type.into(),
                        &session_connector_data.payment_method_type,
                        None,
                    )
                });

        let router_data = payment_data
            .construct_router_data(
                state,
                connector_id,
                merchant_account,
                key_store,
                customer,
                &merchant_connector_account,
            )
            .await?;

        let res = router_data.decide_flows(
            state,
            &session_connector_data.connector,
            customer,
            CallConnectorAction::Trigger,
            merchant_account,
            None,
            key_store,
        );

        join_handlers.push(res);
    }

    let result = join_all(join_handlers).await;

    for (connector_res, session_connector) in result.into_iter().zip(connectors) {
        let connector_name = session_connector.connector.connector_name.to_string();
        match connector_res {
            Ok(connector_response) => {
                if let Ok(router_types::PaymentsResponseData::SessionResponse {
                    session_token,
                    ..
                }) = connector_response.response
                {
                    // If session token is NoSessionTokenReceived, it is not pushed into the sessions_token as there is no response or there can be some error
                    // In case of error, that error is already logged
                    if !matches!(
                        session_token,
                        api_models::payments::SessionToken::NoSessionTokenReceived,
                    ) {
                        payment_data.sessions_token.push(session_token);
                    }
                }
            }
            Err(connector_error) => {
                logger::error!(
                    "sessions_connector_error {} {:?}",
                    connector_name,
                    connector_error
                );
            }
        }
    }

    let call_connectors_end_time = Instant::now();
    let call_connectors_duration =
        call_connectors_end_time.saturating_duration_since(call_connectors_start_time);
    tracing::info!(duration = format!("Duration taken: {}", call_connectors_duration.as_millis()));

    Ok(payment_data)
}

pub async fn call_create_connector_customer_if_required<F, Req>(
    state: &AppState,
    customer: &Option<domain::Customer>,
    merchant_account: &domain::MerchantAccount,
    key_store: &domain::MerchantKeyStore,
    merchant_connector_account: &helpers::MerchantConnectorAccountType,
    payment_data: &mut PaymentData<F>,
) -> RouterResult<Option<storage::CustomerUpdate>>
where
    F: Send + Clone + Sync,
    Req: Send + Sync,

    // To create connector flow specific interface data
    PaymentData<F>: ConstructFlowSpecificData<F, Req, router_types::PaymentsResponseData>,
    router_types::RouterData<F, Req, router_types::PaymentsResponseData>: Feature<F, Req> + Send,

    // To construct connector flow specific api
    dyn api::Connector:
        services::api::ConnectorIntegration<F, Req, router_types::PaymentsResponseData>,
{
    let connector_name = payment_data.payment_attempt.connector.clone();

    match connector_name {
        Some(connector_name) => {
            let connector = api::ConnectorData::get_connector_by_name(
                &state.conf.connectors,
                &connector_name,
                api::GetToken::Connector,
                merchant_connector_account.get_mca_id(),
            )?;

            let connector_label = super::utils::get_connector_label(
                payment_data.payment_intent.business_country,
                payment_data.payment_intent.business_label.as_ref(),
                payment_data.payment_attempt.business_sub_label.as_ref(),
                &connector_name,
            );

            let connector_label = if let Some(connector_label) =
                merchant_connector_account.get_mca_id().or(connector_label)
            {
                connector_label
            } else {
                let profile_id = utils::get_profile_id_from_business_details(
                    payment_data.payment_intent.business_country,
                    payment_data.payment_intent.business_label.as_ref(),
                    merchant_account,
                    payment_data.payment_intent.profile_id.as_ref(),
                    &*state.store,
                    false,
                )
                .await
                .attach_printable("Could not find profile id from business details")?;

                format!("{connector_name}_{profile_id}")
            };

            let (should_call_connector, existing_connector_customer_id) =
                customers::should_call_connector_create_customer(
                    state,
                    &connector,
                    customer,
                    &connector_label,
                );

            if should_call_connector {
                // Create customer at connector and update the customer table to store this data
                let router_data = payment_data
                    .construct_router_data(
                        state,
                        connector.connector.id(),
                        merchant_account,
                        key_store,
                        customer,
                        merchant_connector_account,
                    )
                    .await?;

                let connector_customer_id = router_data
                    .create_connector_customer(state, &connector)
                    .await?;

                let customer_update = customers::update_connector_customer_in_customers(
                    &connector_label,
                    customer.as_ref(),
                    &connector_customer_id,
                )
                .await;

                payment_data.connector_customer_id = connector_customer_id;
                Ok(customer_update)
            } else {
                // Customer already created in previous calls use the same value, no need to update
                payment_data.connector_customer_id =
                    existing_connector_customer_id.map(ToOwned::to_owned);
                Ok(None)
            }
        }
        None => Ok(None),
    }
}

async fn complete_preprocessing_steps_if_required<F, Req, Q, Ctx>(
    state: &AppState,
    connector: &api::ConnectorData,
    payment_data: &PaymentData<F>,
    mut router_data: router_types::RouterData<F, Req, router_types::PaymentsResponseData>,
    operation: &BoxedOperation<'_, F, Q, Ctx>,
    should_continue_payment: bool,
) -> RouterResult<(
    router_types::RouterData<F, Req, router_types::PaymentsResponseData>,
    bool,
)>
where
    F: Send + Clone + Sync,
    Req: Send + Sync,
    router_types::RouterData<F, Req, router_types::PaymentsResponseData>: Feature<F, Req> + Send,
    dyn api::Connector:
        services::api::ConnectorIntegration<F, Req, router_types::PaymentsResponseData>,
{
    //TODO: For ACH transfers, if preprocessing_step is not required for connectors encountered in future, add the check
    let router_data_and_should_continue_payment = match payment_data.payment_method_data.clone() {
        Some(api_models::payments::PaymentMethodData::BankTransfer(data)) => match data.deref() {
            api_models::payments::BankTransferData::AchBankTransfer { .. }
            | api_models::payments::BankTransferData::MultibancoBankTransfer { .. }
                if connector.connector_name == router_types::Connector::Stripe =>
            {
                if payment_data.payment_attempt.preprocessing_step_id.is_none() {
                    (
                        router_data.preprocessing_steps(state, connector).await?,
                        false,
                    )
                } else {
                    (router_data, should_continue_payment)
                }
            }
            _ => (router_data, should_continue_payment),
        },
        Some(api_models::payments::PaymentMethodData::Wallet(_)) => {
            if is_preprocessing_required_for_wallets(connector.connector_name.to_string()) {
                (
                    router_data.preprocessing_steps(state, connector).await?,
                    false,
                )
            } else {
                (router_data, should_continue_payment)
            }
        }
        Some(api_models::payments::PaymentMethodData::Card(_)) => {
            if connector.connector_name == router_types::Connector::Payme
                && !matches!(format!("{operation:?}").as_str(), "CompleteAuthorize")
            {
                router_data = router_data.preprocessing_steps(state, connector).await?;

                let is_error_in_response = router_data.response.is_err();
                // If is_error_in_response is true, should_continue_payment should be false, we should throw the error
                (router_data, !is_error_in_response)
            } else if connector.connector_name == router_types::Connector::Nmi
                && !matches!(format!("{operation:?}").as_str(), "CompleteAuthorize")
                && router_data.auth_type == storage_enums::AuthenticationType::ThreeDs
            {
                router_data = router_data.preprocessing_steps(state, connector).await?;

                (router_data, false)
            } else if (connector.connector_name == router_types::Connector::Cybersource
                || connector.connector_name == router_types::Connector::Bankofamerica)
                && is_operation_complete_authorize(&operation)
                && router_data.auth_type == storage_enums::AuthenticationType::ThreeDs
            {
                router_data = router_data.preprocessing_steps(state, connector).await?;

                // Should continue the flow only if no redirection_data is returned else a response with redirection form shall be returned
                let should_continue = matches!(
                    router_data.response,
                    Ok(router_types::PaymentsResponseData::TransactionResponse {
                        redirection_data: None,
                        ..
                    })
                ) && router_data.status
                    != common_enums::AttemptStatus::AuthenticationFailed;
                (router_data, should_continue)
            } else {
                (router_data, should_continue_payment)
            }
        }
        Some(api_models::payments::PaymentMethodData::GiftCard(_)) => {
            if connector.connector_name == router_types::Connector::Adyen {
                router_data = router_data.preprocessing_steps(state, connector).await?;

                let is_error_in_response = router_data.response.is_err();
                // If is_error_in_response is true, should_continue_payment should be false, we should throw the error
                (router_data, !is_error_in_response)
            } else {
                (router_data, should_continue_payment)
            }
        }
        Some(api_models::payments::PaymentMethodData::BankDebit(_)) => {
            if connector.connector_name == router_types::Connector::Gocardless {
                router_data = router_data.preprocessing_steps(state, connector).await?;
                let is_error_in_response = router_data.response.is_err();
                // If is_error_in_response is true, should_continue_payment should be false, we should throw the error
                (router_data, !is_error_in_response)
            } else {
                (router_data, should_continue_payment)
            }
        }
        _ => {
            // 3DS validation for paypal cards after verification (authorize call)
            if connector.connector_name == router_types::Connector::Paypal
                && payment_data.payment_attempt.payment_method
                    == Some(storage_enums::PaymentMethod::Card)
                && matches!(format!("{operation:?}").as_str(), "CompleteAuthorize")
            {
                router_data = router_data.preprocessing_steps(state, connector).await?;
                let is_error_in_response = router_data.response.is_err();
                // If is_error_in_response is true, should_continue_payment should be false, we should throw the error
                (router_data, !is_error_in_response)
            } else {
                (router_data, should_continue_payment)
            }
        }
    };

    Ok(router_data_and_should_continue_payment)
}

pub fn is_preprocessing_required_for_wallets(connector_name: String) -> bool {
    connector_name == *"trustpay" || connector_name == *"payme"
}

#[instrument(skip_all)]
pub async fn construct_profile_id_and_get_mca<'a, F>(
    state: &'a AppState,
    merchant_account: &domain::MerchantAccount,
    payment_data: &mut PaymentData<F>,
    connector_name: &str,
    merchant_connector_id: Option<&String>,
    key_store: &domain::MerchantKeyStore,
    should_validate: bool,
) -> RouterResult<helpers::MerchantConnectorAccountType>
where
    F: Clone,
{
    let profile_id = utils::get_profile_id_from_business_details(
        payment_data.payment_intent.business_country,
        payment_data.payment_intent.business_label.as_ref(),
        merchant_account,
        payment_data.payment_intent.profile_id.as_ref(),
        &*state.store,
        should_validate,
    )
    .await
    .change_context(errors::ApiErrorResponse::InternalServerError)
    .attach_printable("profile_id is not set in payment_intent")?;

    let merchant_connector_account = helpers::get_merchant_connector_account(
        state,
        merchant_account.merchant_id.as_str(),
        payment_data.creds_identifier.to_owned(),
        key_store,
        &profile_id,
        connector_name,
        merchant_connector_id,
    )
    .await?;

    Ok(merchant_connector_account)
}

fn is_payment_method_tokenization_enabled_for_connector(
    state: &AppState,
    connector_name: &str,
    payment_method: &storage::enums::PaymentMethod,
    payment_method_type: &Option<storage::enums::PaymentMethodType>,
    apple_pay_flow: &Option<enums::ApplePayFlow>,
) -> RouterResult<bool> {
    let connector_tokenization_filter = state.conf.tokenization.0.get(connector_name);

    Ok(connector_tokenization_filter
        .map(|connector_filter| {
            connector_filter
                .payment_method
                .clone()
                .contains(payment_method)
                && is_payment_method_type_allowed_for_connector(
                    payment_method_type,
                    connector_filter.payment_method_type.clone(),
                )
                && is_apple_pay_pre_decrypt_type_connector_tokenization(
                    payment_method_type,
                    apple_pay_flow,
                    connector_filter.apple_pay_pre_decrypt_flow.clone(),
                )
        })
        .unwrap_or(false))
}

fn is_apple_pay_pre_decrypt_type_connector_tokenization(
    payment_method_type: &Option<storage::enums::PaymentMethodType>,
    apple_pay_flow: &Option<enums::ApplePayFlow>,
    apple_pay_pre_decrypt_flow_filter: Option<ApplePayPreDecryptFlow>,
) -> bool {
    match (payment_method_type, apple_pay_flow) {
        (
            Some(storage::enums::PaymentMethodType::ApplePay),
            Some(enums::ApplePayFlow::Simplified),
        ) => !matches!(
            apple_pay_pre_decrypt_flow_filter,
            Some(ApplePayPreDecryptFlow::NetworkTokenization)
        ),
        _ => true,
    }
}

fn decide_apple_pay_flow(
    payment_method_type: &Option<api_models::enums::PaymentMethodType>,
    merchant_connector_account: Option<&helpers::MerchantConnectorAccountType>,
) -> Option<enums::ApplePayFlow> {
    payment_method_type.and_then(|pmt| match pmt {
        api_models::enums::PaymentMethodType::ApplePay => {
            check_apple_pay_metadata(merchant_connector_account)
        }
        _ => None,
    })
}

fn check_apple_pay_metadata(
    merchant_connector_account: Option<&helpers::MerchantConnectorAccountType>,
) -> Option<enums::ApplePayFlow> {
    merchant_connector_account.and_then(|mca| {
        let metadata = mca.get_metadata();
        metadata.and_then(|apple_pay_metadata| {
            let parsed_metadata = apple_pay_metadata
                .clone()
                .parse_value::<api_models::payments::ApplepayCombinedSessionTokenData>(
                    "ApplepayCombinedSessionTokenData",
                )
                .map(|combined_metadata| {
                    api_models::payments::ApplepaySessionTokenMetadata::ApplePayCombined(
                        combined_metadata.apple_pay_combined,
                    )
                })
                .or_else(|_| {
                    apple_pay_metadata
                        .parse_value::<api_models::payments::ApplepaySessionTokenData>(
                            "ApplepaySessionTokenData",
                        )
                        .map(|old_metadata| {
                            api_models::payments::ApplepaySessionTokenMetadata::ApplePay(
                                old_metadata.apple_pay,
                            )
                        })
                })
                .map_err(
                    |error| logger::warn!(%error, "Failed to Parse Value to ApplepaySessionTokenData"),
                );

            parsed_metadata.ok().map(|metadata| match metadata {
                api_models::payments::ApplepaySessionTokenMetadata::ApplePayCombined(
                    apple_pay_combined,
                ) => match apple_pay_combined {
                    api_models::payments::ApplePayCombinedMetadata::Simplified { .. } => {
                        enums::ApplePayFlow::Simplified
                    }
                    api_models::payments::ApplePayCombinedMetadata::Manual { .. } => {
                        enums::ApplePayFlow::Manual
                    }
                },
                api_models::payments::ApplepaySessionTokenMetadata::ApplePay(_) => {
                    enums::ApplePayFlow::Manual
                }
            })
        })
    })
}

fn is_payment_method_type_allowed_for_connector(
    current_pm_type: &Option<storage::enums::PaymentMethodType>,
    pm_type_filter: Option<PaymentMethodTypeTokenFilter>,
) -> bool {
    match (*current_pm_type).zip(pm_type_filter) {
        Some((pm_type, type_filter)) => match type_filter {
            PaymentMethodTypeTokenFilter::AllAccepted => true,
            PaymentMethodTypeTokenFilter::EnableOnly(enabled) => enabled.contains(&pm_type),
            PaymentMethodTypeTokenFilter::DisableOnly(disabled) => !disabled.contains(&pm_type),
        },
        None => true, // Allow all types if payment_method_type is not present
    }
}

async fn decide_payment_method_tokenize_action(
    state: &AppState,
    connector_name: &str,
    payment_method: &storage::enums::PaymentMethod,
    pm_parent_token: Option<&String>,
    is_connector_tokenization_enabled: bool,
    apple_pay_flow: Option<enums::ApplePayFlow>,
) -> RouterResult<TokenizationAction> {
    let is_apple_pay_predecrypt_supported =
        matches!(apple_pay_flow, Some(enums::ApplePayFlow::Simplified));

    match pm_parent_token {
        None => {
            if is_connector_tokenization_enabled && is_apple_pay_predecrypt_supported {
                Ok(TokenizationAction::TokenizeInConnectorAndApplepayPreDecrypt)
            } else if is_connector_tokenization_enabled {
                Ok(TokenizationAction::TokenizeInConnectorAndRouter)
            } else if is_apple_pay_predecrypt_supported {
                Ok(TokenizationAction::DecryptApplePayToken)
            } else {
                Ok(TokenizationAction::TokenizeInRouter)
            }
        }
        Some(token) => {
            let redis_conn = state
                .store
                .get_redis_conn()
                .change_context(errors::ApiErrorResponse::InternalServerError)
                .attach_printable("Failed to get redis connection")?;

            let key = format!(
                "pm_token_{}_{}_{}",
                token.to_owned(),
                payment_method,
                connector_name
            );

            let connector_token_option = redis_conn
                .get_key::<Option<String>>(&key)
                .await
                .change_context(errors::ApiErrorResponse::InternalServerError)
                .attach_printable("Failed to fetch the token from redis")?;

            match connector_token_option {
                Some(connector_token) => Ok(TokenizationAction::ConnectorToken(connector_token)),
                None => {
                    if is_connector_tokenization_enabled && is_apple_pay_predecrypt_supported {
                        Ok(TokenizationAction::TokenizeInConnectorAndApplepayPreDecrypt)
                    } else if is_connector_tokenization_enabled {
                        Ok(TokenizationAction::TokenizeInConnectorAndRouter)
                    } else if is_apple_pay_predecrypt_supported {
                        Ok(TokenizationAction::DecryptApplePayToken)
                    } else {
                        Ok(TokenizationAction::TokenizeInRouter)
                    }
                }
            }
        }
    }
}

#[derive(Clone, Debug)]
pub enum TokenizationAction {
    TokenizeInRouter,
    TokenizeInConnector,
    TokenizeInConnectorAndRouter,
    ConnectorToken(String),
    SkipConnectorTokenization,
    DecryptApplePayToken,
    TokenizeInConnectorAndApplepayPreDecrypt,
}

#[allow(clippy::too_many_arguments)]
pub async fn get_connector_tokenization_action_when_confirm_true<F, Req, Ctx>(
    state: &AppState,
    operation: &BoxedOperation<'_, F, Req, Ctx>,
    payment_data: &mut PaymentData<F>,
    validate_result: &operations::ValidateResult<'_>,
    merchant_connector_account: &helpers::MerchantConnectorAccountType,
    merchant_key_store: &domain::MerchantKeyStore,
    customer: &Option<domain::Customer>,
) -> RouterResult<(PaymentData<F>, TokenizationAction)>
where
    F: Send + Clone,
    Ctx: PaymentMethodRetrieve,
{
    let connector = payment_data.payment_attempt.connector.to_owned();

    let is_mandate = payment_data
        .mandate_id
        .as_ref()
        .and_then(|inner| inner.mandate_reference_id.as_ref())
        .map(|mandate_reference| match mandate_reference {
            api_models::payments::MandateReferenceId::ConnectorMandateId(_) => true,
            api_models::payments::MandateReferenceId::NetworkMandateId(_) => false,
        })
        .unwrap_or(false);

    let payment_data_and_tokenization_action = match connector {
        Some(_) if is_mandate => (
            payment_data.to_owned(),
            TokenizationAction::SkipConnectorTokenization,
        ),
        Some(connector) if is_operation_confirm(&operation) => {
            let payment_method = &payment_data
                .payment_attempt
                .payment_method
                .get_required_value("payment_method")?;
            let payment_method_type = &payment_data.payment_attempt.payment_method_type;

            let apple_pay_flow =
                decide_apple_pay_flow(payment_method_type, Some(merchant_connector_account));

            let is_connector_tokenization_enabled =
                is_payment_method_tokenization_enabled_for_connector(
                    state,
                    &connector,
                    payment_method,
                    payment_method_type,
                    &apple_pay_flow,
                )?;

            add_apple_pay_flow_metrics(
                &apple_pay_flow,
                payment_data.payment_attempt.connector.clone(),
                payment_data.payment_attempt.merchant_id.clone(),
            );

            let payment_method_action = decide_payment_method_tokenize_action(
                state,
                &connector,
                payment_method,
                payment_data.token.as_ref(),
                is_connector_tokenization_enabled,
                apple_pay_flow,
            )
            .await?;

            let connector_tokenization_action = match payment_method_action {
                TokenizationAction::TokenizeInRouter => {
                    let (_operation, payment_method_data, pm_id) = operation
                        .to_domain()?
                        .make_pm_data(
                            state,
                            payment_data,
                            validate_result.storage_scheme,
                            merchant_key_store,
                            customer,
                        )
                        .await?;
                    payment_data.payment_method_data = payment_method_data;
                    payment_data.payment_attempt.payment_method_id = pm_id;

                    TokenizationAction::SkipConnectorTokenization
                }

                TokenizationAction::TokenizeInConnector => TokenizationAction::TokenizeInConnector,
                TokenizationAction::TokenizeInConnectorAndRouter => {
                    let (_operation, payment_method_data, pm_id) = operation
                        .to_domain()?
                        .make_pm_data(
                            state,
                            payment_data,
                            validate_result.storage_scheme,
                            merchant_key_store,
                            customer,
                        )
                        .await?;

                    payment_data.payment_method_data = payment_method_data;
                    payment_data.payment_attempt.payment_method_id = pm_id;
                    TokenizationAction::TokenizeInConnector
                }
                TokenizationAction::ConnectorToken(token) => {
                    payment_data.pm_token = Some(token);
                    TokenizationAction::SkipConnectorTokenization
                }
                TokenizationAction::SkipConnectorTokenization => {
                    TokenizationAction::SkipConnectorTokenization
                }
                TokenizationAction::DecryptApplePayToken => {
                    TokenizationAction::DecryptApplePayToken
                }
                TokenizationAction::TokenizeInConnectorAndApplepayPreDecrypt => {
                    TokenizationAction::TokenizeInConnectorAndApplepayPreDecrypt
                }
            };
            (payment_data.to_owned(), connector_tokenization_action)
        }
        _ => (
            payment_data.to_owned(),
            TokenizationAction::SkipConnectorTokenization,
        ),
    };

    Ok(payment_data_and_tokenization_action)
}

pub async fn tokenize_in_router_when_confirm_false_or_external_authentication<F, Req, Ctx>(
    state: &AppState,
    operation: &BoxedOperation<'_, F, Req, Ctx>,
    payment_data: &mut PaymentData<F>,
    validate_result: &operations::ValidateResult<'_>,
    merchant_key_store: &domain::MerchantKeyStore,
    customer: &Option<domain::Customer>,
) -> RouterResult<PaymentData<F>>
where
    F: Send + Clone,
    Ctx: PaymentMethodRetrieve,
{
    // On confirm is false and only router related
    let is_external_authentication_requested = payment_data
        .payment_intent
        .request_external_three_ds_authentication;
    let payment_data =
        if !is_operation_confirm(operation) || is_external_authentication_requested == Some(true) {
            let (_operation, payment_method_data, pm_id) = operation
                .to_domain()?
                .make_pm_data(
                    state,
                    payment_data,
                    validate_result.storage_scheme,
                    merchant_key_store,
                    customer,
                )
                .await?;
            payment_data.payment_method_data = payment_method_data;
            payment_data.payment_attempt.payment_method_id = pm_id;
            payment_data
        } else {
            payment_data
        };
    Ok(payment_data.to_owned())
}

#[derive(Clone, PartialEq)]
pub enum CallConnectorAction {
    Trigger,
    Avoid,
    StatusUpdate {
        status: storage_enums::AttemptStatus,
        error_code: Option<String>,
        error_message: Option<String>,
    },
    HandleResponse(Vec<u8>),
}

<<<<<<< HEAD
#[derive(Clone, Default, Debug)]
struct Private;

#[derive(Clone, Default, Debug)]
pub struct PaymentAddress {
    shipping: Option<api::Address>,
    billing: Option<api::Address>,
    payment_method_billing: Option<api::Address>,
    // To restrict direct construction of PaymentAddress
    _private: Private,
}

impl PaymentAddress {
    pub fn new(
        shipping: Option<api::Address>,
        billing: Option<api::Address>,
        payment_method_billing: Option<api::Address>,
    ) -> Self {
        let payment_method_billing = match (payment_method_billing, billing.clone()) {
            (Some(payment_method_billing), Some(order_billing)) => Some(api::Address {
                address: payment_method_billing.address.or(order_billing.address),
                phone: payment_method_billing.phone.or(order_billing.phone),
                email: payment_method_billing.email.or(order_billing.email),
            }),
            (Some(payment_method_billing), None) => Some(payment_method_billing),
            (None, Some(order_billing)) => Some(order_billing),
            (None, None) => None,
        };

        Self {
            shipping,
            billing,
            payment_method_billing,
            _private: Private,
        }
    }

    pub fn get_shipping(&self) -> Option<&api::Address> {
        self.shipping.as_ref()
    }

    pub fn get_billing(&self) -> Option<&api::Address> {
        self.payment_method_billing.as_ref()
=======
pub mod payment_address {
    use super::*;

    #[derive(Clone, Default, Debug)]
    pub struct PaymentAddress {
        shipping: Option<api::Address>,
        billing: Option<api::Address>,
        payment_method_billing: Option<api::Address>,
    }

    impl PaymentAddress {
        pub fn new(
            shipping: Option<api::Address>,
            billing: Option<api::Address>,
            payment_method_billing: Option<api::Address>,
        ) -> Self {
            let payment_method_billing = match (payment_method_billing, billing.clone()) {
                (Some(payment_method_billing), Some(order_billing)) => Some(api::Address {
                    address: payment_method_billing.address.or(order_billing.address),
                    phone: payment_method_billing.phone.or(order_billing.phone),
                    email: payment_method_billing.email.or(order_billing.email),
                }),
                (Some(payment_method_billing), None) => Some(payment_method_billing),
                (None, Some(order_billing)) => Some(order_billing),
                (None, None) => None,
            };

            Self {
                shipping,
                billing,
                payment_method_billing,
            }
        }

        pub fn get_shipping(&self) -> Option<&api::Address> {
            self.shipping.as_ref()
        }

        pub fn get_payment_method_billing(&self) -> Option<&api::Address> {
            self.payment_method_billing.as_ref()
        }

        pub fn get_payment_billing(&self) -> Option<&api::Address> {
            self.billing.as_ref()
        }
>>>>>>> ce3625cb
    }
}

#[derive(Clone)]
pub struct MandateConnectorDetails {
    pub connector: String,
    pub merchant_connector_id: Option<String>,
}

#[derive(Clone)]
pub struct PaymentData<F>
where
    F: Clone,
{
    pub flow: PhantomData<F>,
    pub payment_intent: storage::PaymentIntent,
    pub payment_attempt: storage::PaymentAttempt,
    pub multiple_capture_data: Option<types::MultipleCaptureData>,
    pub amount: api::Amount,
    pub mandate_id: Option<api_models::payments::MandateIds>,
    pub mandate_connector: Option<MandateConnectorDetails>,
    pub currency: storage_enums::Currency,
    pub setup_mandate: Option<MandateData>,
    pub customer_acceptance: Option<CustomerAcceptance>,
    pub address: PaymentAddress,
    pub token: Option<String>,
    pub token_data: Option<storage::PaymentTokenData>,
    pub confirm: Option<bool>,
    pub force_sync: Option<bool>,
    pub payment_method_data: Option<api::PaymentMethodData>,
    pub payment_method_info: Option<storage::PaymentMethod>,
    pub refunds: Vec<storage::Refund>,
    pub disputes: Vec<storage::Dispute>,
    pub attempts: Option<Vec<storage::PaymentAttempt>>,
    pub sessions_token: Vec<api::SessionToken>,
    pub card_cvc: Option<Secret<String>>,
    pub email: Option<pii::Email>,
    pub creds_identifier: Option<String>,
    pub pm_token: Option<String>,
    pub connector_customer_id: Option<String>,
    pub recurring_mandate_payment_data: Option<RecurringMandatePaymentData>,
    pub ephemeral_key: Option<ephemeral_key::EphemeralKey>,
    pub redirect_response: Option<api_models::payments::RedirectResponse>,
    pub surcharge_details: Option<types::SurchargeDetails>,
    pub frm_message: Option<FraudCheck>,
    pub payment_link_data: Option<api_models::payments::PaymentLinkResponse>,
    pub incremental_authorization_details: Option<IncrementalAuthorizationDetails>,
    pub authorizations: Vec<diesel_models::authorization::Authorization>,
    pub authentication: Option<(storage::Authentication, AuthenticationData)>,
    pub frm_metadata: Option<serde_json::Value>,
    pub payment_method_status: Option<common_enums::PaymentMethodStatus>,
}

#[derive(Debug, Default, Clone)]
pub struct IncrementalAuthorizationDetails {
    pub additional_amount: i64,
    pub total_amount: i64,
    pub reason: Option<String>,
    pub authorization_id: Option<String>,
}

#[derive(Debug, Default, Clone)]
pub struct RecurringMandatePaymentData {
    pub payment_method_type: Option<storage_enums::PaymentMethodType>, //required for making recurring payment using saved payment method through stripe
    pub original_payment_authorized_amount: Option<i64>,
    pub original_payment_authorized_currency: Option<storage_enums::Currency>,
}

#[derive(Debug, Default, Clone)]
pub struct CustomerDetails {
    pub customer_id: Option<String>,
    pub name: Option<Secret<String, masking::WithType>>,
    pub email: Option<pii::Email>,
    pub phone: Option<Secret<String, masking::WithType>>,
    pub phone_country_code: Option<String>,
}

pub fn if_not_create_change_operation<'a, Op, F, Ctx>(
    status: storage_enums::IntentStatus,
    confirm: Option<bool>,
    current: &'a Op,
) -> BoxedOperation<'_, F, api::PaymentsRequest, Ctx>
where
    F: Send + Clone,
    Op: Operation<F, api::PaymentsRequest, Ctx> + Send + Sync,
    &'a Op: Operation<F, api::PaymentsRequest, Ctx>,
    Ctx: PaymentMethodRetrieve,
{
    if confirm.unwrap_or(false) {
        Box::new(PaymentConfirm)
    } else {
        match status {
            storage_enums::IntentStatus::RequiresConfirmation
            | storage_enums::IntentStatus::RequiresCustomerAction
            | storage_enums::IntentStatus::RequiresPaymentMethod => Box::new(current),
            _ => Box::new(&PaymentStatus),
        }
    }
}

pub fn is_confirm<'a, F: Clone + Send, R, Op, Ctx>(
    operation: &'a Op,
    confirm: Option<bool>,
) -> BoxedOperation<'_, F, R, Ctx>
where
    PaymentConfirm: Operation<F, R, Ctx>,
    &'a PaymentConfirm: Operation<F, R, Ctx>,
    Op: Operation<F, R, Ctx> + Send + Sync,
    &'a Op: Operation<F, R, Ctx>,
    Ctx: PaymentMethodRetrieve,
{
    if confirm.unwrap_or(false) {
        Box::new(&PaymentConfirm)
    } else {
        Box::new(operation)
    }
}

pub fn should_call_connector<Op: Debug, F: Clone>(
    operation: &Op,
    payment_data: &PaymentData<F>,
) -> bool {
    match format!("{operation:?}").as_str() {
        "PaymentConfirm" => true,
        "PaymentStart" => {
            !matches!(
                payment_data.payment_intent.status,
                storage_enums::IntentStatus::Failed | storage_enums::IntentStatus::Succeeded
            ) && payment_data.payment_attempt.authentication_data.is_none()
        }
        "PaymentStatus" => {
            matches!(
                payment_data.payment_intent.status,
                storage_enums::IntentStatus::Processing
                    | storage_enums::IntentStatus::RequiresCustomerAction
                    | storage_enums::IntentStatus::RequiresMerchantAction
                    | storage_enums::IntentStatus::RequiresCapture
                    | storage_enums::IntentStatus::PartiallyCapturedAndCapturable
            ) && payment_data.force_sync.unwrap_or(false)
        }
        "PaymentCancel" => matches!(
            payment_data.payment_intent.status,
            storage_enums::IntentStatus::RequiresCapture
                | storage_enums::IntentStatus::PartiallyCapturedAndCapturable
        ),
        "PaymentCapture" => {
            matches!(
                payment_data.payment_intent.status,
                storage_enums::IntentStatus::RequiresCapture
                    | storage_enums::IntentStatus::PartiallyCapturedAndCapturable
            ) || (matches!(
                payment_data.payment_intent.status,
                storage_enums::IntentStatus::Processing
            ) && matches!(
                payment_data.payment_attempt.capture_method,
                Some(storage_enums::CaptureMethod::ManualMultiple)
            ))
        }
        "CompleteAuthorize" => true,
        "PaymentApprove" => true,
        "PaymentReject" => true,
        "PaymentSession" => true,
        "PaymentIncrementalAuthorization" => matches!(
            payment_data.payment_intent.status,
            storage_enums::IntentStatus::RequiresCapture
        ),
        _ => false,
    }
}

pub fn is_operation_confirm<Op: Debug>(operation: &Op) -> bool {
    matches!(format!("{operation:?}").as_str(), "PaymentConfirm")
}

pub fn is_operation_complete_authorize<Op: Debug>(operation: &Op) -> bool {
    matches!(format!("{operation:?}").as_str(), "CompleteAuthorize")
}

#[cfg(feature = "olap")]
pub async fn list_payments(
    state: AppState,
    merchant: domain::MerchantAccount,
    constraints: api::PaymentListConstraints,
) -> RouterResponse<api::PaymentListResponse> {
    use data_models::errors::StorageError;
    helpers::validate_payment_list_request(&constraints)?;
    let merchant_id = &merchant.merchant_id;
    let db = state.store.as_ref();
    let payment_intents =
        helpers::filter_by_constraints(db, &constraints, merchant_id, merchant.storage_scheme)
            .await
            .to_not_found_response(errors::ApiErrorResponse::PaymentNotFound)?;

    let collected_futures = payment_intents.into_iter().map(|pi| {
        async {
            match db
                .find_payment_attempt_by_payment_id_merchant_id_attempt_id(
                    &pi.payment_id,
                    merchant_id,
                    &pi.active_attempt.get_id(),
                    // since OLAP doesn't have KV. Force to get the data from PSQL.
                    storage_enums::MerchantStorageScheme::PostgresOnly,
                )
                .await
            {
                Ok(pa) => Some(Ok((pi, pa))),
                Err(error) => {
                    if matches!(error.current_context(), StorageError::ValueNotFound(_)) {
                        logger::warn!(
                            ?error,
                            "payment_attempts missing for payment_id : {}",
                            pi.payment_id,
                        );
                        return None;
                    }
                    Some(Err(error))
                }
            }
        }
    });

    //If any of the response are Err, we will get Result<Err(_)>
    let pi_pa_tuple_vec: Result<Vec<(storage::PaymentIntent, storage::PaymentAttempt)>, _> =
        join_all(collected_futures)
            .await
            .into_iter()
            .flatten() //Will ignore `None`, will only flatten 1 level
            .collect::<Result<Vec<(storage::PaymentIntent, storage::PaymentAttempt)>, _>>();
    //Will collect responses in same order async, leading to sorted responses

    //Converting Intent-Attempt array to Response if no error
    let data: Vec<api::PaymentsResponse> = pi_pa_tuple_vec
        .change_context(errors::ApiErrorResponse::InternalServerError)?
        .into_iter()
        .map(ForeignFrom::foreign_from)
        .collect();

    Ok(services::ApplicationResponse::Json(
        api::PaymentListResponse {
            size: data.len(),
            data,
        },
    ))
}
#[cfg(feature = "olap")]
pub async fn apply_filters_on_payments(
    state: AppState,
    merchant: domain::MerchantAccount,
    constraints: api::PaymentListFilterConstraints,
) -> RouterResponse<api::PaymentListResponseV2> {
    let limit = &constraints.limit;
    helpers::validate_payment_list_request_for_joins(*limit)?;
    let db = state.store.as_ref();
    let list: Vec<(storage::PaymentIntent, storage::PaymentAttempt)> = db
        .get_filtered_payment_intents_attempt(
            &merchant.merchant_id,
            &constraints.clone().into(),
            merchant.storage_scheme,
        )
        .await
        .to_not_found_response(errors::ApiErrorResponse::PaymentNotFound)?;

    let data: Vec<api::PaymentsResponse> =
        list.into_iter().map(ForeignFrom::foreign_from).collect();

    let active_attempt_ids = db
        .get_filtered_active_attempt_ids_for_total_count(
            &merchant.merchant_id,
            &constraints.clone().into(),
            merchant.storage_scheme,
        )
        .await
        .to_not_found_response(errors::ApiErrorResponse::InternalServerError)?;

    let total_count = db
        .get_total_count_of_filtered_payment_attempts(
            &merchant.merchant_id,
            &active_attempt_ids,
            constraints.connector,
            constraints.payment_method,
            constraints.payment_method_type,
            constraints.authentication_type,
            merchant.storage_scheme,
        )
        .await
        .change_context(errors::ApiErrorResponse::InternalServerError)?;

    Ok(services::ApplicationResponse::Json(
        api::PaymentListResponseV2 {
            count: data.len(),
            total_count,
            data,
        },
    ))
}

#[cfg(feature = "olap")]
pub async fn get_filters_for_payments(
    state: AppState,
    merchant: domain::MerchantAccount,
    time_range: api::TimeRange,
) -> RouterResponse<api::PaymentListFilters> {
    let db = state.store.as_ref();
    let pi = db
        .filter_payment_intents_by_time_range_constraints(
            &merchant.merchant_id,
            &time_range,
            merchant.storage_scheme,
        )
        .await
        .to_not_found_response(errors::ApiErrorResponse::PaymentNotFound)?;

    let filters = db
        .get_filters_for_payments(
            pi.as_slice(),
            &merchant.merchant_id,
            // since OLAP doesn't have KV. Force to get the data from PSQL.
            storage_enums::MerchantStorageScheme::PostgresOnly,
        )
        .await
        .to_not_found_response(errors::ApiErrorResponse::PaymentNotFound)?;

    Ok(services::ApplicationResponse::Json(
        api::PaymentListFilters {
            connector: filters.connector,
            currency: filters.currency,
            status: filters.status,
            payment_method: filters.payment_method,
            payment_method_type: filters.payment_method_type,
            authentication_type: filters.authentication_type,
        },
    ))
}

pub async fn add_process_sync_task(
    db: &dyn StorageInterface,
    payment_attempt: &storage::PaymentAttempt,
    schedule_time: time::PrimitiveDateTime,
) -> CustomResult<(), errors::StorageError> {
    let tracking_data = api::PaymentsRetrieveRequest {
        force_sync: true,
        merchant_id: Some(payment_attempt.merchant_id.clone()),
        resource_id: api::PaymentIdType::PaymentAttemptId(payment_attempt.attempt_id.clone()),
        ..Default::default()
    };
    let runner = storage::ProcessTrackerRunner::PaymentsSyncWorkflow;
    let task = "PAYMENTS_SYNC";
    let tag = ["SYNC", "PAYMENT"];
    let process_tracker_id = pt_utils::get_process_tracker_id(
        runner,
        task,
        &payment_attempt.attempt_id,
        &payment_attempt.merchant_id,
    );
    let process_tracker_entry = storage::ProcessTrackerNew::new(
        process_tracker_id,
        task,
        runner,
        tag,
        tracking_data,
        schedule_time,
    )
    .map_err(errors::StorageError::from)
    .into_report()?;

    db.insert_process(process_tracker_entry).await?;
    Ok(())
}

pub async fn reset_process_sync_task(
    db: &dyn StorageInterface,
    payment_attempt: &storage::PaymentAttempt,
    schedule_time: time::PrimitiveDateTime,
) -> Result<(), errors::ProcessTrackerError> {
    let runner = storage::ProcessTrackerRunner::PaymentsSyncWorkflow;
    let task = "PAYMENTS_SYNC";
    let process_tracker_id = pt_utils::get_process_tracker_id(
        runner,
        task,
        &payment_attempt.attempt_id,
        &payment_attempt.merchant_id,
    );
    let psync_process = db
        .find_process_by_id(&process_tracker_id)
        .await?
        .ok_or(errors::ProcessTrackerError::ProcessFetchingFailed)?;
    db.as_scheduler()
        .reset_process(psync_process, schedule_time)
        .await?;
    Ok(())
}

pub fn update_straight_through_routing<F>(
    payment_data: &mut PaymentData<F>,
    request_straight_through: serde_json::Value,
) -> CustomResult<(), errors::ParsingError>
where
    F: Send + Clone,
{
    let _: api_models::routing::RoutingAlgorithm = request_straight_through
        .clone()
        .parse_value("RoutingAlgorithm")
        .attach_printable("Invalid straight through routing rules format")?;

    payment_data.payment_attempt.straight_through_algorithm = Some(request_straight_through);

    Ok(())
}

#[allow(clippy::too_many_arguments)]
pub async fn get_connector_choice<F, Req, Ctx>(
    operation: &BoxedOperation<'_, F, Req, Ctx>,
    state: &AppState,
    req: &Req,
    merchant_account: &domain::MerchantAccount,
    business_profile: &storage::business_profile::BusinessProfile,
    key_store: &domain::MerchantKeyStore,
    payment_data: &mut PaymentData<F>,
    eligible_connectors: Option<Vec<api_models::enums::RoutableConnectors>>,
) -> RouterResult<Option<ConnectorCallType>>
where
    F: Send + Clone,
    Ctx: PaymentMethodRetrieve,
{
    let connector_choice = operation
        .to_domain()?
        .get_connector(
            merchant_account,
            &state.clone(),
            req,
            &payment_data.payment_intent,
            key_store,
        )
        .await?;

    let connector = if should_call_connector(operation, payment_data) {
        Some(match connector_choice {
            api::ConnectorChoice::SessionMultiple(connectors) => {
                let routing_output = perform_session_token_routing(
                    state.clone(),
                    merchant_account,
                    key_store,
                    payment_data,
                    connectors,
                )
                .await?;
                api::ConnectorCallType::SessionMultiple(routing_output)
            }

            api::ConnectorChoice::StraightThrough(straight_through) => {
                connector_selection(
                    state,
                    merchant_account,
                    business_profile,
                    key_store,
                    payment_data,
                    Some(straight_through),
                    eligible_connectors,
                )
                .await?
            }

            api::ConnectorChoice::Decide => {
                connector_selection(
                    state,
                    merchant_account,
                    business_profile,
                    key_store,
                    payment_data,
                    None,
                    eligible_connectors,
                )
                .await?
            }
        })
    } else if let api::ConnectorChoice::StraightThrough(algorithm) = connector_choice {
        update_straight_through_routing(payment_data, algorithm)
            .change_context(errors::ApiErrorResponse::InternalServerError)
            .attach_printable("Failed to update straight through routing algorithm")?;

        None
    } else {
        None
    };
    Ok(connector)
}

pub async fn connector_selection<F>(
    state: &AppState,
    merchant_account: &domain::MerchantAccount,
    business_profile: &storage::business_profile::BusinessProfile,
    key_store: &domain::MerchantKeyStore,
    payment_data: &mut PaymentData<F>,
    request_straight_through: Option<serde_json::Value>,
    eligible_connectors: Option<Vec<api_models::enums::RoutableConnectors>>,
) -> RouterResult<ConnectorCallType>
where
    F: Send + Clone,
{
    let request_straight_through: Option<api::routing::StraightThroughAlgorithm> =
        request_straight_through
            .map(|val| val.parse_value("RoutingAlgorithm"))
            .transpose()
            .change_context(errors::ApiErrorResponse::InternalServerError)
            .attach_printable("Invalid straight through routing rules format")?;

    let mut routing_data = storage::RoutingData {
        routed_through: payment_data.payment_attempt.connector.clone(),
        #[cfg(feature = "connector_choice_mca_id")]
        merchant_connector_id: payment_data.payment_attempt.merchant_connector_id.clone(),
        #[cfg(not(feature = "connector_choice_mca_id"))]
        business_sub_label: payment_data.payment_attempt.business_sub_label.clone(),
        algorithm: request_straight_through.clone(),
        routing_info: payment_data
            .payment_attempt
            .straight_through_algorithm
            .clone()
            .map(|val| val.parse_value("PaymentRoutingInfo"))
            .transpose()
            .change_context(errors::ApiErrorResponse::InternalServerError)
            .attach_printable("Invalid straight through algorithm format found in payment attempt")?
            .unwrap_or_else(|| storage::PaymentRoutingInfo {
                algorithm: None,
                pre_routing_results: None,
            }),
    };

    let decided_connector = decide_connector(
        state.clone(),
        merchant_account,
        business_profile,
        key_store,
        payment_data,
        request_straight_through,
        &mut routing_data,
        eligible_connectors,
    )
    .await?;

    let encoded_info = routing_data
        .routing_info
        .encode_to_value()
        .change_context(errors::ApiErrorResponse::InternalServerError)
        .attach_printable("error serializing payment routing info to serde value")?;

    payment_data.payment_attempt.connector = routing_data.routed_through;
    #[cfg(feature = "connector_choice_mca_id")]
    {
        payment_data.payment_attempt.merchant_connector_id = routing_data.merchant_connector_id;
    }
    #[cfg(not(feature = "connector_choice_mca_id"))]
    {
        payment_data.payment_attempt.business_sub_label = routing_data.business_sub_label;
    }
    payment_data.payment_attempt.straight_through_algorithm = Some(encoded_info);

    Ok(decided_connector)
}

#[allow(clippy::too_many_arguments)]
pub async fn decide_connector<F>(
    state: AppState,
    merchant_account: &domain::MerchantAccount,
    business_profile: &storage::business_profile::BusinessProfile,
    key_store: &domain::MerchantKeyStore,
    payment_data: &mut PaymentData<F>,
    request_straight_through: Option<api::routing::StraightThroughAlgorithm>,
    routing_data: &mut storage::RoutingData,
    eligible_connectors: Option<Vec<api_models::enums::RoutableConnectors>>,
) -> RouterResult<ConnectorCallType>
where
    F: Send + Clone,
{
    // If the connector was already decided previously, use the same connector
    // This is in case of flows like payments_sync, payments_cancel where the successive operations
    // with the connector have to be made using the same connector account.
    if let Some(ref connector_name) = payment_data.payment_attempt.connector {
        // Connector was already decided previously, use the same connector
        let connector_data = api::ConnectorData::get_connector_by_name(
            &state.conf.connectors,
            connector_name,
            api::GetToken::Connector,
            payment_data.payment_attempt.merchant_connector_id.clone(),
        )
        .change_context(errors::ApiErrorResponse::InternalServerError)
        .attach_printable("Invalid connector name received in 'routed_through'")?;

        routing_data.routed_through = Some(connector_name.clone());
        return Ok(api::ConnectorCallType::PreDetermined(connector_data));
    }

    if let Some(mandate_connector_details) = payment_data.mandate_connector.as_ref() {
        let connector_data = api::ConnectorData::get_connector_by_name(
            &state.conf.connectors,
            &mandate_connector_details.connector,
            api::GetToken::Connector,
            #[cfg(feature = "connector_choice_mca_id")]
            mandate_connector_details.merchant_connector_id.clone(),
            #[cfg(not(feature = "connector_choice_mca_id"))]
            None,
        )
        .change_context(errors::ApiErrorResponse::InternalServerError)
        .attach_printable("Invalid connector name received in 'routed_through'")?;

        routing_data.routed_through = Some(mandate_connector_details.connector.clone());
        #[cfg(feature = "connector_choice_mca_id")]
        {
            routing_data.merchant_connector_id =
                mandate_connector_details.merchant_connector_id.clone();
        }
        return Ok(api::ConnectorCallType::PreDetermined(connector_data));
    }

    if let Some((pre_routing_results, storage_pm_type)) = routing_data
        .routing_info
        .pre_routing_results
        .as_ref()
        .zip(payment_data.payment_attempt.payment_method_type.as_ref())
    {
        if let (Some(choice), None) = (
            pre_routing_results.get(storage_pm_type),
            &payment_data.token_data,
        ) {
            let connector_data = api::ConnectorData::get_connector_by_name(
                &state.conf.connectors,
                &choice.connector.to_string(),
                api::GetToken::Connector,
                #[cfg(feature = "connector_choice_mca_id")]
                choice.merchant_connector_id.clone(),
                #[cfg(not(feature = "connector_choice_mca_id"))]
                None,
            )
            .change_context(errors::ApiErrorResponse::InternalServerError)
            .attach_printable("Invalid connector name received")?;

            routing_data.routed_through = Some(choice.connector.to_string());
            #[cfg(feature = "connector_choice_mca_id")]
            {
                routing_data.merchant_connector_id = choice.merchant_connector_id.clone();
            }
            #[cfg(not(feature = "connector_choice_mca_id"))]
            {
                routing_data.business_sub_label = choice.sub_label.clone();
            }
            return Ok(api::ConnectorCallType::PreDetermined(connector_data));
        }
    }

    if let Some(routing_algorithm) = request_straight_through {
        let (mut connectors, check_eligibility) = routing::perform_straight_through_routing(
            &routing_algorithm,
            payment_data.creds_identifier.clone(),
        )
        .change_context(errors::ApiErrorResponse::InternalServerError)
        .attach_printable("Failed execution of straight through routing")?;

        if check_eligibility {
            #[cfg(feature = "business_profile_routing")]
            let profile_id = payment_data.payment_intent.profile_id.clone();

            #[cfg(not(feature = "business_profile_routing"))]
            let _profile_id: Option<String> = None;

            connectors = routing::perform_eligibility_analysis_with_fallback(
                &state.clone(),
                key_store,
                merchant_account.modified_at.assume_utc().unix_timestamp(),
                connectors,
                &TransactionData::Payment(payment_data),
                eligible_connectors,
                #[cfg(feature = "business_profile_routing")]
                profile_id,
            )
            .await
            .change_context(errors::ApiErrorResponse::InternalServerError)
            .attach_printable("failed eligibility analysis and fallback")?;
        }

        let connector_data = connectors
            .into_iter()
            .map(|conn| {
                api::ConnectorData::get_connector_by_name(
                    &state.conf.connectors,
                    &conn.connector.to_string(),
                    api::GetToken::Connector,
                    #[cfg(feature = "connector_choice_mca_id")]
                    conn.merchant_connector_id.clone(),
                    #[cfg(not(feature = "connector_choice_mca_id"))]
                    None,
                )
            })
            .collect::<CustomResult<Vec<_>, _>>()
            .change_context(errors::ApiErrorResponse::InternalServerError)
            .attach_printable("Invalid connector name received")?;

        return decide_connector_for_token_based_mit_flow(
            payment_data,
            routing_data,
            connector_data,
        );
    }

    if let Some(ref routing_algorithm) = routing_data.routing_info.algorithm {
        let (mut connectors, check_eligibility) = routing::perform_straight_through_routing(
            routing_algorithm,
            payment_data.creds_identifier.clone(),
        )
        .change_context(errors::ApiErrorResponse::InternalServerError)
        .attach_printable("Failed execution of straight through routing")?;

        if check_eligibility {
            #[cfg(feature = "business_profile_routing")]
            let profile_id = payment_data.payment_intent.profile_id.clone();

            #[cfg(not(feature = "business_profile_routing"))]
            let _profile_id: Option<String> = None;

            connectors = routing::perform_eligibility_analysis_with_fallback(
                &state,
                key_store,
                merchant_account.modified_at.assume_utc().unix_timestamp(),
                connectors,
                &TransactionData::Payment(payment_data),
                eligible_connectors,
                #[cfg(feature = "business_profile_routing")]
                profile_id,
            )
            .await
            .change_context(errors::ApiErrorResponse::InternalServerError)
            .attach_printable("failed eligibility analysis and fallback")?;
        }

        let connector_data = connectors
            .into_iter()
            .map(|conn| {
                api::ConnectorData::get_connector_by_name(
                    &state.conf.connectors,
                    &conn.connector.to_string(),
                    api::GetToken::Connector,
                    #[cfg(feature = "connector_choice_mca_id")]
                    conn.merchant_connector_id,
                    #[cfg(not(feature = "connector_choice_mca_id"))]
                    None,
                )
            })
            .collect::<CustomResult<Vec<_>, _>>()
            .change_context(errors::ApiErrorResponse::InternalServerError)
            .attach_printable("Invalid connector name received")?;

        return decide_connector_for_token_based_mit_flow(
            payment_data,
            routing_data,
            connector_data,
        );
    }

    route_connector_v1(
        &state,
        merchant_account,
        business_profile,
        key_store,
        TransactionData::Payment(payment_data),
        routing_data,
        eligible_connectors,
    )
    .await
}

pub fn decide_connector_for_token_based_mit_flow<F: Clone>(
    payment_data: &mut PaymentData<F>,
    routing_data: &mut storage::RoutingData,
    connectors: Vec<api::ConnectorData>,
) -> RouterResult<ConnectorCallType> {
    if let Some((storage_enums::FutureUsage::OffSession, _)) = payment_data
        .payment_intent
        .setup_future_usage
        .zip(payment_data.token_data.as_ref())
    {
        logger::debug!("performing routing for token-based MIT flow");

        let payment_method_info = payment_data
            .payment_method_info
            .as_ref()
            .get_required_value("payment_method_info")?;

        let connector_mandate_details = payment_method_info
            .connector_mandate_details
            .clone()
            .map(|details| {
                details.parse_value::<storage::PaymentsMandateReference>("connector_mandate_details")
            })
            .transpose()
            .change_context(errors::ApiErrorResponse::InternalServerError)
            .attach_printable("unable to deserialize connector mandate details")?
            .get_required_value("connector_mandate_details")
            .change_context(errors::ApiErrorResponse::IncorrectPaymentMethodConfiguration)
            .attach_printable("no eligible connector found for token-based MIT flow since there were no connector mandate details")?;

        let mut connector_choice = None;
        for connector_data in connectors {
            if let Some(merchant_connector_id) = connector_data.merchant_connector_id.as_ref() {
                if let Some(mandate_reference_record) =
                    connector_mandate_details.get(merchant_connector_id)
                {
                    connector_choice = Some((connector_data, mandate_reference_record.clone()));
                    break;
                }
            }
        }

        let (chosen_connector_data, mandate_reference_record) = connector_choice
            .get_required_value("connector_choice")
            .change_context(errors::ApiErrorResponse::IncorrectPaymentMethodConfiguration)
            .attach_printable("no eligible connector found for token-based MIT payment")?;

        routing_data.routed_through = Some(chosen_connector_data.connector_name.to_string());
        #[cfg(feature = "connector_choice_mca_id")]
        {
            routing_data.merchant_connector_id =
                chosen_connector_data.merchant_connector_id.clone();
        }

        payment_data.mandate_id = Some(payments_api::MandateIds {
            mandate_id: None,
            mandate_reference_id: Some(payments_api::MandateReferenceId::ConnectorMandateId(
                payments_api::ConnectorMandateReferenceId {
                    connector_mandate_id: Some(
                        mandate_reference_record.connector_mandate_id.clone(),
                    ),
                    payment_method_id: Some(payment_method_info.payment_method_id.clone()),
                    update_history: None,
                },
            )),
        });

        payment_data.recurring_mandate_payment_data = Some(RecurringMandatePaymentData {
            payment_method_type: mandate_reference_record.payment_method_type,
            original_payment_authorized_amount: mandate_reference_record
                .original_payment_authorized_amount,
            original_payment_authorized_currency: mandate_reference_record
                .original_payment_authorized_currency,
        });

        Ok(api::ConnectorCallType::PreDetermined(chosen_connector_data))
    } else {
        let first_choice = connectors
            .first()
            .ok_or(errors::ApiErrorResponse::IncorrectPaymentMethodConfiguration)
            .into_report()
            .attach_printable("no eligible connector found for payment")?
            .clone();

        routing_data.routed_through = Some(first_choice.connector_name.to_string());
        #[cfg(feature = "connector_choice_mca_id")]
        {
            routing_data.merchant_connector_id = first_choice.merchant_connector_id;
        }

        Ok(api::ConnectorCallType::Retryable(connectors))
    }
}

pub fn should_add_task_to_process_tracker<F: Clone>(payment_data: &PaymentData<F>) -> bool {
    let connector = payment_data.payment_attempt.connector.as_deref();

    !matches!(
        (payment_data.payment_attempt.payment_method, connector),
        (
            Some(storage_enums::PaymentMethod::BankTransfer),
            Some("stripe")
        )
    )
}

pub async fn perform_session_token_routing<F>(
    state: AppState,
    merchant_account: &domain::MerchantAccount,
    key_store: &domain::MerchantKeyStore,
    payment_data: &mut PaymentData<F>,
    connectors: Vec<api::SessionConnectorData>,
) -> RouterResult<Vec<api::SessionConnectorData>>
where
    F: Clone,
{
    let routing_info: Option<storage::PaymentRoutingInfo> = payment_data
        .payment_attempt
        .straight_through_algorithm
        .clone()
        .map(|val| val.parse_value("PaymentRoutingInfo"))
        .transpose()
        .change_context(errors::ApiErrorResponse::InternalServerError)
        .attach_printable("invalid payment routing info format found in payment attempt")?;

    if let Some(storage::PaymentRoutingInfo {
        pre_routing_results: Some(pre_routing_results),
        ..
    }) = routing_info
    {
        let mut payment_methods: rustc_hash::FxHashMap<
            (String, enums::PaymentMethodType),
            api::SessionConnectorData,
        > = rustc_hash::FxHashMap::from_iter(connectors.iter().map(|c| {
            (
                (
                    c.connector.connector_name.to_string(),
                    c.payment_method_type,
                ),
                c.clone(),
            )
        }));

        let mut final_list: Vec<api::SessionConnectorData> = Vec::new();
        for (routed_pm_type, choice) in pre_routing_results.into_iter() {
            if let Some(session_connector_data) =
                payment_methods.remove(&(choice.to_string(), routed_pm_type))
            {
                final_list.push(session_connector_data);
            }
        }

        if !final_list.is_empty() {
            return Ok(final_list);
        }
    }

    let routing_enabled_pms = std::collections::HashSet::from([
        enums::PaymentMethodType::GooglePay,
        enums::PaymentMethodType::ApplePay,
        enums::PaymentMethodType::Klarna,
        enums::PaymentMethodType::Paypal,
    ]);

    let mut chosen = Vec::<api::SessionConnectorData>::new();
    for connector_data in &connectors {
        if routing_enabled_pms.contains(&connector_data.payment_method_type) {
            chosen.push(connector_data.clone());
        }
    }
    let sfr = SessionFlowRoutingInput {
        state: &state,
        country: payment_data
            .address
            .get_payment_method_billing()
            .and_then(|address| address.address.as_ref())
            .and_then(|details| details.country),
        key_store,
        merchant_account,
        payment_attempt: &payment_data.payment_attempt,
        payment_intent: &payment_data.payment_intent,

        chosen,
    };
    let result = self_routing::perform_session_flow_routing(sfr, &enums::TransactionType::Payment)
        .await
        .change_context(errors::ApiErrorResponse::InternalServerError)
        .attach_printable("error performing session flow routing")?;

    let mut final_list: Vec<api::SessionConnectorData> = Vec::new();

    #[cfg(not(feature = "connector_choice_mca_id"))]
    for mut connector_data in connectors {
        if !routing_enabled_pms.contains(&connector_data.payment_method_type) {
            final_list.push(connector_data);
        } else if let Some(choice) = result.get(&connector_data.payment_method_type) {
            if connector_data.connector.connector_name == choice.connector.connector_name {
                connector_data.business_sub_label = choice.sub_label.clone();
                final_list.push(connector_data);
            }
        }
    }

    #[cfg(feature = "connector_choice_mca_id")]
    for connector_data in connectors {
        if !routing_enabled_pms.contains(&connector_data.payment_method_type) {
            final_list.push(connector_data);
        } else if let Some(choice) = result.get(&connector_data.payment_method_type) {
            if connector_data.connector.connector_name == choice.connector.connector_name {
                final_list.push(connector_data);
            }
        }
    }

    Ok(final_list)
}

pub async fn route_connector_v1<F>(
    state: &AppState,
    merchant_account: &domain::MerchantAccount,
    business_profile: &storage::business_profile::BusinessProfile,
    key_store: &domain::MerchantKeyStore,
    transaction_data: TransactionData<'_, F>,
    routing_data: &mut storage::RoutingData,
    eligible_connectors: Option<Vec<api_models::enums::RoutableConnectors>>,
) -> RouterResult<ConnectorCallType>
where
    F: Send + Clone,
{
    #[allow(unused_variables)]
    let (profile_id, routing_algorithm) = match &transaction_data {
        TransactionData::Payment(payment_data) => {
            if cfg!(feature = "business_profile_routing") {
                (
                    payment_data.payment_intent.profile_id.clone(),
                    business_profile.routing_algorithm.clone(),
                )
            } else {
                (None, merchant_account.routing_algorithm.clone())
            }
        }
        #[cfg(feature = "payouts")]
        TransactionData::Payout(payout_data) => {
            if cfg!(feature = "business_profile_routing") {
                (
                    Some(payout_data.payout_attempt.profile_id.clone()),
                    business_profile.payout_routing_algorithm.clone(),
                )
            } else {
                (None, merchant_account.payout_routing_algorithm.clone())
            }
        }
    };

    let algorithm_ref = routing_algorithm
        .map(|ra| ra.parse_value::<api::routing::RoutingAlgorithmRef>("RoutingAlgorithmRef"))
        .transpose()
        .change_context(errors::ApiErrorResponse::InternalServerError)
        .attach_printable("Could not decode merchant routing algorithm ref")?
        .unwrap_or_default();

    let connectors = routing::perform_static_routing_v1(
        state,
        &merchant_account.merchant_id,
        algorithm_ref,
        &transaction_data,
    )
    .await
    .change_context(errors::ApiErrorResponse::InternalServerError)?;

    let connectors = routing::perform_eligibility_analysis_with_fallback(
        &state.clone(),
        key_store,
        merchant_account.modified_at.assume_utc().unix_timestamp(),
        connectors,
        &transaction_data,
        eligible_connectors,
        #[cfg(feature = "business_profile_routing")]
        profile_id,
    )
    .await
    .change_context(errors::ApiErrorResponse::InternalServerError)
    .attach_printable("failed eligibility analysis and fallback")?;

    #[cfg(feature = "payouts")]
    let first_connector_choice = connectors
        .first()
        .ok_or(errors::ApiErrorResponse::IncorrectPaymentMethodConfiguration)
        .into_report()
        .attach_printable("Empty connector list returned")?
        .clone();

    let connector_data = connectors
        .into_iter()
        .map(|conn| {
            api::ConnectorData::get_connector_by_name(
                &state.conf.connectors,
                &conn.connector.to_string(),
                api::GetToken::Connector,
                #[cfg(feature = "connector_choice_mca_id")]
                conn.merchant_connector_id,
                #[cfg(not(feature = "connector_choice_mca_id"))]
                None,
            )
        })
        .collect::<CustomResult<Vec<_>, _>>()
        .change_context(errors::ApiErrorResponse::InternalServerError)
        .attach_printable("Invalid connector name received")?;

    match transaction_data {
        TransactionData::Payment(payment_data) => {
            decide_connector_for_token_based_mit_flow(payment_data, routing_data, connector_data)
        }

        #[cfg(feature = "payouts")]
        TransactionData::Payout(_) => {
            routing_data.routed_through = Some(first_connector_choice.connector.to_string());

            #[cfg(feature = "connector_choice_mca_id")]
            {
                routing_data.merchant_connector_id = first_connector_choice.merchant_connector_id;
            }
            #[cfg(not(feature = "connector_choice_mca_id"))]
            {
                routing_data.business_sub_label = first_connector_choice.sub_label;
            }

            Ok(ConnectorCallType::Retryable(connector_data))
        }
    }
}

#[instrument(skip_all)]
pub async fn payment_external_authentication(
    state: AppState,
    merchant_account: domain::MerchantAccount,
    key_store: domain::MerchantKeyStore,
    req: api_models::payments::PaymentsExternalAuthenticationRequest,
) -> RouterResponse<api_models::payments::PaymentsExternalAuthenticationResponse> {
    let db = &*state.store;
    let merchant_id = &merchant_account.merchant_id;
    let storage_scheme = merchant_account.storage_scheme;
    let payment_id = req.payment_id;
    let payment_intent = db
        .find_payment_intent_by_payment_id_merchant_id(&payment_id, merchant_id, storage_scheme)
        .await
        .to_not_found_response(errors::ApiErrorResponse::PaymentNotFound)?;
    let attempt_id = payment_intent.active_attempt.get_id().clone();
    let payment_attempt = db
        .find_payment_attempt_by_payment_id_merchant_id_attempt_id(
            &payment_intent.payment_id,
            merchant_id,
            &attempt_id.clone(),
            storage_scheme,
        )
        .await
        .to_not_found_response(errors::ApiErrorResponse::PaymentNotFound)?;
    if payment_attempt.external_three_ds_authentication_attempted != Some(true) {
        Err(errors::ApiErrorResponse::PreconditionFailed {
            message:
                "You cannot authenticate this payment because payment_attempt.external_three_ds_authentication_attempted is false".to_owned(),
        })?
    }
    helpers::validate_payment_status_against_allowed_statuses(
        &payment_intent.status,
        &[storage_enums::IntentStatus::RequiresCustomerAction],
        "authenticate",
    )?;
    let optional_customer = match &payment_intent.customer_id {
        Some(customer_id) => Some(
            state
                .store
                .find_customer_by_customer_id_merchant_id(
                    customer_id,
                    &merchant_account.merchant_id,
                    &key_store,
                )
                .await
                .change_context(errors::ApiErrorResponse::InternalServerError)
                .attach_printable_lazy(|| {
                    format!("error while finding customer with customer_id {customer_id}")
                })?,
        ),
        None => None,
    };
    let profile_id = payment_intent
        .profile_id
        .as_ref()
        .get_required_value("profile_id")
        .change_context(errors::ApiErrorResponse::InternalServerError)
        .attach_printable("'profile_id' not set in payment intent")?;
    let currency = payment_attempt.currency.get_required_value("currency")?;
    let amount = payment_attempt.get_total_amount().into();
    let shipping_address = helpers::create_or_find_address_for_payment_by_request(
        db,
        None,
        payment_intent.shipping_address_id.as_deref(),
        merchant_id,
        payment_intent.customer_id.as_ref(),
        &key_store,
        &payment_intent.payment_id,
        storage_scheme,
    )
    .await?;
    let billing_address = helpers::create_or_find_address_for_payment_by_request(
        db,
        None,
        payment_intent.billing_address_id.as_deref(),
        merchant_id,
        payment_intent.customer_id.as_ref(),
        &key_store,
        &payment_intent.payment_id,
        storage_scheme,
    )
    .await?;
    let authentication_connector = payment_attempt
        .authentication_connector
        .clone()
        .ok_or(errors::ApiErrorResponse::InternalServerError)
        .into_report()
        .attach_printable("authentication_connector not found in payment_attempt")?;
    let merchant_connector_account = helpers::get_merchant_connector_account(
        &state,
        merchant_id,
        None,
        &key_store,
        profile_id,
        authentication_connector.as_str(),
        None,
    )
    .await?;
    let authentication = db
        .find_authentication_by_merchant_id_authentication_id(
            merchant_id.to_string(),
            payment_attempt
                .authentication_id
                .clone()
                .ok_or(errors::ApiErrorResponse::InternalServerError)
                .into_report()
                .attach_printable("missing authentication_id in payment_attempt")?,
        )
        .await
        .to_not_found_response(errors::ApiErrorResponse::InternalServerError)
        .attach_printable("Error while fetching authentication record")?;
    let authentication_data: AuthenticationData = authentication
        .authentication_data
        .clone()
        .parse_value("authentication data")
        .change_context(errors::ApiErrorResponse::InternalServerError)
        .attach_printable("Error while parsing authentication_data")?;
    let payment_method_details = helpers::get_payment_method_details_from_payment_token(
        &state,
        &payment_attempt,
        &payment_intent,
        &key_store,
    )
    .await?
    .ok_or(errors::ApiErrorResponse::InternalServerError)
    .into_report()
    .attach_printable("missing payment_method_details")?;
    let browser_info: Option<BrowserInformation> = payment_attempt
        .browser_info
        .clone()
        .map(|browser_information| browser_information.parse_value("BrowserInformation"))
        .transpose()
        .change_context(errors::ApiErrorResponse::InvalidDataValue {
            field_name: "browser_info",
        })?;
    let payment_connector_name = payment_attempt
        .connector
        .as_ref()
        .ok_or(errors::ApiErrorResponse::InternalServerError)
        .into_report()
        .attach_printable("missing connector in payment_attempt")?;
    let return_url = Some(helpers::create_authorize_url(
        &state.conf.server.base_url,
        &payment_attempt.clone(),
        payment_connector_name,
    ));

    let business_profile = state
        .store
        .find_business_profile_by_profile_id(profile_id)
        .await
        .change_context(errors::ApiErrorResponse::BusinessProfileNotFound {
            id: profile_id.to_string(),
        })?;

    let authentication_response = authentication_core::perform_authentication(
        &state,
        authentication_connector,
        payment_method_details.0,
        payment_method_details.1,
        billing_address
            .as_ref()
            .map(|address| address.into())
            .ok_or(errors::ApiErrorResponse::MissingRequiredField {
                field_name: "billing_address",
            })?,
        shipping_address.as_ref().map(|address| address.into()),
        browser_info,
        business_profile,
        merchant_connector_account,
        amount,
        Some(currency),
        authentication::MessageCategory::Payment,
        req.device_channel,
        (authentication_data, authentication),
        return_url,
        req.sdk_information,
        req.threeds_method_comp_ind,
        optional_customer.and_then(|customer| customer.email.map(common_utils::pii::Email::from)),
    )
    .await?;
    Ok(services::ApplicationResponse::Json(
        api_models::payments::PaymentsExternalAuthenticationResponse {
            transaction_status: authentication_response.trans_status,
            acs_url: authentication_response
                .acs_url
                .as_ref()
                .map(ToString::to_string),
            challenge_request: authentication_response.challenge_request,
            acs_reference_number: authentication_response.acs_reference_number,
            acs_trans_id: authentication_response.acs_trans_id,
            three_dsserver_trans_id: authentication_response.three_dsserver_trans_id,
            acs_signed_content: authentication_response.acs_signed_content,
        },
    ))
}<|MERGE_RESOLUTION|>--- conflicted
+++ resolved
@@ -2115,51 +2115,6 @@
     HandleResponse(Vec<u8>),
 }
 
-<<<<<<< HEAD
-#[derive(Clone, Default, Debug)]
-struct Private;
-
-#[derive(Clone, Default, Debug)]
-pub struct PaymentAddress {
-    shipping: Option<api::Address>,
-    billing: Option<api::Address>,
-    payment_method_billing: Option<api::Address>,
-    // To restrict direct construction of PaymentAddress
-    _private: Private,
-}
-
-impl PaymentAddress {
-    pub fn new(
-        shipping: Option<api::Address>,
-        billing: Option<api::Address>,
-        payment_method_billing: Option<api::Address>,
-    ) -> Self {
-        let payment_method_billing = match (payment_method_billing, billing.clone()) {
-            (Some(payment_method_billing), Some(order_billing)) => Some(api::Address {
-                address: payment_method_billing.address.or(order_billing.address),
-                phone: payment_method_billing.phone.or(order_billing.phone),
-                email: payment_method_billing.email.or(order_billing.email),
-            }),
-            (Some(payment_method_billing), None) => Some(payment_method_billing),
-            (None, Some(order_billing)) => Some(order_billing),
-            (None, None) => None,
-        };
-
-        Self {
-            shipping,
-            billing,
-            payment_method_billing,
-            _private: Private,
-        }
-    }
-
-    pub fn get_shipping(&self) -> Option<&api::Address> {
-        self.shipping.as_ref()
-    }
-
-    pub fn get_billing(&self) -> Option<&api::Address> {
-        self.payment_method_billing.as_ref()
-=======
 pub mod payment_address {
     use super::*;
 
@@ -2205,7 +2160,6 @@
         pub fn get_payment_billing(&self) -> Option<&api::Address> {
             self.billing.as_ref()
         }
->>>>>>> ce3625cb
     }
 }
 
