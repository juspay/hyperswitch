pub mod access_token;
pub mod customers;
pub mod flows;
pub mod helpers;
pub mod operations;
pub mod tokenization;
pub mod transformers;
pub mod types;

use std::{fmt::Debug, marker::PhantomData, ops::Deref, time::Instant};

use api_models::{
    enums,
    payment_methods::{SurchargeDetailsResponse, SurchargeMetadata},
    payments::HeaderPayload,
};
use common_utils::{ext_traits::AsyncExt, pii};
use data_models::mandates::MandateData;
use diesel_models::{ephemeral_key, fraud_check::FraudCheck};
use error_stack::{IntoReport, ResultExt};
use futures::future::join_all;
use helpers::ApplePayData;
use masking::Secret;
use router_env::{instrument, tracing};
#[cfg(feature = "olap")]
use router_types::transformers::ForeignFrom;
use scheduler::{db::process_tracker::ProcessTrackerExt, errors as sch_errors, utils as pt_utils};
use time;

pub use self::operations::{
    PaymentApprove, PaymentCancel, PaymentCapture, PaymentConfirm, PaymentCreate,
    PaymentMethodValidate, PaymentReject, PaymentResponse, PaymentSession, PaymentStatus,
    PaymentUpdate,
};
use self::{
    flows::{ConstructFlowSpecificData, Feature},
    operations::{payment_complete_authorize, BoxedOperation, Operation},
};
use super::errors::StorageErrorExt;
use crate::{
    configs::settings::PaymentMethodTypeTokenFilter,
    core::{
        errors::{self, CustomResult, RouterResponse, RouterResult},
        payment_methods::PaymentMethodRetrieve,
        utils,
    },
    db::StorageInterface,
    logger,
    routes::{metrics, payment_methods::ParentPaymentMethodToken, AppState},
    services::{self, api::Authenticate},
    types::{
        self as router_types, api, domain,
        storage::{self, enums as storage_enums},
    },
    utils::{
        add_apple_pay_flow_metrics, add_connector_http_status_code_metrics, Encode, OptionExt,
        ValueExt,
    },
    workflows::payment_sync,
};

#[allow(clippy::too_many_arguments)]
#[instrument(skip_all, fields(payment_id, merchant_id))]
pub async fn payments_operation_core<F, Req, Op, FData, Ctx>(
    state: &AppState,
    merchant_account: domain::MerchantAccount,
    key_store: domain::MerchantKeyStore,
    operation: Op,
    req: Req,
    call_connector_action: CallConnectorAction,
    auth_flow: services::AuthFlow,
    header_payload: HeaderPayload,
) -> RouterResult<(
    PaymentData<F>,
    Req,
    Option<domain::Customer>,
    Option<u16>,
    Option<u128>,
)>
where
    F: Send + Clone + Sync,
    Req: Authenticate,
    Op: Operation<F, Req, Ctx> + Send + Sync,

    // To create connector flow specific interface data
    PaymentData<F>: ConstructFlowSpecificData<F, FData, router_types::PaymentsResponseData>,
    router_types::RouterData<F, FData, router_types::PaymentsResponseData>: Feature<F, FData>,

    // To construct connector flow specific api
    dyn router_types::api::Connector:
        services::api::ConnectorIntegration<F, FData, router_types::PaymentsResponseData>,

    // To perform router related operation for PaymentResponse
    PaymentResponse: Operation<F, FData, Ctx>,
    FData: Send + Sync,
    Ctx: PaymentMethodRetrieve,
{
    let operation: BoxedOperation<'_, F, Req, Ctx> = Box::new(operation);

    tracing::Span::current().record("merchant_id", merchant_account.merchant_id.as_str());
    let (operation, validate_result) = operation
        .to_validate_request()?
        .validate_request(&req, &merchant_account)?;

    tracing::Span::current().record("payment_id", &format!("{}", validate_result.payment_id));

    let (operation, mut payment_data, customer_details) = operation
        .to_get_tracker()?
        .get_trackers(
            state,
            &validate_result.payment_id,
            &req,
            validate_result.mandate_type.to_owned(),
            &merchant_account,
            &key_store,
            auth_flow,
        )
        .await?;

    let (operation, customer) = operation
        .to_domain()?
        .get_or_create_customer_details(
            &*state.store,
            &mut payment_data,
            customer_details,
            &key_store,
        )
        .await
        .to_not_found_response(errors::ApiErrorResponse::CustomerNotFound)
        .attach_printable("Failed while fetching/creating customer")?;

    let connector = get_connector_choice(
        &operation,
        state,
        &req,
        &merchant_account,
        &key_store,
        &mut payment_data,
    )
    .await?;

    let schedule_time = match &connector {
        Some(api::ConnectorCallType::Single(connector_data)) => {
            if should_add_task_to_process_tracker(&payment_data) {
                payment_sync::get_sync_process_schedule_time(
                    &*state.store,
                    connector_data.connector.id(),
                    &merchant_account.merchant_id,
                    0,
                )
                .await
                .into_report()
                .change_context(errors::ApiErrorResponse::InternalServerError)
                .attach_printable("Failed while getting process schedule time")?
            } else {
                None
            }
        }
        _ => None,
    };

    payment_data = tokenize_in_router_when_confirm_false(
        state,
        &operation,
        &mut payment_data,
        &validate_result,
    )
    .await?;

    let mut connector_http_status_code = None;
    let mut external_latency = None;
    if let Some(connector_details) = connector {
        payment_data = match connector_details {
            api::ConnectorCallType::Single(connector) => {
                let router_data = call_connector_service(
                    state,
                    &merchant_account,
                    &key_store,
                    connector,
                    &operation,
                    &mut payment_data,
                    &customer,
                    call_connector_action,
                    &validate_result,
                    schedule_time,
                    header_payload,
                )
                .await?;

                let operation = Box::new(PaymentResponse);
                let db = &*state.store;
                connector_http_status_code = router_data.connector_http_status_code;
                external_latency = router_data.external_latency;
                //add connector http status code metrics
                add_connector_http_status_code_metrics(connector_http_status_code);
                operation
                    .to_post_update_tracker()?
                    .update_tracker(
                        db,
                        &validate_result.payment_id,
                        payment_data,
                        router_data,
                        merchant_account.storage_scheme,
                    )
                    .await?
            }

            api::ConnectorCallType::Multiple(connectors) => {
                call_multiple_connectors_service(
                    state,
                    &merchant_account,
                    &key_store,
                    connectors,
                    &operation,
                    payment_data,
                    &customer,
                )
                .await?
            }
        };
        payment_data
            .payment_attempt
            .payment_token
            .as_ref()
            .zip(payment_data.payment_attempt.payment_method)
            .map(ParentPaymentMethodToken::create_key_for_token)
            .async_map(|key_for_hyperswitch_token| async move {
                if key_for_hyperswitch_token
                    .should_delete_payment_method_token(payment_data.payment_intent.status)
                {
                    let _ = key_for_hyperswitch_token.delete(state).await;
                }
            })
            .await;
    } else {
        (_, payment_data) = operation
            .to_update_tracker()?
            .update_trackers(
                &*state.store,
                payment_data.clone(),
                customer.clone(),
                validate_result.storage_scheme,
                None,
                &key_store,
                None,
                header_payload,
            )
            .await?;
    }

    Ok((
        payment_data,
        req,
        customer,
        connector_http_status_code,
        external_latency,
    ))
}

#[allow(clippy::too_many_arguments)]
pub async fn payments_core<F, Res, Req, Op, FData, Ctx>(
    state: AppState,
    merchant_account: domain::MerchantAccount,
    key_store: domain::MerchantKeyStore,
    operation: Op,
    req: Req,
    auth_flow: services::AuthFlow,
    call_connector_action: CallConnectorAction,
    header_payload: HeaderPayload,
) -> RouterResponse<Res>
where
    F: Send + Clone + Sync,
    FData: Send + Sync,
    Op: Operation<F, Req, Ctx> + Send + Sync + Clone,
    Req: Debug + Authenticate,
    Res: transformers::ToResponse<Req, PaymentData<F>, Op>,
    // To create connector flow specific interface data
    PaymentData<F>: ConstructFlowSpecificData<F, FData, router_types::PaymentsResponseData>,
    router_types::RouterData<F, FData, router_types::PaymentsResponseData>: Feature<F, FData>,
    Ctx: PaymentMethodRetrieve,

    // To construct connector flow specific api
    dyn router_types::api::Connector:
        services::api::ConnectorIntegration<F, FData, router_types::PaymentsResponseData>,

    // To perform router related operation for PaymentResponse
    PaymentResponse: Operation<F, FData, Ctx>,
{
    let (payment_data, req, customer, connector_http_status_code, external_latency) =
        payments_operation_core::<_, _, _, _, Ctx>(
            &state,
            merchant_account,
            key_store,
            operation.clone(),
            req,
            call_connector_action,
            auth_flow,
            header_payload,
        )
        .await?;

    Res::generate_response(
        Some(req),
        payment_data,
        customer,
        auth_flow,
        &state.conf.server,
        operation,
        &state.conf.connector_request_reference_id_config,
        connector_http_status_code,
        external_latency,
        header_payload.x_hs_latency,
    )
}

fn is_start_pay<Op: Debug>(operation: &Op) -> bool {
    format!("{operation:?}").eq("PaymentStart")
}

#[derive(Clone, Debug)]
pub struct PaymentsRedirectResponseData {
    pub connector: Option<String>,
    pub param: Option<String>,
    pub merchant_id: Option<String>,
    pub json_payload: Option<serde_json::Value>,
    pub resource_id: api::PaymentIdType,
    pub force_sync: bool,
    pub creds_identifier: Option<String>,
}

#[async_trait::async_trait]
pub trait PaymentRedirectFlow<Ctx: PaymentMethodRetrieve>: Sync {
    async fn call_payment_flow(
        &self,
        state: &AppState,
        merchant_account: domain::MerchantAccount,
        merchant_key_store: domain::MerchantKeyStore,
        req: PaymentsRedirectResponseData,
        connector_action: CallConnectorAction,
    ) -> RouterResponse<api::PaymentsResponse>;

    fn get_payment_action(&self) -> services::PaymentAction;

    fn generate_response(
        &self,
        payments_response: api_models::payments::PaymentsResponse,
        merchant_account: router_types::domain::MerchantAccount,
        payment_id: String,
        connector: String,
    ) -> RouterResult<api::RedirectionResponse>;

    #[allow(clippy::too_many_arguments)]
    async fn handle_payments_redirect_response(
        &self,
        state: AppState,
        merchant_account: domain::MerchantAccount,
        key_store: domain::MerchantKeyStore,
        req: PaymentsRedirectResponseData,
    ) -> RouterResponse<api::RedirectionResponse> {
        metrics::REDIRECTION_TRIGGERED.add(
            &metrics::CONTEXT,
            1,
            &[
                metrics::request::add_attributes(
                    "connector",
                    req.connector.to_owned().unwrap_or("null".to_string()),
                ),
                metrics::request::add_attributes(
                    "merchant_id",
                    merchant_account.merchant_id.to_owned(),
                ),
            ],
        );
        let connector = req.connector.clone().get_required_value("connector")?;

        let query_params = req.param.clone().get_required_value("param")?;

        let resource_id = api::PaymentIdTypeExt::get_payment_intent_id(&req.resource_id)
            .change_context(errors::ApiErrorResponse::MissingRequiredField {
                field_name: "payment_id",
            })?;

        let connector_data = api::ConnectorData::get_connector_by_name(
            &state.conf.connectors,
            &connector,
            api::GetToken::Connector,
        )?;

        let flow_type = connector_data
            .connector
            .get_flow_type(
                &query_params,
                req.json_payload.clone(),
                self.get_payment_action(),
            )
            .change_context(errors::ApiErrorResponse::InternalServerError)
            .attach_printable("Failed to decide the response flow")?;

        let response = self
            .call_payment_flow(
                &state,
                merchant_account.clone(),
                key_store,
                req.clone(),
                flow_type,
            )
            .await;

        let payments_response = match response? {
            services::ApplicationResponse::Json(response) => Ok(response),
            services::ApplicationResponse::JsonWithHeaders((response, _)) => Ok(response),
            _ => Err(errors::ApiErrorResponse::InternalServerError)
                .into_report()
                .attach_printable("Failed to get the response in json"),
        }?;

        let result =
            self.generate_response(payments_response, merchant_account, resource_id, connector)?;

        Ok(services::ApplicationResponse::JsonForRedirection(result))
    }
}

#[derive(Clone, Debug)]
pub struct PaymentRedirectCompleteAuthorize;

#[async_trait::async_trait]
impl<Ctx: PaymentMethodRetrieve> PaymentRedirectFlow<Ctx> for PaymentRedirectCompleteAuthorize {
    async fn call_payment_flow(
        &self,
        state: &AppState,
        merchant_account: domain::MerchantAccount,
        merchant_key_store: domain::MerchantKeyStore,
        req: PaymentsRedirectResponseData,
        connector_action: CallConnectorAction,
    ) -> RouterResponse<api::PaymentsResponse> {
        let payment_confirm_req = api::PaymentsRequest {
            payment_id: Some(req.resource_id.clone()),
            merchant_id: req.merchant_id.clone(),
            feature_metadata: Some(api_models::payments::FeatureMetadata {
                redirect_response: Some(api_models::payments::RedirectResponse {
                    param: req.param.map(Secret::new),
                    json_payload: Some(req.json_payload.unwrap_or(serde_json::json!({})).into()),
                }),
            }),
            ..Default::default()
        };
        payments_core::<api::CompleteAuthorize, api::PaymentsResponse, _, _, _, Ctx>(
            state.clone(),
            merchant_account,
            merchant_key_store,
            payment_complete_authorize::CompleteAuthorize,
            payment_confirm_req,
            services::api::AuthFlow::Merchant,
            connector_action,
            HeaderPayload::default(),
        )
        .await
    }

    fn get_payment_action(&self) -> services::PaymentAction {
        services::PaymentAction::CompleteAuthorize
    }

    fn generate_response(
        &self,
        payments_response: api_models::payments::PaymentsResponse,
        merchant_account: router_types::domain::MerchantAccount,
        payment_id: String,
        connector: String,
    ) -> RouterResult<api::RedirectionResponse> {
        // There might be multiple redirections needed for some flows
        // If the status is requires customer action, then send the startpay url again
        // The redirection data must have been provided and updated by the connector
        match payments_response.status {
            api_models::enums::IntentStatus::RequiresCustomerAction => {
                let startpay_url = payments_response
                    .next_action
                    .and_then(|next_action_data| match next_action_data {
                        api_models::payments::NextActionData::RedirectToUrl { redirect_to_url } => Some(redirect_to_url),
                        api_models::payments::NextActionData::DisplayBankTransferInformation { .. } => None,
                        api_models::payments::NextActionData::ThirdPartySdkSessionToken { .. } => None,
                        api_models::payments::NextActionData::QrCodeInformation{..} => None,
                        api_models::payments::NextActionData::DisplayVoucherInformation{ .. } => None,
                        api_models::payments::NextActionData::WaitScreenInformation{..} => None,
                    })
                    .ok_or(errors::ApiErrorResponse::InternalServerError)
                    .into_report()
                    .attach_printable(
                        "did not receive redirect to url when status is requires customer action",
                    )?;
                Ok(api::RedirectionResponse {
                    return_url: String::new(),
                    params: vec![],
                    return_url_with_query_params: startpay_url,
                    http_method: "GET".to_string(),
                    headers: vec![],
                })
            }
            // If the status is terminal status, then redirect to merchant return url to provide status
            api_models::enums::IntentStatus::Succeeded
            | api_models::enums::IntentStatus::Failed
            | api_models::enums::IntentStatus::Cancelled | api_models::enums::IntentStatus::RequiresCapture| api_models::enums::IntentStatus::Processing=> helpers::get_handle_response_url(
                payment_id,
                &merchant_account,
                payments_response,
                connector,
            ),
            _ => Err(errors::ApiErrorResponse::InternalServerError).into_report().attach_printable_lazy(|| format!("Could not proceed with payment as payment status {} cannot be handled during redirection",payments_response.status))?
        }
    }
}

#[derive(Clone, Debug)]
pub struct PaymentRedirectSync;

#[async_trait::async_trait]
impl<Ctx: PaymentMethodRetrieve> PaymentRedirectFlow<Ctx> for PaymentRedirectSync {
    async fn call_payment_flow(
        &self,
        state: &AppState,
        merchant_account: domain::MerchantAccount,
        merchant_key_store: domain::MerchantKeyStore,
        req: PaymentsRedirectResponseData,
        connector_action: CallConnectorAction,
    ) -> RouterResponse<api::PaymentsResponse> {
        let payment_sync_req = api::PaymentsRetrieveRequest {
            resource_id: req.resource_id,
            merchant_id: req.merchant_id,
            param: req.param,
            force_sync: req.force_sync,
            connector: req.connector,
            merchant_connector_details: req.creds_identifier.map(|creds_id| {
                api::MerchantConnectorDetailsWrap {
                    creds_identifier: creds_id,
                    encoded_data: None,
                }
            }),
            client_secret: None,
            expand_attempts: None,
            expand_captures: None,
        };
        payments_core::<api::PSync, api::PaymentsResponse, _, _, _, Ctx>(
            state.clone(),
            merchant_account,
            merchant_key_store,
            PaymentStatus,
            payment_sync_req,
            services::api::AuthFlow::Merchant,
            connector_action,
            HeaderPayload::default(),
        )
        .await
    }

    fn generate_response(
        &self,
        payments_response: api_models::payments::PaymentsResponse,
        merchant_account: router_types::domain::MerchantAccount,
        payment_id: String,
        connector: String,
    ) -> RouterResult<api::RedirectionResponse> {
        helpers::get_handle_response_url(
            payment_id,
            &merchant_account,
            payments_response,
            connector,
        )
    }

    fn get_payment_action(&self) -> services::PaymentAction {
        services::PaymentAction::PSync
    }
}

#[allow(clippy::too_many_arguments)]
#[instrument(skip_all)]
pub async fn call_connector_service<F, RouterDReq, ApiRequest, Ctx>(
    state: &AppState,
    merchant_account: &domain::MerchantAccount,
    key_store: &domain::MerchantKeyStore,
    connector: api::ConnectorData,
    operation: &BoxedOperation<'_, F, ApiRequest, Ctx>,
    payment_data: &mut PaymentData<F>,
    customer: &Option<domain::Customer>,
    call_connector_action: CallConnectorAction,
    validate_result: &operations::ValidateResult<'_>,
    schedule_time: Option<time::PrimitiveDateTime>,
    header_payload: HeaderPayload,
) -> RouterResult<router_types::RouterData<F, RouterDReq, router_types::PaymentsResponseData>>
where
    F: Send + Clone + Sync,
    RouterDReq: Send + Sync,

    // To create connector flow specific interface data
    PaymentData<F>: ConstructFlowSpecificData<F, RouterDReq, router_types::PaymentsResponseData>,
    router_types::RouterData<F, RouterDReq, router_types::PaymentsResponseData>:
        Feature<F, RouterDReq> + Send,
    Ctx: PaymentMethodRetrieve,

    // To construct connector flow specific api
    dyn api::Connector:
        services::api::ConnectorIntegration<F, RouterDReq, router_types::PaymentsResponseData>,
{
    let stime_connector = Instant::now();

    let pm_data = payment_data.clone();

    let connector_name = pm_data
        .payment_attempt
        .connector
        .as_ref()
        .get_required_value("connector")?;

    let merchant_connector_account = construct_profile_id_and_get_mca(
        state,
        merchant_account,
        payment_data,
        connector_name,
        key_store,
        false,
    )
    .await?;

    let (pd, tokenization_action) = get_connector_tokenization_action_when_confirm_true(
        state,
        operation,
        payment_data,
        validate_result,
        &merchant_connector_account,
    )
    .await?;

    *payment_data = pd;

    let updated_customer = call_create_connector_customer_if_required(
        state,
        customer,
        merchant_account,
        key_store,
        &merchant_connector_account,
        payment_data,
    )
    .await?;

    let mut router_data = payment_data
        .construct_router_data(
            state,
            connector.connector.id(),
            merchant_account,
            key_store,
            customer,
            &merchant_connector_account,
        )
        .await?;

    let add_access_token_result = router_data
        .add_access_token(state, &connector, merchant_account)
        .await?;

    let mut should_continue_further = access_token::update_router_data_with_access_token_result(
        &add_access_token_result,
        &mut router_data,
        &call_connector_action,
    );

    // Tokenization Action will be DecryptApplePayToken, only when payment method type is Apple Pay
    // and the connector supports Apple Pay predecrypt
    if matches!(
        tokenization_action,
        TokenizationAction::DecryptApplePayToken
            | TokenizationAction::TokenizeInConnectorAndApplepayPreDecrypt
    ) {
        let apple_pay_data = match payment_data.payment_method_data.clone() {
            Some(api_models::payments::PaymentMethodData::Wallet(
                api_models::payments::WalletData::ApplePay(wallet_data),
            )) => Some(
                ApplePayData::token_json(api_models::payments::WalletData::ApplePay(wallet_data))
                    .change_context(errors::ApiErrorResponse::InternalServerError)?
                    .decrypt(state)
                    .await
                    .change_context(errors::ApiErrorResponse::InternalServerError)?,
            ),
            _ => None,
        };

        let apple_pay_predecrypt = apple_pay_data
            .parse_value::<router_types::ApplePayPredecryptData>("ApplePayPredecryptData")
            .change_context(errors::ApiErrorResponse::InternalServerError)?;

        router_data.payment_method_token = Some(router_types::PaymentMethodToken::ApplePayDecrypt(
            Box::new(apple_pay_predecrypt),
        ));
    }

    let pm_token = router_data
        .add_payment_method_token(state, &connector, &tokenization_action)
        .await?;

    if let Some(payment_method_token) = pm_token.clone() {
        router_data.payment_method_token = Some(router_types::PaymentMethodToken::Token(
            payment_method_token,
        ));
    };

    (router_data, should_continue_further) = complete_preprocessing_steps_if_required(
        state,
        &connector,
        payment_data,
        router_data,
        operation,
        should_continue_further,
    )
    .await?;

    if let Ok(router_types::PaymentsResponseData::PreProcessingResponse {
        session_token: Some(session_token),
        ..
    }) = router_data.response.to_owned()
    {
        payment_data.sessions_token.push(session_token);
    };

    // In case of authorize flow, pre-task and post-tasks are being called in build request
    // if we do not want to proceed further, then the function will return Ok(None, false)
    let (connector_request, should_continue_further) = if should_continue_further {
        // Check if the actual flow specific request can be built with available data
        router_data
            .build_flow_specific_connector_request(state, &connector, call_connector_action.clone())
            .await?
    } else {
        (None, false)
    };

    if should_add_task_to_process_tracker(payment_data) {
        operation
            .to_domain()?
            .add_task_to_process_tracker(
                state,
                &payment_data.payment_attempt,
                validate_result.requeue,
                schedule_time,
            )
            .await
            .map_err(|error| logger::error!(process_tracker_error=?error))
            .ok();
    }

    // Update the payment trackers just before calling the connector
    // Since the request is already built in the previous step,
    // there should be no error in request construction from hyperswitch end
    (_, *payment_data) = operation
        .to_update_tracker()?
        .update_trackers(
            &*state.store,
            payment_data.clone(),
            customer.clone(),
            merchant_account.storage_scheme,
            updated_customer,
            key_store,
            None,
            header_payload,
        )
        .await?;

    let router_data_res = if should_continue_further {
        // The status of payment_attempt and intent will be updated in the previous step
        // update this in router_data.
        // This is added because few connector integrations do not update the status,
        // and rely on previous status set in router_data
        router_data.status = payment_data.payment_attempt.status;
        router_data
            .decide_flows(
                state,
                &connector,
                customer,
                call_connector_action,
                merchant_account,
                connector_request,
                key_store,
            )
            .await
    } else {
        Ok(router_data)
    };

    let etime_connector = Instant::now();
    let duration_connector = etime_connector.saturating_duration_since(stime_connector);
    tracing::info!(duration = format!("Duration taken: {}", duration_connector.as_millis()));

    router_data_res
}

pub async fn call_multiple_connectors_service<F, Op, Req, Ctx>(
    state: &AppState,
    merchant_account: &domain::MerchantAccount,
    key_store: &domain::MerchantKeyStore,
    connectors: Vec<api::SessionConnectorData>,
    _operation: &Op,
    mut payment_data: PaymentData<F>,
    customer: &Option<domain::Customer>,
) -> RouterResult<PaymentData<F>>
where
    Op: Debug,
    F: Send + Clone,

    // To create connector flow specific interface data
    PaymentData<F>: ConstructFlowSpecificData<F, Req, router_types::PaymentsResponseData>,
    router_types::RouterData<F, Req, router_types::PaymentsResponseData>: Feature<F, Req>,

    // To construct connector flow specific api
    dyn api::Connector:
        services::api::ConnectorIntegration<F, Req, router_types::PaymentsResponseData>,
    Ctx: PaymentMethodRetrieve,

    // To perform router related operation for PaymentResponse
    PaymentResponse: Operation<F, Req, Ctx>,
{
    let call_connectors_start_time = Instant::now();
    let mut join_handlers = Vec::with_capacity(connectors.len());
    let surcharge_metadata = payment_data
        .payment_attempt
        .surcharge_metadata
        .as_ref()
        .map(|surcharge_metadata_value| {
            surcharge_metadata_value
                .clone()
                .parse_value::<SurchargeMetadata>("SurchargeMetadata")
        })
        .transpose()
        .change_context(errors::ApiErrorResponse::InternalServerError)
        .attach_printable("Failed to Deserialize SurchargeMetadata")?;

    for session_connector_data in connectors.iter() {
        let connector_id = session_connector_data.connector.connector.id();

        let merchant_connector_account = construct_profile_id_and_get_mca(
            state,
            merchant_account,
            &mut payment_data,
            &session_connector_data.connector.connector_name.to_string(),
            key_store,
            false,
        )
        .await?;
        payment_data.surcharge_details =
            surcharge_metadata.as_ref().and_then(|surcharge_metadata| {
                let payment_method_type = session_connector_data.payment_method_type;
                surcharge_metadata
                    .surcharge_results
                    .get(&payment_method_type.to_string())
                    .cloned()
            });

        let router_data = payment_data
            .construct_router_data(
                state,
                connector_id,
                merchant_account,
                key_store,
                customer,
                &merchant_connector_account,
            )
            .await?;

        let res = router_data.decide_flows(
            state,
            &session_connector_data.connector,
            customer,
            CallConnectorAction::Trigger,
            merchant_account,
            None,
            key_store,
        );

        join_handlers.push(res);
    }

    let result = join_all(join_handlers).await;

    for (connector_res, session_connector) in result.into_iter().zip(connectors) {
        let connector_name = session_connector.connector.connector_name.to_string();
        match connector_res {
            Ok(connector_response) => {
                if let Ok(router_types::PaymentsResponseData::SessionResponse {
                    session_token,
                    ..
                }) = connector_response.response
                {
                    // If session token is NoSessionTokenReceived, it is not pushed into the sessions_token as there is no response or there can be some error
                    // In case of error, that error is already logged
                    if !matches!(
                        session_token,
                        api_models::payments::SessionToken::NoSessionTokenReceived,
                    ) {
                        payment_data.sessions_token.push(session_token);
                    }
                }
            }
            Err(connector_error) => {
                logger::error!(
                    "sessions_connector_error {} {:?}",
                    connector_name,
                    connector_error
                );
            }
        }
    }

    let call_connectors_end_time = Instant::now();
    let call_connectors_duration =
        call_connectors_end_time.saturating_duration_since(call_connectors_start_time);
    tracing::info!(duration = format!("Duration taken: {}", call_connectors_duration.as_millis()));

    Ok(payment_data)
}

pub async fn call_create_connector_customer_if_required<F, Req>(
    state: &AppState,
    customer: &Option<domain::Customer>,
    merchant_account: &domain::MerchantAccount,
    key_store: &domain::MerchantKeyStore,
    merchant_connector_account: &helpers::MerchantConnectorAccountType,
    payment_data: &mut PaymentData<F>,
) -> RouterResult<Option<storage::CustomerUpdate>>
where
    F: Send + Clone + Sync,
    Req: Send + Sync,

    // To create connector flow specific interface data
    PaymentData<F>: ConstructFlowSpecificData<F, Req, router_types::PaymentsResponseData>,
    router_types::RouterData<F, Req, router_types::PaymentsResponseData>: Feature<F, Req> + Send,

    // To construct connector flow specific api
    dyn api::Connector:
        services::api::ConnectorIntegration<F, Req, router_types::PaymentsResponseData>,
{
    let connector_name = payment_data.payment_attempt.connector.clone();

    match connector_name {
        Some(connector_name) => {
            let connector = api::ConnectorData::get_connector_by_name(
                &state.conf.connectors,
                &connector_name,
                api::GetToken::Connector,
            )?;

            let connector_label = super::utils::get_connector_label(
                payment_data.payment_intent.business_country,
                payment_data.payment_intent.business_label.as_ref(),
                payment_data.payment_attempt.business_sub_label.as_ref(),
                &connector_name,
            );

            let connector_label = if let Some(connector_label) = connector_label {
                connector_label
            } else {
                let profile_id = utils::get_profile_id_from_business_details(
                    payment_data.payment_intent.business_country,
                    payment_data.payment_intent.business_label.as_ref(),
                    merchant_account,
                    payment_data.payment_intent.profile_id.as_ref(),
                    &*state.store,
                    false,
                )
                .await
                .attach_printable("Could not find profile id from business details")?;

                format!("{connector_name}_{profile_id}")
            };

            let (should_call_connector, existing_connector_customer_id) =
                customers::should_call_connector_create_customer(
                    state,
                    &connector,
                    customer,
                    &connector_label,
                );

            if should_call_connector {
                // Create customer at connector and update the customer table to store this data
                let router_data = payment_data
                    .construct_router_data(
                        state,
                        connector.connector.id(),
                        merchant_account,
                        key_store,
                        customer,
                        merchant_connector_account,
                    )
                    .await?;

                let connector_customer_id = router_data
                    .create_connector_customer(state, &connector)
                    .await?;

                let customer_update = customers::update_connector_customer_in_customers(
                    &connector_label,
                    customer.as_ref(),
                    &connector_customer_id,
                )
                .await;

                payment_data.connector_customer_id = connector_customer_id;
                Ok(customer_update)
            } else {
                // Customer already created in previous calls use the same value, no need to update
                payment_data.connector_customer_id =
                    existing_connector_customer_id.map(ToOwned::to_owned);
                Ok(None)
            }
        }
        None => Ok(None),
    }
}

async fn complete_preprocessing_steps_if_required<F, Req, Q, Ctx>(
    state: &AppState,
    connector: &api::ConnectorData,
    payment_data: &PaymentData<F>,
    mut router_data: router_types::RouterData<F, Req, router_types::PaymentsResponseData>,
    operation: &BoxedOperation<'_, F, Q, Ctx>,
    should_continue_payment: bool,
) -> RouterResult<(
    router_types::RouterData<F, Req, router_types::PaymentsResponseData>,
    bool,
)>
where
    F: Send + Clone + Sync,
    Req: Send + Sync,
    router_types::RouterData<F, Req, router_types::PaymentsResponseData>: Feature<F, Req> + Send,
    dyn api::Connector:
        services::api::ConnectorIntegration<F, Req, router_types::PaymentsResponseData>,
{
    //TODO: For ACH transfers, if preprocessing_step is not required for connectors encountered in future, add the check
    let router_data_and_should_continue_payment = match payment_data.payment_method_data.clone() {
        Some(api_models::payments::PaymentMethodData::BankTransfer(data)) => match data.deref() {
            api_models::payments::BankTransferData::AchBankTransfer { .. }
            | api_models::payments::BankTransferData::MultibancoBankTransfer { .. }
                if connector.connector_name == router_types::Connector::Stripe =>
            {
                if payment_data.payment_attempt.preprocessing_step_id.is_none() {
                    (
                        router_data.preprocessing_steps(state, connector).await?,
                        false,
                    )
                } else {
                    (router_data, should_continue_payment)
                }
            }
            _ => (router_data, should_continue_payment),
        },
        Some(api_models::payments::PaymentMethodData::Wallet(_)) => {
            if is_preprocessing_required_for_wallets(connector.connector_name.to_string()) {
                (
                    router_data.preprocessing_steps(state, connector).await?,
                    false,
                )
            } else {
                (router_data, should_continue_payment)
            }
        }
        Some(api_models::payments::PaymentMethodData::Card(_)) => {
            if connector.connector_name == router_types::Connector::Payme
                && !matches!(format!("{operation:?}").as_str(), "CompleteAuthorize")
            {
                router_data = router_data.preprocessing_steps(state, connector).await?;

                let is_error_in_response = router_data.response.is_err();
                // If is_error_in_response is true, should_continue_payment should be false, we should throw the error
                (router_data, !is_error_in_response)
            } else {
                (router_data, should_continue_payment)
            }
        }
        Some(api_models::payments::PaymentMethodData::BankDebit(_)) => {
            if connector.connector_name == router_types::Connector::Gocardless {
                router_data = router_data.preprocessing_steps(state, connector).await?;
                let is_error_in_response = router_data.response.is_err();
                // If is_error_in_response is true, should_continue_payment should be false, we should throw the error
                (router_data, !is_error_in_response)
            } else {
                (router_data, should_continue_payment)
            }
        }
        _ => (router_data, should_continue_payment),
    };

    Ok(router_data_and_should_continue_payment)
}

pub fn is_preprocessing_required_for_wallets(connector_name: String) -> bool {
    connector_name == *"trustpay" || connector_name == *"payme"
}

#[instrument(skip_all)]
pub async fn construct_profile_id_and_get_mca<'a, F>(
    state: &'a AppState,
    merchant_account: &domain::MerchantAccount,
    payment_data: &mut PaymentData<F>,
    connector_id: &str,
    key_store: &domain::MerchantKeyStore,
    should_validate: bool,
) -> RouterResult<helpers::MerchantConnectorAccountType>
where
    F: Clone,
{
    let profile_id = utils::get_profile_id_from_business_details(
        payment_data.payment_intent.business_country,
        payment_data.payment_intent.business_label.as_ref(),
        merchant_account,
        payment_data.payment_intent.profile_id.as_ref(),
        &*state.store,
        should_validate,
    )
    .await
    .change_context(errors::ApiErrorResponse::InternalServerError)
    .attach_printable("profile_id is not set in payment_intent")?;

    let merchant_connector_account = helpers::get_merchant_connector_account(
        state,
        merchant_account.merchant_id.as_str(),
        payment_data.creds_identifier.to_owned(),
        key_store,
        &profile_id,
        connector_id,
    )
    .await?;

    Ok(merchant_connector_account)
}

fn is_payment_method_tokenization_enabled_for_connector(
    state: &AppState,
    connector_name: &str,
    payment_method: &storage::enums::PaymentMethod,
    payment_method_type: &Option<storage::enums::PaymentMethodType>,
) -> RouterResult<bool> {
    let connector_tokenization_filter = state.conf.tokenization.0.get(connector_name);

    Ok(connector_tokenization_filter
        .map(|connector_filter| {
            connector_filter
                .payment_method
                .clone()
                .contains(payment_method)
                && is_payment_method_type_allowed_for_connector(
                    payment_method_type,
                    connector_filter.payment_method_type.clone(),
                )
        })
        .unwrap_or(false))
}

fn decide_apple_pay_flow(
    payment_method_type: &Option<api_models::enums::PaymentMethodType>,
    merchant_connector_account: &Option<helpers::MerchantConnectorAccountType>,
) -> Option<enums::ApplePayFlow> {
    payment_method_type.and_then(|pmt| match pmt {
        api_models::enums::PaymentMethodType::ApplePay => {
            check_apple_pay_metadata(merchant_connector_account)
        }
        _ => None,
    })
}

fn check_apple_pay_metadata(
    merchant_connector_account: &Option<helpers::MerchantConnectorAccountType>,
) -> Option<enums::ApplePayFlow> {
    merchant_connector_account.clone().and_then(|mca| {
        let metadata = mca.get_metadata();
        metadata.and_then(|apple_pay_metadata| {
            let parsed_metadata = apple_pay_metadata
                .clone()
                .parse_value::<api_models::payments::ApplepayCombinedSessionTokenData>(
                    "ApplepayCombinedSessionTokenData",
                )
                .map(|combined_metadata| {
                    api_models::payments::ApplepaySessionTokenMetadata::ApplePayCombined(
                        combined_metadata.apple_pay_combined,
                    )
                })
                .or_else(|_| {
                    apple_pay_metadata
                        .parse_value::<api_models::payments::ApplepaySessionTokenData>(
                            "ApplepaySessionTokenData",
                        )
                        .map(|old_metadata| {
                            api_models::payments::ApplepaySessionTokenMetadata::ApplePay(
                                old_metadata.apple_pay,
                            )
                        })
                })
                .map_err(
                    |error| logger::error!(%error, "Failed to Parse Value to ApplepaySessionTokenData"),
                );

            parsed_metadata.ok().map(|metadata| match metadata {
                api_models::payments::ApplepaySessionTokenMetadata::ApplePayCombined(
                    apple_pay_combined,
                ) => match apple_pay_combined {
                    api_models::payments::ApplePayCombinedMetadata::Simplified { .. } => {
                        enums::ApplePayFlow::Simplified
                    }
                    api_models::payments::ApplePayCombinedMetadata::Manual { .. } => {
                        enums::ApplePayFlow::Manual
                    }
                },
                api_models::payments::ApplepaySessionTokenMetadata::ApplePay(_) => {
                    enums::ApplePayFlow::Manual
                }
            })
        })
    })
}

fn is_payment_method_type_allowed_for_connector(
    current_pm_type: &Option<storage::enums::PaymentMethodType>,
    pm_type_filter: Option<PaymentMethodTypeTokenFilter>,
) -> bool {
    match (*current_pm_type).zip(pm_type_filter) {
        Some((pm_type, type_filter)) => match type_filter {
            PaymentMethodTypeTokenFilter::AllAccepted => true,
            PaymentMethodTypeTokenFilter::EnableOnly(enabled) => enabled.contains(&pm_type),
            PaymentMethodTypeTokenFilter::DisableOnly(disabled) => !disabled.contains(&pm_type),
        },
        None => true, // Allow all types if payment_method_type is not present
    }
}

async fn decide_payment_method_tokenize_action(
    state: &AppState,
    connector_name: &str,
    payment_method: &storage::enums::PaymentMethod,
    pm_parent_token: Option<&String>,
    is_connector_tokenization_enabled: bool,
    apple_pay_flow: Option<enums::ApplePayFlow>,
) -> RouterResult<TokenizationAction> {
    let is_apple_pay_predecrypt_supported =
        matches!(apple_pay_flow, Some(enums::ApplePayFlow::Simplified));

    match pm_parent_token {
        None => {
            if is_connector_tokenization_enabled && is_apple_pay_predecrypt_supported {
                Ok(TokenizationAction::TokenizeInConnectorAndApplepayPreDecrypt)
            } else if is_connector_tokenization_enabled {
                Ok(TokenizationAction::TokenizeInConnectorAndRouter)
            } else if is_apple_pay_predecrypt_supported {
                Ok(TokenizationAction::DecryptApplePayToken)
            } else {
                Ok(TokenizationAction::TokenizeInRouter)
            }
        }
        Some(token) => {
            let redis_conn = state
                .store
                .get_redis_conn()
                .change_context(errors::ApiErrorResponse::InternalServerError)
                .attach_printable("Failed to get redis connection")?;

            let key = format!(
                "pm_token_{}_{}_{}",
                token.to_owned(),
                payment_method,
                connector_name
            );

            let connector_token_option = redis_conn
                .get_key::<Option<String>>(&key)
                .await
                .change_context(errors::ApiErrorResponse::InternalServerError)
                .attach_printable("Failed to fetch the token from redis")?;

            match connector_token_option {
                Some(connector_token) => Ok(TokenizationAction::ConnectorToken(connector_token)),
                None => {
                    if is_connector_tokenization_enabled && is_apple_pay_predecrypt_supported {
                        Ok(TokenizationAction::TokenizeInConnectorAndApplepayPreDecrypt)
                    } else if is_connector_tokenization_enabled {
                        Ok(TokenizationAction::TokenizeInConnectorAndRouter)
                    } else if is_apple_pay_predecrypt_supported {
                        Ok(TokenizationAction::DecryptApplePayToken)
                    } else {
                        Ok(TokenizationAction::TokenizeInRouter)
                    }
                }
            }
        }
    }
}

#[derive(Clone)]
pub enum TokenizationAction {
    TokenizeInRouter,
    TokenizeInConnector,
    TokenizeInConnectorAndRouter,
    ConnectorToken(String),
    SkipConnectorTokenization,
    DecryptApplePayToken,
    TokenizeInConnectorAndApplepayPreDecrypt,
}

#[allow(clippy::too_many_arguments)]
pub async fn get_connector_tokenization_action_when_confirm_true<F, Req, Ctx>(
    state: &AppState,
    operation: &BoxedOperation<'_, F, Req, Ctx>,
    payment_data: &mut PaymentData<F>,
    validate_result: &operations::ValidateResult<'_>,
    merchant_connector_account: &helpers::MerchantConnectorAccountType,
) -> RouterResult<(PaymentData<F>, TokenizationAction)>
where
    F: Send + Clone,
    Ctx: PaymentMethodRetrieve,
{
    let connector = payment_data.payment_attempt.connector.to_owned();

    let is_mandate = payment_data
        .mandate_id
        .as_ref()
        .and_then(|inner| inner.mandate_reference_id.as_ref())
        .map(|mandate_reference| match mandate_reference {
            api_models::payments::MandateReferenceId::ConnectorMandateId(_) => true,
            api_models::payments::MandateReferenceId::NetworkMandateId(_) => false,
        })
        .unwrap_or(false);

    let payment_data_and_tokenization_action = match connector {
        Some(_) if is_mandate => (
            payment_data.to_owned(),
            TokenizationAction::SkipConnectorTokenization,
        ),
        Some(connector) if is_operation_confirm(&operation) => {
            let payment_method = &payment_data
                .payment_attempt
                .payment_method
                .get_required_value("payment_method")?;
            let payment_method_type = &payment_data.payment_attempt.payment_method_type;

            let is_connector_tokenization_enabled =
                is_payment_method_tokenization_enabled_for_connector(
                    state,
                    &connector,
                    payment_method,
                    payment_method_type,
                )?;

            let apple_pay_flow = decide_apple_pay_flow(
                payment_method_type,
                &Some(merchant_connector_account.clone()),
            );

            add_apple_pay_flow_metrics(
                &apple_pay_flow,
                payment_data.payment_attempt.connector.clone(),
                payment_data.payment_attempt.merchant_id.clone(),
            );

            let payment_method_action = decide_payment_method_tokenize_action(
                state,
                &connector,
                payment_method,
                payment_data.token.as_ref(),
                is_connector_tokenization_enabled,
                apple_pay_flow,
            )
            .await?;

            let connector_tokenization_action = match payment_method_action {
                TokenizationAction::TokenizeInRouter => {
                    let (_operation, payment_method_data) = operation
                        .to_domain()?
                        .make_pm_data(state, payment_data, validate_result.storage_scheme)
                        .await?;
                    payment_data.payment_method_data = payment_method_data;
                    TokenizationAction::SkipConnectorTokenization
                }

                TokenizationAction::TokenizeInConnector => TokenizationAction::TokenizeInConnector,
                TokenizationAction::TokenizeInConnectorAndRouter => {
                    let (_operation, payment_method_data) = operation
                        .to_domain()?
                        .make_pm_data(state, payment_data, validate_result.storage_scheme)
                        .await?;

                    payment_data.payment_method_data = payment_method_data;
                    TokenizationAction::TokenizeInConnector
                }
                TokenizationAction::ConnectorToken(token) => {
                    payment_data.pm_token = Some(token);
                    TokenizationAction::SkipConnectorTokenization
                }
                TokenizationAction::SkipConnectorTokenization => {
                    TokenizationAction::SkipConnectorTokenization
                }
                TokenizationAction::DecryptApplePayToken => {
                    TokenizationAction::DecryptApplePayToken
                }
                TokenizationAction::TokenizeInConnectorAndApplepayPreDecrypt => {
                    TokenizationAction::TokenizeInConnectorAndApplepayPreDecrypt
                }
            };
            (payment_data.to_owned(), connector_tokenization_action)
        }
        _ => (
            payment_data.to_owned(),
            TokenizationAction::SkipConnectorTokenization,
        ),
    };

    Ok(payment_data_and_tokenization_action)
}

pub async fn tokenize_in_router_when_confirm_false<F, Req, Ctx>(
    state: &AppState,
    operation: &BoxedOperation<'_, F, Req, Ctx>,
    payment_data: &mut PaymentData<F>,
    validate_result: &operations::ValidateResult<'_>,
) -> RouterResult<PaymentData<F>>
where
    F: Send + Clone,
    Ctx: PaymentMethodRetrieve,
{
    // On confirm is false and only router related
    let payment_data = if !is_operation_confirm(operation) {
        let (_operation, payment_method_data) = operation
            .to_domain()?
            .make_pm_data(state, payment_data, validate_result.storage_scheme)
            .await?;
        payment_data.payment_method_data = payment_method_data;
        payment_data
    } else {
        payment_data
    };
    Ok(payment_data.to_owned())
}

#[derive(Clone, PartialEq)]
pub enum CallConnectorAction {
    Trigger,
    Avoid,
    StatusUpdate {
        status: storage_enums::AttemptStatus,
        error_code: Option<String>,
        error_message: Option<String>,
    },
    HandleResponse(Vec<u8>),
}

#[derive(Clone, Default, Debug)]
pub struct PaymentAddress {
    pub shipping: Option<api::Address>,
    pub billing: Option<api::Address>,
}

#[derive(Clone)]
pub struct PaymentData<F>
where
    F: Clone,
{
    pub flow: PhantomData<F>,
    pub payment_intent: storage::PaymentIntent,
    pub payment_attempt: storage::PaymentAttempt,
    pub multiple_capture_data: Option<types::MultipleCaptureData>,
    pub connector_response: storage::ConnectorResponse,
    pub amount: api::Amount,
    pub mandate_id: Option<api_models::payments::MandateIds>,
    pub mandate_connector: Option<String>,
    pub currency: storage_enums::Currency,
    pub setup_mandate: Option<MandateData>,
    pub address: PaymentAddress,
    pub token: Option<String>,
    pub confirm: Option<bool>,
    pub force_sync: Option<bool>,
    pub payment_method_data: Option<api::PaymentMethodData>,
    pub refunds: Vec<storage::Refund>,
    pub disputes: Vec<storage::Dispute>,
    pub attempts: Option<Vec<storage::PaymentAttempt>>,
    pub sessions_token: Vec<api::SessionToken>,
    pub card_cvc: Option<Secret<String>>,
    pub email: Option<pii::Email>,
    pub creds_identifier: Option<String>,
    pub pm_token: Option<String>,
    pub connector_customer_id: Option<String>,
    pub recurring_mandate_payment_data: Option<RecurringMandatePaymentData>,
    pub ephemeral_key: Option<ephemeral_key::EphemeralKey>,
    pub redirect_response: Option<api_models::payments::RedirectResponse>,
    pub surcharge_details: Option<SurchargeDetailsResponse>,
    pub frm_message: Option<FraudCheck>,
<<<<<<< HEAD
    pub frm_metadata: Option<serde_json::Value>,
=======
    pub payment_link_data: Option<api_models::payments::PaymentLinkResponse>,
>>>>>>> 6a74e8cb
}

#[derive(Debug, Default, Clone)]
pub struct RecurringMandatePaymentData {
    pub payment_method_type: Option<storage_enums::PaymentMethodType>, //required for making recurring payment using saved payment method through stripe
}

#[derive(Debug, Default, Clone)]
pub struct CustomerDetails {
    pub customer_id: Option<String>,
    pub name: Option<Secret<String, masking::WithType>>,
    pub email: Option<pii::Email>,
    pub phone: Option<Secret<String, masking::WithType>>,
    pub phone_country_code: Option<String>,
}

pub fn if_not_create_change_operation<'a, Op, F, Ctx>(
    status: storage_enums::IntentStatus,
    confirm: Option<bool>,
    current: &'a Op,
) -> BoxedOperation<'_, F, api::PaymentsRequest, Ctx>
where
    F: Send + Clone,
    Op: Operation<F, api::PaymentsRequest, Ctx> + Send + Sync,
    &'a Op: Operation<F, api::PaymentsRequest, Ctx>,
    Ctx: PaymentMethodRetrieve,
{
    if confirm.unwrap_or(false) {
        Box::new(PaymentConfirm)
    } else {
        match status {
            storage_enums::IntentStatus::RequiresConfirmation
            | storage_enums::IntentStatus::RequiresCustomerAction
            | storage_enums::IntentStatus::RequiresPaymentMethod => Box::new(current),
            _ => Box::new(&PaymentStatus),
        }
    }
}

pub fn is_confirm<'a, F: Clone + Send, R, Op, Ctx>(
    operation: &'a Op,
    confirm: Option<bool>,
) -> BoxedOperation<'_, F, R, Ctx>
where
    PaymentConfirm: Operation<F, R, Ctx>,
    &'a PaymentConfirm: Operation<F, R, Ctx>,
    Op: Operation<F, R, Ctx> + Send + Sync,
    &'a Op: Operation<F, R, Ctx>,
    Ctx: PaymentMethodRetrieve,
{
    if confirm.unwrap_or(false) {
        Box::new(&PaymentConfirm)
    } else {
        Box::new(operation)
    }
}

pub fn should_call_connector<Op: Debug, F: Clone>(
    operation: &Op,
    payment_data: &PaymentData<F>,
) -> bool {
    match format!("{operation:?}").as_str() {
        "PaymentConfirm" => true,
        "PaymentStart" => {
            !matches!(
                payment_data.payment_intent.status,
                storage_enums::IntentStatus::Failed | storage_enums::IntentStatus::Succeeded
            ) && payment_data
                .connector_response
                .authentication_data
                .is_none()
        }
        "PaymentStatus" => {
            matches!(
                payment_data.payment_intent.status,
                storage_enums::IntentStatus::Processing
                    | storage_enums::IntentStatus::RequiresCustomerAction
                    | storage_enums::IntentStatus::RequiresMerchantAction
                    | storage_enums::IntentStatus::RequiresCapture
                    | storage_enums::IntentStatus::PartiallyCaptured
            ) && payment_data.force_sync.unwrap_or(false)
        }
        "PaymentCancel" => matches!(
            payment_data.payment_intent.status,
            storage_enums::IntentStatus::RequiresCapture
                | storage_enums::IntentStatus::PartiallyCaptured
        ),
        "PaymentCapture" => {
            matches!(
                payment_data.payment_intent.status,
                storage_enums::IntentStatus::RequiresCapture
                    | storage_enums::IntentStatus::PartiallyCaptured
            ) || (matches!(
                payment_data.payment_intent.status,
                storage_enums::IntentStatus::Processing
            ) && matches!(
                payment_data.payment_attempt.capture_method,
                Some(storage_enums::CaptureMethod::ManualMultiple)
            ))
        }
        "CompleteAuthorize" => true,
        "PaymentApprove" => true,
        "PaymentSession" => true,
        _ => false,
    }
}

pub fn is_operation_confirm<Op: Debug>(operation: &Op) -> bool {
    matches!(format!("{operation:?}").as_str(), "PaymentConfirm")
}

#[cfg(feature = "olap")]
pub async fn list_payments(
    state: AppState,
    merchant: domain::MerchantAccount,
    constraints: api::PaymentListConstraints,
) -> RouterResponse<api::PaymentListResponse> {
    use data_models::errors::StorageError;
    helpers::validate_payment_list_request(&constraints)?;
    let merchant_id = &merchant.merchant_id;
    let db = state.store.as_ref();
    let payment_intents =
        helpers::filter_by_constraints(db, &constraints, merchant_id, merchant.storage_scheme)
            .await
            .to_not_found_response(errors::ApiErrorResponse::PaymentNotFound)?;

    let collected_futures = payment_intents.into_iter().map(|pi| {
        async {
            match db
                .find_payment_attempt_by_payment_id_merchant_id_attempt_id(
                    &pi.payment_id,
                    merchant_id,
                    &pi.active_attempt.get_id(),
                    // since OLAP doesn't have KV. Force to get the data from PSQL.
                    storage_enums::MerchantStorageScheme::PostgresOnly,
                )
                .await
            {
                Ok(pa) => Some(Ok((pi, pa))),
                Err(error) => {
                    if matches!(error.current_context(), StorageError::ValueNotFound(_)) {
                        logger::warn!(
                            ?error,
                            "payment_attempts missing for payment_id : {}",
                            pi.payment_id,
                        );
                        return None;
                    }
                    Some(Err(error))
                }
            }
        }
    });

    //If any of the response are Err, we will get Result<Err(_)>
    let pi_pa_tuple_vec: Result<Vec<(storage::PaymentIntent, storage::PaymentAttempt)>, _> =
        join_all(collected_futures)
            .await
            .into_iter()
            .flatten() //Will ignore `None`, will only flatten 1 level
            .collect::<Result<Vec<(storage::PaymentIntent, storage::PaymentAttempt)>, _>>();
    //Will collect responses in same order async, leading to sorted responses

    //Converting Intent-Attempt array to Response if no error
    let data: Vec<api::PaymentsResponse> = pi_pa_tuple_vec
        .change_context(errors::ApiErrorResponse::InternalServerError)?
        .into_iter()
        .map(ForeignFrom::foreign_from)
        .collect();

    Ok(services::ApplicationResponse::Json(
        api::PaymentListResponse {
            size: data.len(),
            data,
        },
    ))
}
#[cfg(feature = "olap")]
pub async fn apply_filters_on_payments(
    state: AppState,
    merchant: domain::MerchantAccount,
    constraints: api::PaymentListFilterConstraints,
) -> RouterResponse<api::PaymentListResponseV2> {
    let limit = &constraints.limit;
    helpers::validate_payment_list_request_for_joins(*limit)?;
    let db = state.store.as_ref();
    let list: Vec<(storage::PaymentIntent, storage::PaymentAttempt)> = db
        .get_filtered_payment_intents_attempt(
            &merchant.merchant_id,
            &constraints.clone().into(),
            merchant.storage_scheme,
        )
        .await
        .to_not_found_response(errors::ApiErrorResponse::PaymentNotFound)?
        .into_iter()
        .map(|(pi, pa)| (pi, pa))
        .collect();

    let data: Vec<api::PaymentsResponse> =
        list.into_iter().map(ForeignFrom::foreign_from).collect();

    let active_attempt_ids = db
        .get_filtered_active_attempt_ids_for_total_count(
            &merchant.merchant_id,
            &constraints.clone().into(),
            merchant.storage_scheme,
        )
        .await
        .to_not_found_response(errors::ApiErrorResponse::InternalServerError)?;

    let total_count = db
        .get_total_count_of_filtered_payment_attempts(
            &merchant.merchant_id,
            &active_attempt_ids,
            constraints.connector,
            constraints.payment_method,
            constraints.payment_method_type,
            constraints.authentication_type,
            merchant.storage_scheme,
        )
        .await
        .change_context(errors::ApiErrorResponse::InternalServerError)?;

    Ok(services::ApplicationResponse::Json(
        api::PaymentListResponseV2 {
            count: data.len(),
            total_count,
            data,
        },
    ))
}

#[cfg(feature = "olap")]
pub async fn get_filters_for_payments(
    state: AppState,
    merchant: domain::MerchantAccount,
    time_range: api::TimeRange,
) -> RouterResponse<api::PaymentListFilters> {
    let db = state.store.as_ref();
    let pi = db
        .filter_payment_intents_by_time_range_constraints(
            &merchant.merchant_id,
            &time_range,
            merchant.storage_scheme,
        )
        .await
        .to_not_found_response(errors::ApiErrorResponse::PaymentNotFound)?;

    let filters = db
        .get_filters_for_payments(
            pi.as_slice(),
            &merchant.merchant_id,
            // since OLAP doesn't have KV. Force to get the data from PSQL.
            storage_enums::MerchantStorageScheme::PostgresOnly,
        )
        .await
        .to_not_found_response(errors::ApiErrorResponse::PaymentNotFound)?;

    Ok(services::ApplicationResponse::Json(
        api::PaymentListFilters {
            connector: filters.connector,
            currency: filters.currency,
            status: filters.status,
            payment_method: filters.payment_method,
            payment_method_type: filters.payment_method_type,
            authentication_type: filters.authentication_type,
        },
    ))
}

pub async fn add_process_sync_task(
    db: &dyn StorageInterface,
    payment_attempt: &storage::PaymentAttempt,
    schedule_time: time::PrimitiveDateTime,
) -> Result<(), sch_errors::ProcessTrackerError> {
    let tracking_data = api::PaymentsRetrieveRequest {
        force_sync: true,
        merchant_id: Some(payment_attempt.merchant_id.clone()),
        resource_id: api::PaymentIdType::PaymentAttemptId(payment_attempt.attempt_id.clone()),
        ..Default::default()
    };
    let runner = "PAYMENTS_SYNC_WORKFLOW";
    let task = "PAYMENTS_SYNC";
    let process_tracker_id = pt_utils::get_process_tracker_id(
        runner,
        task,
        &payment_attempt.attempt_id,
        &payment_attempt.merchant_id,
    );
    let process_tracker_entry = <storage::ProcessTracker>::make_process_tracker_new(
        process_tracker_id,
        task,
        runner,
        tracking_data,
        schedule_time,
    )?;

    db.insert_process(process_tracker_entry).await?;
    Ok(())
}

pub async fn reset_process_sync_task(
    db: &dyn StorageInterface,
    payment_attempt: &storage::PaymentAttempt,
    schedule_time: time::PrimitiveDateTime,
) -> Result<(), errors::ProcessTrackerError> {
    let runner = "PAYMENTS_SYNC_WORKFLOW";
    let task = "PAYMENTS_SYNC";
    let process_tracker_id = pt_utils::get_process_tracker_id(
        runner,
        task,
        &payment_attempt.attempt_id,
        &payment_attempt.merchant_id,
    );
    let psync_process = db
        .find_process_by_id(&process_tracker_id)
        .await?
        .ok_or(errors::ProcessTrackerError::ProcessFetchingFailed)?;
    psync_process
        .reset(db.as_scheduler(), schedule_time)
        .await?;
    Ok(())
}

pub fn update_straight_through_routing<F>(
    payment_data: &mut PaymentData<F>,
    request_straight_through: serde_json::Value,
) -> CustomResult<(), errors::ParsingError>
where
    F: Send + Clone,
{
    let _: api::RoutingAlgorithm = request_straight_through
        .clone()
        .parse_value("RoutingAlgorithm")
        .attach_printable("Invalid straight through routing rules format")?;

    payment_data.payment_attempt.straight_through_algorithm = Some(request_straight_through);

    Ok(())
}

pub async fn get_connector_choice<F, Req, Ctx>(
    operation: &BoxedOperation<'_, F, Req, Ctx>,
    state: &AppState,
    req: &Req,
    merchant_account: &domain::MerchantAccount,
    key_store: &domain::MerchantKeyStore,
    payment_data: &mut PaymentData<F>,
) -> RouterResult<Option<api::ConnectorCallType>>
where
    F: Send + Clone,
    Ctx: PaymentMethodRetrieve,
{
    let connector_choice = operation
        .to_domain()?
        .get_connector(
            merchant_account,
            state,
            req,
            &payment_data.payment_intent,
            key_store,
        )
        .await?;

    let connector = if should_call_connector(operation, payment_data) {
        Some(match connector_choice {
            api::ConnectorChoice::SessionMultiple(session_connectors) => {
                api::ConnectorCallType::Multiple(session_connectors)
            }

            api::ConnectorChoice::StraightThrough(straight_through) => connector_selection(
                state,
                merchant_account,
                payment_data,
                Some(straight_through),
            )?,

            api::ConnectorChoice::Decide => {
                connector_selection(state, merchant_account, payment_data, None)?
            }
        })
    } else if let api::ConnectorChoice::StraightThrough(val) = connector_choice {
        update_straight_through_routing(payment_data, val)
            .change_context(errors::ApiErrorResponse::InternalServerError)
            .attach_printable("Failed to update straight through routing algorithm")?;
        None
    } else {
        None
    };

    Ok(connector)
}

pub fn connector_selection<F>(
    state: &AppState,
    merchant_account: &domain::MerchantAccount,
    payment_data: &mut PaymentData<F>,
    request_straight_through: Option<serde_json::Value>,
) -> RouterResult<api::ConnectorCallType>
where
    F: Send + Clone,
{
    if let Some(ref connector_name) = payment_data.payment_attempt.connector {
        let connector_data = api::ConnectorData::get_connector_by_name(
            &state.conf.connectors,
            connector_name,
            api::GetToken::Connector,
        )
        .change_context(errors::ApiErrorResponse::InternalServerError)
        .attach_printable("invalid connector name received in payment attempt")?;

        return Ok(api::ConnectorCallType::Single(connector_data));
    }

    let mut routing_data = storage::RoutingData {
        routed_through: payment_data.payment_attempt.connector.clone(),
        algorithm: payment_data
            .payment_attempt
            .straight_through_algorithm
            .clone()
            .map(|val| val.parse_value("RoutingAlgorithm"))
            .transpose()
            .change_context(errors::ApiErrorResponse::InternalServerError)
            .attach_printable("Invalid straight through algorithm format in payment attempt")?,
    };

    let request_straight_through: Option<api::StraightThroughAlgorithm> = request_straight_through
        .map(|val| val.parse_value("StraightThroughAlgorithm"))
        .transpose()
        .change_context(errors::ApiErrorResponse::InternalServerError)
        .attach_printable("Invalid straight through routing rules format")?;

    let decided_connector = decide_connector(
        state,
        merchant_account,
        request_straight_through,
        &mut routing_data,
    )?;

    let encoded_algorithm = routing_data
        .algorithm
        .map(|algo| Encode::<api::RoutingAlgorithm>::encode_to_value(&algo))
        .transpose()
        .change_context(errors::ApiErrorResponse::InternalServerError)
        .attach_printable("Unable to serialize routing algorithm to serde value")?;

    payment_data.payment_attempt.connector = routing_data.routed_through;
    payment_data.payment_attempt.straight_through_algorithm = encoded_algorithm;

    Ok(decided_connector)
}

pub fn decide_connector(
    state: &AppState,
    merchant_account: &domain::MerchantAccount,
    request_straight_through: Option<api::StraightThroughAlgorithm>,
    routing_data: &mut storage::RoutingData,
) -> RouterResult<api::ConnectorCallType> {
    if let Some(ref connector_name) = routing_data.routed_through {
        let connector_data = api::ConnectorData::get_connector_by_name(
            &state.conf.connectors,
            connector_name.as_str(),
            api::GetToken::Connector,
        )
        .change_context(errors::ApiErrorResponse::InternalServerError)
        .attach_printable("Invalid connector name received in 'routed_through'")?;

        return Ok(api::ConnectorCallType::Single(connector_data));
    }

    if let Some(routing_algorithm) = request_straight_through {
        let connector_name = match &routing_algorithm {
            api::StraightThroughAlgorithm::Single(conn) => conn.to_string(),
        };

        let connector_data = api::ConnectorData::get_connector_by_name(
            &state.conf.connectors,
            &connector_name,
            api::GetToken::Connector,
        )
        .change_context(errors::ApiErrorResponse::InternalServerError)
        .attach_printable("Invalid connector name received in routing algorithm")?;

        routing_data.routed_through = Some(connector_name);
        routing_data.algorithm = Some(routing_algorithm);
        return Ok(api::ConnectorCallType::Single(connector_data));
    }

    if let Some(ref routing_algorithm) = routing_data.algorithm {
        let connector_name = match routing_algorithm {
            api::StraightThroughAlgorithm::Single(conn) => conn.to_string(),
        };

        let connector_data = api::ConnectorData::get_connector_by_name(
            &state.conf.connectors,
            &connector_name,
            api::GetToken::Connector,
        )
        .change_context(errors::ApiErrorResponse::InternalServerError)
        .attach_printable("Invalid connector name received in routing algorithm")?;

        routing_data.routed_through = Some(connector_name);
        return Ok(api::ConnectorCallType::Single(connector_data));
    }

    let routing_algorithm = merchant_account
        .routing_algorithm
        .clone()
        .get_required_value("RoutingAlgorithm")
        .change_context(errors::ApiErrorResponse::PreconditionFailed {
            message: "no routing algorithm has been configured".to_string(),
        })?
        .parse_value::<api::RoutingAlgorithm>("RoutingAlgorithm")
        .change_context(errors::ApiErrorResponse::InternalServerError) // Deserialization failed
        .attach_printable("Unable to deserialize merchant routing algorithm")?;

    let connector_name = match routing_algorithm {
        api::RoutingAlgorithm::Single(conn) => conn.to_string(),
    };

    let connector_data = api::ConnectorData::get_connector_by_name(
        &state.conf.connectors,
        &connector_name,
        api::GetToken::Connector,
    )
    .change_context(errors::ApiErrorResponse::InternalServerError)
    .attach_printable("Routing algorithm gave invalid connector")?;

    routing_data.routed_through = Some(connector_name);

    Ok(api::ConnectorCallType::Single(connector_data))
}

pub fn should_add_task_to_process_tracker<F: Clone>(payment_data: &PaymentData<F>) -> bool {
    let connector = payment_data.payment_attempt.connector.as_deref();

    !matches!(
        (payment_data.payment_attempt.payment_method, connector),
        (
            Some(storage_enums::PaymentMethod::BankTransfer),
            Some("stripe")
        )
    )
}<|MERGE_RESOLUTION|>--- conflicted
+++ resolved
@@ -1486,11 +1486,8 @@
     pub redirect_response: Option<api_models::payments::RedirectResponse>,
     pub surcharge_details: Option<SurchargeDetailsResponse>,
     pub frm_message: Option<FraudCheck>,
-<<<<<<< HEAD
+    pub payment_link_data: Option<api_models::payments::PaymentLinkResponse>,
     pub frm_metadata: Option<serde_json::Value>,
-=======
-    pub payment_link_data: Option<api_models::payments::PaymentLinkResponse>,
->>>>>>> 6a74e8cb
 }
 
 #[derive(Debug, Default, Clone)]
