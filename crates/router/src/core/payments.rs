pub mod access_token;
pub mod conditional_configs;
pub mod customers;
pub mod flows;
pub mod helpers;
pub mod operations;
#[cfg(feature = "retry")]
pub mod retry;
pub mod routing;
pub mod tokenization;
pub mod transformers;
pub mod types;

#[cfg(feature = "olap")]
use std::collections::HashMap;
use std::{
    collections::HashSet, fmt::Debug, marker::PhantomData, ops::Deref, time::Instant, vec::IntoIter,
};

#[cfg(feature = "olap")]
use api_models::admin::MerchantConnectorInfo;
use api_models::{
    self, enums,
    mandates::RecurringDetails,
    payments::{self as payments_api, HeaderPayload},
};
use common_utils::{
    ext_traits::{AsyncExt, StringExt},
    id_type, pii,
    types::{MinorUnit, Surcharge},
};
use diesel_models::{ephemeral_key, fraud_check::FraudCheck};
use error_stack::{report, ResultExt};
use events::EventInfo;
use futures::future::join_all;
use helpers::ApplePayData;
pub use hyperswitch_domain_models::{
    mandates::{CustomerAcceptance, MandateData},
    payment_address::PaymentAddress,
    router_data::RouterData,
    router_request_types::CustomerDetails,
};
use masking::{ExposeInterface, Secret};
use redis_interface::errors::RedisError;
use router_env::{instrument, tracing};
#[cfg(feature = "olap")]
use router_types::transformers::ForeignFrom;
use scheduler::utils as pt_utils;
#[cfg(feature = "olap")]
use strum::IntoEnumIterator;
use time;

pub use self::operations::{
    PaymentApprove, PaymentCancel, PaymentCapture, PaymentConfirm, PaymentCreate,
    PaymentIncrementalAuthorization, PaymentReject, PaymentResponse, PaymentSession, PaymentStatus,
    PaymentUpdate,
};
use self::{
    conditional_configs::perform_decision_management,
    flows::{ConstructFlowSpecificData, Feature},
    helpers::get_key_params_for_surcharge_details,
    operations::{payment_complete_authorize, BoxedOperation, Operation},
    routing::{self as self_routing, SessionFlowRoutingInput},
};
use super::{
    errors::StorageErrorExt, payment_methods::surcharge_decision_configs, routing::TransactionData,
};
#[cfg(feature = "frm")]
use crate::core::fraud_check as frm_core;
use crate::{
    configs::settings::{ApplePayPreDecryptFlow, PaymentMethodTypeTokenFilter},
    connector::utils::missing_field_err,
    core::{
        authentication as authentication_core,
        errors::{self, CustomResult, RouterResponse, RouterResult},
        utils,
    },
    db::StorageInterface,
    logger,
    routes::{app::ReqState, metrics, payment_methods::ParentPaymentMethodToken, AppState},
    services::{self, api::Authenticate},
    types::{
        self as router_types,
        api::{self, authentication, ConnectorCallType},
        domain,
        storage::{self, enums as storage_enums, payment_attempt::PaymentAttemptExt},
        transformers::{ForeignInto, ForeignTryInto},
        BrowserInformation,
    },
    utils::{
        add_apple_pay_flow_metrics, add_connector_http_status_code_metrics, Encode, OptionExt,
        ValueExt,
    },
    workflows::payment_sync,
};

#[allow(clippy::too_many_arguments, clippy::type_complexity)]
#[instrument(skip_all, fields(payment_id, merchant_id))]
pub async fn payments_operation_core<F, Req, Op, FData>(
    state: &AppState,
    req_state: ReqState,
    merchant_account: domain::MerchantAccount,
    key_store: domain::MerchantKeyStore,
    operation: Op,
    req: Req,
    call_connector_action: CallConnectorAction,
    auth_flow: services::AuthFlow,
    eligible_connectors: Option<Vec<common_enums::RoutableConnectors>>,
    header_payload: HeaderPayload,
) -> RouterResult<(
    PaymentData<F>,
    Req,
    Option<domain::Customer>,
    Option<u16>,
    Option<u128>,
)>
where
    F: Send + Clone + Sync,
    Req: Authenticate + Clone,
    Op: Operation<F, Req> + Send + Sync,

    // To create connector flow specific interface data
    PaymentData<F>: ConstructFlowSpecificData<F, FData, router_types::PaymentsResponseData>,
    RouterData<F, FData, router_types::PaymentsResponseData>: Feature<F, FData>,

    // To construct connector flow specific api
    dyn api::Connector:
        services::api::ConnectorIntegration<F, FData, router_types::PaymentsResponseData>,

    // To perform router related operation for PaymentResponse
    PaymentResponse: Operation<F, FData>,
    FData: Send + Sync + Clone,
{
    let operation: BoxedOperation<'_, F, Req> = Box::new(operation);

    tracing::Span::current().record("merchant_id", merchant_account.merchant_id.as_str());
    let (operation, validate_result) = operation
        .to_validate_request()?
        .validate_request(&req, &merchant_account)?;

    tracing::Span::current().record("payment_id", &format!("{}", validate_result.payment_id));

    let operations::GetTrackerResponse {
        operation,
        customer_details,
        mut payment_data,
        business_profile,
        mandate_type,
    } = operation
        .to_get_tracker()?
        .get_trackers(
            state,
            &validate_result.payment_id,
            &req,
            &merchant_account,
            &key_store,
            auth_flow,
            header_payload.payment_confirm_source,
        )
        .await?;

    let (operation, customer) = operation
        .to_domain()?
        .get_or_create_customer_details(
            &*state.store,
            &mut payment_data,
            customer_details,
            &key_store,
            merchant_account.storage_scheme,
        )
        .await
        .to_not_found_response(errors::ApiErrorResponse::CustomerNotFound)
        .attach_printable("Failed while fetching/creating customer")?;

    call_decision_manager(state, &merchant_account, &mut payment_data).await?;

    let connector = get_connector_choice(
        &operation,
        state,
        &req,
        &merchant_account,
        &business_profile,
        &key_store,
        &mut payment_data,
        eligible_connectors,
        mandate_type,
    )
    .await?;

    let should_add_task_to_process_tracker = should_add_task_to_process_tracker(&payment_data);

    payment_data = tokenize_in_router_when_confirm_false_or_external_authentication(
        state,
        &operation,
        &mut payment_data,
        &validate_result,
        &key_store,
        &customer,
    )
    .await?;

    let mut connector_http_status_code = None;
    let mut external_latency = None;
    if let Some(connector_details) = connector {
        // Fetch and check FRM configs
        #[cfg(feature = "frm")]
        let mut frm_info = None;
        #[cfg(feature = "frm")]
        let db = &*state.store;
        #[allow(unused_variables, unused_mut)]
        let mut should_continue_transaction: bool = true;
        #[cfg(feature = "frm")]
        let mut should_continue_capture: bool = true;
        #[cfg(feature = "frm")]
        let frm_configs = if state.conf.frm.enabled {
            Box::pin(frm_core::call_frm_before_connector_call(
                db,
                &operation,
                &merchant_account,
                &mut payment_data,
                state,
                &mut frm_info,
                &customer,
                &mut should_continue_transaction,
                &mut should_continue_capture,
                key_store.clone(),
            ))
            .await?
        } else {
            None
        };
        #[cfg(feature = "frm")]
        logger::debug!(
            "frm_configs: {:?}\nshould_continue_transaction: {:?}\nshould_continue_capture: {:?}",
            frm_configs,
            should_continue_transaction,
            should_continue_capture,
        );

        operation
            .to_domain()?
            .call_external_three_ds_authentication_if_eligible(
                state,
                &mut payment_data,
                &mut should_continue_transaction,
                &connector_details,
                &business_profile,
                &key_store,
            )
            .await?;
        if should_continue_transaction {
            #[cfg(feature = "frm")]
            match (
                should_continue_capture,
                payment_data.payment_attempt.capture_method,
            ) {
                (false, Some(storage_enums::CaptureMethod::Automatic))
                | (false, Some(storage_enums::CaptureMethod::Scheduled)) => {
                    if let Some(info) = &mut frm_info {
                        if let Some(frm_data) = &mut info.frm_data {
                            frm_data.fraud_check.payment_capture_method =
                                payment_data.payment_attempt.capture_method;
                        }
                    }
                    payment_data.payment_attempt.capture_method =
                        Some(storage_enums::CaptureMethod::Manual);
                    logger::debug!("payment_id : {:?} capture method has been changed to manual, since it has configured Post FRM flow",payment_data.payment_attempt.payment_id);
                }
                _ => (),
            };
            payment_data = match connector_details {
                ConnectorCallType::PreDetermined(connector) => {
                    let schedule_time = if should_add_task_to_process_tracker {
                        payment_sync::get_sync_process_schedule_time(
                            &*state.store,
                            connector.connector.id(),
                            &merchant_account.merchant_id,
                            0,
                        )
                        .await
                        .change_context(errors::ApiErrorResponse::InternalServerError)
                        .attach_printable("Failed while getting process schedule time")?
                    } else {
                        None
                    };
                    let router_data = call_connector_service(
                        state,
                        req_state.clone(),
                        &merchant_account,
                        &key_store,
                        connector.clone(),
                        &operation,
                        &mut payment_data,
                        &customer,
                        call_connector_action.clone(),
                        &validate_result,
                        schedule_time,
                        header_payload.clone(),
                        #[cfg(feature = "frm")]
                        frm_info.as_ref().and_then(|fi| fi.suggested_action),
                        #[cfg(not(feature = "frm"))]
                        None,
                        &business_profile,
                    )
                    .await?;

                    let operation = Box::new(PaymentResponse);

                    connector_http_status_code = router_data.connector_http_status_code;
                    external_latency = router_data.external_latency;
                    //add connector http status code metrics
                    add_connector_http_status_code_metrics(connector_http_status_code);

                    operation
                        .to_post_update_tracker()?
                        .save_pm_and_mandate(
                            state,
                            &router_data,
                            &merchant_account,
                            &key_store,
                            &mut payment_data,
                            &business_profile,
                        )
                        .await?;

                    operation
                        .to_post_update_tracker()?
                        .update_tracker(
                            state,
                            &validate_result.payment_id,
                            payment_data,
                            router_data,
                            merchant_account.storage_scheme,
                        )
                        .await?
                }

                ConnectorCallType::Retryable(connectors) => {
                    let mut connectors = connectors.into_iter();

                    let connector_data = get_connector_data(&mut connectors)?;

                    let schedule_time = if should_add_task_to_process_tracker {
                        payment_sync::get_sync_process_schedule_time(
                            &*state.store,
                            connector_data.connector.id(),
                            &merchant_account.merchant_id,
                            0,
                        )
                        .await
                        .change_context(errors::ApiErrorResponse::InternalServerError)
                        .attach_printable("Failed while getting process schedule time")?
                    } else {
                        None
                    };
                    let router_data = call_connector_service(
                        state,
                        req_state.clone(),
                        &merchant_account,
                        &key_store,
                        connector_data.clone(),
                        &operation,
                        &mut payment_data,
                        &customer,
                        call_connector_action.clone(),
                        &validate_result,
                        schedule_time,
                        header_payload.clone(),
                        #[cfg(feature = "frm")]
                        frm_info.as_ref().and_then(|fi| fi.suggested_action),
                        #[cfg(not(feature = "frm"))]
                        None,
                        &business_profile,
                    )
                    .await?;

                    #[cfg(feature = "retry")]
                    let mut router_data = router_data;
                    #[cfg(feature = "retry")]
                    {
                        use crate::core::payments::retry::{self, GsmValidation};
                        let config_bool = retry::config_should_call_gsm(
                            &*state.store,
                            &merchant_account.merchant_id,
                        )
                        .await;

                        if config_bool && router_data.should_call_gsm() {
                            router_data = retry::do_gsm_actions(
                                state,
                                req_state.clone(),
                                &mut payment_data,
                                connectors,
                                connector_data.clone(),
                                router_data,
                                &merchant_account,
                                &key_store,
                                &operation,
                                &customer,
                                &validate_result,
                                schedule_time,
                                #[cfg(feature = "frm")]
                                frm_info.as_ref().and_then(|fi| fi.suggested_action),
                                #[cfg(not(feature = "frm"))]
                                None,
                                &business_profile,
                            )
                            .await?;
                        };
                    }

                    let operation = Box::new(PaymentResponse);
                    connector_http_status_code = router_data.connector_http_status_code;
                    external_latency = router_data.external_latency;
                    //add connector http status code metrics
                    add_connector_http_status_code_metrics(connector_http_status_code);

                    operation
                        .to_post_update_tracker()?
                        .save_pm_and_mandate(
                            state,
                            &router_data,
                            &merchant_account,
                            &key_store,
                            &mut payment_data,
                            &business_profile,
                        )
                        .await?;

                    operation
                        .to_post_update_tracker()?
                        .update_tracker(
                            state,
                            &validate_result.payment_id,
                            payment_data,
                            router_data,
                            merchant_account.storage_scheme,
                        )
                        .await?
                }

                ConnectorCallType::SessionMultiple(connectors) => {
                    let session_surcharge_details =
                        call_surcharge_decision_management_for_session_flow(
                            state,
                            &merchant_account,
                            &mut payment_data,
                            &connectors,
                        )
                        .await?;
                    Box::pin(call_multiple_connectors_service(
                        state,
                        &merchant_account,
                        &key_store,
                        connectors,
                        &operation,
                        payment_data,
                        &customer,
                        session_surcharge_details,
                        &business_profile,
                    ))
                    .await?
                }
            };

            #[cfg(feature = "frm")]
            if let Some(fraud_info) = &mut frm_info {
                Box::pin(frm_core::post_payment_frm_core(
                    state,
                    req_state,
                    &merchant_account,
                    &mut payment_data,
                    fraud_info,
                    frm_configs
                        .clone()
                        .ok_or(errors::ApiErrorResponse::MissingRequiredField {
                            field_name: "frm_configs",
                        })
                        .attach_printable("Frm configs label not found")?,
                    &customer,
                    key_store.clone(),
                    &mut should_continue_capture,
                ))
                .await?;
            }
        } else {
            (_, payment_data) = operation
                .to_update_tracker()?
                .update_trackers(
                    state,
                    req_state,
                    payment_data.clone(),
                    customer.clone(),
                    validate_result.storage_scheme,
                    None,
                    &key_store,
                    #[cfg(feature = "frm")]
                    frm_info.and_then(|info| info.suggested_action),
                    #[cfg(not(feature = "frm"))]
                    None,
                    header_payload.clone(),
                )
                .await?;
        }

        payment_data
            .payment_attempt
            .payment_token
            .as_ref()
            .zip(payment_data.payment_attempt.payment_method)
            .map(ParentPaymentMethodToken::create_key_for_token)
            .async_map(|key_for_hyperswitch_token| async move {
                if key_for_hyperswitch_token
                    .should_delete_payment_method_token(payment_data.payment_intent.status)
                {
                    let _ = key_for_hyperswitch_token.delete(state).await;
                }
            })
            .await;
    } else {
        (_, payment_data) = operation
            .to_update_tracker()?
            .update_trackers(
                state,
                req_state,
                payment_data.clone(),
                customer.clone(),
                validate_result.storage_scheme,
                None,
                &key_store,
                None,
                header_payload.clone(),
            )
            .await?;
    }

    let cloned_payment_data = payment_data.clone();
    let cloned_customer = customer.clone();

    operation
        .to_domain()?
        .store_extended_card_info_temporarily(
            state,
            &payment_data.payment_intent.payment_id,
            &business_profile,
            &payment_data.payment_method_data,
        )
        .await?;

    crate::utils::trigger_payments_webhook(
        merchant_account,
        business_profile,
        &key_store,
        cloned_payment_data,
        cloned_customer,
        state,
        operation,
    )
    .await
    .map_err(|error| logger::warn!(payments_outgoing_webhook_error=?error))
    .ok();

    Ok((
        payment_data,
        req,
        customer,
        connector_http_status_code,
        external_latency,
    ))
}

#[instrument(skip_all)]
pub async fn call_decision_manager<O>(
    state: &AppState,
    merchant_account: &domain::MerchantAccount,
    payment_data: &mut PaymentData<O>,
) -> RouterResult<()>
where
    O: Send + Clone,
{
    let algorithm_ref: api::routing::RoutingAlgorithmRef = merchant_account
        .routing_algorithm
        .clone()
        .map(|val| val.parse_value("routing algorithm"))
        .transpose()
        .change_context(errors::ApiErrorResponse::InternalServerError)
        .attach_printable("Could not decode the routing algorithm")?
        .unwrap_or_default();

    let output = perform_decision_management(
        state,
        algorithm_ref,
        merchant_account.merchant_id.as_str(),
        payment_data,
    )
    .await
    .change_context(errors::ApiErrorResponse::InternalServerError)
    .attach_printable("Could not decode the conditional config")?;
    payment_data.payment_attempt.authentication_type = payment_data
        .payment_attempt
        .authentication_type
        .or(output.override_3ds.map(ForeignInto::foreign_into))
        .or(Some(storage_enums::AuthenticationType::NoThreeDs));
    Ok(())
}

#[instrument(skip_all)]
async fn populate_surcharge_details<F>(
    state: &AppState,
    payment_data: &mut PaymentData<F>,
) -> RouterResult<()>
where
    F: Send + Clone,
{
    if payment_data
        .payment_intent
        .surcharge_applicable
        .unwrap_or(false)
    {
        if let Some(surcharge_details) = payment_data.payment_attempt.get_surcharge_details() {
            // if retry payment, surcharge would have been populated from the previous attempt. Use the same surcharge
            let surcharge_details =
                types::SurchargeDetails::from((&surcharge_details, &payment_data.payment_attempt));
            payment_data.surcharge_details = Some(surcharge_details);
            return Ok(());
        }
        let raw_card_key = payment_data
            .payment_method_data
            .as_ref()
            .and_then(get_key_params_for_surcharge_details)
            .map(|(payment_method, payment_method_type, card_network)| {
                types::SurchargeKey::PaymentMethodData(
                    payment_method,
                    payment_method_type,
                    card_network,
                )
            });
        let saved_card_key = payment_data.token.clone().map(types::SurchargeKey::Token);

        let surcharge_key = raw_card_key
            .or(saved_card_key)
            .get_required_value("payment_method_data or payment_token")?;
        logger::debug!(surcharge_key_confirm =? surcharge_key);

        let calculated_surcharge_details =
            match types::SurchargeMetadata::get_individual_surcharge_detail_from_redis(
                state,
                surcharge_key,
                &payment_data.payment_attempt.attempt_id,
            )
            .await
            {
                Ok(surcharge_details) => Some(surcharge_details),
                Err(err) if err.current_context() == &RedisError::NotFound => None,
                Err(err) => {
                    Err(err).change_context(errors::ApiErrorResponse::InternalServerError)?
                }
            };

        payment_data.surcharge_details = calculated_surcharge_details;
    } else {
        let surcharge_details =
            payment_data
                .payment_attempt
                .get_surcharge_details()
                .map(|surcharge_details| {
                    types::SurchargeDetails::from((
                        &surcharge_details,
                        &payment_data.payment_attempt,
                    ))
                });
        payment_data.surcharge_details = surcharge_details;
    }
    Ok(())
}

#[inline]
pub fn get_connector_data(
    connectors: &mut IntoIter<api::ConnectorData>,
) -> RouterResult<api::ConnectorData> {
    connectors
        .next()
        .ok_or(errors::ApiErrorResponse::InternalServerError)
        .attach_printable("Connector not found in connectors iterator")
}

#[instrument(skip_all)]
pub async fn call_surcharge_decision_management_for_session_flow<O>(
    state: &AppState,
    merchant_account: &domain::MerchantAccount,
    payment_data: &mut PaymentData<O>,
    session_connector_data: &[api::SessionConnectorData],
) -> RouterResult<Option<api::SessionSurchargeDetails>>
where
    O: Send + Clone + Sync,
{
    if let Some(surcharge_amount) = payment_data.payment_attempt.surcharge_amount {
        let tax_on_surcharge_amount = payment_data.payment_attempt.tax_amount.unwrap_or_default();
        let final_amount =
            payment_data.payment_attempt.amount + surcharge_amount + tax_on_surcharge_amount;
        Ok(Some(api::SessionSurchargeDetails::PreDetermined(
            types::SurchargeDetails {
                original_amount: payment_data.payment_attempt.amount,
                surcharge: Surcharge::Fixed(surcharge_amount),
                tax_on_surcharge: None,
                surcharge_amount,
                tax_on_surcharge_amount,
                final_amount,
            },
        )))
    } else {
        let payment_method_type_list = session_connector_data
            .iter()
            .map(|session_connector_data| session_connector_data.payment_method_type)
            .collect();
        let algorithm_ref: api::routing::RoutingAlgorithmRef = merchant_account
            .routing_algorithm
            .clone()
            .map(|val| val.parse_value("routing algorithm"))
            .transpose()
            .change_context(errors::ApiErrorResponse::InternalServerError)
            .attach_printable("Could not decode the routing algorithm")?
            .unwrap_or_default();
        let surcharge_results =
            surcharge_decision_configs::perform_surcharge_decision_management_for_session_flow(
                state,
                algorithm_ref,
                payment_data,
                &payment_method_type_list,
            )
            .await
            .change_context(errors::ApiErrorResponse::InternalServerError)
            .attach_printable("error performing surcharge decision operation")?;

        Ok(if surcharge_results.is_empty_result() {
            None
        } else {
            Some(api::SessionSurchargeDetails::Calculated(surcharge_results))
        })
    }
}
#[allow(clippy::too_many_arguments)]
pub async fn payments_core<F, Res, Req, Op, FData>(
    state: AppState,
    req_state: ReqState,
    merchant_account: domain::MerchantAccount,
    key_store: domain::MerchantKeyStore,
    operation: Op,
    req: Req,
    auth_flow: services::AuthFlow,
    call_connector_action: CallConnectorAction,
    eligible_connectors: Option<Vec<enums::Connector>>,
    header_payload: HeaderPayload,
) -> RouterResponse<Res>
where
    F: Send + Clone + Sync,
    FData: Send + Sync + Clone,
    Op: Operation<F, Req> + Send + Sync + Clone,
    Req: Debug + Authenticate + Clone,
    Res: transformers::ToResponse<PaymentData<F>, Op>,
    // To create connector flow specific interface data
    PaymentData<F>: ConstructFlowSpecificData<F, FData, router_types::PaymentsResponseData>,
    RouterData<F, FData, router_types::PaymentsResponseData>: Feature<F, FData>,

    // To construct connector flow specific api
    dyn api::Connector:
        services::api::ConnectorIntegration<F, FData, router_types::PaymentsResponseData>,

    // To perform router related operation for PaymentResponse
    PaymentResponse: Operation<F, FData>,
{
    let eligible_routable_connectors = eligible_connectors.map(|connectors| {
        connectors
            .into_iter()
            .flat_map(|c| c.foreign_try_into())
            .collect()
    });
    let (payment_data, _req, customer, connector_http_status_code, external_latency) =
        payments_operation_core::<_, _, _, _>(
            &state,
            req_state,
            merchant_account,
            key_store,
            operation.clone(),
            req,
            call_connector_action,
            auth_flow,
            eligible_routable_connectors,
            header_payload.clone(),
        )
        .await?;

    Res::generate_response(
        payment_data,
        customer,
        auth_flow,
        &state.conf.server,
        operation,
        &state.conf.connector_request_reference_id_config,
        connector_http_status_code,
        external_latency,
        header_payload.x_hs_latency,
    )
}

fn is_start_pay<Op: Debug>(operation: &Op) -> bool {
    format!("{operation:?}").eq("PaymentStart")
}

#[derive(Clone, Debug, serde::Serialize)]
pub struct PaymentsRedirectResponseData {
    pub connector: Option<String>,
    pub param: Option<String>,
    pub merchant_id: Option<String>,
    pub json_payload: Option<serde_json::Value>,
    pub resource_id: api::PaymentIdType,
    pub force_sync: bool,
    pub creds_identifier: Option<String>,
}

#[async_trait::async_trait]
pub trait PaymentRedirectFlow: Sync {
    // Associated type for call_payment_flow response
    type PaymentFlowResponse;

    #[allow(clippy::too_many_arguments)]
    async fn call_payment_flow(
        &self,
        state: &AppState,
        req_state: ReqState,
        merchant_account: domain::MerchantAccount,
        merchant_key_store: domain::MerchantKeyStore,
        req: PaymentsRedirectResponseData,
        connector_action: CallConnectorAction,
        connector: String,
        payment_id: String,
    ) -> RouterResult<Self::PaymentFlowResponse>;

    fn get_payment_action(&self) -> services::PaymentAction;

    fn generate_response(
        &self,
        payment_flow_response: &Self::PaymentFlowResponse,
        payment_id: String,
        connector: String,
    ) -> RouterResult<services::ApplicationResponse<api::RedirectionResponse>>;

    #[allow(clippy::too_many_arguments)]
    async fn handle_payments_redirect_response(
        &self,
        state: AppState,
        req_state: ReqState,
        merchant_account: domain::MerchantAccount,
        key_store: domain::MerchantKeyStore,
        req: PaymentsRedirectResponseData,
    ) -> RouterResponse<api::RedirectionResponse> {
        metrics::REDIRECTION_TRIGGERED.add(
            &metrics::CONTEXT,
            1,
            &[
                metrics::request::add_attributes(
                    "connector",
                    req.connector.to_owned().unwrap_or("null".to_string()),
                ),
                metrics::request::add_attributes(
                    "merchant_id",
                    merchant_account.merchant_id.to_owned(),
                ),
            ],
        );
        let connector = req.connector.clone().get_required_value("connector")?;

        let query_params = req.param.clone().get_required_value("param")?;

        let resource_id = api::PaymentIdTypeExt::get_payment_intent_id(&req.resource_id)
            .change_context(errors::ApiErrorResponse::MissingRequiredField {
                field_name: "payment_id",
            })?;

        // This connector data is ephemeral, the call payment flow will get new connector data
        // with merchant account details, so the connector_id can be safely set to None here
        let connector_data = api::ConnectorData::get_connector_by_name(
            &state.conf.connectors,
            &connector,
            api::GetToken::Connector,
            None,
        )?;

        let flow_type = connector_data
            .connector
            .get_flow_type(
                &query_params,
                req.json_payload.clone(),
                self.get_payment_action(),
            )
            .change_context(errors::ApiErrorResponse::InternalServerError)
            .attach_printable("Failed to decide the response flow")?;

        let payment_flow_response = self
            .call_payment_flow(
                &state,
                req_state,
                merchant_account.clone(),
                key_store,
                req.clone(),
                flow_type,
                connector.clone(),
                resource_id.clone(),
            )
            .await?;

        self.generate_response(&payment_flow_response, resource_id, connector)
    }
}

#[derive(Clone, Debug)]
pub struct PaymentRedirectCompleteAuthorize;

#[async_trait::async_trait]
impl PaymentRedirectFlow for PaymentRedirectCompleteAuthorize {
    type PaymentFlowResponse = router_types::RedirectPaymentFlowResponse;

    #[allow(clippy::too_many_arguments)]
    async fn call_payment_flow(
        &self,
        state: &AppState,
        req_state: ReqState,
        merchant_account: domain::MerchantAccount,
        merchant_key_store: domain::MerchantKeyStore,
        req: PaymentsRedirectResponseData,
        connector_action: CallConnectorAction,
        _connector: String,
        _payment_id: String,
    ) -> RouterResult<Self::PaymentFlowResponse> {
        let payment_confirm_req = api::PaymentsRequest {
            payment_id: Some(req.resource_id.clone()),
            merchant_id: req.merchant_id.clone(),
            feature_metadata: Some(api_models::payments::FeatureMetadata {
                redirect_response: Some(api_models::payments::RedirectResponse {
                    param: req.param.map(Secret::new),
                    json_payload: Some(req.json_payload.unwrap_or(serde_json::json!({})).into()),
                }),
            }),
            ..Default::default()
        };
        let response = Box::pin(payments_core::<
            api::CompleteAuthorize,
            api::PaymentsResponse,
            _,
            _,
            _,
        >(
            state.clone(),
            req_state,
            merchant_account,
            merchant_key_store,
            payment_complete_authorize::CompleteAuthorize,
            payment_confirm_req,
            services::api::AuthFlow::Merchant,
            connector_action,
            None,
            HeaderPayload::default(),
        ))
        .await?;
        let payments_response = match response {
            services::ApplicationResponse::Json(response) => Ok(response),
            services::ApplicationResponse::JsonWithHeaders((response, _)) => Ok(response),
            _ => Err(errors::ApiErrorResponse::InternalServerError)
                .attach_printable("Failed to get the response in json"),
        }?;
        let profile_id = payments_response
            .profile_id
            .as_ref()
            .get_required_value("profile_id")?;
        let business_profile = state
            .store
            .find_business_profile_by_profile_id(profile_id)
            .await
            .to_not_found_response(errors::ApiErrorResponse::BusinessProfileNotFound {
                id: profile_id.to_string(),
            })?;
        Ok(router_types::RedirectPaymentFlowResponse {
            payments_response,
            business_profile,
        })
    }

    fn get_payment_action(&self) -> services::PaymentAction {
        services::PaymentAction::CompleteAuthorize
    }

    fn generate_response(
        &self,
        payment_flow_response: &Self::PaymentFlowResponse,
        payment_id: String,
        connector: String,
    ) -> RouterResult<services::ApplicationResponse<api::RedirectionResponse>> {
        let payments_response = &payment_flow_response.payments_response;
        // There might be multiple redirections needed for some flows
        // If the status is requires customer action, then send the startpay url again
        // The redirection data must have been provided and updated by the connector
        let redirection_response = match payments_response.status {
            enums::IntentStatus::RequiresCustomerAction => {
                let startpay_url = payments_response
                    .next_action
                    .clone()
                    .and_then(|next_action_data| match next_action_data {
                        api_models::payments::NextActionData::RedirectToUrl { redirect_to_url } => Some(redirect_to_url),
                        api_models::payments::NextActionData::DisplayBankTransferInformation { .. } => None,
                        api_models::payments::NextActionData::ThirdPartySdkSessionToken { .. } => None,
                        api_models::payments::NextActionData::QrCodeInformation{..} => None,
                        api_models::payments::NextActionData::DisplayVoucherInformation{ .. } => None,
                        api_models::payments::NextActionData::WaitScreenInformation{..} => None,
                        api_models::payments::NextActionData::ThreeDsInvoke{..} => None,
                    })
                    .ok_or(errors::ApiErrorResponse::InternalServerError)

                    .attach_printable(
                        "did not receive redirect to url when status is requires customer action",
                    )?;
                Ok(api::RedirectionResponse {
                    return_url: String::new(),
                    params: vec![],
                    return_url_with_query_params: startpay_url,
                    http_method: "GET".to_string(),
                    headers: vec![],
                })
            }
            // If the status is terminal status, then redirect to merchant return url to provide status
            enums::IntentStatus::Succeeded
            | enums::IntentStatus::Failed
            | enums::IntentStatus::Cancelled | enums::IntentStatus::RequiresCapture| enums::IntentStatus::Processing=> helpers::get_handle_response_url(
                payment_id,
                &payment_flow_response.business_profile,
                payments_response,
                connector,
            ),
            _ => Err(errors::ApiErrorResponse::InternalServerError).attach_printable_lazy(|| format!("Could not proceed with payment as payment status {} cannot be handled during redirection",payments_response.status))?
        }?;
        Ok(services::ApplicationResponse::JsonForRedirection(
            redirection_response,
        ))
    }
}

#[derive(Clone, Debug)]
pub struct PaymentRedirectSync;

#[async_trait::async_trait]
impl PaymentRedirectFlow for PaymentRedirectSync {
    type PaymentFlowResponse = router_types::RedirectPaymentFlowResponse;

    #[allow(clippy::too_many_arguments)]
    async fn call_payment_flow(
        &self,
        state: &AppState,
        req_state: ReqState,
        merchant_account: domain::MerchantAccount,
        merchant_key_store: domain::MerchantKeyStore,
        req: PaymentsRedirectResponseData,
        connector_action: CallConnectorAction,
        _connector: String,
        _payment_id: String,
    ) -> RouterResult<Self::PaymentFlowResponse> {
        let payment_sync_req = api::PaymentsRetrieveRequest {
            resource_id: req.resource_id,
            merchant_id: req.merchant_id,
            param: req.param,
            force_sync: req.force_sync,
            connector: req.connector,
            merchant_connector_details: req.creds_identifier.map(|creds_id| {
                api::MerchantConnectorDetailsWrap {
                    creds_identifier: creds_id,
                    encoded_data: None,
                }
            }),
            client_secret: None,
            expand_attempts: None,
            expand_captures: None,
        };
        let response = Box::pin(payments_core::<api::PSync, api::PaymentsResponse, _, _, _>(
            state.clone(),
            req_state,
            merchant_account,
            merchant_key_store,
            PaymentStatus,
            payment_sync_req,
            services::api::AuthFlow::Merchant,
            connector_action,
            None,
            HeaderPayload::default(),
        ))
        .await?;
        let payments_response = match response {
            services::ApplicationResponse::Json(response) => Ok(response),
            services::ApplicationResponse::JsonWithHeaders((response, _)) => Ok(response),
            _ => Err(errors::ApiErrorResponse::InternalServerError)
                .attach_printable("Failed to get the response in json"),
        }?;
        let profile_id = payments_response
            .profile_id
            .as_ref()
            .get_required_value("profile_id")?;
        let business_profile = state
            .store
            .find_business_profile_by_profile_id(profile_id)
            .await
            .to_not_found_response(errors::ApiErrorResponse::BusinessProfileNotFound {
                id: profile_id.to_string(),
            })?;
        Ok(router_types::RedirectPaymentFlowResponse {
            payments_response,
            business_profile,
        })
    }
    fn generate_response(
        &self,
        payment_flow_response: &Self::PaymentFlowResponse,
        payment_id: String,
        connector: String,
    ) -> RouterResult<services::ApplicationResponse<api::RedirectionResponse>> {
        Ok(services::ApplicationResponse::JsonForRedirection(
            helpers::get_handle_response_url(
                payment_id,
                &payment_flow_response.business_profile,
                &payment_flow_response.payments_response,
                connector,
            )?,
        ))
    }

    fn get_payment_action(&self) -> services::PaymentAction {
        services::PaymentAction::PSync
    }
}

#[derive(Clone, Debug)]
pub struct PaymentAuthenticateCompleteAuthorize;

#[async_trait::async_trait]
impl PaymentRedirectFlow for PaymentAuthenticateCompleteAuthorize {
    type PaymentFlowResponse = router_types::AuthenticatePaymentFlowResponse;

    #[allow(clippy::too_many_arguments)]
    async fn call_payment_flow(
        &self,
        state: &AppState,
        req_state: ReqState,
        merchant_account: domain::MerchantAccount,
        merchant_key_store: domain::MerchantKeyStore,
        req: PaymentsRedirectResponseData,
        connector_action: CallConnectorAction,
        connector: String,
        payment_id: String,
    ) -> RouterResult<Self::PaymentFlowResponse> {
        let merchant_id = merchant_account.merchant_id.clone();
        let payment_intent = state
            .store
            .find_payment_intent_by_payment_id_merchant_id(
                &payment_id,
                &merchant_id,
                merchant_account.storage_scheme,
            )
            .await
            .to_not_found_response(errors::ApiErrorResponse::PaymentNotFound)?;
        let payment_attempt = state
            .store
            .find_payment_attempt_by_attempt_id_merchant_id(
                &payment_intent.active_attempt.get_id(),
                &merchant_id,
                merchant_account.storage_scheme,
            )
            .await
            .to_not_found_response(errors::ApiErrorResponse::PaymentNotFound)?;
        let authentication_id = payment_attempt
            .authentication_id
            .ok_or(errors::ApiErrorResponse::InternalServerError)
            .attach_printable("missing authentication_id in payment_attempt")?;
        let authentication = state
            .store
            .find_authentication_by_merchant_id_authentication_id(
                merchant_id.clone(),
                authentication_id.clone(),
            )
            .await
            .to_not_found_response(errors::ApiErrorResponse::AuthenticationNotFound {
                id: authentication_id,
            })?;
        // Fetching merchant_connector_account to check if pull_mechanism is enabled for 3ds connector
        let authentication_merchant_connector_account = helpers::get_merchant_connector_account(
            state,
            &merchant_id,
            None,
            &merchant_key_store,
            &payment_intent
                .profile_id
                .ok_or(errors::ApiErrorResponse::InternalServerError)
                .attach_printable("missing profile_id in payment_intent")?,
            &payment_attempt
                .authentication_connector
                .ok_or(errors::ApiErrorResponse::InternalServerError)
                .attach_printable("missing authentication connector in payment_intent")?,
            None,
        )
        .await?;
        let is_pull_mechanism_enabled =
            crate::utils::check_if_pull_mechanism_for_external_3ds_enabled_from_connector_metadata(
                authentication_merchant_connector_account
                    .get_metadata()
                    .map(|metadata| metadata.expose()),
            );
        let response = if is_pull_mechanism_enabled
            || authentication.authentication_type
                != Some(common_enums::DecoupledAuthenticationType::Challenge)
        {
            let payment_confirm_req = api::PaymentsRequest {
                payment_id: Some(req.resource_id.clone()),
                merchant_id: req.merchant_id.clone(),
                feature_metadata: Some(api_models::payments::FeatureMetadata {
                    redirect_response: Some(api_models::payments::RedirectResponse {
                        param: req.param.map(Secret::new),
                        json_payload: Some(
                            req.json_payload.unwrap_or(serde_json::json!({})).into(),
                        ),
                    }),
                }),
                ..Default::default()
            };
            Box::pin(payments_core::<
                api::Authorize,
                api::PaymentsResponse,
                _,
                _,
                _,
            >(
                state.clone(),
                req_state,
                merchant_account,
                merchant_key_store,
                PaymentConfirm,
                payment_confirm_req,
                services::api::AuthFlow::Merchant,
                connector_action,
                None,
                HeaderPayload::with_source(enums::PaymentSource::ExternalAuthenticator),
            ))
            .await?
        } else {
            let payment_sync_req = api::PaymentsRetrieveRequest {
                resource_id: req.resource_id,
                merchant_id: req.merchant_id,
                param: req.param,
                force_sync: req.force_sync,
                connector: req.connector,
                merchant_connector_details: req.creds_identifier.map(|creds_id| {
                    api::MerchantConnectorDetailsWrap {
                        creds_identifier: creds_id,
                        encoded_data: None,
                    }
                }),
                client_secret: None,
                expand_attempts: None,
                expand_captures: None,
            };
            Box::pin(payments_core::<api::PSync, api::PaymentsResponse, _, _, _>(
                state.clone(),
                req_state,
                merchant_account.clone(),
                merchant_key_store,
                PaymentStatus,
                payment_sync_req,
                services::api::AuthFlow::Merchant,
                connector_action,
                None,
                HeaderPayload::default(),
            ))
            .await?
        };
        let payments_response = match response {
            services::ApplicationResponse::Json(response) => Ok(response),
            services::ApplicationResponse::JsonWithHeaders((response, _)) => Ok(response),
            _ => Err(errors::ApiErrorResponse::InternalServerError)
                .attach_printable("Failed to get the response in json"),
        }?;
        // When intent status is RequiresCustomerAction, Set poll_id in redis to allow the fetch status of poll through retrieve_poll_status api from client
        if payments_response.status == common_enums::IntentStatus::RequiresCustomerAction {
            let req_poll_id = utils::get_external_authentication_request_poll_id(&payment_id);
            let poll_id = utils::get_poll_id(merchant_id.clone(), req_poll_id.clone());
            let redis_conn = state
                .store
                .get_redis_conn()
                .change_context(errors::ApiErrorResponse::InternalServerError)
                .attach_printable("Failed to get redis connection")?;
            redis_conn
                .set_key_with_expiry(
                    &poll_id,
                    api_models::poll::PollStatus::Pending.to_string(),
                    crate::consts::POLL_ID_TTL,
                )
                .await
                .change_context(errors::StorageError::KVError)
                .change_context(errors::ApiErrorResponse::InternalServerError)
                .attach_printable("Failed to add poll_id in redis")?;
        };
        let default_poll_config = router_types::PollConfig::default();
        let default_config_str = default_poll_config
            .encode_to_string_of_json()
            .change_context(errors::ApiErrorResponse::InternalServerError)
            .attach_printable("Error while stringifying default poll config")?;
        let poll_config = state
            .store
            .find_config_by_key_unwrap_or(
                &router_types::PollConfig::get_poll_config_key(connector),
                Some(default_config_str),
            )
            .await
            .change_context(errors::ApiErrorResponse::InternalServerError)
            .attach_printable("The poll config was not found in the DB")?;
        let poll_config: router_types::PollConfig = poll_config
            .config
            .parse_struct("PollConfig")
            .change_context(errors::ApiErrorResponse::InternalServerError)
            .attach_printable("Error while parsing PollConfig")?;
        let profile_id = payments_response
            .profile_id
            .as_ref()
            .get_required_value("profile_id")?;
        let business_profile = state
            .store
            .find_business_profile_by_profile_id(profile_id)
            .await
            .to_not_found_response(errors::ApiErrorResponse::BusinessProfileNotFound {
                id: profile_id.to_string(),
            })?;
        Ok(router_types::AuthenticatePaymentFlowResponse {
            payments_response,
            poll_config,
            business_profile,
        })
    }
    fn generate_response(
        &self,
        payment_flow_response: &Self::PaymentFlowResponse,
        payment_id: String,
        connector: String,
    ) -> RouterResult<services::ApplicationResponse<api::RedirectionResponse>> {
        let payments_response = &payment_flow_response.payments_response;
        let redirect_response = helpers::get_handle_response_url(
            payment_id.clone(),
            &payment_flow_response.business_profile,
            payments_response,
            connector.clone(),
        )?;
        // html script to check if inside iframe, then send post message to parent for redirection else redirect self to return_url
        let html = utils::get_html_redirect_response_for_external_authentication(
            redirect_response.return_url_with_query_params,
            payments_response,
            payment_id,
            &payment_flow_response.poll_config,
        )?;
        Ok(services::ApplicationResponse::Form(Box::new(
            services::RedirectionFormData {
                redirect_form: services::RedirectForm::Html { html_data: html },
                payment_method_data: None,
                amount: payments_response.amount.to_string(),
                currency: payments_response.currency.clone(),
            },
        )))
    }

    fn get_payment_action(&self) -> services::PaymentAction {
        services::PaymentAction::PaymentAuthenticateCompleteAuthorize
    }
}

#[allow(clippy::too_many_arguments)]
#[instrument(skip_all)]
pub async fn call_connector_service<F, RouterDReq, ApiRequest>(
    state: &AppState,
    req_state: ReqState,
    merchant_account: &domain::MerchantAccount,
    key_store: &domain::MerchantKeyStore,
    connector: api::ConnectorData,
    operation: &BoxedOperation<'_, F, ApiRequest>,
    payment_data: &mut PaymentData<F>,
    customer: &Option<domain::Customer>,
    call_connector_action: CallConnectorAction,
    validate_result: &operations::ValidateResult<'_>,
    schedule_time: Option<time::PrimitiveDateTime>,
    header_payload: HeaderPayload,
    frm_suggestion: Option<storage_enums::FrmSuggestion>,
    business_profile: &storage::business_profile::BusinessProfile,
) -> RouterResult<RouterData<F, RouterDReq, router_types::PaymentsResponseData>>
where
    F: Send + Clone + Sync,
    RouterDReq: Send + Sync,

    // To create connector flow specific interface data
    PaymentData<F>: ConstructFlowSpecificData<F, RouterDReq, router_types::PaymentsResponseData>,
    RouterData<F, RouterDReq, router_types::PaymentsResponseData>: Feature<F, RouterDReq> + Send,
    // To construct connector flow specific api
    dyn api::Connector:
        services::api::ConnectorIntegration<F, RouterDReq, router_types::PaymentsResponseData>,
{
    let stime_connector = Instant::now();

    let merchant_connector_account = construct_profile_id_and_get_mca(
        state,
        merchant_account,
        payment_data,
        &connector.connector_name.to_string(),
        connector.merchant_connector_id.as_ref(),
        key_store,
        false,
    )
    .await?;

    if payment_data.payment_attempt.merchant_connector_id.is_none() {
        payment_data.payment_attempt.merchant_connector_id =
            merchant_connector_account.get_mca_id();
    }

    operation
        .to_domain()?
        .populate_payment_data(state, payment_data, merchant_account)
        .await?;

    let (pd, tokenization_action) = get_connector_tokenization_action_when_confirm_true(
        state,
        operation,
        payment_data,
        validate_result,
        &merchant_connector_account,
        key_store,
        customer,
    )
    .await?;
    *payment_data = pd;

    // Validating the blocklist guard and generate the fingerprint
    blocklist_guard(state, merchant_account, operation, payment_data).await?;

    let updated_customer = call_create_connector_customer_if_required(
        state,
        customer,
        merchant_account,
        key_store,
        &merchant_connector_account,
        payment_data,
    )
    .await?;

    let mut router_data = payment_data
        .construct_router_data(
            state,
            connector.connector.id(),
            merchant_account,
            key_store,
            customer,
            &merchant_connector_account,
        )
        .await?;

    let add_access_token_result = router_data
        .add_access_token(state, &connector, merchant_account)
        .await?;

    let mut should_continue_further = access_token::update_router_data_with_access_token_result(
        &add_access_token_result,
        &mut router_data,
        &call_connector_action,
    );

    // Tokenization Action will be DecryptApplePayToken, only when payment method type is Apple Pay
    // and the connector supports Apple Pay predecrypt
    if matches!(
        tokenization_action,
        TokenizationAction::DecryptApplePayToken
            | TokenizationAction::TokenizeInConnectorAndApplepayPreDecrypt
    ) {
        let apple_pay_data = match payment_data.payment_method_data.clone() {
            Some(payment_data) => {
                let domain_data = domain::PaymentMethodData::from(payment_data);
                match domain_data {
                    domain::PaymentMethodData::Wallet(domain::WalletData::ApplePay(
                        wallet_data,
                    )) => Some(
                        ApplePayData::token_json(domain::WalletData::ApplePay(wallet_data))
                            .change_context(errors::ApiErrorResponse::InternalServerError)?
                            .decrypt(state)
                            .await
                            .change_context(errors::ApiErrorResponse::InternalServerError)?,
                    ),
                    _ => None,
                }
            }
            _ => None,
        };

        let apple_pay_predecrypt = apple_pay_data
            .parse_value::<hyperswitch_domain_models::router_data::ApplePayPredecryptData>(
                "ApplePayPredecryptData",
            )
            .change_context(errors::ApiErrorResponse::InternalServerError)?;

        logger::debug!(?apple_pay_predecrypt);

        router_data.payment_method_token = Some(
            hyperswitch_domain_models::router_data::PaymentMethodToken::ApplePayDecrypt(Box::new(
                apple_pay_predecrypt,
            )),
        );
    }

    let pm_token = router_data
        .add_payment_method_token(state, &connector, &tokenization_action)
        .await?;
    if let Some(payment_method_token) = pm_token.clone() {
        router_data.payment_method_token = Some(
            hyperswitch_domain_models::router_data::PaymentMethodToken::Token(Secret::new(
                payment_method_token,
            )),
        );
    };

    (router_data, should_continue_further) = complete_preprocessing_steps_if_required(
        state,
        &connector,
        payment_data,
        router_data,
        operation,
        should_continue_further,
    )
    .await?;

    if let Ok(router_types::PaymentsResponseData::PreProcessingResponse {
        session_token: Some(session_token),
        ..
    }) = router_data.response.to_owned()
    {
        payment_data.sessions_token.push(session_token);
    };

    // In case of authorize flow, pre-task and post-tasks are being called in build request
    // if we do not want to proceed further, then the function will return Ok(None, false)
    let (connector_request, should_continue_further) = if should_continue_further {
        // Check if the actual flow specific request can be built with available data
        router_data
            .build_flow_specific_connector_request(state, &connector, call_connector_action.clone())
            .await?
    } else {
        (None, false)
    };

    if should_add_task_to_process_tracker(payment_data) {
        operation
            .to_domain()?
            .add_task_to_process_tracker(
                state,
                &payment_data.payment_attempt,
                validate_result.requeue,
                schedule_time,
            )
            .await
            .map_err(|error| logger::error!(process_tracker_error=?error))
            .ok();
    }

    // Update the payment trackers just before calling the connector
    // Since the request is already built in the previous step,
    // there should be no error in request construction from hyperswitch end
    (_, *payment_data) = operation
        .to_update_tracker()?
        .update_trackers(
            state,
            req_state,
            payment_data.clone(),
            customer.clone(),
            merchant_account.storage_scheme,
            updated_customer,
            key_store,
            frm_suggestion,
            header_payload.clone(),
        )
        .await?;

    let router_data_res = if should_continue_further {
        // The status of payment_attempt and intent will be updated in the previous step
        // update this in router_data.
        // This is added because few connector integrations do not update the status,
        // and rely on previous status set in router_data
        router_data.status = payment_data.payment_attempt.status;
        router_data
            .decide_flows(
                state,
                &connector,
                call_connector_action,
                connector_request,
                business_profile,
            )
            .await
    } else {
        Ok(router_data)
    };

    let etime_connector = Instant::now();
    let duration_connector = etime_connector.saturating_duration_since(stime_connector);
    tracing::info!(duration = format!("Duration taken: {}", duration_connector.as_millis()));

    router_data_res
}

async fn blocklist_guard<F, ApiRequest>(
    state: &AppState,
    merchant_account: &domain::MerchantAccount,
    operation: &BoxedOperation<'_, F, ApiRequest>,
    payment_data: &mut PaymentData<F>,
) -> CustomResult<bool, errors::ApiErrorResponse>
where
    F: Send + Clone + Sync,
{
    let merchant_id = &payment_data.payment_attempt.merchant_id;
    let blocklist_enabled_key = format!("guard_blocklist_for_{merchant_id}");
    let blocklist_guard_enabled = state
        .store
        .find_config_by_key_unwrap_or(&blocklist_enabled_key, Some("false".to_string()))
        .await;

    let blocklist_guard_enabled: bool = match blocklist_guard_enabled {
        Ok(config) => serde_json::from_str(&config.config).unwrap_or(false),

        // If it is not present in db we are defaulting it to false
        Err(inner) => {
            if !inner.current_context().is_db_not_found() {
                logger::error!("Error fetching guard blocklist enabled config {:?}", inner);
            }
            false
        }
    };

    if blocklist_guard_enabled {
        Ok(operation
            .to_domain()?
            .guard_payment_against_blocklist(state, merchant_account, payment_data)
            .await?)
    } else {
        Ok(false)
    }
}

#[allow(clippy::too_many_arguments)]
pub async fn call_multiple_connectors_service<F, Op, Req>(
    state: &AppState,
    merchant_account: &domain::MerchantAccount,
    key_store: &domain::MerchantKeyStore,
    connectors: Vec<api::SessionConnectorData>,
    _operation: &Op,
    mut payment_data: PaymentData<F>,
    customer: &Option<domain::Customer>,
    session_surcharge_details: Option<api::SessionSurchargeDetails>,
    business_profile: &storage::business_profile::BusinessProfile,
) -> RouterResult<PaymentData<F>>
where
    Op: Debug,
    F: Send + Clone,

    // To create connector flow specific interface data
    PaymentData<F>: ConstructFlowSpecificData<F, Req, router_types::PaymentsResponseData>,
    RouterData<F, Req, router_types::PaymentsResponseData>: Feature<F, Req>,

    // To construct connector flow specific api
    dyn api::Connector:
        services::api::ConnectorIntegration<F, Req, router_types::PaymentsResponseData>,

    // To perform router related operation for PaymentResponse
    PaymentResponse: Operation<F, Req>,
{
    let call_connectors_start_time = Instant::now();
    let mut join_handlers = Vec::with_capacity(connectors.len());
    for session_connector_data in connectors.iter() {
        let connector_id = session_connector_data.connector.connector.id();

        let merchant_connector_account = construct_profile_id_and_get_mca(
            state,
            merchant_account,
            &mut payment_data,
            &session_connector_data.connector.connector_name.to_string(),
            session_connector_data
                .connector
                .merchant_connector_id
                .as_ref(),
            key_store,
            false,
        )
        .await?;

        payment_data.surcharge_details =
            session_surcharge_details
                .as_ref()
                .and_then(|session_surcharge_details| {
                    session_surcharge_details.fetch_surcharge_details(
                        &session_connector_data.payment_method_type.into(),
                        &session_connector_data.payment_method_type,
                        None,
                    )
                });

        let router_data = payment_data
            .construct_router_data(
                state,
                connector_id,
                merchant_account,
                key_store,
                customer,
                &merchant_connector_account,
            )
            .await?;

        let res = router_data.decide_flows(
            state,
            &session_connector_data.connector,
            CallConnectorAction::Trigger,
            None,
            business_profile,
        );

        join_handlers.push(res);
    }

    let result = join_all(join_handlers).await;

    for (connector_res, session_connector) in result.into_iter().zip(connectors) {
        let connector_name = session_connector.connector.connector_name.to_string();
        match connector_res {
            Ok(connector_response) => {
                if let Ok(router_types::PaymentsResponseData::SessionResponse {
                    session_token,
                    ..
                }) = connector_response.response
                {
                    // If session token is NoSessionTokenReceived, it is not pushed into the sessions_token as there is no response or there can be some error
                    // In case of error, that error is already logged
                    if !matches!(
                        session_token,
                        api_models::payments::SessionToken::NoSessionTokenReceived,
                    ) {
                        payment_data.sessions_token.push(session_token);
                    }
                }
            }
            Err(connector_error) => {
                logger::error!(
                    "sessions_connector_error {} {:?}",
                    connector_name,
                    connector_error
                );
            }
        }
    }

    let call_connectors_end_time = Instant::now();
    let call_connectors_duration =
        call_connectors_end_time.saturating_duration_since(call_connectors_start_time);
    tracing::info!(duration = format!("Duration taken: {}", call_connectors_duration.as_millis()));

    Ok(payment_data)
}

pub async fn call_create_connector_customer_if_required<F, Req>(
    state: &AppState,
    customer: &Option<domain::Customer>,
    merchant_account: &domain::MerchantAccount,
    key_store: &domain::MerchantKeyStore,
    merchant_connector_account: &helpers::MerchantConnectorAccountType,
    payment_data: &mut PaymentData<F>,
) -> RouterResult<Option<storage::CustomerUpdate>>
where
    F: Send + Clone + Sync,
    Req: Send + Sync,

    // To create connector flow specific interface data
    PaymentData<F>: ConstructFlowSpecificData<F, Req, router_types::PaymentsResponseData>,
    RouterData<F, Req, router_types::PaymentsResponseData>: Feature<F, Req> + Send,

    // To construct connector flow specific api
    dyn api::Connector:
        services::api::ConnectorIntegration<F, Req, router_types::PaymentsResponseData>,
{
    let connector_name = payment_data.payment_attempt.connector.clone();

    match connector_name {
        Some(connector_name) => {
            let connector = api::ConnectorData::get_connector_by_name(
                &state.conf.connectors,
                &connector_name,
                api::GetToken::Connector,
                merchant_connector_account.get_mca_id(),
            )?;

            let connector_label = utils::get_connector_label(
                payment_data.payment_intent.business_country,
                payment_data.payment_intent.business_label.as_ref(),
                payment_data.payment_attempt.business_sub_label.as_ref(),
                &connector_name,
            );

            let connector_label = if let Some(connector_label) =
                merchant_connector_account.get_mca_id().or(connector_label)
            {
                connector_label
            } else {
                let profile_id = utils::get_profile_id_from_business_details(
                    payment_data.payment_intent.business_country,
                    payment_data.payment_intent.business_label.as_ref(),
                    merchant_account,
                    payment_data.payment_intent.profile_id.as_ref(),
                    &*state.store,
                    false,
                )
                .await
                .attach_printable("Could not find profile id from business details")?;

                format!("{connector_name}_{profile_id}")
            };

            let (should_call_connector, existing_connector_customer_id) =
                customers::should_call_connector_create_customer(
                    state,
                    &connector,
                    customer,
                    &connector_label,
                );

            if should_call_connector {
                // Create customer at connector and update the customer table to store this data
                let router_data = payment_data
                    .construct_router_data(
                        state,
                        connector.connector.id(),
                        merchant_account,
                        key_store,
                        customer,
                        merchant_connector_account,
                    )
                    .await?;

                let connector_customer_id = router_data
                    .create_connector_customer(state, &connector)
                    .await?;

                let customer_update = customers::update_connector_customer_in_customers(
                    &connector_label,
                    customer.as_ref(),
                    &connector_customer_id,
                )
                .await;

                payment_data.connector_customer_id = connector_customer_id;
                Ok(customer_update)
            } else {
                // Customer already created in previous calls use the same value, no need to update
                payment_data.connector_customer_id =
                    existing_connector_customer_id.map(ToOwned::to_owned);
                Ok(None)
            }
        }
        None => Ok(None),
    }
}

async fn complete_preprocessing_steps_if_required<F, Req, Q>(
    state: &AppState,
    connector: &api::ConnectorData,
    payment_data: &PaymentData<F>,
    mut router_data: RouterData<F, Req, router_types::PaymentsResponseData>,
    operation: &BoxedOperation<'_, F, Q>,
    should_continue_payment: bool,
) -> RouterResult<(RouterData<F, Req, router_types::PaymentsResponseData>, bool)>
where
    F: Send + Clone + Sync,
    Req: Send + Sync,
    RouterData<F, Req, router_types::PaymentsResponseData>: Feature<F, Req> + Send,
    dyn api::Connector:
        services::api::ConnectorIntegration<F, Req, router_types::PaymentsResponseData>,
{
    //TODO: For ACH transfers, if preprocessing_step is not required for connectors encountered in future, add the check
    let router_data_and_should_continue_payment = match payment_data.payment_method_data.clone() {
        Some(api_models::payments::PaymentMethodData::BankTransfer(data)) => match data.deref() {
            api_models::payments::BankTransferData::AchBankTransfer { .. }
            | api_models::payments::BankTransferData::MultibancoBankTransfer { .. }
                if connector.connector_name == router_types::Connector::Stripe =>
            {
                if payment_data.payment_attempt.preprocessing_step_id.is_none() {
                    (
                        router_data.preprocessing_steps(state, connector).await?,
                        false,
                    )
                } else {
                    (router_data, should_continue_payment)
                }
            }
            _ => (router_data, should_continue_payment),
        },
        Some(api_models::payments::PaymentMethodData::Wallet(_)) => {
            if is_preprocessing_required_for_wallets(connector.connector_name.to_string()) {
                (
                    router_data.preprocessing_steps(state, connector).await?,
                    false,
                )
            } else {
                (router_data, should_continue_payment)
            }
        }
        Some(api_models::payments::PaymentMethodData::Card(_)) => {
            if connector.connector_name == router_types::Connector::Payme
                && !matches!(format!("{operation:?}").as_str(), "CompleteAuthorize")
            {
                router_data = router_data.preprocessing_steps(state, connector).await?;

                let is_error_in_response = router_data.response.is_err();
                // If is_error_in_response is true, should_continue_payment should be false, we should throw the error
                (router_data, !is_error_in_response)
            } else if connector.connector_name == router_types::Connector::Nmi
                && !matches!(format!("{operation:?}").as_str(), "CompleteAuthorize")
                && router_data.auth_type == storage_enums::AuthenticationType::ThreeDs
                && !matches!(
                    payment_data
                        .payment_attempt
                        .external_three_ds_authentication_attempted,
                    Some(true)
                )
            {
                router_data = router_data.preprocessing_steps(state, connector).await?;

                (router_data, false)
            } else if (connector.connector_name == router_types::Connector::Cybersource
                || connector.connector_name == router_types::Connector::Bankofamerica)
                && is_operation_complete_authorize(&operation)
                && router_data.auth_type == storage_enums::AuthenticationType::ThreeDs
            {
                router_data = router_data.preprocessing_steps(state, connector).await?;

                // Should continue the flow only if no redirection_data is returned else a response with redirection form shall be returned
                let should_continue = matches!(
                    router_data.response,
                    Ok(router_types::PaymentsResponseData::TransactionResponse {
                        redirection_data: None,
                        ..
                    })
                ) && router_data.status
                    != common_enums::AttemptStatus::AuthenticationFailed;
                (router_data, should_continue)
            } else {
                (router_data, should_continue_payment)
            }
        }
        Some(api_models::payments::PaymentMethodData::GiftCard(_)) => {
            if connector.connector_name == router_types::Connector::Adyen {
                router_data = router_data.preprocessing_steps(state, connector).await?;

                let is_error_in_response = router_data.response.is_err();
                // If is_error_in_response is true, should_continue_payment should be false, we should throw the error
                (router_data, !is_error_in_response)
            } else {
                (router_data, should_continue_payment)
            }
        }
        Some(api_models::payments::PaymentMethodData::BankDebit(_)) => {
            if connector.connector_name == router_types::Connector::Gocardless {
                router_data = router_data.preprocessing_steps(state, connector).await?;
                let is_error_in_response = router_data.response.is_err();
                // If is_error_in_response is true, should_continue_payment should be false, we should throw the error
                (router_data, !is_error_in_response)
            } else {
                (router_data, should_continue_payment)
            }
        }
        _ => {
            // 3DS validation for paypal cards after verification (authorize call)
            if connector.connector_name == router_types::Connector::Paypal
                && payment_data.payment_attempt.payment_method
                    == Some(storage_enums::PaymentMethod::Card)
                && matches!(format!("{operation:?}").as_str(), "CompleteAuthorize")
            {
                router_data = router_data.preprocessing_steps(state, connector).await?;
                let is_error_in_response = router_data.response.is_err();
                // If is_error_in_response is true, should_continue_payment should be false, we should throw the error
                (router_data, !is_error_in_response)
            } else {
                (router_data, should_continue_payment)
            }
        }
    };

    Ok(router_data_and_should_continue_payment)
}

pub fn is_preprocessing_required_for_wallets(connector_name: String) -> bool {
    connector_name == *"trustpay" || connector_name == *"payme"
}

#[instrument(skip_all)]
pub async fn construct_profile_id_and_get_mca<'a, F>(
    state: &'a AppState,
    merchant_account: &domain::MerchantAccount,
    payment_data: &mut PaymentData<F>,
    connector_name: &str,
    merchant_connector_id: Option<&String>,
    key_store: &domain::MerchantKeyStore,
    should_validate: bool,
) -> RouterResult<helpers::MerchantConnectorAccountType>
where
    F: Clone,
{
    let profile_id = utils::get_profile_id_from_business_details(
        payment_data.payment_intent.business_country,
        payment_data.payment_intent.business_label.as_ref(),
        merchant_account,
        payment_data.payment_intent.profile_id.as_ref(),
        &*state.store,
        should_validate,
    )
    .await
    .change_context(errors::ApiErrorResponse::InternalServerError)
    .attach_printable("profile_id is not set in payment_intent")?;

    let merchant_connector_account = helpers::get_merchant_connector_account(
        state,
        merchant_account.merchant_id.as_str(),
        payment_data.creds_identifier.to_owned(),
        key_store,
        &profile_id,
        connector_name,
        merchant_connector_id,
    )
    .await?;

    Ok(merchant_connector_account)
}

fn is_payment_method_tokenization_enabled_for_connector(
    state: &AppState,
    connector_name: &str,
    payment_method: &storage::enums::PaymentMethod,
    payment_method_type: &Option<storage::enums::PaymentMethodType>,
    apple_pay_flow: &Option<enums::ApplePayFlow>,
) -> RouterResult<bool> {
    let connector_tokenization_filter = state.conf.tokenization.0.get(connector_name);

    Ok(connector_tokenization_filter
        .map(|connector_filter| {
            connector_filter
                .payment_method
                .clone()
                .contains(payment_method)
                && is_payment_method_type_allowed_for_connector(
                    payment_method_type,
                    connector_filter.payment_method_type.clone(),
                )
                && is_apple_pay_pre_decrypt_type_connector_tokenization(
                    payment_method_type,
                    apple_pay_flow,
                    connector_filter.apple_pay_pre_decrypt_flow.clone(),
                )
        })
        .unwrap_or(false))
}

fn is_apple_pay_pre_decrypt_type_connector_tokenization(
    payment_method_type: &Option<storage::enums::PaymentMethodType>,
    apple_pay_flow: &Option<enums::ApplePayFlow>,
    apple_pay_pre_decrypt_flow_filter: Option<ApplePayPreDecryptFlow>,
) -> bool {
    match (payment_method_type, apple_pay_flow) {
        (
            Some(storage::enums::PaymentMethodType::ApplePay),
            Some(enums::ApplePayFlow::Simplified),
        ) => !matches!(
            apple_pay_pre_decrypt_flow_filter,
            Some(ApplePayPreDecryptFlow::NetworkTokenization)
        ),
        _ => true,
    }
}

fn decide_apple_pay_flow(
    payment_method_type: &Option<enums::PaymentMethodType>,
    merchant_connector_account: Option<&helpers::MerchantConnectorAccountType>,
) -> Option<enums::ApplePayFlow> {
    payment_method_type.and_then(|pmt| match pmt {
        enums::PaymentMethodType::ApplePay => check_apple_pay_metadata(merchant_connector_account),
        _ => None,
    })
}

fn check_apple_pay_metadata(
    merchant_connector_account: Option<&helpers::MerchantConnectorAccountType>,
) -> Option<enums::ApplePayFlow> {
    merchant_connector_account.and_then(|mca| {
        let metadata = mca.get_metadata();
        metadata.and_then(|apple_pay_metadata| {
            let parsed_metadata = apple_pay_metadata
                .clone()
                .parse_value::<api_models::payments::ApplepayCombinedSessionTokenData>(
                    "ApplepayCombinedSessionTokenData",
                )
                .map(|combined_metadata| {
                    api_models::payments::ApplepaySessionTokenMetadata::ApplePayCombined(
                        combined_metadata.apple_pay_combined,
                    )
                })
                .or_else(|_| {
                    apple_pay_metadata
                        .parse_value::<api_models::payments::ApplepaySessionTokenData>(
                            "ApplepaySessionTokenData",
                        )
                        .map(|old_metadata| {
                            api_models::payments::ApplepaySessionTokenMetadata::ApplePay(
                                old_metadata.apple_pay,
                            )
                        })
                })
                .map_err(
                    |error| logger::warn!(%error, "Failed to Parse Value to ApplepaySessionTokenData"),
                );

            parsed_metadata.ok().map(|metadata| match metadata {
                api_models::payments::ApplepaySessionTokenMetadata::ApplePayCombined(
                    apple_pay_combined,
                ) => match apple_pay_combined {
                    api_models::payments::ApplePayCombinedMetadata::Simplified { .. } => {
                        enums::ApplePayFlow::Simplified
                    }
                    api_models::payments::ApplePayCombinedMetadata::Manual { .. } => {
                        enums::ApplePayFlow::Manual
                    }
                },
                api_models::payments::ApplepaySessionTokenMetadata::ApplePay(_) => {
                    enums::ApplePayFlow::Manual
                }
            })
        })
    })
}

fn is_payment_method_type_allowed_for_connector(
    current_pm_type: &Option<storage::enums::PaymentMethodType>,
    pm_type_filter: Option<PaymentMethodTypeTokenFilter>,
) -> bool {
    match (*current_pm_type).zip(pm_type_filter) {
        Some((pm_type, type_filter)) => match type_filter {
            PaymentMethodTypeTokenFilter::AllAccepted => true,
            PaymentMethodTypeTokenFilter::EnableOnly(enabled) => enabled.contains(&pm_type),
            PaymentMethodTypeTokenFilter::DisableOnly(disabled) => !disabled.contains(&pm_type),
        },
        None => true, // Allow all types if payment_method_type is not present
    }
}

async fn decide_payment_method_tokenize_action(
    state: &AppState,
    connector_name: &str,
    payment_method: &storage::enums::PaymentMethod,
    pm_parent_token: Option<&String>,
    is_connector_tokenization_enabled: bool,
    apple_pay_flow: Option<enums::ApplePayFlow>,
) -> RouterResult<TokenizationAction> {
    let is_apple_pay_predecrypt_supported =
        matches!(apple_pay_flow, Some(enums::ApplePayFlow::Simplified));

    match pm_parent_token {
        None => {
            if is_connector_tokenization_enabled && is_apple_pay_predecrypt_supported {
                Ok(TokenizationAction::TokenizeInConnectorAndApplepayPreDecrypt)
            } else if is_connector_tokenization_enabled {
                Ok(TokenizationAction::TokenizeInConnectorAndRouter)
            } else if is_apple_pay_predecrypt_supported {
                Ok(TokenizationAction::DecryptApplePayToken)
            } else {
                Ok(TokenizationAction::TokenizeInRouter)
            }
        }
        Some(token) => {
            let redis_conn = state
                .store
                .get_redis_conn()
                .change_context(errors::ApiErrorResponse::InternalServerError)
                .attach_printable("Failed to get redis connection")?;

            let key = format!(
                "pm_token_{}_{}_{}",
                token.to_owned(),
                payment_method,
                connector_name
            );

            let connector_token_option = redis_conn
                .get_key::<Option<String>>(&key)
                .await
                .change_context(errors::ApiErrorResponse::InternalServerError)
                .attach_printable("Failed to fetch the token from redis")?;

            match connector_token_option {
                Some(connector_token) => Ok(TokenizationAction::ConnectorToken(connector_token)),
                None => {
                    if is_connector_tokenization_enabled && is_apple_pay_predecrypt_supported {
                        Ok(TokenizationAction::TokenizeInConnectorAndApplepayPreDecrypt)
                    } else if is_connector_tokenization_enabled {
                        Ok(TokenizationAction::TokenizeInConnectorAndRouter)
                    } else if is_apple_pay_predecrypt_supported {
                        Ok(TokenizationAction::DecryptApplePayToken)
                    } else {
                        Ok(TokenizationAction::TokenizeInRouter)
                    }
                }
            }
        }
    }
}

#[derive(Clone, Debug)]
pub enum TokenizationAction {
    TokenizeInRouter,
    TokenizeInConnector,
    TokenizeInConnectorAndRouter,
    ConnectorToken(String),
    SkipConnectorTokenization,
    DecryptApplePayToken,
    TokenizeInConnectorAndApplepayPreDecrypt,
}

#[allow(clippy::too_many_arguments)]
pub async fn get_connector_tokenization_action_when_confirm_true<F, Req>(
    state: &AppState,
    operation: &BoxedOperation<'_, F, Req>,
    payment_data: &mut PaymentData<F>,
    validate_result: &operations::ValidateResult<'_>,
    merchant_connector_account: &helpers::MerchantConnectorAccountType,
    merchant_key_store: &domain::MerchantKeyStore,
    customer: &Option<domain::Customer>,
) -> RouterResult<(PaymentData<F>, TokenizationAction)>
where
    F: Send + Clone,
{
    let connector = payment_data.payment_attempt.connector.to_owned();

    let is_mandate = payment_data
        .mandate_id
        .as_ref()
        .and_then(|inner| inner.mandate_reference_id.as_ref())
        .map(|mandate_reference| match mandate_reference {
            api_models::payments::MandateReferenceId::ConnectorMandateId(_) => true,
            api_models::payments::MandateReferenceId::NetworkMandateId(_) => false,
        })
        .unwrap_or(false);

    let payment_data_and_tokenization_action = match connector {
        Some(_) if is_mandate => (
            payment_data.to_owned(),
            TokenizationAction::SkipConnectorTokenization,
        ),
        Some(connector) if is_operation_confirm(&operation) => {
            let payment_method = &payment_data
                .payment_attempt
                .payment_method
                .get_required_value("payment_method")?;
            let payment_method_type = &payment_data.payment_attempt.payment_method_type;

            let apple_pay_flow =
                decide_apple_pay_flow(payment_method_type, Some(merchant_connector_account));

            let is_connector_tokenization_enabled =
                is_payment_method_tokenization_enabled_for_connector(
                    state,
                    &connector,
                    payment_method,
                    payment_method_type,
                    &apple_pay_flow,
                )?;

            add_apple_pay_flow_metrics(
                &apple_pay_flow,
                payment_data.payment_attempt.connector.clone(),
                payment_data.payment_attempt.merchant_id.clone(),
            );

            let payment_method_action = decide_payment_method_tokenize_action(
                state,
                &connector,
                payment_method,
                payment_data.token.as_ref(),
                is_connector_tokenization_enabled,
                apple_pay_flow,
            )
            .await?;

            let connector_tokenization_action = match payment_method_action {
                TokenizationAction::TokenizeInRouter => {
                    let (_operation, payment_method_data, pm_id) = operation
                        .to_domain()?
                        .make_pm_data(
                            state,
                            payment_data,
                            validate_result.storage_scheme,
                            merchant_key_store,
                            customer,
                        )
                        .await?;
                    payment_data.payment_method_data = payment_method_data;
                    payment_data.payment_attempt.payment_method_id = pm_id;

                    TokenizationAction::SkipConnectorTokenization
                }

                TokenizationAction::TokenizeInConnector => TokenizationAction::TokenizeInConnector,
                TokenizationAction::TokenizeInConnectorAndRouter => {
                    let (_operation, payment_method_data, pm_id) = operation
                        .to_domain()?
                        .make_pm_data(
                            state,
                            payment_data,
                            validate_result.storage_scheme,
                            merchant_key_store,
                            customer,
                        )
                        .await?;

                    payment_data.payment_method_data = payment_method_data;
                    payment_data.payment_attempt.payment_method_id = pm_id;
                    TokenizationAction::TokenizeInConnector
                }
                TokenizationAction::ConnectorToken(token) => {
                    payment_data.pm_token = Some(token);
                    TokenizationAction::SkipConnectorTokenization
                }
                TokenizationAction::SkipConnectorTokenization => {
                    TokenizationAction::SkipConnectorTokenization
                }
                TokenizationAction::DecryptApplePayToken => {
                    TokenizationAction::DecryptApplePayToken
                }
                TokenizationAction::TokenizeInConnectorAndApplepayPreDecrypt => {
                    TokenizationAction::TokenizeInConnectorAndApplepayPreDecrypt
                }
            };
            (payment_data.to_owned(), connector_tokenization_action)
        }
        _ => (
            payment_data.to_owned(),
            TokenizationAction::SkipConnectorTokenization,
        ),
    };

    Ok(payment_data_and_tokenization_action)
}

pub async fn tokenize_in_router_when_confirm_false_or_external_authentication<F, Req>(
    state: &AppState,
    operation: &BoxedOperation<'_, F, Req>,
    payment_data: &mut PaymentData<F>,
    validate_result: &operations::ValidateResult<'_>,
    merchant_key_store: &domain::MerchantKeyStore,
    customer: &Option<domain::Customer>,
) -> RouterResult<PaymentData<F>>
where
    F: Send + Clone,
{
    // On confirm is false and only router related
    let is_external_authentication_requested = payment_data
        .payment_intent
        .request_external_three_ds_authentication;
    let payment_data =
        if !is_operation_confirm(operation) || is_external_authentication_requested == Some(true) {
            let (_operation, payment_method_data, pm_id) = operation
                .to_domain()?
                .make_pm_data(
                    state,
                    payment_data,
                    validate_result.storage_scheme,
                    merchant_key_store,
                    customer,
                )
                .await?;
            payment_data.payment_method_data = payment_method_data;
            if let Some(payment_method_id) = pm_id {
                payment_data.payment_attempt.payment_method_id = Some(payment_method_id);
            }
            payment_data
        } else {
            payment_data
        };
    Ok(payment_data.to_owned())
}

#[derive(Clone, PartialEq)]
pub enum CallConnectorAction {
    Trigger,
    Avoid,
    StatusUpdate {
        status: storage_enums::AttemptStatus,
        error_code: Option<String>,
        error_message: Option<String>,
    },
    HandleResponse(Vec<u8>),
}

#[derive(Clone)]
pub struct MandateConnectorDetails {
    pub connector: String,
    pub merchant_connector_id: Option<String>,
}

#[derive(Clone)]
pub struct PaymentData<F>
where
    F: Clone,
{
    pub flow: PhantomData<F>,
    pub payment_intent: storage::PaymentIntent,
    pub payment_attempt: storage::PaymentAttempt,
    pub multiple_capture_data: Option<types::MultipleCaptureData>,
    pub amount: api::Amount,
    pub mandate_id: Option<api_models::payments::MandateIds>,
    pub mandate_connector: Option<MandateConnectorDetails>,
    pub currency: storage_enums::Currency,
    pub setup_mandate: Option<MandateData>,
    pub customer_acceptance: Option<CustomerAcceptance>,
    pub address: PaymentAddress,
    pub token: Option<String>,
    pub token_data: Option<storage::PaymentTokenData>,
    pub confirm: Option<bool>,
    pub force_sync: Option<bool>,
    pub payment_method_data: Option<api::PaymentMethodData>,
    pub payment_method_info: Option<storage::PaymentMethod>,
    pub refunds: Vec<storage::Refund>,
    pub disputes: Vec<storage::Dispute>,
    pub attempts: Option<Vec<storage::PaymentAttempt>>,
    pub sessions_token: Vec<api::SessionToken>,
    pub card_cvc: Option<Secret<String>>,
    pub email: Option<pii::Email>,
    pub creds_identifier: Option<String>,
    pub pm_token: Option<String>,
    pub connector_customer_id: Option<String>,
    pub recurring_mandate_payment_data:
        Option<hyperswitch_domain_models::router_data::RecurringMandatePaymentData>,
    pub ephemeral_key: Option<ephemeral_key::EphemeralKey>,
    pub redirect_response: Option<api_models::payments::RedirectResponse>,
    pub surcharge_details: Option<types::SurchargeDetails>,
    pub frm_message: Option<FraudCheck>,
    pub payment_link_data: Option<api_models::payments::PaymentLinkResponse>,
    pub incremental_authorization_details: Option<IncrementalAuthorizationDetails>,
    pub authorizations: Vec<diesel_models::authorization::Authorization>,
    pub authentication: Option<storage::Authentication>,
    pub recurring_details: Option<RecurringDetails>,
    pub poll_config: Option<router_types::PollConfig>,
}

#[derive(Clone, serde::Serialize, Debug)]
pub struct PaymentEvent {
    payment_intent: storage::PaymentIntent,
    payment_attempt: storage::PaymentAttempt,
}

impl<F: Clone> PaymentData<F> {
    fn to_event(&self) -> PaymentEvent {
        PaymentEvent {
            payment_intent: self.payment_intent.clone(),
            payment_attempt: self.payment_attempt.clone(),
        }
    }
}

impl EventInfo for PaymentEvent {
    type Data = Self;
    fn data(&self) -> error_stack::Result<Self::Data, events::EventsError> {
        Ok(self.clone())
    }

    fn key(&self) -> String {
        "payment".to_string()
    }
}

#[derive(Debug, Default, Clone)]
pub struct IncrementalAuthorizationDetails {
    pub additional_amount: MinorUnit,
    pub total_amount: MinorUnit,
    pub reason: Option<String>,
    pub authorization_id: Option<String>,
}

<<<<<<< HEAD
#[derive(Debug, Default, Clone)]
pub struct CustomerDetails {
    pub customer_id: Option<id_type::CustomerId>,
    pub name: Option<Secret<String, masking::WithType>>,
    pub email: Option<pii::Email>,
    pub phone: Option<Secret<String, masking::WithType>>,
    pub phone_country_code: Option<String>,
}

=======
>>>>>>> 9fb2a830
pub trait CustomerDetailsExt {
    type Error;
    fn get_name(&self) -> Result<Secret<String, masking::WithType>, Self::Error>;
    fn get_email(&self) -> Result<pii::Email, Self::Error>;
}

impl CustomerDetailsExt for CustomerDetails {
    type Error = error_stack::Report<errors::ConnectorError>;
    fn get_name(&self) -> Result<Secret<String, masking::WithType>, Self::Error> {
        self.name.clone().ok_or_else(missing_field_err("name"))
    }
    fn get_email(&self) -> Result<pii::Email, Self::Error> {
        self.email.clone().ok_or_else(missing_field_err("email"))
    }
}

pub fn if_not_create_change_operation<'a, Op, F>(
    status: storage_enums::IntentStatus,
    confirm: Option<bool>,
    current: &'a Op,
) -> BoxedOperation<'_, F, api::PaymentsRequest>
where
    F: Send + Clone,
    Op: Operation<F, api::PaymentsRequest> + Send + Sync,
    &'a Op: Operation<F, api::PaymentsRequest>,
{
    if confirm.unwrap_or(false) {
        Box::new(PaymentConfirm)
    } else {
        match status {
            storage_enums::IntentStatus::RequiresConfirmation
            | storage_enums::IntentStatus::RequiresCustomerAction
            | storage_enums::IntentStatus::RequiresPaymentMethod => Box::new(current),
            _ => Box::new(&PaymentStatus),
        }
    }
}

pub fn is_confirm<'a, F: Clone + Send, R, Op>(
    operation: &'a Op,
    confirm: Option<bool>,
) -> BoxedOperation<'_, F, R>
where
    PaymentConfirm: Operation<F, R>,
    &'a PaymentConfirm: Operation<F, R>,
    Op: Operation<F, R> + Send + Sync,
    &'a Op: Operation<F, R>,
{
    if confirm.unwrap_or(false) {
        Box::new(&PaymentConfirm)
    } else {
        Box::new(operation)
    }
}

pub fn should_call_connector<Op: Debug, F: Clone>(
    operation: &Op,
    payment_data: &PaymentData<F>,
) -> bool {
    match format!("{operation:?}").as_str() {
        "PaymentConfirm" => true,
        "PaymentStart" => {
            !matches!(
                payment_data.payment_intent.status,
                storage_enums::IntentStatus::Failed | storage_enums::IntentStatus::Succeeded
            ) && payment_data.payment_attempt.authentication_data.is_none()
        }
        "PaymentStatus" => {
            matches!(
                payment_data.payment_intent.status,
                storage_enums::IntentStatus::Processing
                    | storage_enums::IntentStatus::RequiresCustomerAction
                    | storage_enums::IntentStatus::RequiresMerchantAction
                    | storage_enums::IntentStatus::RequiresCapture
                    | storage_enums::IntentStatus::PartiallyCapturedAndCapturable
            ) && payment_data.force_sync.unwrap_or(false)
        }
        "PaymentCancel" => matches!(
            payment_data.payment_intent.status,
            storage_enums::IntentStatus::RequiresCapture
                | storage_enums::IntentStatus::PartiallyCapturedAndCapturable
        ),
        "PaymentCapture" => {
            matches!(
                payment_data.payment_intent.status,
                storage_enums::IntentStatus::RequiresCapture
                    | storage_enums::IntentStatus::PartiallyCapturedAndCapturable
            ) || (matches!(
                payment_data.payment_intent.status,
                storage_enums::IntentStatus::Processing
            ) && matches!(
                payment_data.payment_attempt.capture_method,
                Some(storage_enums::CaptureMethod::ManualMultiple)
            ))
        }
        "CompleteAuthorize" => true,
        "PaymentApprove" => true,
        "PaymentReject" => true,
        "PaymentSession" => true,
        "PaymentIncrementalAuthorization" => matches!(
            payment_data.payment_intent.status,
            storage_enums::IntentStatus::RequiresCapture
        ),
        _ => false,
    }
}

pub fn is_operation_confirm<Op: Debug>(operation: &Op) -> bool {
    matches!(format!("{operation:?}").as_str(), "PaymentConfirm")
}

pub fn is_operation_complete_authorize<Op: Debug>(operation: &Op) -> bool {
    matches!(format!("{operation:?}").as_str(), "CompleteAuthorize")
}

#[cfg(feature = "olap")]
pub async fn list_payments(
    state: AppState,
    merchant: domain::MerchantAccount,
    constraints: api::PaymentListConstraints,
) -> RouterResponse<api::PaymentListResponse> {
    use hyperswitch_domain_models::errors::StorageError;
    helpers::validate_payment_list_request(&constraints)?;
    let merchant_id = &merchant.merchant_id;
    let db = state.store.as_ref();
    let payment_intents =
        helpers::filter_by_constraints(db, &constraints, merchant_id, merchant.storage_scheme)
            .await
            .to_not_found_response(errors::ApiErrorResponse::PaymentNotFound)?;

    let collected_futures = payment_intents.into_iter().map(|pi| {
        async {
            match db
                .find_payment_attempt_by_payment_id_merchant_id_attempt_id(
                    &pi.payment_id,
                    merchant_id,
                    &pi.active_attempt.get_id(),
                    // since OLAP doesn't have KV. Force to get the data from PSQL.
                    storage_enums::MerchantStorageScheme::PostgresOnly,
                )
                .await
            {
                Ok(pa) => Some(Ok((pi, pa))),
                Err(error) => {
                    if matches!(error.current_context(), StorageError::ValueNotFound(_)) {
                        logger::warn!(
                            ?error,
                            "payment_attempts missing for payment_id : {}",
                            pi.payment_id,
                        );
                        return None;
                    }
                    Some(Err(error))
                }
            }
        }
    });

    //If any of the response are Err, we will get Result<Err(_)>
    let pi_pa_tuple_vec: Result<Vec<(storage::PaymentIntent, storage::PaymentAttempt)>, _> =
        join_all(collected_futures)
            .await
            .into_iter()
            .flatten() //Will ignore `None`, will only flatten 1 level
            .collect::<Result<Vec<(storage::PaymentIntent, storage::PaymentAttempt)>, _>>();
    //Will collect responses in same order async, leading to sorted responses

    //Converting Intent-Attempt array to Response if no error
    let data: Vec<api::PaymentsResponse> = pi_pa_tuple_vec
        .change_context(errors::ApiErrorResponse::InternalServerError)?
        .into_iter()
        .map(ForeignFrom::foreign_from)
        .collect();

    Ok(services::ApplicationResponse::Json(
        api::PaymentListResponse {
            size: data.len(),
            data,
        },
    ))
}
#[cfg(feature = "olap")]
pub async fn apply_filters_on_payments(
    state: AppState,
    merchant: domain::MerchantAccount,
    constraints: api::PaymentListFilterConstraints,
) -> RouterResponse<api::PaymentListResponseV2> {
    let limit = &constraints.limit;
    helpers::validate_payment_list_request_for_joins(*limit)?;
    let db = state.store.as_ref();
    let list: Vec<(storage::PaymentIntent, storage::PaymentAttempt)> = db
        .get_filtered_payment_intents_attempt(
            &merchant.merchant_id,
            &constraints.clone().into(),
            merchant.storage_scheme,
        )
        .await
        .to_not_found_response(errors::ApiErrorResponse::PaymentNotFound)?;

    let data: Vec<api::PaymentsResponse> =
        list.into_iter().map(ForeignFrom::foreign_from).collect();

    let active_attempt_ids = db
        .get_filtered_active_attempt_ids_for_total_count(
            &merchant.merchant_id,
            &constraints.clone().into(),
            merchant.storage_scheme,
        )
        .await
        .to_not_found_response(errors::ApiErrorResponse::InternalServerError)?;

    let total_count = db
        .get_total_count_of_filtered_payment_attempts(
            &merchant.merchant_id,
            &active_attempt_ids,
            constraints.connector,
            constraints.payment_method,
            constraints.payment_method_type,
            constraints.authentication_type,
            constraints.merchant_connector_id,
            merchant.storage_scheme,
        )
        .await
        .change_context(errors::ApiErrorResponse::InternalServerError)?;

    Ok(services::ApplicationResponse::Json(
        api::PaymentListResponseV2 {
            count: data.len(),
            total_count,
            data,
        },
    ))
}

#[cfg(feature = "olap")]
pub async fn get_filters_for_payments(
    state: AppState,
    merchant: domain::MerchantAccount,
    time_range: api::TimeRange,
) -> RouterResponse<api::PaymentListFilters> {
    let db = state.store.as_ref();
    let pi = db
        .filter_payment_intents_by_time_range_constraints(
            &merchant.merchant_id,
            &time_range,
            merchant.storage_scheme,
        )
        .await
        .to_not_found_response(errors::ApiErrorResponse::PaymentNotFound)?;

    let filters = db
        .get_filters_for_payments(
            pi.as_slice(),
            &merchant.merchant_id,
            // since OLAP doesn't have KV. Force to get the data from PSQL.
            storage_enums::MerchantStorageScheme::PostgresOnly,
        )
        .await
        .to_not_found_response(errors::ApiErrorResponse::PaymentNotFound)?;

    Ok(services::ApplicationResponse::Json(
        api::PaymentListFilters {
            connector: filters.connector,
            currency: filters.currency,
            status: filters.status,
            payment_method: filters.payment_method,
            payment_method_type: filters.payment_method_type,
            authentication_type: filters.authentication_type,
        },
    ))
}

#[cfg(feature = "olap")]
pub async fn get_payment_filters(
    state: AppState,
    merchant: domain::MerchantAccount,
) -> RouterResponse<api::PaymentListFiltersV2> {
    let merchant_connector_accounts = if let services::ApplicationResponse::Json(data) =
        super::admin::list_payment_connectors(state, merchant.merchant_id).await?
    {
        data
    } else {
        return Err(errors::ApiErrorResponse::InternalServerError.into());
    };

    let mut connector_map: HashMap<String, Vec<MerchantConnectorInfo>> = HashMap::new();
    let mut payment_method_types_map: HashMap<
        enums::PaymentMethod,
        HashSet<enums::PaymentMethodType>,
    > = HashMap::new();

    // populate connector map
    merchant_connector_accounts
        .iter()
        .filter_map(|merchant_connector_account| {
            merchant_connector_account
                .connector_label
                .as_ref()
                .map(|label| {
                    let info = MerchantConnectorInfo {
                        connector_label: label.clone(),
                        merchant_connector_id: merchant_connector_account
                            .merchant_connector_id
                            .clone(),
                    };
                    (merchant_connector_account.connector_name.clone(), info)
                })
        })
        .for_each(|(connector_name, info)| {
            connector_map
                .entry(connector_name.clone())
                .or_default()
                .push(info);
        });

    // populate payment method type map
    merchant_connector_accounts
        .iter()
        .flat_map(|merchant_connector_account| {
            merchant_connector_account.payment_methods_enabled.as_ref()
        })
        .map(|payment_methods_enabled| {
            payment_methods_enabled
                .iter()
                .filter_map(|payment_method_enabled| {
                    payment_method_enabled
                        .payment_method_types
                        .as_ref()
                        .map(|types_vec| (payment_method_enabled.payment_method, types_vec.clone()))
                })
        })
        .for_each(|payment_methods_enabled| {
            payment_methods_enabled.for_each(|(payment_method, payment_method_types_vec)| {
                payment_method_types_map
                    .entry(payment_method)
                    .or_default()
                    .extend(
                        payment_method_types_vec
                            .iter()
                            .map(|p| p.payment_method_type),
                    );
            });
        });

    Ok(services::ApplicationResponse::Json(
        api::PaymentListFiltersV2 {
            connector: connector_map,
            currency: enums::Currency::iter().collect(),
            status: enums::IntentStatus::iter().collect(),
            payment_method: payment_method_types_map,
            authentication_type: enums::AuthenticationType::iter().collect(),
        },
    ))
}

pub async fn add_process_sync_task(
    db: &dyn StorageInterface,
    payment_attempt: &storage::PaymentAttempt,
    schedule_time: time::PrimitiveDateTime,
) -> CustomResult<(), errors::StorageError> {
    let tracking_data = api::PaymentsRetrieveRequest {
        force_sync: true,
        merchant_id: Some(payment_attempt.merchant_id.clone()),
        resource_id: api::PaymentIdType::PaymentAttemptId(payment_attempt.attempt_id.clone()),
        ..Default::default()
    };
    let runner = storage::ProcessTrackerRunner::PaymentsSyncWorkflow;
    let task = "PAYMENTS_SYNC";
    let tag = ["SYNC", "PAYMENT"];
    let process_tracker_id = pt_utils::get_process_tracker_id(
        runner,
        task,
        &payment_attempt.attempt_id,
        &payment_attempt.merchant_id,
    );
    let process_tracker_entry = storage::ProcessTrackerNew::new(
        process_tracker_id,
        task,
        runner,
        tag,
        tracking_data,
        schedule_time,
    )
    .map_err(errors::StorageError::from)?;

    db.insert_process(process_tracker_entry).await?;
    Ok(())
}

pub async fn reset_process_sync_task(
    db: &dyn StorageInterface,
    payment_attempt: &storage::PaymentAttempt,
    schedule_time: time::PrimitiveDateTime,
) -> Result<(), errors::ProcessTrackerError> {
    let runner = storage::ProcessTrackerRunner::PaymentsSyncWorkflow;
    let task = "PAYMENTS_SYNC";
    let process_tracker_id = pt_utils::get_process_tracker_id(
        runner,
        task,
        &payment_attempt.attempt_id,
        &payment_attempt.merchant_id,
    );
    let psync_process = db
        .find_process_by_id(&process_tracker_id)
        .await?
        .ok_or(errors::ProcessTrackerError::ProcessFetchingFailed)?;
    db.as_scheduler()
        .reset_process(psync_process, schedule_time)
        .await?;
    Ok(())
}

pub fn update_straight_through_routing<F>(
    payment_data: &mut PaymentData<F>,
    request_straight_through: serde_json::Value,
) -> CustomResult<(), errors::ParsingError>
where
    F: Send + Clone,
{
    let _: api_models::routing::RoutingAlgorithm = request_straight_through
        .clone()
        .parse_value("RoutingAlgorithm")
        .attach_printable("Invalid straight through routing rules format")?;

    payment_data.payment_attempt.straight_through_algorithm = Some(request_straight_through);

    Ok(())
}

#[allow(clippy::too_many_arguments)]
pub async fn get_connector_choice<F, Req>(
    operation: &BoxedOperation<'_, F, Req>,
    state: &AppState,
    req: &Req,
    merchant_account: &domain::MerchantAccount,
    business_profile: &storage::business_profile::BusinessProfile,
    key_store: &domain::MerchantKeyStore,
    payment_data: &mut PaymentData<F>,
    eligible_connectors: Option<Vec<enums::RoutableConnectors>>,
    mandate_type: Option<api::MandateTransactionType>,
) -> RouterResult<Option<ConnectorCallType>>
where
    F: Send + Clone,
{
    let connector_choice = operation
        .to_domain()?
        .get_connector(
            merchant_account,
            &state.clone(),
            req,
            &payment_data.payment_intent,
            key_store,
        )
        .await?;

    let connector = if should_call_connector(operation, payment_data) {
        Some(match connector_choice {
            api::ConnectorChoice::SessionMultiple(connectors) => {
                let routing_output = perform_session_token_routing(
                    state.clone(),
                    merchant_account,
                    key_store,
                    payment_data,
                    connectors,
                )
                .await?;
                ConnectorCallType::SessionMultiple(routing_output)
            }

            api::ConnectorChoice::StraightThrough(straight_through) => {
                connector_selection(
                    state,
                    merchant_account,
                    business_profile,
                    key_store,
                    payment_data,
                    Some(straight_through),
                    eligible_connectors,
                    mandate_type,
                )
                .await?
            }

            api::ConnectorChoice::Decide => {
                connector_selection(
                    state,
                    merchant_account,
                    business_profile,
                    key_store,
                    payment_data,
                    None,
                    eligible_connectors,
                    mandate_type,
                )
                .await?
            }
        })
    } else if let api::ConnectorChoice::StraightThrough(algorithm) = connector_choice {
        update_straight_through_routing(payment_data, algorithm)
            .change_context(errors::ApiErrorResponse::InternalServerError)
            .attach_printable("Failed to update straight through routing algorithm")?;

        None
    } else {
        None
    };
    Ok(connector)
}

#[allow(clippy::too_many_arguments)]
pub async fn connector_selection<F>(
    state: &AppState,
    merchant_account: &domain::MerchantAccount,
    business_profile: &storage::business_profile::BusinessProfile,
    key_store: &domain::MerchantKeyStore,
    payment_data: &mut PaymentData<F>,
    request_straight_through: Option<serde_json::Value>,
    eligible_connectors: Option<Vec<enums::RoutableConnectors>>,
    mandate_type: Option<api::MandateTransactionType>,
) -> RouterResult<ConnectorCallType>
where
    F: Send + Clone,
{
    let request_straight_through: Option<api::routing::StraightThroughAlgorithm> =
        request_straight_through
            .map(|val| val.parse_value("RoutingAlgorithm"))
            .transpose()
            .change_context(errors::ApiErrorResponse::InternalServerError)
            .attach_printable("Invalid straight through routing rules format")?;

    let mut routing_data = storage::RoutingData {
        routed_through: payment_data.payment_attempt.connector.clone(),
        #[cfg(feature = "connector_choice_mca_id")]
        merchant_connector_id: payment_data.payment_attempt.merchant_connector_id.clone(),
        #[cfg(not(feature = "connector_choice_mca_id"))]
        business_sub_label: payment_data.payment_attempt.business_sub_label.clone(),
        algorithm: request_straight_through.clone(),
        routing_info: payment_data
            .payment_attempt
            .straight_through_algorithm
            .clone()
            .map(|val| val.parse_value("PaymentRoutingInfo"))
            .transpose()
            .change_context(errors::ApiErrorResponse::InternalServerError)
            .attach_printable("Invalid straight through algorithm format found in payment attempt")?
            .unwrap_or_else(|| storage::PaymentRoutingInfo {
                algorithm: None,
                pre_routing_results: None,
            }),
    };

    let decided_connector = decide_connector(
        state.clone(),
        merchant_account,
        business_profile,
        key_store,
        payment_data,
        request_straight_through,
        &mut routing_data,
        eligible_connectors,
        mandate_type,
    )
    .await?;

    let encoded_info = routing_data
        .routing_info
        .encode_to_value()
        .change_context(errors::ApiErrorResponse::InternalServerError)
        .attach_printable("error serializing payment routing info to serde value")?;

    payment_data.payment_attempt.connector = routing_data.routed_through;
    #[cfg(feature = "connector_choice_mca_id")]
    {
        payment_data.payment_attempt.merchant_connector_id = routing_data.merchant_connector_id;
    }
    #[cfg(not(feature = "connector_choice_mca_id"))]
    {
        payment_data.payment_attempt.business_sub_label = routing_data.business_sub_label;
    }
    payment_data.payment_attempt.straight_through_algorithm = Some(encoded_info);

    Ok(decided_connector)
}

#[allow(clippy::too_many_arguments)]
pub async fn decide_connector<F>(
    state: AppState,
    merchant_account: &domain::MerchantAccount,
    business_profile: &storage::business_profile::BusinessProfile,
    key_store: &domain::MerchantKeyStore,
    payment_data: &mut PaymentData<F>,
    request_straight_through: Option<api::routing::StraightThroughAlgorithm>,
    routing_data: &mut storage::RoutingData,
    eligible_connectors: Option<Vec<enums::RoutableConnectors>>,
    mandate_type: Option<api::MandateTransactionType>,
) -> RouterResult<ConnectorCallType>
where
    F: Send + Clone,
{
    // If the connector was already decided previously, use the same connector
    // This is in case of flows like payments_sync, payments_cancel where the successive operations
    // with the connector have to be made using the same connector account.
    if let Some(ref connector_name) = payment_data.payment_attempt.connector {
        // Connector was already decided previously, use the same connector
        let connector_data = api::ConnectorData::get_connector_by_name(
            &state.conf.connectors,
            connector_name,
            api::GetToken::Connector,
            payment_data.payment_attempt.merchant_connector_id.clone(),
        )
        .change_context(errors::ApiErrorResponse::InternalServerError)
        .attach_printable("Invalid connector name received in 'routed_through'")?;

        routing_data.routed_through = Some(connector_name.clone());
        return Ok(ConnectorCallType::PreDetermined(connector_data));
    }

    if let Some(mandate_connector_details) = payment_data.mandate_connector.as_ref() {
        let connector_data = api::ConnectorData::get_connector_by_name(
            &state.conf.connectors,
            &mandate_connector_details.connector,
            api::GetToken::Connector,
            #[cfg(feature = "connector_choice_mca_id")]
            mandate_connector_details.merchant_connector_id.clone(),
            #[cfg(not(feature = "connector_choice_mca_id"))]
            None,
        )
        .change_context(errors::ApiErrorResponse::InternalServerError)
        .attach_printable("Invalid connector name received in 'routed_through'")?;

        routing_data.routed_through = Some(mandate_connector_details.connector.clone());
        #[cfg(feature = "connector_choice_mca_id")]
        {
            routing_data
                .merchant_connector_id
                .clone_from(&mandate_connector_details.merchant_connector_id);
        }
        return Ok(ConnectorCallType::PreDetermined(connector_data));
    }

    if let Some((pre_routing_results, storage_pm_type)) = routing_data
        .routing_info
        .pre_routing_results
        .as_ref()
        .zip(payment_data.payment_attempt.payment_method_type.as_ref())
    {
        if let (Some(choice), None) = (
            pre_routing_results.get(storage_pm_type),
            &payment_data.token_data,
        ) {
            let connector_data = api::ConnectorData::get_connector_by_name(
                &state.conf.connectors,
                &choice.connector.to_string(),
                api::GetToken::Connector,
                #[cfg(feature = "connector_choice_mca_id")]
                choice.merchant_connector_id.clone(),
                #[cfg(not(feature = "connector_choice_mca_id"))]
                None,
            )
            .change_context(errors::ApiErrorResponse::InternalServerError)
            .attach_printable("Invalid connector name received")?;

            routing_data.routed_through = Some(choice.connector.to_string());
            #[cfg(feature = "connector_choice_mca_id")]
            {
                routing_data
                    .merchant_connector_id
                    .clone_from(&choice.merchant_connector_id);
            }
            #[cfg(not(feature = "connector_choice_mca_id"))]
            {
                routing_data.business_sub_label = choice.sub_label.clone();
            }

            #[cfg(feature = "retry")]
            let should_do_retry =
                retry::config_should_call_gsm(&*state.store, &merchant_account.merchant_id).await;

            #[cfg(feature = "retry")]
            if payment_data.payment_attempt.payment_method_type
                == Some(storage_enums::PaymentMethodType::ApplePay)
                && should_do_retry
            {
                let retryable_connector_data = helpers::get_apple_pay_retryable_connectors(
                    state,
                    merchant_account,
                    payment_data,
                    key_store,
                    connector_data.clone(),
                    #[cfg(feature = "connector_choice_mca_id")]
                    choice.merchant_connector_id.clone().as_ref(),
                    #[cfg(not(feature = "connector_choice_mca_id"))]
                    None,
                )
                .await?;

                if let Some(connector_data_list) = retryable_connector_data {
                    return Ok(ConnectorCallType::Retryable(connector_data_list));
                }
            }

            return Ok(ConnectorCallType::PreDetermined(connector_data));
        }
    }

    if let Some(routing_algorithm) = request_straight_through {
        let (mut connectors, check_eligibility) = routing::perform_straight_through_routing(
            &routing_algorithm,
            payment_data.creds_identifier.clone(),
        )
        .change_context(errors::ApiErrorResponse::InternalServerError)
        .attach_printable("Failed execution of straight through routing")?;

        if check_eligibility {
            #[cfg(feature = "business_profile_routing")]
            let profile_id = payment_data.payment_intent.profile_id.clone();

            #[cfg(not(feature = "business_profile_routing"))]
            let _profile_id: Option<String> = None;

            connectors = routing::perform_eligibility_analysis_with_fallback(
                &state.clone(),
                key_store,
                connectors,
                &TransactionData::Payment(payment_data),
                eligible_connectors,
                #[cfg(feature = "business_profile_routing")]
                profile_id,
            )
            .await
            .change_context(errors::ApiErrorResponse::InternalServerError)
            .attach_printable("failed eligibility analysis and fallback")?;
        }

        let connector_data = connectors
            .into_iter()
            .map(|conn| {
                api::ConnectorData::get_connector_by_name(
                    &state.conf.connectors,
                    &conn.connector.to_string(),
                    api::GetToken::Connector,
                    #[cfg(feature = "connector_choice_mca_id")]
                    conn.merchant_connector_id.clone(),
                    #[cfg(not(feature = "connector_choice_mca_id"))]
                    None,
                )
            })
            .collect::<CustomResult<Vec<_>, _>>()
            .change_context(errors::ApiErrorResponse::InternalServerError)
            .attach_printable("Invalid connector name received")?;

        return decide_multiplex_connector_for_normal_or_recurring_payment(
            &state,
            payment_data,
            routing_data,
            connector_data,
            mandate_type,
            business_profile.is_connector_agnostic_mit_enabled,
        )
        .await;
    }

    if let Some(ref routing_algorithm) = routing_data.routing_info.algorithm {
        let (mut connectors, check_eligibility) = routing::perform_straight_through_routing(
            routing_algorithm,
            payment_data.creds_identifier.clone(),
        )
        .change_context(errors::ApiErrorResponse::InternalServerError)
        .attach_printable("Failed execution of straight through routing")?;

        if check_eligibility {
            #[cfg(feature = "business_profile_routing")]
            let profile_id = payment_data.payment_intent.profile_id.clone();

            #[cfg(not(feature = "business_profile_routing"))]
            let _profile_id: Option<String> = None;

            connectors = routing::perform_eligibility_analysis_with_fallback(
                &state,
                key_store,
                connectors,
                &TransactionData::Payment(payment_data),
                eligible_connectors,
                #[cfg(feature = "business_profile_routing")]
                profile_id,
            )
            .await
            .change_context(errors::ApiErrorResponse::InternalServerError)
            .attach_printable("failed eligibility analysis and fallback")?;
        }

        let connector_data = connectors
            .into_iter()
            .map(|conn| {
                api::ConnectorData::get_connector_by_name(
                    &state.conf.connectors,
                    &conn.connector.to_string(),
                    api::GetToken::Connector,
                    #[cfg(feature = "connector_choice_mca_id")]
                    conn.merchant_connector_id,
                    #[cfg(not(feature = "connector_choice_mca_id"))]
                    None,
                )
            })
            .collect::<CustomResult<Vec<_>, _>>()
            .change_context(errors::ApiErrorResponse::InternalServerError)
            .attach_printable("Invalid connector name received")?;

        return decide_multiplex_connector_for_normal_or_recurring_payment(
            &state,
            payment_data,
            routing_data,
            connector_data,
            mandate_type,
            business_profile.is_connector_agnostic_mit_enabled,
        )
        .await;
    }

    route_connector_v1(
        &state,
        merchant_account,
        business_profile,
        key_store,
        TransactionData::Payment(payment_data),
        routing_data,
        eligible_connectors,
        mandate_type,
    )
    .await
}

pub async fn decide_multiplex_connector_for_normal_or_recurring_payment<F: Clone>(
    state: &AppState,
    payment_data: &mut PaymentData<F>,
    routing_data: &mut storage::RoutingData,
    connectors: Vec<api::ConnectorData>,
    mandate_type: Option<api::MandateTransactionType>,
    is_connector_agnostic_mit_enabled: Option<bool>,
) -> RouterResult<ConnectorCallType> {
    match (
        payment_data.payment_intent.setup_future_usage,
        payment_data.token_data.as_ref(),
        payment_data.recurring_details.as_ref(),
        payment_data.payment_intent.off_session,
        mandate_type,
    ) {
        (
            Some(storage_enums::FutureUsage::OffSession),
            Some(_),
            None,
            None,
            Some(api::MandateTransactionType::RecurringMandateTransaction),
        )
        | (
            None,
            None,
            Some(RecurringDetails::PaymentMethodId(_)),
            Some(true),
            Some(api::MandateTransactionType::RecurringMandateTransaction),
        )
        | (None, Some(_), None, Some(true), _) => {
            logger::debug!("performing routing for token-based MIT flow");

            let payment_method_info = payment_data
                .payment_method_info
                .as_ref()
                .get_required_value("payment_method_info")?;

            let connector_mandate_details = &payment_method_info
                .connector_mandate_details
                .clone()
                .map(|details| {
                    details.parse_value::<storage::PaymentsMandateReference>(
                        "connector_mandate_details",
                    )
                })
                .transpose()
                .change_context(errors::ApiErrorResponse::InternalServerError)
                .attach_printable("unable to deserialize connector mandate details")?;

            let mut connector_choice = None;

            for connector_data in connectors {
                let merchant_connector_id = connector_data
                    .merchant_connector_id
                    .as_ref()
                    .ok_or(errors::ApiErrorResponse::InternalServerError)?;

                if is_network_transaction_id_flow(
                    state,
                    is_connector_agnostic_mit_enabled,
                    connector_data.connector_name,
                    payment_method_info,
                ) {
                    logger::info!("using network_transaction_id for MIT flow");
                    let network_transaction_id = payment_method_info
                        .network_transaction_id
                        .as_ref()
                        .ok_or(errors::ApiErrorResponse::InternalServerError)?;

                    let mandate_reference_id =
                        Some(payments_api::MandateReferenceId::NetworkMandateId(
                            network_transaction_id.to_string(),
                        ));

                    connector_choice = Some((connector_data, mandate_reference_id.clone()));
                    break;
                } else if connector_mandate_details
                    .clone()
                    .map(|connector_mandate_details| {
                        connector_mandate_details.contains_key(merchant_connector_id)
                    })
                    .unwrap_or(false)
                {
                    if let Some(merchant_connector_id) =
                        connector_data.merchant_connector_id.as_ref()
                    {
                        if let Some(mandate_reference_record) = connector_mandate_details.clone()
                        .get_required_value("connector_mandate_details")
                            .change_context(errors::ApiErrorResponse::IncorrectPaymentMethodConfiguration)
                            .attach_printable("no eligible connector found for token-based MIT flow since there were no connector mandate details")?
                            .get(merchant_connector_id)
                        {
                            common_utils::fp_utils::when(
                                mandate_reference_record
                                    .original_payment_authorized_currency
                                    .map(|mandate_currency| mandate_currency != payment_data.currency)
                                    .unwrap_or(false),
                                || {
                                    Err(report!(errors::ApiErrorResponse::MandateValidationFailed {
                                        reason: "cross currency mandates not supported".into()
                                    }))
                                },
                            )?;
                            let mandate_reference_id =
                                Some(payments_api::MandateReferenceId::ConnectorMandateId(
                                    payments_api::ConnectorMandateReferenceId {
                                        connector_mandate_id: Some(
                                            mandate_reference_record.connector_mandate_id.clone(),
                                        ),
                                        payment_method_id: Some(
                                            payment_method_info.payment_method_id.clone(),
                                        ),
                                        update_history: None,
                                    },
                                ));
                            payment_data.recurring_mandate_payment_data =
                                Some(hyperswitch_domain_models::router_data::RecurringMandatePaymentData {
                                    payment_method_type: mandate_reference_record
                                        .payment_method_type,
                                    original_payment_authorized_amount: mandate_reference_record
                                        .original_payment_authorized_amount,
                                    original_payment_authorized_currency: mandate_reference_record
                                        .original_payment_authorized_currency,
                                });

                            connector_choice = Some((connector_data, mandate_reference_id.clone()));
                            break;
                        }
                    }
                } else {
                    continue;
                }
            }

            let (chosen_connector_data, mandate_reference_id) = connector_choice
                .get_required_value("connector_choice")
                .change_context(errors::ApiErrorResponse::IncorrectPaymentMethodConfiguration)
                .attach_printable("no eligible connector found for token-based MIT payment")?;

            routing_data.routed_through = Some(chosen_connector_data.connector_name.to_string());
            #[cfg(feature = "connector_choice_mca_id")]
            {
                routing_data
                    .merchant_connector_id
                    .clone_from(&chosen_connector_data.merchant_connector_id);
            }
            routing_data.routed_through = Some(chosen_connector_data.connector_name.to_string());
            #[cfg(feature = "connector_choice_mca_id")]
            {
                routing_data
                    .merchant_connector_id
                    .clone_from(&chosen_connector_data.merchant_connector_id);
            }

            payment_data.mandate_id = Some(payments_api::MandateIds {
                mandate_id: None,
                mandate_reference_id,
            });

            Ok(ConnectorCallType::PreDetermined(chosen_connector_data))
        }
        _ => {
            let first_choice = connectors
                .first()
                .ok_or(errors::ApiErrorResponse::IncorrectPaymentMethodConfiguration)
                .attach_printable("no eligible connector found for payment")?
                .clone();

            routing_data.routed_through = Some(first_choice.connector_name.to_string());
            #[cfg(feature = "connector_choice_mca_id")]
            {
                routing_data.merchant_connector_id = first_choice.merchant_connector_id;
            }

            Ok(ConnectorCallType::Retryable(connectors))
        }
    }
}

pub fn is_network_transaction_id_flow(
    state: &AppState,
    is_connector_agnostic_mit_enabled: Option<bool>,
    connector: enums::Connector,
    payment_method_info: &storage::PaymentMethod,
) -> bool {
    let ntid_supported_connectors = &state
        .conf
        .network_transaction_id_supported_connectors
        .connector_list;

    is_connector_agnostic_mit_enabled == Some(true)
        && payment_method_info.payment_method == Some(storage_enums::PaymentMethod::Card)
        && ntid_supported_connectors.contains(&connector)
        && payment_method_info.network_transaction_id.is_some()
}

pub fn should_add_task_to_process_tracker<F: Clone>(payment_data: &PaymentData<F>) -> bool {
    let connector = payment_data.payment_attempt.connector.as_deref();

    !matches!(
        (payment_data.payment_attempt.payment_method, connector),
        (
            Some(storage_enums::PaymentMethod::BankTransfer),
            Some("stripe")
        )
    )
}

pub async fn perform_session_token_routing<F>(
    state: AppState,
    merchant_account: &domain::MerchantAccount,
    key_store: &domain::MerchantKeyStore,
    payment_data: &mut PaymentData<F>,
    connectors: Vec<api::SessionConnectorData>,
) -> RouterResult<Vec<api::SessionConnectorData>>
where
    F: Clone,
{
    let routing_info: Option<storage::PaymentRoutingInfo> = payment_data
        .payment_attempt
        .straight_through_algorithm
        .clone()
        .map(|val| val.parse_value("PaymentRoutingInfo"))
        .transpose()
        .change_context(errors::ApiErrorResponse::InternalServerError)
        .attach_printable("invalid payment routing info format found in payment attempt")?;

    if let Some(storage::PaymentRoutingInfo {
        pre_routing_results: Some(pre_routing_results),
        ..
    }) = routing_info
    {
        let mut payment_methods: rustc_hash::FxHashMap<
            (String, enums::PaymentMethodType),
            api::SessionConnectorData,
        > = rustc_hash::FxHashMap::from_iter(connectors.iter().map(|c| {
            (
                (
                    c.connector.connector_name.to_string(),
                    c.payment_method_type,
                ),
                c.clone(),
            )
        }));

        let mut final_list: Vec<api::SessionConnectorData> = Vec::new();
        for (routed_pm_type, choice) in pre_routing_results.into_iter() {
            if let Some(session_connector_data) =
                payment_methods.remove(&(choice.to_string(), routed_pm_type))
            {
                final_list.push(session_connector_data);
            }
        }

        if !final_list.is_empty() {
            return Ok(final_list);
        }
    }

    let routing_enabled_pms = HashSet::from([
        enums::PaymentMethodType::GooglePay,
        enums::PaymentMethodType::ApplePay,
        enums::PaymentMethodType::Klarna,
        enums::PaymentMethodType::Paypal,
    ]);

    let mut chosen = Vec::<api::SessionConnectorData>::new();
    for connector_data in &connectors {
        if routing_enabled_pms.contains(&connector_data.payment_method_type) {
            chosen.push(connector_data.clone());
        }
    }
    let sfr = SessionFlowRoutingInput {
        state: &state,
        country: payment_data
            .address
            .get_payment_method_billing()
            .and_then(|address| address.address.as_ref())
            .and_then(|details| details.country),
        key_store,
        merchant_account,
        payment_attempt: &payment_data.payment_attempt,
        payment_intent: &payment_data.payment_intent,

        chosen,
    };
    let result = self_routing::perform_session_flow_routing(sfr, &enums::TransactionType::Payment)
        .await
        .change_context(errors::ApiErrorResponse::InternalServerError)
        .attach_printable("error performing session flow routing")?;

    let mut final_list: Vec<api::SessionConnectorData> = Vec::new();

    #[cfg(not(feature = "connector_choice_mca_id"))]
    for mut connector_data in connectors {
        if !routing_enabled_pms.contains(&connector_data.payment_method_type) {
            final_list.push(connector_data);
        } else if let Some(choice) = result.get(&connector_data.payment_method_type) {
            if connector_data.connector.connector_name == choice.connector.connector_name {
                connector_data.business_sub_label = choice.sub_label.clone();
                final_list.push(connector_data);
            }
        }
    }

    #[cfg(feature = "connector_choice_mca_id")]
    for connector_data in connectors {
        if !routing_enabled_pms.contains(&connector_data.payment_method_type) {
            final_list.push(connector_data);
        } else if let Some(choice) = result.get(&connector_data.payment_method_type) {
            if connector_data.connector.connector_name == choice.connector.connector_name {
                final_list.push(connector_data);
            }
        }
    }

    Ok(final_list)
}

#[allow(clippy::too_many_arguments)]
pub async fn route_connector_v1<F>(
    state: &AppState,
    merchant_account: &domain::MerchantAccount,
    business_profile: &storage::business_profile::BusinessProfile,
    key_store: &domain::MerchantKeyStore,
    transaction_data: TransactionData<'_, F>,
    routing_data: &mut storage::RoutingData,
    eligible_connectors: Option<Vec<enums::RoutableConnectors>>,
    mandate_type: Option<api::MandateTransactionType>,
) -> RouterResult<ConnectorCallType>
where
    F: Send + Clone,
{
    #[allow(unused_variables)]
    let (profile_id, routing_algorithm) = match &transaction_data {
        TransactionData::Payment(payment_data) => {
            if cfg!(feature = "business_profile_routing") {
                (
                    payment_data.payment_intent.profile_id.clone(),
                    business_profile.routing_algorithm.clone(),
                )
            } else {
                (None, merchant_account.routing_algorithm.clone())
            }
        }
        #[cfg(feature = "payouts")]
        TransactionData::Payout(payout_data) => {
            if cfg!(feature = "business_profile_routing") {
                (
                    Some(payout_data.payout_attempt.profile_id.clone()),
                    business_profile.payout_routing_algorithm.clone(),
                )
            } else {
                (None, merchant_account.payout_routing_algorithm.clone())
            }
        }
    };

    let algorithm_ref = routing_algorithm
        .map(|ra| ra.parse_value::<api::routing::RoutingAlgorithmRef>("RoutingAlgorithmRef"))
        .transpose()
        .change_context(errors::ApiErrorResponse::InternalServerError)
        .attach_printable("Could not decode merchant routing algorithm ref")?
        .unwrap_or_default();

    let connectors = routing::perform_static_routing_v1(
        state,
        &merchant_account.merchant_id,
        algorithm_ref,
        &transaction_data,
    )
    .await
    .change_context(errors::ApiErrorResponse::InternalServerError)?;

    let connectors = routing::perform_eligibility_analysis_with_fallback(
        &state.clone(),
        key_store,
        connectors,
        &transaction_data,
        eligible_connectors,
        #[cfg(feature = "business_profile_routing")]
        profile_id,
    )
    .await
    .change_context(errors::ApiErrorResponse::InternalServerError)
    .attach_printable("failed eligibility analysis and fallback")?;

    #[cfg(feature = "payouts")]
    let first_connector_choice = connectors
        .first()
        .ok_or(errors::ApiErrorResponse::IncorrectPaymentMethodConfiguration)
        .attach_printable("Empty connector list returned")?
        .clone();

    let connector_data = connectors
        .into_iter()
        .map(|conn| {
            api::ConnectorData::get_connector_by_name(
                &state.conf.connectors,
                &conn.connector.to_string(),
                api::GetToken::Connector,
                #[cfg(feature = "connector_choice_mca_id")]
                conn.merchant_connector_id,
                #[cfg(not(feature = "connector_choice_mca_id"))]
                None,
            )
        })
        .collect::<CustomResult<Vec<_>, _>>()
        .change_context(errors::ApiErrorResponse::InternalServerError)
        .attach_printable("Invalid connector name received")?;

    match transaction_data {
        TransactionData::Payment(payment_data) => {
            decide_multiplex_connector_for_normal_or_recurring_payment(
                state,
                payment_data,
                routing_data,
                connector_data,
                mandate_type,
                business_profile.is_connector_agnostic_mit_enabled,
            )
            .await
        }

        #[cfg(feature = "payouts")]
        TransactionData::Payout(_) => {
            routing_data.routed_through = Some(first_connector_choice.connector.to_string());

            #[cfg(feature = "connector_choice_mca_id")]
            {
                routing_data.merchant_connector_id = first_connector_choice.merchant_connector_id;
            }
            #[cfg(not(feature = "connector_choice_mca_id"))]
            {
                routing_data.business_sub_label = first_connector_choice.sub_label;
            }

            Ok(ConnectorCallType::Retryable(connector_data))
        }
    }
}

#[instrument(skip_all)]
pub async fn payment_external_authentication(
    state: AppState,
    merchant_account: domain::MerchantAccount,
    key_store: domain::MerchantKeyStore,
    req: api_models::payments::PaymentsExternalAuthenticationRequest,
) -> RouterResponse<api_models::payments::PaymentsExternalAuthenticationResponse> {
    let db = &*state.store;
    let merchant_id = &merchant_account.merchant_id;
    let storage_scheme = merchant_account.storage_scheme;
    let payment_id = req.payment_id;
    let payment_intent = db
        .find_payment_intent_by_payment_id_merchant_id(&payment_id, merchant_id, storage_scheme)
        .await
        .to_not_found_response(errors::ApiErrorResponse::PaymentNotFound)?;
    let attempt_id = payment_intent.active_attempt.get_id().clone();
    let payment_attempt = db
        .find_payment_attempt_by_payment_id_merchant_id_attempt_id(
            &payment_intent.payment_id,
            merchant_id,
            &attempt_id.clone(),
            storage_scheme,
        )
        .await
        .to_not_found_response(errors::ApiErrorResponse::PaymentNotFound)?;
    if payment_attempt.external_three_ds_authentication_attempted != Some(true) {
        Err(errors::ApiErrorResponse::PreconditionFailed {
            message:
                "You cannot authenticate this payment because payment_attempt.external_three_ds_authentication_attempted is false".to_owned(),
        })?
    }
    helpers::validate_payment_status_against_allowed_statuses(
        &payment_intent.status,
        &[storage_enums::IntentStatus::RequiresCustomerAction],
        "authenticate",
    )?;
    let optional_customer = match &payment_intent.customer_id {
        Some(customer_id) => Some(
            state
                .store
                .find_customer_by_customer_id_merchant_id(
                    customer_id,
                    &merchant_account.merchant_id,
                    &key_store,
                    storage_scheme,
                )
                .await
                .change_context(errors::ApiErrorResponse::InternalServerError)
                .attach_printable_lazy(|| {
                    format!("error while finding customer with customer_id {customer_id:?}")
                })?,
        ),
        None => None,
    };
    let profile_id = payment_intent
        .profile_id
        .as_ref()
        .get_required_value("profile_id")
        .change_context(errors::ApiErrorResponse::InternalServerError)
        .attach_printable("'profile_id' not set in payment intent")?;
    let currency = payment_attempt.currency.get_required_value("currency")?;
    let amount = payment_attempt.get_total_amount();
    let shipping_address = helpers::create_or_find_address_for_payment_by_request(
        db,
        None,
        payment_intent.shipping_address_id.as_deref(),
        merchant_id,
        payment_intent.customer_id.as_ref(),
        &key_store,
        &payment_intent.payment_id,
        storage_scheme,
    )
    .await?;
    let billing_address = helpers::create_or_find_address_for_payment_by_request(
        db,
        None,
        payment_intent.billing_address_id.as_deref(),
        merchant_id,
        payment_intent.customer_id.as_ref(),
        &key_store,
        &payment_intent.payment_id,
        storage_scheme,
    )
    .await?;
    let authentication_connector = payment_attempt
        .authentication_connector
        .clone()
        .ok_or(errors::ApiErrorResponse::InternalServerError)
        .attach_printable("authentication_connector not found in payment_attempt")?;
    let merchant_connector_account = helpers::get_merchant_connector_account(
        &state,
        merchant_id,
        None,
        &key_store,
        profile_id,
        authentication_connector.as_str(),
        None,
    )
    .await?;
    let authentication = db
        .find_authentication_by_merchant_id_authentication_id(
            merchant_id.to_string(),
            payment_attempt
                .authentication_id
                .clone()
                .ok_or(errors::ApiErrorResponse::InternalServerError)
                .attach_printable("missing authentication_id in payment_attempt")?,
        )
        .await
        .to_not_found_response(errors::ApiErrorResponse::InternalServerError)
        .attach_printable("Error while fetching authentication record")?;
    let payment_method_details = helpers::get_payment_method_details_from_payment_token(
        &state,
        &payment_attempt,
        &payment_intent,
        &key_store,
        storage_scheme,
    )
    .await?
    .ok_or(errors::ApiErrorResponse::InternalServerError)
    .attach_printable("missing payment_method_details")?;
    let browser_info: Option<BrowserInformation> = payment_attempt
        .browser_info
        .clone()
        .map(|browser_information| browser_information.parse_value("BrowserInformation"))
        .transpose()
        .change_context(errors::ApiErrorResponse::InvalidDataValue {
            field_name: "browser_info",
        })?;
    let payment_connector_name = payment_attempt
        .connector
        .as_ref()
        .ok_or(errors::ApiErrorResponse::InternalServerError)
        .attach_printable("missing connector in payment_attempt")?;
    let return_url = Some(helpers::create_authorize_url(
        &state.conf.server.base_url,
        &payment_attempt.clone(),
        payment_connector_name,
    ));
    let webhook_url = helpers::create_webhook_url(
        &state.conf.server.base_url,
        merchant_id,
        &authentication_connector,
    );

    let business_profile = state
        .store
        .find_business_profile_by_profile_id(profile_id)
        .await
        .change_context(errors::ApiErrorResponse::BusinessProfileNotFound {
            id: profile_id.to_string(),
        })?;

    let authentication_response = Box::pin(authentication_core::perform_authentication(
        &state,
        authentication_connector,
        payment_method_details.0,
        payment_method_details.1,
        billing_address
            .as_ref()
            .map(|address| address.into())
            .ok_or(errors::ApiErrorResponse::MissingRequiredField {
                field_name: "billing_address",
            })?,
        shipping_address.as_ref().map(|address| address.into()),
        browser_info,
        business_profile,
        merchant_connector_account,
        Some(amount),
        Some(currency),
        authentication::MessageCategory::Payment,
        req.device_channel,
        authentication,
        return_url,
        req.sdk_information,
        req.threeds_method_comp_ind,
        optional_customer.and_then(|customer| customer.email.map(pii::Email::from)),
        webhook_url,
    ))
    .await?;
    Ok(services::ApplicationResponse::Json(
        api_models::payments::PaymentsExternalAuthenticationResponse {
            transaction_status: authentication_response.trans_status,
            acs_url: authentication_response
                .acs_url
                .as_ref()
                .map(ToString::to_string),
            challenge_request: authentication_response.challenge_request,
            acs_reference_number: authentication_response.acs_reference_number,
            acs_trans_id: authentication_response.acs_trans_id,
            three_dsserver_trans_id: authentication_response.three_dsserver_trans_id,
            acs_signed_content: authentication_response.acs_signed_content,
        },
    ))
}

#[instrument(skip_all)]
pub async fn get_extended_card_info(
    state: AppState,
    merchant_id: String,
    payment_id: String,
) -> RouterResponse<payments_api::ExtendedCardInfoResponse> {
    let redis_conn = state
        .store
        .get_redis_conn()
        .change_context(errors::ApiErrorResponse::InternalServerError)
        .attach_printable("Failed to get redis connection")?;

    let key = helpers::get_redis_key_for_extended_card_info(&merchant_id, &payment_id);
    let payload = redis_conn
        .get_key::<String>(&key)
        .await
        .change_context(errors::ApiErrorResponse::ExtendedCardInfoNotFound)?;

    Ok(services::ApplicationResponse::Json(
        payments_api::ExtendedCardInfoResponse { payload },
    ))
}<|MERGE_RESOLUTION|>--- conflicted
+++ resolved
@@ -26,7 +26,7 @@
 };
 use common_utils::{
     ext_traits::{AsyncExt, StringExt},
-    id_type, pii,
+    pii,
     types::{MinorUnit, Surcharge},
 };
 use diesel_models::{ephemeral_key, fraud_check::FraudCheck};
@@ -2489,18 +2489,6 @@
     pub authorization_id: Option<String>,
 }
 
-<<<<<<< HEAD
-#[derive(Debug, Default, Clone)]
-pub struct CustomerDetails {
-    pub customer_id: Option<id_type::CustomerId>,
-    pub name: Option<Secret<String, masking::WithType>>,
-    pub email: Option<pii::Email>,
-    pub phone: Option<Secret<String, masking::WithType>>,
-    pub phone_country_code: Option<String>,
-}
-
-=======
->>>>>>> 9fb2a830
 pub trait CustomerDetailsExt {
     type Error;
     fn get_name(&self) -> Result<Secret<String, masking::WithType>, Self::Error>;
