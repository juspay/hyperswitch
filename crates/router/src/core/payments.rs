--- conflicted
+++ resolved
@@ -254,16 +254,12 @@
                 None,
                 profile,
                 false,
-<<<<<<< HEAD
                 false,
-                req.get_all_keys_required(),
+                false, //should_retry_with_pan is set to false in case of PreDetermined ConnectorCallType
+                req.should_return_raw_response(),
                 mca_type_details,
                 router_data,
                 updated_customer,
-=======
-                false, //should_retry_with_pan is set to false in case of PreDetermined ConnectorCallType
-                req.should_return_raw_response(),
->>>>>>> de92973b
             )
             .await?;
 
@@ -340,15 +336,11 @@
                 profile,
                 true,
                 false,
-<<<<<<< HEAD
-                req.get_all_keys_required(),
+                false, //should_retry_with_pan is set to false in case of PreDetermined ConnectorCallType
+                req.should_return_raw_response(),
                 mca_type_details,
                 router_data,
                 updated_customer,
-=======
-                false, //should_retry_with_pan is set to false in case of PreDetermined ConnectorCallType
-                req.should_return_raw_response(),
->>>>>>> de92973b
             )
             .await?;
 
@@ -492,16 +484,12 @@
         #[cfg(feature = "frm")]
         None,
         profile,
-<<<<<<< HEAD
         false,
         false,
-        req.get_all_keys_required(),
+        req.should_return_raw_response(),
         mca_type_details,
         router_data,
         None,
-=======
-        req.should_return_raw_response(),
->>>>>>> de92973b
     )
     .await?;
 
@@ -825,11 +813,7 @@
                         None,
                         &business_profile,
                         false,
-<<<<<<< HEAD
-                        <Req as Authenticate>::get_all_keys_required(&req),
-=======
                         <Req as Authenticate>::should_return_raw_response(&req),
->>>>>>> de92973b
                         merchant_connector_account,
                         router_data,
                         tokenization_action,
@@ -970,11 +954,7 @@
                         None,
                         &business_profile,
                         false,
-<<<<<<< HEAD
-                        <Req as Authenticate>::get_all_keys_required(&req),
-=======
                         <Req as Authenticate>::should_return_raw_response(&req),
->>>>>>> de92973b
                         merchant_connector_account,
                         router_data,
                         tokenization_action,
@@ -3567,11 +3547,7 @@
     frm_suggestion: Option<storage_enums::FrmSuggestion>,
     business_profile: &domain::Profile,
     is_retry_payment: bool,
-<<<<<<< HEAD
-    all_keys_required: Option<bool>,
-=======
     return_raw_connector_response: Option<bool>,
->>>>>>> de92973b
     merchant_connector_account: helpers::MerchantConnectorAccountType,
     mut router_data: RouterData<F, RouterDReq, router_types::PaymentsResponseData>,
     tokenization_action: TokenizationAction,
@@ -3602,18 +3578,12 @@
 
     router_data = router_data.add_session_token(state, &connector).await?;
 
-<<<<<<< HEAD
-    let should_continue_further = access_token::update_router_data_with_access_token_result(
-=======
     let mut should_continue_further = access_token::update_router_data_with_access_token_result(
->>>>>>> de92973b
         &add_access_token_result,
         &mut router_data,
         &call_connector_action,
     );
 
-<<<<<<< HEAD
-=======
     let add_create_order_result = router_data
         .create_order_at_connector(state, &connector, should_continue_further)
         .await?;
@@ -3630,7 +3600,6 @@
             .await?;
     }
 
->>>>>>> de92973b
     let updated_customer = call_create_connector_customer_if_required(
         state,
         customer,
@@ -3699,8 +3668,6 @@
     } else {
         (None, false)
     };
-<<<<<<< HEAD
-=======
 
     if should_add_task_to_process_tracker(payment_data) {
         operation
@@ -3878,7 +3845,6 @@
     )
     .await?;
     *payment_data = pd;
->>>>>>> de92973b
 
     // This is used to apply any kind of routing decision to the required data,
     // before the call to `connector` is made.
@@ -4015,13 +3981,6 @@
                 tokenization_action,
             )
             .await
-<<<<<<< HEAD
-    } else {
-        Ok(router_data)
-    }?;
-
-    Ok((router_data, merchant_connector_account))
-=======
         }
     })
     .await
@@ -4037,287 +3996,6 @@
     let etime = Instant::now();
     let duration = etime.saturating_duration_since(stime);
     tracing::info!(duration = format!("Duration taken: {}", duration.as_millis()));
-    result
->>>>>>> de92973b
-}
-
-#[cfg(feature = "v1")]
-#[allow(clippy::too_many_arguments)]
-#[instrument(skip_all)]
-pub async fn call_connector_service_prerequisites<F, RouterDReq, ApiRequest, D>(
-    state: &SessionState,
-    merchant_context: &domain::MerchantContext,
-    connector: api::ConnectorData,
-    operation: &BoxedOperation<'_, F, ApiRequest, D>,
-    payment_data: &mut D,
-    customer: &Option<domain::Customer>,
-    validate_result: &operations::ValidateResult,
-    business_profile: &domain::Profile,
-    should_retry_with_pan: bool,
-<<<<<<< HEAD
-    routing_decision: Option<routing_helpers::RoutingDecisionData>,
-) -> RouterResult<(
-    helpers::MerchantConnectorAccountType,
-    RouterData<F, RouterDReq, router_types::PaymentsResponseData>,
-    TokenizationAction,
-)>
-=======
-    return_raw_connector_response: Option<bool>,
-) -> RouterResult<RouterData<F, RouterDReq, router_types::PaymentsResponseData>>
->>>>>>> de92973b
-where
-    F: Send + Clone + Sync,
-    RouterDReq: Send + Sync,
-
-    // To create connector flow specific interface data
-    D: OperationSessionGetters<F> + OperationSessionSetters<F> + Send + Sync + Clone,
-    D: ConstructFlowSpecificData<F, RouterDReq, router_types::PaymentsResponseData>,
-    RouterData<F, RouterDReq, router_types::PaymentsResponseData>: Feature<F, RouterDReq> + Send,
-    // To construct connector flow specific api
-    dyn api::Connector:
-        services::api::ConnectorIntegration<F, RouterDReq, router_types::PaymentsResponseData>,
-{
-    let merchant_connector_account = construct_profile_id_and_get_mca(
-        state,
-        merchant_context,
-        payment_data,
-        &connector.connector_name.to_string(),
-        connector.merchant_connector_id.as_ref(),
-        false,
-    )
-    .await?;
-
-    let customer_acceptance = payment_data
-        .get_payment_attempt()
-        .customer_acceptance
-        .clone();
-
-    if is_pre_network_tokenization_enabled(
-        state,
-        business_profile,
-        customer_acceptance,
-        connector.connector_name,
-    ) {
-        let payment_method_data = payment_data.get_payment_method_data();
-        let customer_id = payment_data.get_payment_intent().customer_id.clone();
-        if let (Some(domain::PaymentMethodData::Card(card_data)), Some(customer_id)) =
-            (payment_method_data, customer_id)
-        {
-            let vault_operation =
-                get_vault_operation_for_pre_network_tokenization(state, customer_id, card_data)
-                    .await;
-            match vault_operation {
-                payments::VaultOperation::SaveCardAndNetworkTokenData(
-                    card_and_network_token_data,
-                ) => {
-                    payment_data.set_vault_operation(
-                        payments::VaultOperation::SaveCardAndNetworkTokenData(Box::new(
-                            *card_and_network_token_data.clone(),
-                        )),
-                    );
-
-                    payment_data.set_payment_method_data(Some(
-                        domain::PaymentMethodData::NetworkToken(
-                            card_and_network_token_data
-                                .network_token
-                                .network_token_data
-                                .clone(),
-                        ),
-                    ));
-                }
-                payments::VaultOperation::SaveCardData(card_data_for_vault) => payment_data
-                    .set_vault_operation(payments::VaultOperation::SaveCardData(
-                        card_data_for_vault.clone(),
-                    )),
-                payments::VaultOperation::ExistingVaultData(_) => (),
-            }
-        }
-    }
-
-    #[cfg(feature = "v1")]
-    if payment_data
-        .get_payment_attempt()
-        .merchant_connector_id
-        .is_none()
-    {
-        payment_data.set_merchant_connector_id_in_attempt(merchant_connector_account.get_mca_id());
-    }
-
-    operation
-        .to_domain()?
-        .populate_payment_data(
-            state,
-            payment_data,
-            merchant_context,
-            business_profile,
-            &connector,
-        )
-        .await?;
-
-    let (pd, tokenization_action) = get_connector_tokenization_action_when_confirm_true(
-        state,
-        operation,
-        payment_data,
-        validate_result,
-        &merchant_connector_account,
-        merchant_context.get_merchant_key_store(),
-        customer,
-        business_profile,
-        should_retry_with_pan,
-    )
-    .await?;
-    *payment_data = pd;
-
-    // This is used to apply any kind of routing decision to the required data,
-    // before the call to `connector` is made.
-    routing_decision.map(|decision| decision.apply_routing_decision(payment_data));
-
-    // Validating the blocklist guard and generate the fingerprint
-    blocklist_guard(state, merchant_context, operation, payment_data).await?;
-
-    #[cfg(feature = "v1")]
-    let merchant_recipient_data = if let Some(true) = payment_data
-        .get_payment_intent()
-        .is_payment_processor_token_flow
-    {
-        None
-    } else {
-        payment_data
-            .get_merchant_recipient_data(
-                state,
-                merchant_context,
-                &merchant_connector_account,
-                &connector,
-            )
-            .await?
-    };
-
-    // TODO: handle how we read `is_processor_token_flow` in v2 and then call `get_merchant_recipient_data`
-    #[cfg(feature = "v2")]
-    let merchant_recipient_data = None;
-
-    let router_data = payment_data
-        .construct_router_data(
-            state,
-            connector.connector.id(),
-            merchant_context,
-            customer,
-            &merchant_connector_account,
-            merchant_recipient_data,
-            None,
-        )
-        .await?;
-
-    Ok((merchant_connector_account, router_data, tokenization_action))
-}
-
-#[cfg(feature = "v1")]
-#[allow(clippy::too_many_arguments)]
-#[instrument(skip_all)]
-pub async fn decide_unified_connector_service_call<F, RouterDReq, ApiRequest, D>(
-    state: &SessionState,
-    req_state: ReqState,
-    merchant_context: &domain::MerchantContext,
-    connector: api::ConnectorData,
-    operation: &BoxedOperation<'_, F, ApiRequest, D>,
-    payment_data: &mut D,
-    customer: &Option<domain::Customer>,
-    call_connector_action: CallConnectorAction,
-    validate_result: &operations::ValidateResult,
-    schedule_time: Option<time::PrimitiveDateTime>,
-    header_payload: HeaderPayload,
-    frm_suggestion: Option<storage_enums::FrmSuggestion>,
-    business_profile: &domain::Profile,
-    is_retry_payment: bool,
-    all_keys_required: Option<bool>,
-    merchant_connector_account: helpers::MerchantConnectorAccountType,
-    mut router_data: RouterData<F, RouterDReq, router_types::PaymentsResponseData>,
-    tokenization_action: TokenizationAction,
-) -> RouterResult<(
-    RouterData<F, RouterDReq, router_types::PaymentsResponseData>,
-    helpers::MerchantConnectorAccountType,
-)>
-where
-    F: Send + Clone + Sync,
-    RouterDReq: Send + Sync,
-
-    // To create connector flow specific interface data
-    D: OperationSessionGetters<F> + OperationSessionSetters<F> + Send + Sync + Clone,
-    D: ConstructFlowSpecificData<F, RouterDReq, router_types::PaymentsResponseData>,
-    RouterData<F, RouterDReq, router_types::PaymentsResponseData>: Feature<F, RouterDReq> + Send,
-    // To construct connector flow specific api
-    dyn api::Connector:
-        services::api::ConnectorIntegration<F, RouterDReq, router_types::PaymentsResponseData>,
-{
-    let stime_connector = Instant::now();
-
-    let result =
-        match should_call_unified_connector_service(state, merchant_context, &router_data).await? {
-            true => {
-                if should_add_task_to_process_tracker(payment_data) {
-                    operation
-                        .to_domain()?
-                        .add_task_to_process_tracker(
-                            state,
-                            payment_data.get_payment_attempt(),
-                            validate_result.requeue,
-                            schedule_time,
-                        )
-                        .await
-                        .map_err(|error| logger::error!(process_tracker_error=?error))
-                        .ok();
-                }
-
-                (_, *payment_data) = operation
-                    .to_update_tracker()?
-                    .update_trackers(
-                        state,
-                        req_state,
-                        payment_data.clone(),
-                        customer.clone(),
-                        merchant_context.get_merchant_account().storage_scheme,
-                        None,
-                        merchant_context.get_merchant_key_store(),
-                        frm_suggestion,
-                        header_payload.clone(),
-                    )
-                    .await?;
-
-                router_data
-                    .call_unified_connector_service(state, merchant_connector_account.clone())
-                    .await?;
-
-                Ok((router_data, merchant_connector_account))
-            }
-            false => {
-                call_connector_service(
-                    state,
-                    req_state,
-                    merchant_context,
-                    connector,
-                    operation,
-                    payment_data,
-                    customer,
-                    call_connector_action,
-                    validate_result,
-                    schedule_time,
-                    header_payload,
-                    frm_suggestion,
-                    business_profile,
-                    is_retry_payment,
-                    all_keys_required,
-                    merchant_connector_account,
-                    router_data,
-                    tokenization_action,
-                )
-                .await
-            }
-        };
-
-    let etime_connector = Instant::now();
-    let duration_connector = etime_connector.saturating_duration_since(stime_connector);
-    tracing::info!(duration = format!("Duration taken: {}", duration_connector.as_millis()));
-
     result
 }
 
@@ -4339,7 +4017,7 @@
     business_profile: &domain::Profile,
     is_retry_payment: bool,
     should_retry_with_pan: bool,
-    all_keys_required: Option<bool>,
+    return_raw_connector_response: Option<bool>,
     merchant_connector_account_type_details: domain::MerchantConnectorAccountTypeDetails,
     mut router_data: RouterData<F, RouterDReq, router_types::PaymentsResponseData>,
     updated_customer: Option<storage::CustomerUpdate>,
@@ -5027,12 +4705,8 @@
     call_connector_action: CallConnectorAction,
     header_payload: HeaderPayload,
     business_profile: &domain::Profile,
-<<<<<<< HEAD
-    all_keys_required: Option<bool>,
+    return_raw_connector_response: Option<bool>,
     mut router_data: RouterData<F, RouterDReq, router_types::PaymentsResponseData>,
-=======
-    return_raw_connector_response: Option<bool>,
->>>>>>> de92973b
 ) -> RouterResult<RouterData<F, RouterDReq, router_types::PaymentsResponseData>>
 where
     F: Send + Clone + Sync,
