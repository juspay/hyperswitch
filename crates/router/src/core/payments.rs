pub mod access_token;
pub mod conditional_configs;
pub mod customers;
pub mod flows;
pub mod helpers;
pub mod operations;
#[cfg(feature = "retry")]
pub mod retry;
pub mod routing;
pub mod tokenization;
pub mod transformers;
pub mod types;

use std::{fmt::Debug, marker::PhantomData, ops::Deref, time::Instant, vec::IntoIter};

use api_models::{self, enums, payments::HeaderPayload};
use common_utils::{ext_traits::AsyncExt, pii, types::Surcharge};
use data_models::mandates::MandateData;
use diesel_models::{ephemeral_key, fraud_check::FraudCheck};
use error_stack::{IntoReport, ResultExt};
use futures::future::join_all;
use helpers::ApplePayData;
use masking::Secret;
use redis_interface::errors::RedisError;
use router_env::{instrument, tracing};
#[cfg(feature = "olap")]
use router_types::transformers::ForeignFrom;
use scheduler::utils as pt_utils;
use time;

pub use self::operations::{
    PaymentApprove, PaymentCancel, PaymentCapture, PaymentConfirm, PaymentCreate,
    PaymentIncrementalAuthorization, PaymentReject, PaymentResponse, PaymentSession, PaymentStatus,
    PaymentUpdate,
};
use self::{
    conditional_configs::perform_decision_management,
    flows::{ConstructFlowSpecificData, Feature},
    helpers::get_key_params_for_surcharge_details,
    operations::{payment_complete_authorize, BoxedOperation, Operation},
    routing::{self as self_routing, SessionFlowRoutingInput},
};
use super::{
    errors::StorageErrorExt, payment_methods::surcharge_decision_configs, routing::TransactionData,
};
#[cfg(feature = "frm")]
use crate::core::fraud_check as frm_core;
use crate::{
    configs::settings::{ApplePayPreDecryptFlow, PaymentMethodTypeTokenFilter},
    core::{
        errors::{self, CustomResult, RouterResponse, RouterResult},
        payment_methods::PaymentMethodRetrieve,
        utils,
    },
    db::StorageInterface,
    logger,
    routes::{metrics, payment_methods::ParentPaymentMethodToken, AppState},
    services::{self, api::Authenticate},
    types::{
        self as router_types,
        api::{self, ConnectorCallType},
        domain,
        storage::{self, enums as storage_enums, payment_attempt::PaymentAttemptExt},
        transformers::{ForeignInto, ForeignTryInto},
    },
    utils::{
        add_apple_pay_flow_metrics, add_connector_http_status_code_metrics, Encode, OptionExt,
        ValueExt,
    },
    workflows::payment_sync,
};

#[allow(clippy::too_many_arguments, clippy::type_complexity)]
#[instrument(skip_all, fields(payment_id, merchant_id))]
pub async fn payments_operation_core<F, Req, Op, FData, Ctx>(
    state: &AppState,
    merchant_account: domain::MerchantAccount,
    key_store: domain::MerchantKeyStore,
    operation: Op,
    req: Req,
    call_connector_action: CallConnectorAction,
    auth_flow: services::AuthFlow,
    eligible_connectors: Option<Vec<common_enums::RoutableConnectors>>,
    header_payload: HeaderPayload,
) -> RouterResult<(
    PaymentData<F>,
    Req,
    Option<domain::Customer>,
    Option<u16>,
    Option<u128>,
)>
where
    F: Send + Clone + Sync,
    Req: Authenticate + Clone,
    Op: Operation<F, Req, Ctx> + Send + Sync,

    // To create connector flow specific interface data
    PaymentData<F>: ConstructFlowSpecificData<F, FData, router_types::PaymentsResponseData>,
    router_types::RouterData<F, FData, router_types::PaymentsResponseData>: Feature<F, FData>,

    // To construct connector flow specific api
    dyn router_types::api::Connector:
        services::api::ConnectorIntegration<F, FData, router_types::PaymentsResponseData>,

    // To perform router related operation for PaymentResponse
    PaymentResponse: Operation<F, FData, Ctx>,
    FData: Send + Sync,
    Ctx: PaymentMethodRetrieve,
{
    let operation: BoxedOperation<'_, F, Req, Ctx> = Box::new(operation);

    tracing::Span::current().record("merchant_id", merchant_account.merchant_id.as_str());
    let (operation, validate_result) = operation
        .to_validate_request()?
        .validate_request(&req, &merchant_account)?;

    tracing::Span::current().record("payment_id", &format!("{}", validate_result.payment_id));

    let operations::GetTrackerResponse {
        operation,
        customer_details,
        mut payment_data,
        business_profile,
    } = operation
        .to_get_tracker()?
        .get_trackers(
            state,
            &validate_result.payment_id,
            &req,
            validate_result.mandate_type.to_owned(),
            &merchant_account,
            &key_store,
            auth_flow,
            header_payload.payment_confirm_source,
        )
        .await?;

    let (operation, customer) = operation
        .to_domain()?
        .get_or_create_customer_details(
            &*state.store,
            &mut payment_data,
            customer_details,
            &key_store,
        )
        .await
        .to_not_found_response(errors::ApiErrorResponse::CustomerNotFound)
        .attach_printable("Failed while fetching/creating customer")?;

    call_decision_manager(state, &merchant_account, &mut payment_data).await?;

    let connector = get_connector_choice(
        &operation,
        state,
        &req,
        &merchant_account,
        &business_profile,
        &key_store,
        &mut payment_data,
        eligible_connectors,
    )
    .await?;

    let should_add_task_to_process_tracker = should_add_task_to_process_tracker(&payment_data);

    payment_data = tokenize_in_router_when_confirm_false(
        state,
        &operation,
        &mut payment_data,
        &validate_result,
        &key_store,
        &customer,
    )
    .await?;

    let mut connector_http_status_code = None;
    let mut external_latency = None;
    if let Some(connector_details) = connector {
        // Fetch and check FRM configs
        #[cfg(feature = "frm")]
        let mut frm_info = None;
        #[cfg(feature = "frm")]
        let db = &*state.store;
        #[allow(unused_variables, unused_mut)]
        let mut should_continue_transaction: bool = true;
        #[cfg(feature = "frm")]
        let mut should_continue_capture: bool = true;
        #[cfg(feature = "frm")]
        let frm_configs = if state.conf.frm.enabled {
            frm_core::call_frm_before_connector_call(
                db,
                &operation,
                &merchant_account,
                &mut payment_data,
                state,
                &mut frm_info,
                &customer,
                &mut should_continue_transaction,
                &mut should_continue_capture,
                key_store.clone(),
            )
            .await?
        } else {
            None
        };
        #[cfg(feature = "frm")]
        logger::debug!(
            "frm_configs: {:?}\nshould_cancel_transaction: {:?}\nshould_continue_capture: {:?}",
            frm_configs,
            should_continue_transaction,
            should_continue_capture,
        );

        if should_continue_transaction {
            #[cfg(feature = "frm")]
            match (
                should_continue_capture,
                payment_data.payment_attempt.capture_method,
            ) {
                (false, Some(storage_enums::CaptureMethod::Automatic))
                | (false, Some(storage_enums::CaptureMethod::Scheduled)) => {
                    payment_data.payment_attempt.capture_method =
                        Some(storage_enums::CaptureMethod::Manual);
                }
                _ => (),
            };
            payment_data = match connector_details {
                api::ConnectorCallType::PreDetermined(connector) => {
                    let schedule_time = if should_add_task_to_process_tracker {
                        payment_sync::get_sync_process_schedule_time(
                            &*state.store,
                            connector.connector.id(),
                            &merchant_account.merchant_id,
                            0,
                        )
                        .await
                        .into_report()
                        .change_context(errors::ApiErrorResponse::InternalServerError)
                        .attach_printable("Failed while getting process schedule time")?
                    } else {
                        None
                    };
                    let router_data = call_connector_service(
                        state,
                        &merchant_account,
                        &key_store,
                        connector,
                        &operation,
                        &mut payment_data,
                        &customer,
                        call_connector_action,
                        &validate_result,
                        schedule_time,
                        header_payload,
                        #[cfg(feature = "frm")]
                        frm_info.as_ref().and_then(|fi| fi.suggested_action),
                        #[cfg(not(feature = "frm"))]
                        None,
                    )
                    .await?;
                    let operation = Box::new(PaymentResponse);

                    connector_http_status_code = router_data.connector_http_status_code;
                    external_latency = router_data.external_latency;
                    //add connector http status code metrics
                    add_connector_http_status_code_metrics(connector_http_status_code);
                    operation
                        .to_post_update_tracker()?
                        .update_tracker(
                            state,
                            &validate_result.payment_id,
                            payment_data,
                            router_data,
                            merchant_account.storage_scheme,
                        )
                        .await?
                }

                api::ConnectorCallType::Retryable(connectors) => {
                    let mut connectors = connectors.into_iter();

                    let connector_data = get_connector_data(&mut connectors)?;

                    let schedule_time = if should_add_task_to_process_tracker {
                        payment_sync::get_sync_process_schedule_time(
                            &*state.store,
                            connector_data.connector.id(),
                            &merchant_account.merchant_id,
                            0,
                        )
                        .await
                        .into_report()
                        .change_context(errors::ApiErrorResponse::InternalServerError)
                        .attach_printable("Failed while getting process schedule time")?
                    } else {
                        None
                    };
                    let router_data = call_connector_service(
                        state,
                        &merchant_account,
                        &key_store,
                        connector_data.clone(),
                        &operation,
                        &mut payment_data,
                        &customer,
                        call_connector_action,
                        &validate_result,
                        schedule_time,
                        header_payload,
                        #[cfg(feature = "frm")]
                        frm_info.as_ref().and_then(|fi| fi.suggested_action),
                        #[cfg(not(feature = "frm"))]
                        None,
                    )
                    .await?;

                    #[cfg(feature = "retry")]
                    let mut router_data = router_data;
                    #[cfg(feature = "retry")]
                    {
                        use crate::core::payments::retry::{self, GsmValidation};
                        let config_bool = retry::config_should_call_gsm(
                            &*state.store,
                            &merchant_account.merchant_id,
                        )
                        .await;

                        if config_bool && router_data.should_call_gsm() {
                            router_data = retry::do_gsm_actions(
                                state,
                                &mut payment_data,
                                connectors,
                                connector_data,
                                router_data,
                                &merchant_account,
                                &key_store,
                                &operation,
                                &customer,
                                &validate_result,
                                schedule_time,
                                #[cfg(feature = "frm")]
                                frm_info.as_ref().and_then(|fi| fi.suggested_action),
                                #[cfg(not(feature = "frm"))]
                                None,
                            )
                            .await?;
                        };
                    }

                    let operation = Box::new(PaymentResponse);
                    connector_http_status_code = router_data.connector_http_status_code;
                    external_latency = router_data.external_latency;
                    //add connector http status code metrics
                    add_connector_http_status_code_metrics(connector_http_status_code);
                    operation
                        .to_post_update_tracker()?
                        .update_tracker(
                            state,
                            &validate_result.payment_id,
                            payment_data,
                            router_data,
                            merchant_account.storage_scheme,
                        )
                        .await?
                }

                api::ConnectorCallType::SessionMultiple(connectors) => {
                    let session_surcharge_details =
                        call_surcharge_decision_management_for_session_flow(
                            state,
                            &merchant_account,
                            &mut payment_data,
                            &connectors,
                        )
                        .await?;
                    call_multiple_connectors_service(
                        state,
                        &merchant_account,
                        &key_store,
                        connectors,
                        &operation,
                        payment_data,
                        &customer,
                        session_surcharge_details,
                    )
                    .await?
                }
            };

            #[cfg(feature = "frm")]
            if let Some(fraud_info) = &mut frm_info {
                Box::pin(frm_core::post_payment_frm_core(
                    state,
                    &merchant_account,
                    &mut payment_data,
                    fraud_info,
                    frm_configs
                        .clone()
                        .ok_or(errors::ApiErrorResponse::MissingRequiredField {
                            field_name: "frm_configs",
                        })
                        .into_report()
                        .attach_printable("Frm configs label not found")?,
                    &customer,
                    key_store,
                ))
                .await?;
            }
        } else {
            (_, payment_data) = operation
                .to_update_tracker()?
                .update_trackers(
                    state,
                    payment_data.clone(),
                    customer.clone(),
                    validate_result.storage_scheme,
                    None,
                    &key_store,
                    #[cfg(feature = "frm")]
                    frm_info.and_then(|info| info.suggested_action),
                    #[cfg(not(feature = "frm"))]
                    None,
                    header_payload,
                )
                .await?;
        }

        payment_data
            .payment_attempt
            .payment_token
            .as_ref()
            .zip(payment_data.payment_attempt.payment_method)
            .map(ParentPaymentMethodToken::create_key_for_token)
            .async_map(|key_for_hyperswitch_token| async move {
                if key_for_hyperswitch_token
                    .should_delete_payment_method_token(payment_data.payment_intent.status)
                {
                    let _ = key_for_hyperswitch_token.delete(state).await;
                }
            })
            .await;
    } else {
        (_, payment_data) = operation
            .to_update_tracker()?
            .update_trackers(
                state,
                payment_data.clone(),
                customer.clone(),
                validate_result.storage_scheme,
                None,
                &key_store,
                None,
                header_payload,
            )
            .await?;
    }

    let cloned_payment_data = payment_data.clone();
    let cloned_customer = customer.clone();
    let cloned_request = req.clone();

    crate::utils::trigger_payments_webhook(
        merchant_account,
        business_profile,
        cloned_payment_data,
        Some(cloned_request),
        cloned_customer,
        state,
        operation,
    )
    .await
    .map_err(|error| logger::warn!(payments_outgoing_webhook_error=?error))
    .ok();

    Ok((
        payment_data,
        req,
        customer,
        connector_http_status_code,
        external_latency,
    ))
}

#[instrument(skip_all)]
pub async fn call_decision_manager<O>(
    state: &AppState,
    merchant_account: &domain::MerchantAccount,
    payment_data: &mut PaymentData<O>,
) -> RouterResult<()>
where
    O: Send + Clone,
{
    let algorithm_ref: api::routing::RoutingAlgorithmRef = merchant_account
        .routing_algorithm
        .clone()
        .map(|val| val.parse_value("routing algorithm"))
        .transpose()
        .change_context(errors::ApiErrorResponse::InternalServerError)
        .attach_printable("Could not decode the routing algorithm")?
        .unwrap_or_default();

    let output = perform_decision_management(
        state,
        algorithm_ref,
        merchant_account.merchant_id.as_str(),
        payment_data,
    )
    .await
    .change_context(errors::ApiErrorResponse::InternalServerError)
    .attach_printable("Could not decode the conditional config")?;
    payment_data.payment_attempt.authentication_type = payment_data
        .payment_attempt
        .authentication_type
        .or(output.override_3ds.map(ForeignInto::foreign_into))
        .or(Some(storage_enums::AuthenticationType::NoThreeDs));
    Ok(())
}

#[instrument(skip_all)]
async fn populate_surcharge_details<F>(
    state: &AppState,
    payment_data: &mut PaymentData<F>,
) -> RouterResult<()>
where
    F: Send + Clone,
{
    if payment_data
        .payment_intent
        .surcharge_applicable
        .unwrap_or(false)
    {
        if let Some(surcharge_details) = payment_data.payment_attempt.get_surcharge_details() {
            // if retry payment, surcharge would have been populated from the previous attempt. Use the same surcharge
            let surcharge_details =
                types::SurchargeDetails::from((&surcharge_details, &payment_data.payment_attempt));
            payment_data.surcharge_details = Some(surcharge_details);
            return Ok(());
        }
        let raw_card_key = payment_data
            .payment_method_data
            .as_ref()
            .and_then(get_key_params_for_surcharge_details)
            .map(|(payment_method, payment_method_type, card_network)| {
                types::SurchargeKey::PaymentMethodData(
                    payment_method,
                    payment_method_type,
                    card_network,
                )
            });
        let saved_card_key = payment_data.token.clone().map(types::SurchargeKey::Token);

        let surcharge_key = raw_card_key
            .or(saved_card_key)
            .get_required_value("payment_method_data or payment_token")?;
        logger::debug!(surcharge_key_confirm =? surcharge_key);

        let calculated_surcharge_details =
            match types::SurchargeMetadata::get_individual_surcharge_detail_from_redis(
                state,
                surcharge_key,
                &payment_data.payment_attempt.attempt_id,
            )
            .await
            {
                Ok(surcharge_details) => Some(surcharge_details),
                Err(err) if err.current_context() == &RedisError::NotFound => None,
                Err(err) => {
                    Err(err).change_context(errors::ApiErrorResponse::InternalServerError)?
                }
            };

        payment_data.surcharge_details = calculated_surcharge_details;
    } else {
        let surcharge_details =
            payment_data
                .payment_attempt
                .get_surcharge_details()
                .map(|surcharge_details| {
                    types::SurchargeDetails::from((
                        &surcharge_details,
                        &payment_data.payment_attempt,
                    ))
                });
        payment_data.surcharge_details = surcharge_details;
    }
    Ok(())
}

#[inline]
pub fn get_connector_data(
    connectors: &mut IntoIter<api::ConnectorData>,
) -> RouterResult<api::ConnectorData> {
    connectors
        .next()
        .ok_or(errors::ApiErrorResponse::InternalServerError)
        .into_report()
        .attach_printable("Connector not found in connectors iterator")
}

#[instrument(skip_all)]
pub async fn call_surcharge_decision_management_for_session_flow<O>(
    state: &AppState,
    merchant_account: &domain::MerchantAccount,
    payment_data: &mut PaymentData<O>,
    session_connector_data: &[api::SessionConnectorData],
) -> RouterResult<Option<api::SessionSurchargeDetails>>
where
    O: Send + Clone + Sync,
{
    if let Some(surcharge_amount) = payment_data.payment_attempt.surcharge_amount {
        let tax_on_surcharge_amount = payment_data.payment_attempt.tax_amount.unwrap_or(0);
        let final_amount =
            payment_data.payment_attempt.amount + surcharge_amount + tax_on_surcharge_amount;
        Ok(Some(api::SessionSurchargeDetails::PreDetermined(
            types::SurchargeDetails {
                original_amount: payment_data.payment_attempt.amount,
                surcharge: Surcharge::Fixed(surcharge_amount),
                tax_on_surcharge: None,
                surcharge_amount,
                tax_on_surcharge_amount,
                final_amount,
            },
        )))
    } else {
        let payment_method_type_list = session_connector_data
            .iter()
            .map(|session_connector_data| session_connector_data.payment_method_type)
            .collect();
        let algorithm_ref: api::routing::RoutingAlgorithmRef = merchant_account
            .routing_algorithm
            .clone()
            .map(|val| val.parse_value("routing algorithm"))
            .transpose()
            .change_context(errors::ApiErrorResponse::InternalServerError)
            .attach_printable("Could not decode the routing algorithm")?
            .unwrap_or_default();
        let surcharge_results =
            surcharge_decision_configs::perform_surcharge_decision_management_for_session_flow(
                state,
                algorithm_ref,
                payment_data,
                &payment_method_type_list,
            )
            .await
            .change_context(errors::ApiErrorResponse::InternalServerError)
            .attach_printable("error performing surcharge decision operation")?;

        Ok(if surcharge_results.is_empty_result() {
            None
        } else {
            Some(api::SessionSurchargeDetails::Calculated(surcharge_results))
        })
    }
}
#[allow(clippy::too_many_arguments)]
pub async fn payments_core<F, Res, Req, Op, FData, Ctx>(
    state: AppState,
    merchant_account: domain::MerchantAccount,
    key_store: domain::MerchantKeyStore,
    operation: Op,
    req: Req,
    auth_flow: services::AuthFlow,
    call_connector_action: CallConnectorAction,
    eligible_connectors: Option<Vec<api_models::enums::Connector>>,
    header_payload: HeaderPayload,
) -> RouterResponse<Res>
where
    F: Send + Clone + Sync,
    FData: Send + Sync,
    Op: Operation<F, Req, Ctx> + Send + Sync + Clone,
    Req: Debug + Authenticate + Clone,
    Res: transformers::ToResponse<Req, PaymentData<F>, Op>,
    // To create connector flow specific interface data
    PaymentData<F>: ConstructFlowSpecificData<F, FData, router_types::PaymentsResponseData>,
    router_types::RouterData<F, FData, router_types::PaymentsResponseData>: Feature<F, FData>,
    Ctx: PaymentMethodRetrieve,

    // To construct connector flow specific api
    dyn router_types::api::Connector:
        services::api::ConnectorIntegration<F, FData, router_types::PaymentsResponseData>,

    // To perform router related operation for PaymentResponse
    PaymentResponse: Operation<F, FData, Ctx>,
{
    let eligible_routable_connectors = eligible_connectors.map(|connectors| {
        connectors
            .into_iter()
            .flat_map(|c| c.foreign_try_into())
            .collect()
    });
    let (payment_data, req, customer, connector_http_status_code, external_latency) =
        payments_operation_core::<_, _, _, _, Ctx>(
            &state,
            merchant_account,
            key_store,
            operation.clone(),
            req,
            call_connector_action,
            auth_flow,
            eligible_routable_connectors,
            header_payload,
        )
        .await?;

    Res::generate_response(
        Some(req),
        payment_data,
        customer,
        auth_flow,
        &state.conf.server,
        operation,
        &state.conf.connector_request_reference_id_config,
        connector_http_status_code,
        external_latency,
        header_payload.x_hs_latency,
    )
}

fn is_start_pay<Op: Debug>(operation: &Op) -> bool {
    format!("{operation:?}").eq("PaymentStart")
}

#[derive(Clone, Debug, serde::Serialize)]
pub struct PaymentsRedirectResponseData {
    pub connector: Option<String>,
    pub param: Option<String>,
    pub merchant_id: Option<String>,
    pub json_payload: Option<serde_json::Value>,
    pub resource_id: api::PaymentIdType,
    pub force_sync: bool,
    pub creds_identifier: Option<String>,
}

#[async_trait::async_trait]
pub trait PaymentRedirectFlow<Ctx: PaymentMethodRetrieve>: Sync {
    async fn call_payment_flow(
        &self,
        state: &AppState,
        merchant_account: domain::MerchantAccount,
        merchant_key_store: domain::MerchantKeyStore,
        req: PaymentsRedirectResponseData,
        connector_action: CallConnectorAction,
    ) -> RouterResponse<api::PaymentsResponse>;

    fn get_payment_action(&self) -> services::PaymentAction;

    fn generate_response(
        &self,
        payments_response: api_models::payments::PaymentsResponse,
        business_profile: diesel_models::business_profile::BusinessProfile,
        payment_id: String,
        connector: String,
    ) -> RouterResult<api::RedirectionResponse>;

    #[allow(clippy::too_many_arguments)]
    async fn handle_payments_redirect_response(
        &self,
        state: AppState,
        merchant_account: domain::MerchantAccount,
        key_store: domain::MerchantKeyStore,
        req: PaymentsRedirectResponseData,
    ) -> RouterResponse<api::RedirectionResponse> {
        metrics::REDIRECTION_TRIGGERED.add(
            &metrics::CONTEXT,
            1,
            &[
                metrics::request::add_attributes(
                    "connector",
                    req.connector.to_owned().unwrap_or("null".to_string()),
                ),
                metrics::request::add_attributes(
                    "merchant_id",
                    merchant_account.merchant_id.to_owned(),
                ),
            ],
        );
        let connector = req.connector.clone().get_required_value("connector")?;

        let query_params = req.param.clone().get_required_value("param")?;

        let resource_id = api::PaymentIdTypeExt::get_payment_intent_id(&req.resource_id)
            .change_context(errors::ApiErrorResponse::MissingRequiredField {
                field_name: "payment_id",
            })?;

        // This connector data is ephemeral, the call payment flow will get new connector data
        // with merchant account details, so the connector_id can be safely set to None here
        let connector_data = api::ConnectorData::get_connector_by_name(
            &state.conf.connectors,
            &connector,
            api::GetToken::Connector,
            None,
        )?;

        let flow_type = connector_data
            .connector
            .get_flow_type(
                &query_params,
                req.json_payload.clone(),
                self.get_payment_action(),
            )
            .change_context(errors::ApiErrorResponse::InternalServerError)
            .attach_printable("Failed to decide the response flow")?;

        let response = self
            .call_payment_flow(
                &state,
                merchant_account.clone(),
                key_store,
                req.clone(),
                flow_type,
            )
            .await;

        let payments_response = match response? {
            services::ApplicationResponse::Json(response) => Ok(response),
            services::ApplicationResponse::JsonWithHeaders((response, _)) => Ok(response),
            _ => Err(errors::ApiErrorResponse::InternalServerError)
                .into_report()
                .attach_printable("Failed to get the response in json"),
        }?;

        let profile_id = payments_response
            .profile_id
            .as_ref()
            .get_required_value("profile_id")?;

        let business_profile = state
            .store
            .find_business_profile_by_profile_id(profile_id)
            .await
            .to_not_found_response(errors::ApiErrorResponse::BusinessProfileNotFound {
                id: profile_id.to_string(),
            })?;

        let result =
            self.generate_response(payments_response, business_profile, resource_id, connector)?;

        Ok(services::ApplicationResponse::JsonForRedirection(result))
    }
}

#[derive(Clone, Debug)]
pub struct PaymentRedirectCompleteAuthorize;

#[async_trait::async_trait]
impl<Ctx: PaymentMethodRetrieve> PaymentRedirectFlow<Ctx> for PaymentRedirectCompleteAuthorize {
    async fn call_payment_flow(
        &self,
        state: &AppState,
        merchant_account: domain::MerchantAccount,
        merchant_key_store: domain::MerchantKeyStore,
        req: PaymentsRedirectResponseData,
        connector_action: CallConnectorAction,
    ) -> RouterResponse<api::PaymentsResponse> {
        let payment_confirm_req = api::PaymentsRequest {
            payment_id: Some(req.resource_id.clone()),
            merchant_id: req.merchant_id.clone(),
            feature_metadata: Some(api_models::payments::FeatureMetadata {
                redirect_response: Some(api_models::payments::RedirectResponse {
                    param: req.param.map(Secret::new),
                    json_payload: Some(req.json_payload.unwrap_or(serde_json::json!({})).into()),
                }),
            }),
            ..Default::default()
        };
        Box::pin(payments_core::<
            api::CompleteAuthorize,
            api::PaymentsResponse,
            _,
            _,
            _,
            Ctx,
        >(
            state.clone(),
            merchant_account,
            merchant_key_store,
            payment_complete_authorize::CompleteAuthorize,
            payment_confirm_req,
            services::api::AuthFlow::Merchant,
            connector_action,
            None,
            HeaderPayload::default(),
        ))
        .await
    }

    fn get_payment_action(&self) -> services::PaymentAction {
        services::PaymentAction::CompleteAuthorize
    }

    fn generate_response(
        &self,
        payments_response: api_models::payments::PaymentsResponse,
        business_profile: diesel_models::business_profile::BusinessProfile,
        payment_id: String,
        connector: String,
    ) -> RouterResult<api::RedirectionResponse> {
        // There might be multiple redirections needed for some flows
        // If the status is requires customer action, then send the startpay url again
        // The redirection data must have been provided and updated by the connector
        match payments_response.status {
            api_models::enums::IntentStatus::RequiresCustomerAction => {
                let startpay_url = payments_response
                    .next_action
                    .and_then(|next_action_data| match next_action_data {
                        api_models::payments::NextActionData::RedirectToUrl { redirect_to_url } => Some(redirect_to_url),
                        api_models::payments::NextActionData::DisplayBankTransferInformation { .. } => None,
                        api_models::payments::NextActionData::ThirdPartySdkSessionToken { .. } => None,
                        api_models::payments::NextActionData::QrCodeInformation{..} => None,
                        api_models::payments::NextActionData::DisplayVoucherInformation{ .. } => None,
                        api_models::payments::NextActionData::WaitScreenInformation{..} => None,
                    })
                    .ok_or(errors::ApiErrorResponse::InternalServerError)
                    .into_report()
                    .attach_printable(
                        "did not receive redirect to url when status is requires customer action",
                    )?;
                Ok(api::RedirectionResponse {
                    return_url: String::new(),
                    params: vec![],
                    return_url_with_query_params: startpay_url,
                    http_method: "GET".to_string(),
                    headers: vec![],
                })
            }
            // If the status is terminal status, then redirect to merchant return url to provide status
            api_models::enums::IntentStatus::Succeeded
            | api_models::enums::IntentStatus::Failed
            | api_models::enums::IntentStatus::Cancelled | api_models::enums::IntentStatus::RequiresCapture| api_models::enums::IntentStatus::Processing=> helpers::get_handle_response_url(
                payment_id,
                &business_profile,
                payments_response,
                connector,
            ),
            _ => Err(errors::ApiErrorResponse::InternalServerError).into_report().attach_printable_lazy(|| format!("Could not proceed with payment as payment status {} cannot be handled during redirection",payments_response.status))?
        }
    }
}

#[derive(Clone, Debug)]
pub struct PaymentRedirectSync;

#[async_trait::async_trait]
impl<Ctx: PaymentMethodRetrieve> PaymentRedirectFlow<Ctx> for PaymentRedirectSync {
    async fn call_payment_flow(
        &self,
        state: &AppState,
        merchant_account: domain::MerchantAccount,
        merchant_key_store: domain::MerchantKeyStore,
        req: PaymentsRedirectResponseData,
        connector_action: CallConnectorAction,
    ) -> RouterResponse<api::PaymentsResponse> {
        let payment_sync_req = api::PaymentsRetrieveRequest {
            resource_id: req.resource_id,
            merchant_id: req.merchant_id,
            param: req.param,
            force_sync: req.force_sync,
            connector: req.connector,
            merchant_connector_details: req.creds_identifier.map(|creds_id| {
                api::MerchantConnectorDetailsWrap {
                    creds_identifier: creds_id,
                    encoded_data: None,
                }
            }),
            client_secret: None,
            expand_attempts: None,
            expand_captures: None,
        };
        Box::pin(payments_core::<
            api::PSync,
            api::PaymentsResponse,
            _,
            _,
            _,
            Ctx,
        >(
            state.clone(),
            merchant_account,
            merchant_key_store,
            PaymentStatus,
            payment_sync_req,
            services::api::AuthFlow::Merchant,
            connector_action,
            None,
            HeaderPayload::default(),
        ))
        .await
    }
    fn generate_response(
        &self,
        payments_response: api_models::payments::PaymentsResponse,
        business_profile: diesel_models::business_profile::BusinessProfile,
        payment_id: String,
        connector: String,
    ) -> RouterResult<api::RedirectionResponse> {
        helpers::get_handle_response_url(
            payment_id,
            &business_profile,
            payments_response,
            connector,
        )
    }

    fn get_payment_action(&self) -> services::PaymentAction {
        services::PaymentAction::PSync
    }
}

#[allow(clippy::too_many_arguments)]
#[instrument(skip_all)]
pub async fn call_connector_service<F, RouterDReq, ApiRequest, Ctx>(
    state: &AppState,
    merchant_account: &domain::MerchantAccount,
    key_store: &domain::MerchantKeyStore,
    connector: api::ConnectorData,
    operation: &BoxedOperation<'_, F, ApiRequest, Ctx>,
    payment_data: &mut PaymentData<F>,
    customer: &Option<domain::Customer>,
    call_connector_action: CallConnectorAction,
    validate_result: &operations::ValidateResult<'_>,
    schedule_time: Option<time::PrimitiveDateTime>,
    header_payload: HeaderPayload,
    frm_suggestion: Option<storage_enums::FrmSuggestion>,
) -> RouterResult<router_types::RouterData<F, RouterDReq, router_types::PaymentsResponseData>>
where
    F: Send + Clone + Sync,
    RouterDReq: Send + Sync,

    // To create connector flow specific interface data
    PaymentData<F>: ConstructFlowSpecificData<F, RouterDReq, router_types::PaymentsResponseData>,
    router_types::RouterData<F, RouterDReq, router_types::PaymentsResponseData>:
        Feature<F, RouterDReq> + Send,
    Ctx: PaymentMethodRetrieve,

    // To construct connector flow specific api
    dyn api::Connector:
        services::api::ConnectorIntegration<F, RouterDReq, router_types::PaymentsResponseData>,
{
    let stime_connector = Instant::now();

    let merchant_connector_account = construct_profile_id_and_get_mca(
        state,
        merchant_account,
        payment_data,
        &connector.connector_name.to_string(),
        connector.merchant_connector_id.as_ref(),
        key_store,
        false,
    )
    .await?;

    if payment_data.payment_attempt.merchant_connector_id.is_none() {
        payment_data.payment_attempt.merchant_connector_id =
            merchant_connector_account.get_mca_id();
    }

    operation
        .to_domain()?
        .populate_payment_data(state, payment_data, merchant_account)
        .await?;

    let (pd, tokenization_action) = get_connector_tokenization_action_when_confirm_true(
        state,
        operation,
        payment_data,
        validate_result,
        &merchant_connector_account,
        key_store,
        customer,
    )
    .await?;
    *payment_data = pd;

    // Validating the blocklist guard and generate the fingerprint
    blocklist_guard(state, merchant_account, operation, payment_data).await?;

    let updated_customer = call_create_connector_customer_if_required(
        state,
        customer,
        merchant_account,
        key_store,
        &merchant_connector_account,
        payment_data,
    )
    .await?;

    let mut router_data = payment_data
        .construct_router_data(
            state,
            connector.connector.id(),
            merchant_account,
            key_store,
            customer,
            &merchant_connector_account,
        )
        .await?;

    let add_access_token_result = router_data
        .add_access_token(state, &connector, merchant_account)
        .await?;

    let mut should_continue_further = access_token::update_router_data_with_access_token_result(
        &add_access_token_result,
        &mut router_data,
        &call_connector_action,
    );

    // Tokenization Action will be DecryptApplePayToken, only when payment method type is Apple Pay
    // and the connector supports Apple Pay predecrypt
    if matches!(
        tokenization_action,
        TokenizationAction::DecryptApplePayToken
            | TokenizationAction::TokenizeInConnectorAndApplepayPreDecrypt
    ) {
        let apple_pay_data = match payment_data.payment_method_data.clone() {
            Some(api_models::payments::PaymentMethodData::Wallet(
                api_models::payments::WalletData::ApplePay(wallet_data),
            )) => Some(
                ApplePayData::token_json(api_models::payments::WalletData::ApplePay(wallet_data))
                    .change_context(errors::ApiErrorResponse::InternalServerError)?
                    .decrypt(state)
                    .await
                    .change_context(errors::ApiErrorResponse::InternalServerError)?,
            ),
            _ => None,
        };

        let apple_pay_predecrypt = apple_pay_data
            .parse_value::<router_types::ApplePayPredecryptData>("ApplePayPredecryptData")
            .change_context(errors::ApiErrorResponse::InternalServerError)?;

        logger::debug!(?apple_pay_predecrypt);

        router_data.payment_method_token = Some(router_types::PaymentMethodToken::ApplePayDecrypt(
            Box::new(apple_pay_predecrypt),
        ));
    }

    let pm_token = router_data
        .add_payment_method_token(state, &connector, &tokenization_action)
        .await?;
    if let Some(payment_method_token) = pm_token.clone() {
        router_data.payment_method_token = Some(router_types::PaymentMethodToken::Token(
            payment_method_token,
        ));
    };

    (router_data, should_continue_further) = complete_preprocessing_steps_if_required(
        state,
        &connector,
        payment_data,
        router_data,
        operation,
        should_continue_further,
    )
    .await?;

    if let Ok(router_types::PaymentsResponseData::PreProcessingResponse {
        session_token: Some(session_token),
        ..
    }) = router_data.response.to_owned()
    {
        payment_data.sessions_token.push(session_token);
    };

    // In case of authorize flow, pre-task and post-tasks are being called in build request
    // if we do not want to proceed further, then the function will return Ok(None, false)
    let (connector_request, should_continue_further) = if should_continue_further {
        // Check if the actual flow specific request can be built with available data
        router_data
            .build_flow_specific_connector_request(state, &connector, call_connector_action.clone())
            .await?
    } else {
        (None, false)
    };

    if should_add_task_to_process_tracker(payment_data) {
        operation
            .to_domain()?
            .add_task_to_process_tracker(
                state,
                &payment_data.payment_attempt,
                validate_result.requeue,
                schedule_time,
            )
            .await
            .map_err(|error| logger::error!(process_tracker_error=?error))
            .ok();
    }

    // Update the payment trackers just before calling the connector
    // Since the request is already built in the previous step,
    // there should be no error in request construction from hyperswitch end
    (_, *payment_data) = operation
        .to_update_tracker()?
        .update_trackers(
            state,
            payment_data.clone(),
            customer.clone(),
            merchant_account.storage_scheme,
            updated_customer,
            key_store,
            frm_suggestion,
            header_payload,
        )
        .await?;

    let router_data_res = if should_continue_further {
        // The status of payment_attempt and intent will be updated in the previous step
        // update this in router_data.
        // This is added because few connector integrations do not update the status,
        // and rely on previous status set in router_data
        router_data.status = payment_data.payment_attempt.status;
        router_data
            .decide_flows(
                state,
                &connector,
                customer,
                call_connector_action,
                merchant_account,
                connector_request,
                key_store,
            )
            .await
    } else {
        Ok(router_data)
    };

    let etime_connector = Instant::now();
    let duration_connector = etime_connector.saturating_duration_since(stime_connector);
    tracing::info!(duration = format!("Duration taken: {}", duration_connector.as_millis()));

    router_data_res
}

async fn blocklist_guard<F, ApiRequest, Ctx>(
    state: &AppState,
    merchant_account: &domain::MerchantAccount,
    operation: &BoxedOperation<'_, F, ApiRequest, Ctx>,
    payment_data: &mut PaymentData<F>,
) -> CustomResult<bool, errors::ApiErrorResponse>
where
    F: Send + Clone + Sync,
    Ctx: PaymentMethodRetrieve,
{
    let merchant_id = &payment_data.payment_attempt.merchant_id;
    let blocklist_enabled_key = format!("guard_blocklist_for_{merchant_id}");
    let blocklist_guard_enabled = state
        .store
        .find_config_by_key_unwrap_or(&blocklist_enabled_key, Some("false".to_string()))
        .await;

    let blocklist_guard_enabled: bool = match blocklist_guard_enabled {
        Ok(config) => serde_json::from_str(&config.config).unwrap_or(false),

        // If it is not present in db we are defaulting it to false
        Err(inner) => {
            if !inner.current_context().is_db_not_found() {
                logger::error!("Error fetching guard blocklist enabled config {:?}", inner);
            }
            false
        }
    };

    if blocklist_guard_enabled {
        Ok(operation
            .to_domain()?
            .guard_payment_against_blocklist(state, merchant_account, payment_data)
            .await?)
    } else {
        Ok(false)
    }
}

#[allow(clippy::too_many_arguments)]
pub async fn call_multiple_connectors_service<F, Op, Req, Ctx>(
    state: &AppState,
    merchant_account: &domain::MerchantAccount,
    key_store: &domain::MerchantKeyStore,
    connectors: Vec<api::SessionConnectorData>,
    _operation: &Op,
    mut payment_data: PaymentData<F>,
    customer: &Option<domain::Customer>,
    session_surcharge_details: Option<api::SessionSurchargeDetails>,
) -> RouterResult<PaymentData<F>>
where
    Op: Debug,
    F: Send + Clone,

    // To create connector flow specific interface data
    PaymentData<F>: ConstructFlowSpecificData<F, Req, router_types::PaymentsResponseData>,
    router_types::RouterData<F, Req, router_types::PaymentsResponseData>: Feature<F, Req>,

    // To construct connector flow specific api
    dyn api::Connector:
        services::api::ConnectorIntegration<F, Req, router_types::PaymentsResponseData>,
    Ctx: PaymentMethodRetrieve,

    // To perform router related operation for PaymentResponse
    PaymentResponse: Operation<F, Req, Ctx>,
{
    let call_connectors_start_time = Instant::now();
    let mut join_handlers = Vec::with_capacity(connectors.len());
    for session_connector_data in connectors.iter() {
        let connector_id = session_connector_data.connector.connector.id();

        let merchant_connector_account = construct_profile_id_and_get_mca(
            state,
            merchant_account,
            &mut payment_data,
            &session_connector_data.connector.connector_name.to_string(),
            session_connector_data
                .connector
                .merchant_connector_id
                .as_ref(),
            key_store,
            false,
        )
        .await?;

        payment_data.surcharge_details =
            session_surcharge_details
                .as_ref()
                .and_then(|session_surcharge_details| {
                    session_surcharge_details.fetch_surcharge_details(
                        &session_connector_data.payment_method_type.into(),
                        &session_connector_data.payment_method_type,
                        None,
                    )
                });

        let router_data = payment_data
            .construct_router_data(
                state,
                connector_id,
                merchant_account,
                key_store,
                customer,
                &merchant_connector_account,
            )
            .await?;

        let res = router_data.decide_flows(
            state,
            &session_connector_data.connector,
            customer,
            CallConnectorAction::Trigger,
            merchant_account,
            None,
            key_store,
        );

        join_handlers.push(res);
    }

    let result = join_all(join_handlers).await;

    for (connector_res, session_connector) in result.into_iter().zip(connectors) {
        let connector_name = session_connector.connector.connector_name.to_string();
        match connector_res {
            Ok(connector_response) => {
                if let Ok(router_types::PaymentsResponseData::SessionResponse {
                    session_token,
                    ..
                }) = connector_response.response
                {
                    // If session token is NoSessionTokenReceived, it is not pushed into the sessions_token as there is no response or there can be some error
                    // In case of error, that error is already logged
                    if !matches!(
                        session_token,
                        api_models::payments::SessionToken::NoSessionTokenReceived,
                    ) {
                        payment_data.sessions_token.push(session_token);
                    }
                }
            }
            Err(connector_error) => {
                logger::error!(
                    "sessions_connector_error {} {:?}",
                    connector_name,
                    connector_error
                );
            }
        }
    }

    let call_connectors_end_time = Instant::now();
    let call_connectors_duration =
        call_connectors_end_time.saturating_duration_since(call_connectors_start_time);
    tracing::info!(duration = format!("Duration taken: {}", call_connectors_duration.as_millis()));

    Ok(payment_data)
}

pub async fn call_create_connector_customer_if_required<F, Req>(
    state: &AppState,
    customer: &Option<domain::Customer>,
    merchant_account: &domain::MerchantAccount,
    key_store: &domain::MerchantKeyStore,
    merchant_connector_account: &helpers::MerchantConnectorAccountType,
    payment_data: &mut PaymentData<F>,
) -> RouterResult<Option<storage::CustomerUpdate>>
where
    F: Send + Clone + Sync,
    Req: Send + Sync,

    // To create connector flow specific interface data
    PaymentData<F>: ConstructFlowSpecificData<F, Req, router_types::PaymentsResponseData>,
    router_types::RouterData<F, Req, router_types::PaymentsResponseData>: Feature<F, Req> + Send,

    // To construct connector flow specific api
    dyn api::Connector:
        services::api::ConnectorIntegration<F, Req, router_types::PaymentsResponseData>,
{
    let connector_name = payment_data.payment_attempt.connector.clone();

    match connector_name {
        Some(connector_name) => {
            let connector = api::ConnectorData::get_connector_by_name(
                &state.conf.connectors,
                &connector_name,
                api::GetToken::Connector,
                merchant_connector_account.get_mca_id(),
            )?;

            let connector_label = super::utils::get_connector_label(
                payment_data.payment_intent.business_country,
                payment_data.payment_intent.business_label.as_ref(),
                payment_data.payment_attempt.business_sub_label.as_ref(),
                &connector_name,
            );

            let connector_label = if let Some(connector_label) =
                merchant_connector_account.get_mca_id().or(connector_label)
            {
                connector_label
            } else {
                let profile_id = utils::get_profile_id_from_business_details(
                    payment_data.payment_intent.business_country,
                    payment_data.payment_intent.business_label.as_ref(),
                    merchant_account,
                    payment_data.payment_intent.profile_id.as_ref(),
                    &*state.store,
                    false,
                )
                .await
                .attach_printable("Could not find profile id from business details")?;

                format!("{connector_name}_{profile_id}")
            };

            let (should_call_connector, existing_connector_customer_id) =
                customers::should_call_connector_create_customer(
                    state,
                    &connector,
                    customer,
                    &connector_label,
                );

            if should_call_connector {
                // Create customer at connector and update the customer table to store this data
                let router_data = payment_data
                    .construct_router_data(
                        state,
                        connector.connector.id(),
                        merchant_account,
                        key_store,
                        customer,
                        merchant_connector_account,
                    )
                    .await?;

                let connector_customer_id = router_data
                    .create_connector_customer(state, &connector)
                    .await?;

                let customer_update = customers::update_connector_customer_in_customers(
                    &connector_label,
                    customer.as_ref(),
                    &connector_customer_id,
                )
                .await;

                payment_data.connector_customer_id = connector_customer_id;
                Ok(customer_update)
            } else {
                // Customer already created in previous calls use the same value, no need to update
                payment_data.connector_customer_id =
                    existing_connector_customer_id.map(ToOwned::to_owned);
                Ok(None)
            }
        }
        None => Ok(None),
    }
}

async fn complete_preprocessing_steps_if_required<F, Req, Q, Ctx>(
    state: &AppState,
    connector: &api::ConnectorData,
    payment_data: &PaymentData<F>,
    mut router_data: router_types::RouterData<F, Req, router_types::PaymentsResponseData>,
    operation: &BoxedOperation<'_, F, Q, Ctx>,
    should_continue_payment: bool,
) -> RouterResult<(
    router_types::RouterData<F, Req, router_types::PaymentsResponseData>,
    bool,
)>
where
    F: Send + Clone + Sync,
    Req: Send + Sync,
    router_types::RouterData<F, Req, router_types::PaymentsResponseData>: Feature<F, Req> + Send,
    dyn api::Connector:
        services::api::ConnectorIntegration<F, Req, router_types::PaymentsResponseData>,
{
    //TODO: For ACH transfers, if preprocessing_step is not required for connectors encountered in future, add the check
    let router_data_and_should_continue_payment = match payment_data.payment_method_data.clone() {
        Some(api_models::payments::PaymentMethodData::BankTransfer(data)) => match data.deref() {
            api_models::payments::BankTransferData::AchBankTransfer { .. }
            | api_models::payments::BankTransferData::MultibancoBankTransfer { .. }
                if connector.connector_name == router_types::Connector::Stripe =>
            {
                if payment_data.payment_attempt.preprocessing_step_id.is_none() {
                    (
                        router_data.preprocessing_steps(state, connector).await?,
                        false,
                    )
                } else {
                    (router_data, should_continue_payment)
                }
            }
            _ => (router_data, should_continue_payment),
        },
        Some(api_models::payments::PaymentMethodData::Wallet(_)) => {
            if is_preprocessing_required_for_wallets(connector.connector_name.to_string()) {
                (
                    router_data.preprocessing_steps(state, connector).await?,
                    false,
                )
            } else {
                (router_data, should_continue_payment)
            }
        }
        Some(api_models::payments::PaymentMethodData::Card(_)) => {
            if connector.connector_name == router_types::Connector::Payme
                && !matches!(format!("{operation:?}").as_str(), "CompleteAuthorize")
            {
                router_data = router_data.preprocessing_steps(state, connector).await?;

                let is_error_in_response = router_data.response.is_err();
                // If is_error_in_response is true, should_continue_payment should be false, we should throw the error
                (router_data, !is_error_in_response)
            } else if connector.connector_name == router_types::Connector::Nmi
                && !matches!(format!("{operation:?}").as_str(), "CompleteAuthorize")
                && router_data.auth_type == storage_enums::AuthenticationType::ThreeDs
            {
                router_data = router_data.preprocessing_steps(state, connector).await?;

                (router_data, false)
            } else if (connector.connector_name == router_types::Connector::Cybersource
                || connector.connector_name == router_types::Connector::Bankofamerica)
                && is_operation_complete_authorize(&operation)
                && router_data.auth_type == storage_enums::AuthenticationType::ThreeDs
            {
                router_data = router_data.preprocessing_steps(state, connector).await?;

                // Should continue the flow only if no redirection_data is returned else a response with redirection form shall be returned
                let should_continue = matches!(
                    router_data.response,
                    Ok(router_types::PaymentsResponseData::TransactionResponse {
                        redirection_data: None,
                        ..
                    })
                ) && router_data.status
                    != common_enums::AttemptStatus::AuthenticationFailed;
                (router_data, should_continue)
            } else {
                (router_data, should_continue_payment)
            }
        }
        Some(api_models::payments::PaymentMethodData::GiftCard(_)) => {
            if connector.connector_name == router_types::Connector::Adyen {
                router_data = router_data.preprocessing_steps(state, connector).await?;

                let is_error_in_response = router_data.response.is_err();
                // If is_error_in_response is true, should_continue_payment should be false, we should throw the error
                (router_data, !is_error_in_response)
            } else {
                (router_data, should_continue_payment)
            }
        }
        Some(api_models::payments::PaymentMethodData::BankDebit(_)) => {
            if connector.connector_name == router_types::Connector::Gocardless {
                router_data = router_data.preprocessing_steps(state, connector).await?;
                let is_error_in_response = router_data.response.is_err();
                // If is_error_in_response is true, should_continue_payment should be false, we should throw the error
                (router_data, !is_error_in_response)
            } else {
                (router_data, should_continue_payment)
            }
        }
        _ => {
            // 3DS validation for paypal cards after verification (authorize call)
            if connector.connector_name == router_types::Connector::Paypal
                && payment_data.payment_attempt.payment_method
                    == Some(storage_enums::PaymentMethod::Card)
                && matches!(format!("{operation:?}").as_str(), "CompleteAuthorize")
            {
                router_data = router_data.preprocessing_steps(state, connector).await?;
                let is_error_in_response = router_data.response.is_err();
                // If is_error_in_response is true, should_continue_payment should be false, we should throw the error
                (router_data, !is_error_in_response)
            } else {
                (router_data, should_continue_payment)
            }
        }
    };

    Ok(router_data_and_should_continue_payment)
}

pub fn is_preprocessing_required_for_wallets(connector_name: String) -> bool {
    connector_name == *"trustpay" || connector_name == *"payme"
}

#[instrument(skip_all)]
pub async fn construct_profile_id_and_get_mca<'a, F>(
    state: &'a AppState,
    merchant_account: &domain::MerchantAccount,
    payment_data: &mut PaymentData<F>,
    connector_name: &str,
    merchant_connector_id: Option<&String>,
    key_store: &domain::MerchantKeyStore,
    should_validate: bool,
) -> RouterResult<helpers::MerchantConnectorAccountType>
where
    F: Clone,
{
    let profile_id = utils::get_profile_id_from_business_details(
        payment_data.payment_intent.business_country,
        payment_data.payment_intent.business_label.as_ref(),
        merchant_account,
        payment_data.payment_intent.profile_id.as_ref(),
        &*state.store,
        should_validate,
    )
    .await
    .change_context(errors::ApiErrorResponse::InternalServerError)
    .attach_printable("profile_id is not set in payment_intent")?;

    let merchant_connector_account = helpers::get_merchant_connector_account(
        state,
        merchant_account.merchant_id.as_str(),
        payment_data.creds_identifier.to_owned(),
        key_store,
        &profile_id,
        connector_name,
        merchant_connector_id,
    )
    .await?;

    Ok(merchant_connector_account)
}

fn is_payment_method_tokenization_enabled_for_connector(
    state: &AppState,
    connector_name: &str,
    payment_method: &storage::enums::PaymentMethod,
    payment_method_type: &Option<storage::enums::PaymentMethodType>,
    apple_pay_flow: &Option<enums::ApplePayFlow>,
) -> RouterResult<bool> {
    let connector_tokenization_filter = state.conf.tokenization.0.get(connector_name);

    Ok(connector_tokenization_filter
        .map(|connector_filter| {
            connector_filter
                .payment_method
                .clone()
                .contains(payment_method)
                && is_payment_method_type_allowed_for_connector(
                    payment_method_type,
                    connector_filter.payment_method_type.clone(),
                )
                && is_apple_pay_pre_decrypt_type_connector_tokenization(
                    payment_method_type,
                    apple_pay_flow,
                    connector_filter.apple_pay_pre_decrypt_flow.clone(),
                )
        })
        .unwrap_or(false))
}

fn is_apple_pay_pre_decrypt_type_connector_tokenization(
    payment_method_type: &Option<storage::enums::PaymentMethodType>,
    apple_pay_flow: &Option<enums::ApplePayFlow>,
    apple_pay_pre_decrypt_flow_filter: Option<ApplePayPreDecryptFlow>,
) -> bool {
    match (payment_method_type, apple_pay_flow) {
        (
            Some(storage::enums::PaymentMethodType::ApplePay),
            Some(enums::ApplePayFlow::Simplified),
        ) => !matches!(
            apple_pay_pre_decrypt_flow_filter,
            Some(ApplePayPreDecryptFlow::NetworkTokenization)
        ),
        _ => true,
    }
}

fn decide_apple_pay_flow(
    payment_method_type: &Option<api_models::enums::PaymentMethodType>,
    merchant_connector_account: Option<&helpers::MerchantConnectorAccountType>,
) -> Option<enums::ApplePayFlow> {
    payment_method_type.and_then(|pmt| match pmt {
        api_models::enums::PaymentMethodType::ApplePay => {
            check_apple_pay_metadata(merchant_connector_account)
        }
        _ => None,
    })
}

fn check_apple_pay_metadata(
    merchant_connector_account: Option<&helpers::MerchantConnectorAccountType>,
) -> Option<enums::ApplePayFlow> {
    merchant_connector_account.and_then(|mca| {
        let metadata = mca.get_metadata();
        metadata.and_then(|apple_pay_metadata| {
            let parsed_metadata = apple_pay_metadata
                .clone()
                .parse_value::<api_models::payments::ApplepayCombinedSessionTokenData>(
                    "ApplepayCombinedSessionTokenData",
                )
                .map(|combined_metadata| {
                    api_models::payments::ApplepaySessionTokenMetadata::ApplePayCombined(
                        combined_metadata.apple_pay_combined,
                    )
                })
                .or_else(|_| {
                    apple_pay_metadata
                        .parse_value::<api_models::payments::ApplepaySessionTokenData>(
                            "ApplepaySessionTokenData",
                        )
                        .map(|old_metadata| {
                            api_models::payments::ApplepaySessionTokenMetadata::ApplePay(
                                old_metadata.apple_pay,
                            )
                        })
                })
                .map_err(
                    |error| logger::warn!(%error, "Failed to Parse Value to ApplepaySessionTokenData"),
                );

            parsed_metadata.ok().map(|metadata| match metadata {
                api_models::payments::ApplepaySessionTokenMetadata::ApplePayCombined(
                    apple_pay_combined,
                ) => match apple_pay_combined {
                    api_models::payments::ApplePayCombinedMetadata::Simplified { .. } => {
                        enums::ApplePayFlow::Simplified
                    }
                    api_models::payments::ApplePayCombinedMetadata::Manual { .. } => {
                        enums::ApplePayFlow::Manual
                    }
                },
                api_models::payments::ApplepaySessionTokenMetadata::ApplePay(_) => {
                    enums::ApplePayFlow::Manual
                }
            })
        })
    })
}

fn is_payment_method_type_allowed_for_connector(
    current_pm_type: &Option<storage::enums::PaymentMethodType>,
    pm_type_filter: Option<PaymentMethodTypeTokenFilter>,
) -> bool {
    match (*current_pm_type).zip(pm_type_filter) {
        Some((pm_type, type_filter)) => match type_filter {
            PaymentMethodTypeTokenFilter::AllAccepted => true,
            PaymentMethodTypeTokenFilter::EnableOnly(enabled) => enabled.contains(&pm_type),
            PaymentMethodTypeTokenFilter::DisableOnly(disabled) => !disabled.contains(&pm_type),
        },
        None => true, // Allow all types if payment_method_type is not present
    }
}

async fn decide_payment_method_tokenize_action(
    state: &AppState,
    connector_name: &str,
    payment_method: &storage::enums::PaymentMethod,
    pm_parent_token: Option<&String>,
    is_connector_tokenization_enabled: bool,
    apple_pay_flow: Option<enums::ApplePayFlow>,
) -> RouterResult<TokenizationAction> {
    let is_apple_pay_predecrypt_supported =
        matches!(apple_pay_flow, Some(enums::ApplePayFlow::Simplified));

    match pm_parent_token {
        None => {
            if is_connector_tokenization_enabled && is_apple_pay_predecrypt_supported {
                Ok(TokenizationAction::TokenizeInConnectorAndApplepayPreDecrypt)
            } else if is_connector_tokenization_enabled {
                Ok(TokenizationAction::TokenizeInConnectorAndRouter)
            } else if is_apple_pay_predecrypt_supported {
                Ok(TokenizationAction::DecryptApplePayToken)
            } else {
                Ok(TokenizationAction::TokenizeInRouter)
            }
        }
        Some(token) => {
            let redis_conn = state
                .store
                .get_redis_conn()
                .change_context(errors::ApiErrorResponse::InternalServerError)
                .attach_printable("Failed to get redis connection")?;

            let key = format!(
                "pm_token_{}_{}_{}",
                token.to_owned(),
                payment_method,
                connector_name
            );

            let connector_token_option = redis_conn
                .get_key::<Option<String>>(&key)
                .await
                .change_context(errors::ApiErrorResponse::InternalServerError)
                .attach_printable("Failed to fetch the token from redis")?;

            match connector_token_option {
                Some(connector_token) => Ok(TokenizationAction::ConnectorToken(connector_token)),
                None => {
                    if is_connector_tokenization_enabled && is_apple_pay_predecrypt_supported {
                        Ok(TokenizationAction::TokenizeInConnectorAndApplepayPreDecrypt)
                    } else if is_connector_tokenization_enabled {
                        Ok(TokenizationAction::TokenizeInConnectorAndRouter)
                    } else if is_apple_pay_predecrypt_supported {
                        Ok(TokenizationAction::DecryptApplePayToken)
                    } else {
                        Ok(TokenizationAction::TokenizeInRouter)
                    }
                }
            }
        }
    }
}

#[derive(Clone, Debug)]
pub enum TokenizationAction {
    TokenizeInRouter,
    TokenizeInConnector,
    TokenizeInConnectorAndRouter,
    ConnectorToken(String),
    SkipConnectorTokenization,
    DecryptApplePayToken,
    TokenizeInConnectorAndApplepayPreDecrypt,
}

#[allow(clippy::too_many_arguments)]
pub async fn get_connector_tokenization_action_when_confirm_true<F, Req, Ctx>(
    state: &AppState,
    operation: &BoxedOperation<'_, F, Req, Ctx>,
    payment_data: &mut PaymentData<F>,
    validate_result: &operations::ValidateResult<'_>,
    merchant_connector_account: &helpers::MerchantConnectorAccountType,
    merchant_key_store: &domain::MerchantKeyStore,
    customer: &Option<domain::Customer>,
) -> RouterResult<(PaymentData<F>, TokenizationAction)>
where
    F: Send + Clone,
    Ctx: PaymentMethodRetrieve,
{
    let connector = payment_data.payment_attempt.connector.to_owned();

    let is_mandate = payment_data
        .mandate_id
        .as_ref()
        .and_then(|inner| inner.mandate_reference_id.as_ref())
        .map(|mandate_reference| match mandate_reference {
            api_models::payments::MandateReferenceId::ConnectorMandateId(_) => true,
            api_models::payments::MandateReferenceId::NetworkMandateId(_) => false,
        })
        .unwrap_or(false);

    let payment_data_and_tokenization_action = match connector {
        Some(_) if is_mandate => (
            payment_data.to_owned(),
            TokenizationAction::SkipConnectorTokenization,
        ),
        Some(connector) if is_operation_confirm(&operation) => {
            let payment_method = &payment_data
                .payment_attempt
                .payment_method
                .get_required_value("payment_method")?;
            let payment_method_type = &payment_data.payment_attempt.payment_method_type;

            let apple_pay_flow =
                decide_apple_pay_flow(payment_method_type, Some(merchant_connector_account));

            let is_connector_tokenization_enabled =
                is_payment_method_tokenization_enabled_for_connector(
                    state,
                    &connector,
                    payment_method,
                    payment_method_type,
                    &apple_pay_flow,
                )?;

            add_apple_pay_flow_metrics(
                &apple_pay_flow,
                payment_data.payment_attempt.connector.clone(),
                payment_data.payment_attempt.merchant_id.clone(),
            );

            let payment_method_action = decide_payment_method_tokenize_action(
                state,
                &connector,
                payment_method,
                payment_data.token.as_ref(),
                is_connector_tokenization_enabled,
                apple_pay_flow,
            )
            .await?;

            let connector_tokenization_action = match payment_method_action {
                TokenizationAction::TokenizeInRouter => {
                    let (_operation, payment_method_data) = operation
                        .to_domain()?
                        .make_pm_data(
                            state,
                            payment_data,
                            validate_result.storage_scheme,
                            merchant_key_store,
                            customer,
                        )
                        .await?;
                    payment_data.payment_method_data = payment_method_data;
                    TokenizationAction::SkipConnectorTokenization
                }

                TokenizationAction::TokenizeInConnector => TokenizationAction::TokenizeInConnector,
                TokenizationAction::TokenizeInConnectorAndRouter => {
                    let (_operation, payment_method_data) = operation
                        .to_domain()?
                        .make_pm_data(
                            state,
                            payment_data,
                            validate_result.storage_scheme,
                            merchant_key_store,
                            customer,
                        )
                        .await?;

                    payment_data.payment_method_data = payment_method_data;
                    TokenizationAction::TokenizeInConnector
                }
                TokenizationAction::ConnectorToken(token) => {
                    payment_data.pm_token = Some(token);
                    TokenizationAction::SkipConnectorTokenization
                }
                TokenizationAction::SkipConnectorTokenization => {
                    TokenizationAction::SkipConnectorTokenization
                }
                TokenizationAction::DecryptApplePayToken => {
                    TokenizationAction::DecryptApplePayToken
                }
                TokenizationAction::TokenizeInConnectorAndApplepayPreDecrypt => {
                    TokenizationAction::TokenizeInConnectorAndApplepayPreDecrypt
                }
            };
            (payment_data.to_owned(), connector_tokenization_action)
        }
        _ => (
            payment_data.to_owned(),
            TokenizationAction::SkipConnectorTokenization,
        ),
    };

    Ok(payment_data_and_tokenization_action)
}

pub async fn tokenize_in_router_when_confirm_false<F, Req, Ctx>(
    state: &AppState,
    operation: &BoxedOperation<'_, F, Req, Ctx>,
    payment_data: &mut PaymentData<F>,
    validate_result: &operations::ValidateResult<'_>,
    merchant_key_store: &domain::MerchantKeyStore,
    customer: &Option<domain::Customer>,
) -> RouterResult<PaymentData<F>>
where
    F: Send + Clone,
    Ctx: PaymentMethodRetrieve,
{
    // On confirm is false and only router related
    let payment_data = if !is_operation_confirm(operation) {
        let (_operation, payment_method_data) = operation
            .to_domain()?
            .make_pm_data(
                state,
                payment_data,
                validate_result.storage_scheme,
                merchant_key_store,
                customer,
            )
            .await?;
        payment_data.payment_method_data = payment_method_data;
        payment_data
    } else {
        payment_data
    };
    Ok(payment_data.to_owned())
}

#[derive(Clone, PartialEq)]
pub enum CallConnectorAction {
    Trigger,
    Avoid,
    StatusUpdate {
        status: storage_enums::AttemptStatus,
        error_code: Option<String>,
        error_message: Option<String>,
    },
    HandleResponse(Vec<u8>),
}

#[derive(Clone, Default, Debug)]
struct Private;

#[derive(Clone, Default, Debug)]
pub struct PaymentAddress {
<<<<<<< HEAD
    shipping: Option<api::Address>,
    billing: Option<api::Address>,
    payment_method_billing: Option<api::Address>,
    // To restrict direct construction of PaymentAddress
    _private: Private,
}

impl PaymentAddress {
    pub fn new(
        shipping: Option<api::Address>,
        billing: Option<api::Address>,
        payment_method_billing: Option<api::Address>,
    ) -> Self {
        let payment_method_billing = match (payment_method_billing, billing.clone()) {
            (Some(payment_method_billing), Some(order_billing)) => Some(api::Address {
                address: payment_method_billing.address.or(order_billing.address),
                phone: payment_method_billing.phone.or(order_billing.phone),
                email: payment_method_billing.email.or(order_billing.email),
            }),
            (Some(payment_method_billing), None) => Some(payment_method_billing),
            (None, Some(order_billing)) => Some(order_billing),
            (None, None) => None,
        };

        Self {
            shipping,
            billing,
            payment_method_billing,
            _private: Private,
        }
    }

    pub fn get_shipping(&self) -> Option<&api::Address> {
        self.shipping.as_ref()
    }

    pub fn get_billing(&self) -> Option<&api::Address> {
        self.payment_method_billing.as_ref()
    }
=======
    pub shipping: Option<api::Address>,
    pub billing: Option<api::Address>,
    pub payment_method_billing: Option<api::Address>,
>>>>>>> 2b0fbc70
}

#[derive(Clone)]
pub struct MandateConnectorDetails {
    pub connector: String,
    pub merchant_connector_id: Option<String>,
}

#[derive(Clone)]
pub struct PaymentData<F>
where
    F: Clone,
{
    pub flow: PhantomData<F>,
    pub payment_intent: storage::PaymentIntent,
    pub payment_attempt: storage::PaymentAttempt,
    pub multiple_capture_data: Option<types::MultipleCaptureData>,
    pub amount: api::Amount,
    pub mandate_id: Option<api_models::payments::MandateIds>,
    pub mandate_connector: Option<MandateConnectorDetails>,
    pub currency: storage_enums::Currency,
    pub setup_mandate: Option<MandateData>,
    pub address: PaymentAddress,
    pub token: Option<String>,
    pub confirm: Option<bool>,
    pub force_sync: Option<bool>,
    pub payment_method_data: Option<api::PaymentMethodData>,
    pub refunds: Vec<storage::Refund>,
    pub disputes: Vec<storage::Dispute>,
    pub attempts: Option<Vec<storage::PaymentAttempt>>,
    pub sessions_token: Vec<api::SessionToken>,
    pub card_cvc: Option<Secret<String>>,
    pub email: Option<pii::Email>,
    pub creds_identifier: Option<String>,
    pub pm_token: Option<String>,
    pub connector_customer_id: Option<String>,
    pub recurring_mandate_payment_data: Option<RecurringMandatePaymentData>,
    pub ephemeral_key: Option<ephemeral_key::EphemeralKey>,
    pub redirect_response: Option<api_models::payments::RedirectResponse>,
    pub surcharge_details: Option<types::SurchargeDetails>,
    pub frm_message: Option<FraudCheck>,
    pub payment_link_data: Option<api_models::payments::PaymentLinkResponse>,
    pub incremental_authorization_details: Option<IncrementalAuthorizationDetails>,
    pub authorizations: Vec<diesel_models::authorization::Authorization>,
    pub frm_metadata: Option<serde_json::Value>,
}

#[derive(Debug, Default, Clone)]
pub struct IncrementalAuthorizationDetails {
    pub additional_amount: i64,
    pub total_amount: i64,
    pub reason: Option<String>,
    pub authorization_id: Option<String>,
}

#[derive(Debug, Default, Clone)]
pub struct RecurringMandatePaymentData {
    pub payment_method_type: Option<storage_enums::PaymentMethodType>, //required for making recurring payment using saved payment method through stripe
    pub original_payment_authorized_amount: Option<i64>,
    pub original_payment_authorized_currency: Option<storage_enums::Currency>,
}

#[derive(Debug, Default, Clone)]
pub struct CustomerDetails {
    pub customer_id: Option<String>,
    pub name: Option<Secret<String, masking::WithType>>,
    pub email: Option<pii::Email>,
    pub phone: Option<Secret<String, masking::WithType>>,
    pub phone_country_code: Option<String>,
}

pub fn if_not_create_change_operation<'a, Op, F, Ctx>(
    status: storage_enums::IntentStatus,
    confirm: Option<bool>,
    current: &'a Op,
) -> BoxedOperation<'_, F, api::PaymentsRequest, Ctx>
where
    F: Send + Clone,
    Op: Operation<F, api::PaymentsRequest, Ctx> + Send + Sync,
    &'a Op: Operation<F, api::PaymentsRequest, Ctx>,
    Ctx: PaymentMethodRetrieve,
{
    if confirm.unwrap_or(false) {
        Box::new(PaymentConfirm)
    } else {
        match status {
            storage_enums::IntentStatus::RequiresConfirmation
            | storage_enums::IntentStatus::RequiresCustomerAction
            | storage_enums::IntentStatus::RequiresPaymentMethod => Box::new(current),
            _ => Box::new(&PaymentStatus),
        }
    }
}

pub fn is_confirm<'a, F: Clone + Send, R, Op, Ctx>(
    operation: &'a Op,
    confirm: Option<bool>,
) -> BoxedOperation<'_, F, R, Ctx>
where
    PaymentConfirm: Operation<F, R, Ctx>,
    &'a PaymentConfirm: Operation<F, R, Ctx>,
    Op: Operation<F, R, Ctx> + Send + Sync,
    &'a Op: Operation<F, R, Ctx>,
    Ctx: PaymentMethodRetrieve,
{
    if confirm.unwrap_or(false) {
        Box::new(&PaymentConfirm)
    } else {
        Box::new(operation)
    }
}

pub fn should_call_connector<Op: Debug, F: Clone>(
    operation: &Op,
    payment_data: &PaymentData<F>,
) -> bool {
    match format!("{operation:?}").as_str() {
        "PaymentConfirm" => true,
        "PaymentStart" => {
            !matches!(
                payment_data.payment_intent.status,
                storage_enums::IntentStatus::Failed | storage_enums::IntentStatus::Succeeded
            ) && payment_data.payment_attempt.authentication_data.is_none()
        }
        "PaymentStatus" => {
            matches!(
                payment_data.payment_intent.status,
                storage_enums::IntentStatus::Processing
                    | storage_enums::IntentStatus::RequiresCustomerAction
                    | storage_enums::IntentStatus::RequiresMerchantAction
                    | storage_enums::IntentStatus::RequiresCapture
                    | storage_enums::IntentStatus::PartiallyCapturedAndCapturable
            ) && payment_data.force_sync.unwrap_or(false)
        }
        "PaymentCancel" => matches!(
            payment_data.payment_intent.status,
            storage_enums::IntentStatus::RequiresCapture
                | storage_enums::IntentStatus::PartiallyCapturedAndCapturable
        ),
        "PaymentCapture" => {
            matches!(
                payment_data.payment_intent.status,
                storage_enums::IntentStatus::RequiresCapture
                    | storage_enums::IntentStatus::PartiallyCapturedAndCapturable
            ) || (matches!(
                payment_data.payment_intent.status,
                storage_enums::IntentStatus::Processing
            ) && matches!(
                payment_data.payment_attempt.capture_method,
                Some(storage_enums::CaptureMethod::ManualMultiple)
            ))
        }
        "CompleteAuthorize" => true,
        "PaymentApprove" => true,
        "PaymentReject" => true,
        "PaymentSession" => true,
        "PaymentIncrementalAuthorization" => matches!(
            payment_data.payment_intent.status,
            storage_enums::IntentStatus::RequiresCapture
        ),
        _ => false,
    }
}

pub fn is_operation_confirm<Op: Debug>(operation: &Op) -> bool {
    matches!(format!("{operation:?}").as_str(), "PaymentConfirm")
}

pub fn is_operation_complete_authorize<Op: Debug>(operation: &Op) -> bool {
    matches!(format!("{operation:?}").as_str(), "CompleteAuthorize")
}

#[cfg(feature = "olap")]
pub async fn list_payments(
    state: AppState,
    merchant: domain::MerchantAccount,
    constraints: api::PaymentListConstraints,
) -> RouterResponse<api::PaymentListResponse> {
    use data_models::errors::StorageError;
    helpers::validate_payment_list_request(&constraints)?;
    let merchant_id = &merchant.merchant_id;
    let db = state.store.as_ref();
    let payment_intents =
        helpers::filter_by_constraints(db, &constraints, merchant_id, merchant.storage_scheme)
            .await
            .to_not_found_response(errors::ApiErrorResponse::PaymentNotFound)?;

    let collected_futures = payment_intents.into_iter().map(|pi| {
        async {
            match db
                .find_payment_attempt_by_payment_id_merchant_id_attempt_id(
                    &pi.payment_id,
                    merchant_id,
                    &pi.active_attempt.get_id(),
                    // since OLAP doesn't have KV. Force to get the data from PSQL.
                    storage_enums::MerchantStorageScheme::PostgresOnly,
                )
                .await
            {
                Ok(pa) => Some(Ok((pi, pa))),
                Err(error) => {
                    if matches!(error.current_context(), StorageError::ValueNotFound(_)) {
                        logger::warn!(
                            ?error,
                            "payment_attempts missing for payment_id : {}",
                            pi.payment_id,
                        );
                        return None;
                    }
                    Some(Err(error))
                }
            }
        }
    });

    //If any of the response are Err, we will get Result<Err(_)>
    let pi_pa_tuple_vec: Result<Vec<(storage::PaymentIntent, storage::PaymentAttempt)>, _> =
        join_all(collected_futures)
            .await
            .into_iter()
            .flatten() //Will ignore `None`, will only flatten 1 level
            .collect::<Result<Vec<(storage::PaymentIntent, storage::PaymentAttempt)>, _>>();
    //Will collect responses in same order async, leading to sorted responses

    //Converting Intent-Attempt array to Response if no error
    let data: Vec<api::PaymentsResponse> = pi_pa_tuple_vec
        .change_context(errors::ApiErrorResponse::InternalServerError)?
        .into_iter()
        .map(ForeignFrom::foreign_from)
        .collect();

    Ok(services::ApplicationResponse::Json(
        api::PaymentListResponse {
            size: data.len(),
            data,
        },
    ))
}
#[cfg(feature = "olap")]
pub async fn apply_filters_on_payments(
    state: AppState,
    merchant: domain::MerchantAccount,
    constraints: api::PaymentListFilterConstraints,
) -> RouterResponse<api::PaymentListResponseV2> {
    let limit = &constraints.limit;
    helpers::validate_payment_list_request_for_joins(*limit)?;
    let db = state.store.as_ref();
    let list: Vec<(storage::PaymentIntent, storage::PaymentAttempt)> = db
        .get_filtered_payment_intents_attempt(
            &merchant.merchant_id,
            &constraints.clone().into(),
            merchant.storage_scheme,
        )
        .await
        .to_not_found_response(errors::ApiErrorResponse::PaymentNotFound)?;

    let data: Vec<api::PaymentsResponse> =
        list.into_iter().map(ForeignFrom::foreign_from).collect();

    let active_attempt_ids = db
        .get_filtered_active_attempt_ids_for_total_count(
            &merchant.merchant_id,
            &constraints.clone().into(),
            merchant.storage_scheme,
        )
        .await
        .to_not_found_response(errors::ApiErrorResponse::InternalServerError)?;

    let total_count = db
        .get_total_count_of_filtered_payment_attempts(
            &merchant.merchant_id,
            &active_attempt_ids,
            constraints.connector,
            constraints.payment_method,
            constraints.payment_method_type,
            constraints.authentication_type,
            merchant.storage_scheme,
        )
        .await
        .change_context(errors::ApiErrorResponse::InternalServerError)?;

    Ok(services::ApplicationResponse::Json(
        api::PaymentListResponseV2 {
            count: data.len(),
            total_count,
            data,
        },
    ))
}

#[cfg(feature = "olap")]
pub async fn get_filters_for_payments(
    state: AppState,
    merchant: domain::MerchantAccount,
    time_range: api::TimeRange,
) -> RouterResponse<api::PaymentListFilters> {
    let db = state.store.as_ref();
    let pi = db
        .filter_payment_intents_by_time_range_constraints(
            &merchant.merchant_id,
            &time_range,
            merchant.storage_scheme,
        )
        .await
        .to_not_found_response(errors::ApiErrorResponse::PaymentNotFound)?;

    let filters = db
        .get_filters_for_payments(
            pi.as_slice(),
            &merchant.merchant_id,
            // since OLAP doesn't have KV. Force to get the data from PSQL.
            storage_enums::MerchantStorageScheme::PostgresOnly,
        )
        .await
        .to_not_found_response(errors::ApiErrorResponse::PaymentNotFound)?;

    Ok(services::ApplicationResponse::Json(
        api::PaymentListFilters {
            connector: filters.connector,
            currency: filters.currency,
            status: filters.status,
            payment_method: filters.payment_method,
            payment_method_type: filters.payment_method_type,
            authentication_type: filters.authentication_type,
        },
    ))
}

pub async fn add_process_sync_task(
    db: &dyn StorageInterface,
    payment_attempt: &storage::PaymentAttempt,
    schedule_time: time::PrimitiveDateTime,
) -> CustomResult<(), errors::StorageError> {
    let tracking_data = api::PaymentsRetrieveRequest {
        force_sync: true,
        merchant_id: Some(payment_attempt.merchant_id.clone()),
        resource_id: api::PaymentIdType::PaymentAttemptId(payment_attempt.attempt_id.clone()),
        ..Default::default()
    };
    let runner = storage::ProcessTrackerRunner::PaymentsSyncWorkflow;
    let task = "PAYMENTS_SYNC";
    let tag = ["SYNC", "PAYMENT"];
    let process_tracker_id = pt_utils::get_process_tracker_id(
        runner,
        task,
        &payment_attempt.attempt_id,
        &payment_attempt.merchant_id,
    );
    let process_tracker_entry = storage::ProcessTrackerNew::new(
        process_tracker_id,
        task,
        runner,
        tag,
        tracking_data,
        schedule_time,
    )
    .map_err(errors::StorageError::from)
    .into_report()?;

    db.insert_process(process_tracker_entry).await?;
    Ok(())
}

pub async fn reset_process_sync_task(
    db: &dyn StorageInterface,
    payment_attempt: &storage::PaymentAttempt,
    schedule_time: time::PrimitiveDateTime,
) -> Result<(), errors::ProcessTrackerError> {
    let runner = storage::ProcessTrackerRunner::PaymentsSyncWorkflow;
    let task = "PAYMENTS_SYNC";
    let process_tracker_id = pt_utils::get_process_tracker_id(
        runner,
        task,
        &payment_attempt.attempt_id,
        &payment_attempt.merchant_id,
    );
    let psync_process = db
        .find_process_by_id(&process_tracker_id)
        .await?
        .ok_or(errors::ProcessTrackerError::ProcessFetchingFailed)?;
    db.as_scheduler()
        .reset_process(psync_process, schedule_time)
        .await?;
    Ok(())
}

pub fn update_straight_through_routing<F>(
    payment_data: &mut PaymentData<F>,
    request_straight_through: serde_json::Value,
) -> CustomResult<(), errors::ParsingError>
where
    F: Send + Clone,
{
    let _: api_models::routing::RoutingAlgorithm = request_straight_through
        .clone()
        .parse_value("RoutingAlgorithm")
        .attach_printable("Invalid straight through routing rules format")?;

    payment_data.payment_attempt.straight_through_algorithm = Some(request_straight_through);

    Ok(())
}

#[allow(clippy::too_many_arguments)]
pub async fn get_connector_choice<F, Req, Ctx>(
    operation: &BoxedOperation<'_, F, Req, Ctx>,
    state: &AppState,
    req: &Req,
    merchant_account: &domain::MerchantAccount,
    business_profile: &storage::business_profile::BusinessProfile,
    key_store: &domain::MerchantKeyStore,
    payment_data: &mut PaymentData<F>,
    eligible_connectors: Option<Vec<api_models::enums::RoutableConnectors>>,
) -> RouterResult<Option<ConnectorCallType>>
where
    F: Send + Clone,
    Ctx: PaymentMethodRetrieve,
{
    let connector_choice = operation
        .to_domain()?
        .get_connector(
            merchant_account,
            &state.clone(),
            req,
            &payment_data.payment_intent,
            key_store,
        )
        .await?;

    let connector = if should_call_connector(operation, payment_data) {
        Some(match connector_choice {
            api::ConnectorChoice::SessionMultiple(connectors) => {
                let routing_output = perform_session_token_routing(
                    state.clone(),
                    merchant_account,
                    key_store,
                    payment_data,
                    connectors,
                )
                .await?;
                api::ConnectorCallType::SessionMultiple(routing_output)
            }

            api::ConnectorChoice::StraightThrough(straight_through) => {
                connector_selection(
                    state,
                    merchant_account,
                    business_profile,
                    key_store,
                    payment_data,
                    Some(straight_through),
                    eligible_connectors,
                )
                .await?
            }

            api::ConnectorChoice::Decide => {
                connector_selection(
                    state,
                    merchant_account,
                    business_profile,
                    key_store,
                    payment_data,
                    None,
                    eligible_connectors,
                )
                .await?
            }
        })
    } else if let api::ConnectorChoice::StraightThrough(algorithm) = connector_choice {
        update_straight_through_routing(payment_data, algorithm)
            .change_context(errors::ApiErrorResponse::InternalServerError)
            .attach_printable("Failed to update straight through routing algorithm")?;

        None
    } else {
        None
    };
    Ok(connector)
}

pub async fn connector_selection<F>(
    state: &AppState,
    merchant_account: &domain::MerchantAccount,
    business_profile: &storage::business_profile::BusinessProfile,
    key_store: &domain::MerchantKeyStore,
    payment_data: &mut PaymentData<F>,
    request_straight_through: Option<serde_json::Value>,
    eligible_connectors: Option<Vec<api_models::enums::RoutableConnectors>>,
) -> RouterResult<ConnectorCallType>
where
    F: Send + Clone,
{
    let request_straight_through: Option<api::routing::StraightThroughAlgorithm> =
        request_straight_through
            .map(|val| val.parse_value("RoutingAlgorithm"))
            .transpose()
            .change_context(errors::ApiErrorResponse::InternalServerError)
            .attach_printable("Invalid straight through routing rules format")?;

    let mut routing_data = storage::RoutingData {
        routed_through: payment_data.payment_attempt.connector.clone(),
        #[cfg(feature = "connector_choice_mca_id")]
        merchant_connector_id: payment_data.payment_attempt.merchant_connector_id.clone(),
        #[cfg(not(feature = "connector_choice_mca_id"))]
        business_sub_label: payment_data.payment_attempt.business_sub_label.clone(),
        algorithm: request_straight_through.clone(),
        routing_info: payment_data
            .payment_attempt
            .straight_through_algorithm
            .clone()
            .map(|val| val.parse_value("PaymentRoutingInfo"))
            .transpose()
            .change_context(errors::ApiErrorResponse::InternalServerError)
            .attach_printable("Invalid straight through algorithm format found in payment attempt")?
            .unwrap_or_else(|| storage::PaymentRoutingInfo {
                algorithm: None,
                pre_routing_results: None,
            }),
    };

    let decided_connector = decide_connector(
        state.clone(),
        merchant_account,
        business_profile,
        key_store,
        payment_data,
        request_straight_through,
        &mut routing_data,
        eligible_connectors,
    )
    .await?;

    let encoded_info = routing_data
        .routing_info
        .encode_to_value()
        .change_context(errors::ApiErrorResponse::InternalServerError)
        .attach_printable("error serializing payment routing info to serde value")?;

    payment_data.payment_attempt.connector = routing_data.routed_through;
    #[cfg(feature = "connector_choice_mca_id")]
    {
        payment_data.payment_attempt.merchant_connector_id = routing_data.merchant_connector_id;
    }
    #[cfg(not(feature = "connector_choice_mca_id"))]
    {
        payment_data.payment_attempt.business_sub_label = routing_data.business_sub_label;
    }
    payment_data.payment_attempt.straight_through_algorithm = Some(encoded_info);

    Ok(decided_connector)
}

#[allow(clippy::too_many_arguments)]
pub async fn decide_connector<F>(
    state: AppState,
    merchant_account: &domain::MerchantAccount,
    business_profile: &storage::business_profile::BusinessProfile,
    key_store: &domain::MerchantKeyStore,
    payment_data: &mut PaymentData<F>,
    request_straight_through: Option<api::routing::StraightThroughAlgorithm>,
    routing_data: &mut storage::RoutingData,
    eligible_connectors: Option<Vec<api_models::enums::RoutableConnectors>>,
) -> RouterResult<ConnectorCallType>
where
    F: Send + Clone,
{
    // If the connector was already decided previously, use the same connector
    // This is in case of flows like payments_sync, payments_cancel where the successive operations
    // with the connector have to be made using the same connector account.
    if let Some(ref connector_name) = payment_data.payment_attempt.connector {
        // Connector was already decided previously, use the same connector
        let connector_data = api::ConnectorData::get_connector_by_name(
            &state.conf.connectors,
            connector_name,
            api::GetToken::Connector,
            payment_data.payment_attempt.merchant_connector_id.clone(),
        )
        .change_context(errors::ApiErrorResponse::InternalServerError)
        .attach_printable("Invalid connector name received in 'routed_through'")?;

        routing_data.routed_through = Some(connector_name.clone());
        return Ok(api::ConnectorCallType::PreDetermined(connector_data));
    }

    if let Some(mandate_connector_details) = payment_data.mandate_connector.as_ref() {
        let connector_data = api::ConnectorData::get_connector_by_name(
            &state.conf.connectors,
            &mandate_connector_details.connector,
            api::GetToken::Connector,
            #[cfg(feature = "connector_choice_mca_id")]
            mandate_connector_details.merchant_connector_id.clone(),
            #[cfg(not(feature = "connector_choice_mca_id"))]
            None,
        )
        .change_context(errors::ApiErrorResponse::InternalServerError)
        .attach_printable("Invalid connector name received in 'routed_through'")?;

        routing_data.routed_through = Some(mandate_connector_details.connector.clone());
        #[cfg(feature = "connector_choice_mca_id")]
        {
            routing_data.merchant_connector_id =
                mandate_connector_details.merchant_connector_id.clone();
        }
        return Ok(api::ConnectorCallType::PreDetermined(connector_data));
    }

    if let Some((pre_routing_results, storage_pm_type)) = routing_data
        .routing_info
        .pre_routing_results
        .as_ref()
        .zip(payment_data.payment_attempt.payment_method_type.as_ref())
    {
        if let Some(choice) = pre_routing_results.get(storage_pm_type) {
            let connector_data = api::ConnectorData::get_connector_by_name(
                &state.conf.connectors,
                &choice.connector.to_string(),
                api::GetToken::Connector,
                #[cfg(feature = "connector_choice_mca_id")]
                choice.merchant_connector_id.clone(),
                #[cfg(not(feature = "connector_choice_mca_id"))]
                None,
            )
            .change_context(errors::ApiErrorResponse::InternalServerError)
            .attach_printable("Invalid connector name received")?;

            routing_data.routed_through = Some(choice.connector.to_string());
            #[cfg(feature = "connector_choice_mca_id")]
            {
                routing_data.merchant_connector_id = choice.merchant_connector_id.clone();
            }
            #[cfg(not(feature = "connector_choice_mca_id"))]
            {
                routing_data.business_sub_label = choice.sub_label.clone();
            }
            return Ok(api::ConnectorCallType::PreDetermined(connector_data));
        }
    }

    if let Some(routing_algorithm) = request_straight_through {
        let (mut connectors, check_eligibility) = routing::perform_straight_through_routing(
            &routing_algorithm,
            payment_data.creds_identifier.clone(),
        )
        .change_context(errors::ApiErrorResponse::InternalServerError)
        .attach_printable("Failed execution of straight through routing")?;

        if check_eligibility {
            connectors = routing::perform_eligibility_analysis_with_fallback(
                &state.clone(),
                key_store,
                merchant_account.modified_at.assume_utc().unix_timestamp(),
                connectors,
                &TransactionData::Payment(payment_data),
                eligible_connectors,
                #[cfg(feature = "business_profile_routing")]
                payment_data.payment_intent.profile_id.clone(),
            )
            .await
            .change_context(errors::ApiErrorResponse::InternalServerError)
            .attach_printable("failed eligibility analysis and fallback")?;
        }

        let first_connector_choice = connectors
            .first()
            .ok_or(errors::ApiErrorResponse::IncorrectPaymentMethodConfiguration)
            .into_report()
            .attach_printable("Empty connector list returned")?
            .clone();

        let connector_data = connectors
            .into_iter()
            .map(|conn| {
                api::ConnectorData::get_connector_by_name(
                    &state.conf.connectors,
                    &conn.connector.to_string(),
                    api::GetToken::Connector,
                    #[cfg(feature = "connector_choice_mca_id")]
                    conn.merchant_connector_id.clone(),
                    #[cfg(not(feature = "connector_choice_mca_id"))]
                    None,
                )
            })
            .collect::<CustomResult<Vec<_>, _>>()
            .change_context(errors::ApiErrorResponse::InternalServerError)
            .attach_printable("Invalid connector name received")?;

        routing_data.routed_through = Some(first_connector_choice.connector.to_string());
        #[cfg(feature = "connector_choice_mca_id")]
        {
            routing_data.merchant_connector_id = first_connector_choice.merchant_connector_id;
        }
        #[cfg(not(feature = "connector_choice_mca_id"))]
        {
            routing_data.business_sub_label = first_connector_choice.sub_label.clone();
        }
        routing_data.routing_info.algorithm = Some(routing_algorithm);
        return Ok(api::ConnectorCallType::Retryable(connector_data));
    }

    if let Some(ref routing_algorithm) = routing_data.routing_info.algorithm {
        let (mut connectors, check_eligibility) = routing::perform_straight_through_routing(
            routing_algorithm,
            payment_data.creds_identifier.clone(),
        )
        .change_context(errors::ApiErrorResponse::InternalServerError)
        .attach_printable("Failed execution of straight through routing")?;

        if check_eligibility {
            connectors = routing::perform_eligibility_analysis_with_fallback(
                &state,
                key_store,
                merchant_account.modified_at.assume_utc().unix_timestamp(),
                connectors,
                &TransactionData::Payment(payment_data),
                eligible_connectors,
                #[cfg(feature = "business_profile_routing")]
                payment_data.payment_intent.profile_id.clone(),
            )
            .await
            .change_context(errors::ApiErrorResponse::InternalServerError)
            .attach_printable("failed eligibility analysis and fallback")?;
        }

        let first_connector_choice = connectors
            .first()
            .ok_or(errors::ApiErrorResponse::IncorrectPaymentMethodConfiguration)
            .into_report()
            .attach_printable("Empty connector list returned")?
            .clone();

        let connector_data = connectors
            .into_iter()
            .map(|conn| {
                api::ConnectorData::get_connector_by_name(
                    &state.conf.connectors,
                    &conn.connector.to_string(),
                    api::GetToken::Connector,
                    #[cfg(feature = "connector_choice_mca_id")]
                    conn.merchant_connector_id,
                    #[cfg(not(feature = "connector_choice_mca_id"))]
                    None,
                )
            })
            .collect::<CustomResult<Vec<_>, _>>()
            .change_context(errors::ApiErrorResponse::InternalServerError)
            .attach_printable("Invalid connector name received")?;

        routing_data.routed_through = Some(first_connector_choice.connector.to_string());
        #[cfg(feature = "connector_choice_mca_id")]
        {
            routing_data.merchant_connector_id = first_connector_choice.merchant_connector_id;
        }
        #[cfg(not(feature = "connector_choice_mca_id"))]
        {
            routing_data.business_sub_label = first_connector_choice.sub_label;
        }
        return Ok(api::ConnectorCallType::Retryable(connector_data));
    }

    route_connector_v1(
        &state,
        merchant_account,
        business_profile,
        key_store,
        &TransactionData::Payment(payment_data),
        routing_data,
        eligible_connectors,
    )
    .await
}

pub fn should_add_task_to_process_tracker<F: Clone>(payment_data: &PaymentData<F>) -> bool {
    let connector = payment_data.payment_attempt.connector.as_deref();

    !matches!(
        (payment_data.payment_attempt.payment_method, connector),
        (
            Some(storage_enums::PaymentMethod::BankTransfer),
            Some("stripe")
        )
    )
}

pub async fn perform_session_token_routing<F>(
    state: AppState,
    merchant_account: &domain::MerchantAccount,
    key_store: &domain::MerchantKeyStore,
    payment_data: &mut PaymentData<F>,
    connectors: Vec<api::SessionConnectorData>,
) -> RouterResult<Vec<api::SessionConnectorData>>
where
    F: Clone,
{
    let routing_info: Option<storage::PaymentRoutingInfo> = payment_data
        .payment_attempt
        .straight_through_algorithm
        .clone()
        .map(|val| val.parse_value("PaymentRoutingInfo"))
        .transpose()
        .change_context(errors::ApiErrorResponse::InternalServerError)
        .attach_printable("invalid payment routing info format found in payment attempt")?;

    if let Some(storage::PaymentRoutingInfo {
        pre_routing_results: Some(pre_routing_results),
        ..
    }) = routing_info
    {
        let mut payment_methods: rustc_hash::FxHashMap<
            (String, enums::PaymentMethodType),
            api::SessionConnectorData,
        > = rustc_hash::FxHashMap::from_iter(connectors.iter().map(|c| {
            (
                (
                    c.connector.connector_name.to_string(),
                    c.payment_method_type,
                ),
                c.clone(),
            )
        }));

        let mut final_list: Vec<api::SessionConnectorData> = Vec::new();
        for (routed_pm_type, choice) in pre_routing_results.into_iter() {
            if let Some(session_connector_data) =
                payment_methods.remove(&(choice.to_string(), routed_pm_type))
            {
                final_list.push(session_connector_data);
            }
        }

        if !final_list.is_empty() {
            return Ok(final_list);
        }
    }

    let routing_enabled_pms = std::collections::HashSet::from([
        enums::PaymentMethodType::GooglePay,
        enums::PaymentMethodType::ApplePay,
        enums::PaymentMethodType::Klarna,
        enums::PaymentMethodType::Paypal,
    ]);

    let mut chosen = Vec::<api::SessionConnectorData>::new();
    for connector_data in &connectors {
        if routing_enabled_pms.contains(&connector_data.payment_method_type) {
            chosen.push(connector_data.clone());
        }
    }
    let sfr = SessionFlowRoutingInput {
        state: &state,
        country: payment_data
            .address
            .billing
            .as_ref()
            .and_then(|address| address.address.as_ref())
            .and_then(|details| details.country),
        key_store,
        merchant_account,
        payment_attempt: &payment_data.payment_attempt,
        payment_intent: &payment_data.payment_intent,

        chosen,
    };
    let result = self_routing::perform_session_flow_routing(sfr, &enums::TransactionType::Payment)
        .await
        .change_context(errors::ApiErrorResponse::InternalServerError)
        .attach_printable("error performing session flow routing")?;

    let mut final_list: Vec<api::SessionConnectorData> = Vec::new();

    #[cfg(not(feature = "connector_choice_mca_id"))]
    for mut connector_data in connectors {
        if !routing_enabled_pms.contains(&connector_data.payment_method_type) {
            final_list.push(connector_data);
        } else if let Some(choice) = result.get(&connector_data.payment_method_type) {
            if connector_data.connector.connector_name == choice.connector.connector_name {
                connector_data.business_sub_label = choice.sub_label.clone();
                final_list.push(connector_data);
            }
        }
    }

    #[cfg(feature = "connector_choice_mca_id")]
    for connector_data in connectors {
        if !routing_enabled_pms.contains(&connector_data.payment_method_type) {
            final_list.push(connector_data);
        } else if let Some(choice) = result.get(&connector_data.payment_method_type) {
            if connector_data.connector.connector_name == choice.connector.connector_name {
                final_list.push(connector_data);
            }
        }
    }

    Ok(final_list)
}

pub async fn route_connector_v1<F>(
    state: &AppState,
    merchant_account: &domain::MerchantAccount,
    business_profile: &storage::business_profile::BusinessProfile,
    key_store: &domain::MerchantKeyStore,
    transaction_data: &TransactionData<'_, F>,
    routing_data: &mut storage::RoutingData,
    eligible_connectors: Option<Vec<api_models::enums::RoutableConnectors>>,
) -> RouterResult<ConnectorCallType>
where
    F: Send + Clone,
{
    #[allow(unused_variables)]
    let (profile_id, routing_algorithm) = match transaction_data {
        TransactionData::Payment(payment_data) => {
            if cfg!(feature = "business_profile_routing") {
                (
                    payment_data.payment_intent.profile_id.clone(),
                    business_profile.routing_algorithm.clone(),
                )
            } else {
                (None, merchant_account.routing_algorithm.clone())
            }
        }
        #[cfg(feature = "payouts")]
        TransactionData::Payout(payout_data) => {
            if cfg!(feature = "business_profile_routing") {
                (
                    Some(payout_data.payout_attempt.profile_id.clone()),
                    business_profile.payout_routing_algorithm.clone(),
                )
            } else {
                (None, merchant_account.payout_routing_algorithm.clone())
            }
        }
    };

    let algorithm_ref = routing_algorithm
        .map(|ra| ra.parse_value::<api::routing::RoutingAlgorithmRef>("RoutingAlgorithmRef"))
        .transpose()
        .change_context(errors::ApiErrorResponse::InternalServerError)
        .attach_printable("Could not decode merchant routing algorithm ref")?
        .unwrap_or_default();

    let connectors = routing::perform_static_routing_v1(
        state,
        &merchant_account.merchant_id,
        algorithm_ref,
        transaction_data,
    )
    .await
    .change_context(errors::ApiErrorResponse::InternalServerError)?;

    let connectors = routing::perform_eligibility_analysis_with_fallback(
        &state.clone(),
        key_store,
        merchant_account.modified_at.assume_utc().unix_timestamp(),
        connectors,
        transaction_data,
        eligible_connectors,
        #[cfg(feature = "business_profile_routing")]
        profile_id,
    )
    .await
    .change_context(errors::ApiErrorResponse::InternalServerError)
    .attach_printable("failed eligibility analysis and fallback")?;

    let first_connector_choice = connectors
        .first()
        .ok_or(errors::ApiErrorResponse::IncorrectPaymentMethodConfiguration)
        .into_report()
        .attach_printable("Empty connector list returned")?
        .clone();

    routing_data.routed_through = Some(first_connector_choice.connector.to_string());

    #[cfg(feature = "connector_choice_mca_id")]
    {
        routing_data.merchant_connector_id = first_connector_choice.merchant_connector_id;
    }
    #[cfg(not(feature = "connector_choice_mca_id"))]
    {
        routing_data.business_sub_label = first_connector_choice.sub_label;
    }

    let connector_data = connectors
        .into_iter()
        .map(|conn| {
            api::ConnectorData::get_connector_by_name(
                &state.conf.connectors,
                &conn.connector.to_string(),
                api::GetToken::Connector,
                #[cfg(feature = "connector_choice_mca_id")]
                conn.merchant_connector_id,
                #[cfg(not(feature = "connector_choice_mca_id"))]
                None,
            )
        })
        .collect::<CustomResult<Vec<_>, _>>()
        .change_context(errors::ApiErrorResponse::InternalServerError)
        .attach_printable("Invalid connector name received")?;

    Ok(ConnectorCallType::Retryable(connector_data))
}<|MERGE_RESOLUTION|>--- conflicted
+++ resolved
@@ -2027,7 +2027,6 @@
 
 #[derive(Clone, Default, Debug)]
 pub struct PaymentAddress {
-<<<<<<< HEAD
     shipping: Option<api::Address>,
     billing: Option<api::Address>,
     payment_method_billing: Option<api::Address>,
@@ -2067,11 +2066,6 @@
     pub fn get_billing(&self) -> Option<&api::Address> {
         self.payment_method_billing.as_ref()
     }
-=======
-    pub shipping: Option<api::Address>,
-    pub billing: Option<api::Address>,
-    pub payment_method_billing: Option<api::Address>,
->>>>>>> 2b0fbc70
 }
 
 #[derive(Clone)]
