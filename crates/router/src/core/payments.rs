--- conflicted
+++ resolved
@@ -40,13 +40,7 @@
     operations::{payment_complete_authorize, BoxedOperation, Operation},
     routing::{self as self_routing, SessionFlowRoutingInput},
 };
-<<<<<<< HEAD
-use super::{
-    errors::StorageErrorExt, payment_methods::surcharge_decision_configs, utils as core_utils,
-};
-=======
 use super::{errors::StorageErrorExt, payment_methods::surcharge_decision_configs};
->>>>>>> 6eec06b1
 #[cfg(feature = "frm")]
 use crate::core::fraud_check as frm_core;
 use crate::{
@@ -186,11 +180,7 @@
         #[allow(unused_variables, unused_mut)]
         let mut should_continue_transaction: bool = true;
         #[cfg(feature = "frm")]
-<<<<<<< HEAD
-        let frm_configs = if state.conf.frm.is_frm_enabled {
-=======
         let frm_configs = if state.conf.frm.enabled {
->>>>>>> 6eec06b1
             frm_core::call_frm_before_connector_call(
                 db,
                 &operation,
@@ -216,11 +206,7 @@
         if should_continue_transaction {
             operation
                 .to_domain()?
-<<<<<<< HEAD
-                .populate_payment_data(state, &mut payment_data, &req, &merchant_account)
-=======
                 .populate_payment_data(state, &mut payment_data, &merchant_account)
->>>>>>> 6eec06b1
                 .await?;
             payment_data = match connector_details {
                 api::ConnectorCallType::PreDetermined(connector) => {
@@ -1953,11 +1939,9 @@
     pub surcharge_details: Option<types::SurchargeDetails>,
     pub frm_message: Option<FraudCheck>,
     pub payment_link_data: Option<api_models::payments::PaymentLinkResponse>,
-<<<<<<< HEAD
-    pub frm_metadata: Option<serde_json::Value>,
-=======
     pub incremental_authorization_details: Option<IncrementalAuthorizationDetails>,
     pub authorizations: Vec<diesel_models::authorization::Authorization>,
+    pub frm_metadata: Option<serde_json::Value>,
 }
 
 #[derive(Debug, Default, Clone)]
@@ -1966,7 +1950,6 @@
     pub total_amount: i64,
     pub reason: Option<String>,
     pub authorization_id: Option<String>,
->>>>>>> 6eec06b1
 }
 
 #[derive(Debug, Default, Clone)]
