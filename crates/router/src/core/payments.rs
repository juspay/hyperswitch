--- conflicted
+++ resolved
@@ -33,13 +33,7 @@
     scheduler::utils as pt_utils,
     services::{self, api::Authenticate},
     types::{
-<<<<<<< HEAD
-        self, api,
-        domain::{self},
-=======
-        self,
-        api::{self},
->>>>>>> 36cc13d4
+        self, api, domain,
         storage::{self, enums as storage_enums},
     },
     utils::{Encode, OptionExt, ValueExt},
@@ -609,8 +603,8 @@
 pub async fn call_create_connector_customer<F, Req>(
     state: &AppState,
     connector: &Option<api::ConnectorCallType>,
-    customer: &Option<storage::Customer>,
-    merchant_account: &storage::MerchantAccount,
+    customer: &Option<domain::Customer>,
+    merchant_account: &domain::MerchantAccount,
     payment_data: &mut PaymentData<F>,
 ) -> RouterResult<Option<storage::CustomerUpdate>>
 where
