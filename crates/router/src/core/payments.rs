pub mod access_token;
pub mod conditional_configs;
pub mod connector_integration_v2_impls;
pub mod customers;
pub mod flows;
pub mod helpers;
pub mod operations;

#[cfg(feature = "retry")]
pub mod retry;
pub mod routing;
#[cfg(feature = "v2")]
pub mod session_operation;
pub mod tokenization;
pub mod transformers;
pub mod types;
#[cfg(feature = "olap")]
use std::collections::HashMap;
use std::{
    collections::HashSet, fmt::Debug, marker::PhantomData, ops::Deref, time::Instant, vec::IntoIter,
};

#[cfg(feature = "v2")]
pub mod payment_methods;

#[cfg(feature = "olap")]
use api_models::admin::MerchantConnectorInfo;
use api_models::{
    self, enums,
    mandates::RecurringDetails,
    payments::{self as payments_api},
};
pub use common_enums::enums::CallConnectorAction;
use common_utils::{
    ext_traits::{AsyncExt, StringExt},
    id_type, pii,
    types::{AmountConvertor, MinorUnit, Surcharge},
};
use diesel_models::{ephemeral_key, fraud_check::FraudCheck};
use error_stack::{report, ResultExt};
use events::EventInfo;
use futures::future::join_all;
use helpers::{decrypt_paze_token, ApplePayData};
use hyperswitch_domain_models::payments::{payment_intent::CustomerData, ClickToPayMetaData};
#[cfg(feature = "v2")]
use hyperswitch_domain_models::payments::{
    PaymentCaptureData, PaymentConfirmData, PaymentIntentData, PaymentStatusData,
};
#[cfg(feature = "v2")]
use hyperswitch_domain_models::router_response_types::RedirectForm;
pub use hyperswitch_domain_models::{
    mandates::{CustomerAcceptance, MandateData},
    payment_address::PaymentAddress,
    payments::HeaderPayload,
    router_data::{PaymentMethodToken, RouterData},
    router_request_types::CustomerDetails,
};
use masking::{ExposeInterface, PeekInterface, Secret};
#[cfg(feature = "v2")]
use operations::ValidateStatusForOperation;
use redis_interface::errors::RedisError;
use router_env::{instrument, tracing};
#[cfg(feature = "olap")]
use router_types::transformers::ForeignFrom;
use scheduler::utils as pt_utils;
#[cfg(feature = "v2")]
pub use session_operation::payments_session_core;
#[cfg(feature = "olap")]
use strum::IntoEnumIterator;
use time;

#[cfg(feature = "v1")]
pub use self::operations::{
    PaymentApprove, PaymentCancel, PaymentCapture, PaymentConfirm, PaymentCreate,
    PaymentIncrementalAuthorization, PaymentPostSessionTokens, PaymentReject, PaymentSession,
    PaymentSessionUpdate, PaymentStatus, PaymentUpdate,
};
use self::{
    conditional_configs::perform_decision_management,
    flows::{ConstructFlowSpecificData, Feature},
    operations::{BoxedOperation, Operation, PaymentResponse},
    routing::{self as self_routing, SessionFlowRoutingInput},
};
use super::{
    errors::StorageErrorExt, payment_methods::surcharge_decision_configs, routing::TransactionData,
};
#[cfg(feature = "frm")]
use crate::core::fraud_check as frm_core;
#[cfg(all(feature = "v1", feature = "dynamic_routing"))]
use crate::core::routing::helpers as routing_helpers;
#[cfg(all(feature = "v1", feature = "dynamic_routing"))]
use crate::types::api::convert_connector_data_to_routable_connectors;
use crate::{
    configs::settings::{ApplePayPreDecryptFlow, PaymentMethodTypeTokenFilter},
    connector::utils::missing_field_err,
    core::{
        errors::{self, CustomResult, RouterResponse, RouterResult},
        payment_methods::{cards, network_tokenization},
        payouts,
        routing::{self as core_routing},
        utils::{self as core_utils},
    },
    db::StorageInterface,
    logger,
    routes::{app::ReqState, metrics, payment_methods::ParentPaymentMethodToken, SessionState},
    services::{self, api::Authenticate, ConnectorRedirectResponse},
    types::{
        self as router_types,
        api::{self, ConnectorCallType, ConnectorCommon},
        domain,
        storage::{self, enums as storage_enums, payment_attempt::PaymentAttemptExt},
        transformers::{ForeignInto, ForeignTryInto},
    },
    utils::{
        self, add_apple_pay_flow_metrics, add_connector_http_status_code_metrics, Encode,
        OptionExt, ValueExt,
    },
    workflows::payment_sync,
};
#[cfg(all(any(feature = "v1", feature = "v2"), not(feature = "customer_v2")))]
use crate::{
    core::authentication as authentication_core,
    types::{api::authentication, BrowserInformation},
};

#[cfg(feature = "v2")]
#[allow(clippy::too_many_arguments, clippy::type_complexity)]
#[instrument(skip_all, fields(payment_id, merchant_id))]
pub async fn payments_operation_core<F, Req, Op, FData, D>(
    state: &SessionState,
    req_state: ReqState,
    merchant_account: domain::MerchantAccount,
    key_store: domain::MerchantKeyStore,
    profile: domain::Profile,
    operation: Op,
    req: Req,
    get_tracker_response: operations::GetTrackerResponse<D>,
    call_connector_action: CallConnectorAction,
    header_payload: HeaderPayload,
) -> RouterResult<(D, Req, Option<domain::Customer>, Option<u16>, Option<u128>)>
where
    F: Send + Clone + Sync,
    Req: Send + Sync,
    Op: Operation<F, Req, Data = D> + Send + Sync,
    D: OperationSessionGetters<F> + OperationSessionSetters<F> + Send + Sync + Clone,

    // To create connector flow specific interface data
    D: ConstructFlowSpecificData<F, FData, router_types::PaymentsResponseData>,
    RouterData<F, FData, router_types::PaymentsResponseData>: Feature<F, FData>,

    // To construct connector flow specific api
    dyn api::Connector:
        services::api::ConnectorIntegration<F, FData, router_types::PaymentsResponseData>,

    RouterData<F, FData, router_types::PaymentsResponseData>:
        hyperswitch_domain_models::router_data::TrackerPostUpdateObjects<F, FData, D>,

    // To perform router related operation for PaymentResponse
    PaymentResponse: Operation<F, FData, Data = D>,
    FData: Send + Sync + Clone,
{
    let operation: BoxedOperation<'_, F, Req, D> = Box::new(operation);

    // Get the trackers related to track the state of the payment
    let operations::GetTrackerResponse { mut payment_data } = get_tracker_response;

    let (_operation, customer) = operation
        .to_domain()?
        .get_customer_details(
            state,
            &mut payment_data,
            &key_store,
            merchant_account.storage_scheme,
        )
        .await
        .to_not_found_response(errors::ApiErrorResponse::CustomerNotFound)
        .attach_printable("Failed while fetching/creating customer")?;

    let connector = operation
        .to_domain()?
        .perform_routing(
            &merchant_account,
            &profile,
            state,
            &mut payment_data,
            &key_store,
        )
        .await?;

    let payment_data = match connector {
        ConnectorCallType::PreDetermined(connector_data) => {
            let router_data = call_connector_service(
                state,
                req_state.clone(),
                &merchant_account,
                &key_store,
                connector_data.clone(),
                &operation,
                &mut payment_data,
                &customer,
                call_connector_action.clone(),
                None,
                header_payload.clone(),
                #[cfg(feature = "frm")]
                None,
                #[cfg(not(feature = "frm"))]
                None,
                &profile,
                false,
            )
            .await?;

            let payments_response_operation = Box::new(PaymentResponse);

            payments_response_operation
                .to_post_update_tracker()?
                .update_tracker(
                    state,
                    payment_data,
                    router_data,
                    &key_store,
                    merchant_account.storage_scheme,
                )
                .await?
        }
        ConnectorCallType::Retryable(vec) => todo!(),
        ConnectorCallType::SessionMultiple(vec) => todo!(),
        ConnectorCallType::Skip => payment_data,
    };

    Ok((payment_data, req, customer, None, None))
}

#[cfg(feature = "v1")]
#[allow(clippy::too_many_arguments, clippy::type_complexity)]
#[instrument(skip_all, fields(payment_id, merchant_id))]
pub async fn payments_operation_core<F, Req, Op, FData, D>(
    state: &SessionState,
    req_state: ReqState,
    merchant_account: domain::MerchantAccount,
    profile_id_from_auth_layer: Option<id_type::ProfileId>,
    key_store: domain::MerchantKeyStore,
    operation: Op,
    req: Req,
    call_connector_action: CallConnectorAction,
    auth_flow: services::AuthFlow,
    eligible_connectors: Option<Vec<common_enums::RoutableConnectors>>,
    header_payload: HeaderPayload,
    platform_merchant_account: Option<domain::MerchantAccount>,
) -> RouterResult<(D, Req, Option<domain::Customer>, Option<u16>, Option<u128>)>
where
    F: Send + Clone + Sync,
    Req: Authenticate + Clone,
    Op: Operation<F, Req, Data = D> + Send + Sync,
    D: OperationSessionGetters<F> + OperationSessionSetters<F> + Send + Sync + Clone,

    // To create connector flow specific interface data
    D: ConstructFlowSpecificData<F, FData, router_types::PaymentsResponseData>,
    RouterData<F, FData, router_types::PaymentsResponseData>: Feature<F, FData>,

    // To construct connector flow specific api
    dyn api::Connector:
        services::api::ConnectorIntegration<F, FData, router_types::PaymentsResponseData>,

    // To perform router related operation for PaymentResponse
    PaymentResponse: Operation<F, FData, Data = D>,
    FData: Send + Sync + Clone,
{
    let operation: BoxedOperation<'_, F, Req, D> = Box::new(operation);

    tracing::Span::current().record("merchant_id", merchant_account.get_id().get_string_repr());
    let (operation, validate_result) = operation
        .to_validate_request()?
        .validate_request(&req, &merchant_account)?;

    tracing::Span::current().record("payment_id", format!("{}", validate_result.payment_id));
    // get profile from headers
    let operations::GetTrackerResponse {
        operation,
        customer_details,
        mut payment_data,
        business_profile,
        mandate_type,
    } = operation
        .to_get_tracker()?
        .get_trackers(
            state,
            &validate_result.payment_id,
            &req,
            &merchant_account,
            &key_store,
            auth_flow,
            &header_payload,
            platform_merchant_account.as_ref(),
        )
        .await?;
    core_utils::validate_profile_id_from_auth_layer(
        profile_id_from_auth_layer,
        &payment_data.get_payment_intent().clone(),
    )?;

    let (operation, customer) = operation
        .to_domain()?
        // get_customer_details
        .get_or_create_customer_details(
            state,
            &mut payment_data,
            customer_details,
            &key_store,
            merchant_account.storage_scheme,
        )
        .await
        .to_not_found_response(errors::ApiErrorResponse::CustomerNotFound)
        .attach_printable("Failed while fetching/creating customer")?;

    let authentication_type =
        call_decision_manager(state, &merchant_account, &business_profile, &payment_data).await?;

    payment_data.set_authentication_type_in_attempt(authentication_type);

    let connector = get_connector_choice(
        &operation,
        state,
        &req,
        &merchant_account,
        &business_profile,
        &key_store,
        &mut payment_data,
        eligible_connectors,
        mandate_type,
    )
    .await?;

    let should_add_task_to_process_tracker = should_add_task_to_process_tracker(&payment_data);

    let locale = header_payload.locale.clone();

    payment_data = tokenize_in_router_when_confirm_false_or_external_authentication(
        state,
        &operation,
        &mut payment_data,
        &validate_result,
        &key_store,
        &customer,
        &business_profile,
    )
    .await?;

    let mut connector_http_status_code = None;
    let mut external_latency = None;
    if let Some(connector_details) = connector {
        // Fetch and check FRM configs
        #[cfg(feature = "frm")]
        let mut frm_info = None;
        #[allow(unused_variables, unused_mut)]
        let mut should_continue_transaction: bool = true;
        #[cfg(feature = "frm")]
        let mut should_continue_capture: bool = true;
        #[cfg(feature = "frm")]
        let frm_configs = if state.conf.frm.enabled {
            Box::pin(frm_core::call_frm_before_connector_call(
                &operation,
                &merchant_account,
                &mut payment_data,
                state,
                &mut frm_info,
                &customer,
                &mut should_continue_transaction,
                &mut should_continue_capture,
                key_store.clone(),
            ))
            .await?
        } else {
            None
        };
        #[cfg(feature = "frm")]
        logger::debug!(
            "frm_configs: {:?}\nshould_continue_transaction: {:?}\nshould_continue_capture: {:?}",
            frm_configs,
            should_continue_transaction,
            should_continue_capture,
        );

        let is_eligible_for_uas =
            helpers::is_merchant_eligible_authentication_service(merchant_account.get_id(), state)
                .await?;

        if is_eligible_for_uas {
            operation
                .to_domain()?
                .call_unified_authentication_service_if_eligible(
                    state,
                    &mut payment_data,
                    &mut should_continue_transaction,
                    &connector_details,
                    &business_profile,
                    &key_store,
                    mandate_type,
<<<<<<< HEAD
                    &false,
=======
>>>>>>> 55bb284b
                )
                .await?;
        } else {
            logger::info!(
                "skipping authentication service call since the merchant is not eligible."
            );

            operation
                .to_domain()?
                .call_external_three_ds_authentication_if_eligible(
                    state,
                    &mut payment_data,
                    &mut should_continue_transaction,
                    &connector_details,
                    &business_profile,
                    &key_store,
                    mandate_type,
                )
                .await?;
        };

        operation
            .to_domain()?
            .payments_dynamic_tax_calculation(
                state,
                &mut payment_data,
                &connector_details,
                &business_profile,
                &key_store,
                &merchant_account,
            )
            .await?;

        if should_continue_transaction {
            #[cfg(feature = "frm")]
            match (
                should_continue_capture,
                payment_data.get_payment_attempt().capture_method,
            ) {
                (
                    false,
                    Some(storage_enums::CaptureMethod::Automatic)
                    | Some(storage_enums::CaptureMethod::SequentialAutomatic),
                )
                | (false, Some(storage_enums::CaptureMethod::Scheduled)) => {
                    if let Some(info) = &mut frm_info {
                        if let Some(frm_data) = &mut info.frm_data {
                            frm_data.fraud_check.payment_capture_method =
                                payment_data.get_payment_attempt().capture_method;
                        }
                    }
                    payment_data
                        .set_capture_method_in_attempt(storage_enums::CaptureMethod::Manual);
                    logger::debug!("payment_id : {:?} capture method has been changed to manual, since it has configured Post FRM flow",payment_data.get_payment_attempt().payment_id);
                }
                _ => (),
            };
            payment_data = match connector_details {
                ConnectorCallType::PreDetermined(ref connector) => {
                    #[cfg(all(feature = "dynamic_routing", feature = "v1"))]
                    let routable_connectors =
                        convert_connector_data_to_routable_connectors(&[connector.clone()])
                            .map_err(|e| logger::error!(routable_connector_error=?e))
                            .unwrap_or_default();
                    let schedule_time = if should_add_task_to_process_tracker {
                        payment_sync::get_sync_process_schedule_time(
                            &*state.store,
                            connector.connector.id(),
                            merchant_account.get_id(),
                            0,
                        )
                        .await
                        .change_context(errors::ApiErrorResponse::InternalServerError)
                        .attach_printable("Failed while getting process schedule time")?
                    } else {
                        None
                    };
                    let (router_data, mca) = call_connector_service(
                        state,
                        req_state.clone(),
                        &merchant_account,
                        &key_store,
                        connector.clone(),
                        &operation,
                        &mut payment_data,
                        &customer,
                        call_connector_action.clone(),
                        &validate_result,
                        schedule_time,
                        header_payload.clone(),
                        #[cfg(feature = "frm")]
                        frm_info.as_ref().and_then(|fi| fi.suggested_action),
                        #[cfg(not(feature = "frm"))]
                        None,
                        &business_profile,
                        false,
                    )
                    .await?;

                    if is_eligible_for_uas {
                        operation
                            .to_domain()?
                            .call_unified_authentication_service_if_eligible(
                                state,
                                &mut payment_data,
                                &mut should_continue_transaction,
                                &connector_details,
                                &business_profile,
                                &key_store,
                                mandate_type,
                                &true,
                            )
                            .await?;
                    }

                    let op_ref = &operation;
                    let should_trigger_post_processing_flows = is_operation_confirm(&operation);

                    let operation = Box::new(PaymentResponse);

                    connector_http_status_code = router_data.connector_http_status_code;
                    external_latency = router_data.external_latency;
                    //add connector http status code metrics
                    add_connector_http_status_code_metrics(connector_http_status_code);

                    operation
                        .to_post_update_tracker()?
                        .save_pm_and_mandate(
                            state,
                            &router_data,
                            &merchant_account,
                            &key_store,
                            &mut payment_data,
                            &business_profile,
                        )
                        .await?;

                    let mut payment_data = operation
                        .to_post_update_tracker()?
                        .update_tracker(
                            state,
                            payment_data,
                            router_data,
                            &key_store,
                            merchant_account.storage_scheme,
                            &locale,
                            #[cfg(all(feature = "dynamic_routing", feature = "v1"))]
                            routable_connectors,
                            #[cfg(all(feature = "dynamic_routing", feature = "v1"))]
                            &business_profile,
                        )
                        .await?;

                    if should_trigger_post_processing_flows {
                        complete_postprocessing_steps_if_required(
                            state,
                            &merchant_account,
                            &key_store,
                            &customer,
                            &mca,
                            &connector,
                            &mut payment_data,
                            op_ref,
                            Some(header_payload.clone()),
                        )
                        .await?;
                    }

                    payment_data
                }

                ConnectorCallType::Retryable(ref connectors) => {
                    #[cfg(all(feature = "dynamic_routing", feature = "v1"))]
                    let routable_connectors =
                        convert_connector_data_to_routable_connectors(&connectors)
                            .map_err(|e| logger::error!(routable_connector_error=?e))
                            .unwrap_or_default();

                    let mut connectors = connectors.clone().into_iter();

                    let connector_data = get_connector_data(&mut connectors)?;

                    let schedule_time = if should_add_task_to_process_tracker {
                        payment_sync::get_sync_process_schedule_time(
                            &*state.store,
                            connector_data.connector.id(),
                            merchant_account.get_id(),
                            0,
                        )
                        .await
                        .change_context(errors::ApiErrorResponse::InternalServerError)
                        .attach_printable("Failed while getting process schedule time")?
                    } else {
                        None
                    };
                    let (router_data, mca) = call_connector_service(
                        state,
                        req_state.clone(),
                        &merchant_account,
                        &key_store,
                        connector_data.clone(),
                        &operation,
                        &mut payment_data,
                        &customer,
                        call_connector_action.clone(),
                        &validate_result,
                        schedule_time,
                        header_payload.clone(),
                        #[cfg(feature = "frm")]
                        frm_info.as_ref().and_then(|fi| fi.suggested_action),
                        #[cfg(not(feature = "frm"))]
                        None,
                        &business_profile,
                        false,
                    )
                    .await?;

                    #[cfg(all(feature = "retry", feature = "v1"))]
                    let mut router_data = router_data;
                    #[cfg(all(feature = "retry", feature = "v1"))]
                    {
                        use crate::core::payments::retry::{self, GsmValidation};
                        let config_bool = retry::config_should_call_gsm(
                            &*state.store,
                            merchant_account.get_id(),
                            &business_profile,
                        )
                        .await;

                        if config_bool && router_data.should_call_gsm() {
                            router_data = retry::do_gsm_actions(
                                state,
                                req_state.clone(),
                                &mut payment_data,
                                connectors,
                                connector_data.clone(),
                                router_data,
                                &merchant_account,
                                &key_store,
                                &operation,
                                &customer,
                                &validate_result,
                                schedule_time,
                                #[cfg(feature = "frm")]
                                frm_info.as_ref().and_then(|fi| fi.suggested_action),
                                #[cfg(not(feature = "frm"))]
                                None,
                                &business_profile,
                            )
                            .await?;
                        };
                    }

                    let op_ref = &operation;
                    let should_trigger_post_processing_flows = is_operation_confirm(&operation);

                    if is_eligible_for_uas {
                        operation
                            .to_domain()?
                            .call_unified_authentication_service_if_eligible(
                                state,
                                &mut payment_data,
                                &mut should_continue_transaction,
                                &connector_details,
                                &business_profile,
                                &key_store,
                                mandate_type,
                                &true,
                            )
                            .await?;
                    }

                    let operation = Box::new(PaymentResponse);
                    connector_http_status_code = router_data.connector_http_status_code;
                    external_latency = router_data.external_latency;
                    //add connector http status code metrics
                    add_connector_http_status_code_metrics(connector_http_status_code);

                    operation
                        .to_post_update_tracker()?
                        .save_pm_and_mandate(
                            state,
                            &router_data,
                            &merchant_account,
                            &key_store,
                            &mut payment_data,
                            &business_profile,
                        )
                        .await?;

                    let mut payment_data = operation
                        .to_post_update_tracker()?
                        .update_tracker(
                            state,
                            payment_data,
                            router_data,
                            &key_store,
                            merchant_account.storage_scheme,
                            &locale,
                            #[cfg(all(feature = "dynamic_routing", feature = "v1"))]
                            routable_connectors,
                            #[cfg(all(feature = "dynamic_routing", feature = "v1"))]
                            &business_profile,
                        )
                        .await?;

                    if should_trigger_post_processing_flows {
                        complete_postprocessing_steps_if_required(
                            state,
                            &merchant_account,
                            &key_store,
                            &customer,
                            &mca,
                            &connector_data,
                            &mut payment_data,
                            op_ref,
                            Some(header_payload.clone()),
                        )
                        .await?;
                    }

                    payment_data
                }

                ConnectorCallType::SessionMultiple(connectors) => {
                    let session_surcharge_details =
                        call_surcharge_decision_management_for_session_flow(
                            state,
                            &merchant_account,
                            &business_profile,
                            payment_data.get_payment_attempt(),
                            payment_data.get_payment_intent(),
                            payment_data.get_billing_address(),
                            &connectors,
                        )
                        .await?;
                    Box::pin(call_multiple_connectors_service(
                        state,
                        &merchant_account,
                        &key_store,
                        connectors,
                        &operation,
                        payment_data,
                        &customer,
                        session_surcharge_details,
                        &business_profile,
                        header_payload.clone(),
                    ))
                    .await?
                }
            };

            #[cfg(feature = "frm")]
            if let Some(fraud_info) = &mut frm_info {
                #[cfg(feature = "v1")]
                Box::pin(frm_core::post_payment_frm_core(
                    state,
                    req_state,
                    &merchant_account,
                    &mut payment_data,
                    fraud_info,
                    frm_configs
                        .clone()
                        .ok_or(errors::ApiErrorResponse::MissingRequiredField {
                            field_name: "frm_configs",
                        })
                        .attach_printable("Frm configs label not found")?,
                    &customer,
                    key_store.clone(),
                    &mut should_continue_capture,
                    platform_merchant_account.as_ref(),
                ))
                .await?;
            }
        } else {
            (_, payment_data) = operation
                .to_update_tracker()?
                .update_trackers(
                    state,
                    req_state,
                    payment_data.clone(),
                    customer.clone(),
                    validate_result.storage_scheme,
                    None,
                    &key_store,
                    #[cfg(feature = "frm")]
                    frm_info.and_then(|info| info.suggested_action),
                    #[cfg(not(feature = "frm"))]
                    None,
                    header_payload.clone(),
                )
                .await?;
        }

        let payment_intent_status = payment_data.get_payment_intent().status;

        payment_data
            .get_payment_attempt()
            .payment_token
            .as_ref()
            .zip(payment_data.get_payment_attempt().payment_method)
            .map(ParentPaymentMethodToken::create_key_for_token)
            .async_map(|key_for_hyperswitch_token| async move {
                if key_for_hyperswitch_token
                    .should_delete_payment_method_token(payment_intent_status)
                {
                    let _ = key_for_hyperswitch_token.delete(state).await;
                }
            })
            .await;
    } else {
        (_, payment_data) = operation
            .to_update_tracker()?
            .update_trackers(
                state,
                req_state,
                payment_data.clone(),
                customer.clone(),
                validate_result.storage_scheme,
                None,
                &key_store,
                None,
                header_payload.clone(),
            )
            .await?;
    }

    let cloned_payment_data = payment_data.clone();
    let cloned_customer = customer.clone();

    #[cfg(feature = "v1")]
    operation
        .to_domain()?
        .store_extended_card_info_temporarily(
            state,
            payment_data.get_payment_intent().get_id(),
            &business_profile,
            payment_data.get_payment_method_data(),
        )
        .await?;

    utils::trigger_payments_webhook(
        merchant_account,
        business_profile,
        &key_store,
        cloned_payment_data,
        cloned_customer,
        state,
        operation,
    )
    .await
    .map_err(|error| logger::warn!(payments_outgoing_webhook_error=?error))
    .ok();

    Ok((
        payment_data,
        req,
        customer,
        connector_http_status_code,
        external_latency,
    ))
}

#[cfg(feature = "v1")]
// This function is intended for use when the feature being implemented is not aligned with the
// core payment operations.
#[allow(clippy::too_many_arguments, clippy::type_complexity)]
#[instrument(skip_all, fields(payment_id, merchant_id))]
pub async fn proxy_for_payments_operation_core<F, Req, Op, FData, D>(
    state: &SessionState,
    req_state: ReqState,
    merchant_account: domain::MerchantAccount,
    profile_id_from_auth_layer: Option<id_type::ProfileId>,
    key_store: domain::MerchantKeyStore,
    operation: Op,
    req: Req,
    call_connector_action: CallConnectorAction,
    auth_flow: services::AuthFlow,
    header_payload: HeaderPayload,
    platform_merchant_account: Option<domain::MerchantAccount>,
) -> RouterResult<(D, Req, Option<domain::Customer>, Option<u16>, Option<u128>)>
where
    F: Send + Clone + Sync,
    Req: Authenticate + Clone,
    Op: Operation<F, Req, Data = D> + Send + Sync,
    D: OperationSessionGetters<F> + OperationSessionSetters<F> + Send + Sync + Clone,

    // To create connector flow specific interface data
    D: ConstructFlowSpecificData<F, FData, router_types::PaymentsResponseData>,
    RouterData<F, FData, router_types::PaymentsResponseData>: Feature<F, FData>,

    // To construct connector flow specific api
    dyn api::Connector:
        services::api::ConnectorIntegration<F, FData, router_types::PaymentsResponseData>,

    // To perform router related operation for PaymentResponse
    PaymentResponse: Operation<F, FData, Data = D>,
    FData: Send + Sync + Clone,
{
    let operation: BoxedOperation<'_, F, Req, D> = Box::new(operation);

    tracing::Span::current().record("merchant_id", merchant_account.get_id().get_string_repr());
    let (operation, validate_result) = operation
        .to_validate_request()?
        .validate_request(&req, &merchant_account)?;

    tracing::Span::current().record("payment_id", format!("{}", validate_result.payment_id));

    let operations::GetTrackerResponse {
        operation,
        customer_details: _,
        mut payment_data,
        business_profile,
        mandate_type: _,
    } = operation
        .to_get_tracker()?
        .get_trackers(
            state,
            &validate_result.payment_id,
            &req,
            &merchant_account,
            &key_store,
            auth_flow,
            &header_payload,
            platform_merchant_account.as_ref(),
        )
        .await?;

    core_utils::validate_profile_id_from_auth_layer(
        profile_id_from_auth_layer,
        &payment_data.get_payment_intent().clone(),
    )?;

    common_utils::fp_utils::when(!should_call_connector(&operation, &payment_data), || {
        Err(errors::ApiErrorResponse::IncorrectPaymentMethodConfiguration).attach_printable(format!(
            "Nti and card details based mit flow is not support for this {operation:?} payment operation"
        ))
    })?;

    let connector_choice = operation
        .to_domain()?
        .get_connector(
            &merchant_account,
            &state.clone(),
            &req,
            payment_data.get_payment_intent(),
            &key_store,
        )
        .await?;

    let connector = set_eligible_connector_for_nti_in_payment_data(
        state,
        &business_profile,
        &key_store,
        &mut payment_data,
        connector_choice,
    )
    .await?;

    let should_add_task_to_process_tracker = should_add_task_to_process_tracker(&payment_data);

    let locale = header_payload.locale.clone();

    let schedule_time = if should_add_task_to_process_tracker {
        payment_sync::get_sync_process_schedule_time(
            &*state.store,
            connector.connector.id(),
            merchant_account.get_id(),
            0,
        )
        .await
        .change_context(errors::ApiErrorResponse::InternalServerError)
        .attach_printable("Failed while getting process schedule time")?
    } else {
        None
    };

    let (router_data, mca) = proxy_for_call_connector_service(
        state,
        req_state.clone(),
        &merchant_account,
        &key_store,
        connector.clone(),
        &operation,
        &mut payment_data,
        &None,
        call_connector_action.clone(),
        &validate_result,
        schedule_time,
        header_payload.clone(),
        &business_profile,
    )
    .await?;

    let op_ref = &operation;
    let should_trigger_post_processing_flows = is_operation_confirm(&operation);

    let operation = Box::new(PaymentResponse);

    let connector_http_status_code = router_data.connector_http_status_code;
    let external_latency = router_data.external_latency;

    add_connector_http_status_code_metrics(connector_http_status_code);

    #[cfg(all(feature = "dynamic_routing", feature = "v1"))]
    let routable_connectors = convert_connector_data_to_routable_connectors(&[connector.clone()])
        .map_err(|e| logger::error!(routable_connector_error=?e))
        .unwrap_or_default();

    let mut payment_data = operation
        .to_post_update_tracker()?
        .update_tracker(
            state,
            payment_data,
            router_data,
            &key_store,
            merchant_account.storage_scheme,
            &locale,
            #[cfg(all(feature = "dynamic_routing", feature = "v1"))]
            routable_connectors,
            #[cfg(all(feature = "dynamic_routing", feature = "v1"))]
            &business_profile,
        )
        .await?;

    if should_trigger_post_processing_flows {
        complete_postprocessing_steps_if_required(
            state,
            &merchant_account,
            &key_store,
            &None,
            &mca,
            &connector,
            &mut payment_data,
            op_ref,
            Some(header_payload.clone()),
        )
        .await?;
    }

    let cloned_payment_data = payment_data.clone();

    utils::trigger_payments_webhook(
        merchant_account,
        business_profile,
        &key_store,
        cloned_payment_data,
        None,
        state,
        operation,
    )
    .await
    .map_err(|error| logger::warn!(payments_outgoing_webhook_error=?error))
    .ok();

    Ok((
        payment_data,
        req,
        None,
        connector_http_status_code,
        external_latency,
    ))
}

#[cfg(feature = "v2")]
#[allow(clippy::too_many_arguments, clippy::type_complexity)]
#[instrument(skip_all, fields(payment_id, merchant_id))]
pub async fn payments_intent_operation_core<F, Req, Op, D>(
    state: &SessionState,
    req_state: ReqState,
    merchant_account: domain::MerchantAccount,
    profile: domain::Profile,
    key_store: domain::MerchantKeyStore,
    operation: Op,
    req: Req,
    payment_id: id_type::GlobalPaymentId,
    header_payload: HeaderPayload,
    platform_merchant_account: Option<domain::MerchantAccount>,
) -> RouterResult<(D, Req, Option<domain::Customer>)>
where
    F: Send + Clone + Sync,
    Req: Clone,
    Op: Operation<F, Req, Data = D> + Send + Sync,
    D: OperationSessionGetters<F> + OperationSessionSetters<F> + Send + Sync + Clone,
{
    let operation: BoxedOperation<'_, F, Req, D> = Box::new(operation);

    tracing::Span::current().record("merchant_id", merchant_account.get_id().get_string_repr());

    let _validate_result = operation
        .to_validate_request()?
        .validate_request(&req, &merchant_account)?;

    tracing::Span::current().record("global_payment_id", payment_id.get_string_repr());

    let operations::GetTrackerResponse { mut payment_data } = operation
        .to_get_tracker()?
        .get_trackers(
            state,
            &payment_id,
            &req,
            &merchant_account,
            &profile,
            &key_store,
            &header_payload,
            platform_merchant_account.as_ref(),
        )
        .await?;

    let (_operation, customer) = operation
        .to_domain()?
        .get_customer_details(
            state,
            &mut payment_data,
            &key_store,
            merchant_account.storage_scheme,
        )
        .await
        .to_not_found_response(errors::ApiErrorResponse::CustomerNotFound)
        .attach_printable("Failed while fetching/creating customer")?;

    let (_operation, payment_data) = operation
        .to_update_tracker()?
        .update_trackers(
            state,
            req_state,
            payment_data,
            customer.clone(),
            merchant_account.storage_scheme,
            None,
            &key_store,
            None,
            header_payload,
        )
        .await?;

    Ok((payment_data, req, customer))
}

#[instrument(skip_all)]
#[cfg(feature = "v1")]
pub async fn call_decision_manager<F, D>(
    state: &SessionState,
    merchant_account: &domain::MerchantAccount,
    _business_profile: &domain::Profile,
    payment_data: &D,
) -> RouterResult<Option<enums::AuthenticationType>>
where
    F: Clone,
    D: OperationSessionGetters<F>,
{
    let setup_mandate = payment_data.get_setup_mandate();
    let payment_method_data = payment_data.get_payment_method_data();
    let payment_dsl_data = core_routing::PaymentsDslInput::new(
        setup_mandate,
        payment_data.get_payment_attempt(),
        payment_data.get_payment_intent(),
        payment_method_data,
        payment_data.get_address(),
        payment_data.get_recurring_details(),
        payment_data.get_currency(),
    );
    let algorithm_ref: api::routing::RoutingAlgorithmRef = merchant_account
        .routing_algorithm
        .clone()
        .map(|val| val.parse_value("routing algorithm"))
        .transpose()
        .change_context(errors::ApiErrorResponse::InternalServerError)
        .attach_printable("Could not decode the routing algorithm")?
        .unwrap_or_default();

    let output = perform_decision_management(
        state,
        algorithm_ref,
        merchant_account.get_id(),
        &payment_dsl_data,
    )
    .await
    .change_context(errors::ApiErrorResponse::InternalServerError)
    .attach_printable("Could not decode the conditional config")?;
    Ok(payment_dsl_data
        .payment_attempt
        .authentication_type
        .or(output.override_3ds.map(ForeignInto::foreign_into))
        .or(Some(storage_enums::AuthenticationType::NoThreeDs)))
}

// TODO: Move to business profile surcharge column
#[instrument(skip_all)]
#[cfg(feature = "v2")]
pub async fn call_decision_manager<F, D>(
    state: &SessionState,
    merchant_account: &domain::MerchantAccount,
    _business_profile: &domain::Profile,
    payment_data: &D,
) -> RouterResult<Option<enums::AuthenticationType>>
where
    F: Clone,
    D: OperationSessionGetters<F>,
{
    todo!()
}

#[cfg(feature = "v2")]
#[instrument(skip_all)]
async fn populate_surcharge_details<F>(
    state: &SessionState,
    payment_data: &mut PaymentData<F>,
) -> RouterResult<()>
where
    F: Send + Clone,
{
    todo!()
}

#[cfg(feature = "v1")]
#[instrument(skip_all)]
async fn populate_surcharge_details<F>(
    state: &SessionState,
    payment_data: &mut PaymentData<F>,
) -> RouterResult<()>
where
    F: Send + Clone,
{
    if payment_data
        .payment_intent
        .surcharge_applicable
        .unwrap_or(false)
    {
        logger::debug!("payment_intent.surcharge_applicable = true");
        if let Some(surcharge_details) = payment_data.payment_attempt.get_surcharge_details() {
            // if retry payment, surcharge would have been populated from the previous attempt. Use the same surcharge
            let surcharge_details =
                types::SurchargeDetails::from((&surcharge_details, &payment_data.payment_attempt));
            payment_data.surcharge_details = Some(surcharge_details);
            return Ok(());
        }
        let raw_card_key = payment_data
            .payment_method_data
            .as_ref()
            .and_then(helpers::get_key_params_for_surcharge_details)
            .map(|(payment_method, payment_method_type, card_network)| {
                types::SurchargeKey::PaymentMethodData(
                    payment_method,
                    payment_method_type,
                    card_network,
                )
            });
        let saved_card_key = payment_data.token.clone().map(types::SurchargeKey::Token);

        let surcharge_key = raw_card_key
            .or(saved_card_key)
            .get_required_value("payment_method_data or payment_token")?;
        logger::debug!(surcharge_key_confirm =? surcharge_key);

        let calculated_surcharge_details =
            match types::SurchargeMetadata::get_individual_surcharge_detail_from_redis(
                state,
                surcharge_key,
                &payment_data.payment_attempt.attempt_id,
            )
            .await
            {
                Ok(surcharge_details) => Some(surcharge_details),
                Err(err) if err.current_context() == &RedisError::NotFound => None,
                Err(err) => {
                    Err(err).change_context(errors::ApiErrorResponse::InternalServerError)?
                }
            };

        payment_data.surcharge_details = calculated_surcharge_details.clone();

        //Update payment_attempt net_amount with surcharge details
        payment_data
            .payment_attempt
            .net_amount
            .set_surcharge_details(calculated_surcharge_details);
    } else {
        let surcharge_details =
            payment_data
                .payment_attempt
                .get_surcharge_details()
                .map(|surcharge_details| {
                    logger::debug!("surcharge sent in payments create request");
                    types::SurchargeDetails::from((
                        &surcharge_details,
                        &payment_data.payment_attempt,
                    ))
                });
        payment_data.surcharge_details = surcharge_details;
    }
    Ok(())
}

#[inline]
pub fn get_connector_data(
    connectors: &mut IntoIter<api::ConnectorData>,
) -> RouterResult<api::ConnectorData> {
    connectors
        .next()
        .ok_or(errors::ApiErrorResponse::InternalServerError)
        .attach_printable("Connector not found in connectors iterator")
}

#[cfg(feature = "v2")]
#[instrument(skip_all)]
pub async fn call_surcharge_decision_management_for_session_flow(
    _state: &SessionState,
    _merchant_account: &domain::MerchantAccount,
    _business_profile: &domain::Profile,
    _payment_attempt: &storage::PaymentAttempt,
    _payment_intent: &storage::PaymentIntent,
    _billing_address: Option<hyperswitch_domain_models::address::Address>,
    _session_connector_data: &[api::SessionConnectorData],
) -> RouterResult<Option<api::SessionSurchargeDetails>> {
    todo!()
}

#[cfg(feature = "v1")]
#[instrument(skip_all)]
pub async fn call_surcharge_decision_management_for_session_flow(
    state: &SessionState,
    _merchant_account: &domain::MerchantAccount,
    _business_profile: &domain::Profile,
    payment_attempt: &storage::PaymentAttempt,
    payment_intent: &storage::PaymentIntent,
    billing_address: Option<hyperswitch_domain_models::address::Address>,
    session_connector_data: &[api::SessionConnectorData],
) -> RouterResult<Option<api::SessionSurchargeDetails>> {
    if let Some(surcharge_amount) = payment_attempt.net_amount.get_surcharge_amount() {
        Ok(Some(api::SessionSurchargeDetails::PreDetermined(
            types::SurchargeDetails {
                original_amount: payment_attempt.net_amount.get_order_amount(),
                surcharge: Surcharge::Fixed(surcharge_amount),
                tax_on_surcharge: None,
                surcharge_amount,
                tax_on_surcharge_amount: payment_attempt
                    .net_amount
                    .get_tax_on_surcharge()
                    .unwrap_or_default(),
            },
        )))
    } else {
        let payment_method_type_list = session_connector_data
            .iter()
            .map(|session_connector_data| session_connector_data.payment_method_type)
            .collect();

        #[cfg(feature = "v1")]
        let algorithm_ref: api::routing::RoutingAlgorithmRef = _merchant_account
            .routing_algorithm
            .clone()
            .map(|val| val.parse_value("routing algorithm"))
            .transpose()
            .change_context(errors::ApiErrorResponse::InternalServerError)
            .attach_printable("Could not decode the routing algorithm")?
            .unwrap_or_default();

        // TODO: Move to business profile surcharge column
        #[cfg(feature = "v2")]
        let algorithm_ref: api::routing::RoutingAlgorithmRef = todo!();

        let surcharge_results =
            surcharge_decision_configs::perform_surcharge_decision_management_for_session_flow(
                state,
                algorithm_ref,
                payment_attempt,
                payment_intent,
                billing_address,
                &payment_method_type_list,
            )
            .await
            .change_context(errors::ApiErrorResponse::InternalServerError)
            .attach_printable("error performing surcharge decision operation")?;

        Ok(if surcharge_results.is_empty_result() {
            None
        } else {
            Some(api::SessionSurchargeDetails::Calculated(surcharge_results))
        })
    }
}

#[cfg(feature = "v1")]
#[allow(clippy::too_many_arguments)]
pub async fn payments_core<F, Res, Req, Op, FData, D>(
    state: SessionState,
    req_state: ReqState,
    merchant_account: domain::MerchantAccount,
    profile_id: Option<id_type::ProfileId>,
    key_store: domain::MerchantKeyStore,
    operation: Op,
    req: Req,
    auth_flow: services::AuthFlow,
    call_connector_action: CallConnectorAction,
    eligible_connectors: Option<Vec<enums::Connector>>,
    header_payload: HeaderPayload,
    platform_merchant_account: Option<domain::MerchantAccount>,
) -> RouterResponse<Res>
where
    F: Send + Clone + Sync,
    FData: Send + Sync + Clone,
    Op: Operation<F, Req, Data = D> + Send + Sync + Clone,
    Req: Debug + Authenticate + Clone,
    D: OperationSessionGetters<F> + OperationSessionSetters<F> + Send + Sync + Clone,
    Res: transformers::ToResponse<F, D, Op>,
    // To create connector flow specific interface data
    D: ConstructFlowSpecificData<F, FData, router_types::PaymentsResponseData>,
    RouterData<F, FData, router_types::PaymentsResponseData>: Feature<F, FData>,

    // To construct connector flow specific api
    dyn api::Connector:
        services::api::ConnectorIntegration<F, FData, router_types::PaymentsResponseData>,

    // To perform router related operation for PaymentResponse
    PaymentResponse: Operation<F, FData, Data = D>,
{
    let eligible_routable_connectors = eligible_connectors.map(|connectors| {
        connectors
            .into_iter()
            .flat_map(|c| c.foreign_try_into())
            .collect()
    });
    let (payment_data, _req, customer, connector_http_status_code, external_latency) =
        payments_operation_core::<_, _, _, _, _>(
            &state,
            req_state,
            merchant_account,
            profile_id,
            key_store,
            operation.clone(),
            req,
            call_connector_action,
            auth_flow,
            eligible_routable_connectors,
            header_payload.clone(),
            platform_merchant_account,
        )
        .await?;

    Res::generate_response(
        payment_data,
        customer,
        auth_flow,
        &state.base_url,
        operation,
        &state.conf.connector_request_reference_id_config,
        connector_http_status_code,
        external_latency,
        header_payload.x_hs_latency,
    )
}

#[cfg(feature = "v1")]
#[allow(clippy::too_many_arguments)]
pub async fn proxy_for_payments_core<F, Res, Req, Op, FData, D>(
    state: SessionState,
    req_state: ReqState,
    merchant_account: domain::MerchantAccount,
    profile_id: Option<id_type::ProfileId>,
    key_store: domain::MerchantKeyStore,
    operation: Op,
    req: Req,
    auth_flow: services::AuthFlow,
    call_connector_action: CallConnectorAction,
    header_payload: HeaderPayload,
    platform_merchant_account: Option<domain::MerchantAccount>,
) -> RouterResponse<Res>
where
    F: Send + Clone + Sync,
    FData: Send + Sync + Clone,
    Op: Operation<F, Req, Data = D> + Send + Sync + Clone,
    Req: Debug + Authenticate + Clone,
    D: OperationSessionGetters<F> + OperationSessionSetters<F> + Send + Sync + Clone,
    Res: transformers::ToResponse<F, D, Op>,
    // To create connector flow specific interface data
    D: ConstructFlowSpecificData<F, FData, router_types::PaymentsResponseData>,
    RouterData<F, FData, router_types::PaymentsResponseData>: Feature<F, FData>,

    // To construct connector flow specific api
    dyn api::Connector:
        services::api::ConnectorIntegration<F, FData, router_types::PaymentsResponseData>,

    // To perform router related operation for PaymentResponse
    PaymentResponse: Operation<F, FData, Data = D>,
{
    let (payment_data, _req, customer, connector_http_status_code, external_latency) =
        proxy_for_payments_operation_core::<_, _, _, _, _>(
            &state,
            req_state,
            merchant_account,
            profile_id,
            key_store,
            operation.clone(),
            req,
            call_connector_action,
            auth_flow,
            header_payload.clone(),
            platform_merchant_account,
        )
        .await?;

    Res::generate_response(
        payment_data,
        customer,
        auth_flow,
        &state.base_url,
        operation,
        &state.conf.connector_request_reference_id_config,
        connector_http_status_code,
        external_latency,
        header_payload.x_hs_latency,
    )
}

#[cfg(feature = "v2")]
#[allow(clippy::too_many_arguments)]
pub async fn payments_intent_core<F, Res, Req, Op, D>(
    state: SessionState,
    req_state: ReqState,
    merchant_account: domain::MerchantAccount,
    profile: domain::Profile,
    key_store: domain::MerchantKeyStore,
    operation: Op,
    req: Req,
    payment_id: id_type::GlobalPaymentId,
    header_payload: HeaderPayload,
    platform_merchant_account: Option<domain::MerchantAccount>,
) -> RouterResponse<Res>
where
    F: Send + Clone + Sync,
    Op: Operation<F, Req, Data = D> + Send + Sync + Clone,
    Req: Debug + Clone,
    D: OperationSessionGetters<F> + OperationSessionSetters<F> + Send + Sync + Clone,
    Res: transformers::ToResponse<F, D, Op>,
{
    let (payment_data, _req, customer) = payments_intent_operation_core::<_, _, _, _>(
        &state,
        req_state,
        merchant_account.clone(),
        profile,
        key_store,
        operation.clone(),
        req,
        payment_id,
        header_payload.clone(),
        platform_merchant_account,
    )
    .await?;

    Res::generate_response(
        payment_data,
        customer,
        &state.base_url,
        operation,
        &state.conf.connector_request_reference_id_config,
        None,
        None,
        header_payload.x_hs_latency,
        &merchant_account,
    )
}

#[cfg(feature = "v2")]
#[allow(clippy::too_many_arguments)]
pub async fn payments_core<F, Res, Req, Op, FData, D>(
    state: SessionState,
    req_state: ReqState,
    merchant_account: domain::MerchantAccount,
    profile: domain::Profile,
    key_store: domain::MerchantKeyStore,
    operation: Op,
    req: Req,
    payment_id: id_type::GlobalPaymentId,
    call_connector_action: CallConnectorAction,
    header_payload: HeaderPayload,
) -> RouterResponse<Res>
where
    F: Send + Clone + Sync,
    Req: Send + Sync,
    FData: Send + Sync + Clone,
    Op: Operation<F, Req, Data = D> + ValidateStatusForOperation + Send + Sync + Clone,
    Req: Debug,
    D: OperationSessionGetters<F>
        + OperationSessionSetters<F>
        + transformers::GenerateResponse<Res>
        + Send
        + Sync
        + Clone,
    // To create connector flow specific interface data
    D: ConstructFlowSpecificData<F, FData, router_types::PaymentsResponseData>,
    RouterData<F, FData, router_types::PaymentsResponseData>: Feature<F, FData>,

    // To construct connector flow specific api
    dyn api::Connector:
        services::api::ConnectorIntegration<F, FData, router_types::PaymentsResponseData>,

    // To perform router related operation for PaymentResponse
    PaymentResponse: Operation<F, FData, Data = D>,

    // To create updatable objects in post update tracker
    RouterData<F, FData, router_types::PaymentsResponseData>:
        hyperswitch_domain_models::router_data::TrackerPostUpdateObjects<F, FData, D>,
{
    // Validate the request fields
    operation
        .to_validate_request()?
        .validate_request(&req, &merchant_account)?;

    // Get the tracker related information. This includes payment intent and payment attempt
    let get_tracker_response = operation
        .to_get_tracker()?
        .get_trackers(
            &state,
            &payment_id,
            &req,
            &merchant_account,
            &profile,
            &key_store,
            &header_payload,
            None,
        )
        .await?;

    let (payment_data, _req, customer, connector_http_status_code, external_latency) =
        payments_operation_core::<_, _, _, _, _>(
            &state,
            req_state,
            merchant_account.clone(),
            key_store,
            profile,
            operation.clone(),
            req,
            get_tracker_response,
            call_connector_action,
            header_payload.clone(),
        )
        .await?;

    payment_data.generate_response(
        &state,
        connector_http_status_code,
        external_latency,
        header_payload.x_hs_latency,
        &merchant_account,
    )
}

fn is_start_pay<Op: Debug>(operation: &Op) -> bool {
    format!("{operation:?}").eq("PaymentStart")
}

#[cfg(feature = "v1")]
#[derive(Clone, Debug, serde::Serialize)]
pub struct PaymentsRedirectResponseData {
    pub connector: Option<String>,
    pub param: Option<String>,
    pub merchant_id: Option<id_type::MerchantId>,
    pub json_payload: Option<serde_json::Value>,
    pub resource_id: api::PaymentIdType,
    pub force_sync: bool,
    pub creds_identifier: Option<String>,
}

#[cfg(feature = "v2")]
#[derive(Clone, Debug, serde::Serialize)]
pub struct PaymentsRedirectResponseData {
    pub payment_id: id_type::GlobalPaymentId,
    pub query_params: String,
    pub json_payload: Option<serde_json::Value>,
}

#[async_trait::async_trait]
pub trait PaymentRedirectFlow: Sync {
    // Associated type for call_payment_flow response
    type PaymentFlowResponse;

    #[cfg(feature = "v1")]
    #[allow(clippy::too_many_arguments)]
    async fn call_payment_flow(
        &self,
        state: &SessionState,
        req_state: ReqState,
        merchant_account: domain::MerchantAccount,
        merchant_key_store: domain::MerchantKeyStore,
        req: PaymentsRedirectResponseData,
        connector_action: CallConnectorAction,
        connector: String,
        payment_id: id_type::PaymentId,
        platform_merchant_account: Option<domain::MerchantAccount>,
    ) -> RouterResult<Self::PaymentFlowResponse>;

    #[cfg(feature = "v2")]
    #[allow(clippy::too_many_arguments)]
    async fn call_payment_flow(
        &self,
        state: &SessionState,
        req_state: ReqState,
        merchant_account: domain::MerchantAccount,
        merchant_key_store: domain::MerchantKeyStore,
        profile: domain::Profile,
        req: PaymentsRedirectResponseData,
        platform_merchant_account: Option<domain::MerchantAccount>,
    ) -> RouterResult<Self::PaymentFlowResponse>;

    fn get_payment_action(&self) -> services::PaymentAction;

    #[cfg(feature = "v1")]
    fn generate_response(
        &self,
        payment_flow_response: &Self::PaymentFlowResponse,
        payment_id: id_type::PaymentId,
        connector: String,
    ) -> RouterResult<services::ApplicationResponse<api::RedirectionResponse>>;

    #[cfg(feature = "v2")]
    fn generate_response(
        &self,
        payment_flow_response: &Self::PaymentFlowResponse,
    ) -> RouterResult<services::ApplicationResponse<api::RedirectionResponse>>;

    #[cfg(feature = "v1")]
    async fn handle_payments_redirect_response(
        &self,
        state: SessionState,
        req_state: ReqState,
        merchant_account: domain::MerchantAccount,
        key_store: domain::MerchantKeyStore,
        req: PaymentsRedirectResponseData,
        platform_merchant_account: Option<domain::MerchantAccount>,
    ) -> RouterResponse<api::RedirectionResponse> {
        metrics::REDIRECTION_TRIGGERED.add(
            1,
            router_env::metric_attributes!(
                (
                    "connector",
                    req.connector.to_owned().unwrap_or("null".to_string()),
                ),
                ("merchant_id", merchant_account.get_id().clone()),
            ),
        );
        let connector = req.connector.clone().get_required_value("connector")?;

        let query_params = req.param.clone().get_required_value("param")?;

        #[cfg(feature = "v1")]
        let resource_id = api::PaymentIdTypeExt::get_payment_intent_id(&req.resource_id)
            .change_context(errors::ApiErrorResponse::MissingRequiredField {
                field_name: "payment_id",
            })?;

        #[cfg(feature = "v2")]
        //TODO: Will get the global payment id from the resource id, we need to handle this in the further flow
        let resource_id: id_type::PaymentId = todo!();

        // This connector data is ephemeral, the call payment flow will get new connector data
        // with merchant account details, so the connector_id can be safely set to None here
        let connector_data = api::ConnectorData::get_connector_by_name(
            &state.conf.connectors,
            &connector,
            api::GetToken::Connector,
            None,
        )?;

        let flow_type = connector_data
            .connector
            .get_flow_type(
                &query_params,
                req.json_payload.clone(),
                self.get_payment_action(),
            )
            .change_context(errors::ApiErrorResponse::InternalServerError)
            .attach_printable("Failed to decide the response flow")?;

        let payment_flow_response = self
            .call_payment_flow(
                &state,
                req_state,
                merchant_account.clone(),
                key_store,
                req.clone(),
                flow_type,
                connector.clone(),
                resource_id.clone(),
                platform_merchant_account,
            )
            .await?;

        self.generate_response(&payment_flow_response, resource_id, connector)
    }

    #[cfg(feature = "v2")]
    #[allow(clippy::too_many_arguments)]
    async fn handle_payments_redirect_response(
        &self,
        state: SessionState,
        req_state: ReqState,
        merchant_account: domain::MerchantAccount,
        key_store: domain::MerchantKeyStore,
        profile: domain::Profile,
        request: PaymentsRedirectResponseData,
        platform_merchant_account: Option<domain::MerchantAccount>,
    ) -> RouterResponse<api::RedirectionResponse> {
        metrics::REDIRECTION_TRIGGERED.add(
            1,
            router_env::metric_attributes!(("merchant_id", merchant_account.get_id().clone())),
        );

        let payment_flow_response = self
            .call_payment_flow(
                &state,
                req_state,
                merchant_account,
                key_store,
                profile,
                request,
                platform_merchant_account,
            )
            .await?;

        self.generate_response(&payment_flow_response)
    }
}

#[derive(Clone, Debug)]
pub struct PaymentRedirectCompleteAuthorize;

#[cfg(feature = "v1")]
#[async_trait::async_trait]
impl PaymentRedirectFlow for PaymentRedirectCompleteAuthorize {
    type PaymentFlowResponse = router_types::RedirectPaymentFlowResponse;

    #[allow(clippy::too_many_arguments)]
    async fn call_payment_flow(
        &self,
        state: &SessionState,
        req_state: ReqState,
        merchant_account: domain::MerchantAccount,
        merchant_key_store: domain::MerchantKeyStore,
        req: PaymentsRedirectResponseData,
        connector_action: CallConnectorAction,
        _connector: String,
        _payment_id: id_type::PaymentId,
        platform_merchant_account: Option<domain::MerchantAccount>,
    ) -> RouterResult<Self::PaymentFlowResponse> {
        let key_manager_state = &state.into();

        let payment_confirm_req = api::PaymentsRequest {
            payment_id: Some(req.resource_id.clone()),
            merchant_id: req.merchant_id.clone(),
            feature_metadata: Some(api_models::payments::FeatureMetadata {
                redirect_response: Some(api_models::payments::RedirectResponse {
                    param: req.param.map(Secret::new),
                    json_payload: Some(req.json_payload.unwrap_or(serde_json::json!({})).into()),
                }),
                search_tags: None,
                apple_pay_recurring_details: None,
            }),
            ..Default::default()
        };
        let response = Box::pin(payments_core::<
            api::CompleteAuthorize,
            api::PaymentsResponse,
            _,
            _,
            _,
            _,
        >(
            state.clone(),
            req_state,
            merchant_account,
            None,
            merchant_key_store.clone(),
            operations::payment_complete_authorize::CompleteAuthorize,
            payment_confirm_req,
            services::api::AuthFlow::Merchant,
            connector_action,
            None,
            HeaderPayload::default(),
            platform_merchant_account,
        ))
        .await?;
        let payments_response = match response {
            services::ApplicationResponse::Json(response) => Ok(response),
            services::ApplicationResponse::JsonWithHeaders((response, _)) => Ok(response),
            _ => Err(errors::ApiErrorResponse::InternalServerError)
                .attach_printable("Failed to get the response in json"),
        }?;
        let profile_id = payments_response
            .profile_id
            .as_ref()
            .get_required_value("profile_id")?;
        let business_profile = state
            .store
            .find_business_profile_by_profile_id(key_manager_state, &merchant_key_store, profile_id)
            .await
            .to_not_found_response(errors::ApiErrorResponse::ProfileNotFound {
                id: profile_id.get_string_repr().to_owned(),
            })?;
        Ok(router_types::RedirectPaymentFlowResponse {
            payments_response,
            business_profile,
        })
    }

    fn get_payment_action(&self) -> services::PaymentAction {
        services::PaymentAction::CompleteAuthorize
    }

    fn generate_response(
        &self,
        payment_flow_response: &Self::PaymentFlowResponse,
        payment_id: id_type::PaymentId,
        connector: String,
    ) -> RouterResult<services::ApplicationResponse<api::RedirectionResponse>> {
        let payments_response = &payment_flow_response.payments_response;
        // There might be multiple redirections needed for some flows
        // If the status is requires customer action, then send the startpay url again
        // The redirection data must have been provided and updated by the connector
        let redirection_response = match payments_response.status {
            enums::IntentStatus::RequiresCustomerAction => {
                let startpay_url = payments_response
                    .next_action
                    .clone()
                    .and_then(|next_action_data| match next_action_data {
                        api_models::payments::NextActionData::RedirectToUrl { redirect_to_url } => Some(redirect_to_url),
                        api_models::payments::NextActionData::DisplayBankTransferInformation { .. } => None,
                        api_models::payments::NextActionData::ThirdPartySdkSessionToken { .. } => None,
                        api_models::payments::NextActionData::QrCodeInformation{..} => None,
                        api_models::payments::NextActionData::FetchQrCodeInformation{..} => None,
                        api_models::payments::NextActionData::DisplayVoucherInformation{ .. } => None,
                        api_models::payments::NextActionData::WaitScreenInformation{..} => None,
                        api_models::payments::NextActionData::ThreeDsInvoke{..} => None,
                        api_models::payments::NextActionData::InvokeSdkClient{..} => None,
                        api_models::payments::NextActionData::CollectOtp{ .. } => None,
                    })
                    .ok_or(errors::ApiErrorResponse::InternalServerError)

                    .attach_printable(
                        "did not receive redirect to url when status is requires customer action",
                    )?;
                Ok(api::RedirectionResponse {
                    return_url: String::new(),
                    params: vec![],
                    return_url_with_query_params: startpay_url,
                    http_method: "GET".to_string(),
                    headers: vec![],
                })
            }
            // If the status is terminal status, then redirect to merchant return url to provide status
            enums::IntentStatus::Succeeded
            | enums::IntentStatus::Failed
            | enums::IntentStatus::Cancelled | enums::IntentStatus::RequiresCapture| enums::IntentStatus::Processing=> helpers::get_handle_response_url(
                payment_id,
                &payment_flow_response.business_profile,
                payments_response,
                connector,
            ),
            _ => Err(errors::ApiErrorResponse::InternalServerError).attach_printable_lazy(|| format!("Could not proceed with payment as payment status {} cannot be handled during redirection",payments_response.status))?
        }?;
        Ok(services::ApplicationResponse::JsonForRedirection(
            redirection_response,
        ))
    }
}

#[derive(Clone, Debug)]
pub struct PaymentRedirectSync;

#[cfg(feature = "v1")]
#[async_trait::async_trait]
impl PaymentRedirectFlow for PaymentRedirectSync {
    type PaymentFlowResponse = router_types::RedirectPaymentFlowResponse;

    #[allow(clippy::too_many_arguments)]
    async fn call_payment_flow(
        &self,
        state: &SessionState,
        req_state: ReqState,
        merchant_account: domain::MerchantAccount,
        merchant_key_store: domain::MerchantKeyStore,
        req: PaymentsRedirectResponseData,
        connector_action: CallConnectorAction,
        _connector: String,
        _payment_id: id_type::PaymentId,
        platform_merchant_account: Option<domain::MerchantAccount>,
    ) -> RouterResult<Self::PaymentFlowResponse> {
        let key_manager_state = &state.into();

        let payment_sync_req = api::PaymentsRetrieveRequest {
            resource_id: req.resource_id,
            merchant_id: req.merchant_id,
            param: req.param,
            force_sync: req.force_sync,
            connector: req.connector,
            merchant_connector_details: req.creds_identifier.map(|creds_id| {
                api::MerchantConnectorDetailsWrap {
                    creds_identifier: creds_id,
                    encoded_data: None,
                }
            }),
            client_secret: None,
            expand_attempts: None,
            expand_captures: None,
        };
        let response = Box::pin(
            payments_core::<api::PSync, api::PaymentsResponse, _, _, _, _>(
                state.clone(),
                req_state,
                merchant_account,
                None,
                merchant_key_store.clone(),
                PaymentStatus,
                payment_sync_req,
                services::api::AuthFlow::Merchant,
                connector_action,
                None,
                HeaderPayload::default(),
                platform_merchant_account,
            ),
        )
        .await?;
        let payments_response = match response {
            services::ApplicationResponse::Json(response) => Ok(response),
            services::ApplicationResponse::JsonWithHeaders((response, _)) => Ok(response),
            _ => Err(errors::ApiErrorResponse::InternalServerError)
                .attach_printable("Failed to get the response in json"),
        }?;
        let profile_id = payments_response
            .profile_id
            .as_ref()
            .get_required_value("profile_id")?;
        let business_profile = state
            .store
            .find_business_profile_by_profile_id(key_manager_state, &merchant_key_store, profile_id)
            .await
            .to_not_found_response(errors::ApiErrorResponse::ProfileNotFound {
                id: profile_id.get_string_repr().to_owned(),
            })?;
        Ok(router_types::RedirectPaymentFlowResponse {
            payments_response,
            business_profile,
        })
    }
    fn generate_response(
        &self,
        payment_flow_response: &Self::PaymentFlowResponse,
        payment_id: id_type::PaymentId,
        connector: String,
    ) -> RouterResult<services::ApplicationResponse<api::RedirectionResponse>> {
        Ok(services::ApplicationResponse::JsonForRedirection(
            helpers::get_handle_response_url(
                payment_id,
                &payment_flow_response.business_profile,
                &payment_flow_response.payments_response,
                connector,
            )?,
        ))
    }

    fn get_payment_action(&self) -> services::PaymentAction {
        services::PaymentAction::PSync
    }
}

#[cfg(feature = "v2")]
impl ValidateStatusForOperation for &PaymentRedirectSync {
    fn validate_status_for_operation(
        &self,
        intent_status: common_enums::IntentStatus,
    ) -> Result<(), errors::ApiErrorResponse> {
        match intent_status {
            common_enums::IntentStatus::RequiresCustomerAction => Ok(()),
            common_enums::IntentStatus::Succeeded
            | common_enums::IntentStatus::Failed
            | common_enums::IntentStatus::Cancelled
            | common_enums::IntentStatus::Processing
            | common_enums::IntentStatus::RequiresPaymentMethod
            | common_enums::IntentStatus::RequiresMerchantAction
            | common_enums::IntentStatus::RequiresCapture
            | common_enums::IntentStatus::PartiallyCaptured
            | common_enums::IntentStatus::RequiresConfirmation
            | common_enums::IntentStatus::PartiallyCapturedAndCapturable => {
                Err(errors::ApiErrorResponse::PaymentUnexpectedState {
                    current_flow: format!("{self:?}"),
                    field_name: "status".to_string(),
                    current_value: intent_status.to_string(),
                    states: ["requires_customer_action".to_string()].join(", "),
                })
            }
        }
    }
}

#[cfg(feature = "v2")]
#[async_trait::async_trait]
impl PaymentRedirectFlow for PaymentRedirectSync {
    type PaymentFlowResponse =
        router_types::RedirectPaymentFlowResponse<PaymentStatusData<api::PSync>>;

    async fn call_payment_flow(
        &self,
        state: &SessionState,
        req_state: ReqState,
        merchant_account: domain::MerchantAccount,
        merchant_key_store: domain::MerchantKeyStore,
        profile: domain::Profile,
        req: PaymentsRedirectResponseData,
        platform_merchant_account: Option<domain::MerchantAccount>,
    ) -> RouterResult<Self::PaymentFlowResponse> {
        let payment_id = req.payment_id.clone();

        let payment_sync_request = api::PaymentsRetrieveRequest {
            param: Some(req.query_params.clone()),
            force_sync: true,
        };

        let operation = operations::PaymentGet;
        let boxed_operation: BoxedOperation<
            '_,
            api::PSync,
            api::PaymentsRetrieveRequest,
            PaymentStatusData<api::PSync>,
        > = Box::new(operation);

        let get_tracker_response = boxed_operation
            .to_get_tracker()?
            .get_trackers(
                state,
                &payment_id,
                &payment_sync_request,
                &merchant_account,
                &profile,
                &merchant_key_store,
                &HeaderPayload::default(),
                platform_merchant_account.as_ref(),
            )
            .await?;

        let payment_data = &get_tracker_response.payment_data;
        self.validate_status_for_operation(payment_data.payment_intent.status)?;

        let payment_attempt = payment_data
            .payment_attempt
            .as_ref()
            .ok_or(errors::ApiErrorResponse::InternalServerError)
            .attach_printable("payment_attempt not found in get_tracker_response")?;

        let connector = payment_attempt
            .connector
            .as_ref()
            .ok_or(errors::ApiErrorResponse::InternalServerError)
            .attach_printable(
                "connector is not set in payment attempt in finish redirection flow",
            )?;

        // This connector data is ephemeral, the call payment flow will get new connector data
        // with merchant account details, so the connector_id can be safely set to None here
        let connector_data = api::ConnectorData::get_connector_by_name(
            &state.conf.connectors,
            connector,
            api::GetToken::Connector,
            None,
        )?;

        let call_connector_action = connector_data
            .connector
            .get_flow_type(
                &req.query_params,
                req.json_payload.clone(),
                self.get_payment_action(),
            )
            .change_context(errors::ApiErrorResponse::InternalServerError)
            .attach_printable("Failed to decide the response flow")?;

        let (payment_data, _, _, _, _) =
            Box::pin(payments_operation_core::<api::PSync, _, _, _, _>(
                state,
                req_state,
                merchant_account,
                merchant_key_store.clone(),
                profile.clone(),
                operation,
                payment_sync_request,
                get_tracker_response,
                call_connector_action,
                HeaderPayload::default(),
            ))
            .await?;

        Ok(router_types::RedirectPaymentFlowResponse {
            payment_data,
            profile,
        })
    }
    fn generate_response(
        &self,
        payment_flow_response: &Self::PaymentFlowResponse,
    ) -> RouterResult<services::ApplicationResponse<api::RedirectionResponse>> {
        let payment_intent = &payment_flow_response.payment_data.payment_intent;
        let profile = &payment_flow_response.profile;

        let return_url = payment_intent
            .return_url
            .as_ref()
            .or(profile.return_url.as_ref())
            .ok_or(errors::ApiErrorResponse::InternalServerError)
            .attach_printable("return url not found in payment intent and profile")?
            .to_owned();

        let return_url = return_url
            .add_query_params(("id", payment_intent.id.get_string_repr()))
            .add_query_params(("status", &payment_intent.status.to_string()));

        let return_url_str = return_url.into_inner().to_string();

        Ok(services::ApplicationResponse::JsonForRedirection(
            api::RedirectionResponse {
                return_url_with_query_params: return_url_str,
            },
        ))
    }

    fn get_payment_action(&self) -> services::PaymentAction {
        services::PaymentAction::PSync
    }
}

#[derive(Clone, Debug)]
pub struct PaymentAuthenticateCompleteAuthorize;

#[cfg(feature = "v1")]
#[async_trait::async_trait]
impl PaymentRedirectFlow for PaymentAuthenticateCompleteAuthorize {
    type PaymentFlowResponse = router_types::AuthenticatePaymentFlowResponse;

    #[allow(clippy::too_many_arguments)]
    async fn call_payment_flow(
        &self,
        state: &SessionState,
        req_state: ReqState,
        merchant_account: domain::MerchantAccount,
        merchant_key_store: domain::MerchantKeyStore,
        req: PaymentsRedirectResponseData,
        connector_action: CallConnectorAction,
        connector: String,
        payment_id: id_type::PaymentId,
        platform_merchant_account: Option<domain::MerchantAccount>,
    ) -> RouterResult<Self::PaymentFlowResponse> {
        let merchant_id = merchant_account.get_id().clone();
        let key_manager_state = &state.into();

        let payment_intent = state
            .store
            .find_payment_intent_by_payment_id_merchant_id(
                key_manager_state,
                &payment_id,
                &merchant_id,
                &merchant_key_store,
                merchant_account.storage_scheme,
            )
            .await
            .to_not_found_response(errors::ApiErrorResponse::PaymentNotFound)?;
        let payment_attempt = state
            .store
            .find_payment_attempt_by_attempt_id_merchant_id(
                &payment_intent.active_attempt.get_id(),
                &merchant_id,
                merchant_account.storage_scheme,
            )
            .await
            .to_not_found_response(errors::ApiErrorResponse::PaymentNotFound)?;
        let authentication_id = payment_attempt
            .authentication_id
            .ok_or(errors::ApiErrorResponse::InternalServerError)
            .attach_printable("missing authentication_id in payment_attempt")?;
        let authentication = state
            .store
            .find_authentication_by_merchant_id_authentication_id(
                &merchant_id,
                authentication_id.clone(),
            )
            .await
            .to_not_found_response(errors::ApiErrorResponse::AuthenticationNotFound {
                id: authentication_id,
            })?;
        // Fetching merchant_connector_account to check if pull_mechanism is enabled for 3ds connector
        let authentication_merchant_connector_account = helpers::get_merchant_connector_account(
            state,
            &merchant_id,
            None,
            &merchant_key_store,
            &payment_intent
                .profile_id
                .ok_or(errors::ApiErrorResponse::InternalServerError)
                .attach_printable("missing profile_id in payment_intent")?,
            &payment_attempt
                .authentication_connector
                .ok_or(errors::ApiErrorResponse::InternalServerError)
                .attach_printable("missing authentication connector in payment_intent")?,
            None,
        )
        .await?;
        let is_pull_mechanism_enabled =
            utils::check_if_pull_mechanism_for_external_3ds_enabled_from_connector_metadata(
                authentication_merchant_connector_account
                    .get_metadata()
                    .map(|metadata| metadata.expose()),
            );
        let response = if is_pull_mechanism_enabled
            || authentication.authentication_type
                != Some(common_enums::DecoupledAuthenticationType::Challenge)
        {
            let payment_confirm_req = api::PaymentsRequest {
                payment_id: Some(req.resource_id.clone()),
                merchant_id: req.merchant_id.clone(),
                feature_metadata: Some(api_models::payments::FeatureMetadata {
                    redirect_response: Some(api_models::payments::RedirectResponse {
                        param: req.param.map(Secret::new),
                        json_payload: Some(
                            req.json_payload.unwrap_or(serde_json::json!({})).into(),
                        ),
                    }),
                    search_tags: None,
                    apple_pay_recurring_details: None,
                }),
                ..Default::default()
            };
            Box::pin(payments_core::<
                api::Authorize,
                api::PaymentsResponse,
                _,
                _,
                _,
                _,
            >(
                state.clone(),
                req_state,
                merchant_account,
                None,
                merchant_key_store.clone(),
                PaymentConfirm,
                payment_confirm_req,
                services::api::AuthFlow::Merchant,
                connector_action,
                None,
                HeaderPayload::with_source(enums::PaymentSource::ExternalAuthenticator),
                platform_merchant_account,
            ))
            .await?
        } else {
            let payment_sync_req = api::PaymentsRetrieveRequest {
                resource_id: req.resource_id,
                merchant_id: req.merchant_id,
                param: req.param,
                force_sync: req.force_sync,
                connector: req.connector,
                merchant_connector_details: req.creds_identifier.map(|creds_id| {
                    api::MerchantConnectorDetailsWrap {
                        creds_identifier: creds_id,
                        encoded_data: None,
                    }
                }),
                client_secret: None,
                expand_attempts: None,
                expand_captures: None,
            };
            Box::pin(
                payments_core::<api::PSync, api::PaymentsResponse, _, _, _, _>(
                    state.clone(),
                    req_state,
                    merchant_account.clone(),
                    None,
                    merchant_key_store.clone(),
                    PaymentStatus,
                    payment_sync_req,
                    services::api::AuthFlow::Merchant,
                    connector_action,
                    None,
                    HeaderPayload::default(),
                    platform_merchant_account,
                ),
            )
            .await?
        };
        let payments_response = match response {
            services::ApplicationResponse::Json(response) => Ok(response),
            services::ApplicationResponse::JsonWithHeaders((response, _)) => Ok(response),
            _ => Err(errors::ApiErrorResponse::InternalServerError)
                .attach_printable("Failed to get the response in json"),
        }?;
        // When intent status is RequiresCustomerAction, Set poll_id in redis to allow the fetch status of poll through retrieve_poll_status api from client
        if payments_response.status == common_enums::IntentStatus::RequiresCustomerAction {
            let req_poll_id = core_utils::get_external_authentication_request_poll_id(&payment_id);
            let poll_id = core_utils::get_poll_id(&merchant_id, req_poll_id.clone());
            let redis_conn = state
                .store
                .get_redis_conn()
                .change_context(errors::ApiErrorResponse::InternalServerError)
                .attach_printable("Failed to get redis connection")?;
            redis_conn
                .set_key_with_expiry(
                    &poll_id.into(),
                    api_models::poll::PollStatus::Pending.to_string(),
                    crate::consts::POLL_ID_TTL,
                )
                .await
                .change_context(errors::StorageError::KVError)
                .change_context(errors::ApiErrorResponse::InternalServerError)
                .attach_printable("Failed to add poll_id in redis")?;
        };
        let default_poll_config = router_types::PollConfig::default();
        let default_config_str = default_poll_config
            .encode_to_string_of_json()
            .change_context(errors::ApiErrorResponse::InternalServerError)
            .attach_printable("Error while stringifying default poll config")?;
        let poll_config = state
            .store
            .find_config_by_key_unwrap_or(
                &router_types::PollConfig::get_poll_config_key(connector),
                Some(default_config_str),
            )
            .await
            .change_context(errors::ApiErrorResponse::InternalServerError)
            .attach_printable("The poll config was not found in the DB")?;
        let poll_config: router_types::PollConfig = poll_config
            .config
            .parse_struct("PollConfig")
            .change_context(errors::ApiErrorResponse::InternalServerError)
            .attach_printable("Error while parsing PollConfig")?;
        let profile_id = payments_response
            .profile_id
            .as_ref()
            .get_required_value("profile_id")?;
        let business_profile = state
            .store
            .find_business_profile_by_profile_id(key_manager_state, &merchant_key_store, profile_id)
            .await
            .to_not_found_response(errors::ApiErrorResponse::ProfileNotFound {
                id: profile_id.get_string_repr().to_owned(),
            })?;
        Ok(router_types::AuthenticatePaymentFlowResponse {
            payments_response,
            poll_config,
            business_profile,
        })
    }
    fn generate_response(
        &self,
        payment_flow_response: &Self::PaymentFlowResponse,
        payment_id: id_type::PaymentId,
        connector: String,
    ) -> RouterResult<services::ApplicationResponse<api::RedirectionResponse>> {
        let payments_response = &payment_flow_response.payments_response;
        let redirect_response = helpers::get_handle_response_url(
            payment_id.clone(),
            &payment_flow_response.business_profile,
            payments_response,
            connector.clone(),
        )?;
        // html script to check if inside iframe, then send post message to parent for redirection else redirect self to return_url
        let html = core_utils::get_html_redirect_response_for_external_authentication(
            redirect_response.return_url_with_query_params,
            payments_response,
            payment_id,
            &payment_flow_response.poll_config,
        )?;
        Ok(services::ApplicationResponse::Form(Box::new(
            services::RedirectionFormData {
                redirect_form: services::RedirectForm::Html { html_data: html },
                payment_method_data: None,
                amount: payments_response.amount.to_string(),
                currency: payments_response.currency.clone(),
            },
        )))
    }

    fn get_payment_action(&self) -> services::PaymentAction {
        services::PaymentAction::PaymentAuthenticateCompleteAuthorize
    }
}

#[cfg(feature = "v1")]
#[allow(clippy::too_many_arguments)]
#[instrument(skip_all)]
pub async fn call_connector_service<F, RouterDReq, ApiRequest, D>(
    state: &SessionState,
    req_state: ReqState,
    merchant_account: &domain::MerchantAccount,
    key_store: &domain::MerchantKeyStore,
    connector: api::ConnectorData,
    operation: &BoxedOperation<'_, F, ApiRequest, D>,
    payment_data: &mut D,
    customer: &Option<domain::Customer>,
    call_connector_action: CallConnectorAction,
    validate_result: &operations::ValidateResult,
    schedule_time: Option<time::PrimitiveDateTime>,
    header_payload: HeaderPayload,
    frm_suggestion: Option<storage_enums::FrmSuggestion>,
    business_profile: &domain::Profile,
    is_retry_payment: bool,
) -> RouterResult<(
    RouterData<F, RouterDReq, router_types::PaymentsResponseData>,
    helpers::MerchantConnectorAccountType,
)>
where
    F: Send + Clone + Sync,
    RouterDReq: Send + Sync,

    // To create connector flow specific interface data
    D: OperationSessionGetters<F> + OperationSessionSetters<F> + Send + Sync + Clone,
    D: ConstructFlowSpecificData<F, RouterDReq, router_types::PaymentsResponseData>,
    RouterData<F, RouterDReq, router_types::PaymentsResponseData>: Feature<F, RouterDReq> + Send,
    // To construct connector flow specific api
    dyn api::Connector:
        services::api::ConnectorIntegration<F, RouterDReq, router_types::PaymentsResponseData>,
{
    let stime_connector = Instant::now();

    let merchant_connector_account = construct_profile_id_and_get_mca(
        state,
        merchant_account,
        payment_data,
        &connector.connector_name.to_string(),
        connector.merchant_connector_id.as_ref(),
        key_store,
        false,
    )
    .await?;

    #[cfg(feature = "v1")]
    if payment_data
        .get_payment_attempt()
        .merchant_connector_id
        .is_none()
    {
        payment_data.set_merchant_connector_id_in_attempt(merchant_connector_account.get_mca_id());
    }

    operation
        .to_domain()?
        .populate_payment_data(state, payment_data, merchant_account)
        .await?;

    let (pd, tokenization_action) = get_connector_tokenization_action_when_confirm_true(
        state,
        operation,
        payment_data,
        validate_result,
        &merchant_connector_account,
        key_store,
        customer,
        business_profile,
    )
    .await?;
    *payment_data = pd;

    // Validating the blocklist guard and generate the fingerprint
    blocklist_guard(state, merchant_account, key_store, operation, payment_data).await?;

    let updated_customer = call_create_connector_customer_if_required(
        state,
        customer,
        merchant_account,
        key_store,
        &merchant_connector_account,
        payment_data,
    )
    .await?;

    #[cfg(feature = "v1")]
    let merchant_recipient_data = if let Some(true) = payment_data
        .get_payment_intent()
        .is_payment_processor_token_flow
    {
        None
    } else {
        payment_data
            .get_merchant_recipient_data(
                state,
                merchant_account,
                key_store,
                &merchant_connector_account,
                &connector,
            )
            .await?
    };

    // TODO: handle how we read `is_processor_token_flow` in v2 and then call `get_merchant_recipient_data`
    #[cfg(feature = "v2")]
    let merchant_recipient_data = None;

    let mut router_data = payment_data
        .construct_router_data(
            state,
            connector.connector.id(),
            merchant_account,
            key_store,
            customer,
            &merchant_connector_account,
            merchant_recipient_data,
            None,
        )
        .await?;

    let add_access_token_result = router_data
        .add_access_token(
            state,
            &connector,
            merchant_account,
            payment_data.get_creds_identifier(),
        )
        .await?;

    router_data = router_data.add_session_token(state, &connector).await?;

    let should_continue_further = access_token::update_router_data_with_access_token_result(
        &add_access_token_result,
        &mut router_data,
        &call_connector_action,
    );

    router_data.payment_method_token = if let Some(decrypted_token) =
        add_decrypted_payment_method_token(tokenization_action.clone(), payment_data).await?
    {
        Some(decrypted_token)
    } else {
        router_data.payment_method_token
    };

    let payment_method_token_response = router_data
        .add_payment_method_token(
            state,
            &connector,
            &tokenization_action,
            should_continue_further,
        )
        .await?;

    let mut should_continue_further =
        tokenization::update_router_data_with_payment_method_token_result(
            payment_method_token_response,
            &mut router_data,
            is_retry_payment,
            should_continue_further,
        );

    (router_data, should_continue_further) = complete_preprocessing_steps_if_required(
        state,
        &connector,
        payment_data,
        router_data,
        operation,
        should_continue_further,
    )
    .await?;

    if let Ok(router_types::PaymentsResponseData::PreProcessingResponse {
        session_token: Some(session_token),
        ..
    }) = router_data.response.to_owned()
    {
        payment_data.push_sessions_token(session_token);
    };

    // In case of authorize flow, pre-task and post-tasks are being called in build request
    // if we do not want to proceed further, then the function will return Ok(None, false)
    let (connector_request, should_continue_further) = if should_continue_further {
        // Check if the actual flow specific request can be built with available data
        router_data
            .build_flow_specific_connector_request(state, &connector, call_connector_action.clone())
            .await?
    } else {
        (None, false)
    };

    if should_add_task_to_process_tracker(payment_data) {
        operation
            .to_domain()?
            .add_task_to_process_tracker(
                state,
                payment_data.get_payment_attempt(),
                validate_result.requeue,
                schedule_time,
            )
            .await
            .map_err(|error| logger::error!(process_tracker_error=?error))
            .ok();
    }

    // Update the payment trackers just before calling the connector
    // Since the request is already built in the previous step,
    // there should be no error in request construction from hyperswitch end
    (_, *payment_data) = operation
        .to_update_tracker()?
        .update_trackers(
            state,
            req_state,
            payment_data.clone(),
            customer.clone(),
            merchant_account.storage_scheme,
            updated_customer,
            key_store,
            frm_suggestion,
            header_payload.clone(),
        )
        .await?;

    let router_data = if should_continue_further {
        // The status of payment_attempt and intent will be updated in the previous step
        // update this in router_data.
        // This is added because few connector integrations do not update the status,
        // and rely on previous status set in router_data
        router_data.status = payment_data.get_payment_attempt().status;
        router_data
            .decide_flows(
                state,
                &connector,
                call_connector_action,
                connector_request,
                business_profile,
                header_payload.clone(),
            )
            .await
    } else {
        Ok(router_data)
    }?;

    let etime_connector = Instant::now();
    let duration_connector = etime_connector.saturating_duration_since(stime_connector);
    tracing::info!(duration = format!("Duration taken: {}", duration_connector.as_millis()));

    Ok((router_data, merchant_connector_account))
}

#[cfg(feature = "v2")]
#[allow(clippy::too_many_arguments)]
#[instrument(skip_all)]
pub async fn call_connector_service<F, RouterDReq, ApiRequest, D>(
    state: &SessionState,
    req_state: ReqState,
    merchant_account: &domain::MerchantAccount,
    key_store: &domain::MerchantKeyStore,
    connector: api::ConnectorData,
    operation: &BoxedOperation<'_, F, ApiRequest, D>,
    payment_data: &mut D,
    customer: &Option<domain::Customer>,
    call_connector_action: CallConnectorAction,
    schedule_time: Option<time::PrimitiveDateTime>,
    header_payload: HeaderPayload,
    frm_suggestion: Option<storage_enums::FrmSuggestion>,
    business_profile: &domain::Profile,
    is_retry_payment: bool,
) -> RouterResult<RouterData<F, RouterDReq, router_types::PaymentsResponseData>>
where
    F: Send + Clone + Sync,
    RouterDReq: Send + Sync,

    // To create connector flow specific interface data
    D: OperationSessionGetters<F> + OperationSessionSetters<F> + Send + Sync + Clone,
    D: ConstructFlowSpecificData<F, RouterDReq, router_types::PaymentsResponseData>,
    RouterData<F, RouterDReq, router_types::PaymentsResponseData>: Feature<F, RouterDReq> + Send,
    // To construct connector flow specific api
    dyn api::Connector:
        services::api::ConnectorIntegration<F, RouterDReq, router_types::PaymentsResponseData>,
{
    let stime_connector = Instant::now();

    let merchant_connector_id = connector
        .merchant_connector_id
        .as_ref()
        .get_required_value("merchant_connector_id")
        .change_context(errors::ApiErrorResponse::InternalServerError)
        .attach_printable("connector id is not set")?;

    let merchant_connector_account = state
        .store
        .find_merchant_connector_account_by_id(&state.into(), merchant_connector_id, key_store)
        .await
        .to_not_found_response(errors::ApiErrorResponse::MerchantConnectorAccountNotFound {
            id: merchant_connector_id.get_string_repr().to_owned(),
        })?;

    let mut router_data = payment_data
        .construct_router_data(
            state,
            connector.connector.id(),
            merchant_account,
            key_store,
            customer,
            &merchant_connector_account,
            None,
            None,
        )
        .await?;

    let add_access_token_result = router_data
        .add_access_token(
            state,
            &connector,
            merchant_account,
            payment_data.get_creds_identifier(),
        )
        .await?;

    router_data = router_data.add_session_token(state, &connector).await?;

    let should_continue_further = access_token::update_router_data_with_access_token_result(
        &add_access_token_result,
        &mut router_data,
        &call_connector_action,
    );

    // In case of authorize flow, pre-task and post-tasks are being called in build request
    // if we do not want to proceed further, then the function will return Ok(None, false)
    let (connector_request, should_continue_further) = if should_continue_further {
        // Check if the actual flow specific request can be built with available data
        router_data
            .build_flow_specific_connector_request(state, &connector, call_connector_action.clone())
            .await?
    } else {
        (None, false)
    };

    // Update the payment trackers just before calling the connector
    // Since the request is already built in the previous step,
    // there should be no error in request construction from hyperswitch end
    (_, *payment_data) = operation
        .to_update_tracker()?
        .update_trackers(
            state,
            req_state,
            payment_data.clone(),
            customer.clone(),
            merchant_account.storage_scheme,
            // TODO: update the customer with connector customer id
            None,
            key_store,
            frm_suggestion,
            header_payload.clone(),
        )
        .await?;

    let router_data = if should_continue_further {
        // The status of payment_attempt and intent will be updated in the previous step
        // update this in router_data.
        // This is added because few connector integrations do not update the status,
        // and rely on previous status set in router_data
        // TODO: status is already set when constructing payment data, why should this be done again?
        // router_data.status = payment_data.get_payment_attempt().status;
        router_data
            .decide_flows(
                state,
                &connector,
                call_connector_action,
                connector_request,
                business_profile,
                header_payload.clone(),
            )
            .await
    } else {
        Ok(router_data)
    }?;

    let etime_connector = Instant::now();
    let duration_connector = etime_connector.saturating_duration_since(stime_connector);
    tracing::info!(duration = format!("Duration taken: {}", duration_connector.as_millis()));

    Ok(router_data)
}

#[cfg(feature = "v1")]
// This function does not perform the tokenization action, as the payment method is not saved in this flow.
#[allow(clippy::too_many_arguments)]
#[instrument(skip_all)]
pub async fn proxy_for_call_connector_service<F, RouterDReq, ApiRequest, D>(
    state: &SessionState,
    req_state: ReqState,
    merchant_account: &domain::MerchantAccount,
    key_store: &domain::MerchantKeyStore,
    connector: api::ConnectorData,
    operation: &BoxedOperation<'_, F, ApiRequest, D>,
    payment_data: &mut D,
    customer: &Option<domain::Customer>,
    call_connector_action: CallConnectorAction,
    validate_result: &operations::ValidateResult,
    schedule_time: Option<time::PrimitiveDateTime>,
    header_payload: HeaderPayload,

    business_profile: &domain::Profile,
) -> RouterResult<(
    RouterData<F, RouterDReq, router_types::PaymentsResponseData>,
    helpers::MerchantConnectorAccountType,
)>
where
    F: Send + Clone + Sync,
    RouterDReq: Send + Sync,

    // To create connector flow specific interface data
    D: OperationSessionGetters<F> + OperationSessionSetters<F> + Send + Sync + Clone,
    D: ConstructFlowSpecificData<F, RouterDReq, router_types::PaymentsResponseData>,
    RouterData<F, RouterDReq, router_types::PaymentsResponseData>: Feature<F, RouterDReq> + Send,
    // To construct connector flow specific api
    dyn api::Connector:
        services::api::ConnectorIntegration<F, RouterDReq, router_types::PaymentsResponseData>,
{
    let stime_connector = Instant::now();

    let merchant_connector_account = construct_profile_id_and_get_mca(
        state,
        merchant_account,
        payment_data,
        &connector.connector_name.to_string(),
        connector.merchant_connector_id.as_ref(),
        key_store,
        false,
    )
    .await?;

    if payment_data
        .get_payment_attempt()
        .merchant_connector_id
        .is_none()
    {
        payment_data.set_merchant_connector_id_in_attempt(merchant_connector_account.get_mca_id());
    }

    let merchant_recipient_data = None;

    let mut router_data = payment_data
        .construct_router_data(
            state,
            connector.connector.id(),
            merchant_account,
            key_store,
            customer,
            &merchant_connector_account,
            merchant_recipient_data,
            None,
        )
        .await?;

    let add_access_token_result = router_data
        .add_access_token(
            state,
            &connector,
            merchant_account,
            payment_data.get_creds_identifier(),
        )
        .await?;

    router_data = router_data.add_session_token(state, &connector).await?;

    let mut should_continue_further = access_token::update_router_data_with_access_token_result(
        &add_access_token_result,
        &mut router_data,
        &call_connector_action,
    );

    (router_data, should_continue_further) = complete_preprocessing_steps_if_required(
        state,
        &connector,
        payment_data,
        router_data,
        operation,
        should_continue_further,
    )
    .await?;

    if let Ok(router_types::PaymentsResponseData::PreProcessingResponse {
        session_token: Some(session_token),
        ..
    }) = router_data.response.to_owned()
    {
        payment_data.push_sessions_token(session_token);
    };

    let (connector_request, should_continue_further) = if should_continue_further {
        // Check if the actual flow specific request can be built with available data
        router_data
            .build_flow_specific_connector_request(state, &connector, call_connector_action.clone())
            .await?
    } else {
        (None, false)
    };

    if should_add_task_to_process_tracker(payment_data) {
        operation
            .to_domain()?
            .add_task_to_process_tracker(
                state,
                payment_data.get_payment_attempt(),
                validate_result.requeue,
                schedule_time,
            )
            .await
            .map_err(|error| logger::error!(process_tracker_error=?error))
            .ok();
    }

    let updated_customer = None;
    let frm_suggestion = None;

    (_, *payment_data) = operation
        .to_update_tracker()?
        .update_trackers(
            state,
            req_state,
            payment_data.clone(),
            customer.clone(),
            merchant_account.storage_scheme,
            updated_customer,
            key_store,
            frm_suggestion,
            header_payload.clone(),
        )
        .await?;

    let router_data = if should_continue_further {
        // The status of payment_attempt and intent will be updated in the previous step
        // update this in router_data.
        // This is added because few connector integrations do not update the status,
        // and rely on previous status set in router_data
        router_data.status = payment_data.get_payment_attempt().status;
        router_data
            .decide_flows(
                state,
                &connector,
                call_connector_action,
                connector_request,
                business_profile,
                header_payload.clone(),
            )
            .await
    } else {
        Ok(router_data)
    }?;

    let etime_connector = Instant::now();
    let duration_connector = etime_connector.saturating_duration_since(stime_connector);
    tracing::info!(duration = format!("Duration taken: {}", duration_connector.as_millis()));

    Ok((router_data, merchant_connector_account))
}

pub async fn add_decrypted_payment_method_token<F, D>(
    tokenization_action: TokenizationAction,
    payment_data: &D,
) -> CustomResult<Option<PaymentMethodToken>, errors::ApiErrorResponse>
where
    F: Send + Clone + Sync,
    D: OperationSessionGetters<F> + Send + Sync + Clone,
{
    // Tokenization Action will be DecryptApplePayToken, only when payment method type is Apple Pay
    // and the connector supports Apple Pay predecrypt
    match &tokenization_action {
        TokenizationAction::DecryptApplePayToken(payment_processing_details)
        | TokenizationAction::TokenizeInConnectorAndApplepayPreDecrypt(
            payment_processing_details,
        ) => {
            let apple_pay_data = match payment_data.get_payment_method_data() {
                Some(domain::PaymentMethodData::Wallet(domain::WalletData::ApplePay(
                    wallet_data,
                ))) => Some(
                    ApplePayData::token_json(domain::WalletData::ApplePay(wallet_data.clone()))
                        .change_context(errors::ApiErrorResponse::InternalServerError)
                        .attach_printable("failed to parse apple pay token to json")?
                        .decrypt(
                            &payment_processing_details.payment_processing_certificate,
                            &payment_processing_details.payment_processing_certificate_key,
                        )
                        .await
                        .change_context(errors::ApiErrorResponse::InternalServerError)
                        .attach_printable("failed to decrypt apple pay token")?,
                ),
                _ => None,
            };

            let apple_pay_predecrypt = apple_pay_data
                .parse_value::<hyperswitch_domain_models::router_data::ApplePayPredecryptData>(
                    "ApplePayPredecryptData",
                )
                .change_context(errors::ApiErrorResponse::InternalServerError)
                .attach_printable(
                    "failed to parse decrypted apple pay response to ApplePayPredecryptData",
                )?;

            Ok(Some(PaymentMethodToken::ApplePayDecrypt(Box::new(
                apple_pay_predecrypt,
            ))))
        }
        TokenizationAction::DecryptPazeToken(payment_processing_details) => {
            let paze_data = match payment_data.get_payment_method_data() {
                Some(domain::PaymentMethodData::Wallet(domain::WalletData::Paze(wallet_data))) => {
                    Some(
                        decrypt_paze_token(
                            wallet_data.clone(),
                            payment_processing_details.paze_private_key.clone(),
                            payment_processing_details
                                .paze_private_key_passphrase
                                .clone(),
                        )
                        .change_context(errors::ApiErrorResponse::InternalServerError)
                        .attach_printable("failed to decrypt paze token")?,
                    )
                }
                _ => None,
            };
            let paze_decrypted_data = paze_data
                .parse_value::<hyperswitch_domain_models::router_data::PazeDecryptedData>(
                    "PazeDecryptedData",
                )
                .change_context(errors::ApiErrorResponse::InternalServerError)
                .attach_printable("failed to parse PazeDecryptedData")?;
            Ok(Some(PaymentMethodToken::PazeDecrypt(Box::new(
                paze_decrypted_data,
            ))))
        }
        _ => Ok(None),
    }
}

pub async fn get_merchant_bank_data_for_open_banking_connectors(
    merchant_connector_account: &helpers::MerchantConnectorAccountType,
    key_store: &domain::MerchantKeyStore,
    connector: &api::ConnectorData,
    state: &SessionState,
    merchant_account: &domain::MerchantAccount,
) -> RouterResult<Option<router_types::MerchantRecipientData>> {
    let merchant_data = merchant_connector_account
        .get_additional_merchant_data()
        .get_required_value("additional_merchant_data")?
        .into_inner()
        .peek()
        .clone();

    let merchant_recipient_data = merchant_data
        .parse_value::<router_types::AdditionalMerchantData>("AdditionalMerchantData")
        .change_context(errors::ApiErrorResponse::InternalServerError)
        .attach_printable("failed to decode MerchantRecipientData")?;

    let connector_name = enums::Connector::to_string(&connector.connector_name);
    let locker_based_connector_list = state.conf.locker_based_open_banking_connectors.clone();
    let contains = locker_based_connector_list
        .connector_list
        .contains(connector_name.as_str());

    let recipient_id = helpers::get_recipient_id_for_open_banking(&merchant_recipient_data)?;
    let final_recipient_data = if let Some(id) = recipient_id {
        if contains {
            // Customer Id for OpenBanking connectors will be merchant_id as the account data stored at locker belongs to the merchant
            let merchant_id_str = merchant_account.get_id().get_string_repr().to_owned();
            let cust_id = id_type::CustomerId::try_from(std::borrow::Cow::from(merchant_id_str))
                .change_context(errors::ApiErrorResponse::InternalServerError)
                .attach_printable("Failed to convert to CustomerId")?;
            let locker_resp = cards::get_payment_method_from_hs_locker(
                state,
                key_store,
                &cust_id,
                merchant_account.get_id(),
                id.as_str(),
                Some(enums::LockerChoice::HyperswitchCardVault),
            )
            .await
            .change_context(errors::ApiErrorResponse::InternalServerError)
            .attach_printable("Merchant bank account data could not be fetched from locker")?;

            let parsed: router_types::MerchantAccountData = locker_resp
                .peek()
                .to_string()
                .parse_struct("MerchantAccountData")
                .change_context(errors::ApiErrorResponse::InternalServerError)?;

            Some(router_types::MerchantRecipientData::AccountData(parsed))
        } else {
            Some(router_types::MerchantRecipientData::ConnectorRecipientId(
                Secret::new(id),
            ))
        }
    } else {
        None
    };
    Ok(final_recipient_data)
}

async fn blocklist_guard<F, ApiRequest, D>(
    state: &SessionState,
    merchant_account: &domain::MerchantAccount,
    key_store: &domain::MerchantKeyStore,
    operation: &BoxedOperation<'_, F, ApiRequest, D>,
    payment_data: &mut D,
) -> CustomResult<bool, errors::ApiErrorResponse>
where
    F: Send + Clone + Sync,
    D: OperationSessionGetters<F> + OperationSessionSetters<F> + Send + Sync + Clone,
{
    let merchant_id = merchant_account.get_id();
    let blocklist_enabled_key = merchant_id.get_blocklist_guard_key();
    let blocklist_guard_enabled = state
        .store
        .find_config_by_key_unwrap_or(&blocklist_enabled_key, Some("false".to_string()))
        .await;

    let blocklist_guard_enabled: bool = match blocklist_guard_enabled {
        Ok(config) => serde_json::from_str(&config.config).unwrap_or(false),

        // If it is not present in db we are defaulting it to false
        Err(inner) => {
            if !inner.current_context().is_db_not_found() {
                logger::error!("Error fetching guard blocklist enabled config {:?}", inner);
            }
            false
        }
    };

    if blocklist_guard_enabled {
        Ok(operation
            .to_domain()?
            .guard_payment_against_blocklist(state, merchant_account, key_store, payment_data)
            .await?)
    } else {
        Ok(false)
    }
}

#[cfg(feature = "v2")]
#[allow(clippy::too_many_arguments)]
pub async fn call_multiple_connectors_service<F, Op, Req, D>(
    state: &SessionState,
    merchant_account: &domain::MerchantAccount,
    key_store: &domain::MerchantKeyStore,
    connectors: Vec<api::SessionConnectorData>,
    _operation: &Op,
    mut payment_data: D,
    customer: &Option<domain::Customer>,
    _session_surcharge_details: Option<api::SessionSurchargeDetails>,
    business_profile: &domain::Profile,
    header_payload: HeaderPayload,
) -> RouterResult<D>
where
    Op: Debug,
    F: Send + Clone,

    // To create connector flow specific interface data
    D: OperationSessionGetters<F> + OperationSessionSetters<F> + Send + Sync + Clone,
    D: ConstructFlowSpecificData<F, Req, router_types::PaymentsResponseData>,
    RouterData<F, Req, router_types::PaymentsResponseData>: Feature<F, Req>,

    // To construct connector flow specific api
    dyn api::Connector:
        services::api::ConnectorIntegration<F, Req, router_types::PaymentsResponseData>,
{
    let call_connectors_start_time = Instant::now();
    let mut join_handlers = Vec::with_capacity(connectors.len());
    for session_connector_data in connectors.iter() {
        let merchant_connector_id = session_connector_data
            .connector
            .merchant_connector_id
            .as_ref()
            .get_required_value("merchant_connector_id")
            .change_context(errors::ApiErrorResponse::InternalServerError)
            .attach_printable("connector id is not set")?;
        // TODO: make this DB call parallel
        let merchant_connector_account = state
            .store
            .find_merchant_connector_account_by_id(&state.into(), merchant_connector_id, key_store)
            .await
            .to_not_found_response(errors::ApiErrorResponse::MerchantConnectorAccountNotFound {
                id: merchant_connector_id.get_string_repr().to_owned(),
            })?;
        let connector_id = session_connector_data.connector.connector.id();
        let router_data = payment_data
            .construct_router_data(
                state,
                connector_id,
                merchant_account,
                key_store,
                customer,
                &merchant_connector_account,
                None,
                None,
            )
            .await?;

        let res = router_data.decide_flows(
            state,
            &session_connector_data.connector,
            CallConnectorAction::Trigger,
            None,
            business_profile,
            header_payload.clone(),
        );

        join_handlers.push(res);
    }

    let result = join_all(join_handlers).await;

    for (connector_res, session_connector) in result.into_iter().zip(connectors) {
        let connector_name = session_connector.connector.connector_name.to_string();
        match connector_res {
            Ok(connector_response) => {
                if let Ok(router_types::PaymentsResponseData::SessionResponse {
                    session_token,
                    ..
                }) = connector_response.response.clone()
                {
                    // If session token is NoSessionTokenReceived, it is not pushed into the sessions_token as there is no response or there can be some error
                    // In case of error, that error is already logged
                    if !matches!(
                        session_token,
                        api_models::payments::SessionToken::NoSessionTokenReceived,
                    ) {
                        payment_data.push_sessions_token(session_token);
                    }
                }
                if let Err(connector_error_response) = connector_response.response {
                    logger::error!(
                        "sessions_connector_error {} {:?}",
                        connector_name,
                        connector_error_response
                    );
                }
            }
            Err(api_error) => {
                logger::error!("sessions_api_error {} {:?}", connector_name, api_error);
            }
        }
    }

    let call_connectors_end_time = Instant::now();
    let call_connectors_duration =
        call_connectors_end_time.saturating_duration_since(call_connectors_start_time);
    tracing::info!(duration = format!("Duration taken: {}", call_connectors_duration.as_millis()));

    Ok(payment_data)
}

#[cfg(feature = "v1")]
#[allow(clippy::too_many_arguments)]
pub async fn call_multiple_connectors_service<F, Op, Req, D>(
    state: &SessionState,
    merchant_account: &domain::MerchantAccount,
    key_store: &domain::MerchantKeyStore,
    connectors: Vec<api::SessionConnectorData>,
    _operation: &Op,
    mut payment_data: D,
    customer: &Option<domain::Customer>,
    session_surcharge_details: Option<api::SessionSurchargeDetails>,
    business_profile: &domain::Profile,
    header_payload: HeaderPayload,
) -> RouterResult<D>
where
    Op: Debug,
    F: Send + Clone,

    // To create connector flow specific interface data
    D: OperationSessionGetters<F> + OperationSessionSetters<F> + Send + Sync + Clone,
    D: ConstructFlowSpecificData<F, Req, router_types::PaymentsResponseData>,
    RouterData<F, Req, router_types::PaymentsResponseData>: Feature<F, Req>,

    // To construct connector flow specific api
    dyn api::Connector:
        services::api::ConnectorIntegration<F, Req, router_types::PaymentsResponseData>,
{
    let call_connectors_start_time = Instant::now();
    let mut join_handlers = Vec::with_capacity(connectors.len());
    for session_connector_data in connectors.iter() {
        let connector_id = session_connector_data.connector.connector.id();

        let merchant_connector_account = construct_profile_id_and_get_mca(
            state,
            merchant_account,
            &payment_data,
            &session_connector_data.connector.connector_name.to_string(),
            session_connector_data
                .connector
                .merchant_connector_id
                .as_ref(),
            key_store,
            false,
        )
        .await?;

        payment_data.set_surcharge_details(session_surcharge_details.as_ref().and_then(
            |session_surcharge_details| {
                session_surcharge_details.fetch_surcharge_details(
                    session_connector_data.payment_method_type.into(),
                    session_connector_data.payment_method_type,
                    None,
                )
            },
        ));

        let router_data = payment_data
            .construct_router_data(
                state,
                connector_id,
                merchant_account,
                key_store,
                customer,
                &merchant_connector_account,
                None,
                None,
            )
            .await?;

        let res = router_data.decide_flows(
            state,
            &session_connector_data.connector,
            CallConnectorAction::Trigger,
            None,
            business_profile,
            header_payload.clone(),
        );

        join_handlers.push(res);
    }

    let result = join_all(join_handlers).await;

    for (connector_res, session_connector) in result.into_iter().zip(connectors) {
        let connector_name = session_connector.connector.connector_name.to_string();
        match connector_res {
            Ok(connector_response) => {
                if let Ok(router_types::PaymentsResponseData::SessionResponse {
                    session_token,
                    ..
                }) = connector_response.response.clone()
                {
                    // If session token is NoSessionTokenReceived, it is not pushed into the sessions_token as there is no response or there can be some error
                    // In case of error, that error is already logged
                    if !matches!(
                        session_token,
                        api_models::payments::SessionToken::NoSessionTokenReceived,
                    ) {
                        payment_data.push_sessions_token(session_token);
                    }
                }
                if let Err(connector_error_response) = connector_response.response {
                    logger::error!(
                        "sessions_connector_error {} {:?}",
                        connector_name,
                        connector_error_response
                    );
                }
            }
            Err(api_error) => {
                logger::error!("sessions_api_error {} {:?}", connector_name, api_error);
            }
        }
    }

    // If click_to_pay is enabled and authentication_product_ids is configured in profile, we need to attach click_to_pay block in the session response for invoking click_to_pay SDK
    if business_profile.is_click_to_pay_enabled {
        if let Some(value) = business_profile.authentication_product_ids.clone() {
            let session_token = get_session_token_for_click_to_pay(
                state,
                merchant_account.get_id(),
                key_store,
                value,
                payment_data.get_payment_intent(),
            )
            .await?;
            payment_data.push_sessions_token(session_token);
        }
    }

    let call_connectors_end_time = Instant::now();
    let call_connectors_duration =
        call_connectors_end_time.saturating_duration_since(call_connectors_start_time);
    tracing::info!(duration = format!("Duration taken: {}", call_connectors_duration.as_millis()));

    Ok(payment_data)
}

#[cfg(feature = "v1")]
pub async fn get_session_token_for_click_to_pay(
    state: &SessionState,
    merchant_id: &id_type::MerchantId,
    key_store: &domain::MerchantKeyStore,
    authentication_product_ids: common_types::payments::AuthenticationConnectorAccountMap,
    payment_intent: &hyperswitch_domain_models::payments::PaymentIntent,
) -> RouterResult<api_models::payments::SessionToken> {
    let click_to_pay_mca_id = authentication_product_ids
        .get_click_to_pay_connector_account_id()
        .change_context(errors::ApiErrorResponse::MissingRequiredField {
            field_name: "authentication_product_ids",
        })?;
    let key_manager_state = &(state).into();
    let merchant_connector_account = state
        .store
        .find_by_merchant_connector_account_merchant_id_merchant_connector_id(
            key_manager_state,
            merchant_id,
            &click_to_pay_mca_id,
            key_store,
        )
        .await
        .to_not_found_response(errors::ApiErrorResponse::MerchantConnectorAccountNotFound {
            id: click_to_pay_mca_id.get_string_repr().to_string(),
        })?;
    let click_to_pay_metadata: ClickToPayMetaData = merchant_connector_account
        .metadata
        .parse_value("ClickToPayMetaData")
        .change_context(errors::ApiErrorResponse::InternalServerError)
        .attach_printable("Error while parsing ClickToPayMetaData")?;
    let transaction_currency = payment_intent
        .currency
        .ok_or(errors::ApiErrorResponse::InternalServerError)
        .attach_printable("currency is not present in payment_data.payment_intent")?;
    let required_amount_type = common_utils::types::StringMajorUnitForConnector;
    let transaction_amount = required_amount_type
        .convert(payment_intent.amount, transaction_currency)
        .change_context(errors::ApiErrorResponse::AmountConversionFailed {
            amount_type: "string major unit",
        })?;

    let customer_details_value = payment_intent
        .customer_details
        .clone()
        .get_required_value("customer_details")?;

    let customer_details: CustomerData = customer_details_value
        .parse_value("CustomerData")
        .change_context(errors::ApiErrorResponse::InternalServerError)
        .attach_printable("Error while parsing customer data from payment intent")?;

    validate_customer_details_for_click_to_pay(&customer_details)?;

    Ok(api_models::payments::SessionToken::ClickToPay(Box::new(
        api_models::payments::ClickToPaySessionResponse {
            dpa_id: click_to_pay_metadata.dpa_id,
            dpa_name: click_to_pay_metadata.dpa_name,
            locale: click_to_pay_metadata.locale,
            card_brands: click_to_pay_metadata.card_brands,
            acquirer_bin: click_to_pay_metadata.acquirer_bin,
            acquirer_merchant_id: click_to_pay_metadata.acquirer_merchant_id,
            merchant_category_code: click_to_pay_metadata.merchant_category_code,
            merchant_country_code: click_to_pay_metadata.merchant_country_code,
            transaction_amount,
            transaction_currency_code: transaction_currency,
            phone_number: customer_details.phone.clone(),
            email: customer_details.email.clone(),
            phone_country_code: customer_details.phone_country_code.clone(),
        },
    )))
}

fn validate_customer_details_for_click_to_pay(customer_details: &CustomerData) -> RouterResult<()> {
    match (
        customer_details.phone.as_ref(),
        customer_details.phone_country_code.as_ref(),
        customer_details.email.as_ref()
    ) {
        (None, None, Some(_)) => Ok(()),
        (Some(_), Some(_), Some(_)) => Ok(()),
        (Some(_), Some(_), None) => Ok(()),
        (Some(_), None, Some(_)) => Ok(()),
        (None, Some(_), None) => Err(errors::ApiErrorResponse::MissingRequiredField {
            field_name: "phone",
        })
        .attach_printable("phone number is not present in payment_intent.customer_details"),
        (Some(_), None, None) => Err(errors::ApiErrorResponse::MissingRequiredField {
            field_name: "phone_country_code",
        })
        .attach_printable("phone_country_code is not present in payment_intent.customer_details"),
        (_, _, _) => Err(errors::ApiErrorResponse::MissingRequiredFields {
            field_names: vec!["phone", "phone_country_code", "email"],
        })
        .attach_printable("either of phone, phone_country_code or email is not present in payment_intent.customer_details"),
    }
}

#[cfg(feature = "v1")]
pub async fn call_create_connector_customer_if_required<F, Req, D>(
    state: &SessionState,
    customer: &Option<domain::Customer>,
    merchant_account: &domain::MerchantAccount,
    key_store: &domain::MerchantKeyStore,
    merchant_connector_account: &helpers::MerchantConnectorAccountType,
    payment_data: &mut D,
) -> RouterResult<Option<storage::CustomerUpdate>>
where
    F: Send + Clone + Sync,
    Req: Send + Sync,

    // To create connector flow specific interface data
    D: OperationSessionGetters<F> + OperationSessionSetters<F> + Send + Sync + Clone,
    D: ConstructFlowSpecificData<F, Req, router_types::PaymentsResponseData>,
    RouterData<F, Req, router_types::PaymentsResponseData>: Feature<F, Req> + Send,

    // To construct connector flow specific api
    dyn api::Connector:
        services::api::ConnectorIntegration<F, Req, router_types::PaymentsResponseData>,
{
    let connector_name = payment_data.get_payment_attempt().connector.clone();

    match connector_name {
        Some(connector_name) => {
            let connector = api::ConnectorData::get_connector_by_name(
                &state.conf.connectors,
                &connector_name,
                api::GetToken::Connector,
                merchant_connector_account.get_mca_id(),
            )?;

            #[cfg(feature = "v1")]
            let label = {
                let connector_label = core_utils::get_connector_label(
                    payment_data.get_payment_intent().business_country,
                    payment_data.get_payment_intent().business_label.as_ref(),
                    payment_data
                        .get_payment_attempt()
                        .business_sub_label
                        .as_ref(),
                    &connector_name,
                );

                if let Some(connector_label) = merchant_connector_account
                    .get_mca_id()
                    .map(|mca_id| mca_id.get_string_repr().to_string())
                    .or(connector_label)
                {
                    connector_label
                } else {
                    let profile_id = payment_data
                        .get_payment_intent()
                        .profile_id
                        .as_ref()
                        .get_required_value("profile_id")
                        .change_context(errors::ApiErrorResponse::InternalServerError)
                        .attach_printable("profile_id is not set in payment_intent")?;

                    format!("{connector_name}_{}", profile_id.get_string_repr())
                }
            };

            #[cfg(feature = "v2")]
            let label = {
                merchant_connector_account
                    .get_mca_id()
                    .get_required_value("merchant_connector_account_id")?
                    .get_string_repr()
                    .to_owned()
            };

            let (should_call_connector, existing_connector_customer_id) =
                customers::should_call_connector_create_customer(
                    state, &connector, customer, &label,
                );

            if should_call_connector {
                // Create customer at connector and update the customer table to store this data
                let router_data = payment_data
                    .construct_router_data(
                        state,
                        connector.connector.id(),
                        merchant_account,
                        key_store,
                        customer,
                        merchant_connector_account,
                        None,
                        None,
                    )
                    .await?;

                let connector_customer_id = router_data
                    .create_connector_customer(state, &connector)
                    .await?;

                let customer_update = customers::update_connector_customer_in_customers(
                    &label,
                    customer.as_ref(),
                    &connector_customer_id,
                )
                .await;

                payment_data.set_connector_customer_id(connector_customer_id);
                Ok(customer_update)
            } else {
                // Customer already created in previous calls use the same value, no need to update
                payment_data.set_connector_customer_id(
                    existing_connector_customer_id.map(ToOwned::to_owned),
                );
                Ok(None)
            }
        }
        None => Ok(None),
    }
}

async fn complete_preprocessing_steps_if_required<F, Req, Q, D>(
    state: &SessionState,
    connector: &api::ConnectorData,
    payment_data: &D,
    mut router_data: RouterData<F, Req, router_types::PaymentsResponseData>,
    operation: &BoxedOperation<'_, F, Q, D>,
    should_continue_payment: bool,
) -> RouterResult<(RouterData<F, Req, router_types::PaymentsResponseData>, bool)>
where
    F: Send + Clone + Sync,
    D: OperationSessionGetters<F> + Send + Sync + Clone,
    Req: Send + Sync,
    RouterData<F, Req, router_types::PaymentsResponseData>: Feature<F, Req> + Send,
    dyn api::Connector:
        services::api::ConnectorIntegration<F, Req, router_types::PaymentsResponseData>,
{
    if !is_operation_complete_authorize(&operation)
        && connector
            .connector_name
            .is_pre_processing_required_before_authorize()
    {
        router_data = router_data.preprocessing_steps(state, connector).await?;
        return Ok((router_data, should_continue_payment));
    }
    //TODO: For ACH transfers, if preprocessing_step is not required for connectors encountered in future, add the check
    let router_data_and_should_continue_payment = match payment_data.get_payment_method_data() {
        Some(domain::PaymentMethodData::BankTransfer(data)) => match data.deref() {
            domain::BankTransferData::AchBankTransfer { .. }
            | domain::BankTransferData::MultibancoBankTransfer { .. }
                if connector.connector_name == router_types::Connector::Stripe =>
            {
                if payment_data
                    .get_payment_attempt()
                    .preprocessing_step_id
                    .is_none()
                {
                    (
                        router_data.preprocessing_steps(state, connector).await?,
                        false,
                    )
                } else {
                    (router_data, should_continue_payment)
                }
            }
            _ => (router_data, should_continue_payment),
        },
        Some(domain::PaymentMethodData::Wallet(_)) => {
            if is_preprocessing_required_for_wallets(connector.connector_name.to_string()) {
                (
                    router_data.preprocessing_steps(state, connector).await?,
                    false,
                )
            } else {
                (router_data, should_continue_payment)
            }
        }
        Some(domain::PaymentMethodData::Card(_)) => {
            if connector.connector_name == router_types::Connector::Payme
                && !matches!(format!("{operation:?}").as_str(), "CompleteAuthorize")
            {
                router_data = router_data.preprocessing_steps(state, connector).await?;

                let is_error_in_response = router_data.response.is_err();
                // If is_error_in_response is true, should_continue_payment should be false, we should throw the error
                (router_data, !is_error_in_response)
            } else if connector.connector_name == router_types::Connector::Nmi
                && !matches!(format!("{operation:?}").as_str(), "CompleteAuthorize")
                && router_data.auth_type == storage_enums::AuthenticationType::ThreeDs
                && !matches!(
                    payment_data
                        .get_payment_attempt()
                        .external_three_ds_authentication_attempted,
                    Some(true)
                )
            {
                router_data = router_data.preprocessing_steps(state, connector).await?;

                (router_data, false)
            } else if connector.connector_name == router_types::Connector::Cybersource
                && is_operation_complete_authorize(&operation)
                && router_data.auth_type == storage_enums::AuthenticationType::ThreeDs
            {
                router_data = router_data.preprocessing_steps(state, connector).await?;

                // Should continue the flow only if no redirection_data is returned else a response with redirection form shall be returned
                let should_continue = matches!(
                    router_data.response,
                    Ok(router_types::PaymentsResponseData::TransactionResponse {
                        ref redirection_data,
                        ..
                    }) if redirection_data.is_none()
                ) && router_data.status
                    != common_enums::AttemptStatus::AuthenticationFailed;
                (router_data, should_continue)
            } else if router_data.auth_type == common_enums::AuthenticationType::ThreeDs
                && ((connector.connector_name == router_types::Connector::Nexixpay
                    && is_operation_complete_authorize(&operation))
                    || ((connector.connector_name == router_types::Connector::Nuvei
                        || connector.connector_name == router_types::Connector::Shift4)
                        && !is_operation_complete_authorize(&operation)))
            {
                router_data = router_data.preprocessing_steps(state, connector).await?;
                (router_data, should_continue_payment)
            } else {
                (router_data, should_continue_payment)
            }
        }
        Some(domain::PaymentMethodData::GiftCard(_)) => {
            if connector.connector_name == router_types::Connector::Adyen {
                router_data = router_data.preprocessing_steps(state, connector).await?;

                let is_error_in_response = router_data.response.is_err();
                // If is_error_in_response is true, should_continue_payment should be false, we should throw the error
                (router_data, !is_error_in_response)
            } else {
                (router_data, should_continue_payment)
            }
        }
        Some(domain::PaymentMethodData::BankDebit(_)) => {
            if connector.connector_name == router_types::Connector::Gocardless {
                router_data = router_data.preprocessing_steps(state, connector).await?;
                let is_error_in_response = router_data.response.is_err();
                // If is_error_in_response is true, should_continue_payment should be false, we should throw the error
                (router_data, !is_error_in_response)
            } else {
                (router_data, should_continue_payment)
            }
        }
        _ => {
            // 3DS validation for paypal cards after verification (authorize call)
            if connector.connector_name == router_types::Connector::Paypal
                && payment_data.get_payment_attempt().get_payment_method()
                    == Some(storage_enums::PaymentMethod::Card)
                && matches!(format!("{operation:?}").as_str(), "CompleteAuthorize")
            {
                router_data = router_data.preprocessing_steps(state, connector).await?;
                let is_error_in_response = router_data.response.is_err();
                // If is_error_in_response is true, should_continue_payment should be false, we should throw the error
                (router_data, !is_error_in_response)
            } else {
                (router_data, should_continue_payment)
            }
        }
    };

    Ok(router_data_and_should_continue_payment)
}

#[cfg(feature = "v1")]
#[allow(clippy::too_many_arguments)]
async fn complete_postprocessing_steps_if_required<F, Q, RouterDReq, D>(
    state: &SessionState,
    merchant_account: &domain::MerchantAccount,
    key_store: &domain::MerchantKeyStore,
    customer: &Option<domain::Customer>,
    merchant_conn_account: &helpers::MerchantConnectorAccountType,
    connector: &api::ConnectorData,
    payment_data: &mut D,
    _operation: &BoxedOperation<'_, F, Q, D>,
    header_payload: Option<HeaderPayload>,
) -> RouterResult<RouterData<F, RouterDReq, router_types::PaymentsResponseData>>
where
    F: Send + Clone + Sync,
    RouterDReq: Send + Sync,
    D: OperationSessionGetters<F> + OperationSessionSetters<F> + Send + Sync + Clone,

    RouterData<F, RouterDReq, router_types::PaymentsResponseData>: Feature<F, RouterDReq> + Send,
    dyn api::Connector:
        services::api::ConnectorIntegration<F, RouterDReq, router_types::PaymentsResponseData>,
    D: ConstructFlowSpecificData<F, RouterDReq, router_types::PaymentsResponseData>,
{
    let mut router_data = payment_data
        .construct_router_data(
            state,
            connector.connector.id(),
            merchant_account,
            key_store,
            customer,
            merchant_conn_account,
            None,
            header_payload,
        )
        .await?;

    match payment_data.get_payment_method_data() {
        Some(domain::PaymentMethodData::OpenBanking(domain::OpenBankingData::OpenBankingPIS {
            ..
        })) => {
            if connector.connector_name == router_types::Connector::Plaid {
                router_data = router_data.postprocessing_steps(state, connector).await?;
                let token = if let Ok(ref res) = router_data.response {
                    match res {
                        router_types::PaymentsResponseData::PostProcessingResponse {
                            session_token,
                        } => session_token
                            .as_ref()
                            .map(|token| api::SessionToken::OpenBanking(token.clone())),
                        _ => None,
                    }
                } else {
                    None
                };
                if let Some(t) = token {
                    payment_data.push_sessions_token(t);
                }

                Ok(router_data)
            } else {
                Ok(router_data)
            }
        }
        _ => Ok(router_data),
    }
}

pub fn is_preprocessing_required_for_wallets(connector_name: String) -> bool {
    connector_name == *"trustpay" || connector_name == *"payme"
}

#[cfg(feature = "v1")]
#[instrument(skip_all)]
pub async fn construct_profile_id_and_get_mca<'a, F, D>(
    state: &'a SessionState,
    merchant_account: &domain::MerchantAccount,
    payment_data: &D,
    connector_name: &str,
    merchant_connector_id: Option<&id_type::MerchantConnectorAccountId>,
    key_store: &domain::MerchantKeyStore,
    _should_validate: bool,
) -> RouterResult<helpers::MerchantConnectorAccountType>
where
    F: Clone,
    D: OperationSessionGetters<F> + Send + Sync + Clone,
{
    let profile_id = payment_data
        .get_payment_intent()
        .profile_id
        .as_ref()
        .get_required_value("profile_id")
        .change_context(errors::ApiErrorResponse::InternalServerError)
        .attach_printable("profile_id is not set in payment_intent")?
        .clone();

    #[cfg(feature = "v2")]
    let profile_id = payment_data.get_payment_intent().profile_id.clone();

    let merchant_connector_account = helpers::get_merchant_connector_account(
        state,
        merchant_account.get_id(),
        payment_data.get_creds_identifier(),
        key_store,
        &profile_id,
        connector_name,
        merchant_connector_id,
    )
    .await?;

    Ok(merchant_connector_account)
}

fn is_payment_method_tokenization_enabled_for_connector(
    state: &SessionState,
    connector_name: &str,
    payment_method: storage::enums::PaymentMethod,
    payment_method_type: Option<storage::enums::PaymentMethodType>,
    apple_pay_flow: &Option<domain::ApplePayFlow>,
) -> RouterResult<bool> {
    let connector_tokenization_filter = state.conf.tokenization.0.get(connector_name);

    Ok(connector_tokenization_filter
        .map(|connector_filter| {
            connector_filter
                .payment_method
                .clone()
                .contains(&payment_method)
                && is_payment_method_type_allowed_for_connector(
                    payment_method_type,
                    connector_filter.payment_method_type.clone(),
                )
                && is_apple_pay_pre_decrypt_type_connector_tokenization(
                    payment_method_type,
                    apple_pay_flow,
                    connector_filter.apple_pay_pre_decrypt_flow.clone(),
                )
        })
        .unwrap_or(false))
}

fn is_apple_pay_pre_decrypt_type_connector_tokenization(
    payment_method_type: Option<storage::enums::PaymentMethodType>,
    apple_pay_flow: &Option<domain::ApplePayFlow>,
    apple_pay_pre_decrypt_flow_filter: Option<ApplePayPreDecryptFlow>,
) -> bool {
    match (payment_method_type, apple_pay_flow) {
        (
            Some(storage::enums::PaymentMethodType::ApplePay),
            Some(domain::ApplePayFlow::Simplified(_)),
        ) => !matches!(
            apple_pay_pre_decrypt_flow_filter,
            Some(ApplePayPreDecryptFlow::NetworkTokenization)
        ),
        _ => true,
    }
}

fn decide_apple_pay_flow(
    state: &SessionState,
    payment_method_type: Option<enums::PaymentMethodType>,
    merchant_connector_account: Option<&helpers::MerchantConnectorAccountType>,
) -> Option<domain::ApplePayFlow> {
    payment_method_type.and_then(|pmt| match pmt {
        enums::PaymentMethodType::ApplePay => {
            check_apple_pay_metadata(state, merchant_connector_account)
        }
        _ => None,
    })
}

fn check_apple_pay_metadata(
    state: &SessionState,
    merchant_connector_account: Option<&helpers::MerchantConnectorAccountType>,
) -> Option<domain::ApplePayFlow> {
    merchant_connector_account.and_then(|mca| {
        let metadata = mca.get_metadata();
        metadata.and_then(|apple_pay_metadata| {
            let parsed_metadata = apple_pay_metadata
                .clone()
                .parse_value::<api_models::payments::ApplepayCombinedSessionTokenData>(
                    "ApplepayCombinedSessionTokenData",
                )
                .map(|combined_metadata| {
                    api_models::payments::ApplepaySessionTokenMetadata::ApplePayCombined(
                        combined_metadata.apple_pay_combined,
                    )
                })
                .or_else(|_| {
                    apple_pay_metadata
                        .parse_value::<api_models::payments::ApplepaySessionTokenData>(
                            "ApplepaySessionTokenData",
                        )
                        .map(|old_metadata| {
                            api_models::payments::ApplepaySessionTokenMetadata::ApplePay(
                                old_metadata.apple_pay,
                            )
                        })
                })
                .map_err(|error| {
                    logger::warn!(?error, "Failed to Parse Value to ApplepaySessionTokenData")
                });

            parsed_metadata.ok().map(|metadata| match metadata {
                api_models::payments::ApplepaySessionTokenMetadata::ApplePayCombined(
                    apple_pay_combined,
                ) => match apple_pay_combined {
                    api_models::payments::ApplePayCombinedMetadata::Simplified { .. } => {
                        domain::ApplePayFlow::Simplified(payments_api::PaymentProcessingDetails {
                            payment_processing_certificate: state
                                .conf
                                .applepay_decrypt_keys
                                .get_inner()
                                .apple_pay_ppc
                                .clone(),
                            payment_processing_certificate_key: state
                                .conf
                                .applepay_decrypt_keys
                                .get_inner()
                                .apple_pay_ppc_key
                                .clone(),
                        })
                    }
                    api_models::payments::ApplePayCombinedMetadata::Manual {
                        payment_request_data: _,
                        session_token_data,
                    } => {
                        if let Some(manual_payment_processing_details_at) =
                            session_token_data.payment_processing_details_at
                        {
                            match manual_payment_processing_details_at {
                                payments_api::PaymentProcessingDetailsAt::Hyperswitch(
                                    payment_processing_details,
                                ) => domain::ApplePayFlow::Simplified(payment_processing_details),
                                payments_api::PaymentProcessingDetailsAt::Connector => {
                                    domain::ApplePayFlow::Manual
                                }
                            }
                        } else {
                            domain::ApplePayFlow::Manual
                        }
                    }
                },
                api_models::payments::ApplepaySessionTokenMetadata::ApplePay(_) => {
                    domain::ApplePayFlow::Manual
                }
            })
        })
    })
}

fn is_payment_method_type_allowed_for_connector(
    current_pm_type: Option<storage::enums::PaymentMethodType>,
    pm_type_filter: Option<PaymentMethodTypeTokenFilter>,
) -> bool {
    match (current_pm_type).zip(pm_type_filter) {
        Some((pm_type, type_filter)) => match type_filter {
            PaymentMethodTypeTokenFilter::AllAccepted => true,
            PaymentMethodTypeTokenFilter::EnableOnly(enabled) => enabled.contains(&pm_type),
            PaymentMethodTypeTokenFilter::DisableOnly(disabled) => !disabled.contains(&pm_type),
        },
        None => true, // Allow all types if payment_method_type is not present
    }
}

async fn decide_payment_method_tokenize_action(
    state: &SessionState,
    connector_name: &str,
    payment_method: storage::enums::PaymentMethod,
    pm_parent_token: Option<&str>,
    is_connector_tokenization_enabled: bool,
    apple_pay_flow: Option<domain::ApplePayFlow>,
    payment_method_type: Option<storage_enums::PaymentMethodType>,
) -> RouterResult<TokenizationAction> {
    if let Some(storage_enums::PaymentMethodType::Paze) = payment_method_type {
        // Paze generates a one time use network token which should not be tokenized in the connector or router.
        match &state.conf.paze_decrypt_keys {
            Some(paze_keys) => Ok(TokenizationAction::DecryptPazeToken(
                PazePaymentProcessingDetails {
                    paze_private_key: paze_keys.get_inner().paze_private_key.clone(),
                    paze_private_key_passphrase: paze_keys
                        .get_inner()
                        .paze_private_key_passphrase
                        .clone(),
                },
            )),
            None => Err(errors::ApiErrorResponse::InternalServerError)
                .attach_printable("Failed to fetch Paze configs"),
        }
    } else {
        match pm_parent_token {
            None => Ok(match (is_connector_tokenization_enabled, apple_pay_flow) {
                (true, Some(domain::ApplePayFlow::Simplified(payment_processing_details))) => {
                    TokenizationAction::TokenizeInConnectorAndApplepayPreDecrypt(
                        payment_processing_details,
                    )
                }
                (true, _) => TokenizationAction::TokenizeInConnectorAndRouter,
                (false, Some(domain::ApplePayFlow::Simplified(payment_processing_details))) => {
                    TokenizationAction::DecryptApplePayToken(payment_processing_details)
                }
                (false, _) => TokenizationAction::TokenizeInRouter,
            }),
            Some(token) => {
                let redis_conn = state
                    .store
                    .get_redis_conn()
                    .change_context(errors::ApiErrorResponse::InternalServerError)
                    .attach_printable("Failed to get redis connection")?;

                let key = format!(
                    "pm_token_{}_{}_{}",
                    token.to_owned(),
                    payment_method,
                    connector_name
                );

                let connector_token_option = redis_conn
                    .get_key::<Option<String>>(&key.into())
                    .await
                    .change_context(errors::ApiErrorResponse::InternalServerError)
                    .attach_printable("Failed to fetch the token from redis")?;

                match connector_token_option {
                    Some(connector_token) => {
                        Ok(TokenizationAction::ConnectorToken(connector_token))
                    }
                    None => Ok(match (is_connector_tokenization_enabled, apple_pay_flow) {
                        (
                            true,
                            Some(domain::ApplePayFlow::Simplified(payment_processing_details)),
                        ) => TokenizationAction::TokenizeInConnectorAndApplepayPreDecrypt(
                            payment_processing_details,
                        ),
                        (true, _) => TokenizationAction::TokenizeInConnectorAndRouter,
                        (
                            false,
                            Some(domain::ApplePayFlow::Simplified(payment_processing_details)),
                        ) => TokenizationAction::DecryptApplePayToken(payment_processing_details),
                        (false, _) => TokenizationAction::TokenizeInRouter,
                    }),
                }
            }
        }
    }
}

#[derive(Debug, Clone, serde::Serialize, serde::Deserialize, PartialEq, Eq)]
pub struct PazePaymentProcessingDetails {
    pub paze_private_key: Secret<String>,
    pub paze_private_key_passphrase: Secret<String>,
}

#[derive(Clone, Debug)]
pub enum TokenizationAction {
    TokenizeInRouter,
    TokenizeInConnector,
    TokenizeInConnectorAndRouter,
    ConnectorToken(String),
    SkipConnectorTokenization,
    DecryptApplePayToken(payments_api::PaymentProcessingDetails),
    TokenizeInConnectorAndApplepayPreDecrypt(payments_api::PaymentProcessingDetails),
    DecryptPazeToken(PazePaymentProcessingDetails),
}

#[cfg(feature = "v2")]
#[allow(clippy::too_many_arguments)]
pub async fn get_connector_tokenization_action_when_confirm_true<F, Req, D>(
    _state: &SessionState,
    _operation: &BoxedOperation<'_, F, Req, D>,
    payment_data: &mut D,
    _validate_result: &operations::ValidateResult,
    _merchant_connector_account: &helpers::MerchantConnectorAccountType,
    _merchant_key_store: &domain::MerchantKeyStore,
    _customer: &Option<domain::Customer>,
    _business_profile: &domain::Profile,
) -> RouterResult<(D, TokenizationAction)>
where
    F: Send + Clone,
    D: OperationSessionGetters<F> + OperationSessionSetters<F> + Send + Sync + Clone,
{
    // TODO: Implement this function
    let payment_data = payment_data.to_owned();
    Ok((payment_data, TokenizationAction::SkipConnectorTokenization))
}

#[cfg(feature = "v1")]
#[allow(clippy::too_many_arguments)]
pub async fn get_connector_tokenization_action_when_confirm_true<F, Req, D>(
    state: &SessionState,
    operation: &BoxedOperation<'_, F, Req, D>,
    payment_data: &mut D,
    validate_result: &operations::ValidateResult,
    merchant_connector_account: &helpers::MerchantConnectorAccountType,
    merchant_key_store: &domain::MerchantKeyStore,
    customer: &Option<domain::Customer>,
    business_profile: &domain::Profile,
) -> RouterResult<(D, TokenizationAction)>
where
    F: Send + Clone,
    D: OperationSessionGetters<F> + OperationSessionSetters<F> + Send + Sync + Clone,
{
    let connector = payment_data.get_payment_attempt().connector.to_owned();

    let is_mandate = payment_data
        .get_mandate_id()
        .as_ref()
        .and_then(|inner| inner.mandate_reference_id.as_ref())
        .map(|mandate_reference| match mandate_reference {
            api_models::payments::MandateReferenceId::ConnectorMandateId(_) => true,
            api_models::payments::MandateReferenceId::NetworkMandateId(_)
            | api_models::payments::MandateReferenceId::NetworkTokenWithNTI(_) => false,
        })
        .unwrap_or(false);

    let payment_data_and_tokenization_action = match connector {
        Some(_) if is_mandate => (
            payment_data.to_owned(),
            TokenizationAction::SkipConnectorTokenization,
        ),
        Some(connector) if is_operation_confirm(&operation) => {
            let payment_method = payment_data
                .get_payment_attempt()
                .payment_method
                .get_required_value("payment_method")?;
            let payment_method_type = payment_data.get_payment_attempt().payment_method_type;

            let apple_pay_flow =
                decide_apple_pay_flow(state, payment_method_type, Some(merchant_connector_account));

            let is_connector_tokenization_enabled =
                is_payment_method_tokenization_enabled_for_connector(
                    state,
                    &connector,
                    payment_method,
                    payment_method_type,
                    &apple_pay_flow,
                )?;

            add_apple_pay_flow_metrics(
                &apple_pay_flow,
                payment_data.get_payment_attempt().connector.clone(),
                payment_data.get_payment_attempt().merchant_id.clone(),
            );

            let payment_method_action = decide_payment_method_tokenize_action(
                state,
                &connector,
                payment_method,
                payment_data.get_token(),
                is_connector_tokenization_enabled,
                apple_pay_flow,
                payment_method_type,
            )
            .await?;

            let connector_tokenization_action = match payment_method_action {
                TokenizationAction::TokenizeInRouter => {
                    let (_operation, payment_method_data, pm_id) = operation
                        .to_domain()?
                        .make_pm_data(
                            state,
                            payment_data,
                            validate_result.storage_scheme,
                            merchant_key_store,
                            customer,
                            business_profile,
                        )
                        .await?;
                    payment_data.set_payment_method_data(payment_method_data);
                    payment_data.set_payment_method_id_in_attempt(pm_id);

                    TokenizationAction::SkipConnectorTokenization
                }

                TokenizationAction::TokenizeInConnector => TokenizationAction::TokenizeInConnector,
                TokenizationAction::TokenizeInConnectorAndRouter => {
                    let (_operation, payment_method_data, pm_id) = operation
                        .to_domain()?
                        .make_pm_data(
                            state,
                            payment_data,
                            validate_result.storage_scheme,
                            merchant_key_store,
                            customer,
                            business_profile,
                        )
                        .await?;

                    payment_data.set_payment_method_data(payment_method_data);
                    payment_data.set_payment_method_id_in_attempt(pm_id);
                    TokenizationAction::TokenizeInConnector
                }
                TokenizationAction::ConnectorToken(token) => {
                    payment_data.set_pm_token(token);
                    TokenizationAction::SkipConnectorTokenization
                }
                TokenizationAction::SkipConnectorTokenization => {
                    TokenizationAction::SkipConnectorTokenization
                }
                TokenizationAction::DecryptApplePayToken(payment_processing_details) => {
                    TokenizationAction::DecryptApplePayToken(payment_processing_details)
                }
                TokenizationAction::TokenizeInConnectorAndApplepayPreDecrypt(
                    payment_processing_details,
                ) => TokenizationAction::TokenizeInConnectorAndApplepayPreDecrypt(
                    payment_processing_details,
                ),
                TokenizationAction::DecryptPazeToken(paze_payment_processing_details) => {
                    TokenizationAction::DecryptPazeToken(paze_payment_processing_details)
                }
            };
            (payment_data.to_owned(), connector_tokenization_action)
        }
        _ => (
            payment_data.to_owned(),
            TokenizationAction::SkipConnectorTokenization,
        ),
    };

    Ok(payment_data_and_tokenization_action)
}

#[cfg(feature = "v2")]
pub async fn tokenize_in_router_when_confirm_false_or_external_authentication<F, Req, D>(
    state: &SessionState,
    operation: &BoxedOperation<'_, F, Req, D>,
    payment_data: &mut D,
    validate_result: &operations::ValidateResult,
    merchant_key_store: &domain::MerchantKeyStore,
    customer: &Option<domain::Customer>,
    business_profile: &domain::Profile,
) -> RouterResult<D>
where
    F: Send + Clone,
    D: OperationSessionGetters<F> + OperationSessionSetters<F> + Send + Sync + Clone,
{
    todo!()
}

#[cfg(feature = "v1")]
pub async fn tokenize_in_router_when_confirm_false_or_external_authentication<F, Req, D>(
    state: &SessionState,
    operation: &BoxedOperation<'_, F, Req, D>,
    payment_data: &mut D,
    validate_result: &operations::ValidateResult,
    merchant_key_store: &domain::MerchantKeyStore,
    customer: &Option<domain::Customer>,
    business_profile: &domain::Profile,
) -> RouterResult<D>
where
    F: Send + Clone,
    D: OperationSessionGetters<F> + OperationSessionSetters<F> + Send + Sync + Clone,
{
    // On confirm is false and only router related
    let is_external_authentication_requested = payment_data
        .get_payment_intent()
        .request_external_three_ds_authentication;
    let payment_data =
        if !is_operation_confirm(operation) || is_external_authentication_requested == Some(true) {
            let (_operation, payment_method_data, pm_id) = operation
                .to_domain()?
                .make_pm_data(
                    state,
                    payment_data,
                    validate_result.storage_scheme,
                    merchant_key_store,
                    customer,
                    business_profile,
                )
                .await?;
            payment_data.set_payment_method_data(payment_method_data);
            if let Some(payment_method_id) = pm_id {
                payment_data.set_payment_method_id_in_attempt(Some(payment_method_id));
            }
            payment_data
        } else {
            payment_data
        };
    Ok(payment_data.to_owned())
}

#[derive(Clone)]
pub struct MandateConnectorDetails {
    pub connector: String,
    pub merchant_connector_id: Option<id_type::MerchantConnectorAccountId>,
}

#[derive(Clone)]
pub struct PaymentData<F>
where
    F: Clone,
{
    pub flow: PhantomData<F>,
    pub payment_intent: storage::PaymentIntent,
    pub payment_attempt: storage::PaymentAttempt,
    pub multiple_capture_data: Option<types::MultipleCaptureData>,
    pub amount: api::Amount,
    pub mandate_id: Option<api_models::payments::MandateIds>,
    pub mandate_connector: Option<MandateConnectorDetails>,
    pub currency: storage_enums::Currency,
    pub setup_mandate: Option<MandateData>,
    pub customer_acceptance: Option<CustomerAcceptance>,
    pub address: PaymentAddress,
    pub token: Option<String>,
    pub token_data: Option<storage::PaymentTokenData>,
    pub confirm: Option<bool>,
    pub force_sync: Option<bool>,
    pub payment_method_data: Option<domain::PaymentMethodData>,
    pub payment_method_info: Option<domain::PaymentMethod>,
    pub refunds: Vec<storage::Refund>,
    pub disputes: Vec<storage::Dispute>,
    pub attempts: Option<Vec<storage::PaymentAttempt>>,
    pub sessions_token: Vec<api::SessionToken>,
    pub card_cvc: Option<Secret<String>>,
    pub email: Option<pii::Email>,
    pub creds_identifier: Option<String>,
    pub pm_token: Option<String>,
    pub connector_customer_id: Option<String>,
    pub recurring_mandate_payment_data:
        Option<hyperswitch_domain_models::router_data::RecurringMandatePaymentData>,
    pub ephemeral_key: Option<ephemeral_key::EphemeralKey>,
    pub redirect_response: Option<api_models::payments::RedirectResponse>,
    pub surcharge_details: Option<types::SurchargeDetails>,
    pub frm_message: Option<FraudCheck>,
    pub payment_link_data: Option<api_models::payments::PaymentLinkResponse>,
    pub incremental_authorization_details: Option<IncrementalAuthorizationDetails>,
    pub authorizations: Vec<diesel_models::authorization::Authorization>,
    pub authentication: Option<storage::Authentication>,
    pub recurring_details: Option<RecurringDetails>,
    pub poll_config: Option<router_types::PollConfig>,
    pub tax_data: Option<TaxData>,
    pub session_id: Option<String>,
    pub service_details: Option<api_models::payments::CtpServiceDetails>,
}

#[derive(Clone, serde::Serialize, Debug)]
pub struct TaxData {
    pub shipping_details: hyperswitch_domain_models::address::Address,
    pub payment_method_type: enums::PaymentMethodType,
}

#[derive(Clone, serde::Serialize, Debug)]
pub struct PaymentEvent {
    payment_intent: storage::PaymentIntent,
    payment_attempt: storage::PaymentAttempt,
}

impl<F: Clone> PaymentData<F> {
    fn to_event(&self) -> PaymentEvent {
        PaymentEvent {
            payment_intent: self.payment_intent.clone(),
            payment_attempt: self.payment_attempt.clone(),
        }
    }
}

impl EventInfo for PaymentEvent {
    type Data = Self;
    fn data(&self) -> error_stack::Result<Self::Data, events::EventsError> {
        Ok(self.clone())
    }

    fn key(&self) -> String {
        "payment".to_string()
    }
}

#[derive(Debug, Default, Clone)]
pub struct IncrementalAuthorizationDetails {
    pub additional_amount: MinorUnit,
    pub total_amount: MinorUnit,
    pub reason: Option<String>,
    pub authorization_id: Option<String>,
}

pub trait CustomerDetailsExt {
    type Error;
    fn get_name(&self) -> Result<Secret<String, masking::WithType>, Self::Error>;
    fn get_email(&self) -> Result<pii::Email, Self::Error>;
}

impl CustomerDetailsExt for CustomerDetails {
    type Error = error_stack::Report<errors::ConnectorError>;
    fn get_name(&self) -> Result<Secret<String, masking::WithType>, Self::Error> {
        self.name.clone().ok_or_else(missing_field_err("name"))
    }
    fn get_email(&self) -> Result<pii::Email, Self::Error> {
        self.email.clone().ok_or_else(missing_field_err("email"))
    }
}

#[cfg(feature = "v1")]
pub fn if_not_create_change_operation<'a, Op, F>(
    status: storage_enums::IntentStatus,
    confirm: Option<bool>,
    current: &'a Op,
) -> BoxedOperation<'a, F, api::PaymentsRequest, PaymentData<F>>
where
    F: Send + Clone + Sync,
    Op: Operation<F, api::PaymentsRequest, Data = PaymentData<F>> + Send + Sync,
    &'a Op: Operation<F, api::PaymentsRequest, Data = PaymentData<F>>,
    PaymentStatus: Operation<F, api::PaymentsRequest, Data = PaymentData<F>>,
    &'a PaymentStatus: Operation<F, api::PaymentsRequest, Data = PaymentData<F>>,
{
    if confirm.unwrap_or(false) {
        Box::new(PaymentConfirm)
    } else {
        match status {
            storage_enums::IntentStatus::RequiresConfirmation
            | storage_enums::IntentStatus::RequiresCustomerAction
            | storage_enums::IntentStatus::RequiresPaymentMethod => Box::new(current),
            _ => Box::new(&PaymentStatus),
        }
    }
}

#[cfg(feature = "v1")]
pub fn is_confirm<'a, F: Clone + Send, R, Op>(
    operation: &'a Op,
    confirm: Option<bool>,
) -> BoxedOperation<'a, F, R, PaymentData<F>>
where
    PaymentConfirm: Operation<F, R, Data = PaymentData<F>>,
    &'a PaymentConfirm: Operation<F, R, Data = PaymentData<F>>,
    Op: Operation<F, R, Data = PaymentData<F>> + Send + Sync,
    &'a Op: Operation<F, R, Data = PaymentData<F>>,
{
    if confirm.unwrap_or(false) {
        Box::new(&PaymentConfirm)
    } else {
        Box::new(operation)
    }
}

#[cfg(feature = "v1")]
pub fn should_call_connector<Op: Debug, F: Clone, D>(operation: &Op, payment_data: &D) -> bool
where
    D: OperationSessionGetters<F> + Send + Sync + Clone,
{
    match format!("{operation:?}").as_str() {
        "PaymentConfirm" => true,
        "PaymentStart" => {
            !matches!(
                payment_data.get_payment_intent().status,
                storage_enums::IntentStatus::Failed | storage_enums::IntentStatus::Succeeded
            ) && payment_data
                .get_payment_attempt()
                .authentication_data
                .is_none()
        }
        "PaymentStatus" => {
            matches!(
                payment_data.get_payment_intent().status,
                storage_enums::IntentStatus::Processing
                    | storage_enums::IntentStatus::RequiresCustomerAction
                    | storage_enums::IntentStatus::RequiresMerchantAction
                    | storage_enums::IntentStatus::RequiresCapture
                    | storage_enums::IntentStatus::PartiallyCapturedAndCapturable
            ) && payment_data.get_force_sync().unwrap_or(false)
        }
        "PaymentCancel" => matches!(
            payment_data.get_payment_intent().status,
            storage_enums::IntentStatus::RequiresCapture
                | storage_enums::IntentStatus::PartiallyCapturedAndCapturable
        ),
        "PaymentCapture" => {
            matches!(
                payment_data.get_payment_intent().status,
                storage_enums::IntentStatus::RequiresCapture
                    | storage_enums::IntentStatus::PartiallyCapturedAndCapturable
            ) || (matches!(
                payment_data.get_payment_intent().status,
                storage_enums::IntentStatus::Processing
            ) && matches!(
                payment_data.get_capture_method(),
                Some(storage_enums::CaptureMethod::ManualMultiple)
            ))
        }
        "CompleteAuthorize" => true,
        "PaymentApprove" => true,
        "PaymentReject" => true,
        "PaymentSession" => true,
        "PaymentSessionUpdate" => true,
        "PaymentPostSessionTokens" => true,
        "PaymentIncrementalAuthorization" => matches!(
            payment_data.get_payment_intent().status,
            storage_enums::IntentStatus::RequiresCapture
        ),
        _ => false,
    }
}

pub fn is_operation_confirm<Op: Debug>(operation: &Op) -> bool {
    matches!(format!("{operation:?}").as_str(), "PaymentConfirm")
}

pub fn is_operation_complete_authorize<Op: Debug>(operation: &Op) -> bool {
    matches!(format!("{operation:?}").as_str(), "CompleteAuthorize")
}

#[cfg(all(feature = "olap", feature = "v1"))]
pub async fn list_payments(
    state: SessionState,
    merchant: domain::MerchantAccount,
    profile_id_list: Option<Vec<id_type::ProfileId>>,
    key_store: domain::MerchantKeyStore,
    constraints: api::PaymentListConstraints,
) -> RouterResponse<api::PaymentListResponse> {
    use hyperswitch_domain_models::errors::StorageError;
    helpers::validate_payment_list_request(&constraints)?;
    let merchant_id = merchant.get_id();
    let db = state.store.as_ref();
    let payment_intents = helpers::filter_by_constraints(
        &state,
        &(constraints, profile_id_list).try_into()?,
        merchant_id,
        &key_store,
        merchant.storage_scheme,
    )
    .await
    .to_not_found_response(errors::ApiErrorResponse::PaymentNotFound)?;

    let collected_futures = payment_intents.into_iter().map(|pi| {
        async {
            match db
                .find_payment_attempt_by_payment_id_merchant_id_attempt_id(
                    &pi.payment_id,
                    merchant_id,
                    &pi.active_attempt.get_id(),
                    // since OLAP doesn't have KV. Force to get the data from PSQL.
                    storage_enums::MerchantStorageScheme::PostgresOnly,
                )
                .await
            {
                Ok(pa) => Some(Ok((pi, pa))),
                Err(error) => {
                    if matches!(error.current_context(), StorageError::ValueNotFound(_)) {
                        logger::warn!(
                            ?error,
                            "payment_attempts missing for payment_id : {:?}",
                            pi.payment_id,
                        );
                        return None;
                    }
                    Some(Err(error))
                }
            }
        }
    });

    //If any of the response are Err, we will get Result<Err(_)>
    let pi_pa_tuple_vec: Result<Vec<(storage::PaymentIntent, storage::PaymentAttempt)>, _> =
        join_all(collected_futures)
            .await
            .into_iter()
            .flatten() //Will ignore `None`, will only flatten 1 level
            .collect::<Result<Vec<(storage::PaymentIntent, storage::PaymentAttempt)>, _>>();
    //Will collect responses in same order async, leading to sorted responses

    //Converting Intent-Attempt array to Response if no error
    let data: Vec<api::PaymentsResponse> = pi_pa_tuple_vec
        .change_context(errors::ApiErrorResponse::InternalServerError)?
        .into_iter()
        .map(ForeignFrom::foreign_from)
        .collect();

    Ok(services::ApplicationResponse::Json(
        api::PaymentListResponse {
            size: data.len(),
            data,
        },
    ))
}

#[cfg(all(feature = "olap", feature = "v1"))]
pub async fn apply_filters_on_payments(
    state: SessionState,
    merchant: domain::MerchantAccount,
    profile_id_list: Option<Vec<id_type::ProfileId>>,
    merchant_key_store: domain::MerchantKeyStore,
    constraints: api::PaymentListFilterConstraints,
) -> RouterResponse<api::PaymentListResponseV2> {
    common_utils::metrics::utils::record_operation_time(
        async {
            let limit = &constraints.limit;
            helpers::validate_payment_list_request_for_joins(*limit)?;
            let db: &dyn StorageInterface = state.store.as_ref();
            let pi_fetch_constraints = (constraints.clone(), profile_id_list.clone()).try_into()?;
            let list: Vec<(storage::PaymentIntent, storage::PaymentAttempt)> = db
                .get_filtered_payment_intents_attempt(
                    &(&state).into(),
                    merchant.get_id(),
                    &pi_fetch_constraints,
                    &merchant_key_store,
                    merchant.storage_scheme,
                )
                .await
                .to_not_found_response(errors::ApiErrorResponse::PaymentNotFound)?;
            let data: Vec<api::PaymentsResponse> =
                list.into_iter().map(ForeignFrom::foreign_from).collect();

            let active_attempt_ids = db
                .get_filtered_active_attempt_ids_for_total_count(
                    merchant.get_id(),
                    &pi_fetch_constraints,
                    merchant.storage_scheme,
                )
                .await
                .to_not_found_response(errors::ApiErrorResponse::InternalServerError)?;

            let total_count = if constraints.has_no_attempt_filters() {
                i64::try_from(active_attempt_ids.len())
                    .change_context(errors::ApiErrorResponse::InternalServerError)
                    .attach_printable("Error while converting from usize to i64")
            } else {
                db.get_total_count_of_filtered_payment_attempts(
                    merchant.get_id(),
                    &active_attempt_ids,
                    constraints.connector,
                    constraints.payment_method,
                    constraints.payment_method_type,
                    constraints.authentication_type,
                    constraints.merchant_connector_id,
                    constraints.card_network,
                    merchant.storage_scheme,
                )
                .await
                .change_context(errors::ApiErrorResponse::InternalServerError)
            }?;

            Ok(services::ApplicationResponse::Json(
                api::PaymentListResponseV2 {
                    count: data.len(),
                    total_count,
                    data,
                },
            ))
        },
        &metrics::PAYMENT_LIST_LATENCY,
        router_env::metric_attributes!(("merchant_id", merchant.get_id().clone())),
    )
    .await
}

#[cfg(all(feature = "olap", feature = "v1"))]
pub async fn get_filters_for_payments(
    state: SessionState,
    merchant: domain::MerchantAccount,
    merchant_key_store: domain::MerchantKeyStore,
    time_range: common_utils::types::TimeRange,
) -> RouterResponse<api::PaymentListFilters> {
    let db = state.store.as_ref();
    let pi = db
        .filter_payment_intents_by_time_range_constraints(
            &(&state).into(),
            merchant.get_id(),
            &time_range,
            &merchant_key_store,
            merchant.storage_scheme,
        )
        .await
        .to_not_found_response(errors::ApiErrorResponse::PaymentNotFound)?;

    let filters = db
        .get_filters_for_payments(
            pi.as_slice(),
            merchant.get_id(),
            // since OLAP doesn't have KV. Force to get the data from PSQL.
            storage_enums::MerchantStorageScheme::PostgresOnly,
        )
        .await
        .to_not_found_response(errors::ApiErrorResponse::PaymentNotFound)?;

    Ok(services::ApplicationResponse::Json(
        api::PaymentListFilters {
            connector: filters.connector,
            currency: filters.currency,
            status: filters.status,
            payment_method: filters.payment_method,
            payment_method_type: filters.payment_method_type,
            authentication_type: filters.authentication_type,
        },
    ))
}

#[cfg(all(feature = "olap", feature = "v1"))]
pub async fn get_payment_filters(
    state: SessionState,
    merchant: domain::MerchantAccount,
    profile_id_list: Option<Vec<id_type::ProfileId>>,
) -> RouterResponse<api::PaymentListFiltersV2> {
    let merchant_connector_accounts = if let services::ApplicationResponse::Json(data) =
        super::admin::list_payment_connectors(state, merchant.get_id().to_owned(), profile_id_list)
            .await?
    {
        data
    } else {
        return Err(errors::ApiErrorResponse::InternalServerError.into());
    };

    let mut connector_map: HashMap<String, Vec<MerchantConnectorInfo>> = HashMap::new();
    let mut payment_method_types_map: HashMap<
        enums::PaymentMethod,
        HashSet<enums::PaymentMethodType>,
    > = HashMap::new();

    // populate connector map
    merchant_connector_accounts
        .iter()
        .filter_map(|merchant_connector_account| {
            merchant_connector_account
                .connector_label
                .as_ref()
                .map(|label| {
                    let info = merchant_connector_account.to_merchant_connector_info(label);
                    (merchant_connector_account.connector_name.clone(), info)
                })
        })
        .for_each(|(connector_name, info)| {
            connector_map
                .entry(connector_name.clone())
                .or_default()
                .push(info);
        });

    // populate payment method type map
    merchant_connector_accounts
        .iter()
        .flat_map(|merchant_connector_account| {
            merchant_connector_account.payment_methods_enabled.as_ref()
        })
        .map(|payment_methods_enabled| {
            payment_methods_enabled
                .iter()
                .filter_map(|payment_method_enabled| {
                    payment_method_enabled
                        .payment_method_types
                        .as_ref()
                        .map(|types_vec| (payment_method_enabled.payment_method, types_vec.clone()))
                })
        })
        .for_each(|payment_methods_enabled| {
            payment_methods_enabled.for_each(|(payment_method, payment_method_types_vec)| {
                payment_method_types_map
                    .entry(payment_method)
                    .or_default()
                    .extend(
                        payment_method_types_vec
                            .iter()
                            .map(|p| p.payment_method_type),
                    );
            });
        });

    Ok(services::ApplicationResponse::Json(
        api::PaymentListFiltersV2 {
            connector: connector_map,
            currency: enums::Currency::iter().collect(),
            status: enums::IntentStatus::iter().collect(),
            payment_method: payment_method_types_map,
            authentication_type: enums::AuthenticationType::iter().collect(),
            card_network: enums::CardNetwork::iter().collect(),
        },
    ))
}

#[cfg(all(feature = "olap", feature = "v1"))]
pub async fn get_aggregates_for_payments(
    state: SessionState,
    merchant: domain::MerchantAccount,
    profile_id_list: Option<Vec<id_type::ProfileId>>,
    time_range: common_utils::types::TimeRange,
) -> RouterResponse<api::PaymentsAggregateResponse> {
    let db = state.store.as_ref();
    let intent_status_with_count = db
        .get_intent_status_with_count(merchant.get_id(), profile_id_list, &time_range)
        .await
        .to_not_found_response(errors::ApiErrorResponse::PaymentNotFound)?;

    let mut status_map: HashMap<enums::IntentStatus, i64> =
        intent_status_with_count.into_iter().collect();
    for status in enums::IntentStatus::iter() {
        status_map.entry(status).or_default();
    }

    Ok(services::ApplicationResponse::Json(
        api::PaymentsAggregateResponse {
            status_with_count: status_map,
        },
    ))
}

#[cfg(feature = "v1")]
pub async fn add_process_sync_task(
    db: &dyn StorageInterface,
    payment_attempt: &storage::PaymentAttempt,
    schedule_time: time::PrimitiveDateTime,
) -> CustomResult<(), errors::StorageError> {
    let tracking_data = api::PaymentsRetrieveRequest {
        force_sync: true,
        merchant_id: Some(payment_attempt.merchant_id.clone()),
        resource_id: api::PaymentIdType::PaymentAttemptId(payment_attempt.get_id().to_owned()),
        ..Default::default()
    };
    let runner = storage::ProcessTrackerRunner::PaymentsSyncWorkflow;
    let task = "PAYMENTS_SYNC";
    let tag = ["SYNC", "PAYMENT"];
    let process_tracker_id = pt_utils::get_process_tracker_id(
        runner,
        task,
        payment_attempt.get_id(),
        &payment_attempt.merchant_id,
    );
    let process_tracker_entry = storage::ProcessTrackerNew::new(
        process_tracker_id,
        task,
        runner,
        tag,
        tracking_data,
        schedule_time,
    )
    .map_err(errors::StorageError::from)?;

    db.insert_process(process_tracker_entry).await?;
    Ok(())
}

#[cfg(feature = "v2")]
pub async fn reset_process_sync_task(
    db: &dyn StorageInterface,
    payment_attempt: &storage::PaymentAttempt,
    schedule_time: time::PrimitiveDateTime,
) -> Result<(), errors::ProcessTrackerError> {
    todo!()
}

#[cfg(feature = "v1")]
pub async fn reset_process_sync_task(
    db: &dyn StorageInterface,
    payment_attempt: &storage::PaymentAttempt,
    schedule_time: time::PrimitiveDateTime,
) -> Result<(), errors::ProcessTrackerError> {
    let runner = storage::ProcessTrackerRunner::PaymentsSyncWorkflow;
    let task = "PAYMENTS_SYNC";
    let process_tracker_id = pt_utils::get_process_tracker_id(
        runner,
        task,
        payment_attempt.get_id(),
        &payment_attempt.merchant_id,
    );
    let psync_process = db
        .find_process_by_id(&process_tracker_id)
        .await?
        .ok_or(errors::ProcessTrackerError::ProcessFetchingFailed)?;
    db.as_scheduler()
        .reset_process(psync_process, schedule_time)
        .await?;
    Ok(())
}

#[cfg(feature = "v1")]
pub fn update_straight_through_routing<F, D>(
    payment_data: &mut D,
    request_straight_through: serde_json::Value,
) -> CustomResult<(), errors::ParsingError>
where
    F: Send + Clone,
    D: OperationSessionGetters<F> + OperationSessionSetters<F> + Send + Sync + Clone,
{
    let _: api_models::routing::RoutingAlgorithm = request_straight_through
        .clone()
        .parse_value("RoutingAlgorithm")
        .attach_printable("Invalid straight through routing rules format")?;

    payment_data.set_straight_through_algorithm_in_payment_attempt(request_straight_through);

    Ok(())
}

#[cfg(feature = "v1")]
#[allow(clippy::too_many_arguments)]
pub async fn get_connector_choice<F, Req, D>(
    operation: &BoxedOperation<'_, F, Req, D>,
    state: &SessionState,
    req: &Req,
    merchant_account: &domain::MerchantAccount,
    business_profile: &domain::Profile,
    key_store: &domain::MerchantKeyStore,
    payment_data: &mut D,
    eligible_connectors: Option<Vec<enums::RoutableConnectors>>,
    mandate_type: Option<api::MandateTransactionType>,
) -> RouterResult<Option<ConnectorCallType>>
where
    F: Send + Clone,
    D: OperationSessionGetters<F> + OperationSessionSetters<F> + Send + Sync + Clone,
{
    let connector_choice = operation
        .to_domain()?
        .get_connector(
            merchant_account,
            &state.clone(),
            req,
            payment_data.get_payment_intent(),
            key_store,
        )
        .await?;

    let connector = if should_call_connector(operation, payment_data) {
        Some(match connector_choice {
            api::ConnectorChoice::SessionMultiple(connectors) => {
                let routing_output = perform_session_token_routing(
                    state.clone(),
                    merchant_account,
                    key_store,
                    payment_data,
                    connectors,
                )
                .await?;
                ConnectorCallType::SessionMultiple(routing_output)
            }

            api::ConnectorChoice::StraightThrough(straight_through) => {
                connector_selection(
                    state,
                    merchant_account,
                    business_profile,
                    key_store,
                    payment_data,
                    Some(straight_through),
                    eligible_connectors,
                    mandate_type,
                )
                .await?
            }

            api::ConnectorChoice::Decide => {
                connector_selection(
                    state,
                    merchant_account,
                    business_profile,
                    key_store,
                    payment_data,
                    None,
                    eligible_connectors,
                    mandate_type,
                )
                .await?
            }
        })
    } else if let api::ConnectorChoice::StraightThrough(algorithm) = connector_choice {
        update_straight_through_routing(payment_data, algorithm)
            .change_context(errors::ApiErrorResponse::InternalServerError)
            .attach_printable("Failed to update straight through routing algorithm")?;

        None
    } else {
        None
    };
    Ok(connector)
}

async fn get_eligible_connector_for_nti<T: core_routing::GetRoutableConnectorsForChoice, F, D>(
    state: &SessionState,
    key_store: &domain::MerchantKeyStore,
    payment_data: &D,
    connector_choice: T,

    business_profile: &domain::Profile,
) -> RouterResult<(
    api_models::payments::MandateReferenceId,
    hyperswitch_domain_models::payment_method_data::CardDetailsForNetworkTransactionId,
    api::ConnectorData,
)>
where
    F: Send + Clone,
    D: OperationSessionGetters<F> + OperationSessionSetters<F> + Send + Sync + Clone,
{
    // Since this flow will only be used in the MIT flow, recurring details are mandatory.
    let recurring_payment_details = payment_data
        .get_recurring_details()
        .ok_or(errors::ApiErrorResponse::IncorrectPaymentMethodConfiguration)
        .attach_printable("Failed to fetch recurring details for mit")?;

    let (mandate_reference_id, card_details_for_network_transaction_id)= hyperswitch_domain_models::payment_method_data::CardDetailsForNetworkTransactionId::get_nti_and_card_details_for_mit_flow(recurring_payment_details.clone()).get_required_value("network transaction id and card details").attach_printable("Failed to fetch network transaction id and card details for mit")?;

    helpers::validate_card_expiry(
        &card_details_for_network_transaction_id.card_exp_month,
        &card_details_for_network_transaction_id.card_exp_year,
    )?;

    let network_transaction_id_supported_connectors = &state
        .conf
        .network_transaction_id_supported_connectors
        .connector_list
        .iter()
        .map(|value| value.to_string())
        .collect::<HashSet<_>>();

    let eligible_connector_data_list = connector_choice
        .get_routable_connectors(&*state.store, business_profile)
        .await?
        .filter_network_transaction_id_flow_supported_connectors(
            network_transaction_id_supported_connectors.to_owned(),
        )
        .construct_dsl_and_perform_eligibility_analysis(
            state,
            key_store,
            payment_data,
            business_profile.get_id(),
        )
        .await
        .attach_printable("Failed to fetch eligible connector data")?;

    let eligible_connector_data = eligible_connector_data_list
        .first()
        .ok_or(errors::ApiErrorResponse::IncorrectPaymentMethodConfiguration)
        .attach_printable(
            "No eligible connector found for the network transaction id based mit flow",
        )?;
    Ok((
        mandate_reference_id,
        card_details_for_network_transaction_id,
        eligible_connector_data.clone(),
    ))
}

pub async fn set_eligible_connector_for_nti_in_payment_data<F, D>(
    state: &SessionState,
    business_profile: &domain::Profile,
    key_store: &domain::MerchantKeyStore,
    payment_data: &mut D,
    connector_choice: api::ConnectorChoice,
) -> RouterResult<api::ConnectorData>
where
    F: Send + Clone,
    D: OperationSessionGetters<F> + OperationSessionSetters<F> + Send + Sync + Clone,
{
    let (mandate_reference_id, card_details_for_network_transaction_id, eligible_connector_data) =
        match connector_choice {
            api::ConnectorChoice::StraightThrough(straight_through) => {
                get_eligible_connector_for_nti(
                    state,
                    key_store,
                    payment_data,
                    core_routing::StraightThroughAlgorithmTypeSingle(straight_through),
                    business_profile,
                )
                .await?
            }
            api::ConnectorChoice::Decide => {
                get_eligible_connector_for_nti(
                    state,
                    key_store,
                    payment_data,
                    core_routing::DecideConnector,
                    business_profile,
                )
                .await?
            }
            api::ConnectorChoice::SessionMultiple(_) => {
                Err(errors::ApiErrorResponse::InternalServerError).attach_printable(
                    "Invalid routing rule configured for nti and card details based mit flow",
                )?
            }
        };

    // Set the eligible connector in the attempt
    payment_data
        .set_connector_in_payment_attempt(Some(eligible_connector_data.connector_name.to_string()));

    // Set `NetworkMandateId` as the MandateId
    payment_data.set_mandate_id(payments_api::MandateIds {
        mandate_id: None,
        mandate_reference_id: Some(mandate_reference_id),
    });

    // Set the card details received in the recurring details within the payment method data.
    payment_data.set_payment_method_data(Some(
        hyperswitch_domain_models::payment_method_data::PaymentMethodData::CardDetailsForNetworkTransactionId(card_details_for_network_transaction_id),
    ));

    Ok(eligible_connector_data)
}

#[cfg(feature = "v1")]
#[allow(clippy::too_many_arguments)]
pub async fn connector_selection<F, D>(
    state: &SessionState,
    merchant_account: &domain::MerchantAccount,
    business_profile: &domain::Profile,
    key_store: &domain::MerchantKeyStore,
    payment_data: &mut D,
    request_straight_through: Option<serde_json::Value>,
    eligible_connectors: Option<Vec<enums::RoutableConnectors>>,
    mandate_type: Option<api::MandateTransactionType>,
) -> RouterResult<ConnectorCallType>
where
    F: Send + Clone,
    D: OperationSessionGetters<F> + OperationSessionSetters<F> + Send + Sync + Clone,
{
    let request_straight_through: Option<api::routing::StraightThroughAlgorithm> =
        request_straight_through
            .map(|val| val.parse_value("RoutingAlgorithm"))
            .transpose()
            .change_context(errors::ApiErrorResponse::InternalServerError)
            .attach_printable("Invalid straight through routing rules format")?;

    let mut routing_data = storage::RoutingData {
        routed_through: payment_data.get_payment_attempt().connector.clone(),

        merchant_connector_id: payment_data
            .get_payment_attempt()
            .merchant_connector_id
            .clone(),

        algorithm: request_straight_through.clone(),
        routing_info: payment_data
            .get_payment_attempt()
            .straight_through_algorithm
            .clone()
            .map(|val| val.parse_value("PaymentRoutingInfo"))
            .transpose()
            .change_context(errors::ApiErrorResponse::InternalServerError)
            .attach_printable("Invalid straight through algorithm format found in payment attempt")?
            .unwrap_or(storage::PaymentRoutingInfo {
                algorithm: None,
                pre_routing_results: None,
            }),
    };

    let decided_connector = decide_connector(
        state.clone(),
        merchant_account,
        business_profile,
        key_store,
        payment_data,
        request_straight_through,
        &mut routing_data,
        eligible_connectors,
        mandate_type,
    )
    .await?;

    let encoded_info = routing_data
        .routing_info
        .encode_to_value()
        .change_context(errors::ApiErrorResponse::InternalServerError)
        .attach_printable("error serializing payment routing info to serde value")?;

    payment_data.set_connector_in_payment_attempt(routing_data.routed_through);

    payment_data.set_merchant_connector_id_in_attempt(routing_data.merchant_connector_id);
    payment_data.set_straight_through_algorithm_in_payment_attempt(encoded_info);

    Ok(decided_connector)
}

#[allow(clippy::too_many_arguments)]
#[cfg(feature = "v2")]
pub async fn decide_connector<F, D>(
    state: SessionState,
    merchant_account: &domain::MerchantAccount,
    business_profile: &domain::Profile,
    key_store: &domain::MerchantKeyStore,
    payment_data: &mut D,
    request_straight_through: Option<api::routing::StraightThroughAlgorithm>,
    routing_data: &mut storage::RoutingData,
    eligible_connectors: Option<Vec<enums::RoutableConnectors>>,
    mandate_type: Option<api::MandateTransactionType>,
) -> RouterResult<ConnectorCallType>
where
    F: Send + Clone,
    D: OperationSessionGetters<F> + OperationSessionSetters<F> + Send + Sync + Clone,
{
    todo!()
}

#[allow(clippy::too_many_arguments)]
#[cfg(feature = "v1")]
pub async fn decide_connector<F, D>(
    state: SessionState,
    merchant_account: &domain::MerchantAccount,
    business_profile: &domain::Profile,
    key_store: &domain::MerchantKeyStore,
    payment_data: &mut D,
    request_straight_through: Option<api::routing::StraightThroughAlgorithm>,
    routing_data: &mut storage::RoutingData,
    eligible_connectors: Option<Vec<enums::RoutableConnectors>>,
    mandate_type: Option<api::MandateTransactionType>,
) -> RouterResult<ConnectorCallType>
where
    F: Send + Clone,
    D: OperationSessionGetters<F> + OperationSessionSetters<F> + Send + Sync + Clone,
{
    // If the connector was already decided previously, use the same connector
    // This is in case of flows like payments_sync, payments_cancel where the successive operations
    // with the connector have to be made using the same connector account.
    if let Some(ref connector_name) = payment_data.get_payment_attempt().connector {
        // Connector was already decided previously, use the same connector
        let connector_data = api::ConnectorData::get_connector_by_name(
            &state.conf.connectors,
            connector_name,
            api::GetToken::Connector,
            payment_data
                .get_payment_attempt()
                .merchant_connector_id
                .clone(),
        )
        .change_context(errors::ApiErrorResponse::InternalServerError)
        .attach_printable("Invalid connector name received in 'routed_through'")?;

        routing_data.routed_through = Some(connector_name.clone());
        return Ok(ConnectorCallType::PreDetermined(connector_data));
    }

    if let Some(mandate_connector_details) = payment_data.get_mandate_connector().as_ref() {
        let connector_data = api::ConnectorData::get_connector_by_name(
            &state.conf.connectors,
            &mandate_connector_details.connector,
            api::GetToken::Connector,
            mandate_connector_details.merchant_connector_id.clone(),
        )
        .change_context(errors::ApiErrorResponse::InternalServerError)
        .attach_printable("Invalid connector name received in 'routed_through'")?;

        routing_data.routed_through = Some(mandate_connector_details.connector.clone());

        routing_data
            .merchant_connector_id
            .clone_from(&mandate_connector_details.merchant_connector_id);

        return Ok(ConnectorCallType::PreDetermined(connector_data));
    }

    if let Some((pre_routing_results, storage_pm_type)) =
        routing_data.routing_info.pre_routing_results.as_ref().zip(
            payment_data
                .get_payment_attempt()
                .payment_method_type
                .as_ref(),
        )
    {
        if let (Some(routable_connector_choice), None) = (
            pre_routing_results.get(storage_pm_type),
            &payment_data.get_token_data(),
        ) {
            let routable_connector_list = match routable_connector_choice {
                storage::PreRoutingConnectorChoice::Single(routable_connector) => {
                    vec![routable_connector.clone()]
                }
                storage::PreRoutingConnectorChoice::Multiple(routable_connector_list) => {
                    routable_connector_list.clone()
                }
            };

            let mut pre_routing_connector_data_list = vec![];

            let first_routable_connector = routable_connector_list
                .first()
                .ok_or(errors::ApiErrorResponse::IncorrectPaymentMethodConfiguration)?;

            routing_data.routed_through = Some(first_routable_connector.connector.to_string());

            routing_data
                .merchant_connector_id
                .clone_from(&first_routable_connector.merchant_connector_id);

            for connector_choice in routable_connector_list.clone() {
                let connector_data = api::ConnectorData::get_connector_by_name(
                    &state.conf.connectors,
                    &connector_choice.connector.to_string(),
                    api::GetToken::Connector,
                    connector_choice.merchant_connector_id.clone(),
                )
                .change_context(errors::ApiErrorResponse::InternalServerError)
                .attach_printable("Invalid connector name received")?;

                pre_routing_connector_data_list.push(connector_data);
            }

            #[cfg(feature = "retry")]
            let should_do_retry = retry::config_should_call_gsm(
                &*state.store,
                merchant_account.get_id(),
                business_profile,
            )
            .await;

            #[cfg(feature = "retry")]
            if payment_data.get_payment_attempt().payment_method_type
                == Some(storage_enums::PaymentMethodType::ApplePay)
                && should_do_retry
            {
                let retryable_connector_data = helpers::get_apple_pay_retryable_connectors(
                    &state,
                    merchant_account,
                    payment_data,
                    key_store,
                    &pre_routing_connector_data_list,
                    first_routable_connector
                        .merchant_connector_id
                        .clone()
                        .as_ref(),
                    business_profile.clone(),
                )
                .await?;

                if let Some(connector_data_list) = retryable_connector_data {
                    if connector_data_list.len() > 1 {
                        logger::info!("Constructed apple pay retryable connector list");
                        return Ok(ConnectorCallType::Retryable(connector_data_list));
                    }
                }
            }

            let first_pre_routing_connector_data_list = pre_routing_connector_data_list
                .first()
                .ok_or(errors::ApiErrorResponse::IncorrectPaymentMethodConfiguration)?;

            helpers::override_setup_future_usage_to_on_session(&*state.store, payment_data).await?;

            return Ok(ConnectorCallType::PreDetermined(
                first_pre_routing_connector_data_list.clone(),
            ));
        }
    }

    if let Some(routing_algorithm) = request_straight_through {
        let (mut connectors, check_eligibility) = routing::perform_straight_through_routing(
            &routing_algorithm,
            payment_data.get_creds_identifier(),
        )
        .change_context(errors::ApiErrorResponse::InternalServerError)
        .attach_printable("Failed execution of straight through routing")?;

        if check_eligibility {
            let transaction_data = core_routing::PaymentsDslInput::new(
                payment_data.get_setup_mandate(),
                payment_data.get_payment_attempt(),
                payment_data.get_payment_intent(),
                payment_data.get_payment_method_data(),
                payment_data.get_address(),
                payment_data.get_recurring_details(),
                payment_data.get_currency(),
            );

            connectors = routing::perform_eligibility_analysis_with_fallback(
                &state.clone(),
                key_store,
                connectors,
                &TransactionData::Payment(transaction_data),
                eligible_connectors,
                business_profile,
            )
            .await
            .change_context(errors::ApiErrorResponse::InternalServerError)
            .attach_printable("failed eligibility analysis and fallback")?;
        }

        let connector_data = connectors
            .into_iter()
            .map(|conn| {
                api::ConnectorData::get_connector_by_name(
                    &state.conf.connectors,
                    &conn.connector.to_string(),
                    api::GetToken::Connector,
                    conn.merchant_connector_id.clone(),
                )
            })
            .collect::<CustomResult<Vec<_>, _>>()
            .change_context(errors::ApiErrorResponse::InternalServerError)
            .attach_printable("Invalid connector name received")?;

        return decide_multiplex_connector_for_normal_or_recurring_payment(
            &state,
            payment_data,
            routing_data,
            connector_data,
            mandate_type,
            business_profile.is_connector_agnostic_mit_enabled,
            business_profile.is_network_tokenization_enabled,
        )
        .await;
    }

    if let Some(ref routing_algorithm) = routing_data.routing_info.algorithm {
        let (mut connectors, check_eligibility) = routing::perform_straight_through_routing(
            routing_algorithm,
            payment_data.get_creds_identifier(),
        )
        .change_context(errors::ApiErrorResponse::InternalServerError)
        .attach_printable("Failed execution of straight through routing")?;

        if check_eligibility {
            let transaction_data = core_routing::PaymentsDslInput::new(
                payment_data.get_setup_mandate(),
                payment_data.get_payment_attempt(),
                payment_data.get_payment_intent(),
                payment_data.get_payment_method_data(),
                payment_data.get_address(),
                payment_data.get_recurring_details(),
                payment_data.get_currency(),
            );

            connectors = routing::perform_eligibility_analysis_with_fallback(
                &state,
                key_store,
                connectors,
                &TransactionData::Payment(transaction_data),
                eligible_connectors,
                business_profile,
            )
            .await
            .change_context(errors::ApiErrorResponse::InternalServerError)
            .attach_printable("failed eligibility analysis and fallback")?;
        }

        let connector_data = connectors
            .into_iter()
            .map(|conn| {
                api::ConnectorData::get_connector_by_name(
                    &state.conf.connectors,
                    &conn.connector.to_string(),
                    api::GetToken::Connector,
                    conn.merchant_connector_id,
                )
            })
            .collect::<CustomResult<Vec<_>, _>>()
            .change_context(errors::ApiErrorResponse::InternalServerError)
            .attach_printable("Invalid connector name received")?;

        return decide_multiplex_connector_for_normal_or_recurring_payment(
            &state,
            payment_data,
            routing_data,
            connector_data,
            mandate_type,
            business_profile.is_connector_agnostic_mit_enabled,
            business_profile.is_network_tokenization_enabled,
        )
        .await;
    }

    let new_pd = payment_data.clone();
    let transaction_data = core_routing::PaymentsDslInput::new(
        new_pd.get_setup_mandate(),
        new_pd.get_payment_attempt(),
        new_pd.get_payment_intent(),
        new_pd.get_payment_method_data(),
        new_pd.get_address(),
        new_pd.get_recurring_details(),
        new_pd.get_currency(),
    );

    route_connector_v1_for_payments(
        &state,
        merchant_account,
        business_profile,
        key_store,
        payment_data,
        transaction_data,
        routing_data,
        eligible_connectors,
        mandate_type,
    )
    .await
}

#[cfg(feature = "v2")]
pub async fn decide_multiplex_connector_for_normal_or_recurring_payment<F: Clone, D>(
    state: &SessionState,
    payment_data: &mut D,
    routing_data: &mut storage::RoutingData,
    connectors: Vec<api::ConnectorData>,
    mandate_type: Option<api::MandateTransactionType>,
    is_connector_agnostic_mit_enabled: Option<bool>,
) -> RouterResult<ConnectorCallType>
where
    D: OperationSessionGetters<F> + OperationSessionSetters<F> + Send + Sync + Clone,
{
    todo!()
}

#[cfg(feature = "v1")]
#[allow(clippy::too_many_arguments)]
pub async fn decide_multiplex_connector_for_normal_or_recurring_payment<F: Clone, D>(
    state: &SessionState,
    payment_data: &mut D,
    routing_data: &mut storage::RoutingData,
    connectors: Vec<api::ConnectorData>,
    mandate_type: Option<api::MandateTransactionType>,
    is_connector_agnostic_mit_enabled: Option<bool>,
    is_network_tokenization_enabled: bool,
) -> RouterResult<ConnectorCallType>
where
    D: OperationSessionGetters<F> + OperationSessionSetters<F> + Send + Sync + Clone,
{
    match (
        payment_data.get_payment_intent().setup_future_usage,
        payment_data.get_token_data().as_ref(),
        payment_data.get_recurring_details().as_ref(),
        payment_data.get_payment_intent().off_session,
        mandate_type,
    ) {
        (
            Some(storage_enums::FutureUsage::OffSession),
            Some(_),
            None,
            None,
            Some(api::MandateTransactionType::RecurringMandateTransaction),
        )
        | (
            None,
            None,
            Some(RecurringDetails::PaymentMethodId(_)),
            Some(true),
            Some(api::MandateTransactionType::RecurringMandateTransaction),
        )
        | (None, Some(_), None, Some(true), _) => {
            logger::debug!("performing routing for token-based MIT flow");

            let payment_method_info = payment_data
                .get_payment_method_info()
                .get_required_value("payment_method_info")?
                .clone();

            //fetch connectors that support ntid flow
            let ntid_supported_connectors = &state
                .conf
                .network_transaction_id_supported_connectors
                .connector_list;
            //filered connectors list with ntid_supported_connectors
            let filtered_ntid_supported_connectors =
                filter_ntid_supported_connectors(connectors.clone(), ntid_supported_connectors);

            //fetch connectors that support network tokenization flow
            let network_tokenization_supported_connectors = &state
                .conf
                .network_tokenization_supported_connectors
                .connector_list;
            //filered connectors list with ntid_supported_connectors and network_tokenization_supported_connectors
            let filtered_nt_supported_connectors = filter_network_tokenization_supported_connectors(
                filtered_ntid_supported_connectors,
                network_tokenization_supported_connectors,
            );

            let action_type = decide_action_type(
                state,
                is_connector_agnostic_mit_enabled,
                is_network_tokenization_enabled,
                &payment_method_info,
                filtered_nt_supported_connectors.clone(),
            )
            .await;

            match action_type {
                Some(ActionType::NetworkTokenWithNetworkTransactionId(nt_data)) => {
                    logger::info!(
                        "using network_tokenization with network_transaction_id for MIT flow"
                    );

                    let mandate_reference_id =
                        Some(payments_api::MandateReferenceId::NetworkTokenWithNTI(
                            payments_api::NetworkTokenWithNTIRef {
                                network_transaction_id: nt_data.network_transaction_id.to_string(),
                                token_exp_month: nt_data.token_exp_month,
                                token_exp_year: nt_data.token_exp_year,
                            },
                        ));
                    let chosen_connector_data = filtered_nt_supported_connectors
                        .first()
                        .ok_or(errors::ApiErrorResponse::IncorrectPaymentMethodConfiguration)
                        .attach_printable(
                            "no eligible connector found for token-based MIT payment",
                        )?;

                    routing_data.routed_through =
                        Some(chosen_connector_data.connector_name.to_string());

                    routing_data
                        .merchant_connector_id
                        .clone_from(&chosen_connector_data.merchant_connector_id);

                    payment_data.set_mandate_id(payments_api::MandateIds {
                        mandate_id: None,
                        mandate_reference_id,
                    });

                    Ok(ConnectorCallType::PreDetermined(
                        chosen_connector_data.clone(),
                    ))
                }
                None => {
                    decide_connector_for_normal_or_recurring_payment(
                        state,
                        payment_data,
                        routing_data,
                        connectors,
                        is_connector_agnostic_mit_enabled,
                        &payment_method_info,
                    )
                    .await
                }
            }
        }
        (
            None,
            None,
            Some(RecurringDetails::ProcessorPaymentToken(_token)),
            Some(true),
            Some(api::MandateTransactionType::RecurringMandateTransaction),
        ) => {
            if let Some(connector) = connectors.first() {
                routing_data.routed_through = Some(connector.connector_name.clone().to_string());
                routing_data
                    .merchant_connector_id
                    .clone_from(&connector.merchant_connector_id);
                Ok(ConnectorCallType::PreDetermined(api::ConnectorData {
                    connector: connector.connector.clone(),
                    connector_name: connector.connector_name,
                    get_token: connector.get_token.clone(),
                    merchant_connector_id: connector.merchant_connector_id.clone(),
                }))
            } else {
                logger::error!("no eligible connector found for the ppt_mandate payment");
                Err(errors::ApiErrorResponse::IncorrectPaymentMethodConfiguration.into())
            }
        }

        _ => {
            helpers::override_setup_future_usage_to_on_session(&*state.store, payment_data).await?;

            let first_choice = connectors
                .first()
                .ok_or(errors::ApiErrorResponse::IncorrectPaymentMethodConfiguration)
                .attach_printable("no eligible connector found for payment")?
                .clone();

            routing_data.routed_through = Some(first_choice.connector_name.to_string());

            routing_data.merchant_connector_id = first_choice.merchant_connector_id;

            Ok(ConnectorCallType::Retryable(connectors))
        }
    }
}

#[cfg(all(feature = "v2", feature = "payment_methods_v2"))]
#[allow(clippy::too_many_arguments)]
pub async fn decide_connector_for_normal_or_recurring_payment<F: Clone, D>(
    state: &SessionState,
    payment_data: &mut D,
    routing_data: &mut storage::RoutingData,
    connectors: Vec<api::ConnectorData>,
    is_connector_agnostic_mit_enabled: Option<bool>,
    payment_method_info: &domain::PaymentMethod,
) -> RouterResult<ConnectorCallType>
where
    D: OperationSessionGetters<F> + OperationSessionSetters<F> + Send + Sync + Clone,
{
    todo!()
}

#[cfg(all(
    any(feature = "v2", feature = "v1"),
    not(feature = "payment_methods_v2")
))]
#[allow(clippy::too_many_arguments)]
pub async fn decide_connector_for_normal_or_recurring_payment<F: Clone, D>(
    state: &SessionState,
    payment_data: &mut D,
    routing_data: &mut storage::RoutingData,
    connectors: Vec<api::ConnectorData>,
    is_connector_agnostic_mit_enabled: Option<bool>,
    payment_method_info: &domain::PaymentMethod,
) -> RouterResult<ConnectorCallType>
where
    D: OperationSessionGetters<F> + OperationSessionSetters<F> + Send + Sync + Clone,
{
    let connector_mandate_details = &payment_method_info
        .connector_mandate_details
        .clone()
        .map(|details| {
            details
                .parse_value::<diesel_models::PaymentsMandateReference>("connector_mandate_details")
        })
        .transpose()
        .change_context(errors::ApiErrorResponse::InternalServerError)
        .attach_printable("unable to deserialize connector mandate details")?;

    let mut connector_choice = None;

    for connector_data in connectors {
        let merchant_connector_id = connector_data
            .merchant_connector_id
            .as_ref()
            .ok_or(errors::ApiErrorResponse::InternalServerError)
            .attach_printable("Failed to find the merchant connector id")?;
        if connector_mandate_details
            .clone()
            .map(|connector_mandate_details| {
                connector_mandate_details.contains_key(merchant_connector_id)
            })
            .unwrap_or(false)
        {
            logger::info!("using connector_mandate_id for MIT flow");
            if let Some(merchant_connector_id) = connector_data.merchant_connector_id.as_ref() {
                if let Some(mandate_reference_record) = connector_mandate_details.clone()
                        .get_required_value("connector_mandate_details")
                            .change_context(errors::ApiErrorResponse::IncorrectPaymentMethodConfiguration)
                            .attach_printable("no eligible connector found for token-based MIT flow since there were no connector mandate details")?
                            .get(merchant_connector_id)
                        {
                            common_utils::fp_utils::when(
                                mandate_reference_record
                                    .original_payment_authorized_currency
                                    .map(|mandate_currency| mandate_currency != payment_data.get_currency())
                                    .unwrap_or(false),
                                || {
                                    Err(report!(errors::ApiErrorResponse::MandateValidationFailed {
                                        reason: "cross currency mandates not supported".into()
                                    }))
                                },
                            )?;
                            let mandate_reference_id = Some(payments_api::MandateReferenceId::ConnectorMandateId(
                                api_models::payments::ConnectorMandateReferenceId::new(
                                    Some(mandate_reference_record.connector_mandate_id.clone()),  // connector_mandate_id
                                    Some(payment_method_info.get_id().clone()),                  // payment_method_id
                                    None,                                                        // update_history
                                    mandate_reference_record.mandate_metadata.clone(),           // mandate_metadata
                                    mandate_reference_record.connector_mandate_request_reference_id.clone(), // connector_mandate_request_reference_id
                                )
                            ));
                            payment_data.set_recurring_mandate_payment_data(
                                hyperswitch_domain_models::router_data::RecurringMandatePaymentData {
                                    payment_method_type: mandate_reference_record
                                        .payment_method_type,
                                    original_payment_authorized_amount: mandate_reference_record
                                        .original_payment_authorized_amount,
                                    original_payment_authorized_currency: mandate_reference_record
                                        .original_payment_authorized_currency,
                                    mandate_metadata: mandate_reference_record
                                        .mandate_metadata.clone()
                                });
                            connector_choice = Some((connector_data, mandate_reference_id.clone()));
                            break;
                        }
            }
        } else if is_network_transaction_id_flow(
            state,
            is_connector_agnostic_mit_enabled,
            connector_data.connector_name,
            payment_method_info,
        ) {
            logger::info!("using network_transaction_id for MIT flow");
            let network_transaction_id = payment_method_info
                .network_transaction_id
                .as_ref()
                .ok_or(errors::ApiErrorResponse::InternalServerError)
                .attach_printable("Failed to fetch the network transaction id")?;

            let mandate_reference_id = Some(payments_api::MandateReferenceId::NetworkMandateId(
                network_transaction_id.to_string(),
            ));

            connector_choice = Some((connector_data, mandate_reference_id.clone()));
            break;
        } else {
            continue;
        }
    }

    let (chosen_connector_data, mandate_reference_id) = connector_choice
        .get_required_value("connector_choice")
        .change_context(errors::ApiErrorResponse::IncorrectPaymentMethodConfiguration)
        .attach_printable("no eligible connector found for token-based MIT payment")?;

    routing_data.routed_through = Some(chosen_connector_data.connector_name.to_string());

    routing_data
        .merchant_connector_id
        .clone_from(&chosen_connector_data.merchant_connector_id);

    payment_data.set_mandate_id(payments_api::MandateIds {
        mandate_id: None,
        mandate_reference_id,
    });

    Ok(ConnectorCallType::PreDetermined(chosen_connector_data))
}

pub fn filter_ntid_supported_connectors(
    connectors: Vec<api::ConnectorData>,
    ntid_supported_connectors: &HashSet<enums::Connector>,
) -> Vec<api::ConnectorData> {
    connectors
        .into_iter()
        .filter(|data| ntid_supported_connectors.contains(&data.connector_name))
        .collect()
}

#[derive(Debug, serde::Deserialize, serde::Serialize, Clone, Eq, PartialEq)]
pub struct NetworkTokenExpiry {
    pub token_exp_month: Option<Secret<String>>,
    pub token_exp_year: Option<Secret<String>>,
}

#[derive(Debug, serde::Deserialize, serde::Serialize, Clone, Eq, PartialEq)]
pub struct NTWithNTIRef {
    pub network_transaction_id: String,
    pub token_exp_month: Option<Secret<String>>,
    pub token_exp_year: Option<Secret<String>>,
}

#[derive(Debug, serde::Deserialize, serde::Serialize, Clone, Eq, PartialEq)]
pub enum ActionType {
    NetworkTokenWithNetworkTransactionId(NTWithNTIRef),
}

pub fn filter_network_tokenization_supported_connectors(
    connectors: Vec<api::ConnectorData>,
    network_tokenization_supported_connectors: &HashSet<enums::Connector>,
) -> Vec<api::ConnectorData> {
    connectors
        .into_iter()
        .filter(|data| network_tokenization_supported_connectors.contains(&data.connector_name))
        .collect()
}

#[cfg(feature = "v1")]
pub async fn decide_action_type(
    state: &SessionState,
    is_connector_agnostic_mit_enabled: Option<bool>,
    is_network_tokenization_enabled: bool,
    payment_method_info: &domain::PaymentMethod,
    filtered_nt_supported_connectors: Vec<api::ConnectorData>, //network tokenization supported connectors
) -> Option<ActionType> {
    match (
        is_network_token_with_network_transaction_id_flow(
            is_connector_agnostic_mit_enabled,
            is_network_tokenization_enabled,
            payment_method_info,
        ),
        !filtered_nt_supported_connectors.is_empty(),
    ) {
        (IsNtWithNtiFlow::NtWithNtiSupported(network_transaction_id), true) => {
            if let Ok((token_exp_month, token_exp_year)) =
                network_tokenization::do_status_check_for_network_token(state, payment_method_info)
                    .await
            {
                Some(ActionType::NetworkTokenWithNetworkTransactionId(
                    NTWithNTIRef {
                        token_exp_month,
                        token_exp_year,
                        network_transaction_id,
                    },
                ))
            } else {
                None
            }
        }
        (IsNtWithNtiFlow::NtWithNtiSupported(_), false)
        | (IsNtWithNtiFlow::NTWithNTINotSupported, _) => None,
    }
}

pub fn is_network_transaction_id_flow(
    state: &SessionState,
    is_connector_agnostic_mit_enabled: Option<bool>,
    connector: enums::Connector,
    payment_method_info: &domain::PaymentMethod,
) -> bool {
    let ntid_supported_connectors = &state
        .conf
        .network_transaction_id_supported_connectors
        .connector_list;

    is_connector_agnostic_mit_enabled == Some(true)
        && payment_method_info.get_payment_method_type() == Some(storage_enums::PaymentMethod::Card)
        && ntid_supported_connectors.contains(&connector)
        && payment_method_info.network_transaction_id.is_some()
}

#[derive(Debug, serde::Deserialize, serde::Serialize, Clone, Eq, PartialEq)]
pub enum IsNtWithNtiFlow {
    NtWithNtiSupported(String), //Network token with Network transaction id supported flow
    NTWithNTINotSupported,      //Network token with Network transaction id not supported
}

pub fn is_network_token_with_network_transaction_id_flow(
    is_connector_agnostic_mit_enabled: Option<bool>,
    is_network_tokenization_enabled: bool,
    payment_method_info: &domain::PaymentMethod,
) -> IsNtWithNtiFlow {
    match (
        is_connector_agnostic_mit_enabled,
        is_network_tokenization_enabled,
        payment_method_info.get_payment_method_type(),
        payment_method_info.network_transaction_id.clone(),
        payment_method_info.network_token_locker_id.is_some(),
        payment_method_info
            .network_token_requestor_reference_id
            .is_some(),
    ) {
        (
            Some(true),
            true,
            Some(storage_enums::PaymentMethod::Card),
            Some(network_transaction_id),
            true,
            true,
        ) => IsNtWithNtiFlow::NtWithNtiSupported(network_transaction_id),
        _ => IsNtWithNtiFlow::NTWithNTINotSupported,
    }
}

pub fn should_add_task_to_process_tracker<F: Clone, D: OperationSessionGetters<F>>(
    payment_data: &D,
) -> bool {
    let connector = payment_data.get_payment_attempt().connector.as_deref();

    !matches!(
        (
            payment_data.get_payment_attempt().get_payment_method(),
            connector
        ),
        (
            Some(storage_enums::PaymentMethod::BankTransfer),
            Some("stripe")
        )
    )
}

pub async fn perform_session_token_routing<F, D>(
    state: SessionState,
    merchant_account: &domain::MerchantAccount,
    key_store: &domain::MerchantKeyStore,
    payment_data: &D,
    connectors: Vec<api::SessionConnectorData>,
) -> RouterResult<Vec<api::SessionConnectorData>>
where
    F: Clone,
    D: OperationSessionGetters<F>,
{
    // Commenting out this code as `list_payment_method_api` and `perform_session_token_routing`
    // will happen in parallel the behaviour of the session call differ based on filters in
    // list_payment_method_api

    // let routing_info: Option<storage::PaymentRoutingInfo> = payment_data
    //     .get_payment_attempt()
    //     .straight_through_algorithm
    //     .clone()
    //     .map(|val| val.parse_value("PaymentRoutingInfo"))
    //     .transpose()
    //     .change_context(errors::ApiErrorResponse::InternalServerError)
    //     .attach_printable("invalid payment routing info format found in payment attempt")?;

    // if let Some(storage::PaymentRoutingInfo {
    //     pre_routing_results: Some(pre_routing_results),
    //     ..
    // }) = routing_info
    // {
    //     let mut payment_methods: rustc_hash::FxHashMap<
    //         (String, enums::PaymentMethodType),
    //         api::SessionConnectorData,
    //     > = rustc_hash::FxHashMap::from_iter(connectors.iter().map(|c| {
    //         (
    //             (
    //                 c.connector.connector_name.to_string(),
    //                 c.payment_method_type,
    //             ),
    //             c.clone(),
    //         )
    //     }));

    //     let mut final_list: Vec<api::SessionConnectorData> = Vec::new();
    //     for (routed_pm_type, pre_routing_choice) in pre_routing_results.into_iter() {
    //         let routable_connector_list = match pre_routing_choice {
    //             storage::PreRoutingConnectorChoice::Single(routable_connector) => {
    //                 vec![routable_connector.clone()]
    //             }
    //             storage::PreRoutingConnectorChoice::Multiple(routable_connector_list) => {
    //                 routable_connector_list.clone()
    //             }
    //         };
    //         for routable_connector in routable_connector_list {
    //             if let Some(session_connector_data) =
    //                 payment_methods.remove(&(routable_connector.to_string(), routed_pm_type))
    //             {
    //                 final_list.push(session_connector_data);
    //                 break;
    //             }
    //         }
    //     }

    //     if !final_list.is_empty() {
    //         return Ok(final_list);
    //     }
    // }

    let routing_enabled_pms = HashSet::from([
        enums::PaymentMethodType::GooglePay,
        enums::PaymentMethodType::ApplePay,
        enums::PaymentMethodType::Klarna,
        enums::PaymentMethodType::Paypal,
    ]);

    let mut chosen = Vec::<api::SessionConnectorData>::new();
    for connector_data in &connectors {
        if routing_enabled_pms.contains(&connector_data.payment_method_type) {
            chosen.push(connector_data.clone());
        }
    }
    let sfr = SessionFlowRoutingInput {
        state: &state,
        country: payment_data
            .get_address()
            .get_payment_method_billing()
            .and_then(|address| address.address.as_ref())
            .and_then(|details| details.country),
        key_store,
        merchant_account,
        payment_attempt: payment_data.get_payment_attempt(),
        payment_intent: payment_data.get_payment_intent(),

        chosen,
    };
    let result = self_routing::perform_session_flow_routing(sfr, &enums::TransactionType::Payment)
        .await
        .change_context(errors::ApiErrorResponse::InternalServerError)
        .attach_printable("error performing session flow routing")?;

    let mut final_list: Vec<api::SessionConnectorData> = Vec::new();

    for connector_data in connectors {
        if !routing_enabled_pms.contains(&connector_data.payment_method_type) {
            final_list.push(connector_data);
        } else if let Some(choice) = result.get(&connector_data.payment_method_type) {
            let routing_choice = choice
                .first()
                .ok_or(errors::ApiErrorResponse::InternalServerError)?;
            if connector_data.connector.connector_name == routing_choice.connector.connector_name
                && connector_data.connector.merchant_connector_id
                    == routing_choice.connector.merchant_connector_id
            {
                final_list.push(connector_data);
            }
        }
    }

    Ok(final_list)
}

#[cfg(feature = "v1")]
#[allow(clippy::too_many_arguments)]
pub async fn route_connector_v1_for_payments<F, D>(
    state: &SessionState,
    merchant_account: &domain::MerchantAccount,
    business_profile: &domain::Profile,
    key_store: &domain::MerchantKeyStore,
    payment_data: &mut D,
    transaction_data: core_routing::PaymentsDslInput<'_>,
    routing_data: &mut storage::RoutingData,
    eligible_connectors: Option<Vec<enums::RoutableConnectors>>,
    mandate_type: Option<api::MandateTransactionType>,
) -> RouterResult<ConnectorCallType>
where
    F: Send + Clone,
    D: OperationSessionGetters<F> + OperationSessionSetters<F> + Send + Sync + Clone,
{
    let routing_algorithm_id = {
        let routing_algorithm = business_profile.routing_algorithm.clone();

        let algorithm_ref = routing_algorithm
            .map(|ra| ra.parse_value::<api::routing::RoutingAlgorithmRef>("RoutingAlgorithmRef"))
            .transpose()
            .change_context(errors::ApiErrorResponse::InternalServerError)
            .attach_printable("Could not decode merchant routing algorithm ref")?
            .unwrap_or_default();
        algorithm_ref.algorithm_id
    };

    let connectors = routing::perform_static_routing_v1(
        state,
        merchant_account.get_id(),
        routing_algorithm_id.as_ref(),
        business_profile,
        &TransactionData::Payment(transaction_data.clone()),
    )
    .await
    .change_context(errors::ApiErrorResponse::InternalServerError)?;

    let connectors = routing::perform_eligibility_analysis_with_fallback(
        &state.clone(),
        key_store,
        connectors,
        &TransactionData::Payment(transaction_data),
        eligible_connectors,
        business_profile,
    )
    .await
    .change_context(errors::ApiErrorResponse::InternalServerError)
    .attach_printable("failed eligibility analysis and fallback")?;

    // dynamic success based connector selection
    #[cfg(all(feature = "v1", feature = "dynamic_routing"))]
    let connectors = {
        if let Some(algo) = business_profile.dynamic_routing_algorithm.clone() {
            let dynamic_routing_config: api_models::routing::DynamicRoutingAlgorithmRef = algo
                .parse_value("DynamicRoutingAlgorithmRef")
                .change_context(errors::ApiErrorResponse::InternalServerError)
                .attach_printable("unable to deserialize DynamicRoutingAlgorithmRef from JSON")?;
            let dynamic_split = api_models::routing::RoutingVolumeSplit {
                routing_type: api_models::routing::RoutingType::Dynamic,
                split: dynamic_routing_config
                    .dynamic_routing_volume_split
                    .unwrap_or_default(),
            };
            let static_split: api_models::routing::RoutingVolumeSplit =
                api_models::routing::RoutingVolumeSplit {
                    routing_type: api_models::routing::RoutingType::Static,
                    split: crate::consts::DYNAMIC_ROUTING_MAX_VOLUME
                        - dynamic_routing_config
                            .dynamic_routing_volume_split
                            .unwrap_or_default(),
                };
            let volume_split_vec = vec![dynamic_split, static_split];
            let routing_choice =
                routing::perform_dynamic_routing_volume_split(volume_split_vec, None)
                    .change_context(errors::ApiErrorResponse::InternalServerError)
                    .attach_printable("failed to perform volume split on routing type")?;

            if routing_choice.routing_type.is_dynamic_routing() {
                let success_based_routing_config_params_interpolator =
                    routing_helpers::SuccessBasedRoutingConfigParamsInterpolator::new(
                        payment_data.get_payment_attempt().payment_method,
                        payment_data.get_payment_attempt().payment_method_type,
                        payment_data.get_payment_attempt().authentication_type,
                        payment_data.get_payment_attempt().currency,
                        payment_data
                            .get_billing_address()
                            .and_then(|address| address.address)
                            .and_then(|address| address.country),
                        payment_data
                            .get_payment_attempt()
                            .payment_method_data
                            .as_ref()
                            .and_then(|data| data.as_object())
                            .and_then(|card| card.get("card"))
                            .and_then(|data| data.as_object())
                            .and_then(|card| card.get("card_network"))
                            .and_then(|network| network.as_str())
                            .map(|network| network.to_string()),
                        payment_data
                            .get_payment_attempt()
                            .payment_method_data
                            .as_ref()
                            .and_then(|data| data.as_object())
                            .and_then(|card| card.get("card"))
                            .and_then(|data| data.as_object())
                            .and_then(|card| card.get("card_isin"))
                            .and_then(|card_isin| card_isin.as_str())
                            .map(|card_isin| card_isin.to_string()),
                    );
                routing::perform_success_based_routing(
                    state,
                    connectors.clone(),
                    business_profile,
                    success_based_routing_config_params_interpolator,
                )
                .await
                .map_err(|e| logger::error!(success_rate_routing_error=?e))
                .unwrap_or(connectors)
            } else {
                connectors
            }
        } else {
            connectors
        }
    };

    let connector_data = connectors
        .into_iter()
        .map(|conn| {
            api::ConnectorData::get_connector_by_name(
                &state.conf.connectors,
                &conn.connector.to_string(),
                api::GetToken::Connector,
                conn.merchant_connector_id,
            )
        })
        .collect::<CustomResult<Vec<_>, _>>()
        .change_context(errors::ApiErrorResponse::InternalServerError)
        .attach_printable("Invalid connector name received")?;

    decide_multiplex_connector_for_normal_or_recurring_payment(
        state,
        payment_data,
        routing_data,
        connector_data,
        mandate_type,
        business_profile.is_connector_agnostic_mit_enabled,
        business_profile.is_network_tokenization_enabled,
    )
    .await
}

#[cfg(feature = "payouts")]
#[cfg(feature = "v2")]
#[allow(clippy::too_many_arguments)]
pub async fn route_connector_v1_for_payouts(
    state: &SessionState,
    merchant_account: &domain::MerchantAccount,
    business_profile: &domain::Profile,
    key_store: &domain::MerchantKeyStore,
    transaction_data: &payouts::PayoutData,
    routing_data: &mut storage::RoutingData,
    eligible_connectors: Option<Vec<enums::RoutableConnectors>>,
) -> RouterResult<ConnectorCallType> {
    todo!()
}

#[cfg(feature = "payouts")]
#[cfg(feature = "v1")]
#[allow(clippy::too_many_arguments)]
pub async fn route_connector_v1_for_payouts(
    state: &SessionState,
    merchant_account: &domain::MerchantAccount,
    business_profile: &domain::Profile,
    key_store: &domain::MerchantKeyStore,
    transaction_data: &payouts::PayoutData,
    routing_data: &mut storage::RoutingData,
    eligible_connectors: Option<Vec<enums::RoutableConnectors>>,
) -> RouterResult<ConnectorCallType> {
    let routing_algorithm_id = {
        let routing_algorithm = business_profile.payout_routing_algorithm.clone();

        let algorithm_ref = routing_algorithm
            .map(|ra| ra.parse_value::<api::routing::RoutingAlgorithmRef>("RoutingAlgorithmRef"))
            .transpose()
            .change_context(errors::ApiErrorResponse::InternalServerError)
            .attach_printable("Could not decode merchant routing algorithm ref")?
            .unwrap_or_default();
        algorithm_ref.algorithm_id
    };

    let connectors = routing::perform_static_routing_v1(
        state,
        merchant_account.get_id(),
        routing_algorithm_id.as_ref(),
        business_profile,
        &TransactionData::Payout(transaction_data),
    )
    .await
    .change_context(errors::ApiErrorResponse::InternalServerError)?;
    let connectors = routing::perform_eligibility_analysis_with_fallback(
        &state.clone(),
        key_store,
        connectors,
        &TransactionData::Payout(transaction_data),
        eligible_connectors,
        business_profile,
    )
    .await
    .change_context(errors::ApiErrorResponse::InternalServerError)
    .attach_printable("failed eligibility analysis and fallback")?;

    let first_connector_choice = connectors
        .first()
        .ok_or(errors::ApiErrorResponse::IncorrectPaymentMethodConfiguration)
        .attach_printable("Empty connector list returned")?
        .clone();

    let connector_data = connectors
        .into_iter()
        .map(|conn| {
            api::ConnectorData::get_connector_by_name(
                &state.conf.connectors,
                &conn.connector.to_string(),
                api::GetToken::Connector,
                conn.merchant_connector_id,
            )
        })
        .collect::<CustomResult<Vec<_>, _>>()
        .change_context(errors::ApiErrorResponse::InternalServerError)
        .attach_printable("Invalid connector name received")?;

    routing_data.routed_through = Some(first_connector_choice.connector.to_string());

    routing_data.merchant_connector_id = first_connector_choice.merchant_connector_id;

    Ok(ConnectorCallType::Retryable(connector_data))
}

#[cfg(all(feature = "v2", feature = "customer_v2"))]
pub async fn payment_external_authentication(
    _state: SessionState,
    _merchant_account: domain::MerchantAccount,
    _key_store: domain::MerchantKeyStore,
    _req: api_models::payments::PaymentsExternalAuthenticationRequest,
) -> RouterResponse<api_models::payments::PaymentsExternalAuthenticationResponse> {
    todo!()
}

#[cfg(all(any(feature = "v1", feature = "v2"), not(feature = "customer_v2")))]
#[instrument(skip_all)]
pub async fn payment_external_authentication<F: Clone + Sync>(
    state: SessionState,
    merchant_account: domain::MerchantAccount,
    key_store: domain::MerchantKeyStore,
    req: api_models::payments::PaymentsExternalAuthenticationRequest,
) -> RouterResponse<api_models::payments::PaymentsExternalAuthenticationResponse> {
    use super::unified_authentication_service::types::ExternalAuthentication;
    use crate::core::unified_authentication_service::{
        types::UnifiedAuthenticationService, utils::external_authentication_update_trackers,
    };

    let db = &*state.store;
    let key_manager_state = &(&state).into();

    let merchant_id = merchant_account.get_id();
    let storage_scheme = merchant_account.storage_scheme;
    let payment_id = req.payment_id;
    let payment_intent = db
        .find_payment_intent_by_payment_id_merchant_id(
            key_manager_state,
            &payment_id,
            merchant_id,
            &key_store,
            storage_scheme,
        )
        .await
        .to_not_found_response(errors::ApiErrorResponse::PaymentNotFound)?;
    let attempt_id = payment_intent.active_attempt.get_id().clone();
    let payment_attempt = db
        .find_payment_attempt_by_payment_id_merchant_id_attempt_id(
            &payment_intent.payment_id,
            merchant_id,
            &attempt_id.clone(),
            storage_scheme,
        )
        .await
        .to_not_found_response(errors::ApiErrorResponse::PaymentNotFound)?;
    if payment_attempt.external_three_ds_authentication_attempted != Some(true) {
        Err(errors::ApiErrorResponse::PreconditionFailed {
            message:
                "You cannot authenticate this payment because payment_attempt.external_three_ds_authentication_attempted is false".to_owned(),
        })?
    }
    helpers::validate_payment_status_against_allowed_statuses(
        payment_intent.status,
        &[storage_enums::IntentStatus::RequiresCustomerAction],
        "authenticate",
    )?;

    let optional_customer = match &payment_intent.customer_id {
        Some(customer_id) => Some(
            state
                .store
                .find_customer_by_customer_id_merchant_id(
                    key_manager_state,
                    customer_id,
                    merchant_account.get_id(),
                    &key_store,
                    storage_scheme,
                )
                .await
                .change_context(errors::ApiErrorResponse::InternalServerError)
                .attach_printable_lazy(|| {
                    format!("error while finding customer with customer_id {customer_id:?}")
                })?,
        ),
        None => None,
    };

    let profile_id = payment_intent
        .profile_id
        .as_ref()
        .get_required_value("profile_id")
        .change_context(errors::ApiErrorResponse::InternalServerError)
        .attach_printable("'profile_id' not set in payment intent")?;
    let currency = payment_attempt.currency.get_required_value("currency")?;
    let amount = payment_attempt.get_total_amount();
    let shipping_address = helpers::create_or_find_address_for_payment_by_request(
        &state,
        None,
        payment_intent.shipping_address_id.as_deref(),
        merchant_id,
        payment_intent.customer_id.as_ref(),
        &key_store,
        &payment_intent.payment_id,
        storage_scheme,
    )
    .await?;
    let billing_address = helpers::create_or_find_address_for_payment_by_request(
        &state,
        None,
        payment_intent.billing_address_id.as_deref(),
        merchant_id,
        payment_intent.customer_id.as_ref(),
        &key_store,
        &payment_intent.payment_id,
        storage_scheme,
    )
    .await?;
    let authentication_connector = payment_attempt
        .authentication_connector
        .clone()
        .ok_or(errors::ApiErrorResponse::InternalServerError)
        .attach_printable("authentication_connector not found in payment_attempt")?;
    let merchant_connector_account = helpers::get_merchant_connector_account(
        &state,
        merchant_id,
        None,
        &key_store,
        profile_id,
        authentication_connector.as_str(),
        None,
    )
    .await?;
    let authentication = db
        .find_authentication_by_merchant_id_authentication_id(
            merchant_id,
            payment_attempt
                .authentication_id
                .clone()
                .ok_or(errors::ApiErrorResponse::InternalServerError)
                .attach_printable("missing authentication_id in payment_attempt")?,
        )
        .await
        .to_not_found_response(errors::ApiErrorResponse::InternalServerError)
        .attach_printable("Error while fetching authentication record")?;

    let business_profile = state
        .store
        .find_business_profile_by_profile_id(key_manager_state, &key_store, profile_id)
        .await
        .change_context(errors::ApiErrorResponse::ProfileNotFound {
            id: profile_id.get_string_repr().to_owned(),
        })?;

    let payment_method_details = helpers::get_payment_method_details_from_payment_token(
        &state,
        &payment_attempt,
        &payment_intent,
        &key_store,
        storage_scheme,
        &business_profile,
    )
    .await?
    .ok_or(errors::ApiErrorResponse::InternalServerError)
    .attach_printable("missing payment_method_details")?;
    let browser_info: Option<BrowserInformation> = payment_attempt
        .browser_info
        .clone()
        .map(|browser_information| browser_information.parse_value("BrowserInformation"))
        .transpose()
        .change_context(errors::ApiErrorResponse::InvalidDataValue {
            field_name: "browser_info",
        })?;
    let payment_connector_name = payment_attempt
        .connector
        .as_ref()
        .ok_or(errors::ApiErrorResponse::InternalServerError)
        .attach_printable("missing connector in payment_attempt")?;
    let return_url = Some(helpers::create_authorize_url(
        &state.base_url,
        &payment_attempt.clone(),
        payment_connector_name,
    ));
    let mca_id_option = merchant_connector_account.get_mca_id(); // Bind temporary value
    let merchant_connector_account_id_or_connector_name = mca_id_option
        .as_ref()
        .map(|mca_id| mca_id.get_string_repr())
        .unwrap_or(&authentication_connector);

    let webhook_url = helpers::create_webhook_url(
        &state.base_url,
        merchant_id,
        merchant_connector_account_id_or_connector_name,
    );

    let authentication_details = business_profile
        .authentication_connector_details
        .clone()
        .get_required_value("authentication_connector_details")
        .attach_printable("authentication_connector_details not configured by the merchant")?;

    let authentication_response =
        if helpers::is_merchant_eligible_authentication_service(merchant_account.get_id(), &state)
            .await?
        {
            let auth_response =
                <ExternalAuthentication as UnifiedAuthenticationService<F>>::authentication(
                    &state,
                    &business_profile,
                    payment_method_details.1,
                    payment_method_details.0,
                    billing_address
                        .as_ref()
                        .map(|address| address.into())
                        .ok_or(errors::ApiErrorResponse::MissingRequiredField {
                            field_name: "billing_address",
                        })?,
                    shipping_address.as_ref().map(|address| address.into()),
                    browser_info,
                    Some(amount),
                    Some(currency),
                    authentication::MessageCategory::Payment,
                    req.device_channel,
                    authentication.clone(),
                    return_url,
                    req.sdk_information,
                    req.threeds_method_comp_ind,
                    optional_customer.and_then(|customer| customer.email.map(pii::Email::from)),
                    webhook_url,
                    authentication_details.three_ds_requestor_url.clone(),
                    &merchant_connector_account,
                    &authentication_connector,
                )
                .await?;
            let authentication = external_authentication_update_trackers(
                &state,
                auth_response,
                authentication.clone(),
                None,
            )
            .await?;
            authentication::AuthenticationResponse::try_from(authentication)?
        } else {
            Box::pin(authentication_core::perform_authentication(
                &state,
                business_profile.merchant_id,
                authentication_connector,
                payment_method_details.0,
                payment_method_details.1,
                billing_address
                    .as_ref()
                    .map(|address| address.into())
                    .ok_or(errors::ApiErrorResponse::MissingRequiredField {
                        field_name: "billing_address",
                    })?,
                shipping_address.as_ref().map(|address| address.into()),
                browser_info,
                merchant_connector_account,
                Some(amount),
                Some(currency),
                authentication::MessageCategory::Payment,
                req.device_channel,
                authentication,
                return_url,
                req.sdk_information,
                req.threeds_method_comp_ind,
                optional_customer.and_then(|customer| customer.email.map(pii::Email::from)),
                webhook_url,
                authentication_details.three_ds_requestor_url.clone(),
                payment_intent.psd2_sca_exemption_type,
            ))
            .await?
        };
    Ok(services::ApplicationResponse::Json(
        api_models::payments::PaymentsExternalAuthenticationResponse {
            transaction_status: authentication_response.trans_status,
            acs_url: authentication_response
                .acs_url
                .as_ref()
                .map(ToString::to_string),
            challenge_request: authentication_response.challenge_request,
            acs_reference_number: authentication_response.acs_reference_number,
            acs_trans_id: authentication_response.acs_trans_id,
            three_dsserver_trans_id: authentication_response.three_dsserver_trans_id,
            acs_signed_content: authentication_response.acs_signed_content,
            three_ds_requestor_url: authentication_details.three_ds_requestor_url,
        },
    ))
}

#[instrument(skip_all)]
#[cfg(feature = "v2")]
pub async fn payment_start_redirection(
    state: SessionState,
    merchant_account: domain::MerchantAccount,
    key_store: domain::MerchantKeyStore,
    req: api_models::payments::PaymentStartRedirectionRequest,
) -> RouterResponse<serde_json::Value> {
    let db = &*state.store;
    let key_manager_state = &(&state).into();

    let storage_scheme = merchant_account.storage_scheme;

    let payment_intent = db
        .find_payment_intent_by_id(key_manager_state, &req.id, &key_store, storage_scheme)
        .await
        .to_not_found_response(errors::ApiErrorResponse::PaymentNotFound)?;

    //TODO: send valid html error pages in this case, or atleast redirect to valid html error pages
    utils::when(
        payment_intent.status != storage_enums::IntentStatus::RequiresCustomerAction,
        || {
            Err(errors::ApiErrorResponse::PaymentUnexpectedState {
                current_flow: "PaymentStartRedirection".to_string(),
                field_name: "status".to_string(),
                current_value: payment_intent.status.to_string(),
                states: ["requires_customer_action".to_string()].join(", "),
            })
        },
    )?;

    let payment_attempt = db
        .find_payment_attempt_by_id(
            key_manager_state,
            &key_store,
            payment_intent
                .active_attempt_id
                .as_ref()
                .ok_or(errors::ApiErrorResponse::InternalServerError)
                .attach_printable("missing active attempt in payment_intent")?,
            storage_scheme,
        )
        .await
        .change_context(errors::ApiErrorResponse::InternalServerError)
        .attach_printable("Error while fetching payment_attempt")?;
    let redirection_data = payment_attempt
        .redirection_data
        .clone()
        .ok_or(errors::ApiErrorResponse::InternalServerError)
        .attach_printable("missing authentication_data in payment_attempt")?;

    Ok(services::ApplicationResponse::Form(Box::new(
        services::RedirectionFormData {
            redirect_form: redirection_data,
            payment_method_data: None,
            amount: payment_attempt.amount_details.get_net_amount().to_string(),
            currency: payment_intent.amount_details.currency.to_string(),
        },
    )))
}

#[instrument(skip_all)]
pub async fn get_extended_card_info(
    state: SessionState,
    merchant_id: id_type::MerchantId,
    payment_id: id_type::PaymentId,
) -> RouterResponse<payments_api::ExtendedCardInfoResponse> {
    let redis_conn = state
        .store
        .get_redis_conn()
        .change_context(errors::ApiErrorResponse::InternalServerError)
        .attach_printable("Failed to get redis connection")?;

    let key = helpers::get_redis_key_for_extended_card_info(&merchant_id, &payment_id);
    let payload = redis_conn
        .get_key::<String>(&key.into())
        .await
        .change_context(errors::ApiErrorResponse::ExtendedCardInfoNotFound)?;

    Ok(services::ApplicationResponse::Json(
        payments_api::ExtendedCardInfoResponse { payload },
    ))
}

#[cfg(all(feature = "olap", feature = "v1"))]
pub async fn payments_manual_update(
    state: SessionState,
    req: api_models::payments::PaymentsManualUpdateRequest,
) -> RouterResponse<api_models::payments::PaymentsManualUpdateResponse> {
    let api_models::payments::PaymentsManualUpdateRequest {
        payment_id,
        attempt_id,
        merchant_id,
        attempt_status,
        error_code,
        error_message,
        error_reason,
        connector_transaction_id,
    } = req;
    let key_manager_state = &(&state).into();
    let key_store = state
        .store
        .get_merchant_key_store_by_merchant_id(
            key_manager_state,
            &merchant_id,
            &state.store.get_master_key().to_vec().into(),
        )
        .await
        .to_not_found_response(errors::ApiErrorResponse::MerchantAccountNotFound)
        .attach_printable("Error while fetching the key store by merchant_id")?;
    let merchant_account = state
        .store
        .find_merchant_account_by_merchant_id(key_manager_state, &merchant_id, &key_store)
        .await
        .to_not_found_response(errors::ApiErrorResponse::MerchantAccountNotFound)
        .attach_printable("Error while fetching the merchant_account by merchant_id")?;
    let payment_attempt = state
        .store
        .find_payment_attempt_by_payment_id_merchant_id_attempt_id(
            &payment_id,
            &merchant_id,
            &attempt_id.clone(),
            merchant_account.storage_scheme,
        )
        .await
        .to_not_found_response(errors::ApiErrorResponse::PaymentNotFound)
        .attach_printable(
            "Error while fetching the payment_attempt by payment_id, merchant_id and attempt_id",
        )?;

    let payment_intent = state
        .store
        .find_payment_intent_by_payment_id_merchant_id(
            key_manager_state,
            &payment_id,
            merchant_account.get_id(),
            &key_store,
            merchant_account.storage_scheme,
        )
        .await
        .to_not_found_response(errors::ApiErrorResponse::PaymentNotFound)
        .attach_printable("Error while fetching the payment_intent by payment_id, merchant_id")?;

    let option_gsm = if let Some(((code, message), connector_name)) = error_code
        .as_ref()
        .zip(error_message.as_ref())
        .zip(payment_attempt.connector.as_ref())
    {
        helpers::get_gsm_record(
            &state,
            Some(code.to_string()),
            Some(message.to_string()),
            connector_name.to_string(),
            // We need to get the unified_code and unified_message of the Authorize flow
            "Authorize".to_string(),
        )
        .await
    } else {
        None
    };
    // Update the payment_attempt
    let attempt_update = storage::PaymentAttemptUpdate::ManualUpdate {
        status: attempt_status,
        error_code,
        error_message,
        error_reason,
        updated_by: merchant_account.storage_scheme.to_string(),
        unified_code: option_gsm.as_ref().and_then(|gsm| gsm.unified_code.clone()),
        unified_message: option_gsm.and_then(|gsm| gsm.unified_message),
        connector_transaction_id,
    };
    let updated_payment_attempt = state
        .store
        .update_payment_attempt_with_attempt_id(
            payment_attempt.clone(),
            attempt_update,
            merchant_account.storage_scheme,
        )
        .await
        .to_not_found_response(errors::ApiErrorResponse::PaymentNotFound)
        .attach_printable("Error while updating the payment_attempt")?;
    // If the payment_attempt is active attempt for an intent, update the intent status
    if payment_intent.active_attempt.get_id() == payment_attempt.attempt_id {
        let intent_status = enums::IntentStatus::foreign_from(updated_payment_attempt.status);
        let payment_intent_update = storage::PaymentIntentUpdate::ManualUpdate {
            status: Some(intent_status),
            updated_by: merchant_account.storage_scheme.to_string(),
        };
        state
            .store
            .update_payment_intent(
                key_manager_state,
                payment_intent,
                payment_intent_update,
                &key_store,
                merchant_account.storage_scheme,
            )
            .await
            .to_not_found_response(errors::ApiErrorResponse::PaymentNotFound)
            .attach_printable("Error while updating payment_intent")?;
    }
    Ok(services::ApplicationResponse::Json(
        api_models::payments::PaymentsManualUpdateResponse {
            payment_id: updated_payment_attempt.payment_id,
            attempt_id: updated_payment_attempt.attempt_id,
            merchant_id: updated_payment_attempt.merchant_id,
            attempt_status: updated_payment_attempt.status,
            error_code: updated_payment_attempt.error_code,
            error_message: updated_payment_attempt.error_message,
            error_reason: updated_payment_attempt.error_reason,
            connector_transaction_id: updated_payment_attempt.connector_transaction_id,
        },
    ))
}

pub trait PaymentMethodChecker<F> {
    fn should_update_in_post_update_tracker(&self) -> bool;
    fn should_update_in_update_tracker(&self) -> bool;
}

#[cfg(feature = "v1")]
impl<F: Clone> PaymentMethodChecker<F> for PaymentData<F> {
    fn should_update_in_post_update_tracker(&self) -> bool {
        let payment_method_type = self
            .payment_intent
            .tax_details
            .as_ref()
            .and_then(|tax_details| tax_details.payment_method_type.as_ref().map(|pmt| pmt.pmt));

        matches!(
            payment_method_type,
            Some(storage_enums::PaymentMethodType::Paypal)
        )
    }

    fn should_update_in_update_tracker(&self) -> bool {
        let payment_method_type = self
            .payment_intent
            .tax_details
            .as_ref()
            .and_then(|tax_details| tax_details.payment_method_type.as_ref().map(|pmt| pmt.pmt));

        matches!(
            payment_method_type,
            Some(storage_enums::PaymentMethodType::ApplePay)
                | Some(storage_enums::PaymentMethodType::GooglePay)
        )
    }
}

pub trait OperationSessionGetters<F> {
    fn get_payment_attempt(&self) -> &storage::PaymentAttempt;
    fn get_payment_intent(&self) -> &storage::PaymentIntent;
    fn get_payment_method_info(&self) -> Option<&domain::PaymentMethod>;
    fn get_mandate_id(&self) -> Option<&payments_api::MandateIds>;
    fn get_address(&self) -> &PaymentAddress;
    fn get_creds_identifier(&self) -> Option<&str>;
    fn get_token(&self) -> Option<&str>;
    fn get_multiple_capture_data(&self) -> Option<&types::MultipleCaptureData>;
    fn get_payment_link_data(&self) -> Option<api_models::payments::PaymentLinkResponse>;
    fn get_ephemeral_key(&self) -> Option<ephemeral_key::EphemeralKey>;
    fn get_setup_mandate(&self) -> Option<&MandateData>;
    fn get_poll_config(&self) -> Option<router_types::PollConfig>;
    fn get_authentication(&self) -> Option<&storage::Authentication>;
    fn get_frm_message(&self) -> Option<FraudCheck>;
    fn get_refunds(&self) -> Vec<storage::Refund>;
    fn get_disputes(&self) -> Vec<storage::Dispute>;
    fn get_authorizations(&self) -> Vec<diesel_models::authorization::Authorization>;
    fn get_attempts(&self) -> Option<Vec<storage::PaymentAttempt>>;
    fn get_recurring_details(&self) -> Option<&RecurringDetails>;
    // TODO: this should be a mandatory field, should we throw an error instead of returning an Option?
    fn get_payment_intent_profile_id(&self) -> Option<&id_type::ProfileId>;
    fn get_currency(&self) -> storage_enums::Currency;
    fn get_amount(&self) -> api::Amount;
    fn get_payment_attempt_connector(&self) -> Option<&str>;
    fn get_billing_address(&self) -> Option<hyperswitch_domain_models::address::Address>;
    fn get_payment_method_data(&self) -> Option<&domain::PaymentMethodData>;
    fn get_sessions_token(&self) -> Vec<api::SessionToken>;
    fn get_token_data(&self) -> Option<&storage::PaymentTokenData>;
    fn get_mandate_connector(&self) -> Option<&MandateConnectorDetails>;
    fn get_force_sync(&self) -> Option<bool>;
    fn get_capture_method(&self) -> Option<enums::CaptureMethod>;

    #[cfg(feature = "v2")]
    fn get_optional_payment_attempt(&self) -> Option<&storage::PaymentAttempt>;
}

pub trait OperationSessionSetters<F> {
    // Setter functions for PaymentData
    fn set_payment_intent(&mut self, payment_intent: storage::PaymentIntent);
    fn set_payment_attempt(&mut self, payment_attempt: storage::PaymentAttempt);
    fn set_payment_method_data(&mut self, payment_method_data: Option<domain::PaymentMethodData>);
    fn set_email_if_not_present(&mut self, email: pii::Email);
    fn set_payment_method_id_in_attempt(&mut self, payment_method_id: Option<String>);
    fn set_pm_token(&mut self, token: String);
    fn set_connector_customer_id(&mut self, customer_id: Option<String>);
    fn push_sessions_token(&mut self, token: api::SessionToken);
    fn set_surcharge_details(&mut self, surcharge_details: Option<types::SurchargeDetails>);
    fn set_merchant_connector_id_in_attempt(
        &mut self,
        merchant_connector_id: Option<id_type::MerchantConnectorAccountId>,
    );
    #[cfg(feature = "v1")]
    fn set_capture_method_in_attempt(&mut self, capture_method: enums::CaptureMethod);
    fn set_frm_message(&mut self, frm_message: FraudCheck);
    fn set_payment_intent_status(&mut self, status: storage_enums::IntentStatus);
    fn set_authentication_type_in_attempt(
        &mut self,
        authentication_type: Option<enums::AuthenticationType>,
    );
    fn set_recurring_mandate_payment_data(
        &mut self,
        recurring_mandate_payment_data:
            hyperswitch_domain_models::router_data::RecurringMandatePaymentData,
    );
    fn set_mandate_id(&mut self, mandate_id: api_models::payments::MandateIds);
    fn set_setup_future_usage_in_payment_intent(
        &mut self,
        setup_future_usage: storage_enums::FutureUsage,
    );

    #[cfg(feature = "v1")]
    fn set_straight_through_algorithm_in_payment_attempt(
        &mut self,
        straight_through_algorithm: serde_json::Value,
    );
    fn set_connector_in_payment_attempt(&mut self, connector: Option<String>);
}

#[cfg(feature = "v1")]
impl<F: Clone> OperationSessionGetters<F> for PaymentData<F> {
    fn get_payment_attempt(&self) -> &storage::PaymentAttempt {
        &self.payment_attempt
    }

    fn get_payment_intent(&self) -> &storage::PaymentIntent {
        &self.payment_intent
    }

    fn get_payment_method_info(&self) -> Option<&domain::PaymentMethod> {
        self.payment_method_info.as_ref()
    }

    fn get_mandate_id(&self) -> Option<&payments_api::MandateIds> {
        self.mandate_id.as_ref()
    }

    // what is this address find out and not required remove this
    fn get_address(&self) -> &PaymentAddress {
        &self.address
    }

    fn get_creds_identifier(&self) -> Option<&str> {
        self.creds_identifier.as_deref()
    }

    fn get_token(&self) -> Option<&str> {
        self.token.as_deref()
    }

    fn get_multiple_capture_data(&self) -> Option<&types::MultipleCaptureData> {
        self.multiple_capture_data.as_ref()
    }

    fn get_payment_link_data(&self) -> Option<api_models::payments::PaymentLinkResponse> {
        self.payment_link_data.clone()
    }

    fn get_ephemeral_key(&self) -> Option<ephemeral_key::EphemeralKey> {
        self.ephemeral_key.clone()
    }

    fn get_setup_mandate(&self) -> Option<&MandateData> {
        self.setup_mandate.as_ref()
    }

    fn get_poll_config(&self) -> Option<router_types::PollConfig> {
        self.poll_config.clone()
    }

    fn get_authentication(&self) -> Option<&storage::Authentication> {
        self.authentication.as_ref()
    }

    fn get_frm_message(&self) -> Option<FraudCheck> {
        self.frm_message.clone()
    }

    fn get_refunds(&self) -> Vec<storage::Refund> {
        self.refunds.clone()
    }

    fn get_disputes(&self) -> Vec<storage::Dispute> {
        self.disputes.clone()
    }

    fn get_authorizations(&self) -> Vec<diesel_models::authorization::Authorization> {
        self.authorizations.clone()
    }

    fn get_attempts(&self) -> Option<Vec<storage::PaymentAttempt>> {
        self.attempts.clone()
    }

    fn get_recurring_details(&self) -> Option<&RecurringDetails> {
        self.recurring_details.as_ref()
    }

    #[cfg(feature = "v1")]
    fn get_payment_intent_profile_id(&self) -> Option<&id_type::ProfileId> {
        self.payment_intent.profile_id.as_ref()
    }

    #[cfg(feature = "v2")]
    fn get_payment_intent_profile_id(&self) -> Option<&id_type::ProfileId> {
        Some(&self.payment_intent.profile_id)
    }

    fn get_currency(&self) -> storage_enums::Currency {
        self.currency
    }

    fn get_amount(&self) -> api::Amount {
        self.amount
    }

    fn get_payment_attempt_connector(&self) -> Option<&str> {
        self.payment_attempt.connector.as_deref()
    }

    fn get_billing_address(&self) -> Option<hyperswitch_domain_models::address::Address> {
        self.address.get_payment_method_billing().cloned()
    }

    fn get_payment_method_data(&self) -> Option<&domain::PaymentMethodData> {
        self.payment_method_data.as_ref()
    }

    fn get_sessions_token(&self) -> Vec<api::SessionToken> {
        self.sessions_token.clone()
    }

    fn get_token_data(&self) -> Option<&storage::PaymentTokenData> {
        self.token_data.as_ref()
    }

    fn get_mandate_connector(&self) -> Option<&MandateConnectorDetails> {
        self.mandate_connector.as_ref()
    }

    fn get_force_sync(&self) -> Option<bool> {
        self.force_sync
    }

    #[cfg(feature = "v1")]
    fn get_capture_method(&self) -> Option<enums::CaptureMethod> {
        self.payment_attempt.capture_method
    }

    // #[cfg(feature = "v2")]
    // fn get_capture_method(&self) -> Option<enums::CaptureMethod> {
    //     Some(self.payment_intent.capture_method)
    // }

    // #[cfg(feature = "v2")]
    // fn get_optional_payment_attempt(&self) -> Option<&storage::PaymentAttempt> {
    //     todo!();
    // }
}

#[cfg(feature = "v1")]
impl<F: Clone> OperationSessionSetters<F> for PaymentData<F> {
    // Setters Implementation
    fn set_payment_intent(&mut self, payment_intent: storage::PaymentIntent) {
        self.payment_intent = payment_intent;
    }

    fn set_payment_attempt(&mut self, payment_attempt: storage::PaymentAttempt) {
        self.payment_attempt = payment_attempt;
    }

    fn set_payment_method_data(&mut self, payment_method_data: Option<domain::PaymentMethodData>) {
        self.payment_method_data = payment_method_data;
    }

    fn set_payment_method_id_in_attempt(&mut self, payment_method_id: Option<String>) {
        self.payment_attempt.payment_method_id = payment_method_id;
    }

    fn set_email_if_not_present(&mut self, email: pii::Email) {
        self.email = self.email.clone().or(Some(email));
    }

    fn set_pm_token(&mut self, token: String) {
        self.pm_token = Some(token);
    }

    fn set_connector_customer_id(&mut self, customer_id: Option<String>) {
        self.connector_customer_id = customer_id;
    }

    fn push_sessions_token(&mut self, token: api::SessionToken) {
        self.sessions_token.push(token);
    }

    fn set_surcharge_details(&mut self, surcharge_details: Option<types::SurchargeDetails>) {
        self.surcharge_details = surcharge_details;
    }

    fn set_merchant_connector_id_in_attempt(
        &mut self,
        merchant_connector_id: Option<id_type::MerchantConnectorAccountId>,
    ) {
        self.payment_attempt.merchant_connector_id = merchant_connector_id;
    }

    #[cfg(feature = "v1")]
    fn set_capture_method_in_attempt(&mut self, capture_method: enums::CaptureMethod) {
        self.payment_attempt.capture_method = Some(capture_method);
    }

    fn set_frm_message(&mut self, frm_message: FraudCheck) {
        self.frm_message = Some(frm_message);
    }

    fn set_payment_intent_status(&mut self, status: storage_enums::IntentStatus) {
        self.payment_intent.status = status;
    }

    fn set_authentication_type_in_attempt(
        &mut self,
        authentication_type: Option<enums::AuthenticationType>,
    ) {
        self.payment_attempt.authentication_type = authentication_type;
    }

    fn set_recurring_mandate_payment_data(
        &mut self,
        recurring_mandate_payment_data:
            hyperswitch_domain_models::router_data::RecurringMandatePaymentData,
    ) {
        self.recurring_mandate_payment_data = Some(recurring_mandate_payment_data);
    }

    fn set_mandate_id(&mut self, mandate_id: api_models::payments::MandateIds) {
        self.mandate_id = Some(mandate_id);
    }

    #[cfg(feature = "v1")]
    fn set_setup_future_usage_in_payment_intent(
        &mut self,
        setup_future_usage: storage_enums::FutureUsage,
    ) {
        self.payment_intent.setup_future_usage = Some(setup_future_usage);
    }

    #[cfg(feature = "v2")]
    fn set_setup_future_usage_in_payment_intent(
        &mut self,
        setup_future_usage: storage_enums::FutureUsage,
    ) {
        self.payment_intent.setup_future_usage = setup_future_usage;
    }

    #[cfg(feature = "v1")]
    fn set_straight_through_algorithm_in_payment_attempt(
        &mut self,
        straight_through_algorithm: serde_json::Value,
    ) {
        self.payment_attempt.straight_through_algorithm = Some(straight_through_algorithm);
    }

    fn set_connector_in_payment_attempt(&mut self, connector: Option<String>) {
        self.payment_attempt.connector = connector;
    }
}

#[cfg(feature = "v2")]
impl<F: Clone> OperationSessionGetters<F> for PaymentIntentData<F> {
    fn get_payment_attempt(&self) -> &storage::PaymentAttempt {
        todo!()
    }

    fn get_payment_intent(&self) -> &storage::PaymentIntent {
        &self.payment_intent
    }

    fn get_payment_method_info(&self) -> Option<&domain::PaymentMethod> {
        todo!()
    }

    fn get_mandate_id(&self) -> Option<&payments_api::MandateIds> {
        todo!()
    }

    // what is this address find out and not required remove this
    fn get_address(&self) -> &PaymentAddress {
        todo!()
    }

    fn get_creds_identifier(&self) -> Option<&str> {
        todo!()
    }

    fn get_token(&self) -> Option<&str> {
        todo!()
    }

    fn get_multiple_capture_data(&self) -> Option<&types::MultipleCaptureData> {
        todo!()
    }

    fn get_payment_link_data(&self) -> Option<api_models::payments::PaymentLinkResponse> {
        todo!()
    }

    fn get_ephemeral_key(&self) -> Option<ephemeral_key::EphemeralKey> {
        todo!()
    }

    fn get_setup_mandate(&self) -> Option<&MandateData> {
        todo!()
    }

    fn get_poll_config(&self) -> Option<router_types::PollConfig> {
        todo!()
    }

    fn get_authentication(&self) -> Option<&storage::Authentication> {
        todo!()
    }

    fn get_frm_message(&self) -> Option<FraudCheck> {
        todo!()
    }

    fn get_refunds(&self) -> Vec<storage::Refund> {
        todo!()
    }

    fn get_disputes(&self) -> Vec<storage::Dispute> {
        todo!()
    }

    fn get_authorizations(&self) -> Vec<diesel_models::authorization::Authorization> {
        todo!()
    }

    fn get_attempts(&self) -> Option<Vec<storage::PaymentAttempt>> {
        todo!()
    }

    fn get_recurring_details(&self) -> Option<&RecurringDetails> {
        todo!()
    }

    fn get_payment_intent_profile_id(&self) -> Option<&id_type::ProfileId> {
        Some(&self.payment_intent.profile_id)
    }

    fn get_currency(&self) -> storage_enums::Currency {
        self.payment_intent.amount_details.currency
    }

    fn get_amount(&self) -> api::Amount {
        todo!()
    }

    fn get_payment_attempt_connector(&self) -> Option<&str> {
        todo!()
    }

    fn get_billing_address(&self) -> Option<hyperswitch_domain_models::address::Address> {
        todo!()
    }

    fn get_payment_method_data(&self) -> Option<&domain::PaymentMethodData> {
        todo!()
    }

    fn get_sessions_token(&self) -> Vec<api::SessionToken> {
        self.sessions_token.clone()
    }

    fn get_token_data(&self) -> Option<&storage::PaymentTokenData> {
        todo!()
    }

    fn get_mandate_connector(&self) -> Option<&MandateConnectorDetails> {
        todo!()
    }

    fn get_force_sync(&self) -> Option<bool> {
        todo!()
    }

    fn get_capture_method(&self) -> Option<enums::CaptureMethod> {
        todo!()
    }

    fn get_optional_payment_attempt(&self) -> Option<&storage::PaymentAttempt> {
        todo!();
    }
}

#[cfg(feature = "v2")]
impl<F: Clone> OperationSessionSetters<F> for PaymentIntentData<F> {
    // Setters Implementation
    fn set_payment_intent(&mut self, payment_intent: storage::PaymentIntent) {
        self.payment_intent = payment_intent;
    }

    fn set_payment_attempt(&mut self, _payment_attempt: storage::PaymentAttempt) {
        todo!()
    }

    fn set_payment_method_data(&mut self, _payment_method_data: Option<domain::PaymentMethodData>) {
        todo!()
    }

    fn set_payment_method_id_in_attempt(&mut self, _payment_method_id: Option<String>) {
        todo!()
    }

    fn set_email_if_not_present(&mut self, _email: pii::Email) {
        todo!()
    }

    fn set_pm_token(&mut self, _token: String) {
        todo!()
    }

    fn set_connector_customer_id(&mut self, _customer_id: Option<String>) {
        todo!()
    }

    fn push_sessions_token(&mut self, token: api::SessionToken) {
        self.sessions_token.push(token);
    }

    fn set_surcharge_details(&mut self, _surcharge_details: Option<types::SurchargeDetails>) {
        todo!()
    }

    fn set_merchant_connector_id_in_attempt(
        &mut self,
        merchant_connector_id: Option<id_type::MerchantConnectorAccountId>,
    ) {
        todo!()
    }

    fn set_frm_message(&mut self, _frm_message: FraudCheck) {
        todo!()
    }

    fn set_payment_intent_status(&mut self, status: storage_enums::IntentStatus) {
        self.payment_intent.status = status;
    }

    fn set_authentication_type_in_attempt(
        &mut self,
        _authentication_type: Option<enums::AuthenticationType>,
    ) {
        todo!()
    }

    fn set_recurring_mandate_payment_data(
        &mut self,
        _recurring_mandate_payment_data:
            hyperswitch_domain_models::router_data::RecurringMandatePaymentData,
    ) {
        todo!()
    }

    fn set_mandate_id(&mut self, _mandate_id: api_models::payments::MandateIds) {
        todo!()
    }

    fn set_setup_future_usage_in_payment_intent(
        &mut self,
        setup_future_usage: storage_enums::FutureUsage,
    ) {
        self.payment_intent.setup_future_usage = setup_future_usage;
    }

    fn set_connector_in_payment_attempt(&mut self, _connector: Option<String>) {
        todo!()
    }
}

#[cfg(feature = "v2")]
impl<F: Clone> OperationSessionGetters<F> for PaymentConfirmData<F> {
    fn get_payment_attempt(&self) -> &storage::PaymentAttempt {
        &self.payment_attempt
    }

    fn get_payment_intent(&self) -> &storage::PaymentIntent {
        &self.payment_intent
    }

    fn get_payment_method_info(&self) -> Option<&domain::PaymentMethod> {
        todo!()
    }

    fn get_mandate_id(&self) -> Option<&payments_api::MandateIds> {
        todo!()
    }

    fn get_address(&self) -> &PaymentAddress {
        &self.payment_address
    }

    fn get_creds_identifier(&self) -> Option<&str> {
        None
    }

    fn get_token(&self) -> Option<&str> {
        todo!()
    }

    fn get_multiple_capture_data(&self) -> Option<&types::MultipleCaptureData> {
        todo!()
    }

    fn get_payment_link_data(&self) -> Option<api_models::payments::PaymentLinkResponse> {
        todo!()
    }

    fn get_ephemeral_key(&self) -> Option<ephemeral_key::EphemeralKey> {
        todo!()
    }

    fn get_setup_mandate(&self) -> Option<&MandateData> {
        todo!()
    }

    fn get_poll_config(&self) -> Option<router_types::PollConfig> {
        todo!()
    }

    fn get_authentication(&self) -> Option<&storage::Authentication> {
        todo!()
    }

    fn get_frm_message(&self) -> Option<FraudCheck> {
        todo!()
    }

    fn get_refunds(&self) -> Vec<storage::Refund> {
        todo!()
    }

    fn get_disputes(&self) -> Vec<storage::Dispute> {
        todo!()
    }

    fn get_authorizations(&self) -> Vec<diesel_models::authorization::Authorization> {
        todo!()
    }

    fn get_attempts(&self) -> Option<Vec<storage::PaymentAttempt>> {
        todo!()
    }

    fn get_recurring_details(&self) -> Option<&RecurringDetails> {
        todo!()
    }

    fn get_payment_intent_profile_id(&self) -> Option<&id_type::ProfileId> {
        Some(&self.payment_intent.profile_id)
    }

    fn get_currency(&self) -> storage_enums::Currency {
        self.payment_intent.amount_details.currency
    }

    fn get_amount(&self) -> api::Amount {
        todo!()
    }

    fn get_payment_attempt_connector(&self) -> Option<&str> {
        todo!()
    }

    fn get_billing_address(&self) -> Option<hyperswitch_domain_models::address::Address> {
        todo!()
    }

    fn get_payment_method_data(&self) -> Option<&domain::PaymentMethodData> {
        self.payment_method_data.as_ref()
    }

    fn get_sessions_token(&self) -> Vec<api::SessionToken> {
        todo!()
    }

    fn get_token_data(&self) -> Option<&storage::PaymentTokenData> {
        todo!()
    }

    fn get_mandate_connector(&self) -> Option<&MandateConnectorDetails> {
        todo!()
    }

    fn get_force_sync(&self) -> Option<bool> {
        todo!()
    }

    fn get_capture_method(&self) -> Option<enums::CaptureMethod> {
        todo!()
    }

    fn get_optional_payment_attempt(&self) -> Option<&storage::PaymentAttempt> {
        Some(&self.payment_attempt)
    }
}

#[cfg(feature = "v2")]
impl<F: Clone> OperationSessionSetters<F> for PaymentConfirmData<F> {
    // Setters Implementation
    fn set_payment_intent(&mut self, payment_intent: storage::PaymentIntent) {
        self.payment_intent = payment_intent;
    }

    fn set_payment_attempt(&mut self, payment_attempt: storage::PaymentAttempt) {
        self.payment_attempt = payment_attempt;
    }

    fn set_payment_method_data(&mut self, _payment_method_data: Option<domain::PaymentMethodData>) {
        todo!()
    }

    fn set_payment_method_id_in_attempt(&mut self, _payment_method_id: Option<String>) {
        todo!()
    }

    fn set_email_if_not_present(&mut self, _email: pii::Email) {
        todo!()
    }

    fn set_pm_token(&mut self, _token: String) {
        todo!()
    }

    fn set_connector_customer_id(&mut self, _customer_id: Option<String>) {
        // TODO: handle this case. Should we add connector_customer_id in paymentConfirmData?
    }

    fn push_sessions_token(&mut self, _token: api::SessionToken) {
        todo!()
    }

    fn set_surcharge_details(&mut self, _surcharge_details: Option<types::SurchargeDetails>) {
        todo!()
    }

    #[track_caller]
    fn set_merchant_connector_id_in_attempt(
        &mut self,
        merchant_connector_id: Option<id_type::MerchantConnectorAccountId>,
    ) {
        self.payment_attempt.merchant_connector_id = merchant_connector_id;
    }

    fn set_frm_message(&mut self, _frm_message: FraudCheck) {
        todo!()
    }

    fn set_payment_intent_status(&mut self, status: storage_enums::IntentStatus) {
        self.payment_intent.status = status;
    }

    fn set_authentication_type_in_attempt(
        &mut self,
        _authentication_type: Option<enums::AuthenticationType>,
    ) {
        todo!()
    }

    fn set_recurring_mandate_payment_data(
        &mut self,
        _recurring_mandate_payment_data:
            hyperswitch_domain_models::router_data::RecurringMandatePaymentData,
    ) {
        todo!()
    }

    fn set_mandate_id(&mut self, _mandate_id: api_models::payments::MandateIds) {
        todo!()
    }

    fn set_setup_future_usage_in_payment_intent(
        &mut self,
        setup_future_usage: storage_enums::FutureUsage,
    ) {
        self.payment_intent.setup_future_usage = setup_future_usage;
    }

    fn set_connector_in_payment_attempt(&mut self, connector: Option<String>) {
        self.payment_attempt.connector = connector;
    }
}

#[cfg(feature = "v2")]
impl<F: Clone> OperationSessionGetters<F> for PaymentStatusData<F> {
    #[track_caller]
    fn get_payment_attempt(&self) -> &storage::PaymentAttempt {
        todo!()
    }

    fn get_payment_intent(&self) -> &storage::PaymentIntent {
        &self.payment_intent
    }

    fn get_payment_method_info(&self) -> Option<&domain::PaymentMethod> {
        todo!()
    }

    fn get_mandate_id(&self) -> Option<&payments_api::MandateIds> {
        todo!()
    }

    fn get_address(&self) -> &PaymentAddress {
        &self.payment_address
    }

    fn get_creds_identifier(&self) -> Option<&str> {
        None
    }

    fn get_token(&self) -> Option<&str> {
        todo!()
    }

    fn get_multiple_capture_data(&self) -> Option<&types::MultipleCaptureData> {
        todo!()
    }

    fn get_payment_link_data(&self) -> Option<api_models::payments::PaymentLinkResponse> {
        todo!()
    }

    fn get_ephemeral_key(&self) -> Option<ephemeral_key::EphemeralKey> {
        todo!()
    }

    fn get_setup_mandate(&self) -> Option<&MandateData> {
        todo!()
    }

    fn get_poll_config(&self) -> Option<router_types::PollConfig> {
        todo!()
    }

    fn get_authentication(&self) -> Option<&storage::Authentication> {
        todo!()
    }

    fn get_frm_message(&self) -> Option<FraudCheck> {
        todo!()
    }

    fn get_refunds(&self) -> Vec<storage::Refund> {
        todo!()
    }

    fn get_disputes(&self) -> Vec<storage::Dispute> {
        todo!()
    }

    fn get_authorizations(&self) -> Vec<diesel_models::authorization::Authorization> {
        todo!()
    }

    fn get_attempts(&self) -> Option<Vec<storage::PaymentAttempt>> {
        todo!()
    }

    fn get_recurring_details(&self) -> Option<&RecurringDetails> {
        todo!()
    }

    fn get_payment_intent_profile_id(&self) -> Option<&id_type::ProfileId> {
        Some(&self.payment_intent.profile_id)
    }

    fn get_currency(&self) -> storage_enums::Currency {
        self.payment_intent.amount_details.currency
    }

    fn get_amount(&self) -> api::Amount {
        todo!()
    }

    fn get_payment_attempt_connector(&self) -> Option<&str> {
        todo!()
    }

    fn get_billing_address(&self) -> Option<hyperswitch_domain_models::address::Address> {
        todo!()
    }

    fn get_payment_method_data(&self) -> Option<&domain::PaymentMethodData> {
        todo!()
    }

    fn get_sessions_token(&self) -> Vec<api::SessionToken> {
        todo!()
    }

    fn get_token_data(&self) -> Option<&storage::PaymentTokenData> {
        todo!()
    }

    fn get_mandate_connector(&self) -> Option<&MandateConnectorDetails> {
        todo!()
    }

    fn get_force_sync(&self) -> Option<bool> {
        todo!()
    }

    fn get_capture_method(&self) -> Option<enums::CaptureMethod> {
        todo!()
    }

    fn get_optional_payment_attempt(&self) -> Option<&storage::PaymentAttempt> {
        self.payment_attempt.as_ref()
    }
}

#[cfg(feature = "v2")]
impl<F: Clone> OperationSessionSetters<F> for PaymentStatusData<F> {
    fn set_payment_intent(&mut self, payment_intent: storage::PaymentIntent) {
        self.payment_intent = payment_intent;
    }

    fn set_payment_attempt(&mut self, payment_attempt: storage::PaymentAttempt) {
        self.payment_attempt = Some(payment_attempt);
    }

    fn set_payment_method_data(&mut self, _payment_method_data: Option<domain::PaymentMethodData>) {
        todo!()
    }

    fn set_payment_method_id_in_attempt(&mut self, _payment_method_id: Option<String>) {
        todo!()
    }

    fn set_email_if_not_present(&mut self, _email: pii::Email) {
        todo!()
    }

    fn set_pm_token(&mut self, _token: String) {
        todo!()
    }

    fn set_connector_customer_id(&mut self, _customer_id: Option<String>) {
        // TODO: handle this case. Should we add connector_customer_id in paymentConfirmData?
    }

    fn push_sessions_token(&mut self, _token: api::SessionToken) {
        todo!()
    }

    fn set_surcharge_details(&mut self, _surcharge_details: Option<types::SurchargeDetails>) {
        todo!()
    }

    #[track_caller]
    fn set_merchant_connector_id_in_attempt(
        &mut self,
        merchant_connector_id: Option<id_type::MerchantConnectorAccountId>,
    ) {
        todo!()
    }

    fn set_frm_message(&mut self, _frm_message: FraudCheck) {
        todo!()
    }

    fn set_payment_intent_status(&mut self, status: storage_enums::IntentStatus) {
        self.payment_intent.status = status;
    }

    fn set_authentication_type_in_attempt(
        &mut self,
        _authentication_type: Option<enums::AuthenticationType>,
    ) {
        todo!()
    }

    fn set_recurring_mandate_payment_data(
        &mut self,
        _recurring_mandate_payment_data:
            hyperswitch_domain_models::router_data::RecurringMandatePaymentData,
    ) {
        todo!()
    }

    fn set_mandate_id(&mut self, _mandate_id: api_models::payments::MandateIds) {
        todo!()
    }

    fn set_setup_future_usage_in_payment_intent(
        &mut self,
        setup_future_usage: storage_enums::FutureUsage,
    ) {
        self.payment_intent.setup_future_usage = setup_future_usage;
    }

    fn set_connector_in_payment_attempt(&mut self, connector: Option<String>) {
        todo!()
    }
}

#[cfg(feature = "v2")]
impl<F: Clone> OperationSessionGetters<F> for PaymentCaptureData<F> {
    #[track_caller]
    fn get_payment_attempt(&self) -> &storage::PaymentAttempt {
        &self.payment_attempt
    }

    fn get_payment_intent(&self) -> &storage::PaymentIntent {
        &self.payment_intent
    }

    fn get_payment_method_info(&self) -> Option<&domain::PaymentMethod> {
        todo!()
    }

    fn get_mandate_id(&self) -> Option<&payments_api::MandateIds> {
        todo!()
    }

    // what is this address find out and not required remove this
    fn get_address(&self) -> &PaymentAddress {
        todo!()
    }

    fn get_creds_identifier(&self) -> Option<&str> {
        None
    }

    fn get_token(&self) -> Option<&str> {
        todo!()
    }

    fn get_multiple_capture_data(&self) -> Option<&types::MultipleCaptureData> {
        todo!()
    }

    fn get_payment_link_data(&self) -> Option<api_models::payments::PaymentLinkResponse> {
        todo!()
    }

    fn get_ephemeral_key(&self) -> Option<ephemeral_key::EphemeralKey> {
        todo!()
    }

    fn get_setup_mandate(&self) -> Option<&MandateData> {
        todo!()
    }

    fn get_poll_config(&self) -> Option<router_types::PollConfig> {
        todo!()
    }

    fn get_authentication(&self) -> Option<&storage::Authentication> {
        todo!()
    }

    fn get_frm_message(&self) -> Option<FraudCheck> {
        todo!()
    }

    fn get_refunds(&self) -> Vec<storage::Refund> {
        todo!()
    }

    fn get_disputes(&self) -> Vec<storage::Dispute> {
        todo!()
    }

    fn get_authorizations(&self) -> Vec<diesel_models::authorization::Authorization> {
        todo!()
    }

    fn get_attempts(&self) -> Option<Vec<storage::PaymentAttempt>> {
        todo!()
    }

    fn get_recurring_details(&self) -> Option<&RecurringDetails> {
        todo!()
    }

    fn get_payment_intent_profile_id(&self) -> Option<&id_type::ProfileId> {
        Some(&self.payment_intent.profile_id)
    }

    fn get_currency(&self) -> storage_enums::Currency {
        self.payment_intent.amount_details.currency
    }

    fn get_amount(&self) -> api::Amount {
        todo!()
    }

    fn get_payment_attempt_connector(&self) -> Option<&str> {
        todo!()
    }

    fn get_billing_address(&self) -> Option<hyperswitch_domain_models::address::Address> {
        todo!()
    }

    fn get_payment_method_data(&self) -> Option<&domain::PaymentMethodData> {
        todo!()
    }

    fn get_sessions_token(&self) -> Vec<api::SessionToken> {
        todo!()
    }

    fn get_token_data(&self) -> Option<&storage::PaymentTokenData> {
        todo!()
    }

    fn get_mandate_connector(&self) -> Option<&MandateConnectorDetails> {
        todo!()
    }

    fn get_force_sync(&self) -> Option<bool> {
        todo!()
    }

    fn get_capture_method(&self) -> Option<enums::CaptureMethod> {
        todo!()
    }

    #[cfg(feature = "v2")]
    fn get_optional_payment_attempt(&self) -> Option<&storage::PaymentAttempt> {
        Some(&self.payment_attempt)
    }
}

#[cfg(feature = "v2")]
impl<F: Clone> OperationSessionSetters<F> for PaymentCaptureData<F> {
    fn set_payment_intent(&mut self, payment_intent: storage::PaymentIntent) {
        self.payment_intent = payment_intent;
    }

    fn set_payment_attempt(&mut self, payment_attempt: storage::PaymentAttempt) {
        self.payment_attempt = payment_attempt;
    }

    fn set_payment_method_data(&mut self, _payment_method_data: Option<domain::PaymentMethodData>) {
        todo!()
    }

    fn set_payment_method_id_in_attempt(&mut self, _payment_method_id: Option<String>) {
        todo!()
    }

    fn set_email_if_not_present(&mut self, _email: pii::Email) {
        todo!()
    }

    fn set_pm_token(&mut self, _token: String) {
        todo!()
    }

    fn set_connector_customer_id(&mut self, _customer_id: Option<String>) {
        // TODO: handle this case. Should we add connector_customer_id in paymentConfirmData?
    }

    fn push_sessions_token(&mut self, _token: api::SessionToken) {
        todo!()
    }

    fn set_surcharge_details(&mut self, _surcharge_details: Option<types::SurchargeDetails>) {
        todo!()
    }

    #[track_caller]
    fn set_merchant_connector_id_in_attempt(
        &mut self,
        merchant_connector_id: Option<id_type::MerchantConnectorAccountId>,
    ) {
        todo!()
    }

    fn set_frm_message(&mut self, _frm_message: FraudCheck) {
        todo!()
    }

    fn set_payment_intent_status(&mut self, status: storage_enums::IntentStatus) {
        self.payment_intent.status = status;
    }

    fn set_authentication_type_in_attempt(
        &mut self,
        _authentication_type: Option<enums::AuthenticationType>,
    ) {
        todo!()
    }

    fn set_recurring_mandate_payment_data(
        &mut self,
        _recurring_mandate_payment_data:
            hyperswitch_domain_models::router_data::RecurringMandatePaymentData,
    ) {
        todo!()
    }

    fn set_mandate_id(&mut self, _mandate_id: api_models::payments::MandateIds) {
        todo!()
    }

    fn set_setup_future_usage_in_payment_intent(
        &mut self,
        setup_future_usage: storage_enums::FutureUsage,
    ) {
        self.payment_intent.setup_future_usage = setup_future_usage;
    }

    fn set_connector_in_payment_attempt(&mut self, connector: Option<String>) {
        todo!()
    }
}<|MERGE_RESOLUTION|>--- conflicted
+++ resolved
@@ -396,10 +396,7 @@
                     &business_profile,
                     &key_store,
                     mandate_type,
-<<<<<<< HEAD
                     &false,
-=======
->>>>>>> 55bb284b
                 )
                 .await?;
         } else {
