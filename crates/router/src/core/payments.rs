pub mod access_token;
pub mod conditional_configs;
pub mod customers;
pub mod flows;
pub mod helpers;
pub mod operations;
#[cfg(feature = "retry")]
pub mod retry;
pub mod routing;
pub mod tokenization;
pub mod transformers;
pub mod types;

#[cfg(feature = "olap")]
use std::collections::HashMap;
use std::{
    collections::HashSet, fmt::Debug, marker::PhantomData, ops::Deref, time::Instant, vec::IntoIter,
};

#[cfg(feature = "olap")]
use api_models::admin::MerchantConnectorInfo;
use api_models::{
    self, enums,
    mandates::RecurringDetails,
    payments::{self as payments_api, HeaderPayload},
};
use common_utils::{
    ext_traits::{AsyncExt, StringExt},
    pii,
    types::{MinorUnit, Surcharge},
};
use diesel_models::{ephemeral_key, fraud_check::FraudCheck};
use error_stack::{report, ResultExt};
use events::EventInfo;
use futures::future::join_all;
use helpers::ApplePayData;
pub use hyperswitch_domain_models::{
    mandates::{CustomerAcceptance, MandateData},
    payment_address::PaymentAddress,
    router_data::RouterData,
    router_request_types::CustomerDetails,
};
use masking::{ExposeInterface, Secret};
use redis_interface::errors::RedisError;
use router_env::{instrument, tracing};
#[cfg(feature = "olap")]
use router_types::transformers::ForeignFrom;
use scheduler::utils as pt_utils;
#[cfg(feature = "olap")]
use strum::IntoEnumIterator;
use time;

pub use self::operations::{
    PaymentApprove, PaymentCancel, PaymentCapture, PaymentConfirm, PaymentCreate,
    PaymentIncrementalAuthorization, PaymentReject, PaymentResponse, PaymentSession, PaymentStatus,
    PaymentUpdate,
};
use self::{
    conditional_configs::perform_decision_management,
    flows::{ConstructFlowSpecificData, Feature},
    helpers::get_key_params_for_surcharge_details,
    operations::{payment_complete_authorize, BoxedOperation, Operation},
    routing::{self as self_routing, SessionFlowRoutingInput},
};
use super::{
    errors::StorageErrorExt, payment_methods::surcharge_decision_configs, routing::TransactionData,
};
#[cfg(feature = "frm")]
use crate::core::fraud_check as frm_core;
use crate::{
    configs::settings::{ApplePayPreDecryptFlow, PaymentMethodTypeTokenFilter},
    connector::utils::missing_field_err,
    core::{
        authentication as authentication_core,
        errors::{self, CustomResult, RouterResponse, RouterResult},
        utils,
    },
    db::StorageInterface,
    logger,
    routes::{app::ReqState, metrics, payment_methods::ParentPaymentMethodToken, SessionState},
    services::{self, api::Authenticate},
    types::{
        self as router_types,
        api::{self, authentication, ConnectorCallType},
        domain,
        storage::{self, enums as storage_enums, payment_attempt::PaymentAttemptExt},
        transformers::{ForeignInto, ForeignTryInto},
        BrowserInformation,
    },
    utils::{
        add_apple_pay_flow_metrics, add_connector_http_status_code_metrics, Encode, OptionExt,
        ValueExt,
    },
    workflows::payment_sync,
};

#[allow(clippy::too_many_arguments, clippy::type_complexity)]
#[instrument(skip_all, fields(payment_id, merchant_id))]
pub async fn payments_operation_core<F, Req, Op, FData>(
    state: &SessionState,
    req_state: ReqState,
    merchant_account: domain::MerchantAccount,
    key_store: domain::MerchantKeyStore,
    operation: Op,
    req: Req,
    call_connector_action: CallConnectorAction,
    auth_flow: services::AuthFlow,
    eligible_connectors: Option<Vec<common_enums::RoutableConnectors>>,
    header_payload: HeaderPayload,
) -> RouterResult<(
    PaymentData<F>,
    Req,
    Option<domain::Customer>,
    Option<u16>,
    Option<u128>,
)>
where
    F: Send + Clone + Sync,
    Req: Authenticate + Clone,
    Op: Operation<F, Req> + Send + Sync,

    // To create connector flow specific interface data
    PaymentData<F>: ConstructFlowSpecificData<F, FData, router_types::PaymentsResponseData>,
    RouterData<F, FData, router_types::PaymentsResponseData>: Feature<F, FData>,

    // To construct connector flow specific api
    dyn api::Connector:
        services::api::ConnectorIntegration<F, FData, router_types::PaymentsResponseData>,

    // To perform router related operation for PaymentResponse
    PaymentResponse: Operation<F, FData>,
    FData: Send + Sync + Clone,
{
    let operation: BoxedOperation<'_, F, Req> = Box::new(operation);

    tracing::Span::current().record("merchant_id", merchant_account.merchant_id.as_str());
    let (operation, validate_result) = operation
        .to_validate_request()?
        .validate_request(&req, &merchant_account)?;

    tracing::Span::current().record("payment_id", &format!("{}", validate_result.payment_id));

    let operations::GetTrackerResponse {
        operation,
        customer_details,
        mut payment_data,
        business_profile,
        mandate_type,
    } = operation
        .to_get_tracker()?
        .get_trackers(
            state,
            &validate_result.payment_id,
            &req,
            &merchant_account,
            &key_store,
            auth_flow,
            header_payload.payment_confirm_source,
        )
        .await?;

    let (operation, customer) = operation
        .to_domain()?
        .get_or_create_customer_details(
            &*state.store,
            &mut payment_data,
            customer_details,
            &key_store,
            merchant_account.storage_scheme,
        )
        .await
        .to_not_found_response(errors::ApiErrorResponse::CustomerNotFound)
        .attach_printable("Failed while fetching/creating customer")?;

    call_decision_manager(state, &merchant_account, &mut payment_data).await?;

    let connector = get_connector_choice(
        &operation,
        state,
        &req,
        &merchant_account,
        &business_profile,
        &key_store,
        &mut payment_data,
        eligible_connectors,
        mandate_type,
    )
    .await?;

    let should_add_task_to_process_tracker = should_add_task_to_process_tracker(&payment_data);

    payment_data = tokenize_in_router_when_confirm_false_or_external_authentication(
        state,
        &operation,
        &mut payment_data,
        &validate_result,
        &key_store,
        &customer,
    )
    .await?;

    let mut connector_http_status_code = None;
    let mut external_latency = None;
    if let Some(connector_details) = connector {
        // Fetch and check FRM configs
        #[cfg(feature = "frm")]
        let mut frm_info = None;
        #[cfg(feature = "frm")]
        let db = &*state.store;
        #[allow(unused_variables, unused_mut)]
        let mut should_continue_transaction: bool = true;
        #[cfg(feature = "frm")]
        let mut should_continue_capture: bool = true;
        #[cfg(feature = "frm")]
        let frm_configs = if state.conf.frm.enabled {
            Box::pin(frm_core::call_frm_before_connector_call(
                db,
                &operation,
                &merchant_account,
                &mut payment_data,
                state,
                &mut frm_info,
                &customer,
                &mut should_continue_transaction,
                &mut should_continue_capture,
                key_store.clone(),
            ))
            .await?
        } else {
            None
        };
        #[cfg(feature = "frm")]
        logger::debug!(
            "frm_configs: {:?}\nshould_continue_transaction: {:?}\nshould_continue_capture: {:?}",
            frm_configs,
            should_continue_transaction,
            should_continue_capture,
        );

        operation
            .to_domain()?
            .call_external_three_ds_authentication_if_eligible(
                state,
                &mut payment_data,
                &mut should_continue_transaction,
                &connector_details,
                &business_profile,
                &key_store,
            )
            .await?;
        if should_continue_transaction {
            #[cfg(feature = "frm")]
            match (
                should_continue_capture,
                payment_data.payment_attempt.capture_method,
            ) {
                (false, Some(storage_enums::CaptureMethod::Automatic))
                | (false, Some(storage_enums::CaptureMethod::Scheduled)) => {
                    if let Some(info) = &mut frm_info {
                        if let Some(frm_data) = &mut info.frm_data {
                            frm_data.fraud_check.payment_capture_method =
                                payment_data.payment_attempt.capture_method;
                        }
                    }
                    payment_data.payment_attempt.capture_method =
                        Some(storage_enums::CaptureMethod::Manual);
                    logger::debug!("payment_id : {:?} capture method has been changed to manual, since it has configured Post FRM flow",payment_data.payment_attempt.payment_id);
                }
                _ => (),
            };
            payment_data = match connector_details {
                ConnectorCallType::PreDetermined(connector) => {
                    let schedule_time = if should_add_task_to_process_tracker {
                        payment_sync::get_sync_process_schedule_time(
                            &*state.store,
                            connector.connector.id(),
                            &merchant_account.merchant_id,
                            0,
                        )
                        .await
                        .change_context(errors::ApiErrorResponse::InternalServerError)
                        .attach_printable("Failed while getting process schedule time")?
                    } else {
                        None
                    };
                    let router_data = call_connector_service(
                        state,
                        req_state.clone(),
                        &merchant_account,
                        &key_store,
                        connector.clone(),
                        &operation,
                        &mut payment_data,
                        &customer,
                        call_connector_action.clone(),
                        &validate_result,
                        schedule_time,
                        header_payload.clone(),
                        #[cfg(feature = "frm")]
                        frm_info.as_ref().and_then(|fi| fi.suggested_action),
                        #[cfg(not(feature = "frm"))]
                        None,
                        &business_profile,
                    )
                    .await?;

                    let operation = Box::new(PaymentResponse);

                    connector_http_status_code = router_data.connector_http_status_code;
                    external_latency = router_data.external_latency;
                    //add connector http status code metrics
                    add_connector_http_status_code_metrics(connector_http_status_code);

                    operation
                        .to_post_update_tracker()?
                        .save_pm_and_mandate(
                            state,
                            &router_data,
                            &merchant_account,
                            &key_store,
                            &mut payment_data,
                            &business_profile,
                        )
                        .await?;

                    operation
                        .to_post_update_tracker()?
                        .update_tracker(
                            state,
                            &validate_result.payment_id,
                            payment_data,
                            router_data,
                            merchant_account.storage_scheme,
                        )
                        .await?
                }

                ConnectorCallType::Retryable(connectors) => {
                    let mut connectors = connectors.into_iter();

                    let connector_data = get_connector_data(&mut connectors)?;

                    let schedule_time = if should_add_task_to_process_tracker {
                        payment_sync::get_sync_process_schedule_time(
                            &*state.store,
                            connector_data.connector.id(),
                            &merchant_account.merchant_id,
                            0,
                        )
                        .await
                        .change_context(errors::ApiErrorResponse::InternalServerError)
                        .attach_printable("Failed while getting process schedule time")?
                    } else {
                        None
                    };
                    let router_data = call_connector_service(
                        state,
                        req_state.clone(),
                        &merchant_account,
                        &key_store,
                        connector_data.clone(),
                        &operation,
                        &mut payment_data,
                        &customer,
                        call_connector_action.clone(),
                        &validate_result,
                        schedule_time,
                        header_payload.clone(),
                        #[cfg(feature = "frm")]
                        frm_info.as_ref().and_then(|fi| fi.suggested_action),
                        #[cfg(not(feature = "frm"))]
                        None,
                        &business_profile,
                    )
                    .await?;

                    #[cfg(feature = "retry")]
                    let mut router_data = router_data;
                    #[cfg(feature = "retry")]
                    {
                        use crate::core::payments::retry::{self, GsmValidation};
                        let config_bool = retry::config_should_call_gsm(
                            &*state.store,
                            &merchant_account.merchant_id,
                        )
                        .await;

                        if config_bool && router_data.should_call_gsm() {
                            router_data = retry::do_gsm_actions(
                                state,
                                req_state.clone(),
                                &mut payment_data,
                                connectors,
                                connector_data.clone(),
                                router_data,
                                &merchant_account,
                                &key_store,
                                &operation,
                                &customer,
                                &validate_result,
                                schedule_time,
                                #[cfg(feature = "frm")]
                                frm_info.as_ref().and_then(|fi| fi.suggested_action),
                                #[cfg(not(feature = "frm"))]
                                None,
                                &business_profile,
                            )
                            .await?;
                        };
                    }

                    let operation = Box::new(PaymentResponse);
                    connector_http_status_code = router_data.connector_http_status_code;
                    external_latency = router_data.external_latency;
                    //add connector http status code metrics
                    add_connector_http_status_code_metrics(connector_http_status_code);

                    operation
                        .to_post_update_tracker()?
                        .save_pm_and_mandate(
                            state,
                            &router_data,
                            &merchant_account,
                            &key_store,
                            &mut payment_data,
                            &business_profile,
                        )
                        .await?;

                    operation
                        .to_post_update_tracker()?
                        .update_tracker(
                            state,
                            &validate_result.payment_id,
                            payment_data,
                            router_data,
                            merchant_account.storage_scheme,
                        )
                        .await?
                }

                ConnectorCallType::SessionMultiple(connectors) => {
                    let session_surcharge_details =
                        call_surcharge_decision_management_for_session_flow(
                            state,
                            &merchant_account,
                            &mut payment_data,
                            &connectors,
                        )
                        .await?;
                    Box::pin(call_multiple_connectors_service(
                        state,
                        &merchant_account,
                        &key_store,
                        connectors,
                        &operation,
                        payment_data,
                        &customer,
                        session_surcharge_details,
                        &business_profile,
                    ))
                    .await?
                }
            };

            #[cfg(feature = "frm")]
            if let Some(fraud_info) = &mut frm_info {
                Box::pin(frm_core::post_payment_frm_core(
                    state,
                    req_state,
                    &merchant_account,
                    &mut payment_data,
                    fraud_info,
                    frm_configs
                        .clone()
                        .ok_or(errors::ApiErrorResponse::MissingRequiredField {
                            field_name: "frm_configs",
                        })
                        .attach_printable("Frm configs label not found")?,
                    &customer,
                    key_store.clone(),
                    &mut should_continue_capture,
                ))
                .await?;
            }
        } else {
            (_, payment_data) = operation
                .to_update_tracker()?
                .update_trackers(
                    state,
                    req_state,
                    payment_data.clone(),
                    customer.clone(),
                    validate_result.storage_scheme,
                    None,
                    &key_store,
                    #[cfg(feature = "frm")]
                    frm_info.and_then(|info| info.suggested_action),
                    #[cfg(not(feature = "frm"))]
                    None,
                    header_payload.clone(),
                )
                .await?;
        }

        payment_data
            .payment_attempt
            .payment_token
            .as_ref()
            .zip(payment_data.payment_attempt.payment_method)
            .map(ParentPaymentMethodToken::create_key_for_token)
            .async_map(|key_for_hyperswitch_token| async move {
                if key_for_hyperswitch_token
                    .should_delete_payment_method_token(payment_data.payment_intent.status)
                {
                    let _ = key_for_hyperswitch_token.delete(state).await;
                }
            })
            .await;
    } else {
        (_, payment_data) = operation
            .to_update_tracker()?
            .update_trackers(
                state,
                req_state,
                payment_data.clone(),
                customer.clone(),
                validate_result.storage_scheme,
                None,
                &key_store,
                None,
                header_payload.clone(),
            )
            .await?;
    }

    let cloned_payment_data = payment_data.clone();
    let cloned_customer = customer.clone();

    operation
        .to_domain()?
        .store_extended_card_info_temporarily(
            state,
            &payment_data.payment_intent.payment_id,
            &business_profile,
            &payment_data.payment_method_data,
        )
        .await?;

    crate::utils::trigger_payments_webhook(
        merchant_account,
        business_profile,
        &key_store,
        cloned_payment_data,
        cloned_customer,
        state,
        operation,
    )
    .await
    .map_err(|error| logger::warn!(payments_outgoing_webhook_error=?error))
    .ok();

    Ok((
        payment_data,
        req,
        customer,
        connector_http_status_code,
        external_latency,
    ))
}

#[instrument(skip_all)]
pub async fn call_decision_manager<O>(
    state: &SessionState,
    merchant_account: &domain::MerchantAccount,
    payment_data: &mut PaymentData<O>,
) -> RouterResult<()>
where
    O: Send + Clone,
{
    let algorithm_ref: api::routing::RoutingAlgorithmRef = merchant_account
        .routing_algorithm
        .clone()
        .map(|val| val.parse_value("routing algorithm"))
        .transpose()
        .change_context(errors::ApiErrorResponse::InternalServerError)
        .attach_printable("Could not decode the routing algorithm")?
        .unwrap_or_default();

    let output = perform_decision_management(
        state,
        algorithm_ref,
        merchant_account.merchant_id.as_str(),
        payment_data,
    )
    .await
    .change_context(errors::ApiErrorResponse::InternalServerError)
    .attach_printable("Could not decode the conditional config")?;
    payment_data.payment_attempt.authentication_type = payment_data
        .payment_attempt
        .authentication_type
        .or(output.override_3ds.map(ForeignInto::foreign_into))
        .or(Some(storage_enums::AuthenticationType::NoThreeDs));
    Ok(())
}

#[instrument(skip_all)]
async fn populate_surcharge_details<F>(
    state: &SessionState,
    payment_data: &mut PaymentData<F>,
) -> RouterResult<()>
where
    F: Send + Clone,
{
    if payment_data
        .payment_intent
        .surcharge_applicable
        .unwrap_or(false)
    {
        if let Some(surcharge_details) = payment_data.payment_attempt.get_surcharge_details() {
            // if retry payment, surcharge would have been populated from the previous attempt. Use the same surcharge
            let surcharge_details =
                types::SurchargeDetails::from((&surcharge_details, &payment_data.payment_attempt));
            payment_data.surcharge_details = Some(surcharge_details);
            return Ok(());
        }
        let raw_card_key = payment_data
            .payment_method_data
            .as_ref()
            .and_then(get_key_params_for_surcharge_details)
            .map(|(payment_method, payment_method_type, card_network)| {
                types::SurchargeKey::PaymentMethodData(
                    payment_method,
                    payment_method_type,
                    card_network,
                )
            });
        let saved_card_key = payment_data.token.clone().map(types::SurchargeKey::Token);

        let surcharge_key = raw_card_key
            .or(saved_card_key)
            .get_required_value("payment_method_data or payment_token")?;
        logger::debug!(surcharge_key_confirm =? surcharge_key);

        let calculated_surcharge_details =
            match types::SurchargeMetadata::get_individual_surcharge_detail_from_redis(
                state,
                surcharge_key,
                &payment_data.payment_attempt.attempt_id,
            )
            .await
            {
                Ok(surcharge_details) => Some(surcharge_details),
                Err(err) if err.current_context() == &RedisError::NotFound => None,
                Err(err) => {
                    Err(err).change_context(errors::ApiErrorResponse::InternalServerError)?
                }
            };

        payment_data.surcharge_details = calculated_surcharge_details;
    } else {
        let surcharge_details =
            payment_data
                .payment_attempt
                .get_surcharge_details()
                .map(|surcharge_details| {
                    types::SurchargeDetails::from((
                        &surcharge_details,
                        &payment_data.payment_attempt,
                    ))
                });
        payment_data.surcharge_details = surcharge_details;
    }
    Ok(())
}

#[inline]
pub fn get_connector_data(
    connectors: &mut IntoIter<api::ConnectorData>,
) -> RouterResult<api::ConnectorData> {
    connectors
        .next()
        .ok_or(errors::ApiErrorResponse::InternalServerError)
        .attach_printable("Connector not found in connectors iterator")
}

#[instrument(skip_all)]
pub async fn call_surcharge_decision_management_for_session_flow<O>(
    state: &SessionState,
    merchant_account: &domain::MerchantAccount,
    payment_data: &mut PaymentData<O>,
    session_connector_data: &[api::SessionConnectorData],
) -> RouterResult<Option<api::SessionSurchargeDetails>>
where
    O: Send + Clone + Sync,
{
    if let Some(surcharge_amount) = payment_data.payment_attempt.surcharge_amount {
        let tax_on_surcharge_amount = payment_data.payment_attempt.tax_amount.unwrap_or_default();
        let final_amount =
            payment_data.payment_attempt.amount + surcharge_amount + tax_on_surcharge_amount;
        Ok(Some(api::SessionSurchargeDetails::PreDetermined(
            types::SurchargeDetails {
                original_amount: payment_data.payment_attempt.amount,
                surcharge: Surcharge::Fixed(surcharge_amount),
                tax_on_surcharge: None,
                surcharge_amount,
                tax_on_surcharge_amount,
                final_amount,
            },
        )))
    } else {
        let payment_method_type_list = session_connector_data
            .iter()
            .map(|session_connector_data| session_connector_data.payment_method_type)
            .collect();
        let algorithm_ref: api::routing::RoutingAlgorithmRef = merchant_account
            .routing_algorithm
            .clone()
            .map(|val| val.parse_value("routing algorithm"))
            .transpose()
            .change_context(errors::ApiErrorResponse::InternalServerError)
            .attach_printable("Could not decode the routing algorithm")?
            .unwrap_or_default();
        let surcharge_results =
            surcharge_decision_configs::perform_surcharge_decision_management_for_session_flow(
                state,
                algorithm_ref,
                payment_data,
                &payment_method_type_list,
            )
            .await
            .change_context(errors::ApiErrorResponse::InternalServerError)
            .attach_printable("error performing surcharge decision operation")?;

        Ok(if surcharge_results.is_empty_result() {
            None
        } else {
            Some(api::SessionSurchargeDetails::Calculated(surcharge_results))
        })
    }
}
#[allow(clippy::too_many_arguments)]
pub async fn payments_core<F, Res, Req, Op, FData>(
    state: SessionState,
    req_state: ReqState,
    merchant_account: domain::MerchantAccount,
    key_store: domain::MerchantKeyStore,
    operation: Op,
    req: Req,
    auth_flow: services::AuthFlow,
    call_connector_action: CallConnectorAction,
    eligible_connectors: Option<Vec<enums::Connector>>,
    header_payload: HeaderPayload,
) -> RouterResponse<Res>
where
    F: Send + Clone + Sync,
    FData: Send + Sync + Clone,
    Op: Operation<F, Req> + Send + Sync + Clone,
    Req: Debug + Authenticate + Clone,
    Res: transformers::ToResponse<PaymentData<F>, Op>,
    // To create connector flow specific interface data
    PaymentData<F>: ConstructFlowSpecificData<F, FData, router_types::PaymentsResponseData>,
    RouterData<F, FData, router_types::PaymentsResponseData>: Feature<F, FData>,

    // To construct connector flow specific api
    dyn api::Connector:
        services::api::ConnectorIntegration<F, FData, router_types::PaymentsResponseData>,

    // To perform router related operation for PaymentResponse
    PaymentResponse: Operation<F, FData>,
{
    let eligible_routable_connectors = eligible_connectors.map(|connectors| {
        connectors
            .into_iter()
            .flat_map(|c| c.foreign_try_into())
            .collect()
    });
    let (payment_data, _req, customer, connector_http_status_code, external_latency) =
        payments_operation_core::<_, _, _, _>(
            &state,
            req_state,
            merchant_account,
            key_store,
            operation.clone(),
            req,
            call_connector_action,
            auth_flow,
            eligible_routable_connectors,
            header_payload.clone(),
        )
        .await?;

    Res::generate_response(
        payment_data,
        customer,
        auth_flow,
        &state.base_url,
        operation,
        &state.conf.connector_request_reference_id_config,
        connector_http_status_code,
        external_latency,
        header_payload.x_hs_latency,
    )
}

fn is_start_pay<Op: Debug>(operation: &Op) -> bool {
    format!("{operation:?}").eq("PaymentStart")
}

#[derive(Clone, Debug, serde::Serialize)]
pub struct PaymentsRedirectResponseData {
    pub connector: Option<String>,
    pub param: Option<String>,
    pub merchant_id: Option<String>,
    pub json_payload: Option<serde_json::Value>,
    pub resource_id: api::PaymentIdType,
    pub force_sync: bool,
    pub creds_identifier: Option<String>,
}

#[async_trait::async_trait]
pub trait PaymentRedirectFlow: Sync {
    // Associated type for call_payment_flow response
    type PaymentFlowResponse;

    #[allow(clippy::too_many_arguments)]
    async fn call_payment_flow(
        &self,
        state: &SessionState,
        req_state: ReqState,
        merchant_account: domain::MerchantAccount,
        merchant_key_store: domain::MerchantKeyStore,
        req: PaymentsRedirectResponseData,
        connector_action: CallConnectorAction,
        connector: String,
        payment_id: String,
    ) -> RouterResult<Self::PaymentFlowResponse>;

    fn get_payment_action(&self) -> services::PaymentAction;

    fn generate_response(
        &self,
        payment_flow_response: &Self::PaymentFlowResponse,
        payment_id: String,
        connector: String,
    ) -> RouterResult<services::ApplicationResponse<api::RedirectionResponse>>;

    #[allow(clippy::too_many_arguments)]
    async fn handle_payments_redirect_response(
        &self,
        state: SessionState,
        req_state: ReqState,
        merchant_account: domain::MerchantAccount,
        key_store: domain::MerchantKeyStore,
        req: PaymentsRedirectResponseData,
    ) -> RouterResponse<api::RedirectionResponse> {
        metrics::REDIRECTION_TRIGGERED.add(
            &metrics::CONTEXT,
            1,
            &[
                metrics::request::add_attributes(
                    "connector",
                    req.connector.to_owned().unwrap_or("null".to_string()),
                ),
                metrics::request::add_attributes(
                    "merchant_id",
                    merchant_account.merchant_id.to_owned(),
                ),
            ],
        );
        let connector = req.connector.clone().get_required_value("connector")?;

        let query_params = req.param.clone().get_required_value("param")?;

        let resource_id = api::PaymentIdTypeExt::get_payment_intent_id(&req.resource_id)
            .change_context(errors::ApiErrorResponse::MissingRequiredField {
                field_name: "payment_id",
            })?;

        // This connector data is ephemeral, the call payment flow will get new connector data
        // with merchant account details, so the connector_id can be safely set to None here
        let connector_data = api::ConnectorData::get_connector_by_name(
            &state.conf.connectors,
            &connector,
            api::GetToken::Connector,
            None,
        )?;

        let flow_type = connector_data
            .connector
            .get_flow_type(
                &query_params,
                req.json_payload.clone(),
                self.get_payment_action(),
            )
            .change_context(errors::ApiErrorResponse::InternalServerError)
            .attach_printable("Failed to decide the response flow")?;

        let payment_flow_response = self
            .call_payment_flow(
                &state,
                req_state,
                merchant_account.clone(),
                key_store,
                req.clone(),
                flow_type,
                connector.clone(),
                resource_id.clone(),
            )
            .await?;

        self.generate_response(&payment_flow_response, resource_id, connector)
    }
}

#[derive(Clone, Debug)]
pub struct PaymentRedirectCompleteAuthorize;

#[async_trait::async_trait]
impl PaymentRedirectFlow for PaymentRedirectCompleteAuthorize {
    type PaymentFlowResponse = router_types::RedirectPaymentFlowResponse;

    #[allow(clippy::too_many_arguments)]
    async fn call_payment_flow(
        &self,
        state: &SessionState,
        req_state: ReqState,
        merchant_account: domain::MerchantAccount,
        merchant_key_store: domain::MerchantKeyStore,
        req: PaymentsRedirectResponseData,
        connector_action: CallConnectorAction,
        _connector: String,
        _payment_id: String,
    ) -> RouterResult<Self::PaymentFlowResponse> {
        let payment_confirm_req = api::PaymentsRequest {
            payment_id: Some(req.resource_id.clone()),
            merchant_id: req.merchant_id.clone(),
            feature_metadata: Some(api_models::payments::FeatureMetadata {
                redirect_response: Some(api_models::payments::RedirectResponse {
                    param: req.param.map(Secret::new),
                    json_payload: Some(req.json_payload.unwrap_or(serde_json::json!({})).into()),
                }),
            }),
            ..Default::default()
        };
        let response = Box::pin(payments_core::<
            api::CompleteAuthorize,
            api::PaymentsResponse,
            _,
            _,
            _,
        >(
            state.clone(),
            req_state,
            merchant_account,
            merchant_key_store,
            payment_complete_authorize::CompleteAuthorize,
            payment_confirm_req,
            services::api::AuthFlow::Merchant,
            connector_action,
            None,
            HeaderPayload::default(),
        ))
        .await?;
        let payments_response = match response {
            services::ApplicationResponse::Json(response) => Ok(response),
            services::ApplicationResponse::JsonWithHeaders((response, _)) => Ok(response),
            _ => Err(errors::ApiErrorResponse::InternalServerError)
                .attach_printable("Failed to get the response in json"),
        }?;
        let profile_id = payments_response
            .profile_id
            .as_ref()
            .get_required_value("profile_id")?;
        let business_profile = state
            .store
            .find_business_profile_by_profile_id(profile_id)
            .await
            .to_not_found_response(errors::ApiErrorResponse::BusinessProfileNotFound {
                id: profile_id.to_string(),
            })?;
        Ok(router_types::RedirectPaymentFlowResponse {
            payments_response,
            business_profile,
        })
    }

    fn get_payment_action(&self) -> services::PaymentAction {
        services::PaymentAction::CompleteAuthorize
    }

    fn generate_response(
        &self,
        payment_flow_response: &Self::PaymentFlowResponse,
        payment_id: String,
        connector: String,
    ) -> RouterResult<services::ApplicationResponse<api::RedirectionResponse>> {
        let payments_response = &payment_flow_response.payments_response;
        // There might be multiple redirections needed for some flows
        // If the status is requires customer action, then send the startpay url again
        // The redirection data must have been provided and updated by the connector
        let redirection_response = match payments_response.status {
            enums::IntentStatus::RequiresCustomerAction => {
                let startpay_url = payments_response
                    .next_action
                    .clone()
                    .and_then(|next_action_data| match next_action_data {
                        api_models::payments::NextActionData::RedirectToUrl { redirect_to_url } => Some(redirect_to_url),
                        api_models::payments::NextActionData::DisplayBankTransferInformation { .. } => None,
                        api_models::payments::NextActionData::ThirdPartySdkSessionToken { .. } => None,
                        api_models::payments::NextActionData::QrCodeInformation{..} => None,
                        api_models::payments::NextActionData::FetchQrCodeInformation{..} => None,
                        api_models::payments::NextActionData::DisplayVoucherInformation{ .. } => None,
                        api_models::payments::NextActionData::WaitScreenInformation{..} => None,
                        api_models::payments::NextActionData::ThreeDsInvoke{..} => None,
                        api_models::payments::NextActionData::InvokeSdkClient{..} => None,
                    })
                    .ok_or(errors::ApiErrorResponse::InternalServerError)

                    .attach_printable(
                        "did not receive redirect to url when status is requires customer action",
                    )?;
                Ok(api::RedirectionResponse {
                    return_url: String::new(),
                    params: vec![],
                    return_url_with_query_params: startpay_url,
                    http_method: "GET".to_string(),
                    headers: vec![],
                })
            }
            // If the status is terminal status, then redirect to merchant return url to provide status
            enums::IntentStatus::Succeeded
            | enums::IntentStatus::Failed
            | enums::IntentStatus::Cancelled | enums::IntentStatus::RequiresCapture| enums::IntentStatus::Processing=> helpers::get_handle_response_url(
                payment_id,
                &payment_flow_response.business_profile,
                payments_response,
                connector,
            ),
            _ => Err(errors::ApiErrorResponse::InternalServerError).attach_printable_lazy(|| format!("Could not proceed with payment as payment status {} cannot be handled during redirection",payments_response.status))?
        }?;
        Ok(services::ApplicationResponse::JsonForRedirection(
            redirection_response,
        ))
    }
}

#[derive(Clone, Debug)]
pub struct PaymentRedirectSync;

#[async_trait::async_trait]
impl PaymentRedirectFlow for PaymentRedirectSync {
    type PaymentFlowResponse = router_types::RedirectPaymentFlowResponse;

    #[allow(clippy::too_many_arguments)]
    async fn call_payment_flow(
        &self,
        state: &SessionState,
        req_state: ReqState,
        merchant_account: domain::MerchantAccount,
        merchant_key_store: domain::MerchantKeyStore,
        req: PaymentsRedirectResponseData,
        connector_action: CallConnectorAction,
        _connector: String,
        _payment_id: String,
    ) -> RouterResult<Self::PaymentFlowResponse> {
        let payment_sync_req = api::PaymentsRetrieveRequest {
            resource_id: req.resource_id,
            merchant_id: req.merchant_id,
            param: req.param,
            force_sync: req.force_sync,
            connector: req.connector,
            merchant_connector_details: req.creds_identifier.map(|creds_id| {
                api::MerchantConnectorDetailsWrap {
                    creds_identifier: creds_id,
                    encoded_data: None,
                }
            }),
            client_secret: None,
            expand_attempts: None,
            expand_captures: None,
        };
        let response = Box::pin(payments_core::<api::PSync, api::PaymentsResponse, _, _, _>(
            state.clone(),
            req_state,
            merchant_account,
            merchant_key_store,
            PaymentStatus,
            payment_sync_req,
            services::api::AuthFlow::Merchant,
            connector_action,
            None,
            HeaderPayload::default(),
        ))
        .await?;
        let payments_response = match response {
            services::ApplicationResponse::Json(response) => Ok(response),
            services::ApplicationResponse::JsonWithHeaders((response, _)) => Ok(response),
            _ => Err(errors::ApiErrorResponse::InternalServerError)
                .attach_printable("Failed to get the response in json"),
        }?;
        let profile_id = payments_response
            .profile_id
            .as_ref()
            .get_required_value("profile_id")?;
        let business_profile = state
            .store
            .find_business_profile_by_profile_id(profile_id)
            .await
            .to_not_found_response(errors::ApiErrorResponse::BusinessProfileNotFound {
                id: profile_id.to_string(),
            })?;
        Ok(router_types::RedirectPaymentFlowResponse {
            payments_response,
            business_profile,
        })
    }
    fn generate_response(
        &self,
        payment_flow_response: &Self::PaymentFlowResponse,
        payment_id: String,
        connector: String,
    ) -> RouterResult<services::ApplicationResponse<api::RedirectionResponse>> {
        Ok(services::ApplicationResponse::JsonForRedirection(
            helpers::get_handle_response_url(
                payment_id,
                &payment_flow_response.business_profile,
                &payment_flow_response.payments_response,
                connector,
            )?,
        ))
    }

    fn get_payment_action(&self) -> services::PaymentAction {
        services::PaymentAction::PSync
    }
}

#[derive(Clone, Debug)]
pub struct PaymentAuthenticateCompleteAuthorize;

#[async_trait::async_trait]
impl PaymentRedirectFlow for PaymentAuthenticateCompleteAuthorize {
    type PaymentFlowResponse = router_types::AuthenticatePaymentFlowResponse;

    #[allow(clippy::too_many_arguments)]
    async fn call_payment_flow(
        &self,
        state: &SessionState,
        req_state: ReqState,
        merchant_account: domain::MerchantAccount,
        merchant_key_store: domain::MerchantKeyStore,
        req: PaymentsRedirectResponseData,
        connector_action: CallConnectorAction,
        connector: String,
        payment_id: String,
    ) -> RouterResult<Self::PaymentFlowResponse> {
        let merchant_id = merchant_account.merchant_id.clone();
        let payment_intent = state
            .store
            .find_payment_intent_by_payment_id_merchant_id(
                &payment_id,
                &merchant_id,
                merchant_account.storage_scheme,
            )
            .await
            .to_not_found_response(errors::ApiErrorResponse::PaymentNotFound)?;
        let payment_attempt = state
            .store
            .find_payment_attempt_by_attempt_id_merchant_id(
                &payment_intent.active_attempt.get_id(),
                &merchant_id,
                merchant_account.storage_scheme,
            )
            .await
            .to_not_found_response(errors::ApiErrorResponse::PaymentNotFound)?;
        let authentication_id = payment_attempt
            .authentication_id
            .ok_or(errors::ApiErrorResponse::InternalServerError)
            .attach_printable("missing authentication_id in payment_attempt")?;
        let authentication = state
            .store
            .find_authentication_by_merchant_id_authentication_id(
                merchant_id.clone(),
                authentication_id.clone(),
            )
            .await
            .to_not_found_response(errors::ApiErrorResponse::AuthenticationNotFound {
                id: authentication_id,
            })?;
        // Fetching merchant_connector_account to check if pull_mechanism is enabled for 3ds connector
        let authentication_merchant_connector_account = helpers::get_merchant_connector_account(
            state,
            &merchant_id,
            None,
            &merchant_key_store,
            &payment_intent
                .profile_id
                .ok_or(errors::ApiErrorResponse::InternalServerError)
                .attach_printable("missing profile_id in payment_intent")?,
            &payment_attempt
                .authentication_connector
                .ok_or(errors::ApiErrorResponse::InternalServerError)
                .attach_printable("missing authentication connector in payment_intent")?,
            None,
        )
        .await?;
        let is_pull_mechanism_enabled =
            crate::utils::check_if_pull_mechanism_for_external_3ds_enabled_from_connector_metadata(
                authentication_merchant_connector_account
                    .get_metadata()
                    .map(|metadata| metadata.expose()),
            );
        let response = if is_pull_mechanism_enabled
            || authentication.authentication_type
                != Some(common_enums::DecoupledAuthenticationType::Challenge)
        {
            let payment_confirm_req = api::PaymentsRequest {
                payment_id: Some(req.resource_id.clone()),
                merchant_id: req.merchant_id.clone(),
                feature_metadata: Some(api_models::payments::FeatureMetadata {
                    redirect_response: Some(api_models::payments::RedirectResponse {
                        param: req.param.map(Secret::new),
                        json_payload: Some(
                            req.json_payload.unwrap_or(serde_json::json!({})).into(),
                        ),
                    }),
                }),
                ..Default::default()
            };
            Box::pin(payments_core::<
                api::Authorize,
                api::PaymentsResponse,
                _,
                _,
                _,
            >(
                state.clone(),
                req_state,
                merchant_account,
                merchant_key_store,
                PaymentConfirm,
                payment_confirm_req,
                services::api::AuthFlow::Merchant,
                connector_action,
                None,
                HeaderPayload::with_source(enums::PaymentSource::ExternalAuthenticator),
            ))
            .await?
        } else {
            let payment_sync_req = api::PaymentsRetrieveRequest {
                resource_id: req.resource_id,
                merchant_id: req.merchant_id,
                param: req.param,
                force_sync: req.force_sync,
                connector: req.connector,
                merchant_connector_details: req.creds_identifier.map(|creds_id| {
                    api::MerchantConnectorDetailsWrap {
                        creds_identifier: creds_id,
                        encoded_data: None,
                    }
                }),
                client_secret: None,
                expand_attempts: None,
                expand_captures: None,
            };
            Box::pin(payments_core::<api::PSync, api::PaymentsResponse, _, _, _>(
                state.clone(),
                req_state,
                merchant_account.clone(),
                merchant_key_store,
                PaymentStatus,
                payment_sync_req,
                services::api::AuthFlow::Merchant,
                connector_action,
                None,
                HeaderPayload::default(),
            ))
            .await?
        };
        let payments_response = match response {
            services::ApplicationResponse::Json(response) => Ok(response),
            services::ApplicationResponse::JsonWithHeaders((response, _)) => Ok(response),
            _ => Err(errors::ApiErrorResponse::InternalServerError)
                .attach_printable("Failed to get the response in json"),
        }?;
        // When intent status is RequiresCustomerAction, Set poll_id in redis to allow the fetch status of poll through retrieve_poll_status api from client
        if payments_response.status == common_enums::IntentStatus::RequiresCustomerAction {
            let req_poll_id = utils::get_external_authentication_request_poll_id(&payment_id);
            let poll_id = utils::get_poll_id(merchant_id.clone(), req_poll_id.clone());
            let redis_conn = state
                .store
                .get_redis_conn()
                .change_context(errors::ApiErrorResponse::InternalServerError)
                .attach_printable("Failed to get redis connection")?;
            redis_conn
                .set_key_with_expiry(
                    &poll_id,
                    api_models::poll::PollStatus::Pending.to_string(),
                    crate::consts::POLL_ID_TTL,
                )
                .await
                .change_context(errors::StorageError::KVError)
                .change_context(errors::ApiErrorResponse::InternalServerError)
                .attach_printable("Failed to add poll_id in redis")?;
        };
        let default_poll_config = router_types::PollConfig::default();
        let default_config_str = default_poll_config
            .encode_to_string_of_json()
            .change_context(errors::ApiErrorResponse::InternalServerError)
            .attach_printable("Error while stringifying default poll config")?;
        let poll_config = state
            .store
            .find_config_by_key_unwrap_or(
                &router_types::PollConfig::get_poll_config_key(connector),
                Some(default_config_str),
            )
            .await
            .change_context(errors::ApiErrorResponse::InternalServerError)
            .attach_printable("The poll config was not found in the DB")?;
        let poll_config: router_types::PollConfig = poll_config
            .config
            .parse_struct("PollConfig")
            .change_context(errors::ApiErrorResponse::InternalServerError)
            .attach_printable("Error while parsing PollConfig")?;
        let profile_id = payments_response
            .profile_id
            .as_ref()
            .get_required_value("profile_id")?;
        let business_profile = state
            .store
            .find_business_profile_by_profile_id(profile_id)
            .await
            .to_not_found_response(errors::ApiErrorResponse::BusinessProfileNotFound {
                id: profile_id.to_string(),
            })?;
        Ok(router_types::AuthenticatePaymentFlowResponse {
            payments_response,
            poll_config,
            business_profile,
        })
    }
    fn generate_response(
        &self,
        payment_flow_response: &Self::PaymentFlowResponse,
        payment_id: String,
        connector: String,
    ) -> RouterResult<services::ApplicationResponse<api::RedirectionResponse>> {
        let payments_response = &payment_flow_response.payments_response;
        let redirect_response = helpers::get_handle_response_url(
            payment_id.clone(),
            &payment_flow_response.business_profile,
            payments_response,
            connector.clone(),
        )?;
        // html script to check if inside iframe, then send post message to parent for redirection else redirect self to return_url
        let html = utils::get_html_redirect_response_for_external_authentication(
            redirect_response.return_url_with_query_params,
            payments_response,
            payment_id,
            &payment_flow_response.poll_config,
        )?;
        Ok(services::ApplicationResponse::Form(Box::new(
            services::RedirectionFormData {
                redirect_form: services::RedirectForm::Html { html_data: html },
                payment_method_data: None,
                amount: payments_response.amount.to_string(),
                currency: payments_response.currency.clone(),
            },
        )))
    }

    fn get_payment_action(&self) -> services::PaymentAction {
        services::PaymentAction::PaymentAuthenticateCompleteAuthorize
    }
}

#[allow(clippy::too_many_arguments)]
#[instrument(skip_all)]
pub async fn call_connector_service<F, RouterDReq, ApiRequest>(
    state: &SessionState,
    req_state: ReqState,
    merchant_account: &domain::MerchantAccount,
    key_store: &domain::MerchantKeyStore,
    connector: api::ConnectorData,
    operation: &BoxedOperation<'_, F, ApiRequest>,
    payment_data: &mut PaymentData<F>,
    customer: &Option<domain::Customer>,
    call_connector_action: CallConnectorAction,
    validate_result: &operations::ValidateResult<'_>,
    schedule_time: Option<time::PrimitiveDateTime>,
    header_payload: HeaderPayload,
    frm_suggestion: Option<storage_enums::FrmSuggestion>,
    business_profile: &storage::business_profile::BusinessProfile,
) -> RouterResult<RouterData<F, RouterDReq, router_types::PaymentsResponseData>>
where
    F: Send + Clone + Sync,
    RouterDReq: Send + Sync,

    // To create connector flow specific interface data
    PaymentData<F>: ConstructFlowSpecificData<F, RouterDReq, router_types::PaymentsResponseData>,
    RouterData<F, RouterDReq, router_types::PaymentsResponseData>: Feature<F, RouterDReq> + Send,
    // To construct connector flow specific api
    dyn api::Connector:
        services::api::ConnectorIntegration<F, RouterDReq, router_types::PaymentsResponseData>,
{
    let stime_connector = Instant::now();

    let merchant_connector_account = construct_profile_id_and_get_mca(
        state,
        merchant_account,
        payment_data,
        &connector.connector_name.to_string(),
        connector.merchant_connector_id.as_ref(),
        key_store,
        false,
    )
    .await?;

    if payment_data.payment_attempt.merchant_connector_id.is_none() {
        payment_data.payment_attempt.merchant_connector_id =
            merchant_connector_account.get_mca_id();
    }

    operation
        .to_domain()?
        .populate_payment_data(state, payment_data, merchant_account)
        .await?;

    let (pd, tokenization_action) = get_connector_tokenization_action_when_confirm_true(
        state,
        operation,
        payment_data,
        validate_result,
        &merchant_connector_account,
        key_store,
        customer,
    )
    .await?;
    *payment_data = pd;

    // Validating the blocklist guard and generate the fingerprint
    blocklist_guard(state, merchant_account, operation, payment_data).await?;

    let updated_customer = call_create_connector_customer_if_required(
        state,
        customer,
        merchant_account,
        key_store,
        &merchant_connector_account,
        payment_data,
    )
    .await?;

    let mut router_data = payment_data
        .construct_router_data(
            state,
            connector.connector.id(),
            merchant_account,
            key_store,
            customer,
            &merchant_connector_account,
        )
        .await?;

    let add_access_token_result = router_data
        .add_access_token(state, &connector, merchant_account)
        .await?;

    router_data = router_data.add_session_token(state, &connector).await?;

    let mut should_continue_further = access_token::update_router_data_with_access_token_result(
        &add_access_token_result,
        &mut router_data,
        &call_connector_action,
    );

    // Tokenization Action will be DecryptApplePayToken, only when payment method type is Apple Pay
    // and the connector supports Apple Pay predecrypt
    match &tokenization_action {
        TokenizationAction::DecryptApplePayToken(payment_processing_details)
        | TokenizationAction::TokenizeInConnectorAndApplepayPreDecrypt(
            payment_processing_details,
        ) => {
            let apple_pay_data = match payment_data.payment_method_data.clone() {
                Some(payment_method_data) => {
                    let domain_data = domain::PaymentMethodData::from(payment_method_data);
                    match domain_data {
                        domain::PaymentMethodData::Wallet(domain::WalletData::ApplePay(
                            wallet_data,
                        )) => Some(
                            ApplePayData::token_json(domain::WalletData::ApplePay(wallet_data))
                                .change_context(errors::ApiErrorResponse::InternalServerError)?
                                .decrypt(
                                    &payment_processing_details.payment_processing_certificate,
                                    &payment_processing_details.payment_processing_certificate_key,
                                )
                                .await
                                .change_context(errors::ApiErrorResponse::InternalServerError)?,
                        ),
                        _ => None,
                    }
                }
                _ => None,
            };

            let apple_pay_predecrypt = apple_pay_data
                .parse_value::<hyperswitch_domain_models::router_data::ApplePayPredecryptData>(
                    "ApplePayPredecryptData",
                )
                .change_context(errors::ApiErrorResponse::InternalServerError)?;

            router_data.payment_method_token = Some(
                hyperswitch_domain_models::router_data::PaymentMethodToken::ApplePayDecrypt(
                    Box::new(apple_pay_predecrypt),
                ),
            );
        }
        _ => (),
    };

    let pm_token = router_data
        .add_payment_method_token(state, &connector, &tokenization_action)
        .await?;
    if let Some(payment_method_token) = pm_token.clone() {
        router_data.payment_method_token = Some(
            hyperswitch_domain_models::router_data::PaymentMethodToken::Token(Secret::new(
                payment_method_token,
            )),
        );
    };

    (router_data, should_continue_further) = complete_preprocessing_steps_if_required(
        state,
        &connector,
        payment_data,
        router_data,
        operation,
        should_continue_further,
    )
    .await?;

    if let Ok(router_types::PaymentsResponseData::PreProcessingResponse {
        session_token: Some(session_token),
        ..
    }) = router_data.response.to_owned()
    {
        payment_data.sessions_token.push(session_token);
    };

    // In case of authorize flow, pre-task and post-tasks are being called in build request
    // if we do not want to proceed further, then the function will return Ok(None, false)
    let (connector_request, should_continue_further) = if should_continue_further {
        // Check if the actual flow specific request can be built with available data
        router_data
            .build_flow_specific_connector_request(state, &connector, call_connector_action.clone())
            .await?
    } else {
        (None, false)
    };

    if should_add_task_to_process_tracker(payment_data) {
        operation
            .to_domain()?
            .add_task_to_process_tracker(
                state,
                &payment_data.payment_attempt,
                validate_result.requeue,
                schedule_time,
            )
            .await
            .map_err(|error| logger::error!(process_tracker_error=?error))
            .ok();
    }

    // Update the payment trackers just before calling the connector
    // Since the request is already built in the previous step,
    // there should be no error in request construction from hyperswitch end
    (_, *payment_data) = operation
        .to_update_tracker()?
        .update_trackers(
            state,
            req_state,
            payment_data.clone(),
            customer.clone(),
            merchant_account.storage_scheme,
            updated_customer,
            key_store,
            frm_suggestion,
            header_payload.clone(),
        )
        .await?;

    let router_data_res = if should_continue_further {
        // The status of payment_attempt and intent will be updated in the previous step
        // update this in router_data.
        // This is added because few connector integrations do not update the status,
        // and rely on previous status set in router_data
        router_data.status = payment_data.payment_attempt.status;
        router_data
            .decide_flows(
                state,
                &connector,
                call_connector_action,
                connector_request,
                business_profile,
            )
            .await
    } else {
        Ok(router_data)
    };

    let etime_connector = Instant::now();
    let duration_connector = etime_connector.saturating_duration_since(stime_connector);
    tracing::info!(duration = format!("Duration taken: {}", duration_connector.as_millis()));

    router_data_res
}

async fn blocklist_guard<F, ApiRequest>(
    state: &SessionState,
    merchant_account: &domain::MerchantAccount,
    operation: &BoxedOperation<'_, F, ApiRequest>,
    payment_data: &mut PaymentData<F>,
) -> CustomResult<bool, errors::ApiErrorResponse>
where
    F: Send + Clone + Sync,
{
    let merchant_id = &payment_data.payment_attempt.merchant_id;
    let blocklist_enabled_key = format!("guard_blocklist_for_{merchant_id}");
    let blocklist_guard_enabled = state
        .store
        .find_config_by_key_unwrap_or(&blocklist_enabled_key, Some("false".to_string()))
        .await;

    let blocklist_guard_enabled: bool = match blocklist_guard_enabled {
        Ok(config) => serde_json::from_str(&config.config).unwrap_or(false),

        // If it is not present in db we are defaulting it to false
        Err(inner) => {
            if !inner.current_context().is_db_not_found() {
                logger::error!("Error fetching guard blocklist enabled config {:?}", inner);
            }
            false
        }
    };

    if blocklist_guard_enabled {
        Ok(operation
            .to_domain()?
            .guard_payment_against_blocklist(state, merchant_account, payment_data)
            .await?)
    } else {
        Ok(false)
    }
}

#[allow(clippy::too_many_arguments)]
pub async fn call_multiple_connectors_service<F, Op, Req>(
    state: &SessionState,
    merchant_account: &domain::MerchantAccount,
    key_store: &domain::MerchantKeyStore,
    connectors: Vec<api::SessionConnectorData>,
    _operation: &Op,
    mut payment_data: PaymentData<F>,
    customer: &Option<domain::Customer>,
    session_surcharge_details: Option<api::SessionSurchargeDetails>,
    business_profile: &storage::business_profile::BusinessProfile,
) -> RouterResult<PaymentData<F>>
where
    Op: Debug,
    F: Send + Clone,

    // To create connector flow specific interface data
    PaymentData<F>: ConstructFlowSpecificData<F, Req, router_types::PaymentsResponseData>,
    RouterData<F, Req, router_types::PaymentsResponseData>: Feature<F, Req>,

    // To construct connector flow specific api
    dyn api::Connector:
        services::api::ConnectorIntegration<F, Req, router_types::PaymentsResponseData>,

    // To perform router related operation for PaymentResponse
    PaymentResponse: Operation<F, Req>,
{
    let call_connectors_start_time = Instant::now();
    let mut join_handlers = Vec::with_capacity(connectors.len());
    for session_connector_data in connectors.iter() {
        let connector_id = session_connector_data.connector.connector.id();

        let merchant_connector_account = construct_profile_id_and_get_mca(
            state,
            merchant_account,
            &mut payment_data,
            &session_connector_data.connector.connector_name.to_string(),
            session_connector_data
                .connector
                .merchant_connector_id
                .as_ref(),
            key_store,
            false,
        )
        .await?;

        payment_data.surcharge_details =
            session_surcharge_details
                .as_ref()
                .and_then(|session_surcharge_details| {
                    session_surcharge_details.fetch_surcharge_details(
                        &session_connector_data.payment_method_type.into(),
                        &session_connector_data.payment_method_type,
                        None,
                    )
                });

        let router_data = payment_data
            .construct_router_data(
                state,
                connector_id,
                merchant_account,
                key_store,
                customer,
                &merchant_connector_account,
            )
            .await?;

        let res = router_data.decide_flows(
            state,
            &session_connector_data.connector,
            CallConnectorAction::Trigger,
            None,
            business_profile,
        );

        join_handlers.push(res);
    }

    let result = join_all(join_handlers).await;

    for (connector_res, session_connector) in result.into_iter().zip(connectors) {
        let connector_name = session_connector.connector.connector_name.to_string();
        match connector_res {
            Ok(connector_response) => {
                if let Ok(router_types::PaymentsResponseData::SessionResponse {
                    session_token,
                    ..
                }) = connector_response.response
                {
                    // If session token is NoSessionTokenReceived, it is not pushed into the sessions_token as there is no response or there can be some error
                    // In case of error, that error is already logged
                    if !matches!(
                        session_token,
                        api_models::payments::SessionToken::NoSessionTokenReceived,
                    ) {
                        payment_data.sessions_token.push(session_token);
                    }
                }
            }
            Err(connector_error) => {
                logger::error!(
                    "sessions_connector_error {} {:?}",
                    connector_name,
                    connector_error
                );
            }
        }
    }

    let call_connectors_end_time = Instant::now();
    let call_connectors_duration =
        call_connectors_end_time.saturating_duration_since(call_connectors_start_time);
    tracing::info!(duration = format!("Duration taken: {}", call_connectors_duration.as_millis()));

    Ok(payment_data)
}

pub async fn call_create_connector_customer_if_required<F, Req>(
    state: &SessionState,
    customer: &Option<domain::Customer>,
    merchant_account: &domain::MerchantAccount,
    key_store: &domain::MerchantKeyStore,
    merchant_connector_account: &helpers::MerchantConnectorAccountType,
    payment_data: &mut PaymentData<F>,
) -> RouterResult<Option<storage::CustomerUpdate>>
where
    F: Send + Clone + Sync,
    Req: Send + Sync,

    // To create connector flow specific interface data
    PaymentData<F>: ConstructFlowSpecificData<F, Req, router_types::PaymentsResponseData>,
    RouterData<F, Req, router_types::PaymentsResponseData>: Feature<F, Req> + Send,

    // To construct connector flow specific api
    dyn api::Connector:
        services::api::ConnectorIntegration<F, Req, router_types::PaymentsResponseData>,
{
    let connector_name = payment_data.payment_attempt.connector.clone();

    match connector_name {
        Some(connector_name) => {
            let connector = api::ConnectorData::get_connector_by_name(
                &state.conf.connectors,
                &connector_name,
                api::GetToken::Connector,
                merchant_connector_account.get_mca_id(),
            )?;

            let connector_label = utils::get_connector_label(
                payment_data.payment_intent.business_country,
                payment_data.payment_intent.business_label.as_ref(),
                payment_data.payment_attempt.business_sub_label.as_ref(),
                &connector_name,
            );

            let connector_label = if let Some(connector_label) =
                merchant_connector_account.get_mca_id().or(connector_label)
            {
                connector_label
            } else {
                let profile_id = utils::get_profile_id_from_business_details(
                    payment_data.payment_intent.business_country,
                    payment_data.payment_intent.business_label.as_ref(),
                    merchant_account,
                    payment_data.payment_intent.profile_id.as_ref(),
                    &*state.store,
                    false,
                )
                .await
                .attach_printable("Could not find profile id from business details")?;

                format!("{connector_name}_{profile_id}")
            };

            let (should_call_connector, existing_connector_customer_id) =
                customers::should_call_connector_create_customer(
                    state,
                    &connector,
                    customer,
                    &connector_label,
                );

            if should_call_connector {
                // Create customer at connector and update the customer table to store this data
                let router_data = payment_data
                    .construct_router_data(
                        state,
                        connector.connector.id(),
                        merchant_account,
                        key_store,
                        customer,
                        merchant_connector_account,
                    )
                    .await?;

                let connector_customer_id = router_data
                    .create_connector_customer(state, &connector)
                    .await?;

                let customer_update = customers::update_connector_customer_in_customers(
                    &connector_label,
                    customer.as_ref(),
                    &connector_customer_id,
                )
                .await;

                payment_data.connector_customer_id = connector_customer_id;
                Ok(customer_update)
            } else {
                // Customer already created in previous calls use the same value, no need to update
                payment_data.connector_customer_id =
                    existing_connector_customer_id.map(ToOwned::to_owned);
                Ok(None)
            }
        }
        None => Ok(None),
    }
}

async fn complete_preprocessing_steps_if_required<F, Req, Q>(
    state: &SessionState,
    connector: &api::ConnectorData,
    payment_data: &PaymentData<F>,
    mut router_data: RouterData<F, Req, router_types::PaymentsResponseData>,
    operation: &BoxedOperation<'_, F, Q>,
    should_continue_payment: bool,
) -> RouterResult<(RouterData<F, Req, router_types::PaymentsResponseData>, bool)>
where
    F: Send + Clone + Sync,
    Req: Send + Sync,
    RouterData<F, Req, router_types::PaymentsResponseData>: Feature<F, Req> + Send,
    dyn api::Connector:
        services::api::ConnectorIntegration<F, Req, router_types::PaymentsResponseData>,
{
    if !is_operation_complete_authorize(&operation)
        && connector
            .connector_name
            .is_pre_processing_required_before_authorize()
    {
        router_data = router_data.preprocessing_steps(state, connector).await?;
        return Ok((router_data, should_continue_payment));
    }
    //TODO: For ACH transfers, if preprocessing_step is not required for connectors encountered in future, add the check
    let router_data_and_should_continue_payment = match payment_data.payment_method_data.clone() {
        Some(api_models::payments::PaymentMethodData::BankTransfer(data)) => match data.deref() {
            api_models::payments::BankTransferData::AchBankTransfer { .. }
            | api_models::payments::BankTransferData::MultibancoBankTransfer { .. }
                if connector.connector_name == router_types::Connector::Stripe =>
            {
                if payment_data.payment_attempt.preprocessing_step_id.is_none() {
                    (
                        router_data.preprocessing_steps(state, connector).await?,
                        false,
                    )
                } else {
                    (router_data, should_continue_payment)
                }
            }
            _ => (router_data, should_continue_payment),
        },
        Some(api_models::payments::PaymentMethodData::Wallet(_)) => {
            if is_preprocessing_required_for_wallets(connector.connector_name.to_string()) {
                (
                    router_data.preprocessing_steps(state, connector).await?,
                    false,
                )
            } else {
                (router_data, should_continue_payment)
            }
        }
        Some(api_models::payments::PaymentMethodData::Card(_)) => {
            if connector.connector_name == router_types::Connector::Payme
                && !matches!(format!("{operation:?}").as_str(), "CompleteAuthorize")
            {
                router_data = router_data.preprocessing_steps(state, connector).await?;

                let is_error_in_response = router_data.response.is_err();
                // If is_error_in_response is true, should_continue_payment should be false, we should throw the error
                (router_data, !is_error_in_response)
            } else if connector.connector_name == router_types::Connector::Nmi
                && !matches!(format!("{operation:?}").as_str(), "CompleteAuthorize")
                && router_data.auth_type == storage_enums::AuthenticationType::ThreeDs
                && !matches!(
                    payment_data
                        .payment_attempt
                        .external_three_ds_authentication_attempted,
                    Some(true)
                )
            {
                router_data = router_data.preprocessing_steps(state, connector).await?;

                (router_data, false)
            } else if (connector.connector_name == router_types::Connector::Cybersource
                || connector.connector_name == router_types::Connector::Bankofamerica)
                && is_operation_complete_authorize(&operation)
                && router_data.auth_type == storage_enums::AuthenticationType::ThreeDs
            {
                router_data = router_data.preprocessing_steps(state, connector).await?;

                // Should continue the flow only if no redirection_data is returned else a response with redirection form shall be returned
                let should_continue = matches!(
                    router_data.response,
                    Ok(router_types::PaymentsResponseData::TransactionResponse {
                        redirection_data: None,
                        ..
                    })
                ) && router_data.status
                    != common_enums::AttemptStatus::AuthenticationFailed;
                (router_data, should_continue)
<<<<<<< HEAD
            } else if (connector.connector_name == router_types::Connector::Nuvei
                || connector.connector_name == router_types::Connector::Shift4)
=======
            } else if connector.connector_name == router_types::Connector::Nuvei
>>>>>>> e7acaa57
                && router_data.auth_type == common_enums::AuthenticationType::ThreeDs
                && !is_operation_complete_authorize(&operation)
            {
                router_data = router_data.preprocessing_steps(state, connector).await?;
                (router_data, should_continue_payment)
            } else {
                (router_data, should_continue_payment)
            }
        }
        Some(api_models::payments::PaymentMethodData::GiftCard(_)) => {
            if connector.connector_name == router_types::Connector::Adyen {
                router_data = router_data.preprocessing_steps(state, connector).await?;

                let is_error_in_response = router_data.response.is_err();
                // If is_error_in_response is true, should_continue_payment should be false, we should throw the error
                (router_data, !is_error_in_response)
            } else {
                (router_data, should_continue_payment)
            }
        }
        Some(api_models::payments::PaymentMethodData::BankDebit(_)) => {
            if connector.connector_name == router_types::Connector::Gocardless {
                router_data = router_data.preprocessing_steps(state, connector).await?;
                let is_error_in_response = router_data.response.is_err();
                // If is_error_in_response is true, should_continue_payment should be false, we should throw the error
                (router_data, !is_error_in_response)
            } else {
                (router_data, should_continue_payment)
            }
        }
        _ => {
            // 3DS validation for paypal cards after verification (authorize call)
            if connector.connector_name == router_types::Connector::Paypal
                && payment_data.payment_attempt.payment_method
                    == Some(storage_enums::PaymentMethod::Card)
                && matches!(format!("{operation:?}").as_str(), "CompleteAuthorize")
            {
                router_data = router_data.preprocessing_steps(state, connector).await?;
                let is_error_in_response = router_data.response.is_err();
                // If is_error_in_response is true, should_continue_payment should be false, we should throw the error
                (router_data, !is_error_in_response)
            } else {
                (router_data, should_continue_payment)
            }
        }
    };

    Ok(router_data_and_should_continue_payment)
}

pub fn is_preprocessing_required_for_wallets(connector_name: String) -> bool {
    connector_name == *"trustpay" || connector_name == *"payme"
}

#[instrument(skip_all)]
pub async fn construct_profile_id_and_get_mca<'a, F>(
    state: &'a SessionState,
    merchant_account: &domain::MerchantAccount,
    payment_data: &mut PaymentData<F>,
    connector_name: &str,
    merchant_connector_id: Option<&String>,
    key_store: &domain::MerchantKeyStore,
    should_validate: bool,
) -> RouterResult<helpers::MerchantConnectorAccountType>
where
    F: Clone,
{
    let profile_id = utils::get_profile_id_from_business_details(
        payment_data.payment_intent.business_country,
        payment_data.payment_intent.business_label.as_ref(),
        merchant_account,
        payment_data.payment_intent.profile_id.as_ref(),
        &*state.store,
        should_validate,
    )
    .await
    .change_context(errors::ApiErrorResponse::InternalServerError)
    .attach_printable("profile_id is not set in payment_intent")?;

    let merchant_connector_account = helpers::get_merchant_connector_account(
        state,
        merchant_account.merchant_id.as_str(),
        payment_data.creds_identifier.to_owned(),
        key_store,
        &profile_id,
        connector_name,
        merchant_connector_id,
    )
    .await?;

    Ok(merchant_connector_account)
}

fn is_payment_method_tokenization_enabled_for_connector(
    state: &SessionState,
    connector_name: &str,
    payment_method: &storage::enums::PaymentMethod,
    payment_method_type: &Option<storage::enums::PaymentMethodType>,
    apple_pay_flow: &Option<domain::ApplePayFlow>,
) -> RouterResult<bool> {
    let connector_tokenization_filter = state.conf.tokenization.0.get(connector_name);

    Ok(connector_tokenization_filter
        .map(|connector_filter| {
            connector_filter
                .payment_method
                .clone()
                .contains(payment_method)
                && is_payment_method_type_allowed_for_connector(
                    payment_method_type,
                    connector_filter.payment_method_type.clone(),
                )
                && is_apple_pay_pre_decrypt_type_connector_tokenization(
                    payment_method_type,
                    apple_pay_flow,
                    connector_filter.apple_pay_pre_decrypt_flow.clone(),
                )
        })
        .unwrap_or(false))
}

fn is_apple_pay_pre_decrypt_type_connector_tokenization(
    payment_method_type: &Option<storage::enums::PaymentMethodType>,
    apple_pay_flow: &Option<domain::ApplePayFlow>,
    apple_pay_pre_decrypt_flow_filter: Option<ApplePayPreDecryptFlow>,
) -> bool {
    match (payment_method_type, apple_pay_flow) {
        (
            Some(storage::enums::PaymentMethodType::ApplePay),
            Some(domain::ApplePayFlow::Simplified(_)),
        ) => !matches!(
            apple_pay_pre_decrypt_flow_filter,
            Some(ApplePayPreDecryptFlow::NetworkTokenization)
        ),
        _ => true,
    }
}

fn decide_apple_pay_flow(
    state: &SessionState,
    payment_method_type: &Option<enums::PaymentMethodType>,
    merchant_connector_account: Option<&helpers::MerchantConnectorAccountType>,
) -> Option<domain::ApplePayFlow> {
    payment_method_type.and_then(|pmt| match pmt {
        enums::PaymentMethodType::ApplePay => {
            check_apple_pay_metadata(state, merchant_connector_account)
        }
        _ => None,
    })
}

fn check_apple_pay_metadata(
    state: &SessionState,
    merchant_connector_account: Option<&helpers::MerchantConnectorAccountType>,
) -> Option<domain::ApplePayFlow> {
    merchant_connector_account.and_then(|mca| {
        let metadata = mca.get_metadata();
        metadata.and_then(|apple_pay_metadata| {
            let parsed_metadata = apple_pay_metadata
                .clone()
                .parse_value::<api_models::payments::ApplepayCombinedSessionTokenData>(
                    "ApplepayCombinedSessionTokenData",
                )
                .map(|combined_metadata| {
                    api_models::payments::ApplepaySessionTokenMetadata::ApplePayCombined(
                        combined_metadata.apple_pay_combined,
                    )
                })
                .or_else(|_| {
                    apple_pay_metadata
                        .parse_value::<api_models::payments::ApplepaySessionTokenData>(
                            "ApplepaySessionTokenData",
                        )
                        .map(|old_metadata| {
                            api_models::payments::ApplepaySessionTokenMetadata::ApplePay(
                                old_metadata.apple_pay,
                            )
                        })
                })
                .map_err(
                    |error| logger::warn!(%error, "Failed to Parse Value to ApplepaySessionTokenData"),
                );

            parsed_metadata.ok().map(|metadata| match metadata {
                api_models::payments::ApplepaySessionTokenMetadata::ApplePayCombined(
                    apple_pay_combined,
                ) => match apple_pay_combined {
                    api_models::payments::ApplePayCombinedMetadata::Simplified { .. } => {
                        domain::ApplePayFlow::Simplified(payments_api::PaymentProcessingDetails {
                            payment_processing_certificate: state
                            .conf
                            .applepay_decrypt_keys
                            .get_inner()
                            .apple_pay_ppc
                            .clone(),
                            payment_processing_certificate_key: state
                            .conf
                            .applepay_decrypt_keys
                            .get_inner()
                            .apple_pay_ppc_key
                            .clone(),
                         })
                    }
                    api_models::payments::ApplePayCombinedMetadata::Manual { payment_request_data: _, session_token_data } => {
                        if let Some(manual_payment_processing_details_at) = session_token_data.payment_processing_details_at {
                            match manual_payment_processing_details_at {
                                payments_api::PaymentProcessingDetailsAt::Hyperswitch(payment_processing_details) => domain::ApplePayFlow::Simplified(payment_processing_details),
                                payments_api::PaymentProcessingDetailsAt::Connector => domain::ApplePayFlow::Manual,
                            }
                        } else {
                            domain::ApplePayFlow::Manual
                        }
                    }
                },
                api_models::payments::ApplepaySessionTokenMetadata::ApplePay(_) => {
                    domain::ApplePayFlow::Manual
                }
            })
        })
    })
}

fn is_payment_method_type_allowed_for_connector(
    current_pm_type: &Option<storage::enums::PaymentMethodType>,
    pm_type_filter: Option<PaymentMethodTypeTokenFilter>,
) -> bool {
    match (*current_pm_type).zip(pm_type_filter) {
        Some((pm_type, type_filter)) => match type_filter {
            PaymentMethodTypeTokenFilter::AllAccepted => true,
            PaymentMethodTypeTokenFilter::EnableOnly(enabled) => enabled.contains(&pm_type),
            PaymentMethodTypeTokenFilter::DisableOnly(disabled) => !disabled.contains(&pm_type),
        },
        None => true, // Allow all types if payment_method_type is not present
    }
}

async fn decide_payment_method_tokenize_action(
    state: &SessionState,
    connector_name: &str,
    payment_method: &storage::enums::PaymentMethod,
    pm_parent_token: Option<&String>,
    is_connector_tokenization_enabled: bool,
    apple_pay_flow: Option<domain::ApplePayFlow>,
) -> RouterResult<TokenizationAction> {
    match pm_parent_token {
        None => Ok(match (is_connector_tokenization_enabled, apple_pay_flow) {
            (true, Some(domain::ApplePayFlow::Simplified(payment_processing_details))) => {
                TokenizationAction::TokenizeInConnectorAndApplepayPreDecrypt(
                    payment_processing_details,
                )
            }
            (true, _) => TokenizationAction::TokenizeInConnectorAndRouter,
            (false, Some(domain::ApplePayFlow::Simplified(payment_processing_details))) => {
                TokenizationAction::DecryptApplePayToken(payment_processing_details)
            }
            (false, _) => TokenizationAction::TokenizeInRouter,
        }),
        Some(token) => {
            let redis_conn = state
                .store
                .get_redis_conn()
                .change_context(errors::ApiErrorResponse::InternalServerError)
                .attach_printable("Failed to get redis connection")?;

            let key = format!(
                "pm_token_{}_{}_{}",
                token.to_owned(),
                payment_method,
                connector_name
            );

            let connector_token_option = redis_conn
                .get_key::<Option<String>>(&key)
                .await
                .change_context(errors::ApiErrorResponse::InternalServerError)
                .attach_printable("Failed to fetch the token from redis")?;

            match connector_token_option {
                Some(connector_token) => Ok(TokenizationAction::ConnectorToken(connector_token)),
                None => Ok(match (is_connector_tokenization_enabled, apple_pay_flow) {
                    (true, Some(domain::ApplePayFlow::Simplified(payment_processing_details))) => {
                        TokenizationAction::TokenizeInConnectorAndApplepayPreDecrypt(
                            payment_processing_details,
                        )
                    }
                    (true, _) => TokenizationAction::TokenizeInConnectorAndRouter,
                    (false, Some(domain::ApplePayFlow::Simplified(payment_processing_details))) => {
                        TokenizationAction::DecryptApplePayToken(payment_processing_details)
                    }
                    (false, _) => TokenizationAction::TokenizeInRouter,
                }),
            }
        }
    }
}

#[derive(Clone, Debug)]
pub enum TokenizationAction {
    TokenizeInRouter,
    TokenizeInConnector,
    TokenizeInConnectorAndRouter,
    ConnectorToken(String),
    SkipConnectorTokenization,
    DecryptApplePayToken(payments_api::PaymentProcessingDetails),
    TokenizeInConnectorAndApplepayPreDecrypt(payments_api::PaymentProcessingDetails),
}

#[allow(clippy::too_many_arguments)]
pub async fn get_connector_tokenization_action_when_confirm_true<F, Req>(
    state: &SessionState,
    operation: &BoxedOperation<'_, F, Req>,
    payment_data: &mut PaymentData<F>,
    validate_result: &operations::ValidateResult<'_>,
    merchant_connector_account: &helpers::MerchantConnectorAccountType,
    merchant_key_store: &domain::MerchantKeyStore,
    customer: &Option<domain::Customer>,
) -> RouterResult<(PaymentData<F>, TokenizationAction)>
where
    F: Send + Clone,
{
    let connector = payment_data.payment_attempt.connector.to_owned();

    let is_mandate = payment_data
        .mandate_id
        .as_ref()
        .and_then(|inner| inner.mandate_reference_id.as_ref())
        .map(|mandate_reference| match mandate_reference {
            api_models::payments::MandateReferenceId::ConnectorMandateId(_) => true,
            api_models::payments::MandateReferenceId::NetworkMandateId(_) => false,
        })
        .unwrap_or(false);

    let payment_data_and_tokenization_action = match connector {
        Some(_) if is_mandate => (
            payment_data.to_owned(),
            TokenizationAction::SkipConnectorTokenization,
        ),
        Some(connector) if is_operation_confirm(&operation) => {
            let payment_method = &payment_data
                .payment_attempt
                .payment_method
                .get_required_value("payment_method")?;
            let payment_method_type = &payment_data.payment_attempt.payment_method_type;

            let apple_pay_flow =
                decide_apple_pay_flow(state, payment_method_type, Some(merchant_connector_account));

            let is_connector_tokenization_enabled =
                is_payment_method_tokenization_enabled_for_connector(
                    state,
                    &connector,
                    payment_method,
                    payment_method_type,
                    &apple_pay_flow,
                )?;

            add_apple_pay_flow_metrics(
                &apple_pay_flow,
                payment_data.payment_attempt.connector.clone(),
                payment_data.payment_attempt.merchant_id.clone(),
            );

            let payment_method_action = decide_payment_method_tokenize_action(
                state,
                &connector,
                payment_method,
                payment_data.token.as_ref(),
                is_connector_tokenization_enabled,
                apple_pay_flow,
            )
            .await?;

            let connector_tokenization_action = match payment_method_action {
                TokenizationAction::TokenizeInRouter => {
                    let (_operation, payment_method_data, pm_id) = operation
                        .to_domain()?
                        .make_pm_data(
                            state,
                            payment_data,
                            validate_result.storage_scheme,
                            merchant_key_store,
                            customer,
                        )
                        .await?;
                    payment_data.payment_method_data = payment_method_data;
                    payment_data.payment_attempt.payment_method_id = pm_id;

                    TokenizationAction::SkipConnectorTokenization
                }

                TokenizationAction::TokenizeInConnector => TokenizationAction::TokenizeInConnector,
                TokenizationAction::TokenizeInConnectorAndRouter => {
                    let (_operation, payment_method_data, pm_id) = operation
                        .to_domain()?
                        .make_pm_data(
                            state,
                            payment_data,
                            validate_result.storage_scheme,
                            merchant_key_store,
                            customer,
                        )
                        .await?;

                    payment_data.payment_method_data = payment_method_data;
                    payment_data.payment_attempt.payment_method_id = pm_id;
                    TokenizationAction::TokenizeInConnector
                }
                TokenizationAction::ConnectorToken(token) => {
                    payment_data.pm_token = Some(token);
                    TokenizationAction::SkipConnectorTokenization
                }
                TokenizationAction::SkipConnectorTokenization => {
                    TokenizationAction::SkipConnectorTokenization
                }
                TokenizationAction::DecryptApplePayToken(payment_processing_details) => {
                    TokenizationAction::DecryptApplePayToken(payment_processing_details)
                }
                TokenizationAction::TokenizeInConnectorAndApplepayPreDecrypt(
                    payment_processing_details,
                ) => TokenizationAction::TokenizeInConnectorAndApplepayPreDecrypt(
                    payment_processing_details,
                ),
            };
            (payment_data.to_owned(), connector_tokenization_action)
        }
        _ => (
            payment_data.to_owned(),
            TokenizationAction::SkipConnectorTokenization,
        ),
    };

    Ok(payment_data_and_tokenization_action)
}

pub async fn tokenize_in_router_when_confirm_false_or_external_authentication<F, Req>(
    state: &SessionState,
    operation: &BoxedOperation<'_, F, Req>,
    payment_data: &mut PaymentData<F>,
    validate_result: &operations::ValidateResult<'_>,
    merchant_key_store: &domain::MerchantKeyStore,
    customer: &Option<domain::Customer>,
) -> RouterResult<PaymentData<F>>
where
    F: Send + Clone,
{
    // On confirm is false and only router related
    let is_external_authentication_requested = payment_data
        .payment_intent
        .request_external_three_ds_authentication;
    let payment_data =
        if !is_operation_confirm(operation) || is_external_authentication_requested == Some(true) {
            let (_operation, payment_method_data, pm_id) = operation
                .to_domain()?
                .make_pm_data(
                    state,
                    payment_data,
                    validate_result.storage_scheme,
                    merchant_key_store,
                    customer,
                )
                .await?;
            payment_data.payment_method_data = payment_method_data;
            if let Some(payment_method_id) = pm_id {
                payment_data.payment_attempt.payment_method_id = Some(payment_method_id);
            }
            payment_data
        } else {
            payment_data
        };
    Ok(payment_data.to_owned())
}

#[derive(Clone, PartialEq)]
pub enum CallConnectorAction {
    Trigger,
    Avoid,
    StatusUpdate {
        status: storage_enums::AttemptStatus,
        error_code: Option<String>,
        error_message: Option<String>,
    },
    HandleResponse(Vec<u8>),
}

#[derive(Clone)]
pub struct MandateConnectorDetails {
    pub connector: String,
    pub merchant_connector_id: Option<String>,
}

#[derive(Clone)]
pub struct PaymentData<F>
where
    F: Clone,
{
    pub flow: PhantomData<F>,
    pub payment_intent: storage::PaymentIntent,
    pub payment_attempt: storage::PaymentAttempt,
    pub multiple_capture_data: Option<types::MultipleCaptureData>,
    pub amount: api::Amount,
    pub mandate_id: Option<api_models::payments::MandateIds>,
    pub mandate_connector: Option<MandateConnectorDetails>,
    pub currency: storage_enums::Currency,
    pub setup_mandate: Option<MandateData>,
    pub customer_acceptance: Option<CustomerAcceptance>,
    pub address: PaymentAddress,
    pub token: Option<String>,
    pub token_data: Option<storage::PaymentTokenData>,
    pub confirm: Option<bool>,
    pub force_sync: Option<bool>,
    pub payment_method_data: Option<api::PaymentMethodData>,
    pub payment_method_info: Option<storage::PaymentMethod>,
    pub refunds: Vec<storage::Refund>,
    pub disputes: Vec<storage::Dispute>,
    pub attempts: Option<Vec<storage::PaymentAttempt>>,
    pub sessions_token: Vec<api::SessionToken>,
    pub card_cvc: Option<Secret<String>>,
    pub email: Option<pii::Email>,
    pub creds_identifier: Option<String>,
    pub pm_token: Option<String>,
    pub connector_customer_id: Option<String>,
    pub recurring_mandate_payment_data:
        Option<hyperswitch_domain_models::router_data::RecurringMandatePaymentData>,
    pub ephemeral_key: Option<ephemeral_key::EphemeralKey>,
    pub redirect_response: Option<api_models::payments::RedirectResponse>,
    pub surcharge_details: Option<types::SurchargeDetails>,
    pub frm_message: Option<FraudCheck>,
    pub payment_link_data: Option<api_models::payments::PaymentLinkResponse>,
    pub incremental_authorization_details: Option<IncrementalAuthorizationDetails>,
    pub authorizations: Vec<diesel_models::authorization::Authorization>,
    pub authentication: Option<storage::Authentication>,
    pub recurring_details: Option<RecurringDetails>,
    pub poll_config: Option<router_types::PollConfig>,
}

#[derive(Clone, serde::Serialize, Debug)]
pub struct PaymentEvent {
    payment_intent: storage::PaymentIntent,
    payment_attempt: storage::PaymentAttempt,
}

impl<F: Clone> PaymentData<F> {
    fn to_event(&self) -> PaymentEvent {
        PaymentEvent {
            payment_intent: self.payment_intent.clone(),
            payment_attempt: self.payment_attempt.clone(),
        }
    }
}

impl EventInfo for PaymentEvent {
    type Data = Self;
    fn data(&self) -> error_stack::Result<Self::Data, events::EventsError> {
        Ok(self.clone())
    }

    fn key(&self) -> String {
        "payment".to_string()
    }
}

#[derive(Debug, Default, Clone)]
pub struct IncrementalAuthorizationDetails {
    pub additional_amount: MinorUnit,
    pub total_amount: MinorUnit,
    pub reason: Option<String>,
    pub authorization_id: Option<String>,
}

pub trait CustomerDetailsExt {
    type Error;
    fn get_name(&self) -> Result<Secret<String, masking::WithType>, Self::Error>;
    fn get_email(&self) -> Result<pii::Email, Self::Error>;
}

impl CustomerDetailsExt for CustomerDetails {
    type Error = error_stack::Report<errors::ConnectorError>;
    fn get_name(&self) -> Result<Secret<String, masking::WithType>, Self::Error> {
        self.name.clone().ok_or_else(missing_field_err("name"))
    }
    fn get_email(&self) -> Result<pii::Email, Self::Error> {
        self.email.clone().ok_or_else(missing_field_err("email"))
    }
}

pub fn if_not_create_change_operation<'a, Op, F>(
    status: storage_enums::IntentStatus,
    confirm: Option<bool>,
    current: &'a Op,
) -> BoxedOperation<'_, F, api::PaymentsRequest>
where
    F: Send + Clone,
    Op: Operation<F, api::PaymentsRequest> + Send + Sync,
    &'a Op: Operation<F, api::PaymentsRequest>,
{
    if confirm.unwrap_or(false) {
        Box::new(PaymentConfirm)
    } else {
        match status {
            storage_enums::IntentStatus::RequiresConfirmation
            | storage_enums::IntentStatus::RequiresCustomerAction
            | storage_enums::IntentStatus::RequiresPaymentMethod => Box::new(current),
            _ => Box::new(&PaymentStatus),
        }
    }
}

pub fn is_confirm<'a, F: Clone + Send, R, Op>(
    operation: &'a Op,
    confirm: Option<bool>,
) -> BoxedOperation<'_, F, R>
where
    PaymentConfirm: Operation<F, R>,
    &'a PaymentConfirm: Operation<F, R>,
    Op: Operation<F, R> + Send + Sync,
    &'a Op: Operation<F, R>,
{
    if confirm.unwrap_or(false) {
        Box::new(&PaymentConfirm)
    } else {
        Box::new(operation)
    }
}

pub fn should_call_connector<Op: Debug, F: Clone>(
    operation: &Op,
    payment_data: &PaymentData<F>,
) -> bool {
    match format!("{operation:?}").as_str() {
        "PaymentConfirm" => true,
        "PaymentStart" => {
            !matches!(
                payment_data.payment_intent.status,
                storage_enums::IntentStatus::Failed | storage_enums::IntentStatus::Succeeded
            ) && payment_data.payment_attempt.authentication_data.is_none()
        }
        "PaymentStatus" => {
            matches!(
                payment_data.payment_intent.status,
                storage_enums::IntentStatus::Processing
                    | storage_enums::IntentStatus::RequiresCustomerAction
                    | storage_enums::IntentStatus::RequiresMerchantAction
                    | storage_enums::IntentStatus::RequiresCapture
                    | storage_enums::IntentStatus::PartiallyCapturedAndCapturable
            ) && payment_data.force_sync.unwrap_or(false)
        }
        "PaymentCancel" => matches!(
            payment_data.payment_intent.status,
            storage_enums::IntentStatus::RequiresCapture
                | storage_enums::IntentStatus::PartiallyCapturedAndCapturable
        ),
        "PaymentCapture" => {
            matches!(
                payment_data.payment_intent.status,
                storage_enums::IntentStatus::RequiresCapture
                    | storage_enums::IntentStatus::PartiallyCapturedAndCapturable
            ) || (matches!(
                payment_data.payment_intent.status,
                storage_enums::IntentStatus::Processing
            ) && matches!(
                payment_data.payment_attempt.capture_method,
                Some(storage_enums::CaptureMethod::ManualMultiple)
            ))
        }
        "CompleteAuthorize" => true,
        "PaymentApprove" => true,
        "PaymentReject" => true,
        "PaymentSession" => true,
        "PaymentIncrementalAuthorization" => matches!(
            payment_data.payment_intent.status,
            storage_enums::IntentStatus::RequiresCapture
        ),
        _ => false,
    }
}

pub fn is_operation_confirm<Op: Debug>(operation: &Op) -> bool {
    matches!(format!("{operation:?}").as_str(), "PaymentConfirm")
}

pub fn is_operation_complete_authorize<Op: Debug>(operation: &Op) -> bool {
    matches!(format!("{operation:?}").as_str(), "CompleteAuthorize")
}

#[cfg(feature = "olap")]
pub async fn list_payments(
    state: SessionState,
    merchant: domain::MerchantAccount,
    constraints: api::PaymentListConstraints,
) -> RouterResponse<api::PaymentListResponse> {
    use hyperswitch_domain_models::errors::StorageError;
    helpers::validate_payment_list_request(&constraints)?;
    let merchant_id = &merchant.merchant_id;
    let db = state.store.as_ref();
    let payment_intents =
        helpers::filter_by_constraints(db, &constraints, merchant_id, merchant.storage_scheme)
            .await
            .to_not_found_response(errors::ApiErrorResponse::PaymentNotFound)?;

    let collected_futures = payment_intents.into_iter().map(|pi| {
        async {
            match db
                .find_payment_attempt_by_payment_id_merchant_id_attempt_id(
                    &pi.payment_id,
                    merchant_id,
                    &pi.active_attempt.get_id(),
                    // since OLAP doesn't have KV. Force to get the data from PSQL.
                    storage_enums::MerchantStorageScheme::PostgresOnly,
                )
                .await
            {
                Ok(pa) => Some(Ok((pi, pa))),
                Err(error) => {
                    if matches!(error.current_context(), StorageError::ValueNotFound(_)) {
                        logger::warn!(
                            ?error,
                            "payment_attempts missing for payment_id : {}",
                            pi.payment_id,
                        );
                        return None;
                    }
                    Some(Err(error))
                }
            }
        }
    });

    //If any of the response are Err, we will get Result<Err(_)>
    let pi_pa_tuple_vec: Result<Vec<(storage::PaymentIntent, storage::PaymentAttempt)>, _> =
        join_all(collected_futures)
            .await
            .into_iter()
            .flatten() //Will ignore `None`, will only flatten 1 level
            .collect::<Result<Vec<(storage::PaymentIntent, storage::PaymentAttempt)>, _>>();
    //Will collect responses in same order async, leading to sorted responses

    //Converting Intent-Attempt array to Response if no error
    let data: Vec<api::PaymentsResponse> = pi_pa_tuple_vec
        .change_context(errors::ApiErrorResponse::InternalServerError)?
        .into_iter()
        .map(ForeignFrom::foreign_from)
        .collect();

    Ok(services::ApplicationResponse::Json(
        api::PaymentListResponse {
            size: data.len(),
            data,
        },
    ))
}
#[cfg(feature = "olap")]
pub async fn apply_filters_on_payments(
    state: SessionState,
    merchant: domain::MerchantAccount,
    constraints: api::PaymentListFilterConstraints,
) -> RouterResponse<api::PaymentListResponseV2> {
    let limit = &constraints.limit;
    helpers::validate_payment_list_request_for_joins(*limit)?;
    let db = state.store.as_ref();
    let list: Vec<(storage::PaymentIntent, storage::PaymentAttempt)> = db
        .get_filtered_payment_intents_attempt(
            &merchant.merchant_id,
            &constraints.clone().into(),
            merchant.storage_scheme,
        )
        .await
        .to_not_found_response(errors::ApiErrorResponse::PaymentNotFound)?;

    let data: Vec<api::PaymentsResponse> =
        list.into_iter().map(ForeignFrom::foreign_from).collect();

    let active_attempt_ids = db
        .get_filtered_active_attempt_ids_for_total_count(
            &merchant.merchant_id,
            &constraints.clone().into(),
            merchant.storage_scheme,
        )
        .await
        .to_not_found_response(errors::ApiErrorResponse::InternalServerError)?;

    let total_count = db
        .get_total_count_of_filtered_payment_attempts(
            &merchant.merchant_id,
            &active_attempt_ids,
            constraints.connector,
            constraints.payment_method,
            constraints.payment_method_type,
            constraints.authentication_type,
            constraints.merchant_connector_id,
            merchant.storage_scheme,
        )
        .await
        .change_context(errors::ApiErrorResponse::InternalServerError)?;

    Ok(services::ApplicationResponse::Json(
        api::PaymentListResponseV2 {
            count: data.len(),
            total_count,
            data,
        },
    ))
}

#[cfg(feature = "olap")]
pub async fn get_filters_for_payments(
    state: SessionState,
    merchant: domain::MerchantAccount,
    time_range: api::TimeRange,
) -> RouterResponse<api::PaymentListFilters> {
    let db = state.store.as_ref();
    let pi = db
        .filter_payment_intents_by_time_range_constraints(
            &merchant.merchant_id,
            &time_range,
            merchant.storage_scheme,
        )
        .await
        .to_not_found_response(errors::ApiErrorResponse::PaymentNotFound)?;

    let filters = db
        .get_filters_for_payments(
            pi.as_slice(),
            &merchant.merchant_id,
            // since OLAP doesn't have KV. Force to get the data from PSQL.
            storage_enums::MerchantStorageScheme::PostgresOnly,
        )
        .await
        .to_not_found_response(errors::ApiErrorResponse::PaymentNotFound)?;

    Ok(services::ApplicationResponse::Json(
        api::PaymentListFilters {
            connector: filters.connector,
            currency: filters.currency,
            status: filters.status,
            payment_method: filters.payment_method,
            payment_method_type: filters.payment_method_type,
            authentication_type: filters.authentication_type,
        },
    ))
}

#[cfg(feature = "olap")]
pub async fn get_payment_filters(
    state: SessionState,
    merchant: domain::MerchantAccount,
) -> RouterResponse<api::PaymentListFiltersV2> {
    let merchant_connector_accounts = if let services::ApplicationResponse::Json(data) =
        super::admin::list_payment_connectors(state, merchant.merchant_id).await?
    {
        data
    } else {
        return Err(errors::ApiErrorResponse::InternalServerError.into());
    };

    let mut connector_map: HashMap<String, Vec<MerchantConnectorInfo>> = HashMap::new();
    let mut payment_method_types_map: HashMap<
        enums::PaymentMethod,
        HashSet<enums::PaymentMethodType>,
    > = HashMap::new();

    // populate connector map
    merchant_connector_accounts
        .iter()
        .filter_map(|merchant_connector_account| {
            merchant_connector_account
                .connector_label
                .as_ref()
                .map(|label| {
                    let info = MerchantConnectorInfo {
                        connector_label: label.clone(),
                        merchant_connector_id: merchant_connector_account
                            .merchant_connector_id
                            .clone(),
                    };
                    (merchant_connector_account.connector_name.clone(), info)
                })
        })
        .for_each(|(connector_name, info)| {
            connector_map
                .entry(connector_name.clone())
                .or_default()
                .push(info);
        });

    // populate payment method type map
    merchant_connector_accounts
        .iter()
        .flat_map(|merchant_connector_account| {
            merchant_connector_account.payment_methods_enabled.as_ref()
        })
        .map(|payment_methods_enabled| {
            payment_methods_enabled
                .iter()
                .filter_map(|payment_method_enabled| {
                    payment_method_enabled
                        .payment_method_types
                        .as_ref()
                        .map(|types_vec| (payment_method_enabled.payment_method, types_vec.clone()))
                })
        })
        .for_each(|payment_methods_enabled| {
            payment_methods_enabled.for_each(|(payment_method, payment_method_types_vec)| {
                payment_method_types_map
                    .entry(payment_method)
                    .or_default()
                    .extend(
                        payment_method_types_vec
                            .iter()
                            .map(|p| p.payment_method_type),
                    );
            });
        });

    Ok(services::ApplicationResponse::Json(
        api::PaymentListFiltersV2 {
            connector: connector_map,
            currency: enums::Currency::iter().collect(),
            status: enums::IntentStatus::iter().collect(),
            payment_method: payment_method_types_map,
            authentication_type: enums::AuthenticationType::iter().collect(),
        },
    ))
}

pub async fn add_process_sync_task(
    db: &dyn StorageInterface,
    payment_attempt: &storage::PaymentAttempt,
    schedule_time: time::PrimitiveDateTime,
) -> CustomResult<(), errors::StorageError> {
    let tracking_data = api::PaymentsRetrieveRequest {
        force_sync: true,
        merchant_id: Some(payment_attempt.merchant_id.clone()),
        resource_id: api::PaymentIdType::PaymentAttemptId(payment_attempt.attempt_id.clone()),
        ..Default::default()
    };
    let runner = storage::ProcessTrackerRunner::PaymentsSyncWorkflow;
    let task = "PAYMENTS_SYNC";
    let tag = ["SYNC", "PAYMENT"];
    let process_tracker_id = pt_utils::get_process_tracker_id(
        runner,
        task,
        &payment_attempt.attempt_id,
        &payment_attempt.merchant_id,
    );
    let process_tracker_entry = storage::ProcessTrackerNew::new(
        process_tracker_id,
        task,
        runner,
        tag,
        tracking_data,
        schedule_time,
    )
    .map_err(errors::StorageError::from)?;

    db.insert_process(process_tracker_entry).await?;
    Ok(())
}

pub async fn reset_process_sync_task(
    db: &dyn StorageInterface,
    payment_attempt: &storage::PaymentAttempt,
    schedule_time: time::PrimitiveDateTime,
) -> Result<(), errors::ProcessTrackerError> {
    let runner = storage::ProcessTrackerRunner::PaymentsSyncWorkflow;
    let task = "PAYMENTS_SYNC";
    let process_tracker_id = pt_utils::get_process_tracker_id(
        runner,
        task,
        &payment_attempt.attempt_id,
        &payment_attempt.merchant_id,
    );
    let psync_process = db
        .find_process_by_id(&process_tracker_id)
        .await?
        .ok_or(errors::ProcessTrackerError::ProcessFetchingFailed)?;
    db.as_scheduler()
        .reset_process(psync_process, schedule_time)
        .await?;
    Ok(())
}

pub fn update_straight_through_routing<F>(
    payment_data: &mut PaymentData<F>,
    request_straight_through: serde_json::Value,
) -> CustomResult<(), errors::ParsingError>
where
    F: Send + Clone,
{
    let _: api_models::routing::RoutingAlgorithm = request_straight_through
        .clone()
        .parse_value("RoutingAlgorithm")
        .attach_printable("Invalid straight through routing rules format")?;

    payment_data.payment_attempt.straight_through_algorithm = Some(request_straight_through);

    Ok(())
}

#[allow(clippy::too_many_arguments)]
pub async fn get_connector_choice<F, Req>(
    operation: &BoxedOperation<'_, F, Req>,
    state: &SessionState,
    req: &Req,
    merchant_account: &domain::MerchantAccount,
    business_profile: &storage::business_profile::BusinessProfile,
    key_store: &domain::MerchantKeyStore,
    payment_data: &mut PaymentData<F>,
    eligible_connectors: Option<Vec<enums::RoutableConnectors>>,
    mandate_type: Option<api::MandateTransactionType>,
) -> RouterResult<Option<ConnectorCallType>>
where
    F: Send + Clone,
{
    let connector_choice = operation
        .to_domain()?
        .get_connector(
            merchant_account,
            &state.clone(),
            req,
            &payment_data.payment_intent,
            key_store,
        )
        .await?;

    let connector = if should_call_connector(operation, payment_data) {
        Some(match connector_choice {
            api::ConnectorChoice::SessionMultiple(connectors) => {
                let routing_output = perform_session_token_routing(
                    state.clone(),
                    merchant_account,
                    key_store,
                    payment_data,
                    connectors,
                )
                .await?;
                ConnectorCallType::SessionMultiple(routing_output)
            }

            api::ConnectorChoice::StraightThrough(straight_through) => {
                connector_selection(
                    state,
                    merchant_account,
                    business_profile,
                    key_store,
                    payment_data,
                    Some(straight_through),
                    eligible_connectors,
                    mandate_type,
                )
                .await?
            }

            api::ConnectorChoice::Decide => {
                connector_selection(
                    state,
                    merchant_account,
                    business_profile,
                    key_store,
                    payment_data,
                    None,
                    eligible_connectors,
                    mandate_type,
                )
                .await?
            }
        })
    } else if let api::ConnectorChoice::StraightThrough(algorithm) = connector_choice {
        update_straight_through_routing(payment_data, algorithm)
            .change_context(errors::ApiErrorResponse::InternalServerError)
            .attach_printable("Failed to update straight through routing algorithm")?;

        None
    } else {
        None
    };
    Ok(connector)
}

#[allow(clippy::too_many_arguments)]
pub async fn connector_selection<F>(
    state: &SessionState,
    merchant_account: &domain::MerchantAccount,
    business_profile: &storage::business_profile::BusinessProfile,
    key_store: &domain::MerchantKeyStore,
    payment_data: &mut PaymentData<F>,
    request_straight_through: Option<serde_json::Value>,
    eligible_connectors: Option<Vec<enums::RoutableConnectors>>,
    mandate_type: Option<api::MandateTransactionType>,
) -> RouterResult<ConnectorCallType>
where
    F: Send + Clone,
{
    let request_straight_through: Option<api::routing::StraightThroughAlgorithm> =
        request_straight_through
            .map(|val| val.parse_value("RoutingAlgorithm"))
            .transpose()
            .change_context(errors::ApiErrorResponse::InternalServerError)
            .attach_printable("Invalid straight through routing rules format")?;

    let mut routing_data = storage::RoutingData {
        routed_through: payment_data.payment_attempt.connector.clone(),
        #[cfg(feature = "connector_choice_mca_id")]
        merchant_connector_id: payment_data.payment_attempt.merchant_connector_id.clone(),
        #[cfg(not(feature = "connector_choice_mca_id"))]
        business_sub_label: payment_data.payment_attempt.business_sub_label.clone(),
        algorithm: request_straight_through.clone(),
        routing_info: payment_data
            .payment_attempt
            .straight_through_algorithm
            .clone()
            .map(|val| val.parse_value("PaymentRoutingInfo"))
            .transpose()
            .change_context(errors::ApiErrorResponse::InternalServerError)
            .attach_printable("Invalid straight through algorithm format found in payment attempt")?
            .unwrap_or_else(|| storage::PaymentRoutingInfo {
                algorithm: None,
                pre_routing_results: None,
            }),
    };

    let decided_connector = decide_connector(
        state.clone(),
        merchant_account,
        business_profile,
        key_store,
        payment_data,
        request_straight_through,
        &mut routing_data,
        eligible_connectors,
        mandate_type,
    )
    .await?;

    let encoded_info = routing_data
        .routing_info
        .encode_to_value()
        .change_context(errors::ApiErrorResponse::InternalServerError)
        .attach_printable("error serializing payment routing info to serde value")?;

    payment_data.payment_attempt.connector = routing_data.routed_through;
    #[cfg(feature = "connector_choice_mca_id")]
    {
        payment_data.payment_attempt.merchant_connector_id = routing_data.merchant_connector_id;
    }
    #[cfg(not(feature = "connector_choice_mca_id"))]
    {
        payment_data.payment_attempt.business_sub_label = routing_data.business_sub_label;
    }
    payment_data.payment_attempt.straight_through_algorithm = Some(encoded_info);

    Ok(decided_connector)
}

#[allow(clippy::too_many_arguments)]
pub async fn decide_connector<F>(
    state: SessionState,
    merchant_account: &domain::MerchantAccount,
    business_profile: &storage::business_profile::BusinessProfile,
    key_store: &domain::MerchantKeyStore,
    payment_data: &mut PaymentData<F>,
    request_straight_through: Option<api::routing::StraightThroughAlgorithm>,
    routing_data: &mut storage::RoutingData,
    eligible_connectors: Option<Vec<enums::RoutableConnectors>>,
    mandate_type: Option<api::MandateTransactionType>,
) -> RouterResult<ConnectorCallType>
where
    F: Send + Clone,
{
    // If the connector was already decided previously, use the same connector
    // This is in case of flows like payments_sync, payments_cancel where the successive operations
    // with the connector have to be made using the same connector account.
    if let Some(ref connector_name) = payment_data.payment_attempt.connector {
        // Connector was already decided previously, use the same connector
        let connector_data = api::ConnectorData::get_connector_by_name(
            &state.conf.connectors,
            connector_name,
            api::GetToken::Connector,
            payment_data.payment_attempt.merchant_connector_id.clone(),
        )
        .change_context(errors::ApiErrorResponse::InternalServerError)
        .attach_printable("Invalid connector name received in 'routed_through'")?;

        routing_data.routed_through = Some(connector_name.clone());
        return Ok(ConnectorCallType::PreDetermined(connector_data));
    }

    if let Some(mandate_connector_details) = payment_data.mandate_connector.as_ref() {
        let connector_data = api::ConnectorData::get_connector_by_name(
            &state.conf.connectors,
            &mandate_connector_details.connector,
            api::GetToken::Connector,
            #[cfg(feature = "connector_choice_mca_id")]
            mandate_connector_details.merchant_connector_id.clone(),
            #[cfg(not(feature = "connector_choice_mca_id"))]
            None,
        )
        .change_context(errors::ApiErrorResponse::InternalServerError)
        .attach_printable("Invalid connector name received in 'routed_through'")?;

        routing_data.routed_through = Some(mandate_connector_details.connector.clone());
        #[cfg(feature = "connector_choice_mca_id")]
        {
            routing_data
                .merchant_connector_id
                .clone_from(&mandate_connector_details.merchant_connector_id);
        }
        return Ok(ConnectorCallType::PreDetermined(connector_data));
    }

    if let Some((pre_routing_results, storage_pm_type)) = routing_data
        .routing_info
        .pre_routing_results
        .as_ref()
        .zip(payment_data.payment_attempt.payment_method_type.as_ref())
    {
        if let (Some(choice), None) = (
            pre_routing_results.get(storage_pm_type),
            &payment_data.token_data,
        ) {
            let connector_data = api::ConnectorData::get_connector_by_name(
                &state.conf.connectors,
                &choice.connector.to_string(),
                api::GetToken::Connector,
                #[cfg(feature = "connector_choice_mca_id")]
                choice.merchant_connector_id.clone(),
                #[cfg(not(feature = "connector_choice_mca_id"))]
                None,
            )
            .change_context(errors::ApiErrorResponse::InternalServerError)
            .attach_printable("Invalid connector name received")?;

            routing_data.routed_through = Some(choice.connector.to_string());
            #[cfg(feature = "connector_choice_mca_id")]
            {
                routing_data
                    .merchant_connector_id
                    .clone_from(&choice.merchant_connector_id);
            }
            #[cfg(not(feature = "connector_choice_mca_id"))]
            {
                routing_data.business_sub_label = choice.sub_label.clone();
            }

            #[cfg(feature = "retry")]
            let should_do_retry =
                retry::config_should_call_gsm(&*state.store, &merchant_account.merchant_id).await;

            #[cfg(feature = "retry")]
            if payment_data.payment_attempt.payment_method_type
                == Some(storage_enums::PaymentMethodType::ApplePay)
                && should_do_retry
            {
                let retryable_connector_data = helpers::get_apple_pay_retryable_connectors(
                    state,
                    merchant_account,
                    payment_data,
                    key_store,
                    connector_data.clone(),
                    #[cfg(feature = "connector_choice_mca_id")]
                    choice.merchant_connector_id.clone().as_ref(),
                    #[cfg(not(feature = "connector_choice_mca_id"))]
                    None,
                )
                .await?;

                if let Some(connector_data_list) = retryable_connector_data {
                    return Ok(ConnectorCallType::Retryable(connector_data_list));
                }
            }

            return Ok(ConnectorCallType::PreDetermined(connector_data));
        }
    }

    if let Some(routing_algorithm) = request_straight_through {
        let (mut connectors, check_eligibility) = routing::perform_straight_through_routing(
            &routing_algorithm,
            payment_data.creds_identifier.clone(),
        )
        .change_context(errors::ApiErrorResponse::InternalServerError)
        .attach_printable("Failed execution of straight through routing")?;

        if check_eligibility {
            #[cfg(feature = "business_profile_routing")]
            let profile_id = payment_data.payment_intent.profile_id.clone();

            #[cfg(not(feature = "business_profile_routing"))]
            let _profile_id: Option<String> = None;

            connectors = routing::perform_eligibility_analysis_with_fallback(
                &state.clone(),
                key_store,
                connectors,
                &TransactionData::Payment(payment_data),
                eligible_connectors,
                #[cfg(feature = "business_profile_routing")]
                profile_id,
            )
            .await
            .change_context(errors::ApiErrorResponse::InternalServerError)
            .attach_printable("failed eligibility analysis and fallback")?;
        }

        let connector_data = connectors
            .into_iter()
            .map(|conn| {
                api::ConnectorData::get_connector_by_name(
                    &state.conf.connectors,
                    &conn.connector.to_string(),
                    api::GetToken::Connector,
                    #[cfg(feature = "connector_choice_mca_id")]
                    conn.merchant_connector_id.clone(),
                    #[cfg(not(feature = "connector_choice_mca_id"))]
                    None,
                )
            })
            .collect::<CustomResult<Vec<_>, _>>()
            .change_context(errors::ApiErrorResponse::InternalServerError)
            .attach_printable("Invalid connector name received")?;

        return decide_multiplex_connector_for_normal_or_recurring_payment(
            &state,
            payment_data,
            routing_data,
            connector_data,
            mandate_type,
            business_profile.is_connector_agnostic_mit_enabled,
        )
        .await;
    }

    if let Some(ref routing_algorithm) = routing_data.routing_info.algorithm {
        let (mut connectors, check_eligibility) = routing::perform_straight_through_routing(
            routing_algorithm,
            payment_data.creds_identifier.clone(),
        )
        .change_context(errors::ApiErrorResponse::InternalServerError)
        .attach_printable("Failed execution of straight through routing")?;

        if check_eligibility {
            #[cfg(feature = "business_profile_routing")]
            let profile_id = payment_data.payment_intent.profile_id.clone();

            #[cfg(not(feature = "business_profile_routing"))]
            let _profile_id: Option<String> = None;

            connectors = routing::perform_eligibility_analysis_with_fallback(
                &state,
                key_store,
                connectors,
                &TransactionData::Payment(payment_data),
                eligible_connectors,
                #[cfg(feature = "business_profile_routing")]
                profile_id,
            )
            .await
            .change_context(errors::ApiErrorResponse::InternalServerError)
            .attach_printable("failed eligibility analysis and fallback")?;
        }

        let connector_data = connectors
            .into_iter()
            .map(|conn| {
                api::ConnectorData::get_connector_by_name(
                    &state.conf.connectors,
                    &conn.connector.to_string(),
                    api::GetToken::Connector,
                    #[cfg(feature = "connector_choice_mca_id")]
                    conn.merchant_connector_id,
                    #[cfg(not(feature = "connector_choice_mca_id"))]
                    None,
                )
            })
            .collect::<CustomResult<Vec<_>, _>>()
            .change_context(errors::ApiErrorResponse::InternalServerError)
            .attach_printable("Invalid connector name received")?;

        return decide_multiplex_connector_for_normal_or_recurring_payment(
            &state,
            payment_data,
            routing_data,
            connector_data,
            mandate_type,
            business_profile.is_connector_agnostic_mit_enabled,
        )
        .await;
    }

    route_connector_v1(
        &state,
        merchant_account,
        business_profile,
        key_store,
        TransactionData::Payment(payment_data),
        routing_data,
        eligible_connectors,
        mandate_type,
    )
    .await
}

pub async fn decide_multiplex_connector_for_normal_or_recurring_payment<F: Clone>(
    state: &SessionState,
    payment_data: &mut PaymentData<F>,
    routing_data: &mut storage::RoutingData,
    connectors: Vec<api::ConnectorData>,
    mandate_type: Option<api::MandateTransactionType>,
    is_connector_agnostic_mit_enabled: Option<bool>,
) -> RouterResult<ConnectorCallType> {
    match (
        payment_data.payment_intent.setup_future_usage,
        payment_data.token_data.as_ref(),
        payment_data.recurring_details.as_ref(),
        payment_data.payment_intent.off_session,
        mandate_type,
    ) {
        (
            Some(storage_enums::FutureUsage::OffSession),
            Some(_),
            None,
            None,
            Some(api::MandateTransactionType::RecurringMandateTransaction),
        )
        | (
            None,
            None,
            Some(RecurringDetails::PaymentMethodId(_)),
            Some(true),
            Some(api::MandateTransactionType::RecurringMandateTransaction),
        )
        | (None, Some(_), None, Some(true), _) => {
            logger::debug!("performing routing for token-based MIT flow");

            let payment_method_info = payment_data
                .payment_method_info
                .as_ref()
                .get_required_value("payment_method_info")?;

            let connector_mandate_details = &payment_method_info
                .connector_mandate_details
                .clone()
                .map(|details| {
                    details.parse_value::<storage::PaymentsMandateReference>(
                        "connector_mandate_details",
                    )
                })
                .transpose()
                .change_context(errors::ApiErrorResponse::InternalServerError)
                .attach_printable("unable to deserialize connector mandate details")?;

            let mut connector_choice = None;

            for connector_data in connectors {
                let merchant_connector_id = connector_data
                    .merchant_connector_id
                    .as_ref()
                    .ok_or(errors::ApiErrorResponse::InternalServerError)?;

                if is_network_transaction_id_flow(
                    state,
                    is_connector_agnostic_mit_enabled,
                    connector_data.connector_name,
                    payment_method_info,
                ) {
                    logger::info!("using network_transaction_id for MIT flow");
                    let network_transaction_id = payment_method_info
                        .network_transaction_id
                        .as_ref()
                        .ok_or(errors::ApiErrorResponse::InternalServerError)?;

                    let mandate_reference_id =
                        Some(payments_api::MandateReferenceId::NetworkMandateId(
                            network_transaction_id.to_string(),
                        ));

                    connector_choice = Some((connector_data, mandate_reference_id.clone()));
                    break;
                } else if connector_mandate_details
                    .clone()
                    .map(|connector_mandate_details| {
                        connector_mandate_details.contains_key(merchant_connector_id)
                    })
                    .unwrap_or(false)
                {
                    if let Some(merchant_connector_id) =
                        connector_data.merchant_connector_id.as_ref()
                    {
                        if let Some(mandate_reference_record) = connector_mandate_details.clone()
                        .get_required_value("connector_mandate_details")
                            .change_context(errors::ApiErrorResponse::IncorrectPaymentMethodConfiguration)
                            .attach_printable("no eligible connector found for token-based MIT flow since there were no connector mandate details")?
                            .get(merchant_connector_id)
                        {
                            common_utils::fp_utils::when(
                                mandate_reference_record
                                    .original_payment_authorized_currency
                                    .map(|mandate_currency| mandate_currency != payment_data.currency)
                                    .unwrap_or(false),
                                || {
                                    Err(report!(errors::ApiErrorResponse::MandateValidationFailed {
                                        reason: "cross currency mandates not supported".into()
                                    }))
                                },
                            )?;
                            let mandate_reference_id =
                                Some(payments_api::MandateReferenceId::ConnectorMandateId(
                                    payments_api::ConnectorMandateReferenceId {
                                        connector_mandate_id: Some(
                                            mandate_reference_record.connector_mandate_id.clone(),
                                        ),
                                        payment_method_id: Some(
                                            payment_method_info.payment_method_id.clone(),
                                        ),
                                        update_history: None,
                                    },
                                ));
                            payment_data.recurring_mandate_payment_data =
                                Some(hyperswitch_domain_models::router_data::RecurringMandatePaymentData {
                                    payment_method_type: mandate_reference_record
                                        .payment_method_type,
                                    original_payment_authorized_amount: mandate_reference_record
                                        .original_payment_authorized_amount,
                                    original_payment_authorized_currency: mandate_reference_record
                                        .original_payment_authorized_currency,
                                });

                            connector_choice = Some((connector_data, mandate_reference_id.clone()));
                            break;
                        }
                    }
                } else {
                    continue;
                }
            }

            let (chosen_connector_data, mandate_reference_id) = connector_choice
                .get_required_value("connector_choice")
                .change_context(errors::ApiErrorResponse::IncorrectPaymentMethodConfiguration)
                .attach_printable("no eligible connector found for token-based MIT payment")?;

            routing_data.routed_through = Some(chosen_connector_data.connector_name.to_string());
            #[cfg(feature = "connector_choice_mca_id")]
            {
                routing_data
                    .merchant_connector_id
                    .clone_from(&chosen_connector_data.merchant_connector_id);
            }
            routing_data.routed_through = Some(chosen_connector_data.connector_name.to_string());
            #[cfg(feature = "connector_choice_mca_id")]
            {
                routing_data
                    .merchant_connector_id
                    .clone_from(&chosen_connector_data.merchant_connector_id);
            }

            payment_data.mandate_id = Some(payments_api::MandateIds {
                mandate_id: None,
                mandate_reference_id,
            });

            Ok(ConnectorCallType::PreDetermined(chosen_connector_data))
        }
        _ => {
            let first_choice = connectors
                .first()
                .ok_or(errors::ApiErrorResponse::IncorrectPaymentMethodConfiguration)
                .attach_printable("no eligible connector found for payment")?
                .clone();

            routing_data.routed_through = Some(first_choice.connector_name.to_string());
            #[cfg(feature = "connector_choice_mca_id")]
            {
                routing_data.merchant_connector_id = first_choice.merchant_connector_id;
            }

            Ok(ConnectorCallType::Retryable(connectors))
        }
    }
}

pub fn is_network_transaction_id_flow(
    state: &SessionState,
    is_connector_agnostic_mit_enabled: Option<bool>,
    connector: enums::Connector,
    payment_method_info: &storage::PaymentMethod,
) -> bool {
    let ntid_supported_connectors = &state
        .conf
        .network_transaction_id_supported_connectors
        .connector_list;

    is_connector_agnostic_mit_enabled == Some(true)
        && payment_method_info.payment_method == Some(storage_enums::PaymentMethod::Card)
        && ntid_supported_connectors.contains(&connector)
        && payment_method_info.network_transaction_id.is_some()
}

pub fn should_add_task_to_process_tracker<F: Clone>(payment_data: &PaymentData<F>) -> bool {
    let connector = payment_data.payment_attempt.connector.as_deref();

    !matches!(
        (payment_data.payment_attempt.payment_method, connector),
        (
            Some(storage_enums::PaymentMethod::BankTransfer),
            Some("stripe")
        )
    )
}

pub async fn perform_session_token_routing<F>(
    state: SessionState,
    merchant_account: &domain::MerchantAccount,
    key_store: &domain::MerchantKeyStore,
    payment_data: &mut PaymentData<F>,
    connectors: Vec<api::SessionConnectorData>,
) -> RouterResult<Vec<api::SessionConnectorData>>
where
    F: Clone,
{
    let routing_info: Option<storage::PaymentRoutingInfo> = payment_data
        .payment_attempt
        .straight_through_algorithm
        .clone()
        .map(|val| val.parse_value("PaymentRoutingInfo"))
        .transpose()
        .change_context(errors::ApiErrorResponse::InternalServerError)
        .attach_printable("invalid payment routing info format found in payment attempt")?;

    if let Some(storage::PaymentRoutingInfo {
        pre_routing_results: Some(pre_routing_results),
        ..
    }) = routing_info
    {
        let mut payment_methods: rustc_hash::FxHashMap<
            (String, enums::PaymentMethodType),
            api::SessionConnectorData,
        > = rustc_hash::FxHashMap::from_iter(connectors.iter().map(|c| {
            (
                (
                    c.connector.connector_name.to_string(),
                    c.payment_method_type,
                ),
                c.clone(),
            )
        }));

        let mut final_list: Vec<api::SessionConnectorData> = Vec::new();
        for (routed_pm_type, choice) in pre_routing_results.into_iter() {
            if let Some(session_connector_data) =
                payment_methods.remove(&(choice.to_string(), routed_pm_type))
            {
                final_list.push(session_connector_data);
            }
        }

        if !final_list.is_empty() {
            return Ok(final_list);
        }
    }

    let routing_enabled_pms = HashSet::from([
        enums::PaymentMethodType::GooglePay,
        enums::PaymentMethodType::ApplePay,
        enums::PaymentMethodType::Klarna,
        enums::PaymentMethodType::Paypal,
    ]);

    let mut chosen = Vec::<api::SessionConnectorData>::new();
    for connector_data in &connectors {
        if routing_enabled_pms.contains(&connector_data.payment_method_type) {
            chosen.push(connector_data.clone());
        }
    }
    let sfr = SessionFlowRoutingInput {
        state: &state,
        country: payment_data
            .address
            .get_payment_method_billing()
            .and_then(|address| address.address.as_ref())
            .and_then(|details| details.country),
        key_store,
        merchant_account,
        payment_attempt: &payment_data.payment_attempt,
        payment_intent: &payment_data.payment_intent,

        chosen,
    };
    let result = self_routing::perform_session_flow_routing(sfr, &enums::TransactionType::Payment)
        .await
        .change_context(errors::ApiErrorResponse::InternalServerError)
        .attach_printable("error performing session flow routing")?;

    let mut final_list: Vec<api::SessionConnectorData> = Vec::new();

    #[cfg(not(feature = "connector_choice_mca_id"))]
    for mut connector_data in connectors {
        if !routing_enabled_pms.contains(&connector_data.payment_method_type) {
            final_list.push(connector_data);
        } else if let Some(choice) = result.get(&connector_data.payment_method_type) {
            if connector_data.connector.connector_name == choice.connector.connector_name {
                connector_data.business_sub_label = choice.sub_label.clone();
                final_list.push(connector_data);
            }
        }
    }

    #[cfg(feature = "connector_choice_mca_id")]
    for connector_data in connectors {
        if !routing_enabled_pms.contains(&connector_data.payment_method_type) {
            final_list.push(connector_data);
        } else if let Some(choice) = result.get(&connector_data.payment_method_type) {
            if connector_data.connector.connector_name == choice.connector.connector_name {
                final_list.push(connector_data);
            }
        }
    }

    Ok(final_list)
}

#[allow(clippy::too_many_arguments)]
pub async fn route_connector_v1<F>(
    state: &SessionState,
    merchant_account: &domain::MerchantAccount,
    business_profile: &storage::business_profile::BusinessProfile,
    key_store: &domain::MerchantKeyStore,
    transaction_data: TransactionData<'_, F>,
    routing_data: &mut storage::RoutingData,
    eligible_connectors: Option<Vec<enums::RoutableConnectors>>,
    mandate_type: Option<api::MandateTransactionType>,
) -> RouterResult<ConnectorCallType>
where
    F: Send + Clone,
{
    #[allow(unused_variables)]
    let (profile_id, routing_algorithm) = match &transaction_data {
        TransactionData::Payment(payment_data) => {
            if cfg!(feature = "business_profile_routing") {
                (
                    payment_data.payment_intent.profile_id.clone(),
                    business_profile.routing_algorithm.clone(),
                )
            } else {
                (None, merchant_account.routing_algorithm.clone())
            }
        }
        #[cfg(feature = "payouts")]
        TransactionData::Payout(payout_data) => {
            if cfg!(feature = "business_profile_routing") {
                (
                    Some(payout_data.payout_attempt.profile_id.clone()),
                    business_profile.payout_routing_algorithm.clone(),
                )
            } else {
                (None, merchant_account.payout_routing_algorithm.clone())
            }
        }
    };

    let algorithm_ref = routing_algorithm
        .map(|ra| ra.parse_value::<api::routing::RoutingAlgorithmRef>("RoutingAlgorithmRef"))
        .transpose()
        .change_context(errors::ApiErrorResponse::InternalServerError)
        .attach_printable("Could not decode merchant routing algorithm ref")?
        .unwrap_or_default();

    let connectors = routing::perform_static_routing_v1(
        state,
        &merchant_account.merchant_id,
        algorithm_ref,
        &transaction_data,
    )
    .await
    .change_context(errors::ApiErrorResponse::InternalServerError)?;

    let connectors = routing::perform_eligibility_analysis_with_fallback(
        &state.clone(),
        key_store,
        connectors,
        &transaction_data,
        eligible_connectors,
        #[cfg(feature = "business_profile_routing")]
        profile_id,
    )
    .await
    .change_context(errors::ApiErrorResponse::InternalServerError)
    .attach_printable("failed eligibility analysis and fallback")?;

    #[cfg(feature = "payouts")]
    let first_connector_choice = connectors
        .first()
        .ok_or(errors::ApiErrorResponse::IncorrectPaymentMethodConfiguration)
        .attach_printable("Empty connector list returned")?
        .clone();

    let connector_data = connectors
        .into_iter()
        .map(|conn| {
            api::ConnectorData::get_connector_by_name(
                &state.conf.connectors,
                &conn.connector.to_string(),
                api::GetToken::Connector,
                #[cfg(feature = "connector_choice_mca_id")]
                conn.merchant_connector_id,
                #[cfg(not(feature = "connector_choice_mca_id"))]
                None,
            )
        })
        .collect::<CustomResult<Vec<_>, _>>()
        .change_context(errors::ApiErrorResponse::InternalServerError)
        .attach_printable("Invalid connector name received")?;

    match transaction_data {
        TransactionData::Payment(payment_data) => {
            decide_multiplex_connector_for_normal_or_recurring_payment(
                state,
                payment_data,
                routing_data,
                connector_data,
                mandate_type,
                business_profile.is_connector_agnostic_mit_enabled,
            )
            .await
        }

        #[cfg(feature = "payouts")]
        TransactionData::Payout(_) => {
            routing_data.routed_through = Some(first_connector_choice.connector.to_string());

            #[cfg(feature = "connector_choice_mca_id")]
            {
                routing_data.merchant_connector_id = first_connector_choice.merchant_connector_id;
            }
            #[cfg(not(feature = "connector_choice_mca_id"))]
            {
                routing_data.business_sub_label = first_connector_choice.sub_label;
            }

            Ok(ConnectorCallType::Retryable(connector_data))
        }
    }
}

#[instrument(skip_all)]
pub async fn payment_external_authentication(
    state: SessionState,
    merchant_account: domain::MerchantAccount,
    key_store: domain::MerchantKeyStore,
    req: api_models::payments::PaymentsExternalAuthenticationRequest,
) -> RouterResponse<api_models::payments::PaymentsExternalAuthenticationResponse> {
    let db = &*state.store;
    let merchant_id = &merchant_account.merchant_id;
    let storage_scheme = merchant_account.storage_scheme;
    let payment_id = req.payment_id;
    let payment_intent = db
        .find_payment_intent_by_payment_id_merchant_id(&payment_id, merchant_id, storage_scheme)
        .await
        .to_not_found_response(errors::ApiErrorResponse::PaymentNotFound)?;
    let attempt_id = payment_intent.active_attempt.get_id().clone();
    let payment_attempt = db
        .find_payment_attempt_by_payment_id_merchant_id_attempt_id(
            &payment_intent.payment_id,
            merchant_id,
            &attempt_id.clone(),
            storage_scheme,
        )
        .await
        .to_not_found_response(errors::ApiErrorResponse::PaymentNotFound)?;
    if payment_attempt.external_three_ds_authentication_attempted != Some(true) {
        Err(errors::ApiErrorResponse::PreconditionFailed {
            message:
                "You cannot authenticate this payment because payment_attempt.external_three_ds_authentication_attempted is false".to_owned(),
        })?
    }
    helpers::validate_payment_status_against_allowed_statuses(
        &payment_intent.status,
        &[storage_enums::IntentStatus::RequiresCustomerAction],
        "authenticate",
    )?;
    let optional_customer = match &payment_intent.customer_id {
        Some(customer_id) => Some(
            state
                .store
                .find_customer_by_customer_id_merchant_id(
                    customer_id,
                    &merchant_account.merchant_id,
                    &key_store,
                    storage_scheme,
                )
                .await
                .change_context(errors::ApiErrorResponse::InternalServerError)
                .attach_printable_lazy(|| {
                    format!("error while finding customer with customer_id {customer_id:?}")
                })?,
        ),
        None => None,
    };
    let profile_id = payment_intent
        .profile_id
        .as_ref()
        .get_required_value("profile_id")
        .change_context(errors::ApiErrorResponse::InternalServerError)
        .attach_printable("'profile_id' not set in payment intent")?;
    let currency = payment_attempt.currency.get_required_value("currency")?;
    let amount = payment_attempt.get_total_amount();
    let shipping_address = helpers::create_or_find_address_for_payment_by_request(
        db,
        None,
        payment_intent.shipping_address_id.as_deref(),
        merchant_id,
        payment_intent.customer_id.as_ref(),
        &key_store,
        &payment_intent.payment_id,
        storage_scheme,
    )
    .await?;
    let billing_address = helpers::create_or_find_address_for_payment_by_request(
        db,
        None,
        payment_intent.billing_address_id.as_deref(),
        merchant_id,
        payment_intent.customer_id.as_ref(),
        &key_store,
        &payment_intent.payment_id,
        storage_scheme,
    )
    .await?;
    let authentication_connector = payment_attempt
        .authentication_connector
        .clone()
        .ok_or(errors::ApiErrorResponse::InternalServerError)
        .attach_printable("authentication_connector not found in payment_attempt")?;
    let merchant_connector_account = helpers::get_merchant_connector_account(
        &state,
        merchant_id,
        None,
        &key_store,
        profile_id,
        authentication_connector.as_str(),
        None,
    )
    .await?;
    let authentication = db
        .find_authentication_by_merchant_id_authentication_id(
            merchant_id.to_string(),
            payment_attempt
                .authentication_id
                .clone()
                .ok_or(errors::ApiErrorResponse::InternalServerError)
                .attach_printable("missing authentication_id in payment_attempt")?,
        )
        .await
        .to_not_found_response(errors::ApiErrorResponse::InternalServerError)
        .attach_printable("Error while fetching authentication record")?;
    let payment_method_details = helpers::get_payment_method_details_from_payment_token(
        &state,
        &payment_attempt,
        &payment_intent,
        &key_store,
        storage_scheme,
    )
    .await?
    .ok_or(errors::ApiErrorResponse::InternalServerError)
    .attach_printable("missing payment_method_details")?;
    let browser_info: Option<BrowserInformation> = payment_attempt
        .browser_info
        .clone()
        .map(|browser_information| browser_information.parse_value("BrowserInformation"))
        .transpose()
        .change_context(errors::ApiErrorResponse::InvalidDataValue {
            field_name: "browser_info",
        })?;
    let payment_connector_name = payment_attempt
        .connector
        .as_ref()
        .ok_or(errors::ApiErrorResponse::InternalServerError)
        .attach_printable("missing connector in payment_attempt")?;
    let return_url = Some(helpers::create_authorize_url(
        &state.base_url,
        &payment_attempt.clone(),
        payment_connector_name,
    ));
    let webhook_url =
        helpers::create_webhook_url(&state.base_url, merchant_id, &authentication_connector);

    let business_profile = state
        .store
        .find_business_profile_by_profile_id(profile_id)
        .await
        .change_context(errors::ApiErrorResponse::BusinessProfileNotFound {
            id: profile_id.to_string(),
        })?;

    let authentication_details: api_models::admin::AuthenticationConnectorDetails =
        business_profile
            .authentication_connector_details
            .clone()
            .get_required_value("authentication_connector_details")
            .attach_printable("authentication_connector_details not configured by the merchant")?
            .parse_value("AuthenticationConnectorDetails")
            .change_context(errors::ApiErrorResponse::UnprocessableEntity {
                message: "Invalid data format found for authentication_connector_details".into(),
            })
            .attach_printable(
                "Error while parsing authentication_connector_details from business_profile",
            )?;

    let authentication_response = Box::pin(authentication_core::perform_authentication(
        &state,
        business_profile.merchant_id,
        authentication_connector,
        payment_method_details.0,
        payment_method_details.1,
        billing_address
            .as_ref()
            .map(|address| address.into())
            .ok_or(errors::ApiErrorResponse::MissingRequiredField {
                field_name: "billing_address",
            })?,
        shipping_address.as_ref().map(|address| address.into()),
        browser_info,
        merchant_connector_account,
        Some(amount),
        Some(currency),
        authentication::MessageCategory::Payment,
        req.device_channel,
        authentication,
        return_url,
        req.sdk_information,
        req.threeds_method_comp_ind,
        optional_customer.and_then(|customer| customer.email.map(pii::Email::from)),
        webhook_url,
        authentication_details.three_ds_requestor_url.clone(),
    ))
    .await?;
    Ok(services::ApplicationResponse::Json(
        api_models::payments::PaymentsExternalAuthenticationResponse {
            transaction_status: authentication_response.trans_status,
            acs_url: authentication_response
                .acs_url
                .as_ref()
                .map(ToString::to_string),
            challenge_request: authentication_response.challenge_request,
            acs_reference_number: authentication_response.acs_reference_number,
            acs_trans_id: authentication_response.acs_trans_id,
            three_dsserver_trans_id: authentication_response.three_dsserver_trans_id,
            acs_signed_content: authentication_response.acs_signed_content,
            three_ds_requestor_url: authentication_details.three_ds_requestor_url,
        },
    ))
}

#[instrument(skip_all)]
pub async fn get_extended_card_info(
    state: SessionState,
    merchant_id: String,
    payment_id: String,
) -> RouterResponse<payments_api::ExtendedCardInfoResponse> {
    let redis_conn = state
        .store
        .get_redis_conn()
        .change_context(errors::ApiErrorResponse::InternalServerError)
        .attach_printable("Failed to get redis connection")?;

    let key = helpers::get_redis_key_for_extended_card_info(&merchant_id, &payment_id);
    let payload = redis_conn
        .get_key::<String>(&key)
        .await
        .change_context(errors::ApiErrorResponse::ExtendedCardInfoNotFound)?;

    Ok(services::ApplicationResponse::Json(
        payments_api::ExtendedCardInfoResponse { payload },
    ))
}<|MERGE_RESOLUTION|>--- conflicted
+++ resolved
@@ -1965,12 +1965,8 @@
                 ) && router_data.status
                     != common_enums::AttemptStatus::AuthenticationFailed;
                 (router_data, should_continue)
-<<<<<<< HEAD
             } else if (connector.connector_name == router_types::Connector::Nuvei
                 || connector.connector_name == router_types::Connector::Shift4)
-=======
-            } else if connector.connector_name == router_types::Connector::Nuvei
->>>>>>> e7acaa57
                 && router_data.auth_type == common_enums::AuthenticationType::ThreeDs
                 && !is_operation_complete_authorize(&operation)
             {
