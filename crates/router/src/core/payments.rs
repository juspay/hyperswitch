--- conflicted
+++ resolved
@@ -755,12 +755,7 @@
     Res: transformers::ToResponse<PaymentData<F>, Op>,
     // To create connector flow specific interface data
     PaymentData<F>: ConstructFlowSpecificData<F, FData, router_types::PaymentsResponseData>,
-<<<<<<< HEAD
-    RouterData<F, FData, router_types::PaymentsResponseData>: Feature<F, FData>,
-    Ctx: PaymentMethodRetrieve,
-=======
     router_types::RouterData<F, FData, router_types::PaymentsResponseData>: Feature<F, FData>,
->>>>>>> e43ae653
 
     // To construct connector flow specific api
     dyn api::Connector:
@@ -1396,14 +1391,8 @@
 
     // To create connector flow specific interface data
     PaymentData<F>: ConstructFlowSpecificData<F, RouterDReq, router_types::PaymentsResponseData>,
-<<<<<<< HEAD
-    RouterData<F, RouterDReq, router_types::PaymentsResponseData>: Feature<F, RouterDReq> + Send,
-    Ctx: PaymentMethodRetrieve,
-
-=======
     router_types::RouterData<F, RouterDReq, router_types::PaymentsResponseData>:
         Feature<F, RouterDReq> + Send,
->>>>>>> e43ae653
     // To construct connector flow specific api
     dyn api::Connector:
         services::api::ConnectorIntegration<F, RouterDReq, router_types::PaymentsResponseData>,
@@ -1868,13 +1857,8 @@
     state: &AppState,
     connector: &api::ConnectorData,
     payment_data: &PaymentData<F>,
-<<<<<<< HEAD
-    mut router_data: RouterData<F, Req, router_types::PaymentsResponseData>,
-    operation: &BoxedOperation<'_, F, Q, Ctx>,
-=======
     mut router_data: router_types::RouterData<F, Req, router_types::PaymentsResponseData>,
     operation: &BoxedOperation<'_, F, Q>,
->>>>>>> e43ae653
     should_continue_payment: bool,
 ) -> RouterResult<(RouterData<F, Req, router_types::PaymentsResponseData>, bool)>
 where
