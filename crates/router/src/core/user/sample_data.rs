use api_models::user::sample_data::SampleDataRequest;
use common_utils::errors::ReportSwitchExt;
use diesel_models::{user::sample_data::PaymentAttemptBatchNew, RefundNew};
use error_stack::ResultExt;
use hyperswitch_domain_models::payments::PaymentIntent;

pub type SampleDataApiResponse<T> = SampleDataResult<ApplicationResponse<T>>;

use crate::{
<<<<<<< HEAD
    core::errors::sample_data::{SampleDataError, SampleDataResult},
    routes::{app::ReqState, AppState},
=======
    core::errors::sample_data::SampleDataResult,
    routes::{app::ReqState, SessionState},
>>>>>>> 2f12cca7
    services::{authentication::UserFromToken, ApplicationResponse},
    utils::user::sample_data::generate_sample_data,
};

pub async fn generate_sample_data_for_user(
    state: SessionState,
    user_from_token: UserFromToken,
    req: SampleDataRequest,
    _req_state: ReqState,
) -> SampleDataApiResponse<()> {
    let sample_data =
        generate_sample_data(&state, req, user_from_token.merchant_id.as_str()).await?;

    let key_store = state
        .store
        .get_merchant_key_store_by_merchant_id(
            &user_from_token.merchant_id,
            &state.store.get_master_key().to_vec().into(),
        )
        .await
        .change_context(SampleDataError::InternalServerError)
        .attach_printable("Not able to fetch merchant key store")?; // If not able to fetch merchant key store for any reason, this should be an internal server error

    let (payment_intents, payment_attempts, refunds): (
        Vec<PaymentIntent>,
        Vec<PaymentAttemptBatchNew>,
        Vec<RefundNew>,
    ) = sample_data.into_iter().fold(
        (Vec::new(), Vec::new(), Vec::new()),
        |(mut pi, mut pa, mut rf), (payment_intent, payment_attempt, refund)| {
            pi.push(payment_intent);
            pa.push(payment_attempt);
            if let Some(refund) = refund {
                rf.push(refund);
            }
            (pi, pa, rf)
        },
    );

    state
        .store
        .insert_payment_intents_batch_for_sample_data(payment_intents, &key_store)
        .await
        .switch()?;
    state
        .store
        .insert_payment_attempts_batch_for_sample_data(payment_attempts)
        .await
        .switch()?;
    state
        .store
        .insert_refunds_batch_for_sample_data(refunds)
        .await
        .switch()?;

    Ok(ApplicationResponse::StatusOk)
}

pub async fn delete_sample_data_for_user(
    state: SessionState,
    user_from_token: UserFromToken,
    _req: SampleDataRequest,
    _req_state: ReqState,
) -> SampleDataApiResponse<()> {
    let merchant_id_del = user_from_token.merchant_id.as_str();

    let key_store = state
        .store
        .get_merchant_key_store_by_merchant_id(
            &user_from_token.merchant_id,
            &state.store.get_master_key().to_vec().into(),
        )
        .await
        .change_context(SampleDataError::InternalServerError)
        .attach_printable("Not able to fetch merchant key store")?; // If not able to fetch merchant key store for any reason, this should be an internal server error

    state
        .store
        .delete_payment_intents_for_sample_data(merchant_id_del, &key_store)
        .await
        .switch()?;
    state
        .store
        .delete_payment_attempts_for_sample_data(merchant_id_del)
        .await
        .switch()?;
    state
        .store
        .delete_refunds_for_sample_data(merchant_id_del)
        .await
        .switch()?;

    Ok(ApplicationResponse::StatusOk)
}<|MERGE_RESOLUTION|>--- conflicted
+++ resolved
@@ -7,13 +7,8 @@
 pub type SampleDataApiResponse<T> = SampleDataResult<ApplicationResponse<T>>;
 
 use crate::{
-<<<<<<< HEAD
     core::errors::sample_data::{SampleDataError, SampleDataResult},
     routes::{app::ReqState, AppState},
-=======
-    core::errors::sample_data::SampleDataResult,
-    routes::{app::ReqState, SessionState},
->>>>>>> 2f12cca7
     services::{authentication::UserFromToken, ApplicationResponse},
     utils::user::sample_data::generate_sample_data,
 };
