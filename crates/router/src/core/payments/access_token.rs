--- conflicted
+++ resolved
@@ -10,11 +10,7 @@
     },
     routes::{metrics, AppState},
     services,
-<<<<<<< HEAD
-    types::{self, api as api_types, storage},
-=======
-    types::{self, api as api_types, domain, transformers::ForeignInto},
->>>>>>> 65d4a95b
+    types::{self, api as api_types, domain},
 };
 
 pub fn update_router_data_with_access_token_result<F, Req, Res>(
