use std::{str::FromStr, vec::IntoIter};

use common_utils::{ext_traits::Encode, types::MinorUnit};
use diesel_models::enums as storage_enums;
use error_stack::{report, ResultExt};
use router_env::{
    logger,
    tracing::{self, instrument},
};

use crate::{
    core::{
        errors::{self, RouterResult, StorageErrorExt},
        payments::{
            self,
            flows::{ConstructFlowSpecificData, Feature},
            operations,
        },
    },
    db::StorageInterface,
    routes::{
        self,
        app::{self, ReqState},
        metrics,
    },
    services,
    types::{self, api, domain, storage},
};

#[instrument(skip_all)]
#[allow(clippy::too_many_arguments)]
#[cfg(feature = "v1")]
pub async fn do_gsm_actions<F, ApiRequest, FData, D>(
    state: &app::SessionState,
    req_state: ReqState,
    payment_data: &mut D,
    mut connectors: IntoIter<api::ConnectorData>,
    original_connector_data: api::ConnectorData,
    mut router_data: types::RouterData<F, FData, types::PaymentsResponseData>,
    merchant_account: &domain::MerchantAccount,
    key_store: &domain::MerchantKeyStore,
    operation: &operations::BoxedOperation<'_, F, ApiRequest, D>,
    customer: &Option<domain::Customer>,
    validate_result: &operations::ValidateResult,
    schedule_time: Option<time::PrimitiveDateTime>,
    frm_suggestion: Option<storage_enums::FrmSuggestion>,
    business_profile: &domain::Profile,
) -> RouterResult<types::RouterData<F, FData, types::PaymentsResponseData>>
where
    F: Clone + Send + Sync,
    FData: Send + Sync,
    payments::PaymentResponse: operations::Operation<F, FData>,
    D: payments::OperationSessionGetters<F>
        + payments::OperationSessionSetters<F>
        + Send
        + Sync
        + Clone,
    D: ConstructFlowSpecificData<F, FData, types::PaymentsResponseData>,
    types::RouterData<F, FData, types::PaymentsResponseData>: Feature<F, FData>,
    dyn api::Connector: services::api::ConnectorIntegration<F, FData, types::PaymentsResponseData>,
{
    let mut retries = None;

    metrics::AUTO_RETRY_ELIGIBLE_REQUEST_COUNT.add(1, &[]);

    let mut initial_gsm = get_gsm(state, &router_data).await?;

    //Check if step-up to threeDS is possible and merchant has enabled
    let step_up_possible = initial_gsm
        .clone()
        .map(|gsm| gsm.step_up_possible)
        .unwrap_or(false);

    #[cfg(feature = "v1")]
    let is_no_three_ds_payment = matches!(
        payment_data.get_payment_attempt().authentication_type,
        Some(storage_enums::AuthenticationType::NoThreeDs)
    );

    #[cfg(feature = "v2")]
    let is_no_three_ds_payment = matches!(
        payment_data.get_payment_attempt().authentication_type,
        storage_enums::AuthenticationType::NoThreeDs
    );

    let should_step_up = if step_up_possible && is_no_three_ds_payment {
        is_step_up_enabled_for_merchant_connector(
            state,
            merchant_account.get_id(),
            original_connector_data.connector_name,
        )
        .await
    } else {
        false
    };

    if should_step_up {
        router_data = do_retry(
            &state.clone(),
            req_state.clone(),
            original_connector_data,
            operation,
            customer,
            merchant_account,
            key_store,
            payment_data,
            router_data,
            validate_result,
            schedule_time,
            true,
            frm_suggestion,
            business_profile,
        )
        .await?;
    }
    // Step up is not applicable so proceed with auto retries flow
    else {
        loop {
            // Use initial_gsm for first time alone
            let gsm = match initial_gsm.as_ref() {
                Some(gsm) => Some(gsm.clone()),
                None => get_gsm(state, &router_data).await?,
            };

            match get_gsm_decision(gsm) {
                api_models::gsm::GsmDecision::Retry => {
                    retries =
                        get_retries(state, retries, merchant_account.get_id(), business_profile)
                            .await;

                    if retries.is_none() || retries == Some(0) {
                        metrics::AUTO_RETRY_EXHAUSTED_COUNT.add(1, &[]);
                        logger::info!("retries exhausted for auto_retry payment");
                        break;
                    }

                    if connectors.len() == 0 {
                        logger::info!("connectors exhausted for auto_retry payment");
                        metrics::AUTO_RETRY_EXHAUSTED_COUNT.add(1, &[]);
                        break;
                    }

                    let connector = super::get_connector_data(&mut connectors)?;

                    router_data = do_retry(
                        &state.clone(),
                        req_state.clone(),
                        connector,
                        operation,
                        customer,
                        merchant_account,
                        key_store,
                        payment_data,
                        router_data,
                        validate_result,
                        schedule_time,
                        //this is an auto retry payment, but not step-up
                        false,
                        frm_suggestion,
                        business_profile,
                    )
                    .await?;

                    retries = retries.map(|i| i - 1);
                }
                api_models::gsm::GsmDecision::Requeue => {
                    Err(report!(errors::ApiErrorResponse::NotImplemented {
                        message: errors::NotImplementedMessage::Reason(
                            "Requeue not implemented".to_string(),
                        ),
                    }))?
                }
                api_models::gsm::GsmDecision::DoDefault => break,
            }
            initial_gsm = None;
        }
    }
    Ok(router_data)
}

#[instrument(skip_all)]
pub async fn is_step_up_enabled_for_merchant_connector(
    state: &app::SessionState,
    merchant_id: &common_utils::id_type::MerchantId,
    connector_name: types::Connector,
) -> bool {
    let key = merchant_id.get_step_up_enabled_key();
    let db = &*state.store;
    db.find_config_by_key_unwrap_or(key.as_str(), Some("[]".to_string()))
        .await
        .change_context(errors::ApiErrorResponse::InternalServerError)
        .and_then(|step_up_config| {
            serde_json::from_str::<Vec<types::Connector>>(&step_up_config.config)
                .change_context(errors::ApiErrorResponse::InternalServerError)
                .attach_printable("Step-up config parsing failed")
        })
        .map_err(|err| {
            logger::error!(step_up_config_error=?err);
        })
        .ok()
        .map(|connectors_enabled| connectors_enabled.contains(&connector_name))
        .unwrap_or(false)
}

#[cfg(feature = "v1")]
pub async fn get_merchant_max_auto_retries_enabled(
    db: &dyn StorageInterface,
    merchant_id: &common_utils::id_type::MerchantId,
) -> Option<i32> {
    let key = merchant_id.get_max_auto_retries_enabled();

    db.find_config_by_key(key.as_str())
        .await
        .change_context(errors::ApiErrorResponse::InternalServerError)
        .and_then(|retries_config| {
            retries_config
                .config
                .parse::<i32>()
                .change_context(errors::ApiErrorResponse::InternalServerError)
                .attach_printable("Retries config parsing failed")
        })
        .map_err(|err| {
            logger::error!(retries_error=?err);
            None::<i32>
        })
        .ok()
}

#[cfg(feature = "v1")]
#[instrument(skip_all)]
pub async fn get_retries(
    state: &app::SessionState,
    retries: Option<i32>,
    merchant_id: &common_utils::id_type::MerchantId,
    profile: &domain::Profile,
) -> Option<i32> {
    match retries {
        Some(retries) => Some(retries),
        None => get_merchant_max_auto_retries_enabled(state.store.as_ref(), merchant_id)
            .await
            .or(profile.max_auto_retries_enabled.map(i32::from)),
    }
}

#[instrument(skip_all)]
pub async fn get_gsm<F, FData>(
    state: &app::SessionState,
    router_data: &types::RouterData<F, FData, types::PaymentsResponseData>,
) -> RouterResult<Option<storage::gsm::GatewayStatusMap>> {
    let error_response = router_data.response.as_ref().err();
    let error_code = error_response.map(|err| err.code.to_owned());
    let error_message = error_response.map(|err| err.message.to_owned());
    let connector_name = router_data.connector.to_string();
    let flow = get_flow_name::<F>()?;
    Ok(
        payments::helpers::get_gsm_record(state, error_code, error_message, connector_name, flow)
            .await,
    )
}

#[instrument(skip_all)]
pub fn get_gsm_decision(
    option_gsm: Option<storage::gsm::GatewayStatusMap>,
) -> api_models::gsm::GsmDecision {
    let option_gsm_decision = option_gsm
            .and_then(|gsm| {
                api_models::gsm::GsmDecision::from_str(gsm.decision.as_str())
                    .map_err(|err| {
                        let api_error = report!(err).change_context(errors::ApiErrorResponse::InternalServerError)
                            .attach_printable("gsm decision parsing failed");
                        logger::warn!(get_gsm_decision_parse_error=?api_error, "error fetching gsm decision");
                        api_error
                    })
                    .ok()
            });

    if option_gsm_decision.is_some() {
        metrics::AUTO_RETRY_GSM_MATCH_COUNT.add(1, &[]);
    }
    option_gsm_decision.unwrap_or_default()
}

#[inline]
fn get_flow_name<F>() -> RouterResult<String> {
    Ok(std::any::type_name::<F>()
        .to_string()
        .rsplit("::")
        .next()
        .ok_or(errors::ApiErrorResponse::InternalServerError)
        .attach_printable("Flow stringify failed")?
        .to_string())
}

#[cfg(feature = "v1")]
#[allow(clippy::too_many_arguments)]
#[instrument(skip_all)]
pub async fn do_retry<F, ApiRequest, FData, D>(
    state: &routes::SessionState,
    req_state: ReqState,
    connector: api::ConnectorData,
    operation: &operations::BoxedOperation<'_, F, ApiRequest, D>,
    customer: &Option<domain::Customer>,
    merchant_account: &domain::MerchantAccount,
    key_store: &domain::MerchantKeyStore,
    payment_data: &mut D,
    router_data: types::RouterData<F, FData, types::PaymentsResponseData>,
    validate_result: &operations::ValidateResult,
    schedule_time: Option<time::PrimitiveDateTime>,
    is_step_up: bool,
    frm_suggestion: Option<storage_enums::FrmSuggestion>,
    business_profile: &domain::Profile,
) -> RouterResult<types::RouterData<F, FData, types::PaymentsResponseData>>
where
    F: Clone + Send + Sync,
    FData: Send + Sync,
    payments::PaymentResponse: operations::Operation<F, FData>,
    D: payments::OperationSessionGetters<F>
        + payments::OperationSessionSetters<F>
        + Send
        + Sync
        + Clone,
    D: ConstructFlowSpecificData<F, FData, types::PaymentsResponseData>,
    types::RouterData<F, FData, types::PaymentsResponseData>: Feature<F, FData>,
    dyn api::Connector: services::api::ConnectorIntegration<F, FData, types::PaymentsResponseData>,
{
    metrics::AUTO_RETRY_PAYMENT_COUNT.add(1, &[]);

    modify_trackers(
        state,
        connector.connector_name.to_string(),
        payment_data,
        key_store,
        merchant_account.storage_scheme,
        router_data,
        is_step_up,
    )
    .await?;

    let (router_data, _mca) = payments::call_connector_service(
        state,
        req_state,
        merchant_account,
        key_store,
        connector,
        operation,
        payment_data,
        customer,
        payments::CallConnectorAction::Trigger,
        validate_result,
        schedule_time,
        hyperswitch_domain_models::payments::HeaderPayload::default(),
        frm_suggestion,
        business_profile,
        true,
    )
    .await?;

    Ok(router_data)
}

#[cfg(feature = "v2")]
#[instrument(skip_all)]
pub async fn modify_trackers<F, FData, D>(
    state: &routes::SessionState,
    connector: String,
    payment_data: &mut D,
    key_store: &domain::MerchantKeyStore,
    storage_scheme: storage_enums::MerchantStorageScheme,
    router_data: types::RouterData<F, FData, types::PaymentsResponseData>,
    is_step_up: bool,
) -> RouterResult<()>
where
    F: Clone + Send,
    FData: Send,
    D: payments::OperationSessionGetters<F> + payments::OperationSessionSetters<F> + Send + Sync,
{
    todo!()
}

#[cfg(feature = "v1")]
#[instrument(skip_all)]
pub async fn modify_trackers<F, FData, D>(
    state: &routes::SessionState,
    connector: String,
    payment_data: &mut D,
    key_store: &domain::MerchantKeyStore,
    storage_scheme: storage_enums::MerchantStorageScheme,
    router_data: types::RouterData<F, FData, types::PaymentsResponseData>,
    is_step_up: bool,
) -> RouterResult<()>
where
    F: Clone + Send,
    FData: Send,
    D: payments::OperationSessionGetters<F> + payments::OperationSessionSetters<F> + Send + Sync,
{
    let new_attempt_count = payment_data.get_payment_intent().attempt_count + 1;
    let new_payment_attempt = make_new_payment_attempt(
        connector,
        payment_data.get_payment_attempt().clone(),
        new_attempt_count,
        is_step_up,
    );

    let db = &*state.store;
    let key_manager_state = &state.into();
    let additional_payment_method_data =
        payments::helpers::update_additional_payment_data_with_connector_response_pm_data(
            payment_data
                .get_payment_attempt()
                .payment_method_data
                .clone(),
            router_data
                .connector_response
                .clone()
                .and_then(|connector_response| connector_response.additional_payment_method_data),
        )?;

    match router_data.response {
        Ok(types::PaymentsResponseData::TransactionResponse {
            resource_id,
            connector_metadata,
            redirection_data,
            charges,
            ..
        }) => {
            let encoded_data = payment_data.get_payment_attempt().encoded_data.clone();

            let authentication_data = (*redirection_data)
                .as_ref()
                .map(Encode::encode_to_value)
                .transpose()
                .change_context(errors::ApiErrorResponse::InternalServerError)
                .attach_printable("Could not parse the connector response")?;

            let payment_attempt_update = storage::PaymentAttemptUpdate::ResponseUpdate {
                status: router_data.status,
                connector: None,
                connector_transaction_id: match resource_id {
                    types::ResponseId::NoResponseId => None,
                    types::ResponseId::ConnectorTransactionId(id)
                    | types::ResponseId::EncodedData(id) => Some(id),
                },
                connector_response_reference_id: payment_data
                    .get_payment_attempt()
                    .connector_response_reference_id
                    .clone(),
                authentication_type: None,
                payment_method_id: payment_data.get_payment_attempt().payment_method_id.clone(),
                mandate_id: payment_data
                    .get_mandate_id()
                    .and_then(|mandate| mandate.mandate_id.clone()),
                connector_metadata,
                payment_token: None,
                error_code: None,
                error_message: None,
                error_reason: None,
                amount_capturable: if router_data.status.is_terminal_status() {
                    Some(MinorUnit::new(0))
                } else {
                    None
                },
                updated_by: storage_scheme.to_string(),
                authentication_data,
                encoded_data,
                unified_code: None,
                unified_message: None,
                capture_before: None,
                extended_authorization_applied: None,
                payment_method_data: additional_payment_method_data,
                connector_mandate_detail: None,
                charges,
            };

            #[cfg(feature = "v1")]
            db.update_payment_attempt_with_attempt_id(
                payment_data.get_payment_attempt().clone(),
                payment_attempt_update,
                storage_scheme,
            )
            .await
            .to_not_found_response(errors::ApiErrorResponse::PaymentNotFound)?;

            #[cfg(feature = "v2")]
            db.update_payment_attempt_with_attempt_id(
                key_manager_state,
                key_store,
                payment_data.get_payment_attempt().clone(),
                payment_attempt_update,
                storage_scheme,
            )
            .await
            .to_not_found_response(errors::ApiErrorResponse::PaymentNotFound)?;
        }
        Ok(_) => {
            logger::error!("unexpected response: this response was not expected in Retry flow");
            return Ok(());
        }
        Err(ref error_response) => {
            let option_gsm = get_gsm(state, &router_data).await?;
            let auth_update = if Some(router_data.auth_type)
                != payment_data.get_payment_attempt().authentication_type
            {
                Some(router_data.auth_type)
            } else {
                None
            };

            let payment_attempt_update = storage::PaymentAttemptUpdate::ErrorUpdate {
                connector: None,
                error_code: Some(Some(error_response.code.clone())),
                error_message: Some(Some(error_response.message.clone())),
                status: storage_enums::AttemptStatus::Failure,
                error_reason: Some(error_response.reason.clone()),
                amount_capturable: Some(MinorUnit::new(0)),
                updated_by: storage_scheme.to_string(),
                unified_code: option_gsm.clone().map(|gsm| gsm.unified_code),
                unified_message: option_gsm.map(|gsm| gsm.unified_message),
                connector_transaction_id: error_response.connector_transaction_id.clone(),
                payment_method_data: additional_payment_method_data,
                authentication_type: auth_update,
            };

            #[cfg(feature = "v1")]
            db.update_payment_attempt_with_attempt_id(
                payment_data.get_payment_attempt().clone(),
                payment_attempt_update,
                storage_scheme,
            )
            .await
            .to_not_found_response(errors::ApiErrorResponse::PaymentNotFound)?;

            #[cfg(feature = "v2")]
            db.update_payment_attempt_with_attempt_id(
                key_manager_state,
                key_store,
                payment_data.get_payment_attempt().clone(),
                payment_attempt_update,
                storage_scheme,
            )
            .await
            .to_not_found_response(errors::ApiErrorResponse::PaymentNotFound)?;
        }
    }

    #[cfg(feature = "v1")]
    let payment_attempt = db
        .insert_payment_attempt(new_payment_attempt, storage_scheme)
        .await
        .change_context(errors::ApiErrorResponse::InternalServerError)
        .attach_printable("Error inserting payment attempt")?;

    #[cfg(feature = "v2")]
    let payment_attempt = db
        .insert_payment_attempt(
            key_manager_state,
            key_store,
            new_payment_attempt,
            storage_scheme,
        )
        .await
        .change_context(errors::ApiErrorResponse::InternalServerError)
        .attach_printable("Error inserting payment attempt")?;

    // update payment_attempt, connector_response and payment_intent in payment_data
    payment_data.set_payment_attempt(payment_attempt);

    let payment_intent = db
        .update_payment_intent(
            key_manager_state,
            payment_data.get_payment_intent().clone(),
            storage::PaymentIntentUpdate::PaymentAttemptAndAttemptCountUpdate {
                active_attempt_id: payment_data.get_payment_attempt().get_id().to_owned(),
                attempt_count: new_attempt_count,
                updated_by: storage_scheme.to_string(),
            },
            key_store,
            storage_scheme,
        )
        .await
        .to_not_found_response(errors::ApiErrorResponse::PaymentNotFound)?;

    payment_data.set_payment_intent(payment_intent);

    Ok(())
}

#[cfg(feature = "v1")]
#[instrument(skip_all)]
pub fn make_new_payment_attempt(
    connector: String,
    old_payment_attempt: storage::PaymentAttempt,
    new_attempt_count: i16,
    is_step_up: bool,
) -> storage::PaymentAttemptNew {
    let created_at @ modified_at @ last_synced = Some(common_utils::date_time::now());
    storage::PaymentAttemptNew {
        connector: Some(connector),
        attempt_id: old_payment_attempt
            .payment_id
            .get_attempt_id(new_attempt_count),
        payment_id: old_payment_attempt.payment_id,
        merchant_id: old_payment_attempt.merchant_id,
        status: old_payment_attempt.status,
        currency: old_payment_attempt.currency,
        save_to_locker: old_payment_attempt.save_to_locker,
        offer_amount: old_payment_attempt.offer_amount,
        payment_method_id: old_payment_attempt.payment_method_id,
        payment_method: old_payment_attempt.payment_method,
        payment_method_type: old_payment_attempt.payment_method_type,
        capture_method: old_payment_attempt.capture_method,
        capture_on: old_payment_attempt.capture_on,
        confirm: old_payment_attempt.confirm,
        authentication_type: if is_step_up {
            Some(storage_enums::AuthenticationType::ThreeDs)
        } else {
            old_payment_attempt.authentication_type
        },
        amount_to_capture: old_payment_attempt.amount_to_capture,
        mandate_id: old_payment_attempt.mandate_id,
        browser_info: old_payment_attempt.browser_info,
        payment_token: old_payment_attempt.payment_token,
        client_source: old_payment_attempt.client_source,
        client_version: old_payment_attempt.client_version,
        created_at,
        modified_at,
        last_synced,
        profile_id: old_payment_attempt.profile_id,
        organization_id: old_payment_attempt.organization_id,
        net_amount: old_payment_attempt.net_amount,
        error_message: Default::default(),
        cancellation_reason: Default::default(),
        error_code: Default::default(),
        connector_metadata: Default::default(),
        payment_experience: Default::default(),
        payment_method_data: Default::default(),
        business_sub_label: Default::default(),
        straight_through_algorithm: Default::default(),
        preprocessing_step_id: Default::default(),
        mandate_details: Default::default(),
        error_reason: Default::default(),
        connector_response_reference_id: Default::default(),
        multiple_capture_count: Default::default(),
        amount_capturable: Default::default(),
        updated_by: Default::default(),
        authentication_data: Default::default(),
        encoded_data: Default::default(),
        merchant_connector_id: Default::default(),
        unified_code: Default::default(),
        unified_message: Default::default(),
        external_three_ds_authentication_attempted: Default::default(),
        authentication_connector: Default::default(),
        authentication_id: Default::default(),
        mandate_data: Default::default(),
        payment_method_billing_address_id: Default::default(),
        fingerprint_id: Default::default(),
        customer_acceptance: Default::default(),
        connector_mandate_detail: Default::default(),
        request_extended_authorization: Default::default(),
        extended_authorization_applied: Default::default(),
        capture_before: Default::default(),
<<<<<<< HEAD
=======
        card_discovery: old_payment_attempt.card_discovery,
>>>>>>> 9f334c1e
    }
}

#[cfg(feature = "v2")]
#[instrument(skip_all)]
pub fn make_new_payment_attempt(
    _connector: String,
    _old_payment_attempt: storage::PaymentAttempt,
    _new_attempt_count: i16,
    _is_step_up: bool,
) -> storage::PaymentAttempt {
    todo!()
}

#[cfg(feature = "v1")]
pub async fn get_merchant_config_for_gsm(
    db: &dyn StorageInterface,
    merchant_id: &common_utils::id_type::MerchantId,
) -> bool {
    let config = db
        .find_config_by_key_unwrap_or(
            &merchant_id.get_should_call_gsm_key(),
            Some("false".to_string()),
        )
        .await;
    match config {
        Ok(conf) => conf.config == "true",
        Err(error) => {
            logger::error!(?error);
            false
        }
    }
}

#[cfg(feature = "v1")]
pub async fn config_should_call_gsm(
    db: &dyn StorageInterface,
    merchant_id: &common_utils::id_type::MerchantId,
    profile: &domain::Profile,
) -> bool {
    let merchant_config_gsm = get_merchant_config_for_gsm(db, merchant_id).await;
    let profile_config_gsm = profile.is_auto_retries_enabled;
    merchant_config_gsm || profile_config_gsm
}

pub trait GsmValidation<F: Send + Clone + Sync, FData: Send + Sync, Resp> {
    // TODO : move this function to appropriate place later.
    fn should_call_gsm(&self) -> bool;
}

impl<F: Send + Clone + Sync, FData: Send + Sync>
    GsmValidation<F, FData, types::PaymentsResponseData>
    for types::RouterData<F, FData, types::PaymentsResponseData>
{
    #[inline(always)]
    fn should_call_gsm(&self) -> bool {
        if self.response.is_err() {
            true
        } else {
            match self.status {
                storage_enums::AttemptStatus::Started
                | storage_enums::AttemptStatus::AuthenticationPending
                | storage_enums::AttemptStatus::AuthenticationSuccessful
                | storage_enums::AttemptStatus::Authorized
                | storage_enums::AttemptStatus::Charged
                | storage_enums::AttemptStatus::Authorizing
                | storage_enums::AttemptStatus::CodInitiated
                | storage_enums::AttemptStatus::Voided
                | storage_enums::AttemptStatus::VoidInitiated
                | storage_enums::AttemptStatus::CaptureInitiated
                | storage_enums::AttemptStatus::RouterDeclined
                | storage_enums::AttemptStatus::VoidFailed
                | storage_enums::AttemptStatus::AutoRefunded
                | storage_enums::AttemptStatus::CaptureFailed
                | storage_enums::AttemptStatus::PartialCharged
                | storage_enums::AttemptStatus::PartialChargedAndChargeable
                | storage_enums::AttemptStatus::Pending
                | storage_enums::AttemptStatus::PaymentMethodAwaited
                | storage_enums::AttemptStatus::ConfirmationAwaited
                | storage_enums::AttemptStatus::Unresolved
                | storage_enums::AttemptStatus::DeviceDataCollectionPending => false,

                storage_enums::AttemptStatus::AuthenticationFailed
                | storage_enums::AttemptStatus::AuthorizationFailed
                | storage_enums::AttemptStatus::Failure => true,
            }
        }
    }
}<|MERGE_RESOLUTION|>--- conflicted
+++ resolved
@@ -658,10 +658,7 @@
         request_extended_authorization: Default::default(),
         extended_authorization_applied: Default::default(),
         capture_before: Default::default(),
-<<<<<<< HEAD
-=======
         card_discovery: old_payment_attempt.card_discovery,
->>>>>>> 9f334c1e
     }
 }
 
