--- conflicted
+++ resolved
@@ -517,14 +517,11 @@
                 charges,
                 setup_future_usage_applied: None,
                 debit_routing_savings,
-<<<<<<< HEAD
-                is_overcapture_enabled: None,
-=======
                 network_transaction_id: payment_data
                     .get_payment_attempt()
                     .network_transaction_id
                     .clone(),
->>>>>>> f5db0035
+                is_overcapture_enabled: None,
             };
 
             #[cfg(feature = "v1")]
