use std::{str::FromStr, vec::IntoIter};

use common_utils::{ext_traits::Encode, types::MinorUnit};
use diesel_models::enums as storage_enums;
use error_stack::{report, ResultExt};
use router_env::{
    logger,
    tracing::{self, instrument},
};

use crate::{
    core::{
        errors::{self, RouterResult, StorageErrorExt},
        payments::{
            self,
            flows::{ConstructFlowSpecificData, Feature},
            operations,
        },
    },
    db::StorageInterface,
    routes::{
        self,
        app::{self, ReqState},
        metrics,
    },
    services,
    types::{self, api, domain, storage},
};

#[instrument(skip_all)]
#[allow(clippy::too_many_arguments)]
pub async fn do_gsm_actions<F, ApiRequest, FData, D>(
    state: &app::SessionState,
    req_state: ReqState,
    payment_data: &mut D,
    mut connectors: IntoIter<api::ConnectorData>,
    original_connector_data: api::ConnectorData,
    mut router_data: types::RouterData<F, FData, types::PaymentsResponseData>,
    merchant_account: &domain::MerchantAccount,
    key_store: &domain::MerchantKeyStore,
    operation: &operations::BoxedOperation<'_, F, ApiRequest, D>,
    customer: &Option<domain::Customer>,
    validate_result: &operations::ValidateResult,
    schedule_time: Option<time::PrimitiveDateTime>,
    frm_suggestion: Option<storage_enums::FrmSuggestion>,
    business_profile: &domain::BusinessProfile,
) -> RouterResult<types::RouterData<F, FData, types::PaymentsResponseData>>
where
    F: Clone + Send + Sync,
    FData: Send + Sync,
    payments::PaymentResponse: operations::Operation<F, FData>,
    D: payments::OperationSessionGetters<F>
        + payments::OperationSessionSetters<F>
        + Send
        + Sync
        + Clone,
    D: ConstructFlowSpecificData<F, FData, types::PaymentsResponseData>,
    types::RouterData<F, FData, types::PaymentsResponseData>: Feature<F, FData>,
    dyn api::Connector: services::api::ConnectorIntegration<F, FData, types::PaymentsResponseData>,
{
    let mut retries = None;

    metrics::AUTO_RETRY_ELIGIBLE_REQUEST_COUNT.add(&metrics::CONTEXT, 1, &[]);

    let mut initial_gsm = get_gsm(state, &router_data).await?;

    //Check if step-up to threeDS is possible and merchant has enabled
    let step_up_possible = initial_gsm
        .clone()
        .map(|gsm| gsm.step_up_possible)
        .unwrap_or(false);
    let is_no_three_ds_payment = matches!(
        payment_data.get_payment_attempt().authentication_type,
        Some(storage_enums::AuthenticationType::NoThreeDs)
    );
    let should_step_up = if step_up_possible && is_no_three_ds_payment {
        is_step_up_enabled_for_merchant_connector(
            state,
            merchant_account.get_id(),
            original_connector_data.connector_name,
        )
        .await
    } else {
        false
    };

    if should_step_up {
        router_data = do_retry(
            &state.clone(),
            req_state.clone(),
            original_connector_data,
            operation,
            customer,
            merchant_account,
            key_store,
            payment_data,
            router_data,
            validate_result,
            schedule_time,
            true,
            frm_suggestion,
            business_profile,
        )
        .await?;
    }
    // Step up is not applicable so proceed with auto retries flow
    else {
        loop {
            // Use initial_gsm for first time alone
            let gsm = match initial_gsm.as_ref() {
                Some(gsm) => Some(gsm.clone()),
                None => get_gsm(state, &router_data).await?,
            };

            match get_gsm_decision(gsm) {
                api_models::gsm::GsmDecision::Retry => {
                    retries = get_retries(state, retries, merchant_account.get_id()).await;

                    if retries.is_none() || retries == Some(0) {
                        metrics::AUTO_RETRY_EXHAUSTED_COUNT.add(&metrics::CONTEXT, 1, &[]);
                        logger::info!("retries exhausted for auto_retry payment");
                        break;
                    }

                    if connectors.len() == 0 {
                        logger::info!("connectors exhausted for auto_retry payment");
                        metrics::AUTO_RETRY_EXHAUSTED_COUNT.add(&metrics::CONTEXT, 1, &[]);
                        break;
                    }

                    let connector = super::get_connector_data(&mut connectors)?;

                    router_data = do_retry(
                        &state.clone(),
                        req_state.clone(),
                        connector,
                        operation,
                        customer,
                        merchant_account,
                        key_store,
                        payment_data,
                        router_data,
                        validate_result,
                        schedule_time,
                        //this is an auto retry payment, but not step-up
                        false,
                        frm_suggestion,
                        business_profile,
                    )
                    .await?;

                    retries = retries.map(|i| i - 1);
                }
                api_models::gsm::GsmDecision::Requeue => {
                    Err(report!(errors::ApiErrorResponse::NotImplemented {
                        message: errors::NotImplementedMessage::Reason(
                            "Requeue not implemented".to_string(),
                        ),
                    }))?
                }
                api_models::gsm::GsmDecision::DoDefault => break,
            }
            initial_gsm = None;
        }
    }
    Ok(router_data)
}

#[instrument(skip_all)]
pub async fn is_step_up_enabled_for_merchant_connector(
    state: &app::SessionState,
    merchant_id: &common_utils::id_type::MerchantId,
    connector_name: types::Connector,
) -> bool {
    let key = merchant_id.get_step_up_enabled_key();
    let db = &*state.store;
    db.find_config_by_key_unwrap_or(key.as_str(), Some("[]".to_string()))
        .await
        .change_context(errors::ApiErrorResponse::InternalServerError)
        .and_then(|step_up_config| {
            serde_json::from_str::<Vec<types::Connector>>(&step_up_config.config)
                .change_context(errors::ApiErrorResponse::InternalServerError)
                .attach_printable("Step-up config parsing failed")
        })
        .map_err(|err| {
            logger::error!(step_up_config_error=?err);
        })
        .ok()
        .map(|connectors_enabled| connectors_enabled.contains(&connector_name))
        .unwrap_or(false)
}

#[instrument(skip_all)]
pub async fn get_retries(
    state: &app::SessionState,
    retries: Option<i32>,
    merchant_id: &common_utils::id_type::MerchantId,
) -> Option<i32> {
    match retries {
        Some(retries) => Some(retries),
        None => {
            let key = merchant_id.get_max_auto_retries_enabled();

            let db = &*state.store;
            db.find_config_by_key(key.as_str())
                .await
                .change_context(errors::ApiErrorResponse::InternalServerError)
                .and_then(|retries_config| {
                    retries_config
                        .config
                        .parse::<i32>()
                        .change_context(errors::ApiErrorResponse::InternalServerError)
                        .attach_printable("Retries config parsing failed")
                })
                .map_err(|err| {
                    logger::error!(retries_error=?err);
                    None::<i32>
                })
                .ok()
        }
    }
}

#[instrument(skip_all)]
pub async fn get_gsm<F, FData>(
    state: &app::SessionState,
    router_data: &types::RouterData<F, FData, types::PaymentsResponseData>,
) -> RouterResult<Option<storage::gsm::GatewayStatusMap>> {
    let error_response = router_data.response.as_ref().err();
    let error_code = error_response.map(|err| err.code.to_owned());
    let error_message = error_response.map(|err| err.message.to_owned());
    let connector_name = router_data.connector.to_string();
    let flow = get_flow_name::<F>()?;
    Ok(
        payments::helpers::get_gsm_record(state, error_code, error_message, connector_name, flow)
            .await,
    )
}

#[instrument(skip_all)]
pub fn get_gsm_decision(
    option_gsm: Option<storage::gsm::GatewayStatusMap>,
) -> api_models::gsm::GsmDecision {
    let option_gsm_decision = option_gsm
            .and_then(|gsm| {
                api_models::gsm::GsmDecision::from_str(gsm.decision.as_str())
                    .map_err(|err| {
                        let api_error = report!(err).change_context(errors::ApiErrorResponse::InternalServerError)
                            .attach_printable("gsm decision parsing failed");
                        logger::warn!(get_gsm_decision_parse_error=?api_error, "error fetching gsm decision");
                        api_error
                    })
                    .ok()
            });

    if option_gsm_decision.is_some() {
        metrics::AUTO_RETRY_GSM_MATCH_COUNT.add(&metrics::CONTEXT, 1, &[]);
    }
    option_gsm_decision.unwrap_or_default()
}

#[inline]
fn get_flow_name<F>() -> RouterResult<String> {
    Ok(std::any::type_name::<F>()
        .to_string()
        .rsplit("::")
        .next()
        .ok_or(errors::ApiErrorResponse::InternalServerError)
        .attach_printable("Flow stringify failed")?
        .to_string())
}

#[allow(clippy::too_many_arguments)]
#[instrument(skip_all)]
pub async fn do_retry<F, ApiRequest, FData, D>(
    state: &routes::SessionState,
    req_state: ReqState,
    connector: api::ConnectorData,
    operation: &operations::BoxedOperation<'_, F, ApiRequest, D>,
    customer: &Option<domain::Customer>,
    merchant_account: &domain::MerchantAccount,
    key_store: &domain::MerchantKeyStore,
    payment_data: &mut D,
    router_data: types::RouterData<F, FData, types::PaymentsResponseData>,
    validate_result: &operations::ValidateResult,
    schedule_time: Option<time::PrimitiveDateTime>,
    is_step_up: bool,
    frm_suggestion: Option<storage_enums::FrmSuggestion>,
    business_profile: &domain::BusinessProfile,
) -> RouterResult<types::RouterData<F, FData, types::PaymentsResponseData>>
where
    F: Clone + Send + Sync,
    FData: Send + Sync,
    payments::PaymentResponse: operations::Operation<F, FData>,
    D: payments::OperationSessionGetters<F>
        + payments::OperationSessionSetters<F>
        + Send
        + Sync
        + Clone,
    D: ConstructFlowSpecificData<F, FData, types::PaymentsResponseData>,
    types::RouterData<F, FData, types::PaymentsResponseData>: Feature<F, FData>,
    dyn api::Connector: services::api::ConnectorIntegration<F, FData, types::PaymentsResponseData>,
{
    metrics::AUTO_RETRY_PAYMENT_COUNT.add(&metrics::CONTEXT, 1, &[]);

    modify_trackers(
        state,
        connector.connector_name.to_string(),
        payment_data,
        key_store,
        merchant_account.storage_scheme,
        router_data,
        is_step_up,
    )
    .await?;

    let (router_data, _mca) = payments::call_connector_service(
        state,
        req_state,
        merchant_account,
        key_store,
        connector,
        operation,
        payment_data,
        customer,
        payments::CallConnectorAction::Trigger,
        validate_result,
        schedule_time,
        api::HeaderPayload::default(),
        frm_suggestion,
        business_profile,
        true,
    )
    .await?;

    Ok(router_data)
}

#[instrument(skip_all)]
pub async fn modify_trackers<F, FData, D>(
    state: &routes::SessionState,
    connector: String,
    payment_data: &mut D,
    key_store: &domain::MerchantKeyStore,
    storage_scheme: storage_enums::MerchantStorageScheme,
    router_data: types::RouterData<F, FData, types::PaymentsResponseData>,
    is_step_up: bool,
) -> RouterResult<()>
where
    F: Clone + Send,
    FData: Send,
    D: payments::OperationSessionGetters<F> + payments::OperationSessionSetters<F> + Send + Sync,
{
    let new_attempt_count = payment_data.get_payment_intent().attempt_count + 1;
    let new_payment_attempt = make_new_payment_attempt(
        connector,
        payment_data.get_payment_attempt().clone(),
        new_attempt_count,
        is_step_up,
    );

    let db = &*state.store;
    let additional_payment_method_data =
        payments::helpers::update_additional_payment_data_with_connector_response_pm_data(
            payment_data
                .get_payment_attempt()
                .payment_method_data
                .clone(),
            router_data
                .connector_response
                .clone()
                .and_then(|connector_response| connector_response.additional_payment_method_data),
        )?;

    match router_data.response {
        Ok(types::PaymentsResponseData::TransactionResponse {
            resource_id,
            connector_metadata,
            redirection_data,
            charge_id,
            ..
        }) => {
            let encoded_data = payment_data.get_payment_attempt().encoded_data.clone();

            let authentication_data = redirection_data
                .as_ref()
                .map(Encode::encode_to_value)
                .transpose()
                .change_context(errors::ApiErrorResponse::InternalServerError)
                .attach_printable("Could not parse the connector response")?;

            db.update_payment_attempt_with_attempt_id(
                payment_data.get_payment_attempt().clone(),
                storage::PaymentAttemptUpdate::ResponseUpdate {
                    status: router_data.status,
                    connector: None,
                    connector_transaction_id: match resource_id {
                        types::ResponseId::NoResponseId => None,
                        types::ResponseId::ConnectorTransactionId(id)
                        | types::ResponseId::EncodedData(id) => Some(id),
                    },
                    connector_response_reference_id: payment_data
                        .get_payment_attempt()
                        .connector_response_reference_id
                        .clone(),
                    authentication_type: None,
                    payment_method_id: payment_data.get_payment_attempt().payment_method_id.clone(),
                    mandate_id: payment_data
                        .get_mandate_id()
                        .and_then(|mandate| mandate.mandate_id.clone()),
                    connector_metadata,
                    payment_token: None,
                    error_code: None,
                    error_message: None,
                    error_reason: None,
                    amount_capturable: if router_data.status.is_terminal_status() {
                        Some(MinorUnit::new(0))
                    } else {
                        None
                    },
                    updated_by: storage_scheme.to_string(),
                    authentication_data,
                    encoded_data,
                    unified_code: None,
                    unified_message: None,
                    payment_method_data: additional_payment_method_data,
                    charge_id,
                },
                storage_scheme,
            )
            .await
            .to_not_found_response(errors::ApiErrorResponse::PaymentNotFound)?;
        }
        Ok(_) => {
            logger::error!("unexpected response: this response was not expected in Retry flow");
            return Ok(());
        }
        Err(ref error_response) => {
            let option_gsm = get_gsm(state, &router_data).await?;
            let auth_update = if Some(router_data.auth_type)
                != payment_data.get_payment_attempt().authentication_type
            {
                Some(router_data.auth_type)
            } else {
                None
            };

            db.update_payment_attempt_with_attempt_id(
                payment_data.get_payment_attempt().clone(),
                storage::PaymentAttemptUpdate::ErrorUpdate {
                    connector: None,
                    error_code: Some(Some(error_response.code.clone())),
                    error_message: Some(Some(error_response.message.clone())),
                    status: storage_enums::AttemptStatus::Failure,
                    error_reason: Some(error_response.reason.clone()),
                    amount_capturable: Some(MinorUnit::new(0)),
                    updated_by: storage_scheme.to_string(),
                    unified_code: option_gsm.clone().map(|gsm| gsm.unified_code),
                    unified_message: option_gsm.map(|gsm| gsm.unified_message),
                    connector_transaction_id: error_response.connector_transaction_id.clone(),
                    payment_method_data: additional_payment_method_data,
                    authentication_type: auth_update,
                },
                storage_scheme,
            )
            .await
            .to_not_found_response(errors::ApiErrorResponse::PaymentNotFound)?;
        }
    }

    let payment_attempt = db
        .insert_payment_attempt(new_payment_attempt, storage_scheme)
        .await
        .to_duplicate_response(errors::ApiErrorResponse::DuplicatePayment {
<<<<<<< HEAD
            payment_id: payment_data.payment_intent.get_id().to_owned(),
=======
            payment_id: payment_data.get_payment_intent().payment_id.clone(),
>>>>>>> 296ca311
        })?;

    // update payment_attempt, connector_response and payment_intent in payment_data
    payment_data.set_payment_attempt(payment_attempt);

    let payment_intent = db
        .update_payment_intent(
            &state.into(),
            payment_data.get_payment_intent().clone(),
            storage::PaymentIntentUpdate::PaymentAttemptAndAttemptCountUpdate {
                active_attempt_id: payment_data.get_payment_attempt().attempt_id.clone(),
                attempt_count: new_attempt_count,
                updated_by: storage_scheme.to_string(),
            },
            key_store,
            storage_scheme,
        )
        .await
        .to_not_found_response(errors::ApiErrorResponse::PaymentNotFound)?;

    payment_data.set_payment_intent(payment_intent);

    Ok(())
}

#[instrument(skip_all)]
pub fn make_new_payment_attempt(
    connector: String,
    old_payment_attempt: storage::PaymentAttempt,
    new_attempt_count: i16,
    is_step_up: bool,
) -> storage::PaymentAttemptNew {
    let created_at @ modified_at @ last_synced = Some(common_utils::date_time::now());
    storage::PaymentAttemptNew {
        connector: Some(connector),
        attempt_id: old_payment_attempt
            .payment_id
            .get_attempt_id(new_attempt_count),
        payment_id: old_payment_attempt.payment_id,
        merchant_id: old_payment_attempt.merchant_id,
        status: old_payment_attempt.status,
        amount: old_payment_attempt.amount,
        currency: old_payment_attempt.currency,
        save_to_locker: old_payment_attempt.save_to_locker,
        offer_amount: old_payment_attempt.offer_amount,
        surcharge_amount: old_payment_attempt.surcharge_amount,
        tax_amount: old_payment_attempt.tax_amount,
        payment_method_id: old_payment_attempt.payment_method_id,
        payment_method: old_payment_attempt.payment_method,
        payment_method_type: old_payment_attempt.payment_method_type,
        capture_method: old_payment_attempt.capture_method,
        capture_on: old_payment_attempt.capture_on,
        confirm: old_payment_attempt.confirm,
        authentication_type: if is_step_up {
            Some(storage_enums::AuthenticationType::ThreeDs)
        } else {
            old_payment_attempt.authentication_type
        },
        amount_to_capture: old_payment_attempt.amount_to_capture,
        mandate_id: old_payment_attempt.mandate_id,
        browser_info: old_payment_attempt.browser_info,
        payment_token: old_payment_attempt.payment_token,
        client_source: old_payment_attempt.client_source,
        client_version: old_payment_attempt.client_version,
        created_at,
        modified_at,
        last_synced,
        net_amount: Default::default(),
        error_message: Default::default(),
        cancellation_reason: Default::default(),
        error_code: Default::default(),
        connector_metadata: Default::default(),
        payment_experience: Default::default(),
        payment_method_data: Default::default(),
        business_sub_label: Default::default(),
        straight_through_algorithm: Default::default(),
        preprocessing_step_id: Default::default(),
        mandate_details: Default::default(),
        error_reason: Default::default(),
        connector_response_reference_id: Default::default(),
        multiple_capture_count: Default::default(),
        amount_capturable: Default::default(),
        updated_by: Default::default(),
        authentication_data: Default::default(),
        encoded_data: Default::default(),
        merchant_connector_id: Default::default(),
        unified_code: Default::default(),
        unified_message: Default::default(),
        external_three_ds_authentication_attempted: Default::default(),
        authentication_connector: Default::default(),
        authentication_id: Default::default(),
        mandate_data: Default::default(),
        payment_method_billing_address_id: Default::default(),
        fingerprint_id: Default::default(),
        charge_id: Default::default(),
        customer_acceptance: Default::default(),
        profile_id: old_payment_attempt.profile_id,
        organization_id: old_payment_attempt.organization_id,
    }
}

pub async fn config_should_call_gsm(
    db: &dyn StorageInterface,
    merchant_id: &common_utils::id_type::MerchantId,
) -> bool {
    let config = db
        .find_config_by_key_unwrap_or(
            &merchant_id.get_should_call_gsm_key(),
            Some("false".to_string()),
        )
        .await;
    match config {
        Ok(conf) => conf.config == "true",
        Err(error) => {
            logger::error!(?error);
            false
        }
    }
}

pub trait GsmValidation<F: Send + Clone + Sync, FData: Send + Sync, Resp> {
    // TODO : move this function to appropriate place later.
    fn should_call_gsm(&self) -> bool;
}

impl<F: Send + Clone + Sync, FData: Send + Sync>
    GsmValidation<F, FData, types::PaymentsResponseData>
    for types::RouterData<F, FData, types::PaymentsResponseData>
{
    #[inline(always)]
    fn should_call_gsm(&self) -> bool {
        if self.response.is_err() {
            true
        } else {
            match self.status {
                storage_enums::AttemptStatus::Started
                | storage_enums::AttemptStatus::AuthenticationPending
                | storage_enums::AttemptStatus::AuthenticationSuccessful
                | storage_enums::AttemptStatus::Authorized
                | storage_enums::AttemptStatus::Charged
                | storage_enums::AttemptStatus::Authorizing
                | storage_enums::AttemptStatus::CodInitiated
                | storage_enums::AttemptStatus::Voided
                | storage_enums::AttemptStatus::VoidInitiated
                | storage_enums::AttemptStatus::CaptureInitiated
                | storage_enums::AttemptStatus::RouterDeclined
                | storage_enums::AttemptStatus::VoidFailed
                | storage_enums::AttemptStatus::AutoRefunded
                | storage_enums::AttemptStatus::CaptureFailed
                | storage_enums::AttemptStatus::PartialCharged
                | storage_enums::AttemptStatus::PartialChargedAndChargeable
                | storage_enums::AttemptStatus::Pending
                | storage_enums::AttemptStatus::PaymentMethodAwaited
                | storage_enums::AttemptStatus::ConfirmationAwaited
                | storage_enums::AttemptStatus::Unresolved
                | storage_enums::AttemptStatus::DeviceDataCollectionPending => false,

                storage_enums::AttemptStatus::AuthenticationFailed
                | storage_enums::AttemptStatus::AuthorizationFailed
                | storage_enums::AttemptStatus::Failure => true,
            }
        }
    }
}<|MERGE_RESOLUTION|>--- conflicted
+++ resolved
@@ -472,11 +472,7 @@
         .insert_payment_attempt(new_payment_attempt, storage_scheme)
         .await
         .to_duplicate_response(errors::ApiErrorResponse::DuplicatePayment {
-<<<<<<< HEAD
-            payment_id: payment_data.payment_intent.get_id().to_owned(),
-=======
-            payment_id: payment_data.get_payment_intent().payment_id.clone(),
->>>>>>> 296ca311
+            payment_id: payment_data.get_payment_intent().get_id().to_owned(),
         })?;
 
     // update payment_attempt, connector_response and payment_intent in payment_data
