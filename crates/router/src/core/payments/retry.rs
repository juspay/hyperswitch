use std::{str::FromStr, vec::IntoIter};

use common_utils::{ext_traits::Encode, types::MinorUnit};
use diesel_models::enums as storage_enums;
use error_stack::{report, ResultExt};
use router_env::{
    logger,
    tracing::{self, instrument},
};

use crate::{
    core::{
        errors::{self, RouterResult, StorageErrorExt},
        payments::{
            self,
            flows::{ConstructFlowSpecificData, Feature},
            operations,
        },
        routing::helpers as routing_helpers,
    },
    db::StorageInterface,
    routes::{
        self,
        app::{self, ReqState},
        metrics,
    },
    services,
    types::{self, api, domain, storage},
};

#[instrument(skip_all)]
#[allow(clippy::too_many_arguments)]
#[cfg(feature = "v1")]
pub async fn do_gsm_actions<F, ApiRequest, FData, D>(
    state: &app::SessionState,
    req_state: ReqState,
    payment_data: &mut D,
    mut connector_routing_data: IntoIter<api::ConnectorRoutingData>,
    original_connector_data: &api::ConnectorData,
    mut router_data: types::RouterData<F, FData, types::PaymentsResponseData>,
    merchant_context: &domain::MerchantContext,
    operation: &operations::BoxedOperation<'_, F, ApiRequest, D>,
    customer: &Option<domain::Customer>,
    validate_result: &operations::ValidateResult,
    schedule_time: Option<time::PrimitiveDateTime>,
    frm_suggestion: Option<storage_enums::FrmSuggestion>,
    business_profile: &domain::Profile,
) -> RouterResult<types::RouterData<F, FData, types::PaymentsResponseData>>
where
    F: Clone + Send + Sync,
    FData: Send + Sync + types::Capturable,
    payments::PaymentResponse: operations::Operation<F, FData>,
    D: payments::OperationSessionGetters<F>
        + payments::OperationSessionSetters<F>
        + Send
        + Sync
        + Clone,
    D: ConstructFlowSpecificData<F, FData, types::PaymentsResponseData>,
    types::RouterData<F, FData, types::PaymentsResponseData>: Feature<F, FData>,
    dyn api::Connector: services::api::ConnectorIntegration<F, FData, types::PaymentsResponseData>,
{
    let mut retries = None;

    metrics::AUTO_RETRY_ELIGIBLE_REQUEST_COUNT.add(1, &[]);

    let mut initial_gsm = get_gsm(state, &router_data).await?;

    //Check if step-up to threeDS is possible and merchant has enabled
    let step_up_possible = initial_gsm
        .clone()
        .map(|gsm| gsm.step_up_possible)
        .unwrap_or(false);

    #[cfg(feature = "v1")]
    let is_no_three_ds_payment = matches!(
        payment_data.get_payment_attempt().authentication_type,
        Some(storage_enums::AuthenticationType::NoThreeDs)
    );

    #[cfg(feature = "v2")]
    let is_no_three_ds_payment = matches!(
        payment_data.get_payment_attempt().authentication_type,
        storage_enums::AuthenticationType::NoThreeDs
    );

    let should_step_up = if step_up_possible && is_no_three_ds_payment {
        is_step_up_enabled_for_merchant_connector(
            state,
            merchant_context.get_merchant_account().get_id(),
            original_connector_data.connector_name,
        )
        .await
    } else {
        false
    };

    if should_step_up {
        router_data = do_retry(
            &state.clone(),
            req_state.clone(),
            original_connector_data,
            operation,
            customer,
            merchant_context,
            payment_data,
            router_data,
            validate_result,
            schedule_time,
            true,
            frm_suggestion,
            business_profile,
            false, //should_retry_with_pan is not applicable for step-up
            None,
        )
        .await?;
    }
    // Step up is not applicable so proceed with auto retries flow
    else {
        loop {
            // Use initial_gsm for first time alone
            let gsm = match initial_gsm.as_ref() {
                Some(gsm) => Some(gsm.clone()),
                None => get_gsm(state, &router_data).await?,
            };

            match get_gsm_decision(gsm) {
                api_models::gsm::GsmDecision::Retry => {
                    retries = get_retries(
                        state,
                        retries,
                        merchant_context.get_merchant_account().get_id(),
                        business_profile,
                    )
                    .await;

                    if retries.is_none() || retries == Some(0) {
                        metrics::AUTO_RETRY_EXHAUSTED_COUNT.add(1, &[]);
                        logger::info!("retries exhausted for auto_retry payment");
                        break;
                    }

                    if connector_routing_data.len() == 0 {
                        logger::info!("connectors exhausted for auto_retry payment");
                        metrics::AUTO_RETRY_EXHAUSTED_COUNT.add(1, &[]);
                        break;
                    }

                    let is_network_token = payment_data
                        .get_payment_method_data()
                        .map(|pmd| pmd.is_network_token_payment_method_data())
                        .unwrap_or(false);

                    let should_retry_with_pan = is_network_token
                        && initial_gsm
                            .as_ref()
                            .map(|gsm| gsm.clear_pan_possible)
                            .unwrap_or(false)
                        && business_profile.is_clear_pan_retries_enabled;

                    let (connector, routing_decision) = if should_retry_with_pan {
                        // If should_retry_with_pan is true, it indicates that we are retrying with PAN using the same connector.
                        (original_connector_data.clone(), None)
                    } else {
                        let connector_routing_data =
                            super::get_connector_data(&mut connector_routing_data)?;
                        let routing_decision = connector_routing_data.network.map(|card_network| {
                            routing_helpers::RoutingDecisionData::get_debit_routing_decision_data(
                                card_network,
                                None,
                            )
                        });

                        (connector_routing_data.connector_data, routing_decision)
                    };

                    router_data = do_retry(
                        &state.clone(),
                        req_state.clone(),
                        &connector,
                        operation,
                        customer,
                        merchant_context,
                        payment_data,
                        router_data,
                        validate_result,
                        schedule_time,
                        //this is an auto retry payment, but not step-up
                        false,
                        frm_suggestion,
                        business_profile,
                        should_retry_with_pan,
                        routing_decision,
                    )
                    .await?;

                    retries = retries.map(|i| i - 1);
                }
                api_models::gsm::GsmDecision::Requeue => {
                    Err(report!(errors::ApiErrorResponse::NotImplemented {
                        message: errors::NotImplementedMessage::Reason(
                            "Requeue not implemented".to_string(),
                        ),
                    }))?
                }
                api_models::gsm::GsmDecision::DoDefault => break,
            }
            initial_gsm = None;
        }
    }
    Ok(router_data)
}

#[instrument(skip_all)]
pub async fn is_step_up_enabled_for_merchant_connector(
    state: &app::SessionState,
    merchant_id: &common_utils::id_type::MerchantId,
    connector_name: types::Connector,
) -> bool {
    let key = merchant_id.get_step_up_enabled_key();
    let db = &*state.store;
    db.find_config_by_key_unwrap_or(key.as_str(), Some("[]".to_string()))
        .await
        .change_context(errors::ApiErrorResponse::InternalServerError)
        .and_then(|step_up_config| {
            serde_json::from_str::<Vec<types::Connector>>(&step_up_config.config)
                .change_context(errors::ApiErrorResponse::InternalServerError)
                .attach_printable("Step-up config parsing failed")
        })
        .map_err(|err| {
            logger::error!(step_up_config_error=?err);
        })
        .ok()
        .map(|connectors_enabled| connectors_enabled.contains(&connector_name))
        .unwrap_or(false)
}

#[cfg(feature = "v1")]
pub async fn get_merchant_max_auto_retries_enabled(
    db: &dyn StorageInterface,
    merchant_id: &common_utils::id_type::MerchantId,
) -> Option<i32> {
    let key = merchant_id.get_max_auto_retries_enabled();

    db.find_config_by_key(key.as_str())
        .await
        .change_context(errors::ApiErrorResponse::InternalServerError)
        .and_then(|retries_config| {
            retries_config
                .config
                .parse::<i32>()
                .change_context(errors::ApiErrorResponse::InternalServerError)
                .attach_printable("Retries config parsing failed")
        })
        .map_err(|err| {
            logger::error!(retries_error=?err);
            None::<i32>
        })
        .ok()
}

#[cfg(feature = "v1")]
#[instrument(skip_all)]
pub async fn get_retries(
    state: &app::SessionState,
    retries: Option<i32>,
    merchant_id: &common_utils::id_type::MerchantId,
    profile: &domain::Profile,
) -> Option<i32> {
    match retries {
        Some(retries) => Some(retries),
        None => get_merchant_max_auto_retries_enabled(state.store.as_ref(), merchant_id)
            .await
            .or(profile.max_auto_retries_enabled.map(i32::from)),
    }
}

#[instrument(skip_all)]
pub async fn get_gsm<F, FData>(
    state: &app::SessionState,
    router_data: &types::RouterData<F, FData, types::PaymentsResponseData>,
) -> RouterResult<Option<storage::gsm::GatewayStatusMap>> {
    let error_response = router_data.response.as_ref().err();
    let error_code = error_response.map(|err| err.code.to_owned());
    let error_message = error_response.map(|err| err.message.to_owned());
    let connector_name = router_data.connector.to_string();
    let flow = get_flow_name::<F>()?;
    Ok(
        payments::helpers::get_gsm_record(state, error_code, error_message, connector_name, flow)
            .await,
    )
}

#[instrument(skip_all)]
pub fn get_gsm_decision(
    option_gsm: Option<storage::gsm::GatewayStatusMap>,
) -> api_models::gsm::GsmDecision {
    let option_gsm_decision = option_gsm
            .and_then(|gsm| {
                api_models::gsm::GsmDecision::from_str(gsm.decision.as_str())
                    .map_err(|err| {
                        let api_error = report!(err).change_context(errors::ApiErrorResponse::InternalServerError)
                            .attach_printable("gsm decision parsing failed");
                        logger::warn!(get_gsm_decision_parse_error=?api_error, "error fetching gsm decision");
                        api_error
                    })
                    .ok()
            });

    if option_gsm_decision.is_some() {
        metrics::AUTO_RETRY_GSM_MATCH_COUNT.add(1, &[]);
    }
    option_gsm_decision.unwrap_or_default()
}

#[inline]
fn get_flow_name<F>() -> RouterResult<String> {
    Ok(std::any::type_name::<F>()
        .to_string()
        .rsplit("::")
        .next()
        .ok_or(errors::ApiErrorResponse::InternalServerError)
        .attach_printable("Flow stringify failed")?
        .to_string())
}

#[cfg(feature = "v1")]
#[allow(clippy::too_many_arguments)]
#[instrument(skip_all)]
pub async fn do_retry<F, ApiRequest, FData, D>(
    state: &routes::SessionState,
    req_state: ReqState,
    connector: &api::ConnectorData,
    operation: &operations::BoxedOperation<'_, F, ApiRequest, D>,
    customer: &Option<domain::Customer>,
    merchant_context: &domain::MerchantContext,
    payment_data: &mut D,
    router_data: types::RouterData<F, FData, types::PaymentsResponseData>,
    validate_result: &operations::ValidateResult,
    schedule_time: Option<time::PrimitiveDateTime>,
    is_step_up: bool,
    frm_suggestion: Option<storage_enums::FrmSuggestion>,
    business_profile: &domain::Profile,
    should_retry_with_pan: bool,
    routing_decision: Option<routing_helpers::RoutingDecisionData>,
) -> RouterResult<types::RouterData<F, FData, types::PaymentsResponseData>>
where
    F: Clone + Send + Sync,
    FData: Send + Sync + types::Capturable,
    payments::PaymentResponse: operations::Operation<F, FData>,
    D: payments::OperationSessionGetters<F>
        + payments::OperationSessionSetters<F>
        + Send
        + Sync
        + Clone,
    D: ConstructFlowSpecificData<F, FData, types::PaymentsResponseData>,
    types::RouterData<F, FData, types::PaymentsResponseData>: Feature<F, FData>,
    dyn api::Connector: services::api::ConnectorIntegration<F, FData, types::PaymentsResponseData>,
{
    metrics::AUTO_RETRY_PAYMENT_COUNT.add(1, &[]);

    modify_trackers(
        state,
        connector.connector_name.to_string(),
        payment_data,
        merchant_context.get_merchant_key_store(),
        merchant_context.get_merchant_account().storage_scheme,
        router_data,
        is_step_up,
    )
    .await?;

    let (merchant_connector_account, router_data, tokenization_action) =
        payments::call_connector_service_prerequisites(
            state,
            merchant_context,
            connector.clone(),
            operation,
            payment_data,
            customer,
            validate_result,
            business_profile,
            should_retry_with_pan,
<<<<<<< HEAD
            None,
=======
            routing_decision,
>>>>>>> de92973b
        )
        .await?;

    let (router_data, _mca) = payments::decide_unified_connector_service_call(
        state,
        req_state,
        merchant_context,
        connector.clone(),
        operation,
        payment_data,
        customer,
        payments::CallConnectorAction::Trigger,
        validate_result,
        schedule_time,
        hyperswitch_domain_models::payments::HeaderPayload::default(),
        frm_suggestion,
        business_profile,
        true,
        None,
        merchant_connector_account,
        router_data,
        tokenization_action,
    )
    .await?;

    Ok(router_data)
}

#[cfg(feature = "v2")]
#[instrument(skip_all)]
pub async fn modify_trackers<F, FData, D>(
    state: &routes::SessionState,
    connector: String,
    payment_data: &mut D,
    key_store: &domain::MerchantKeyStore,
    storage_scheme: storage_enums::MerchantStorageScheme,
    router_data: types::RouterData<F, FData, types::PaymentsResponseData>,
    is_step_up: bool,
) -> RouterResult<()>
where
    F: Clone + Send,
    FData: Send,
    D: payments::OperationSessionGetters<F> + payments::OperationSessionSetters<F> + Send + Sync,
{
    todo!()
}

#[cfg(feature = "v1")]
#[instrument(skip_all)]
pub async fn modify_trackers<F, FData, D>(
    state: &routes::SessionState,
    connector: String,
    payment_data: &mut D,
    key_store: &domain::MerchantKeyStore,
    storage_scheme: storage_enums::MerchantStorageScheme,
    router_data: types::RouterData<F, FData, types::PaymentsResponseData>,
    is_step_up: bool,
) -> RouterResult<()>
where
    F: Clone + Send,
    FData: Send + types::Capturable,
    D: payments::OperationSessionGetters<F> + payments::OperationSessionSetters<F> + Send + Sync,
{
    let new_attempt_count = payment_data.get_payment_intent().attempt_count + 1;
    let new_payment_attempt = make_new_payment_attempt(
        connector,
        payment_data.get_payment_attempt().clone(),
        new_attempt_count,
        is_step_up,
        payment_data.get_payment_intent().setup_future_usage,
    );

    let db = &*state.store;
    let key_manager_state = &state.into();
    let additional_payment_method_data =
        payments::helpers::update_additional_payment_data_with_connector_response_pm_data(
            payment_data
                .get_payment_attempt()
                .payment_method_data
                .clone(),
            router_data
                .connector_response
                .clone()
                .and_then(|connector_response| connector_response.additional_payment_method_data),
        )?;

    let debit_routing_savings = payment_data.get_payment_method_data().and_then(|data| {
        payments::helpers::get_debit_routing_savings_amount(
            data,
            payment_data.get_payment_attempt(),
        )
    });

    match router_data.response {
        Ok(types::PaymentsResponseData::TransactionResponse {
            resource_id,
            connector_metadata,
            redirection_data,
            charges,
            ..
        }) => {
            let encoded_data = payment_data.get_payment_attempt().encoded_data.clone();

            let authentication_data = (*redirection_data)
                .as_ref()
                .map(Encode::encode_to_value)
                .transpose()
                .change_context(errors::ApiErrorResponse::InternalServerError)
                .attach_printable("Could not parse the connector response")?;

            let payment_attempt_update = storage::PaymentAttemptUpdate::ResponseUpdate {
                status: router_data.status,
                connector: None,
                connector_transaction_id: match resource_id {
                    types::ResponseId::NoResponseId => None,
                    types::ResponseId::ConnectorTransactionId(id)
                    | types::ResponseId::EncodedData(id) => Some(id),
                },
                connector_response_reference_id: payment_data
                    .get_payment_attempt()
                    .connector_response_reference_id
                    .clone(),
                authentication_type: None,
                payment_method_id: payment_data.get_payment_attempt().payment_method_id.clone(),
                mandate_id: payment_data
                    .get_mandate_id()
                    .and_then(|mandate| mandate.mandate_id.clone()),
                connector_metadata,
                payment_token: None,
                error_code: None,
                error_message: None,
                error_reason: None,
                amount_capturable: if router_data.status.is_terminal_status() {
                    Some(MinorUnit::new(0))
                } else {
                    None
                },
                updated_by: storage_scheme.to_string(),
                authentication_data,
                encoded_data,
                unified_code: None,
                unified_message: None,
                capture_before: None,
                extended_authorization_applied: None,
                payment_method_data: additional_payment_method_data,
                connector_mandate_detail: None,
                charges,
                setup_future_usage_applied: None,
                debit_routing_savings,
            };

            #[cfg(feature = "v1")]
            db.update_payment_attempt_with_attempt_id(
                payment_data.get_payment_attempt().clone(),
                payment_attempt_update,
                storage_scheme,
            )
            .await
            .to_not_found_response(errors::ApiErrorResponse::PaymentNotFound)?;

            #[cfg(feature = "v2")]
            db.update_payment_attempt_with_attempt_id(
                key_manager_state,
                key_store,
                payment_data.get_payment_attempt().clone(),
                payment_attempt_update,
                storage_scheme,
            )
            .await
            .to_not_found_response(errors::ApiErrorResponse::PaymentNotFound)?;
        }
        Ok(_) => {
            logger::error!("unexpected response: this response was not expected in Retry flow");
            return Ok(());
        }
        Err(ref error_response) => {
            let option_gsm = get_gsm(state, &router_data).await?;
            let auth_update = if Some(router_data.auth_type)
                != payment_data.get_payment_attempt().authentication_type
            {
                Some(router_data.auth_type)
            } else {
                None
            };

            let payment_attempt_update = storage::PaymentAttemptUpdate::ErrorUpdate {
                connector: None,
                error_code: Some(Some(error_response.code.clone())),
                error_message: Some(Some(error_response.message.clone())),
                status: storage_enums::AttemptStatus::Failure,
                error_reason: Some(error_response.reason.clone()),
                amount_capturable: Some(MinorUnit::new(0)),
                updated_by: storage_scheme.to_string(),
                unified_code: option_gsm.clone().map(|gsm| gsm.unified_code),
                unified_message: option_gsm.map(|gsm| gsm.unified_message),
                connector_transaction_id: error_response.connector_transaction_id.clone(),
                payment_method_data: additional_payment_method_data,
                authentication_type: auth_update,
                issuer_error_code: error_response.network_decline_code.clone(),
                issuer_error_message: error_response.network_error_message.clone(),
            };

            #[cfg(feature = "v1")]
            db.update_payment_attempt_with_attempt_id(
                payment_data.get_payment_attempt().clone(),
                payment_attempt_update,
                storage_scheme,
            )
            .await
            .to_not_found_response(errors::ApiErrorResponse::PaymentNotFound)?;

            #[cfg(feature = "v2")]
            db.update_payment_attempt_with_attempt_id(
                key_manager_state,
                key_store,
                payment_data.get_payment_attempt().clone(),
                payment_attempt_update,
                storage_scheme,
            )
            .await
            .to_not_found_response(errors::ApiErrorResponse::PaymentNotFound)?;
        }
    }

    #[cfg(feature = "v1")]
    let payment_attempt = db
        .insert_payment_attempt(new_payment_attempt, storage_scheme)
        .await
        .change_context(errors::ApiErrorResponse::InternalServerError)
        .attach_printable("Error inserting payment attempt")?;

    #[cfg(feature = "v2")]
    let payment_attempt = db
        .insert_payment_attempt(
            key_manager_state,
            key_store,
            new_payment_attempt,
            storage_scheme,
        )
        .await
        .change_context(errors::ApiErrorResponse::InternalServerError)
        .attach_printable("Error inserting payment attempt")?;

    // update payment_attempt, connector_response and payment_intent in payment_data
    payment_data.set_payment_attempt(payment_attempt);

    let payment_intent = db
        .update_payment_intent(
            key_manager_state,
            payment_data.get_payment_intent().clone(),
            storage::PaymentIntentUpdate::PaymentAttemptAndAttemptCountUpdate {
                active_attempt_id: payment_data.get_payment_attempt().get_id().to_owned(),
                attempt_count: new_attempt_count,
                updated_by: storage_scheme.to_string(),
            },
            key_store,
            storage_scheme,
        )
        .await
        .to_not_found_response(errors::ApiErrorResponse::PaymentNotFound)?;

    payment_data.set_payment_intent(payment_intent);

    Ok(())
}

#[cfg(feature = "v1")]
#[instrument(skip_all)]
pub fn make_new_payment_attempt(
    connector: String,
    old_payment_attempt: storage::PaymentAttempt,
    new_attempt_count: i16,
    is_step_up: bool,
    setup_future_usage_intent: Option<storage_enums::FutureUsage>,
) -> storage::PaymentAttemptNew {
    let created_at @ modified_at @ last_synced = Some(common_utils::date_time::now());
    storage::PaymentAttemptNew {
        connector: Some(connector),
        attempt_id: old_payment_attempt
            .payment_id
            .get_attempt_id(new_attempt_count),
        payment_id: old_payment_attempt.payment_id,
        merchant_id: old_payment_attempt.merchant_id,
        status: old_payment_attempt.status,
        currency: old_payment_attempt.currency,
        save_to_locker: old_payment_attempt.save_to_locker,
        offer_amount: old_payment_attempt.offer_amount,
        payment_method_id: old_payment_attempt.payment_method_id,
        payment_method: old_payment_attempt.payment_method,
        payment_method_type: old_payment_attempt.payment_method_type,
        capture_method: old_payment_attempt.capture_method,
        capture_on: old_payment_attempt.capture_on,
        confirm: old_payment_attempt.confirm,
        authentication_type: if is_step_up {
            Some(storage_enums::AuthenticationType::ThreeDs)
        } else {
            old_payment_attempt.authentication_type
        },
        amount_to_capture: old_payment_attempt.amount_to_capture,
        mandate_id: old_payment_attempt.mandate_id,
        browser_info: old_payment_attempt.browser_info,
        payment_token: old_payment_attempt.payment_token,
        client_source: old_payment_attempt.client_source,
        client_version: old_payment_attempt.client_version,
        created_at,
        modified_at,
        last_synced,
        profile_id: old_payment_attempt.profile_id,
        organization_id: old_payment_attempt.organization_id,
        net_amount: old_payment_attempt.net_amount,
        error_message: Default::default(),
        cancellation_reason: Default::default(),
        error_code: Default::default(),
        connector_metadata: Default::default(),
        payment_experience: Default::default(),
        payment_method_data: Default::default(),
        business_sub_label: Default::default(),
        straight_through_algorithm: Default::default(),
        preprocessing_step_id: Default::default(),
        mandate_details: Default::default(),
        error_reason: Default::default(),
        connector_response_reference_id: Default::default(),
        multiple_capture_count: Default::default(),
        amount_capturable: Default::default(),
        updated_by: Default::default(),
        authentication_data: Default::default(),
        encoded_data: Default::default(),
        merchant_connector_id: Default::default(),
        unified_code: Default::default(),
        unified_message: Default::default(),
        external_three_ds_authentication_attempted: Default::default(),
        authentication_connector: Default::default(),
        authentication_id: Default::default(),
        mandate_data: Default::default(),
        payment_method_billing_address_id: Default::default(),
        fingerprint_id: Default::default(),
        customer_acceptance: Default::default(),
        connector_mandate_detail: Default::default(),
        request_extended_authorization: Default::default(),
        extended_authorization_applied: Default::default(),
        capture_before: Default::default(),
        card_discovery: old_payment_attempt.card_discovery,
        processor_merchant_id: old_payment_attempt.processor_merchant_id,
        created_by: old_payment_attempt.created_by,
        setup_future_usage_applied: setup_future_usage_intent, // setup future usage is picked from intent for new payment attempt
        routing_approach: old_payment_attempt.routing_approach,
        connector_request_reference_id: Default::default(),
    }
}

#[cfg(feature = "v2")]
#[instrument(skip_all)]
pub fn make_new_payment_attempt(
    _connector: String,
    _old_payment_attempt: storage::PaymentAttempt,
    _new_attempt_count: i16,
    _is_step_up: bool,
) -> storage::PaymentAttempt {
    todo!()
}

pub async fn get_merchant_config_for_gsm(
    db: &dyn StorageInterface,
    merchant_id: &common_utils::id_type::MerchantId,
) -> bool {
    let config = db
        .find_config_by_key_unwrap_or(
            &merchant_id.get_should_call_gsm_key(),
            Some("false".to_string()),
        )
        .await;
    match config {
        Ok(conf) => conf.config == "true",
        Err(error) => {
            logger::error!(?error);
            false
        }
    }
}

#[cfg(feature = "v1")]
pub async fn config_should_call_gsm(
    db: &dyn StorageInterface,
    merchant_id: &common_utils::id_type::MerchantId,
    profile: &domain::Profile,
) -> bool {
    let merchant_config_gsm = get_merchant_config_for_gsm(db, merchant_id).await;
    let profile_config_gsm = profile.is_auto_retries_enabled;
    merchant_config_gsm || profile_config_gsm
}

pub trait GsmValidation<F: Send + Clone + Sync, FData: Send + Sync, Resp> {
    // TODO : move this function to appropriate place later.
    fn should_call_gsm(&self) -> bool;
}

impl<F: Send + Clone + Sync, FData: Send + Sync>
    GsmValidation<F, FData, types::PaymentsResponseData>
    for types::RouterData<F, FData, types::PaymentsResponseData>
{
    #[inline(always)]
    fn should_call_gsm(&self) -> bool {
        if self.response.is_err() {
            true
        } else {
            match self.status {
                storage_enums::AttemptStatus::Started
                | storage_enums::AttemptStatus::AuthenticationPending
                | storage_enums::AttemptStatus::AuthenticationSuccessful
                | storage_enums::AttemptStatus::Authorized
                | storage_enums::AttemptStatus::Charged
                | storage_enums::AttemptStatus::Authorizing
                | storage_enums::AttemptStatus::CodInitiated
                | storage_enums::AttemptStatus::Voided
                | storage_enums::AttemptStatus::VoidInitiated
                | storage_enums::AttemptStatus::CaptureInitiated
                | storage_enums::AttemptStatus::RouterDeclined
                | storage_enums::AttemptStatus::VoidFailed
                | storage_enums::AttemptStatus::AutoRefunded
                | storage_enums::AttemptStatus::CaptureFailed
                | storage_enums::AttemptStatus::PartialCharged
                | storage_enums::AttemptStatus::PartialChargedAndChargeable
                | storage_enums::AttemptStatus::Pending
                | storage_enums::AttemptStatus::PaymentMethodAwaited
                | storage_enums::AttemptStatus::ConfirmationAwaited
                | storage_enums::AttemptStatus::Unresolved
                | storage_enums::AttemptStatus::DeviceDataCollectionPending
                | storage_enums::AttemptStatus::IntegrityFailure => false,

                storage_enums::AttemptStatus::AuthenticationFailed
                | storage_enums::AttemptStatus::AuthorizationFailed
                | storage_enums::AttemptStatus::Failure => true,
            }
        }
    }
}<|MERGE_RESOLUTION|>--- conflicted
+++ resolved
@@ -380,11 +380,7 @@
             validate_result,
             business_profile,
             should_retry_with_pan,
-<<<<<<< HEAD
-            None,
-=======
             routing_decision,
->>>>>>> de92973b
         )
         .await?;
 
