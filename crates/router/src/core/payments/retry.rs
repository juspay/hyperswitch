use std::{str::FromStr, vec::IntoIter};

use common_utils::{ext_traits::Encode, types::MinorUnit};
use diesel_models::enums as storage_enums;
use error_stack::{report, ResultExt};
use router_env::{
    logger,
    tracing::{self, instrument},
};

use crate::{
    core::{
        errors::{self, RouterResult, StorageErrorExt},
        payments::{
            self,
            flows::{ConstructFlowSpecificData, Feature},
            operations,
        },
    },
    db::StorageInterface,
    routes::{
        self,
        app::{self, ReqState},
        metrics,
    },
    services,
    types::{self, api, domain, storage},
};

#[instrument(skip_all)]
#[allow(clippy::too_many_arguments)]
#[cfg(feature = "v1")]
pub async fn do_gsm_actions<F, ApiRequest, FData, D>(
    state: &app::SessionState,
    req_state: ReqState,
    payment_data: &mut D,
    mut connectors: IntoIter<api::ConnectorData>,
    original_connector_data: &api::ConnectorData,
    mut router_data: types::RouterData<F, FData, types::PaymentsResponseData>,
    merchant_context: &domain::MerchantContext,
    operation: &operations::BoxedOperation<'_, F, ApiRequest, D>,
    customer: &Option<domain::Customer>,
    validate_result: &operations::ValidateResult,
    schedule_time: Option<time::PrimitiveDateTime>,
    frm_suggestion: Option<storage_enums::FrmSuggestion>,
    business_profile: &domain::Profile,
) -> RouterResult<types::RouterData<F, FData, types::PaymentsResponseData>>
where
    F: Clone + Send + Sync,
    FData: Send + Sync,
    payments::PaymentResponse: operations::Operation<F, FData>,
    D: payments::OperationSessionGetters<F>
        + payments::OperationSessionSetters<F>
        + Send
        + Sync
        + Clone,
    D: ConstructFlowSpecificData<F, FData, types::PaymentsResponseData>,
    types::RouterData<F, FData, types::PaymentsResponseData>: Feature<F, FData>,
    dyn api::Connector: services::api::ConnectorIntegration<F, FData, types::PaymentsResponseData>,
{
    let mut retries = None;

    metrics::AUTO_RETRY_ELIGIBLE_REQUEST_COUNT.add(1, &[]);

    let mut initial_gsm = get_gsm(state, &router_data).await?;

    //Check if step-up to threeDS is possible and merchant has enabled
    let step_up_possible = initial_gsm
        .clone()
        .map(|gsm| gsm.step_up_possible)
        .unwrap_or(false);

    #[cfg(feature = "v1")]
    let is_no_three_ds_payment = matches!(
        payment_data.get_payment_attempt().authentication_type,
        Some(storage_enums::AuthenticationType::NoThreeDs)
    );

    #[cfg(feature = "v2")]
    let is_no_three_ds_payment = matches!(
        payment_data.get_payment_attempt().authentication_type,
        storage_enums::AuthenticationType::NoThreeDs
    );

    let should_step_up = if step_up_possible && is_no_three_ds_payment {
        is_step_up_enabled_for_merchant_connector(
            state,
            merchant_context.get_merchant_account().get_id(),
            original_connector_data.connector_name,
        )
        .await
    } else {
        false
    };

    if should_step_up {
        router_data = do_retry(
            &state.clone(),
            req_state.clone(),
            original_connector_data,
            operation,
            customer,
            merchant_context,
            payment_data,
            router_data,
            validate_result,
            schedule_time,
            true,
            frm_suggestion,
            business_profile,
            false, //should_retry_with_pan is not applicable for step-up
        )
        .await?;
    }
    // Step up is not applicable so proceed with auto retries flow
    else {
        loop {
            // Use initial_gsm for first time alone
            let gsm = match initial_gsm.as_ref() {
                Some(gsm) => Some(gsm.clone()),
                None => get_gsm(state, &router_data).await?,
            };

            match get_gsm_decision(gsm) {
                api_models::gsm::GsmDecision::Retry => {
                    retries = get_retries(
                        state,
                        retries,
                        merchant_context.get_merchant_account().get_id(),
                        business_profile,
                    )
                    .await;

                    if retries.is_none() || retries == Some(0) {
                        metrics::AUTO_RETRY_EXHAUSTED_COUNT.add(1, &[]);
                        logger::info!("retries exhausted for auto_retry payment");
                        break;
                    }

                    if connectors.len() == 0 {
                        logger::info!("connectors exhausted for auto_retry payment");
                        metrics::AUTO_RETRY_EXHAUSTED_COUNT.add(1, &[]);
                        break;
                    }

                    let is_network_token = payment_data
                        .get_payment_method_data()
                        .map(|pmd| pmd.is_network_token_payment_method_data())
                        .unwrap_or(false);

                    let should_retry_with_pan = is_network_token
                        && initial_gsm
                            .as_ref()
                            .map(|gsm| gsm.clear_pan_possible)
                            .unwrap_or(false)
                        && business_profile.is_clear_pan_retries_enabled;

                    let connector = if should_retry_with_pan {
                        // If should_retry_with_pan is true, it indicates that we are retrying with PAN using the same connector.
                        original_connector_data.clone()
                    } else {
                        super::get_connector_data(&mut connectors)?
                    };

                    router_data = do_retry(
                        &state.clone(),
                        req_state.clone(),
                        &connector,
                        operation,
                        customer,
                        merchant_context,
                        payment_data,
                        router_data,
                        validate_result,
                        schedule_time,
                        //this is an auto retry payment, but not step-up
                        false,
                        frm_suggestion,
                        business_profile,
                        should_retry_with_pan,
                    )
                    .await?;

                    retries = retries.map(|i| i - 1);
                }
                api_models::gsm::GsmDecision::Requeue => {
                    Err(report!(errors::ApiErrorResponse::NotImplemented {
                        message: errors::NotImplementedMessage::Reason(
                            "Requeue not implemented".to_string(),
                        ),
                    }))?
                }
                api_models::gsm::GsmDecision::DoDefault => break,
            }
            initial_gsm = None;
        }
    }
    Ok(router_data)
}

#[instrument(skip_all)]
pub async fn is_step_up_enabled_for_merchant_connector(
    state: &app::SessionState,
    merchant_id: &common_utils::id_type::MerchantId,
    connector_name: types::Connector,
) -> bool {
    let key = merchant_id.get_step_up_enabled_key();
    let db = &*state.store;
    db.find_config_by_key_unwrap_or(key.as_str(), Some("[]".to_string()))
        .await
        .change_context(errors::ApiErrorResponse::InternalServerError)
        .and_then(|step_up_config| {
            serde_json::from_str::<Vec<types::Connector>>(&step_up_config.config)
                .change_context(errors::ApiErrorResponse::InternalServerError)
                .attach_printable("Step-up config parsing failed")
        })
        .map_err(|err| {
            logger::error!(step_up_config_error=?err);
        })
        .ok()
        .map(|connectors_enabled| connectors_enabled.contains(&connector_name))
        .unwrap_or(false)
}

#[cfg(feature = "v1")]
pub async fn get_merchant_max_auto_retries_enabled(
    db: &dyn StorageInterface,
    merchant_id: &common_utils::id_type::MerchantId,
) -> Option<i32> {
    let key = merchant_id.get_max_auto_retries_enabled();

    db.find_config_by_key(key.as_str())
        .await
        .change_context(errors::ApiErrorResponse::InternalServerError)
        .and_then(|retries_config| {
            retries_config
                .config
                .parse::<i32>()
                .change_context(errors::ApiErrorResponse::InternalServerError)
                .attach_printable("Retries config parsing failed")
        })
        .map_err(|err| {
            logger::error!(retries_error=?err);
            None::<i32>
        })
        .ok()
}

#[cfg(feature = "v1")]
#[instrument(skip_all)]
pub async fn get_retries(
    state: &app::SessionState,
    retries: Option<i32>,
    merchant_id: &common_utils::id_type::MerchantId,
    profile: &domain::Profile,
) -> Option<i32> {
    match retries {
        Some(retries) => Some(retries),
        None => get_merchant_max_auto_retries_enabled(state.store.as_ref(), merchant_id)
            .await
            .or(profile.max_auto_retries_enabled.map(i32::from)),
    }
}

#[instrument(skip_all)]
pub async fn get_gsm<F, FData>(
    state: &app::SessionState,
    router_data: &types::RouterData<F, FData, types::PaymentsResponseData>,
) -> RouterResult<Option<storage::gsm::GatewayStatusMap>> {
    let error_response = router_data.response.as_ref().err();
    let error_code = error_response.map(|err| err.code.to_owned());
    let error_message = error_response.map(|err| err.message.to_owned());
    let connector_name = router_data.connector.to_string();
    let flow = get_flow_name::<F>()?;
    Ok(
        payments::helpers::get_gsm_record(state, error_code, error_message, connector_name, flow)
            .await,
    )
}

#[instrument(skip_all)]
pub fn get_gsm_decision(
    option_gsm: Option<storage::gsm::GatewayStatusMap>,
) -> api_models::gsm::GsmDecision {
    let option_gsm_decision = option_gsm
            .and_then(|gsm| {
                api_models::gsm::GsmDecision::from_str(gsm.decision.as_str())
                    .map_err(|err| {
                        let api_error = report!(err).change_context(errors::ApiErrorResponse::InternalServerError)
                            .attach_printable("gsm decision parsing failed");
                        logger::warn!(get_gsm_decision_parse_error=?api_error, "error fetching gsm decision");
                        api_error
                    })
                    .ok()
            });

    if option_gsm_decision.is_some() {
        metrics::AUTO_RETRY_GSM_MATCH_COUNT.add(1, &[]);
    }
    option_gsm_decision.unwrap_or_default()
}

#[inline]
fn get_flow_name<F>() -> RouterResult<String> {
    Ok(std::any::type_name::<F>()
        .to_string()
        .rsplit("::")
        .next()
        .ok_or(errors::ApiErrorResponse::InternalServerError)
        .attach_printable("Flow stringify failed")?
        .to_string())
}

#[cfg(feature = "v1")]
#[allow(clippy::too_many_arguments)]
#[instrument(skip_all)]
pub async fn do_retry<F, ApiRequest, FData, D>(
    state: &routes::SessionState,
    req_state: ReqState,
    connector: &api::ConnectorData,
    operation: &operations::BoxedOperation<'_, F, ApiRequest, D>,
    customer: &Option<domain::Customer>,
    merchant_context: &domain::MerchantContext,
    payment_data: &mut D,
    router_data: types::RouterData<F, FData, types::PaymentsResponseData>,
    validate_result: &operations::ValidateResult,
    schedule_time: Option<time::PrimitiveDateTime>,
    is_step_up: bool,
    frm_suggestion: Option<storage_enums::FrmSuggestion>,
    business_profile: &domain::Profile,
    should_retry_with_pan: bool,
) -> RouterResult<types::RouterData<F, FData, types::PaymentsResponseData>>
where
    F: Clone + Send + Sync,
    FData: Send + Sync,
    payments::PaymentResponse: operations::Operation<F, FData>,
    D: payments::OperationSessionGetters<F>
        + payments::OperationSessionSetters<F>
        + Send
        + Sync
        + Clone,
    D: ConstructFlowSpecificData<F, FData, types::PaymentsResponseData>,
    types::RouterData<F, FData, types::PaymentsResponseData>: Feature<F, FData>,
    dyn api::Connector: services::api::ConnectorIntegration<F, FData, types::PaymentsResponseData>,
{
    metrics::AUTO_RETRY_PAYMENT_COUNT.add(1, &[]);

    modify_trackers(
        state,
        connector.connector_name.to_string(),
        payment_data,
        merchant_context.get_merchant_key_store(),
        merchant_context.get_merchant_account().storage_scheme,
        router_data,
        is_step_up,
    )
    .await?;

    let (router_data, _mca) = payments::call_connector_service(
        state,
        req_state,
        merchant_context,
        connector.clone(),
        operation,
        payment_data,
        customer,
        payments::CallConnectorAction::Trigger,
        validate_result,
        schedule_time,
        hyperswitch_domain_models::payments::HeaderPayload::default(),
        frm_suggestion,
        business_profile,
        true,
        should_retry_with_pan,
    )
    .await?;

    Ok(router_data)
}

#[cfg(feature = "v2")]
#[instrument(skip_all)]
pub async fn modify_trackers<F, FData, D>(
    state: &routes::SessionState,
    connector: String,
    payment_data: &mut D,
    key_store: &domain::MerchantKeyStore,
    storage_scheme: storage_enums::MerchantStorageScheme,
    router_data: types::RouterData<F, FData, types::PaymentsResponseData>,
    is_step_up: bool,
) -> RouterResult<()>
where
    F: Clone + Send,
    FData: Send,
    D: payments::OperationSessionGetters<F> + payments::OperationSessionSetters<F> + Send + Sync,
{
    todo!()
}

#[cfg(feature = "v1")]
#[instrument(skip_all)]
pub async fn modify_trackers<F, FData, D>(
    state: &routes::SessionState,
    connector: String,
    payment_data: &mut D,
    key_store: &domain::MerchantKeyStore,
    storage_scheme: storage_enums::MerchantStorageScheme,
    router_data: types::RouterData<F, FData, types::PaymentsResponseData>,
    is_step_up: bool,
) -> RouterResult<()>
where
    F: Clone + Send,
    FData: Send,
    D: payments::OperationSessionGetters<F> + payments::OperationSessionSetters<F> + Send + Sync,
{
    let new_attempt_count = payment_data.get_payment_intent().attempt_count + 1;
    let new_payment_attempt = make_new_payment_attempt(
        connector,
        payment_data.get_payment_attempt().clone(),
        new_attempt_count,
        is_step_up,
        payment_data.get_payment_intent().setup_future_usage,
    );

    let db = &*state.store;
    let key_manager_state = &state.into();
    let additional_payment_method_data =
        payments::helpers::update_additional_payment_data_with_connector_response_pm_data(
            payment_data
                .get_payment_attempt()
                .payment_method_data
                .clone(),
            router_data
                .connector_response
                .clone()
                .and_then(|connector_response| connector_response.additional_payment_method_data),
        )?;

    match router_data.response {
        Ok(types::PaymentsResponseData::TransactionResponse {
            resource_id,
            connector_metadata,
            redirection_data,
            charges,
            ..
        }) => {
            let encoded_data = payment_data.get_payment_attempt().encoded_data.clone();

            let authentication_data = (*redirection_data)
                .as_ref()
                .map(Encode::encode_to_value)
                .transpose()
                .change_context(errors::ApiErrorResponse::InternalServerError)
                .attach_printable("Could not parse the connector response")?;

            let payment_attempt_update = storage::PaymentAttemptUpdate::ResponseUpdate {
                status: router_data.status,
                connector: None,
                connector_transaction_id: match resource_id {
                    types::ResponseId::NoResponseId => None,
                    types::ResponseId::ConnectorTransactionId(id)
                    | types::ResponseId::EncodedData(id) => Some(id),
                },
                connector_response_reference_id: payment_data
                    .get_payment_attempt()
                    .connector_response_reference_id
                    .clone(),
                authentication_type: None,
                payment_method_id: payment_data.get_payment_attempt().payment_method_id.clone(),
                mandate_id: payment_data
                    .get_mandate_id()
                    .and_then(|mandate| mandate.mandate_id.clone()),
                connector_metadata,
                payment_token: None,
                error_code: None,
                error_message: None,
                error_reason: None,
                amount_capturable: if router_data.status.is_terminal_status() {
                    Some(MinorUnit::new(0))
                } else {
                    None
                },
                updated_by: storage_scheme.to_string(),
                authentication_data,
                encoded_data,
                unified_code: None,
                unified_message: None,
                capture_before: None,
                extended_authorization_applied: None,
                payment_method_data: additional_payment_method_data,
                connector_mandate_detail: None,
                charges,
                setup_future_usage_applied: None,
            };

            #[cfg(feature = "v1")]
            db.update_payment_attempt_with_attempt_id(
                payment_data.get_payment_attempt().clone(),
                payment_attempt_update,
                storage_scheme,
            )
            .await
            .to_not_found_response(errors::ApiErrorResponse::PaymentNotFound)?;

            #[cfg(feature = "v2")]
            db.update_payment_attempt_with_attempt_id(
                key_manager_state,
                key_store,
                payment_data.get_payment_attempt().clone(),
                payment_attempt_update,
                storage_scheme,
            )
            .await
            .to_not_found_response(errors::ApiErrorResponse::PaymentNotFound)?;
        }
        Ok(_) => {
            logger::error!("unexpected response: this response was not expected in Retry flow");
            return Ok(());
        }
        Err(ref error_response) => {
            let option_gsm = get_gsm(state, &router_data).await?;
            let auth_update = if Some(router_data.auth_type)
                != payment_data.get_payment_attempt().authentication_type
            {
                Some(router_data.auth_type)
            } else {
                None
            };

            let payment_attempt_update = storage::PaymentAttemptUpdate::ErrorUpdate {
                connector: None,
                error_code: Some(Some(error_response.code.clone())),
                error_message: Some(Some(error_response.message.clone())),
                status: storage_enums::AttemptStatus::Failure,
                error_reason: Some(error_response.reason.clone()),
                amount_capturable: Some(MinorUnit::new(0)),
                updated_by: storage_scheme.to_string(),
                unified_code: option_gsm.clone().map(|gsm| gsm.unified_code),
                unified_message: option_gsm.map(|gsm| gsm.unified_message),
                connector_transaction_id: error_response.connector_transaction_id.clone(),
                payment_method_data: additional_payment_method_data,
                authentication_type: auth_update,
                issuer_error_code: error_response.network_decline_code.clone(),
                issuer_error_message: error_response.network_error_message.clone(),
            };

            #[cfg(feature = "v1")]
            db.update_payment_attempt_with_attempt_id(
                payment_data.get_payment_attempt().clone(),
                payment_attempt_update,
                storage_scheme,
            )
            .await
            .to_not_found_response(errors::ApiErrorResponse::PaymentNotFound)?;

            #[cfg(feature = "v2")]
            db.update_payment_attempt_with_attempt_id(
                key_manager_state,
                key_store,
                payment_data.get_payment_attempt().clone(),
                payment_attempt_update,
                storage_scheme,
            )
            .await
            .to_not_found_response(errors::ApiErrorResponse::PaymentNotFound)?;
        }
    }

    #[cfg(feature = "v1")]
    let payment_attempt = db
        .insert_payment_attempt(new_payment_attempt, storage_scheme)
        .await
        .change_context(errors::ApiErrorResponse::InternalServerError)
        .attach_printable("Error inserting payment attempt")?;

    #[cfg(feature = "v2")]
    let payment_attempt = db
        .insert_payment_attempt(
            key_manager_state,
            key_store,
            new_payment_attempt,
            storage_scheme,
        )
        .await
        .change_context(errors::ApiErrorResponse::InternalServerError)
        .attach_printable("Error inserting payment attempt")?;

    // update payment_attempt, connector_response and payment_intent in payment_data
    payment_data.set_payment_attempt(payment_attempt);

    let payment_intent = db
        .update_payment_intent(
            key_manager_state,
            payment_data.get_payment_intent().clone(),
            storage::PaymentIntentUpdate::PaymentAttemptAndAttemptCountUpdate {
                active_attempt_id: payment_data.get_payment_attempt().get_id().to_owned(),
                attempt_count: new_attempt_count,
                updated_by: storage_scheme.to_string(),
            },
            key_store,
            storage_scheme,
        )
        .await
        .to_not_found_response(errors::ApiErrorResponse::PaymentNotFound)?;

    payment_data.set_payment_intent(payment_intent);

    Ok(())
}

#[cfg(feature = "v1")]
#[instrument(skip_all)]
pub fn make_new_payment_attempt(
    connector: String,
    old_payment_attempt: storage::PaymentAttempt,
    new_attempt_count: i16,
    is_step_up: bool,
    setup_futture_usage_intent: Option<storage_enums::FutureUsage>,
) -> storage::PaymentAttemptNew {
    let created_at @ modified_at @ last_synced = Some(common_utils::date_time::now());
    storage::PaymentAttemptNew {
        connector: Some(connector),
        attempt_id: old_payment_attempt
            .payment_id
            .get_attempt_id(new_attempt_count),
        payment_id: old_payment_attempt.payment_id,
        merchant_id: old_payment_attempt.merchant_id,
        status: old_payment_attempt.status,
        currency: old_payment_attempt.currency,
        save_to_locker: old_payment_attempt.save_to_locker,
        offer_amount: old_payment_attempt.offer_amount,
        payment_method_id: old_payment_attempt.payment_method_id,
        payment_method: old_payment_attempt.payment_method,
        payment_method_type: old_payment_attempt.payment_method_type,
        capture_method: old_payment_attempt.capture_method,
        capture_on: old_payment_attempt.capture_on,
        confirm: old_payment_attempt.confirm,
        authentication_type: if is_step_up {
            Some(storage_enums::AuthenticationType::ThreeDs)
        } else {
            old_payment_attempt.authentication_type
        },
        amount_to_capture: old_payment_attempt.amount_to_capture,
        mandate_id: old_payment_attempt.mandate_id,
        browser_info: old_payment_attempt.browser_info,
        payment_token: old_payment_attempt.payment_token,
        client_source: old_payment_attempt.client_source,
        client_version: old_payment_attempt.client_version,
        created_at,
        modified_at,
        last_synced,
        profile_id: old_payment_attempt.profile_id,
        organization_id: old_payment_attempt.organization_id,
        net_amount: old_payment_attempt.net_amount,
        error_message: Default::default(),
        cancellation_reason: Default::default(),
        error_code: Default::default(),
        connector_metadata: Default::default(),
        payment_experience: Default::default(),
        payment_method_data: Default::default(),
        business_sub_label: Default::default(),
        straight_through_algorithm: Default::default(),
        preprocessing_step_id: Default::default(),
        mandate_details: Default::default(),
        error_reason: Default::default(),
        connector_response_reference_id: Default::default(),
        multiple_capture_count: Default::default(),
        amount_capturable: Default::default(),
        updated_by: Default::default(),
        authentication_data: Default::default(),
        encoded_data: Default::default(),
        merchant_connector_id: Default::default(),
        unified_code: Default::default(),
        unified_message: Default::default(),
        external_three_ds_authentication_attempted: Default::default(),
        authentication_connector: Default::default(),
        authentication_id: Default::default(),
        mandate_data: Default::default(),
        payment_method_billing_address_id: Default::default(),
        fingerprint_id: Default::default(),
        customer_acceptance: Default::default(),
        connector_mandate_detail: Default::default(),
        request_extended_authorization: Default::default(),
        extended_authorization_applied: Default::default(),
        capture_before: Default::default(),
        card_discovery: old_payment_attempt.card_discovery,
<<<<<<< HEAD
        surcharge_algorithm_id: old_payment_attempt.surcharge_algorithm_id,
=======
        processor_merchant_id: old_payment_attempt.processor_merchant_id,
        created_by: old_payment_attempt.created_by,
        setup_future_usage_applied: setup_futture_usage_intent, // setup future usage is picked from intent for new payment attempt
>>>>>>> c6c57c1c
    }
}

#[cfg(feature = "v2")]
#[instrument(skip_all)]
pub fn make_new_payment_attempt(
    _connector: String,
    _old_payment_attempt: storage::PaymentAttempt,
    _new_attempt_count: i16,
    _is_step_up: bool,
) -> storage::PaymentAttempt {
    todo!()
}

#[cfg(feature = "v1")]
pub async fn get_merchant_config_for_gsm(
    db: &dyn StorageInterface,
    merchant_id: &common_utils::id_type::MerchantId,
) -> bool {
    let config = db
        .find_config_by_key_unwrap_or(
            &merchant_id.get_should_call_gsm_key(),
            Some("false".to_string()),
        )
        .await;
    match config {
        Ok(conf) => conf.config == "true",
        Err(error) => {
            logger::error!(?error);
            false
        }
    }
}

#[cfg(feature = "v1")]
pub async fn config_should_call_gsm(
    db: &dyn StorageInterface,
    merchant_id: &common_utils::id_type::MerchantId,
    profile: &domain::Profile,
) -> bool {
    let merchant_config_gsm = get_merchant_config_for_gsm(db, merchant_id).await;
    let profile_config_gsm = profile.is_auto_retries_enabled;
    merchant_config_gsm || profile_config_gsm
}

pub trait GsmValidation<F: Send + Clone + Sync, FData: Send + Sync, Resp> {
    // TODO : move this function to appropriate place later.
    fn should_call_gsm(&self) -> bool;
}

impl<F: Send + Clone + Sync, FData: Send + Sync>
    GsmValidation<F, FData, types::PaymentsResponseData>
    for types::RouterData<F, FData, types::PaymentsResponseData>
{
    #[inline(always)]
    fn should_call_gsm(&self) -> bool {
        if self.response.is_err() {
            true
        } else {
            match self.status {
                storage_enums::AttemptStatus::Started
                | storage_enums::AttemptStatus::AuthenticationPending
                | storage_enums::AttemptStatus::AuthenticationSuccessful
                | storage_enums::AttemptStatus::Authorized
                | storage_enums::AttemptStatus::Charged
                | storage_enums::AttemptStatus::Authorizing
                | storage_enums::AttemptStatus::CodInitiated
                | storage_enums::AttemptStatus::Voided
                | storage_enums::AttemptStatus::VoidInitiated
                | storage_enums::AttemptStatus::CaptureInitiated
                | storage_enums::AttemptStatus::RouterDeclined
                | storage_enums::AttemptStatus::VoidFailed
                | storage_enums::AttemptStatus::AutoRefunded
                | storage_enums::AttemptStatus::CaptureFailed
                | storage_enums::AttemptStatus::PartialCharged
                | storage_enums::AttemptStatus::PartialChargedAndChargeable
                | storage_enums::AttemptStatus::Pending
                | storage_enums::AttemptStatus::PaymentMethodAwaited
                | storage_enums::AttemptStatus::ConfirmationAwaited
                | storage_enums::AttemptStatus::Unresolved
                | storage_enums::AttemptStatus::DeviceDataCollectionPending => false,

                storage_enums::AttemptStatus::AuthenticationFailed
                | storage_enums::AttemptStatus::AuthorizationFailed
                | storage_enums::AttemptStatus::Failure => true,
            }
        }
    }
}<|MERGE_RESOLUTION|>--- conflicted
+++ resolved
@@ -684,13 +684,10 @@
         extended_authorization_applied: Default::default(),
         capture_before: Default::default(),
         card_discovery: old_payment_attempt.card_discovery,
-<<<<<<< HEAD
         surcharge_algorithm_id: old_payment_attempt.surcharge_algorithm_id,
-=======
         processor_merchant_id: old_payment_attempt.processor_merchant_id,
         created_by: old_payment_attempt.created_by,
         setup_future_usage_applied: setup_futture_usage_intent, // setup future usage is picked from intent for new payment attempt
->>>>>>> c6c57c1c
     }
 }
 
