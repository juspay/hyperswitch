use std::{str::FromStr, vec::IntoIter};

use common_utils::{ext_traits::Encode, types::MinorUnit};
use diesel_models::enums as storage_enums;
use error_stack::{report, ResultExt};
use router_env::{
    logger,
    tracing::{self, instrument},
};

use crate::{
    core::{
        errors::{self, RouterResult, StorageErrorExt},
        payments::{
            self,
            flows::{ConstructFlowSpecificData, Feature},
            operations,
        },
    },
    db::StorageInterface,
    routes::{
        self,
        app::{self, ReqState},
        metrics,
    },
    services,
    types::{self, api, domain, storage},
};

#[instrument(skip_all)]
#[allow(clippy::too_many_arguments)]
#[cfg(feature = "v1")]
pub async fn do_gsm_actions<F, ApiRequest, FData, D>(
    state: &app::SessionState,
    req_state: ReqState,
    payment_data: &mut D,
    mut connectors: IntoIter<api::ConnectorData>,
    original_connector_data: api::ConnectorData,
    mut router_data: types::RouterData<F, FData, types::PaymentsResponseData>,
    merchant_account: &domain::MerchantAccount,
    key_store: &domain::MerchantKeyStore,
    operation: &operations::BoxedOperation<'_, F, ApiRequest, D>,
    customer: &Option<domain::Customer>,
    validate_result: &operations::ValidateResult,
    schedule_time: Option<time::PrimitiveDateTime>,
    frm_suggestion: Option<storage_enums::FrmSuggestion>,
    business_profile: &domain::Profile,
) -> RouterResult<types::RouterData<F, FData, types::PaymentsResponseData>>
where
    F: Clone + Send + Sync,
    FData: Send + Sync,
    payments::PaymentResponse: operations::Operation<F, FData>,
    D: payments::OperationSessionGetters<F>
        + payments::OperationSessionSetters<F>
        + Send
        + Sync
        + Clone,
    D: ConstructFlowSpecificData<F, FData, types::PaymentsResponseData>,
    types::RouterData<F, FData, types::PaymentsResponseData>: Feature<F, FData>,
    dyn api::Connector: services::api::ConnectorIntegration<F, FData, types::PaymentsResponseData>,
{
    let mut retries = None;

    metrics::AUTO_RETRY_ELIGIBLE_REQUEST_COUNT.add(1, &[]);

    let mut initial_gsm = get_gsm(state, &router_data).await?;

    //Check if step-up to threeDS is possible and merchant has enabled
    let step_up_possible = initial_gsm
        .clone()
        .map(|gsm| gsm.step_up_possible)
        .unwrap_or(false);

    #[cfg(feature = "v1")]
    let is_no_three_ds_payment = matches!(
        payment_data.get_payment_attempt().authentication_type,
        Some(storage_enums::AuthenticationType::NoThreeDs)
    );

    #[cfg(feature = "v2")]
    let is_no_three_ds_payment = matches!(
        payment_data.get_payment_attempt().authentication_type,
        storage_enums::AuthenticationType::NoThreeDs
    );

    let should_step_up = if step_up_possible && is_no_three_ds_payment {
        is_step_up_enabled_for_merchant_connector(
            state,
            merchant_account.get_id(),
            original_connector_data.connector_name,
        )
        .await
    } else {
        false
    };

    if should_step_up {
        router_data = do_retry(
            &state.clone(),
            req_state.clone(),
            original_connector_data,
            operation,
            customer,
            merchant_account,
            key_store,
            payment_data,
            router_data,
            validate_result,
            schedule_time,
            true,
            frm_suggestion,
            business_profile,
        )
        .await?;
    }
    // Step up is not applicable so proceed with auto retries flow
    else {
        loop {
            // Use initial_gsm for first time alone
            let gsm = match initial_gsm.as_ref() {
                Some(gsm) => Some(gsm.clone()),
                None => get_gsm(state, &router_data).await?,
            };

            match get_gsm_decision(gsm) {
                api_models::gsm::GsmDecision::Retry => {
                    retries =
                        get_retries(state, retries, merchant_account.get_id(), business_profile)
                            .await;

                    if retries.is_none() || retries == Some(0) {
                        metrics::AUTO_RETRY_EXHAUSTED_COUNT.add(1, &[]);
                        logger::info!("retries exhausted for auto_retry payment");
                        break;
                    }

                    if connectors.len() == 0 {
                        logger::info!("connectors exhausted for auto_retry payment");
                        metrics::AUTO_RETRY_EXHAUSTED_COUNT.add(1, &[]);
                        break;
                    }

                    let connector = super::get_connector_data(&mut connectors)?;

                    router_data = do_retry(
                        &state.clone(),
                        req_state.clone(),
                        connector,
                        operation,
                        customer,
                        merchant_account,
                        key_store,
                        payment_data,
                        router_data,
                        validate_result,
                        schedule_time,
                        //this is an auto retry payment, but not step-up
                        false,
                        frm_suggestion,
                        business_profile,
                    )
                    .await?;

                    retries = retries.map(|i| i - 1);
                }
                api_models::gsm::GsmDecision::Requeue => {
                    Err(report!(errors::ApiErrorResponse::NotImplemented {
                        message: errors::NotImplementedMessage::Reason(
                            "Requeue not implemented".to_string(),
                        ),
                    }))?
                }
                api_models::gsm::GsmDecision::DoDefault => break,
            }
            initial_gsm = None;
        }
    }
    Ok(router_data)
}

#[instrument(skip_all)]
pub async fn is_step_up_enabled_for_merchant_connector(
    state: &app::SessionState,
    merchant_id: &common_utils::id_type::MerchantId,
    connector_name: types::Connector,
) -> bool {
    let key = merchant_id.get_step_up_enabled_key();
    let db = &*state.store;
    db.find_config_by_key_unwrap_or(key.as_str(), Some("[]".to_string()))
        .await
        .change_context(errors::ApiErrorResponse::InternalServerError)
        .and_then(|step_up_config| {
            serde_json::from_str::<Vec<types::Connector>>(&step_up_config.config)
                .change_context(errors::ApiErrorResponse::InternalServerError)
                .attach_printable("Step-up config parsing failed")
        })
        .map_err(|err| {
            logger::error!(step_up_config_error=?err);
        })
        .ok()
        .map(|connectors_enabled| connectors_enabled.contains(&connector_name))
        .unwrap_or(false)
}

#[cfg(feature = "v1")]
pub async fn get_merchant_max_auto_retries_enabled(
    db: &dyn StorageInterface,
    merchant_id: &common_utils::id_type::MerchantId,
) -> Option<i32> {
    let key = merchant_id.get_max_auto_retries_enabled();

    db.find_config_by_key(key.as_str())
        .await
        .change_context(errors::ApiErrorResponse::InternalServerError)
        .and_then(|retries_config| {
            retries_config
                .config
                .parse::<i32>()
                .change_context(errors::ApiErrorResponse::InternalServerError)
                .attach_printable("Retries config parsing failed")
        })
        .map_err(|err| {
            logger::error!(retries_error=?err);
            None::<i32>
        })
        .ok()
}

#[cfg(feature = "v1")]
#[instrument(skip_all)]
pub async fn get_retries(
    state: &app::SessionState,
    retries: Option<i32>,
    merchant_id: &common_utils::id_type::MerchantId,
    profile: &domain::Profile,
) -> Option<i32> {
    match retries {
        Some(retries) => Some(retries),
        None => get_merchant_max_auto_retries_enabled(state.store.as_ref(), merchant_id)
            .await
            .or(profile.max_auto_retries_enabled.map(i32::from)),
    }
}

#[instrument(skip_all)]
pub async fn get_gsm<F, FData>(
    state: &app::SessionState,
    router_data: &types::RouterData<F, FData, types::PaymentsResponseData>,
) -> RouterResult<Option<storage::gsm::GatewayStatusMap>> {
    let error_response = router_data.response.as_ref().err();
    let error_code = error_response.map(|err| err.code.to_owned());
    let error_message = error_response.map(|err| err.message.to_owned());
    let connector_name = router_data.connector.to_string();
    let flow = get_flow_name::<F>()?;
    Ok(
        payments::helpers::get_gsm_record(state, error_code, error_message, connector_name, flow)
            .await,
    )
}

#[instrument(skip_all)]
pub fn get_gsm_decision(
    option_gsm: Option<storage::gsm::GatewayStatusMap>,
) -> api_models::gsm::GsmDecision {
    let option_gsm_decision = option_gsm
            .and_then(|gsm| {
                api_models::gsm::GsmDecision::from_str(gsm.decision.as_str())
                    .map_err(|err| {
                        let api_error = report!(err).change_context(errors::ApiErrorResponse::InternalServerError)
                            .attach_printable("gsm decision parsing failed");
                        logger::warn!(get_gsm_decision_parse_error=?api_error, "error fetching gsm decision");
                        api_error
                    })
                    .ok()
            });

    if option_gsm_decision.is_some() {
        metrics::AUTO_RETRY_GSM_MATCH_COUNT.add(1, &[]);
    }
    option_gsm_decision.unwrap_or_default()
}

#[inline]
fn get_flow_name<F>() -> RouterResult<String> {
    Ok(std::any::type_name::<F>()
        .to_string()
        .rsplit("::")
        .next()
        .ok_or(errors::ApiErrorResponse::InternalServerError)
        .attach_printable("Flow stringify failed")?
        .to_string())
}

#[cfg(feature = "v1")]
#[allow(clippy::too_many_arguments)]
#[instrument(skip_all)]
pub async fn do_retry<F, ApiRequest, FData, D>(
    state: &routes::SessionState,
    req_state: ReqState,
    connector: api::ConnectorData,
    operation: &operations::BoxedOperation<'_, F, ApiRequest, D>,
    customer: &Option<domain::Customer>,
    merchant_account: &domain::MerchantAccount,
    key_store: &domain::MerchantKeyStore,
    payment_data: &mut D,
    router_data: types::RouterData<F, FData, types::PaymentsResponseData>,
    validate_result: &operations::ValidateResult,
    schedule_time: Option<time::PrimitiveDateTime>,
    is_step_up: bool,
    frm_suggestion: Option<storage_enums::FrmSuggestion>,
    business_profile: &domain::Profile,
) -> RouterResult<types::RouterData<F, FData, types::PaymentsResponseData>>
where
    F: Clone + Send + Sync,
    FData: Send + Sync,
    payments::PaymentResponse: operations::Operation<F, FData>,
    D: payments::OperationSessionGetters<F>
        + payments::OperationSessionSetters<F>
        + Send
        + Sync
        + Clone,
    D: ConstructFlowSpecificData<F, FData, types::PaymentsResponseData>,
    types::RouterData<F, FData, types::PaymentsResponseData>: Feature<F, FData>,
    dyn api::Connector: services::api::ConnectorIntegration<F, FData, types::PaymentsResponseData>,
{
    metrics::AUTO_RETRY_PAYMENT_COUNT.add(1, &[]);

    modify_trackers(
        state,
        connector.connector_name.to_string(),
        payment_data,
        key_store,
        merchant_account.storage_scheme,
        router_data,
        is_step_up,
    )
    .await?;

    let (router_data, _mca) = payments::call_connector_service(
        state,
        req_state,
        merchant_account,
        key_store,
        connector,
        operation,
        payment_data,
        customer,
        payments::CallConnectorAction::Trigger,
        validate_result,
        schedule_time,
        hyperswitch_domain_models::payments::HeaderPayload::default(),
        frm_suggestion,
        business_profile,
        true,
    )
    .await?;

    Ok(router_data)
}

#[cfg(feature = "v2")]
#[instrument(skip_all)]
pub async fn modify_trackers<F, FData, D>(
    state: &routes::SessionState,
    connector: String,
    payment_data: &mut D,
    key_store: &domain::MerchantKeyStore,
    storage_scheme: storage_enums::MerchantStorageScheme,
    router_data: types::RouterData<F, FData, types::PaymentsResponseData>,
    is_step_up: bool,
) -> RouterResult<()>
where
    F: Clone + Send,
    FData: Send,
    D: payments::OperationSessionGetters<F> + payments::OperationSessionSetters<F> + Send + Sync,
{
    todo!()
}

#[cfg(feature = "v1")]
#[instrument(skip_all)]
pub async fn modify_trackers<F, FData, D>(
    state: &routes::SessionState,
    connector: String,
    payment_data: &mut D,
    key_store: &domain::MerchantKeyStore,
    storage_scheme: storage_enums::MerchantStorageScheme,
    router_data: types::RouterData<F, FData, types::PaymentsResponseData>,
    is_step_up: bool,
) -> RouterResult<()>
where
    F: Clone + Send,
    FData: Send,
    D: payments::OperationSessionGetters<F> + payments::OperationSessionSetters<F> + Send + Sync,
{
    let new_attempt_count = payment_data.get_payment_intent().attempt_count + 1;
    let new_payment_attempt = make_new_payment_attempt(
        connector,
        payment_data.get_payment_attempt().clone(),
        new_attempt_count,
        is_step_up,
    );

    let db = &*state.store;
    let key_manager_state = &state.into();
    let additional_payment_method_data =
        payments::helpers::update_additional_payment_data_with_connector_response_pm_data(
            payment_data
                .get_payment_attempt()
                .payment_method_data
                .clone(),
            router_data
                .connector_response
                .clone()
                .and_then(|connector_response| connector_response.additional_payment_method_data),
        )?;

    match router_data.response {
        Ok(types::PaymentsResponseData::TransactionResponse {
            resource_id,
            connector_metadata,
            redirection_data,
            charge_id,
            ..
        }) => {
            let encoded_data = payment_data.get_payment_attempt().encoded_data.clone();

            let authentication_data = (*redirection_data)
                .as_ref()
                .map(Encode::encode_to_value)
                .transpose()
                .change_context(errors::ApiErrorResponse::InternalServerError)
                .attach_printable("Could not parse the connector response")?;

            let payment_attempt_update = storage::PaymentAttemptUpdate::ResponseUpdate {
                status: router_data.status,
                connector: None,
                connector_transaction_id: match resource_id {
                    types::ResponseId::NoResponseId => None,
                    types::ResponseId::ConnectorTransactionId(id)
                    | types::ResponseId::EncodedData(id) => Some(id),
                },
                connector_response_reference_id: payment_data
                    .get_payment_attempt()
                    .connector_response_reference_id
                    .clone(),
                authentication_type: None,
                payment_method_id: payment_data.get_payment_attempt().payment_method_id.clone(),
                mandate_id: payment_data
                    .get_mandate_id()
                    .and_then(|mandate| mandate.mandate_id.clone()),
                connector_metadata,
                payment_token: None,
                error_code: None,
                error_message: None,
                error_reason: None,
                amount_capturable: if router_data.status.is_terminal_status() {
                    Some(MinorUnit::new(0))
                } else {
                    None
                },
                updated_by: storage_scheme.to_string(),
                authentication_data,
                encoded_data,
                unified_code: None,
                unified_message: None,
                payment_method_data: additional_payment_method_data,
                charge_id,
                connector_mandate_detail: None,
            };

            #[cfg(feature = "v1")]
            db.update_payment_attempt_with_attempt_id(
                payment_data.get_payment_attempt().clone(),
                payment_attempt_update,
                storage_scheme,
            )
            .await
            .to_not_found_response(errors::ApiErrorResponse::PaymentNotFound)?;

            #[cfg(feature = "v2")]
            db.update_payment_attempt_with_attempt_id(
                key_manager_state,
                key_store,
                payment_data.get_payment_attempt().clone(),
                payment_attempt_update,
                storage_scheme,
            )
            .await
            .to_not_found_response(errors::ApiErrorResponse::PaymentNotFound)?;
        }
        Ok(_) => {
            logger::error!("unexpected response: this response was not expected in Retry flow");
            return Ok(());
        }
        Err(ref error_response) => {
            let option_gsm = get_gsm(state, &router_data).await?;
            let auth_update = if Some(router_data.auth_type)
                != payment_data.get_payment_attempt().authentication_type
            {
                Some(router_data.auth_type)
            } else {
                None
            };

            let payment_attempt_update = storage::PaymentAttemptUpdate::ErrorUpdate {
                connector: None,
                error_code: Some(Some(error_response.code.clone())),
                error_message: Some(Some(error_response.message.clone())),
                status: storage_enums::AttemptStatus::Failure,
                error_reason: Some(error_response.reason.clone()),
                amount_capturable: Some(MinorUnit::new(0)),
                updated_by: storage_scheme.to_string(),
                unified_code: option_gsm.clone().map(|gsm| gsm.unified_code),
                unified_message: option_gsm.map(|gsm| gsm.unified_message),
                connector_transaction_id: error_response.connector_transaction_id.clone(),
                payment_method_data: additional_payment_method_data,
                authentication_type: auth_update,
            };

            #[cfg(feature = "v1")]
            db.update_payment_attempt_with_attempt_id(
                payment_data.get_payment_attempt().clone(),
                payment_attempt_update,
                storage_scheme,
            )
            .await
            .to_not_found_response(errors::ApiErrorResponse::PaymentNotFound)?;

            #[cfg(feature = "v2")]
            db.update_payment_attempt_with_attempt_id(
                key_manager_state,
                key_store,
                payment_data.get_payment_attempt().clone(),
                payment_attempt_update,
                storage_scheme,
            )
            .await
            .to_not_found_response(errors::ApiErrorResponse::PaymentNotFound)?;
        }
    }

    #[cfg(feature = "v1")]
    let payment_attempt = db
        .insert_payment_attempt(new_payment_attempt, storage_scheme)
        .await
        .change_context(errors::ApiErrorResponse::InternalServerError)
        .attach_printable("Error inserting payment attempt")?;

    #[cfg(feature = "v2")]
    let payment_attempt = db
        .insert_payment_attempt(
            key_manager_state,
            key_store,
            new_payment_attempt,
            storage_scheme,
        )
        .await
        .change_context(errors::ApiErrorResponse::InternalServerError)
        .attach_printable("Error inserting payment attempt")?;

    // update payment_attempt, connector_response and payment_intent in payment_data
    payment_data.set_payment_attempt(payment_attempt);

    let payment_intent = db
        .update_payment_intent(
            key_manager_state,
            payment_data.get_payment_intent().clone(),
            storage::PaymentIntentUpdate::PaymentAttemptAndAttemptCountUpdate {
                active_attempt_id: payment_data.get_payment_attempt().get_id().to_owned(),
                attempt_count: new_attempt_count,
                updated_by: storage_scheme.to_string(),
            },
            key_store,
            storage_scheme,
        )
        .await
        .to_not_found_response(errors::ApiErrorResponse::PaymentNotFound)?;

    payment_data.set_payment_intent(payment_intent);

    Ok(())
}

#[cfg(feature = "v1")]
#[instrument(skip_all)]
pub fn make_new_payment_attempt(
    connector: String,
    old_payment_attempt: storage::PaymentAttempt,
    new_attempt_count: i16,
    is_step_up: bool,
) -> storage::PaymentAttemptNew {
    let created_at @ modified_at @ last_synced = Some(common_utils::date_time::now());
    storage::PaymentAttemptNew {
        connector: Some(connector),
        attempt_id: old_payment_attempt
            .payment_id
            .get_attempt_id(new_attempt_count),
        payment_id: old_payment_attempt.payment_id,
        merchant_id: old_payment_attempt.merchant_id,
        status: old_payment_attempt.status,
        currency: old_payment_attempt.currency,
        save_to_locker: old_payment_attempt.save_to_locker,
        offer_amount: old_payment_attempt.offer_amount,
        payment_method_id: old_payment_attempt.payment_method_id,
        payment_method: old_payment_attempt.payment_method,
        payment_method_type: old_payment_attempt.payment_method_type,
        capture_method: old_payment_attempt.capture_method,
        capture_on: old_payment_attempt.capture_on,
        confirm: old_payment_attempt.confirm,
        authentication_type: if is_step_up {
            Some(storage_enums::AuthenticationType::ThreeDs)
        } else {
            old_payment_attempt.authentication_type
        },
        amount_to_capture: old_payment_attempt.amount_to_capture,
        mandate_id: old_payment_attempt.mandate_id,
        browser_info: old_payment_attempt.browser_info,
        payment_token: old_payment_attempt.payment_token,
        client_source: old_payment_attempt.client_source,
        client_version: old_payment_attempt.client_version,
        created_at,
        modified_at,
        last_synced,
        profile_id: old_payment_attempt.profile_id,
        organization_id: old_payment_attempt.organization_id,
        net_amount: old_payment_attempt.net_amount,
        error_message: Default::default(),
        cancellation_reason: Default::default(),
        error_code: Default::default(),
        connector_metadata: Default::default(),
        payment_experience: Default::default(),
        payment_method_data: Default::default(),
        business_sub_label: Default::default(),
        straight_through_algorithm: Default::default(),
        preprocessing_step_id: Default::default(),
        mandate_details: Default::default(),
        error_reason: Default::default(),
        connector_response_reference_id: Default::default(),
        multiple_capture_count: Default::default(),
        amount_capturable: Default::default(),
        updated_by: Default::default(),
        authentication_data: Default::default(),
        encoded_data: Default::default(),
        merchant_connector_id: Default::default(),
        unified_code: Default::default(),
        unified_message: Default::default(),
        external_three_ds_authentication_attempted: Default::default(),
        authentication_connector: Default::default(),
        authentication_id: Default::default(),
        mandate_data: Default::default(),
        payment_method_billing_address_id: Default::default(),
        fingerprint_id: Default::default(),
        charge_id: Default::default(),
        customer_acceptance: Default::default(),
        connector_mandate_detail: Default::default(),
<<<<<<< HEAD
        request_extended_authorization: Default::default(),
        extended_authorization_applied: Default::default(),
        capture_before: Default::default(),
=======
        card_discovery: old_payment_attempt.card_discovery,
>>>>>>> 3da637e6
    }
}

#[cfg(feature = "v2")]
#[instrument(skip_all)]
pub fn make_new_payment_attempt(
    _connector: String,
    _old_payment_attempt: storage::PaymentAttempt,
    _new_attempt_count: i16,
    _is_step_up: bool,
) -> storage::PaymentAttempt {
    todo!()
}

#[cfg(feature = "v1")]
pub async fn get_merchant_config_for_gsm(
    db: &dyn StorageInterface,
    merchant_id: &common_utils::id_type::MerchantId,
) -> bool {
    let config = db
        .find_config_by_key_unwrap_or(
            &merchant_id.get_should_call_gsm_key(),
            Some("false".to_string()),
        )
        .await;
    match config {
        Ok(conf) => conf.config == "true",
        Err(error) => {
            logger::error!(?error);
            false
        }
    }
}

#[cfg(feature = "v1")]
pub async fn config_should_call_gsm(
    db: &dyn StorageInterface,
    merchant_id: &common_utils::id_type::MerchantId,
    profile: &domain::Profile,
) -> bool {
    let merchant_config_gsm = get_merchant_config_for_gsm(db, merchant_id).await;
    let profile_config_gsm = profile.is_auto_retries_enabled;
    merchant_config_gsm || profile_config_gsm
}

pub trait GsmValidation<F: Send + Clone + Sync, FData: Send + Sync, Resp> {
    // TODO : move this function to appropriate place later.
    fn should_call_gsm(&self) -> bool;
}

impl<F: Send + Clone + Sync, FData: Send + Sync>
    GsmValidation<F, FData, types::PaymentsResponseData>
    for types::RouterData<F, FData, types::PaymentsResponseData>
{
    #[inline(always)]
    fn should_call_gsm(&self) -> bool {
        if self.response.is_err() {
            true
        } else {
            match self.status {
                storage_enums::AttemptStatus::Started
                | storage_enums::AttemptStatus::AuthenticationPending
                | storage_enums::AttemptStatus::AuthenticationSuccessful
                | storage_enums::AttemptStatus::Authorized
                | storage_enums::AttemptStatus::Charged
                | storage_enums::AttemptStatus::Authorizing
                | storage_enums::AttemptStatus::CodInitiated
                | storage_enums::AttemptStatus::Voided
                | storage_enums::AttemptStatus::VoidInitiated
                | storage_enums::AttemptStatus::CaptureInitiated
                | storage_enums::AttemptStatus::RouterDeclined
                | storage_enums::AttemptStatus::VoidFailed
                | storage_enums::AttemptStatus::AutoRefunded
                | storage_enums::AttemptStatus::CaptureFailed
                | storage_enums::AttemptStatus::PartialCharged
                | storage_enums::AttemptStatus::PartialChargedAndChargeable
                | storage_enums::AttemptStatus::Pending
                | storage_enums::AttemptStatus::PaymentMethodAwaited
                | storage_enums::AttemptStatus::ConfirmationAwaited
                | storage_enums::AttemptStatus::Unresolved
                | storage_enums::AttemptStatus::DeviceDataCollectionPending => false,

                storage_enums::AttemptStatus::AuthenticationFailed
                | storage_enums::AttemptStatus::AuthorizationFailed
                | storage_enums::AttemptStatus::Failure => true,
            }
        }
    }
}<|MERGE_RESOLUTION|>--- conflicted
+++ resolved
@@ -654,13 +654,10 @@
         charge_id: Default::default(),
         customer_acceptance: Default::default(),
         connector_mandate_detail: Default::default(),
-<<<<<<< HEAD
         request_extended_authorization: Default::default(),
         extended_authorization_applied: Default::default(),
         capture_before: Default::default(),
-=======
         card_discovery: old_payment_attempt.card_discovery,
->>>>>>> 3da637e6
     }
 }
 
