--- conflicted
+++ resolved
@@ -30,13 +30,8 @@
 
 #[instrument(skip_all)]
 #[allow(clippy::too_many_arguments)]
-<<<<<<< HEAD
-pub async fn do_gsm_actions<F, ApiRequest, FData, Ctx>(
+pub async fn do_gsm_actions<F, ApiRequest, FData>(
     state: &app::SessionState,
-=======
-pub async fn do_gsm_actions<F, ApiRequest, FData>(
-    state: &app::AppState,
->>>>>>> ff1c2ddf
     req_state: ReqState,
     payment_data: &mut payments::PaymentData<F>,
     mut connectors: IntoIter<api::ConnectorData>,
@@ -273,13 +268,8 @@
 
 #[allow(clippy::too_many_arguments)]
 #[instrument(skip_all)]
-<<<<<<< HEAD
-pub async fn do_retry<F, ApiRequest, FData, Ctx>(
+pub async fn do_retry<F, ApiRequest, FData>(
     state: &routes::SessionState,
-=======
-pub async fn do_retry<F, ApiRequest, FData>(
-    state: &routes::AppState,
->>>>>>> ff1c2ddf
     req_state: ReqState,
     connector: api::ConnectorData,
     operation: &operations::BoxedOperation<'_, F, ApiRequest>,
