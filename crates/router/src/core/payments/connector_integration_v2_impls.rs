#[cfg(feature = "frm")]
use crate::types::fraud_check as frm_types;
use crate::{
    connector, services,
    types::{self, api},
};

#[cfg(feature = "dummy_connector")]
mod dummy_connector_default_impl {
    #[cfg(feature = "frm")]
    use super::frm_types;
    use super::{api, connector, services, types};
    impl<const T: u8> api::PaymentV2 for connector::DummyConnector<T> {}

    impl<const T: u8> api::PaymentAuthorizeV2 for connector::DummyConnector<T> {}

    impl<const T: u8> api::PaymentAuthorizeSessionTokenV2 for connector::DummyConnector<T> {}

    impl<const T: u8> api::PaymentSyncV2 for connector::DummyConnector<T> {}

    impl<const T: u8> api::PaymentVoidV2 for connector::DummyConnector<T> {}

    impl<const T: u8> api::PaymentApproveV2 for connector::DummyConnector<T> {}

    impl<const T: u8> api::PaymentRejectV2 for connector::DummyConnector<T> {}

    impl<const T: u8> api::PaymentCaptureV2 for connector::DummyConnector<T> {}

    impl<const T: u8> api::PaymentSessionV2 for connector::DummyConnector<T> {}

    impl<const T: u8> api::MandateSetupV2 for connector::DummyConnector<T> {}

    impl<const T: u8> api::PaymentIncrementalAuthorizationV2 for connector::DummyConnector<T> {}

    impl<const T: u8> api::PaymentsCompleteAuthorizeV2 for connector::DummyConnector<T> {}

    impl<const T: u8> api::PaymentTokenV2 for connector::DummyConnector<T> {}

    impl<const T: u8> api::ConnectorCustomerV2 for connector::DummyConnector<T> {}

    impl<const T: u8> api::PaymentsPreProcessingV2 for connector::DummyConnector<T> {}

    impl<const T: u8> api::PaymentsPostProcessingV2 for connector::DummyConnector<T> {}

    impl<const T: u8> api::TaxCalculationV2 for connector::DummyConnector<T> {}

    impl<const T: u8> api::PaymentSessionUpdateV2 for connector::DummyConnector<T> {}

    impl<const T: u8>
        services::ConnectorIntegrationV2<
            api::Authorize,
            types::PaymentFlowData,
            types::PaymentsAuthorizeData,
            types::PaymentsResponseData,
        > for connector::DummyConnector<T>
    {
    }

    impl<const T: u8>
        services::ConnectorIntegrationV2<
            api::PSync,
            types::PaymentFlowData,
            types::PaymentsSyncData,
            types::PaymentsResponseData,
        > for connector::DummyConnector<T>
    {
    }

    impl<const T: u8>
        services::ConnectorIntegrationV2<
            api::Void,
            types::PaymentFlowData,
            types::PaymentsCancelData,
            types::PaymentsResponseData,
        > for connector::DummyConnector<T>
    {
    }

    impl<const T: u8>
        services::ConnectorIntegrationV2<
            api::Approve,
            types::PaymentFlowData,
            types::PaymentsApproveData,
            types::PaymentsResponseData,
        > for connector::DummyConnector<T>
    {
    }

    impl<const T: u8>
        services::ConnectorIntegrationV2<
            api::Reject,
            types::PaymentFlowData,
            types::PaymentsRejectData,
            types::PaymentsResponseData,
        > for connector::DummyConnector<T>
    {
    }

    impl<const T: u8>
        services::ConnectorIntegrationV2<
            api::Capture,
            types::PaymentFlowData,
            types::PaymentsCaptureData,
            types::PaymentsResponseData,
        > for connector::DummyConnector<T>
    {
    }

    impl<const T: u8>
        services::ConnectorIntegrationV2<
            api::Session,
            types::PaymentFlowData,
            types::PaymentsSessionData,
            types::PaymentsResponseData,
        > for connector::DummyConnector<T>
    {
    }

    impl<const T: u8>
        services::ConnectorIntegrationV2<
            api::SetupMandate,
            types::PaymentFlowData,
            types::SetupMandateRequestData,
            types::PaymentsResponseData,
        > for connector::DummyConnector<T>
    {
    }

    impl<const T: u8>
        services::ConnectorIntegrationV2<
            api::IncrementalAuthorization,
            types::PaymentFlowData,
            types::PaymentsIncrementalAuthorizationData,
            types::PaymentsResponseData,
        > for connector::DummyConnector<T>
    {
    }

    impl<const T: u8>
        services::ConnectorIntegrationV2<
            api::CompleteAuthorize,
            types::PaymentFlowData,
            types::CompleteAuthorizeData,
            types::PaymentsResponseData,
        > for connector::DummyConnector<T>
    {
    }

    impl<const T: u8>
        services::ConnectorIntegrationV2<
            api::PaymentMethodToken,
            types::PaymentFlowData,
            types::PaymentMethodTokenizationData,
            types::PaymentsResponseData,
        > for connector::DummyConnector<T>
    {
    }

    impl<const T: u8>
        services::ConnectorIntegrationV2<
            api::CreateConnectorCustomer,
            types::PaymentFlowData,
            types::ConnectorCustomerData,
            types::PaymentsResponseData,
        > for connector::DummyConnector<T>
    {
    }

    impl<const T: u8>
        services::ConnectorIntegrationV2<
            api::PreProcessing,
            types::PaymentFlowData,
            types::PaymentsPreProcessingData,
            types::PaymentsResponseData,
        > for connector::DummyConnector<T>
    {
    }

    impl<const T: u8>
        services::ConnectorIntegrationV2<
            api::PostProcessing,
            types::PaymentFlowData,
            types::PaymentsPostProcessingData,
            types::PaymentsResponseData,
        > for connector::DummyConnector<T>
    {
    }
    impl<const T: u8>
        services::ConnectorIntegrationV2<
            api::CalculateTax,
            types::PaymentFlowData,
            types::PaymentsTaxCalculationData,
            types::TaxCalculationResponseData,
        > for connector::DummyConnector<T>
    {
    }
    impl<const T: u8>
        services::ConnectorIntegrationV2<
            api::SdkSessionUpdate,
            types::PaymentFlowData,
            types::SdkPaymentsSessionUpdateData,
            types::PaymentsResponseData,
        > for connector::DummyConnector<T>
    {
    }

    impl<const T: u8>
        services::ConnectorIntegrationV2<
            api::AuthorizeSessionToken,
            types::PaymentFlowData,
            types::AuthorizeSessionTokenData,
            types::PaymentsResponseData,
        > for connector::DummyConnector<T>
    {
    }
    impl<const T: u8> api::RefundV2 for connector::DummyConnector<T> {}
    impl<const T: u8> api::RefundExecuteV2 for connector::DummyConnector<T> {}
    impl<const T: u8> api::RefundSyncV2 for connector::DummyConnector<T> {}

    impl<const T: u8>
        services::ConnectorIntegrationV2<
            api::Execute,
            types::RefundFlowData,
            types::RefundsData,
            types::RefundsResponseData,
        > for connector::DummyConnector<T>
    {
    }

    impl<const T: u8>
        services::ConnectorIntegrationV2<
            api::RSync,
            types::RefundFlowData,
            types::RefundsData,
            types::RefundsResponseData,
        > for connector::DummyConnector<T>
    {
    }
    impl<const T: u8> api::ConnectorAccessTokenV2 for connector::DummyConnector<T> {}
    impl<const T: u8>
        services::ConnectorIntegrationV2<
            api::AccessTokenAuth,
            types::AccessTokenFlowData,
            types::AccessTokenRequestData,
            types::AccessToken,
        > for connector::DummyConnector<T>
    {
    }

    impl<const T: u8> api::DisputeV2 for connector::DummyConnector<T> {}

    impl<const T: u8> api::AcceptDisputeV2 for connector::DummyConnector<T> {}

    impl<const T: u8>
        services::ConnectorIntegrationV2<
            api::Accept,
            types::DisputesFlowData,
            types::AcceptDisputeRequestData,
            types::AcceptDisputeResponse,
        > for connector::DummyConnector<T>
    {
    }

    impl<const T: u8> api::DefendDisputeV2 for connector::DummyConnector<T> {}

    impl<const T: u8>
        services::ConnectorIntegrationV2<
            api::Defend,
            types::DisputesFlowData,
            types::DefendDisputeRequestData,
            types::DefendDisputeResponse,
        > for connector::DummyConnector<T>
    {
    }

    impl<const T: u8> api::SubmitEvidenceV2 for connector::DummyConnector<T> {}

    impl<const T: u8>
        services::ConnectorIntegrationV2<
            api::Evidence,
            types::DisputesFlowData,
            types::SubmitEvidenceRequestData,
            types::SubmitEvidenceResponse,
        > for connector::DummyConnector<T>
    {
    }

    impl<const T: u8> api::FileUploadV2 for connector::DummyConnector<T> {}

    impl<const T: u8> api::UploadFileV2 for connector::DummyConnector<T> {}

    impl<const T: u8>
        services::ConnectorIntegrationV2<
            api::Upload,
            types::FilesFlowData,
            types::UploadFileRequestData,
            types::UploadFileResponse,
        > for connector::DummyConnector<T>
    {
    }

    impl<const T: u8> api::RetrieveFileV2 for connector::DummyConnector<T> {}

    impl<const T: u8>
        services::ConnectorIntegrationV2<
            api::Retrieve,
            types::FilesFlowData,
            types::RetrieveFileRequestData,
            types::RetrieveFileResponse,
        > for connector::DummyConnector<T>
    {
    }

    impl<const T: u8> api::PayoutsV2 for connector::DummyConnector<T> {}

    #[cfg(feature = "payouts")]
    impl<const T: u8> api::PayoutCreateV2 for connector::DummyConnector<T> {}

    #[cfg(feature = "payouts")]
    impl<const T: u8>
        services::ConnectorIntegrationV2<
            api::PoCreate,
            types::PayoutFlowData,
            types::PayoutsData,
            types::PayoutsResponseData,
        > for connector::DummyConnector<T>
    {
    }

    #[cfg(feature = "payouts")]
    impl<const T: u8> api::PayoutEligibilityV2 for connector::DummyConnector<T> {}
    #[cfg(feature = "payouts")]
    impl<const T: u8>
        services::ConnectorIntegrationV2<
            api::PoEligibility,
            types::PayoutFlowData,
            types::PayoutsData,
            types::PayoutsResponseData,
        > for connector::DummyConnector<T>
    {
    }

    #[cfg(feature = "payouts")]
    impl<const T: u8> api::PayoutFulfillV2 for connector::DummyConnector<T> {}
    #[cfg(feature = "payouts")]
    impl<const T: u8>
        services::ConnectorIntegrationV2<
            api::PoFulfill,
            types::PayoutFlowData,
            types::PayoutsData,
            types::PayoutsResponseData,
        > for connector::DummyConnector<T>
    {
    }

    #[cfg(feature = "payouts")]
    impl<const T: u8> api::PayoutCancelV2 for connector::DummyConnector<T> {}
    #[cfg(feature = "payouts")]
    impl<const T: u8>
        services::ConnectorIntegrationV2<
            api::PoCancel,
            types::PayoutFlowData,
            types::PayoutsData,
            types::PayoutsResponseData,
        > for connector::DummyConnector<T>
    {
    }

    #[cfg(feature = "payouts")]
    impl<const T: u8> api::PayoutQuoteV2 for connector::DummyConnector<T> {}
    #[cfg(feature = "payouts")]
    impl<const T: u8>
        services::ConnectorIntegrationV2<
            api::PoQuote,
            types::PayoutFlowData,
            types::PayoutsData,
            types::PayoutsResponseData,
        > for connector::DummyConnector<T>
    {
    }

    #[cfg(feature = "payouts")]
    impl<const T: u8> api::PayoutRecipientV2 for connector::DummyConnector<T> {}
    #[cfg(feature = "payouts")]
    impl<const T: u8>
        services::ConnectorIntegrationV2<
            api::PoRecipient,
            types::PayoutFlowData,
            types::PayoutsData,
            types::PayoutsResponseData,
        > for connector::DummyConnector<T>
    {
    }

    #[cfg(feature = "payouts")]
    impl<const T: u8> api::PayoutSyncV2 for connector::DummyConnector<T> {}
    #[cfg(feature = "payouts")]
    impl<const T: u8>
        services::ConnectorIntegrationV2<
            api::PoSync,
            types::PayoutFlowData,
            types::PayoutsData,
            types::PayoutsResponseData,
        > for connector::DummyConnector<T>
    {
    }

    #[cfg(feature = "payouts")]
    impl<const T: u8> api::PayoutRecipientAccountV2 for connector::DummyConnector<T> {}
    #[cfg(feature = "payouts")]
    impl<const T: u8>
        services::ConnectorIntegrationV2<
            api::PoRecipientAccount,
            types::PayoutFlowData,
            types::PayoutsData,
            types::PayoutsResponseData,
        > for connector::DummyConnector<T>
    {
    }

    impl<const T: u8> api::ConnectorVerifyWebhookSourceV2 for connector::DummyConnector<T> {}

    impl<const T: u8>
        services::ConnectorIntegrationV2<
            api::VerifyWebhookSource,
            types::WebhookSourceVerifyData,
            types::VerifyWebhookSourceRequestData,
            types::VerifyWebhookSourceResponseData,
        > for connector::DummyConnector<T>
    {
    }

    impl<const T: u8> api::FraudCheckV2 for connector::DummyConnector<T> {}

    #[cfg(feature = "frm")]
    impl<const T: u8> api::FraudCheckSaleV2 for connector::DummyConnector<T> {}
    #[cfg(feature = "frm")]
    impl<const T: u8>
        services::ConnectorIntegrationV2<
            api::Sale,
            types::FrmFlowData,
            frm_types::FraudCheckSaleData,
            frm_types::FraudCheckResponseData,
        > for connector::DummyConnector<T>
    {
    }

    #[cfg(feature = "frm")]
    impl<const T: u8> api::FraudCheckCheckoutV2 for connector::DummyConnector<T> {}
    #[cfg(feature = "frm")]
    impl<const T: u8>
        services::ConnectorIntegrationV2<
            api::Checkout,
            types::FrmFlowData,
            frm_types::FraudCheckCheckoutData,
            frm_types::FraudCheckResponseData,
        > for connector::DummyConnector<T>
    {
    }

    #[cfg(feature = "frm")]
    impl<const T: u8> api::FraudCheckTransactionV2 for connector::DummyConnector<T> {}
    #[cfg(feature = "frm")]
    impl<const T: u8>
        services::ConnectorIntegrationV2<
            api::Transaction,
            types::FrmFlowData,
            frm_types::FraudCheckTransactionData,
            frm_types::FraudCheckResponseData,
        > for connector::DummyConnector<T>
    {
    }

    #[cfg(feature = "frm")]
    impl<const T: u8> api::FraudCheckFulfillmentV2 for connector::DummyConnector<T> {}
    #[cfg(feature = "frm")]
    impl<const T: u8>
        services::ConnectorIntegrationV2<
            api::Fulfillment,
            types::FrmFlowData,
            frm_types::FraudCheckFulfillmentData,
            frm_types::FraudCheckResponseData,
        > for connector::DummyConnector<T>
    {
    }

    #[cfg(feature = "frm")]
    impl<const T: u8> api::FraudCheckRecordReturnV2 for connector::DummyConnector<T> {}
    #[cfg(feature = "frm")]
    impl<const T: u8>
        services::ConnectorIntegrationV2<
            api::RecordReturn,
            types::FrmFlowData,
            frm_types::FraudCheckRecordReturnData,
            frm_types::FraudCheckResponseData,
        > for connector::DummyConnector<T>
    {
    }

    impl<const T: u8> api::ConnectorMandateRevokeV2 for connector::DummyConnector<T> {}

    impl<const T: u8>
        services::ConnectorIntegrationV2<
            api::MandateRevoke,
            types::MandateRevokeFlowData,
            types::MandateRevokeRequestData,
            types::MandateRevokeResponseData,
        > for connector::DummyConnector<T>
    {
    }

    impl<const T: u8> api::ExternalAuthenticationV2 for connector::DummyConnector<T> {}

    impl<const T: u8> api::ConnectorPreAuthenticationV2 for connector::DummyConnector<T> {}

    impl<const T: u8> api::ConnectorPreAuthenticationVersionCallV2 for connector::DummyConnector<T> {}

    impl<const T: u8> api::ConnectorAuthenticationV2 for connector::DummyConnector<T> {}

    impl<const T: u8> api::ConnectorPostAuthenticationV2 for connector::DummyConnector<T> {}

    impl<const T: u8>
        services::ConnectorIntegrationV2<
            api::Authentication,
            types::ExternalAuthenticationFlowData,
            types::authentication::ConnectorAuthenticationRequestData,
            types::authentication::AuthenticationResponseData,
        > for connector::DummyConnector<T>
    {
    }

    impl<const T: u8>
        services::ConnectorIntegrationV2<
            api::PreAuthentication,
            types::ExternalAuthenticationFlowData,
            types::authentication::PreAuthNRequestData,
            types::authentication::AuthenticationResponseData,
        > for connector::DummyConnector<T>
    {
    }

    impl<const T: u8>
        services::ConnectorIntegrationV2<
            api::PreAuthenticationVersionCall,
            types::ExternalAuthenticationFlowData,
            types::authentication::PreAuthNRequestData,
            types::authentication::AuthenticationResponseData,
        > for connector::DummyConnector<T>
    {
    }

    impl<const T: u8>
        services::ConnectorIntegrationV2<
            api::PostAuthentication,
            types::ExternalAuthenticationFlowData,
            types::authentication::ConnectorPostAuthenticationRequestData,
            types::authentication::AuthenticationResponseData,
        > for connector::DummyConnector<T>
    {
    }
}

macro_rules! default_imp_for_new_connector_integration_payment {
    ($($path:ident::$connector:ident),*) => {
        $(
            impl api::PaymentV2 for $path::$connector{}
            impl api::PaymentAuthorizeV2 for $path::$connector{}
            impl api::PaymentAuthorizeSessionTokenV2 for $path::$connector{}
            impl api::PaymentSyncV2 for $path::$connector{}
            impl api::PaymentVoidV2 for $path::$connector{}
            impl api::PaymentApproveV2 for $path::$connector{}
            impl api::PaymentRejectV2 for $path::$connector{}
            impl api::PaymentCaptureV2 for $path::$connector{}
            impl api::PaymentSessionV2 for $path::$connector{}
            impl api::MandateSetupV2 for $path::$connector{}
            impl api::PaymentIncrementalAuthorizationV2 for $path::$connector{}
            impl api::PaymentsCompleteAuthorizeV2 for $path::$connector{}
            impl api::PaymentTokenV2 for $path::$connector{}
            impl api::ConnectorCustomerV2 for $path::$connector{}
            impl api::PaymentsPreProcessingV2 for $path::$connector{}
            impl api::PaymentsPostProcessingV2 for $path::$connector{}
            impl api::TaxCalculationV2 for $path::$connector{}
            impl api::PaymentSessionUpdateV2 for $path::$connector{}
            impl
            services::ConnectorIntegrationV2<api::Authorize,types::PaymentFlowData, types::PaymentsAuthorizeData, types::PaymentsResponseData>
            for $path::$connector{}
            impl
            services::ConnectorIntegrationV2<api::PSync,types::PaymentFlowData, types::PaymentsSyncData, types::PaymentsResponseData>
            for $path::$connector{}
            impl
            services::ConnectorIntegrationV2<api::Void, types::PaymentFlowData, types::PaymentsCancelData, types::PaymentsResponseData>
            for $path::$connector{}
            impl
            services::ConnectorIntegrationV2<api::Approve,types::PaymentFlowData, types::PaymentsApproveData, types::PaymentsResponseData>
            for $path::$connector{}
            impl
            services::ConnectorIntegrationV2<api::Reject,types::PaymentFlowData, types::PaymentsRejectData, types::PaymentsResponseData>
            for $path::$connector{}
            impl
            services::ConnectorIntegrationV2<api::Capture,types::PaymentFlowData, types::PaymentsCaptureData, types::PaymentsResponseData>
            for $path::$connector{}
            impl
            services::ConnectorIntegrationV2<api::Session,types::PaymentFlowData, types::PaymentsSessionData, types::PaymentsResponseData>
            for $path::$connector{}
            impl
            services::ConnectorIntegrationV2<api::SetupMandate,types::PaymentFlowData, types::SetupMandateRequestData, types::PaymentsResponseData>
            for $path::$connector{}
            impl
            services::ConnectorIntegrationV2<
            api::IncrementalAuthorization,
                types::PaymentFlowData,
                types::PaymentsIncrementalAuthorizationData,
                types::PaymentsResponseData,
            >
            for $path::$connector{}
            impl
            services::ConnectorIntegrationV2<
            api::CompleteAuthorize,
            types::PaymentFlowData,
                types::CompleteAuthorizeData,
                types::PaymentsResponseData,
            >            for $path::$connector{}
            impl
            services::ConnectorIntegrationV2<
            api::PaymentMethodToken,
            types::PaymentFlowData,
                types::PaymentMethodTokenizationData,
                types::PaymentsResponseData,
            > for   $path::$connector{}
            impl
            services::ConnectorIntegrationV2<
            api::CreateConnectorCustomer,
            types::PaymentFlowData,
                types::ConnectorCustomerData,
                types::PaymentsResponseData,
            > for $path::$connector{}
            impl services::ConnectorIntegrationV2<
            api::PreProcessing,
            types::PaymentFlowData,
                types::PaymentsPreProcessingData,
                types::PaymentsResponseData,
            > for $path::$connector{}
            impl services::ConnectorIntegrationV2<
            api::PostProcessing,
            types::PaymentFlowData,
                types::PaymentsPostProcessingData,
                types::PaymentsResponseData,
            > for $path::$connector{}
            impl
            services::ConnectorIntegrationV2<
                api::AuthorizeSessionToken,
                types::PaymentFlowData,
                types::AuthorizeSessionTokenData,
                types::PaymentsResponseData
        > for $path::$connector{}
        impl services::ConnectorIntegrationV2<
            api::CalculateTax,
            types::PaymentFlowData,
                types::PaymentsTaxCalculationData,
                types::TaxCalculationResponseData,
            > for $path::$connector{}

            impl services::ConnectorIntegrationV2<
            api::SdkSessionUpdate,
            types::PaymentFlowData,
                types::SdkPaymentsSessionUpdateData,
                types::PaymentsResponseData,
            > for $path::$connector{}
    )*
    };
}

default_imp_for_new_connector_integration_payment!(
    connector::Aci,
    connector::Adyen,
    connector::Adyenplatform,
    connector::Airwallex,
    connector::Authorizedotnet,
    connector::Bamboraapac,
    connector::Bankofamerica,
    connector::Billwerk,
    connector::Bluesnap,
    connector::Boku,
    connector::Braintree,
    connector::Cashtocode,
    connector::Checkout,
    connector::Cryptopay,
    connector::Coinbase,
    connector::Cybersource,
    connector::Datatrans,
    connector::Dlocal,
    connector::Ebanx,
    connector::Forte,
    connector::Globalpay,
    connector::Gocardless,
    connector::Gpayments,
    connector::Iatapay,
    connector::Itaubank,
    connector::Klarna,
    connector::Mifinity,
    connector::Multisafepay,
    connector::Netcetera,
    connector::Nexinets,
    connector::Nmi,
    connector::Noon,
    connector::Nuvei,
    connector::Opayo,
    connector::Opennode,
    connector::Paybox,
    connector::Payeezy,
    connector::Payme,
    connector::Payone,
    connector::Paypal,
    connector::Payu,
    connector::Placetopay,
    connector::Prophetpay,
    connector::Rapyd,
    connector::Razorpay,
    connector::Riskified,
    connector::Signifyd,
    connector::Square,
    connector::Stripe,
    connector::Shift4,
    connector::Trustpay,
    connector::Threedsecureio,
<<<<<<< HEAD
    connector::Tsys,
=======
    connector::Volt,
>>>>>>> 10ac0894
    connector::Wellsfargo,
    connector::Wellsfargopayout,
    connector::Wise,
    connector::Worldpay,
    connector::Zen,
    connector::Zsl,
    connector::Plaid
);

macro_rules! default_imp_for_new_connector_integration_refund {
    ($($path:ident::$connector:ident),*) => {
        $(
            impl api::RefundV2 for $path::$connector{}
            impl api::RefundExecuteV2 for $path::$connector{}
            impl api::RefundSyncV2 for $path::$connector{}
            impl
            services::ConnectorIntegrationV2<api::Execute, types::RefundFlowData, types::RefundsData, types::RefundsResponseData>
            for $path::$connector{}
            impl
            services::ConnectorIntegrationV2<api::RSync, types::RefundFlowData, types::RefundsData, types::RefundsResponseData>
            for $path::$connector{}
    )*
    };
}

default_imp_for_new_connector_integration_refund!(
    connector::Aci,
    connector::Adyen,
    connector::Adyenplatform,
    connector::Airwallex,
    connector::Authorizedotnet,
    connector::Bamboraapac,
    connector::Bankofamerica,
    connector::Billwerk,
    connector::Bluesnap,
    connector::Boku,
    connector::Braintree,
    connector::Cashtocode,
    connector::Checkout,
    connector::Cryptopay,
    connector::Coinbase,
    connector::Cybersource,
    connector::Datatrans,
    connector::Dlocal,
    connector::Ebanx,
    connector::Forte,
    connector::Globalpay,
    connector::Gocardless,
    connector::Gpayments,
    connector::Iatapay,
    connector::Itaubank,
    connector::Klarna,
    connector::Mifinity,
    connector::Multisafepay,
    connector::Netcetera,
    connector::Nexinets,
    connector::Nmi,
    connector::Noon,
    connector::Nuvei,
    connector::Opayo,
    connector::Opennode,
    connector::Paybox,
    connector::Payeezy,
    connector::Payme,
    connector::Payone,
    connector::Paypal,
    connector::Payu,
    connector::Placetopay,
    connector::Prophetpay,
    connector::Rapyd,
    connector::Razorpay,
    connector::Riskified,
    connector::Signifyd,
    connector::Square,
    connector::Stripe,
    connector::Shift4,
    connector::Trustpay,
    connector::Threedsecureio,
<<<<<<< HEAD
    connector::Tsys,
=======
    connector::Volt,
>>>>>>> 10ac0894
    connector::Wellsfargo,
    connector::Wise,
    connector::Worldpay,
    connector::Zen,
    connector::Zsl,
    connector::Plaid
);

macro_rules! default_imp_for_new_connector_integration_connector_access_token {
    ($($path:ident::$connector:ident),*) => {
        $(
            impl api::ConnectorAccessTokenV2 for $path::$connector{}
            impl
            services::ConnectorIntegrationV2<api::AccessTokenAuth, types::AccessTokenFlowData, types::AccessTokenRequestData, types::AccessToken>
            for $path::$connector{}
    )*
    };
}

default_imp_for_new_connector_integration_connector_access_token!(
    connector::Aci,
    connector::Adyen,
    connector::Adyenplatform,
    connector::Airwallex,
    connector::Authorizedotnet,
    connector::Bamboraapac,
    connector::Bankofamerica,
    connector::Billwerk,
    connector::Bluesnap,
    connector::Boku,
    connector::Braintree,
    connector::Cashtocode,
    connector::Checkout,
    connector::Cryptopay,
    connector::Coinbase,
    connector::Cybersource,
    connector::Datatrans,
    connector::Dlocal,
    connector::Ebanx,
    connector::Forte,
    connector::Globalpay,
    connector::Gocardless,
    connector::Gpayments,
    connector::Iatapay,
    connector::Itaubank,
    connector::Klarna,
    connector::Mifinity,
    connector::Multisafepay,
    connector::Netcetera,
    connector::Nexinets,
    connector::Nmi,
    connector::Noon,
    connector::Nuvei,
    connector::Opayo,
    connector::Opennode,
    connector::Paybox,
    connector::Payeezy,
    connector::Payme,
    connector::Payone,
    connector::Paypal,
    connector::Payu,
    connector::Placetopay,
    connector::Prophetpay,
    connector::Rapyd,
    connector::Razorpay,
    connector::Riskified,
    connector::Signifyd,
    connector::Square,
    connector::Stripe,
    connector::Shift4,
    connector::Trustpay,
    connector::Threedsecureio,
<<<<<<< HEAD
    connector::Tsys,
=======
    connector::Volt,
>>>>>>> 10ac0894
    connector::Wellsfargo,
    connector::Wise,
    connector::Worldpay,
    connector::Zen,
    connector::Zsl,
    connector::Plaid
);

macro_rules! default_imp_for_new_connector_integration_accept_dispute {
    ($($path:ident::$connector:ident),*) => {
        $(
            impl api::DisputeV2 for $path::$connector {}
            impl api::AcceptDisputeV2 for $path::$connector {}
            impl
                services::ConnectorIntegrationV2<
                api::Accept,
                types::DisputesFlowData,
                types::AcceptDisputeRequestData,
                types::AcceptDisputeResponse,
            > for $path::$connector
            {}
    )*
    };
}

macro_rules! default_imp_for_new_connector_integration_submit_evidence {
    ($($path:ident::$connector:ident),*) => {
        $(
            impl api::SubmitEvidenceV2 for $path::$connector {}
            impl
                services::ConnectorIntegrationV2<
                api::Evidence,
                types::DisputesFlowData,
                types::SubmitEvidenceRequestData,
                types::SubmitEvidenceResponse,
            > for $path::$connector
            {}
    )*
    };
}

default_imp_for_new_connector_integration_accept_dispute!(
    connector::Aci,
    connector::Adyen,
    connector::Adyenplatform,
    connector::Airwallex,
    connector::Authorizedotnet,
    connector::Bamboraapac,
    connector::Bankofamerica,
    connector::Billwerk,
    connector::Bluesnap,
    connector::Boku,
    connector::Braintree,
    connector::Cashtocode,
    connector::Checkout,
    connector::Cryptopay,
    connector::Coinbase,
    connector::Cybersource,
    connector::Datatrans,
    connector::Dlocal,
    connector::Ebanx,
    connector::Forte,
    connector::Globalpay,
    connector::Gocardless,
    connector::Gpayments,
    connector::Iatapay,
    connector::Itaubank,
    connector::Klarna,
    connector::Mifinity,
    connector::Multisafepay,
    connector::Netcetera,
    connector::Nexinets,
    connector::Nmi,
    connector::Noon,
    connector::Nuvei,
    connector::Opayo,
    connector::Opennode,
    connector::Paybox,
    connector::Payeezy,
    connector::Payme,
    connector::Payone,
    connector::Paypal,
    connector::Payu,
    connector::Placetopay,
    connector::Prophetpay,
    connector::Rapyd,
    connector::Razorpay,
    connector::Riskified,
    connector::Signifyd,
    connector::Square,
    connector::Stripe,
    connector::Shift4,
    connector::Trustpay,
    connector::Threedsecureio,
<<<<<<< HEAD
    connector::Tsys,
=======
    connector::Volt,
>>>>>>> 10ac0894
    connector::Wellsfargo,
    connector::Wise,
    connector::Worldpay,
    connector::Zen,
    connector::Zsl,
    connector::Plaid
);

macro_rules! default_imp_for_new_connector_integration_defend_dispute {
    ($($path:ident::$connector:ident),*) => {
        $(
            impl api::DefendDisputeV2 for $path::$connector {}
            impl
                services::ConnectorIntegrationV2<
                api::Defend,
                types::DisputesFlowData,
                types::DefendDisputeRequestData,
                types::DefendDisputeResponse,
            > for $path::$connector
            {}
        )*
    };
}
default_imp_for_new_connector_integration_defend_dispute!(
    connector::Aci,
    connector::Adyen,
    connector::Adyenplatform,
    connector::Airwallex,
    connector::Authorizedotnet,
    connector::Bamboraapac,
    connector::Bankofamerica,
    connector::Billwerk,
    connector::Bluesnap,
    connector::Boku,
    connector::Braintree,
    connector::Cashtocode,
    connector::Checkout,
    connector::Cryptopay,
    connector::Coinbase,
    connector::Cybersource,
    connector::Datatrans,
    connector::Dlocal,
    connector::Ebanx,
    connector::Forte,
    connector::Globalpay,
    connector::Gocardless,
    connector::Gpayments,
    connector::Iatapay,
    connector::Itaubank,
    connector::Klarna,
    connector::Mifinity,
    connector::Multisafepay,
    connector::Netcetera,
    connector::Nexinets,
    connector::Nmi,
    connector::Noon,
    connector::Nuvei,
    connector::Opayo,
    connector::Opennode,
    connector::Paybox,
    connector::Payeezy,
    connector::Payme,
    connector::Payone,
    connector::Paypal,
    connector::Payu,
    connector::Placetopay,
    connector::Prophetpay,
    connector::Rapyd,
    connector::Razorpay,
    connector::Riskified,
    connector::Signifyd,
    connector::Square,
    connector::Stripe,
    connector::Shift4,
    connector::Trustpay,
    connector::Threedsecureio,
<<<<<<< HEAD
    connector::Tsys,
=======
    connector::Volt,
>>>>>>> 10ac0894
    connector::Wellsfargo,
    connector::Wise,
    connector::Worldpay,
    connector::Zen,
    connector::Zsl,
    connector::Plaid
);
default_imp_for_new_connector_integration_submit_evidence!(
    connector::Aci,
    connector::Adyen,
    connector::Adyenplatform,
    connector::Airwallex,
    connector::Authorizedotnet,
    connector::Bamboraapac,
    connector::Bankofamerica,
    connector::Billwerk,
    connector::Bluesnap,
    connector::Boku,
    connector::Braintree,
    connector::Cashtocode,
    connector::Checkout,
    connector::Cryptopay,
    connector::Coinbase,
    connector::Cybersource,
    connector::Datatrans,
    connector::Dlocal,
    connector::Ebanx,
    connector::Forte,
    connector::Globalpay,
    connector::Gocardless,
    connector::Gpayments,
    connector::Iatapay,
    connector::Itaubank,
    connector::Klarna,
    connector::Mifinity,
    connector::Multisafepay,
    connector::Netcetera,
    connector::Nexinets,
    connector::Nmi,
    connector::Noon,
    connector::Nuvei,
    connector::Opayo,
    connector::Opennode,
    connector::Paybox,
    connector::Payeezy,
    connector::Payme,
    connector::Payone,
    connector::Paypal,
    connector::Payu,
    connector::Placetopay,
    connector::Prophetpay,
    connector::Rapyd,
    connector::Razorpay,
    connector::Riskified,
    connector::Signifyd,
    connector::Square,
    connector::Stripe,
    connector::Shift4,
    connector::Trustpay,
    connector::Threedsecureio,
<<<<<<< HEAD
    connector::Tsys,
=======
    connector::Volt,
>>>>>>> 10ac0894
    connector::Wellsfargo,
    connector::Wise,
    connector::Worldpay,
    connector::Zen,
    connector::Zsl,
    connector::Plaid
);

macro_rules! default_imp_for_new_connector_integration_file_upload {
    ($($path:ident::$connector:ident),*) => {
        $(
            impl api::FileUploadV2 for $path::$connector {}
            impl api::UploadFileV2 for $path::$connector {}
            impl
                services::ConnectorIntegrationV2<
                api::Upload,
                types::FilesFlowData,
                types::UploadFileRequestData,
                types::UploadFileResponse,
            > for $path::$connector
            {}
            impl api::RetrieveFileV2 for $path::$connector {}
            impl
                services::ConnectorIntegrationV2<
                api::Retrieve,
                types::FilesFlowData,
                types::RetrieveFileRequestData,
                types::RetrieveFileResponse,
            > for $path::$connector
            {}
    )*
    };
}

default_imp_for_new_connector_integration_file_upload!(
    connector::Aci,
    connector::Adyen,
    connector::Adyenplatform,
    connector::Airwallex,
    connector::Authorizedotnet,
    connector::Bamboraapac,
    connector::Bankofamerica,
    connector::Billwerk,
    connector::Bluesnap,
    connector::Boku,
    connector::Braintree,
    connector::Cashtocode,
    connector::Checkout,
    connector::Cryptopay,
    connector::Coinbase,
    connector::Cybersource,
    connector::Datatrans,
    connector::Dlocal,
    connector::Ebanx,
    connector::Forte,
    connector::Globalpay,
    connector::Gocardless,
    connector::Gpayments,
    connector::Iatapay,
    connector::Itaubank,
    connector::Klarna,
    connector::Mifinity,
    connector::Multisafepay,
    connector::Netcetera,
    connector::Nexinets,
    connector::Nmi,
    connector::Noon,
    connector::Nuvei,
    connector::Opayo,
    connector::Opennode,
    connector::Paybox,
    connector::Payeezy,
    connector::Payme,
    connector::Payone,
    connector::Paypal,
    connector::Payu,
    connector::Placetopay,
    connector::Prophetpay,
    connector::Rapyd,
    connector::Razorpay,
    connector::Riskified,
    connector::Signifyd,
    connector::Square,
    connector::Stripe,
    connector::Shift4,
    connector::Trustpay,
    connector::Threedsecureio,
<<<<<<< HEAD
    connector::Tsys,
=======
    connector::Volt,
>>>>>>> 10ac0894
    connector::Wellsfargo,
    connector::Wise,
    connector::Worldpay,
    connector::Zen,
    connector::Zsl,
    connector::Plaid
);

macro_rules! default_imp_for_new_connector_integration_payouts {
    ($($path:ident::$connector:ident),*) => {
        $(
            impl api::PayoutsV2 for $path::$connector {}
    )*
    };
}

default_imp_for_new_connector_integration_payouts!(
    connector::Aci,
    connector::Adyen,
    connector::Adyenplatform,
    connector::Airwallex,
    connector::Authorizedotnet,
    connector::Bambora,
    connector::Bamboraapac,
    connector::Bankofamerica,
    connector::Billwerk,
    connector::Bitpay,
    connector::Bluesnap,
    connector::Boku,
    connector::Braintree,
    connector::Cashtocode,
    connector::Checkout,
    connector::Cryptopay,
    connector::Coinbase,
    connector::Cybersource,
    connector::Datatrans,
    connector::Deutschebank,
    connector::Dlocal,
    connector::Ebanx,
    connector::Fiserv,
    connector::Fiservemea,
    connector::Fiuu,
    connector::Forte,
    connector::Globalpay,
    connector::Globepay,
    connector::Gocardless,
    connector::Gpayments,
    connector::Helcim,
    connector::Iatapay,
    connector::Itaubank,
    connector::Klarna,
    connector::Mifinity,
    connector::Mollie,
    connector::Multisafepay,
    connector::Netcetera,
    connector::Nexinets,
    connector::Nexixpay,
    connector::Nmi,
    connector::Noon,
    connector::Novalnet,
    connector::Nuvei,
    connector::Opayo,
    connector::Opennode,
    connector::Paybox,
    connector::Payeezy,
    connector::Payme,
    connector::Payone,
    connector::Paypal,
    connector::Payu,
    connector::Placetopay,
    connector::Powertranz,
    connector::Prophetpay,
    connector::Rapyd,
    connector::Razorpay,
    connector::Riskified,
    connector::Signifyd,
    connector::Square,
    connector::Stax,
    connector::Stripe,
    connector::Shift4,
    connector::Taxjar,
    connector::Trustpay,
    connector::Threedsecureio,
    connector::Thunes,
    connector::Tsys,
    connector::Volt,
    connector::Wellsfargo,
    connector::Wise,
    connector::Worldline,
    connector::Worldpay,
    connector::Zen,
    connector::Zsl,
    connector::Plaid
);

#[cfg(feature = "payouts")]
macro_rules! default_imp_for_new_connector_integration_payouts_create {
    ($($path:ident::$connector:ident),*) => {
        $(
            impl api::PayoutCreateV2 for $path::$connector {}
            impl
            services::ConnectorIntegrationV2<
            api::PoCreate,
            types::PayoutFlowData,
            types::PayoutsData,
            types::PayoutsResponseData,
        > for $path::$connector
        {}
    )*
    };
}

#[cfg(feature = "payouts")]
default_imp_for_new_connector_integration_payouts_create!(
    connector::Aci,
    connector::Adyen,
    connector::Adyenplatform,
    connector::Airwallex,
    connector::Authorizedotnet,
    connector::Bamboraapac,
    connector::Bankofamerica,
    connector::Billwerk,
    connector::Bluesnap,
    connector::Boku,
    connector::Braintree,
    connector::Cashtocode,
    connector::Checkout,
    connector::Cryptopay,
    connector::Coinbase,
    connector::Cybersource,
    connector::Datatrans,
    connector::Dlocal,
    connector::Ebanx,
    connector::Forte,
    connector::Globalpay,
    connector::Gocardless,
    connector::Gpayments,
    connector::Iatapay,
    connector::Itaubank,
    connector::Klarna,
    connector::Mifinity,
    connector::Multisafepay,
    connector::Netcetera,
    connector::Nexinets,
    connector::Nmi,
    connector::Noon,
    connector::Nuvei,
    connector::Opayo,
    connector::Opennode,
    connector::Paybox,
    connector::Payeezy,
    connector::Payme,
    connector::Payone,
    connector::Paypal,
    connector::Payu,
    connector::Placetopay,
    connector::Prophetpay,
    connector::Rapyd,
    connector::Razorpay,
    connector::Riskified,
    connector::Signifyd,
    connector::Square,
    connector::Stripe,
    connector::Shift4,
    connector::Trustpay,
    connector::Threedsecureio,
<<<<<<< HEAD
    connector::Tsys,
=======
    connector::Volt,
>>>>>>> 10ac0894
    connector::Wellsfargo,
    connector::Wise,
    connector::Worldpay,
    connector::Zen,
    connector::Zsl,
    connector::Plaid
);

#[cfg(feature = "payouts")]
macro_rules! default_imp_for_new_connector_integration_payouts_eligibility {
    ($($path:ident::$connector:ident),*) => {
        $(
            impl api::PayoutEligibilityV2 for $path::$connector {}
            impl
            services::ConnectorIntegrationV2<
            api::PoEligibility,
            types::PayoutFlowData,
            types::PayoutsData,
            types::PayoutsResponseData,
        > for $path::$connector
        {}
    )*
    };
}

#[cfg(feature = "payouts")]
default_imp_for_new_connector_integration_payouts_eligibility!(
    connector::Aci,
    connector::Adyen,
    connector::Adyenplatform,
    connector::Airwallex,
    connector::Authorizedotnet,
    connector::Bamboraapac,
    connector::Bankofamerica,
    connector::Billwerk,
    connector::Bluesnap,
    connector::Boku,
    connector::Braintree,
    connector::Cashtocode,
    connector::Checkout,
    connector::Cryptopay,
    connector::Coinbase,
    connector::Cybersource,
    connector::Datatrans,
    connector::Dlocal,
    connector::Ebanx,
    connector::Forte,
    connector::Globalpay,
    connector::Gocardless,
    connector::Gpayments,
    connector::Iatapay,
    connector::Itaubank,
    connector::Klarna,
    connector::Mifinity,
    connector::Multisafepay,
    connector::Netcetera,
    connector::Nexinets,
    connector::Nmi,
    connector::Noon,
    connector::Nuvei,
    connector::Opayo,
    connector::Opennode,
    connector::Paybox,
    connector::Payeezy,
    connector::Payme,
    connector::Payone,
    connector::Paypal,
    connector::Payu,
    connector::Placetopay,
    connector::Prophetpay,
    connector::Rapyd,
    connector::Razorpay,
    connector::Riskified,
    connector::Signifyd,
    connector::Square,
    connector::Stripe,
    connector::Shift4,
    connector::Trustpay,
    connector::Threedsecureio,
<<<<<<< HEAD
    connector::Tsys,
=======
    connector::Volt,
>>>>>>> 10ac0894
    connector::Wellsfargo,
    connector::Wise,
    connector::Worldpay,
    connector::Zen,
    connector::Zsl,
    connector::Plaid
);

#[cfg(feature = "payouts")]
macro_rules! default_imp_for_new_connector_integration_payouts_fulfill {
    ($($path:ident::$connector:ident),*) => {
        $(
            impl api::PayoutFulfillV2 for $path::$connector {}
            impl
            services::ConnectorIntegrationV2<
            api::PoFulfill,
            types::PayoutFlowData,
            types::PayoutsData,
            types::PayoutsResponseData,
        > for $path::$connector
        {}
    )*
    };
}

#[cfg(feature = "payouts")]
default_imp_for_new_connector_integration_payouts_fulfill!(
    connector::Aci,
    connector::Adyen,
    connector::Adyenplatform,
    connector::Airwallex,
    connector::Authorizedotnet,
    connector::Bamboraapac,
    connector::Bankofamerica,
    connector::Billwerk,
    connector::Bluesnap,
    connector::Boku,
    connector::Braintree,
    connector::Cashtocode,
    connector::Checkout,
    connector::Cryptopay,
    connector::Coinbase,
    connector::Cybersource,
    connector::Datatrans,
    connector::Dlocal,
    connector::Ebanx,
    connector::Forte,
    connector::Globalpay,
    connector::Gocardless,
    connector::Gpayments,
    connector::Iatapay,
    connector::Itaubank,
    connector::Klarna,
    connector::Mifinity,
    connector::Multisafepay,
    connector::Netcetera,
    connector::Nexinets,
    connector::Nmi,
    connector::Noon,
    connector::Nuvei,
    connector::Opayo,
    connector::Opennode,
    connector::Paybox,
    connector::Payeezy,
    connector::Payme,
    connector::Payone,
    connector::Paypal,
    connector::Payu,
    connector::Placetopay,
    connector::Prophetpay,
    connector::Rapyd,
    connector::Razorpay,
    connector::Riskified,
    connector::Signifyd,
    connector::Square,
    connector::Stripe,
    connector::Shift4,
    connector::Trustpay,
    connector::Threedsecureio,
<<<<<<< HEAD
    connector::Tsys,
=======
    connector::Volt,
>>>>>>> 10ac0894
    connector::Wellsfargo,
    connector::Wise,
    connector::Worldpay,
    connector::Zen,
    connector::Zsl,
    connector::Plaid
);

#[cfg(feature = "payouts")]
macro_rules! default_imp_for_new_connector_integration_payouts_cancel {
    ($($path:ident::$connector:ident),*) => {
        $(
            impl api::PayoutCancelV2 for $path::$connector {}
            impl
            services::ConnectorIntegrationV2<
            api::PoCancel,
            types::PayoutFlowData,
            types::PayoutsData,
            types::PayoutsResponseData,
        > for $path::$connector
        {}
    )*
    };
}

#[cfg(feature = "payouts")]
default_imp_for_new_connector_integration_payouts_cancel!(
    connector::Aci,
    connector::Adyen,
    connector::Adyenplatform,
    connector::Airwallex,
    connector::Authorizedotnet,
    connector::Bamboraapac,
    connector::Bankofamerica,
    connector::Billwerk,
    connector::Bluesnap,
    connector::Boku,
    connector::Braintree,
    connector::Cashtocode,
    connector::Checkout,
    connector::Cryptopay,
    connector::Coinbase,
    connector::Cybersource,
    connector::Datatrans,
    connector::Dlocal,
    connector::Ebanx,
    connector::Forte,
    connector::Globalpay,
    connector::Gocardless,
    connector::Gpayments,
    connector::Iatapay,
    connector::Itaubank,
    connector::Klarna,
    connector::Mifinity,
    connector::Multisafepay,
    connector::Netcetera,
    connector::Nexinets,
    connector::Nmi,
    connector::Noon,
    connector::Nuvei,
    connector::Opayo,
    connector::Opennode,
    connector::Paybox,
    connector::Payeezy,
    connector::Payme,
    connector::Payone,
    connector::Paypal,
    connector::Payu,
    connector::Placetopay,
    connector::Prophetpay,
    connector::Rapyd,
    connector::Razorpay,
    connector::Riskified,
    connector::Signifyd,
    connector::Square,
    connector::Stripe,
    connector::Shift4,
    connector::Trustpay,
    connector::Threedsecureio,
<<<<<<< HEAD
    connector::Tsys,
=======
    connector::Volt,
>>>>>>> 10ac0894
    connector::Wellsfargo,
    connector::Wise,
    connector::Worldpay,
    connector::Zen,
    connector::Zsl,
    connector::Plaid
);

#[cfg(feature = "payouts")]
macro_rules! default_imp_for_new_connector_integration_payouts_quote {
    ($($path:ident::$connector:ident),*) => {
        $(
            impl api::PayoutQuoteV2 for $path::$connector {}
            impl
            services::ConnectorIntegrationV2<
            api::PoQuote,
            types::PayoutFlowData,
            types::PayoutsData,
            types::PayoutsResponseData,
        > for $path::$connector
        {}
    )*
    };
}

#[cfg(feature = "payouts")]
default_imp_for_new_connector_integration_payouts_quote!(
    connector::Aci,
    connector::Adyen,
    connector::Adyenplatform,
    connector::Airwallex,
    connector::Authorizedotnet,
    connector::Bamboraapac,
    connector::Bankofamerica,
    connector::Billwerk,
    connector::Bluesnap,
    connector::Boku,
    connector::Braintree,
    connector::Cashtocode,
    connector::Checkout,
    connector::Cryptopay,
    connector::Coinbase,
    connector::Cybersource,
    connector::Datatrans,
    connector::Dlocal,
    connector::Ebanx,
    connector::Forte,
    connector::Globalpay,
    connector::Gocardless,
    connector::Gpayments,
    connector::Iatapay,
    connector::Itaubank,
    connector::Klarna,
    connector::Mifinity,
    connector::Multisafepay,
    connector::Netcetera,
    connector::Nexinets,
    connector::Nmi,
    connector::Noon,
    connector::Nuvei,
    connector::Opayo,
    connector::Opennode,
    connector::Paybox,
    connector::Payeezy,
    connector::Payme,
    connector::Payone,
    connector::Paypal,
    connector::Payu,
    connector::Placetopay,
    connector::Prophetpay,
    connector::Rapyd,
    connector::Razorpay,
    connector::Riskified,
    connector::Signifyd,
    connector::Square,
    connector::Stripe,
    connector::Shift4,
    connector::Trustpay,
    connector::Threedsecureio,
<<<<<<< HEAD
    connector::Tsys,
=======
    connector::Volt,
>>>>>>> 10ac0894
    connector::Wellsfargo,
    connector::Wise,
    connector::Worldpay,
    connector::Zen,
    connector::Zsl,
    connector::Plaid
);

#[cfg(feature = "payouts")]
macro_rules! default_imp_for_new_connector_integration_payouts_recipient {
    ($($path:ident::$connector:ident),*) => {
        $(
            impl api::PayoutRecipientV2 for $path::$connector {}
            impl
            services::ConnectorIntegrationV2<
            api::PoRecipient,
            types::PayoutFlowData,
            types::PayoutsData,
            types::PayoutsResponseData,
        > for $path::$connector
        {}
    )*
    };
}

#[cfg(feature = "payouts")]
default_imp_for_new_connector_integration_payouts_recipient!(
    connector::Aci,
    connector::Adyen,
    connector::Adyenplatform,
    connector::Airwallex,
    connector::Authorizedotnet,
    connector::Bamboraapac,
    connector::Bankofamerica,
    connector::Billwerk,
    connector::Bluesnap,
    connector::Boku,
    connector::Braintree,
    connector::Cashtocode,
    connector::Checkout,
    connector::Cryptopay,
    connector::Coinbase,
    connector::Cybersource,
    connector::Datatrans,
    connector::Dlocal,
    connector::Ebanx,
    connector::Forte,
    connector::Globalpay,
    connector::Gocardless,
    connector::Gpayments,
    connector::Iatapay,
    connector::Itaubank,
    connector::Klarna,
    connector::Mifinity,
    connector::Multisafepay,
    connector::Netcetera,
    connector::Nexinets,
    connector::Nmi,
    connector::Noon,
    connector::Nuvei,
    connector::Opayo,
    connector::Opennode,
    connector::Paybox,
    connector::Payeezy,
    connector::Payme,
    connector::Payone,
    connector::Paypal,
    connector::Payu,
    connector::Placetopay,
    connector::Prophetpay,
    connector::Rapyd,
    connector::Razorpay,
    connector::Riskified,
    connector::Signifyd,
    connector::Square,
    connector::Stripe,
    connector::Shift4,
    connector::Trustpay,
    connector::Threedsecureio,
<<<<<<< HEAD
    connector::Tsys,
=======
    connector::Volt,
>>>>>>> 10ac0894
    connector::Wellsfargo,
    connector::Wise,
    connector::Worldpay,
    connector::Zen,
    connector::Zsl,
    connector::Plaid
);

#[cfg(feature = "payouts")]
macro_rules! default_imp_for_new_connector_integration_payouts_sync {
    ($($path:ident::$connector:ident),*) => {
        $(
            impl api::PayoutSyncV2 for $path::$connector {}
            impl
            services::ConnectorIntegrationV2<
            api::PoSync,
            types::PayoutFlowData,
            types::PayoutsData,
            types::PayoutsResponseData,
        > for $path::$connector
        {}
    )*
    };
}

#[cfg(feature = "payouts")]
default_imp_for_new_connector_integration_payouts_sync!(
    connector::Adyenplatform,
    connector::Aci,
    connector::Adyen,
    connector::Airwallex,
    connector::Authorizedotnet,
    connector::Bamboraapac,
    connector::Bankofamerica,
    connector::Billwerk,
    connector::Bluesnap,
    connector::Boku,
    connector::Braintree,
    connector::Cashtocode,
    connector::Checkout,
    connector::Cryptopay,
    connector::Coinbase,
    connector::Cybersource,
    connector::Datatrans,
    connector::Dlocal,
    connector::Ebanx,
    connector::Forte,
    connector::Globalpay,
    connector::Gocardless,
    connector::Gpayments,
    connector::Iatapay,
    connector::Itaubank,
    connector::Klarna,
    connector::Mifinity,
    connector::Multisafepay,
    connector::Netcetera,
    connector::Nexinets,
    connector::Nmi,
    connector::Noon,
    connector::Nuvei,
    connector::Opayo,
    connector::Opennode,
    connector::Paybox,
    connector::Payeezy,
    connector::Payme,
    connector::Payone,
    connector::Paypal,
    connector::Payu,
    connector::Placetopay,
    connector::Prophetpay,
    connector::Rapyd,
    connector::Razorpay,
    connector::Riskified,
    connector::Signifyd,
    connector::Stripe,
    connector::Square,
    connector::Shift4,
    connector::Threedsecureio,
    connector::Trustpay,
<<<<<<< HEAD
    connector::Tsys,
=======
    connector::Volt,
>>>>>>> 10ac0894
    connector::Wellsfargo,
    connector::Wise,
    connector::Worldpay,
    connector::Zen,
    connector::Zsl,
    connector::Plaid
);

#[cfg(feature = "payouts")]
macro_rules! default_imp_for_new_connector_integration_payouts_recipient_account {
    ($($path:ident::$connector:ident),*) => {
        $(
            impl api::PayoutRecipientAccountV2 for $path::$connector {}
            impl
            services::ConnectorIntegrationV2<
            api::PoRecipientAccount,
            types::PayoutFlowData,
            types::PayoutsData,
            types::PayoutsResponseData,
        > for $path::$connector
        {}
    )*
    };
}

#[cfg(feature = "payouts")]
default_imp_for_new_connector_integration_payouts_recipient_account!(
    connector::Aci,
    connector::Adyen,
    connector::Adyenplatform,
    connector::Airwallex,
    connector::Authorizedotnet,
    connector::Bamboraapac,
    connector::Bankofamerica,
    connector::Billwerk,
    connector::Bluesnap,
    connector::Boku,
    connector::Braintree,
    connector::Cashtocode,
    connector::Checkout,
    connector::Cryptopay,
    connector::Coinbase,
    connector::Cybersource,
    connector::Datatrans,
    connector::Dlocal,
    connector::Ebanx,
    connector::Forte,
    connector::Globalpay,
    connector::Gocardless,
    connector::Gpayments,
    connector::Iatapay,
    connector::Itaubank,
    connector::Klarna,
    connector::Mifinity,
    connector::Multisafepay,
    connector::Netcetera,
    connector::Nexinets,
    connector::Nmi,
    connector::Noon,
    connector::Nuvei,
    connector::Opayo,
    connector::Opennode,
    connector::Paybox,
    connector::Payeezy,
    connector::Payme,
    connector::Payone,
    connector::Paypal,
    connector::Payu,
    connector::Placetopay,
    connector::Prophetpay,
    connector::Rapyd,
    connector::Razorpay,
    connector::Riskified,
    connector::Signifyd,
    connector::Square,
    connector::Stripe,
    connector::Shift4,
    connector::Trustpay,
    connector::Threedsecureio,
<<<<<<< HEAD
    connector::Tsys,
=======
    connector::Volt,
>>>>>>> 10ac0894
    connector::Wellsfargo,
    connector::Wise,
    connector::Worldpay,
    connector::Zen,
    connector::Zsl,
    connector::Plaid
);

macro_rules! default_imp_for_new_connector_integration_webhook_source_verification {
    ($($path:ident::$connector:ident),*) => {
        $(
            impl api::ConnectorVerifyWebhookSourceV2 for $path::$connector {}
            impl
            services::ConnectorIntegrationV2<
            api::VerifyWebhookSource,
            types::WebhookSourceVerifyData,
            types::VerifyWebhookSourceRequestData,
            types::VerifyWebhookSourceResponseData,
        > for $path::$connector
        {}
    )*
    };
}

default_imp_for_new_connector_integration_webhook_source_verification!(
    connector::Aci,
    connector::Adyen,
    connector::Adyenplatform,
    connector::Airwallex,
    connector::Authorizedotnet,
    connector::Bamboraapac,
    connector::Bankofamerica,
    connector::Billwerk,
    connector::Bluesnap,
    connector::Boku,
    connector::Braintree,
    connector::Cashtocode,
    connector::Checkout,
    connector::Cryptopay,
    connector::Coinbase,
    connector::Cybersource,
    connector::Datatrans,
    connector::Dlocal,
    connector::Ebanx,
    connector::Forte,
    connector::Globalpay,
    connector::Gocardless,
    connector::Gpayments,
    connector::Iatapay,
    connector::Itaubank,
    connector::Klarna,
    connector::Mifinity,
    connector::Multisafepay,
    connector::Netcetera,
    connector::Nexinets,
    connector::Nmi,
    connector::Noon,
    connector::Nuvei,
    connector::Opayo,
    connector::Opennode,
    connector::Paybox,
    connector::Payeezy,
    connector::Payme,
    connector::Payone,
    connector::Paypal,
    connector::Payu,
    connector::Placetopay,
    connector::Prophetpay,
    connector::Rapyd,
    connector::Razorpay,
    connector::Riskified,
    connector::Signifyd,
    connector::Square,
    connector::Stripe,
    connector::Shift4,
    connector::Trustpay,
    connector::Threedsecureio,
<<<<<<< HEAD
    connector::Tsys,
=======
    connector::Volt,
>>>>>>> 10ac0894
    connector::Wellsfargo,
    connector::Wise,
    connector::Worldpay,
    connector::Zen,
    connector::Zsl,
    connector::Plaid
);

macro_rules! default_imp_for_new_connector_integration_frm {
    ($($path:ident::$connector:ident),*) => {
        $(
            impl api::FraudCheckV2 for $path::$connector {}
    )*
    };
}

default_imp_for_new_connector_integration_frm!(
    connector::Aci,
    connector::Adyen,
    connector::Adyenplatform,
    connector::Airwallex,
    connector::Authorizedotnet,
    connector::Bambora,
    connector::Bamboraapac,
    connector::Bankofamerica,
    connector::Billwerk,
    connector::Bitpay,
    connector::Bluesnap,
    connector::Boku,
    connector::Braintree,
    connector::Cashtocode,
    connector::Checkout,
    connector::Cryptopay,
    connector::Coinbase,
    connector::Cybersource,
    connector::Datatrans,
    connector::Deutschebank,
    connector::Dlocal,
    connector::Ebanx,
    connector::Fiserv,
    connector::Fiservemea,
    connector::Forte,
    connector::Fiuu,
    connector::Globalpay,
    connector::Globepay,
    connector::Gocardless,
    connector::Gpayments,
    connector::Helcim,
    connector::Iatapay,
    connector::Itaubank,
    connector::Klarna,
    connector::Mifinity,
    connector::Mollie,
    connector::Multisafepay,
    connector::Netcetera,
    connector::Nexinets,
    connector::Nexixpay,
    connector::Nmi,
    connector::Noon,
    connector::Novalnet,
    connector::Nuvei,
    connector::Opayo,
    connector::Opennode,
    connector::Paybox,
    connector::Payeezy,
    connector::Payme,
    connector::Payone,
    connector::Paypal,
    connector::Payu,
    connector::Placetopay,
    connector::Powertranz,
    connector::Prophetpay,
    connector::Rapyd,
    connector::Razorpay,
    connector::Riskified,
    connector::Signifyd,
    connector::Square,
    connector::Stax,
    connector::Stripe,
    connector::Shift4,
    connector::Taxjar,
    connector::Trustpay,
    connector::Threedsecureio,
    connector::Thunes,
    connector::Tsys,
    connector::Volt,
    connector::Wellsfargo,
    connector::Wise,
    connector::Worldline,
    connector::Worldpay,
    connector::Zen,
    connector::Zsl,
    connector::Plaid
);

#[cfg(feature = "frm")]
macro_rules! default_imp_for_new_connector_integration_frm_sale {
    ($($path:ident::$connector:ident),*) => {
        $(
            impl api::FraudCheckSaleV2 for $path::$connector {}
            impl
            services::ConnectorIntegrationV2<
            api::Sale,
            types::FrmFlowData,
            frm_types::FraudCheckSaleData,
            frm_types::FraudCheckResponseData,
        > for $path::$connector
        {}
    )*
    };
}

#[cfg(feature = "frm")]
default_imp_for_new_connector_integration_frm_sale!(
    connector::Aci,
    connector::Adyen,
    connector::Adyenplatform,
    connector::Airwallex,
    connector::Authorizedotnet,
    connector::Bamboraapac,
    connector::Bankofamerica,
    connector::Billwerk,
    connector::Bluesnap,
    connector::Boku,
    connector::Braintree,
    connector::Cashtocode,
    connector::Checkout,
    connector::Cryptopay,
    connector::Coinbase,
    connector::Cybersource,
    connector::Datatrans,
    connector::Dlocal,
    connector::Ebanx,
    connector::Forte,
    connector::Globalpay,
    connector::Gocardless,
    connector::Gpayments,
    connector::Iatapay,
    connector::Itaubank,
    connector::Klarna,
    connector::Mifinity,
    connector::Multisafepay,
    connector::Netcetera,
    connector::Nexinets,
    connector::Nmi,
    connector::Noon,
    connector::Nuvei,
    connector::Opayo,
    connector::Opennode,
    connector::Paybox,
    connector::Payeezy,
    connector::Payme,
    connector::Payone,
    connector::Paypal,
    connector::Payu,
    connector::Placetopay,
    connector::Prophetpay,
    connector::Rapyd,
    connector::Razorpay,
    connector::Riskified,
    connector::Signifyd,
    connector::Square,
    connector::Stripe,
    connector::Shift4,
    connector::Trustpay,
    connector::Threedsecureio,
<<<<<<< HEAD
    connector::Tsys,
=======
    connector::Volt,
>>>>>>> 10ac0894
    connector::Wellsfargo,
    connector::Wise,
    connector::Worldpay,
    connector::Zen,
    connector::Zsl,
    connector::Plaid
);

#[cfg(feature = "frm")]
macro_rules! default_imp_for_new_connector_integration_frm_checkout {
    ($($path:ident::$connector:ident),*) => {
        $(
            impl api::FraudCheckCheckoutV2 for $path::$connector {}
            impl
            services::ConnectorIntegrationV2<
            api::Checkout,
            types::FrmFlowData,
            frm_types::FraudCheckCheckoutData,
            frm_types::FraudCheckResponseData,
        > for $path::$connector
        {}
    )*
    };
}

#[cfg(feature = "frm")]
default_imp_for_new_connector_integration_frm_checkout!(
    connector::Aci,
    connector::Adyen,
    connector::Adyenplatform,
    connector::Airwallex,
    connector::Authorizedotnet,
    connector::Bamboraapac,
    connector::Bankofamerica,
    connector::Billwerk,
    connector::Bluesnap,
    connector::Boku,
    connector::Braintree,
    connector::Cashtocode,
    connector::Checkout,
    connector::Cryptopay,
    connector::Coinbase,
    connector::Cybersource,
    connector::Datatrans,
    connector::Dlocal,
    connector::Ebanx,
    connector::Forte,
    connector::Globalpay,
    connector::Gocardless,
    connector::Gpayments,
    connector::Iatapay,
    connector::Itaubank,
    connector::Klarna,
    connector::Mifinity,
    connector::Multisafepay,
    connector::Netcetera,
    connector::Nexinets,
    connector::Nmi,
    connector::Noon,
    connector::Nuvei,
    connector::Opayo,
    connector::Opennode,
    connector::Paybox,
    connector::Payeezy,
    connector::Payme,
    connector::Payone,
    connector::Paypal,
    connector::Payu,
    connector::Placetopay,
    connector::Prophetpay,
    connector::Rapyd,
    connector::Razorpay,
    connector::Riskified,
    connector::Signifyd,
    connector::Square,
    connector::Stripe,
    connector::Shift4,
    connector::Trustpay,
    connector::Threedsecureio,
<<<<<<< HEAD
    connector::Tsys,
=======
    connector::Volt,
>>>>>>> 10ac0894
    connector::Wellsfargo,
    connector::Wise,
    connector::Worldpay,
    connector::Zen,
    connector::Zsl,
    connector::Plaid
);

#[cfg(feature = "frm")]
macro_rules! default_imp_for_new_connector_integration_frm_transaction {
    ($($path:ident::$connector:ident),*) => {
        $(
            impl api::FraudCheckTransactionV2 for $path::$connector {}
            impl
            services::ConnectorIntegrationV2<
            api::Transaction,
            types::FrmFlowData,
            frm_types::FraudCheckTransactionData,
            frm_types::FraudCheckResponseData,
        > for $path::$connector
        {}
    )*
    };
}

#[cfg(feature = "frm")]
default_imp_for_new_connector_integration_frm_transaction!(
    connector::Aci,
    connector::Adyen,
    connector::Adyenplatform,
    connector::Airwallex,
    connector::Authorizedotnet,
    connector::Bamboraapac,
    connector::Bankofamerica,
    connector::Billwerk,
    connector::Bluesnap,
    connector::Boku,
    connector::Braintree,
    connector::Cashtocode,
    connector::Checkout,
    connector::Cryptopay,
    connector::Coinbase,
    connector::Cybersource,
    connector::Datatrans,
    connector::Dlocal,
    connector::Ebanx,
    connector::Forte,
    connector::Globalpay,
    connector::Gocardless,
    connector::Gpayments,
    connector::Iatapay,
    connector::Itaubank,
    connector::Klarna,
    connector::Mifinity,
    connector::Multisafepay,
    connector::Netcetera,
    connector::Nexinets,
    connector::Nmi,
    connector::Noon,
    connector::Nuvei,
    connector::Opayo,
    connector::Opennode,
    connector::Paybox,
    connector::Payeezy,
    connector::Payme,
    connector::Payone,
    connector::Paypal,
    connector::Payu,
    connector::Placetopay,
    connector::Prophetpay,
    connector::Rapyd,
    connector::Razorpay,
    connector::Riskified,
    connector::Signifyd,
    connector::Square,
    connector::Stripe,
    connector::Shift4,
    connector::Trustpay,
    connector::Threedsecureio,
<<<<<<< HEAD
    connector::Tsys,
=======
    connector::Volt,
>>>>>>> 10ac0894
    connector::Wellsfargo,
    connector::Wise,
    connector::Worldpay,
    connector::Zen,
    connector::Zsl,
    connector::Plaid
);

#[cfg(feature = "frm")]
macro_rules! default_imp_for_new_connector_integration_frm_fulfillment {
    ($($path:ident::$connector:ident),*) => {
        $(
            impl api::FraudCheckFulfillmentV2 for $path::$connector {}
            impl
            services::ConnectorIntegrationV2<
            api::Fulfillment,
            types::FrmFlowData,
            frm_types::FraudCheckFulfillmentData,
            frm_types::FraudCheckResponseData,
        > for $path::$connector
        {}
    )*
    };
}

#[cfg(feature = "frm")]
default_imp_for_new_connector_integration_frm_fulfillment!(
    connector::Aci,
    connector::Adyen,
    connector::Adyenplatform,
    connector::Airwallex,
    connector::Authorizedotnet,
    connector::Bamboraapac,
    connector::Bankofamerica,
    connector::Billwerk,
    connector::Bluesnap,
    connector::Boku,
    connector::Braintree,
    connector::Cashtocode,
    connector::Checkout,
    connector::Cryptopay,
    connector::Coinbase,
    connector::Cybersource,
    connector::Datatrans,
    connector::Dlocal,
    connector::Ebanx,
    connector::Forte,
    connector::Globalpay,
    connector::Gocardless,
    connector::Gpayments,
    connector::Iatapay,
    connector::Itaubank,
    connector::Klarna,
    connector::Mifinity,
    connector::Multisafepay,
    connector::Netcetera,
    connector::Nexinets,
    connector::Nmi,
    connector::Noon,
    connector::Nuvei,
    connector::Opayo,
    connector::Opennode,
    connector::Paybox,
    connector::Payeezy,
    connector::Payme,
    connector::Payone,
    connector::Paypal,
    connector::Payu,
    connector::Placetopay,
    connector::Prophetpay,
    connector::Rapyd,
    connector::Razorpay,
    connector::Riskified,
    connector::Signifyd,
    connector::Square,
    connector::Stripe,
    connector::Shift4,
    connector::Trustpay,
    connector::Threedsecureio,
<<<<<<< HEAD
    connector::Tsys,
=======
    connector::Volt,
>>>>>>> 10ac0894
    connector::Wellsfargo,
    connector::Wise,
    connector::Worldpay,
    connector::Zen,
    connector::Zsl,
    connector::Plaid
);

#[cfg(feature = "frm")]
macro_rules! default_imp_for_new_connector_integration_frm_record_return {
    ($($path:ident::$connector:ident),*) => {
        $(
            impl api::FraudCheckRecordReturnV2 for $path::$connector {}
            impl
            services::ConnectorIntegrationV2<
            api::RecordReturn,
            types::FrmFlowData,
            frm_types::FraudCheckRecordReturnData,
            frm_types::FraudCheckResponseData,
        > for $path::$connector
        {}
    )*
    };
}

#[cfg(feature = "frm")]
default_imp_for_new_connector_integration_frm_record_return!(
    connector::Aci,
    connector::Adyen,
    connector::Adyenplatform,
    connector::Airwallex,
    connector::Authorizedotnet,
    connector::Bamboraapac,
    connector::Bankofamerica,
    connector::Billwerk,
    connector::Bluesnap,
    connector::Boku,
    connector::Braintree,
    connector::Cashtocode,
    connector::Checkout,
    connector::Cryptopay,
    connector::Coinbase,
    connector::Cybersource,
    connector::Datatrans,
    connector::Dlocal,
    connector::Ebanx,
    connector::Forte,
    connector::Globalpay,
    connector::Gocardless,
    connector::Gpayments,
    connector::Iatapay,
    connector::Itaubank,
    connector::Klarna,
    connector::Mifinity,
    connector::Multisafepay,
    connector::Netcetera,
    connector::Nexinets,
    connector::Nmi,
    connector::Noon,
    connector::Nuvei,
    connector::Opayo,
    connector::Opennode,
    connector::Paybox,
    connector::Payeezy,
    connector::Payme,
    connector::Payone,
    connector::Paypal,
    connector::Payu,
    connector::Placetopay,
    connector::Prophetpay,
    connector::Rapyd,
    connector::Razorpay,
    connector::Riskified,
    connector::Signifyd,
    connector::Square,
    connector::Stripe,
    connector::Shift4,
    connector::Trustpay,
    connector::Threedsecureio,
<<<<<<< HEAD
    connector::Tsys,
=======
    connector::Volt,
>>>>>>> 10ac0894
    connector::Wellsfargo,
    connector::Wise,
    connector::Worldpay,
    connector::Zen,
    connector::Zsl,
    connector::Plaid
);

macro_rules! default_imp_for_new_connector_integration_revoking_mandates {
    ($($path:ident::$connector:ident),*) => {
        $( impl api::ConnectorMandateRevokeV2 for $path::$connector {}
            impl
            services::ConnectorIntegrationV2<
            api::MandateRevoke,
            types::MandateRevokeFlowData,
            types::MandateRevokeRequestData,
            types::MandateRevokeResponseData,
        > for $path::$connector
        {}
    )*
    };
}

default_imp_for_new_connector_integration_revoking_mandates!(
    connector::Aci,
    connector::Adyen,
    connector::Adyenplatform,
    connector::Airwallex,
    connector::Authorizedotnet,
    connector::Bamboraapac,
    connector::Bankofamerica,
    connector::Billwerk,
    connector::Bluesnap,
    connector::Boku,
    connector::Braintree,
    connector::Cashtocode,
    connector::Checkout,
    connector::Cryptopay,
    connector::Coinbase,
    connector::Cybersource,
    connector::Datatrans,
    connector::Dlocal,
    connector::Ebanx,
    connector::Forte,
    connector::Globalpay,
    connector::Gocardless,
    connector::Gpayments,
    connector::Iatapay,
    connector::Itaubank,
    connector::Klarna,
    connector::Mifinity,
    connector::Multisafepay,
    connector::Netcetera,
    connector::Nexinets,
    connector::Nmi,
    connector::Noon,
    connector::Nuvei,
    connector::Opayo,
    connector::Opennode,
    connector::Paybox,
    connector::Payeezy,
    connector::Payme,
    connector::Payone,
    connector::Paypal,
    connector::Payu,
    connector::Placetopay,
    connector::Prophetpay,
    connector::Rapyd,
    connector::Razorpay,
    connector::Riskified,
    connector::Signifyd,
    connector::Square,
    connector::Stripe,
    connector::Shift4,
    connector::Trustpay,
    connector::Threedsecureio,
<<<<<<< HEAD
    connector::Tsys,
=======
    connector::Volt,
>>>>>>> 10ac0894
    connector::Wellsfargo,
    connector::Wise,
    connector::Worldpay,
    connector::Zen,
    connector::Zsl,
    connector::Plaid
);

macro_rules! default_imp_for_new_connector_integration_connector_authentication {
    ($($path:ident::$connector:ident),*) => {
        $( impl api::ExternalAuthenticationV2 for $path::$connector {}
            impl api::ConnectorAuthenticationV2 for $path::$connector {}
            impl api::ConnectorPreAuthenticationV2 for $path::$connector {}
            impl api::ConnectorPreAuthenticationVersionCallV2 for $path::$connector {}
            impl api::ConnectorPostAuthenticationV2 for $path::$connector {}
            impl
            services::ConnectorIntegrationV2<
            api::Authentication,
            types::ExternalAuthenticationFlowData,
            types::authentication::ConnectorAuthenticationRequestData,
            types::authentication::AuthenticationResponseData,
        > for $path::$connector
        {}
        impl
            services::ConnectorIntegrationV2<
            api::PreAuthentication,
            types::ExternalAuthenticationFlowData,
            types::authentication::PreAuthNRequestData,
            types::authentication::AuthenticationResponseData,
        > for $path::$connector
        {}
        impl
            services::ConnectorIntegrationV2<
            api::PreAuthenticationVersionCall,
            types::ExternalAuthenticationFlowData,
            types::authentication::PreAuthNRequestData,
            types::authentication::AuthenticationResponseData,
        > for $path::$connector
        {}
        impl
            services::ConnectorIntegrationV2<
            api::PostAuthentication,
            types::ExternalAuthenticationFlowData,
            types::authentication::ConnectorPostAuthenticationRequestData,
            types::authentication::AuthenticationResponseData,
        > for $path::$connector
        {}
    )*
    };
}

default_imp_for_new_connector_integration_connector_authentication!(
    connector::Aci,
    connector::Adyen,
    connector::Adyenplatform,
    connector::Airwallex,
    connector::Authorizedotnet,
    connector::Bambora,
    connector::Bamboraapac,
    connector::Bankofamerica,
    connector::Billwerk,
    connector::Bitpay,
    connector::Bluesnap,
    connector::Boku,
    connector::Braintree,
    connector::Cashtocode,
    connector::Checkout,
    connector::Cryptopay,
    connector::Coinbase,
    connector::Cybersource,
    connector::Datatrans,
    connector::Deutschebank,
    connector::Dlocal,
    connector::Ebanx,
    connector::Fiserv,
    connector::Fiservemea,
    connector::Forte,
    connector::Fiuu,
    connector::Globalpay,
    connector::Globepay,
    connector::Gocardless,
    connector::Gpayments,
    connector::Helcim,
    connector::Iatapay,
    connector::Itaubank,
    connector::Klarna,
    connector::Mifinity,
    connector::Mollie,
    connector::Multisafepay,
    connector::Netcetera,
    connector::Nexinets,
    connector::Nexixpay,
    connector::Nmi,
    connector::Noon,
    connector::Novalnet,
    connector::Nuvei,
    connector::Opayo,
    connector::Opennode,
    connector::Paybox,
    connector::Payeezy,
    connector::Payme,
    connector::Payone,
    connector::Paypal,
    connector::Payu,
    connector::Placetopay,
    connector::Powertranz,
    connector::Prophetpay,
    connector::Rapyd,
    connector::Razorpay,
    connector::Riskified,
    connector::Signifyd,
    connector::Square,
    connector::Stax,
    connector::Stripe,
    connector::Shift4,
    connector::Taxjar,
    connector::Trustpay,
    connector::Threedsecureio,
    connector::Thunes,
    connector::Tsys,
    connector::Volt,
    connector::Wellsfargo,
    connector::Wise,
    connector::Worldline,
    connector::Worldpay,
    connector::Zen,
    connector::Zsl,
    connector::Plaid
);<|MERGE_RESOLUTION|>--- conflicted
+++ resolved
@@ -723,11 +723,6 @@
     connector::Shift4,
     connector::Trustpay,
     connector::Threedsecureio,
-<<<<<<< HEAD
-    connector::Tsys,
-=======
-    connector::Volt,
->>>>>>> 10ac0894
     connector::Wellsfargo,
     connector::Wellsfargopayout,
     connector::Wise,
@@ -806,11 +801,6 @@
     connector::Shift4,
     connector::Trustpay,
     connector::Threedsecureio,
-<<<<<<< HEAD
-    connector::Tsys,
-=======
-    connector::Volt,
->>>>>>> 10ac0894
     connector::Wellsfargo,
     connector::Wise,
     connector::Worldpay,
@@ -883,11 +873,6 @@
     connector::Shift4,
     connector::Trustpay,
     connector::Threedsecureio,
-<<<<<<< HEAD
-    connector::Tsys,
-=======
-    connector::Volt,
->>>>>>> 10ac0894
     connector::Wellsfargo,
     connector::Wise,
     connector::Worldpay,
@@ -982,11 +967,6 @@
     connector::Shift4,
     connector::Trustpay,
     connector::Threedsecureio,
-<<<<<<< HEAD
-    connector::Tsys,
-=======
-    connector::Volt,
->>>>>>> 10ac0894
     connector::Wellsfargo,
     connector::Wise,
     connector::Worldpay,
@@ -1063,11 +1043,6 @@
     connector::Shift4,
     connector::Trustpay,
     connector::Threedsecureio,
-<<<<<<< HEAD
-    connector::Tsys,
-=======
-    connector::Volt,
->>>>>>> 10ac0894
     connector::Wellsfargo,
     connector::Wise,
     connector::Worldpay,
@@ -1128,11 +1103,6 @@
     connector::Shift4,
     connector::Trustpay,
     connector::Threedsecureio,
-<<<<<<< HEAD
-    connector::Tsys,
-=======
-    connector::Volt,
->>>>>>> 10ac0894
     connector::Wellsfargo,
     connector::Wise,
     connector::Worldpay,
@@ -1220,11 +1190,6 @@
     connector::Shift4,
     connector::Trustpay,
     connector::Threedsecureio,
-<<<<<<< HEAD
-    connector::Tsys,
-=======
-    connector::Volt,
->>>>>>> 10ac0894
     connector::Wellsfargo,
     connector::Wise,
     connector::Worldpay,
@@ -1391,11 +1356,6 @@
     connector::Shift4,
     connector::Trustpay,
     connector::Threedsecureio,
-<<<<<<< HEAD
-    connector::Tsys,
-=======
-    connector::Volt,
->>>>>>> 10ac0894
     connector::Wellsfargo,
     connector::Wise,
     connector::Worldpay,
@@ -1475,11 +1435,6 @@
     connector::Shift4,
     connector::Trustpay,
     connector::Threedsecureio,
-<<<<<<< HEAD
-    connector::Tsys,
-=======
-    connector::Volt,
->>>>>>> 10ac0894
     connector::Wellsfargo,
     connector::Wise,
     connector::Worldpay,
@@ -1559,11 +1514,6 @@
     connector::Shift4,
     connector::Trustpay,
     connector::Threedsecureio,
-<<<<<<< HEAD
-    connector::Tsys,
-=======
-    connector::Volt,
->>>>>>> 10ac0894
     connector::Wellsfargo,
     connector::Wise,
     connector::Worldpay,
@@ -1643,11 +1593,6 @@
     connector::Shift4,
     connector::Trustpay,
     connector::Threedsecureio,
-<<<<<<< HEAD
-    connector::Tsys,
-=======
-    connector::Volt,
->>>>>>> 10ac0894
     connector::Wellsfargo,
     connector::Wise,
     connector::Worldpay,
@@ -1727,11 +1672,6 @@
     connector::Shift4,
     connector::Trustpay,
     connector::Threedsecureio,
-<<<<<<< HEAD
-    connector::Tsys,
-=======
-    connector::Volt,
->>>>>>> 10ac0894
     connector::Wellsfargo,
     connector::Wise,
     connector::Worldpay,
@@ -1811,11 +1751,6 @@
     connector::Shift4,
     connector::Trustpay,
     connector::Threedsecureio,
-<<<<<<< HEAD
-    connector::Tsys,
-=======
-    connector::Volt,
->>>>>>> 10ac0894
     connector::Wellsfargo,
     connector::Wise,
     connector::Worldpay,
@@ -1895,11 +1830,6 @@
     connector::Shift4,
     connector::Threedsecureio,
     connector::Trustpay,
-<<<<<<< HEAD
-    connector::Tsys,
-=======
-    connector::Volt,
->>>>>>> 10ac0894
     connector::Wellsfargo,
     connector::Wise,
     connector::Worldpay,
@@ -1979,11 +1909,6 @@
     connector::Shift4,
     connector::Trustpay,
     connector::Threedsecureio,
-<<<<<<< HEAD
-    connector::Tsys,
-=======
-    connector::Volt,
->>>>>>> 10ac0894
     connector::Wellsfargo,
     connector::Wise,
     connector::Worldpay,
@@ -2061,11 +1986,6 @@
     connector::Shift4,
     connector::Trustpay,
     connector::Threedsecureio,
-<<<<<<< HEAD
-    connector::Tsys,
-=======
-    connector::Volt,
->>>>>>> 10ac0894
     connector::Wellsfargo,
     connector::Wise,
     connector::Worldpay,
@@ -2232,11 +2152,6 @@
     connector::Shift4,
     connector::Trustpay,
     connector::Threedsecureio,
-<<<<<<< HEAD
-    connector::Tsys,
-=======
-    connector::Volt,
->>>>>>> 10ac0894
     connector::Wellsfargo,
     connector::Wise,
     connector::Worldpay,
@@ -2316,11 +2231,6 @@
     connector::Shift4,
     connector::Trustpay,
     connector::Threedsecureio,
-<<<<<<< HEAD
-    connector::Tsys,
-=======
-    connector::Volt,
->>>>>>> 10ac0894
     connector::Wellsfargo,
     connector::Wise,
     connector::Worldpay,
@@ -2400,11 +2310,6 @@
     connector::Shift4,
     connector::Trustpay,
     connector::Threedsecureio,
-<<<<<<< HEAD
-    connector::Tsys,
-=======
-    connector::Volt,
->>>>>>> 10ac0894
     connector::Wellsfargo,
     connector::Wise,
     connector::Worldpay,
@@ -2484,11 +2389,6 @@
     connector::Shift4,
     connector::Trustpay,
     connector::Threedsecureio,
-<<<<<<< HEAD
-    connector::Tsys,
-=======
-    connector::Volt,
->>>>>>> 10ac0894
     connector::Wellsfargo,
     connector::Wise,
     connector::Worldpay,
@@ -2568,11 +2468,6 @@
     connector::Shift4,
     connector::Trustpay,
     connector::Threedsecureio,
-<<<<<<< HEAD
-    connector::Tsys,
-=======
-    connector::Volt,
->>>>>>> 10ac0894
     connector::Wellsfargo,
     connector::Wise,
     connector::Worldpay,
@@ -2649,11 +2544,6 @@
     connector::Shift4,
     connector::Trustpay,
     connector::Threedsecureio,
-<<<<<<< HEAD
-    connector::Tsys,
-=======
-    connector::Volt,
->>>>>>> 10ac0894
     connector::Wellsfargo,
     connector::Wise,
     connector::Worldpay,
