--- conflicted
+++ resolved
@@ -1447,13 +1447,6 @@
     connector::Adyen,
     connector::Adyenplatform,
     connector::Authorizedotnet,
-<<<<<<< HEAD
-    connector::Bankofamerica,
-    connector::Braintree,
-    connector::Checkout,
-    connector::Cybersource,
-    connector::Ebanx,
-=======
     connector::Bambora,
     connector::Bamboraapac,
     connector::Billwerk,
@@ -1476,49 +1469,33 @@
     connector::Forte,
     connector::Fiuu,
     connector::Getnet,
->>>>>>> 9bcffa64
     connector::Globalpay,
     connector::Gpayments,
     connector::Iatapay,
     connector::Itaubank,
     connector::Klarna,
     connector::Mifinity,
-<<<<<<< HEAD
-=======
     connector::Mollie,
     connector::Moneris,
     connector::Multisafepay,
->>>>>>> 9bcffa64
-    connector::Netcetera,
-    connector::Nmi,
-    connector::Noon,
-<<<<<<< HEAD
-    connector::Nuvei,
-=======
+    connector::Netcetera,
+    connector::Nmi,
+    connector::Noon,
     connector::Novalnet,
->>>>>>> 9bcffa64
-    connector::Opayo,
-    connector::Opennode,
-    connector::Payme,
-    connector::Payone,
-    connector::Paypal,
-<<<<<<< HEAD
-=======
+    connector::Opayo,
+    connector::Opennode,
+    connector::Payme,
+    connector::Payone,
+    connector::Paypal,
     connector::Paystack,
     connector::Payu,
     connector::Powertranz,
     connector::Rapyd,
     connector::Razorpay,
     connector::Redsys,
->>>>>>> 9bcffa64
-    connector::Riskified,
-    connector::Signifyd,
-    connector::Stripe,
-<<<<<<< HEAD
-    connector::Trustpay,
-    connector::Threedsecureio,
-    connector::Wellsfargo,
-=======
+    connector::Riskified,
+    connector::Signifyd,
+    connector::Stripe,
     connector::Stripebilling,
     connector::Shift4,
     connector::Taxjar,
@@ -1528,7 +1505,6 @@
     connector::Tsys,
     connector::UnifiedAuthenticationService,
     connector::Volt,
->>>>>>> 9bcffa64
     connector::Wise,
     connector::Plaid
 );
@@ -1832,35 +1808,23 @@
     connector::Authorizedotnet,
     connector::Bankofamerica,
     connector::Braintree,
-<<<<<<< HEAD
-=======
     connector::Cashtocode,
     connector::Chargebee,
->>>>>>> 9bcffa64
     connector::Checkout,
     connector::Cybersource,
     connector::Ebanx,
-<<<<<<< HEAD
-=======
     connector::Elavon,
     connector::Fiserv,
     connector::Fiservemea,
     connector::Forte,
     connector::Fiuu,
     connector::Getnet,
->>>>>>> 9bcffa64
     connector::Globalpay,
     connector::Gpayments,
     connector::Iatapay,
     connector::Itaubank,
     connector::Klarna,
     connector::Mifinity,
-<<<<<<< HEAD
-=======
-    connector::Mollie,
-    connector::Moneris,
-    connector::Multisafepay,
->>>>>>> 9bcffa64
     connector::Netcetera,
     connector::Nmi,
     connector::Noon,
@@ -1870,35 +1834,12 @@
     connector::Payme,
     connector::Payone,
     connector::Paypal,
-<<<<<<< HEAD
-=======
-    connector::Paystack,
-    connector::Payu,
-    connector::Placetopay,
-    connector::Powertranz,
-    connector::Prophetpay,
-    connector::Rapyd,
-    connector::Razorpay,
-    connector::Redsys,
->>>>>>> 9bcffa64
-    connector::Riskified,
-    connector::Signifyd,
-    connector::Stripe,
-<<<<<<< HEAD
+    connector::Riskified,
+    connector::Signifyd,
+    connector::Stripe,
     connector::Trustpay,
     connector::Threedsecureio,
     connector::Wellsfargo,
-=======
-    connector::Stripebilling,
-    connector::Shift4,
-    connector::Taxjar,
-    connector::Trustpay,
-    connector::Threedsecureio,
-    connector::Thunes,
-    connector::Tsys,
-    connector::UnifiedAuthenticationService,
-    connector::Volt,
->>>>>>> 9bcffa64
     connector::Wise,
     connector::Plaid
 );
