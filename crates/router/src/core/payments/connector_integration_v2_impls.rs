--- conflicted
+++ resolved
@@ -1,17 +1,9 @@
 use hyperswitch_domain_models::router_flow_types::{
-<<<<<<< HEAD
     Authenticate, AuthenticationConfirmation, PostAuthenticate, PreAuthenticate,
 };
 use hyperswitch_interfaces::api::{
     UasAuthenticationConfirmationV2, UasAuthenticationV2, UasPostAuthenticationV2,
     UasPreAuthenticationV2, UnifiedAuthenticationServiceV2,
-=======
-    Authenticate, PostAuthenticate, PreAuthenticate,
-};
-use hyperswitch_interfaces::api::{
-    UasAuthenticationV2, UasPostAuthenticationV2, UasPreAuthenticationV2,
-    UnifiedAuthenticationServiceV2,
->>>>>>> 55bb284b
 };
 
 #[cfg(feature = "frm")]
@@ -2087,10 +2079,7 @@
         $( impl UnifiedAuthenticationServiceV2 for $path::$connector {}
             impl UasPreAuthenticationV2 for $path::$connector {}
             impl UasPostAuthenticationV2 for $path::$connector {}
-<<<<<<< HEAD
             impl UasAuthenticationConfirmationV2 for $path::$connector {}
-=======
->>>>>>> 55bb284b
             impl UasAuthenticationV2 for $path::$connector {}
             impl
             services::ConnectorIntegrationV2<
@@ -2110,7 +2099,6 @@
         {}
         impl
             services::ConnectorIntegrationV2<
-<<<<<<< HEAD
             AuthenticationConfirmation,
             types::UasFlowData,
             types::UasConfirmationRequestData,
@@ -2118,8 +2106,6 @@
         > for $path::$connector
         {}
         impl services::ConnectorIntegrationV2<
-=======
->>>>>>> 55bb284b
             Authenticate,
             types::UasFlowData,
             types::UasAuthenticationRequestData,
