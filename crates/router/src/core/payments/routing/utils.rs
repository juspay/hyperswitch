--- conflicted
+++ resolved
@@ -1,33 +1,19 @@
-use std::{
-    collections::{HashMap, HashSet},
-    str::FromStr,
-};
+use std::collections::{HashMap, HashSet};
 
 use api_models::{
-<<<<<<< HEAD
-    routing::{self as api_routing},
-    routing::{ConnectorSelection, RoutableConnectorChoice},
-};
-use async_trait::async_trait;
-use common_utils::{ext_traits::ValueExt, id_type};
-use diesel_models::{enums, routing_algorithm};
-use error_stack::ResultExt;
-use euclid::{backend::BackendInput, frontend::ast};
-use hyperswitch_domain_models::business_profile;
-=======
     open_router as or_types, routing as api_routing,
     routing::{ConnectorSelection, RoutableConnectorChoice},
 };
 use async_trait::async_trait;
-use common_utils::{ext_traits::BytesExt, id_type};
+use common_utils::{ext_traits::{BytesExt,ValueExt}, id_type};
 use diesel_models::{enums, routing_algorithm};
 use error_stack::ResultExt;
 use euclid::{backend::BackendInput, frontend::ast};
 #[cfg(all(feature = "v1", feature = "dynamic_routing"))]
 use external_services::grpc_client::dynamic_routing as ir_client;
+use hyperswitch_domain_models::business_profile;
 use hyperswitch_interfaces::events::routing_api_logs as routing_events;
 use router_env::tracing_actix_web::RequestId;
->>>>>>> 7b2919b4
 use serde::{Deserialize, Serialize};
 
 use super::{errors::RouterResult, RoutingResult};
@@ -391,12 +377,8 @@
     state: &SessionState,
     input: BackendInput,
     created_by: String,
-<<<<<<< HEAD
+    events_wrapper: RoutingEventsWrapper<RoutingEvaluateRequest>,
 ) -> RoutingResult<Vec<RoutableConnectorChoice>> {
-=======
-    events_wrapper: RoutingEventsWrapper<RoutingEvaluateRequest>,
-) -> RoutingResult<Vec<ConnectorInfo>> {
->>>>>>> 7b2919b4
     logger::debug!("decision_engine_euclid: evaluate api call for euclid routing evaluation");
 
     let mut events_wrapper = events_wrapper;
@@ -429,47 +411,8 @@
                 status_code: 500,
             })?;
 
-    let connector_info = euclid_response.evaluated_output.clone();
-    let mut routable_connectors = Vec::new();
-    for conn in &connector_info {
-        let connector = common_enums::RoutableConnectors::from_str(conn.gateway_name.as_str())
-            .change_context(errors::RoutingError::GenericConversionError {
-                from: "String".to_string(),
-                to: "RoutableConnectors".to_string(),
-            })
-            .attach_printable(
-                "decision_engine_euclid: unable to convert String to RoutableConnectors",
-            )
-            .ok();
-        let mca_id = conn
-            .gateway_id
-            .as_ref()
-            .map(|id| {
-                id_type::MerchantConnectorAccountId::wrap(id.to_string())
-        .change_context(errors::RoutingError::GenericConversionError {
-            from: "String".to_string(),
-            to: "MerchantConnectorAccountId".to_string(),
-        })
-        .attach_printable(
-            "decision_engine_euclid: unable to convert MerchantConnectorAccountId from string",
-        )
-            })
-            .transpose()
-            .ok()
-            .flatten();
-
-        if let Some(conn) = connector {
-            let connector = RoutableConnectorChoice {
-                choice_kind: api_routing::RoutableChoiceKind::FullStruct,
-                connector: conn,
-                merchant_connector_id: mca_id,
-            };
-            routable_connectors.push(connector);
-        }
-    }
-
     routing_event.set_routing_approach(RoutingApproach::StaticRouting.to_string());
-    routing_event.set_routable_connectors(routable_connectors);
+    routing_event.set_routable_connectors(euclid_response.evaluated_output.clone());
     state.event_handler.log_event(&routing_event);
 
     // Need to log euclid response event here
@@ -569,8 +512,13 @@
         format!("routing/list/active/{created_by}").as_str(),
         None::<()>,
         Some(EUCLID_API_TIMEOUT),
+        None,
     )
-    .await?;
+    .await?
+    .response
+    .ok_or(errors::RoutingError::OpenRouterError(
+        "Response from decision engine API is empty".to_string(),
+    ))?;
 
     Ok(routing_algorithm::RoutingProfileMetadata::from(response).foreign_into())
 }
@@ -814,7 +762,6 @@
 pub struct RoutingEvaluateResponse {
     pub status: String,
     pub output: serde_json::Value,
-<<<<<<< HEAD
     #[serde(deserialize_with = "deserialize_connector_choices")]
     pub evaluated_output: Vec<RoutableConnectorChoice>,
     #[serde(deserialize_with = "deserialize_connector_choices")]
@@ -824,8 +771,8 @@
 /// Routable Connector chosen for a payment
 #[derive(Debug, Clone, serde::Serialize, serde::Deserialize)]
 pub struct DeRoutableConnectorChoice {
-    pub connector: common_enums::RoutableConnectors,
-    pub mca_id: Option<id_type::MerchantConnectorAccountId>,
+    pub gateway_name: common_enums::RoutableConnectors,
+    pub gateway_id: Option<id_type::MerchantConnectorAccountId>,
 }
 
 fn deserialize_connector_choices<'de, D>(
@@ -839,10 +786,6 @@
         .into_iter()
         .map(RoutableConnectorChoice::from)
         .collect())
-=======
-    pub evaluated_output: Vec<ConnectorInfo>,
-    pub eligible_connectors: Vec<ConnectorInfo>,
->>>>>>> 7b2919b4
 }
 
 #[derive(Clone, Debug, PartialEq, Eq, Hash, Serialize, Deserialize)]
@@ -990,8 +933,8 @@
     fn from(choice: DeRoutableConnectorChoice) -> Self {
         Self {
             choice_kind: api_routing::RoutableChoiceKind::FullStruct,
-            connector: choice.connector,
-            merchant_connector_id: choice.mca_id,
+            connector: choice.gateway_name,
+            merchant_connector_id: choice.gateway_id,
         }
     }
 }
@@ -1215,7 +1158,6 @@
     )
 }
 
-<<<<<<< HEAD
 pub fn select_routing_result<T>(
     business_profile: &business_profile::Profile,
     hyperswitch_result: T,
@@ -1240,7 +1182,7 @@
         logger::debug!(business_profile_id=?business_profile.get_id(), "Using Hyperswitch routing result");
         Ok(hyperswitch_result)
     }
-=======
+}
 pub trait DecisionEngineErrorsInterface {
     fn get_error_message(&self) -> String;
     fn get_error_code(&self) -> String;
@@ -1890,5 +1832,4 @@
 pub enum ContractUpdationStatusEventResponse {
     ContractUpdationSucceeded,
     ContractUpdationFailed,
->>>>>>> 7b2919b4
 }