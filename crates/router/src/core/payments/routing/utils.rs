--- conflicted
+++ resolved
@@ -98,6 +98,11 @@
 
         match response {
             Ok(resp) => {
+                logger::debug!(
+                    "decision_engine: Received response from Decision Engine API ({})",
+                    String::from_utf8_lossy(&resp.response); // For logging
+                );
+
                 let resp = should_parse_response
                     .then(|| {
                         let response_type: Res = resp
@@ -116,6 +121,11 @@
                 Ok(resp)
             }
             Err(err) => {
+                logger::debug!(
+                    "decision_engine: Received response from Decision Engine API ({})",
+                    String::from_utf8_lossy(&err.response); // For logging
+                );
+
                 let err_resp: or_types::ErrorResponse = err
                     .response
                     .parse_struct("ErrorResponse")
@@ -183,7 +193,6 @@
         )
         .await?;
 
-<<<<<<< HEAD
         let parsed_response =
             event_response
                 .response
@@ -194,70 +203,6 @@
 
         logger::debug!(parsed_response = ?parsed_response, response_type = %std::any::type_name::<Res>(), euclid_request_path = %path, "decision_engine_euclid: Successfully parsed response from Euclid API");
         Ok(event_response)
-=======
-        let status = response.status();
-        let response_bytes = response.bytes().await.unwrap_or_default();
-
-        let body_str = String::from_utf8_lossy(&response_bytes); // For logging
-
-        if !status.is_success() {
-            match serde_json::from_slice::<DeErrorResponse>(&response_bytes) {
-                Ok(parsed) => {
-                    logger::error!(
-                        decision_engine_error_code = %parsed.code,
-                        decision_engine_error_message = %parsed.message,
-                        decision_engine_raw_response = ?parsed.data,
-                        "decision_engine_euclid: validation failed"
-                    );
-
-                    return Err(errors::RoutingError::DecisionEngineValidationError(
-                        parsed.message,
-                    )
-                    .into());
-                }
-                Err(_) => {
-                    logger::error!(
-                        decision_engine_raw_response = %body_str,
-                        "decision_engine_euclid: failed to deserialize validation error response"
-                    );
-
-                    return Err(errors::RoutingError::DecisionEngineValidationError(
-                        "decision_engine_euclid: Failed to parse validation error from decision engine".to_string(),
-                    )
-                    .into());
-                }
-            }
-        }
-
-        logger::debug!(
-            euclid_response_body = %body_str,
-            response_status = ?status,
-            euclid_request_path = %path,
-            "decision_engine_euclid: Received raw response from Euclid API"
-        );
-
-        let parsed_response = serde_json::from_slice::<Res>(&response_bytes)
-            .map_err(|_| errors::RoutingError::GenericConversionError {
-                from: "ApiResponse".to_string(),
-                to: std::any::type_name::<Res>().to_string(),
-            })
-            .attach_printable_lazy(|| {
-                format!(
-                    "Unable to parse response of type '{}' received from Euclid API path: {}",
-                    std::any::type_name::<Res>(),
-                    path
-                )
-            })?;
-
-        logger::debug!(
-            parsed_response = ?parsed_response,
-            response_type = %std::any::type_name::<Res>(),
-            euclid_request_path = %path,
-            "decision_engine_euclid: Successfully parsed response from Euclid API"
-        );
-
-        Ok(parsed_response)
->>>>>>> 1ed2f210
     }
 
     async fn send_decision_engine_request_without_response_parsing<Req>(
@@ -1090,9 +1035,12 @@
     }
 }
 
-<<<<<<< HEAD
-fn stringify_choice(c: RoutableConnectorChoice) -> String {
-    c.connector.to_string()
+fn stringify_choice(c: RoutableConnectorChoice) -> ConnectorInfo {
+    ConnectorInfo::new(
+        c.connector.to_string(),
+        c.merchant_connector_id
+            .map(|mca_id| mca_id.get_string_repr().to_string()),
+    )
 }
 
 #[derive(Debug)]
@@ -1736,12 +1684,4 @@
 pub enum ContractUpdationStatusEventResponse {
     ContractUpdationSucceeded,
     ContractUpdationFailed,
-=======
-fn stringify_choice(c: RoutableConnectorChoice) -> ConnectorInfo {
-    ConnectorInfo::new(
-        c.connector.to_string(),
-        c.merchant_connector_id
-            .map(|mca_id| mca_id.get_string_repr().to_string()),
-    )
->>>>>>> 1ed2f210
 }