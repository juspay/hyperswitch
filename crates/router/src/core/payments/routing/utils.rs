--- conflicted
+++ resolved
@@ -883,7 +883,6 @@
     }
 }
 
-<<<<<<< HEAD
 //TODO: temporary change will be refactored afterwards
 #[derive(Clone, Debug, serde::Serialize, serde::Deserialize, PartialEq)]
 pub struct RoutingEvaluateRequest {
@@ -976,8 +975,6 @@
     GreaterThanEqual,
 }
 
-=======
->>>>>>> d418e1e5
 /// Represents a single comparison condition.
 #[derive(Clone, Debug, Serialize, Deserialize)]
 #[serde(rename_all = "snake_case")]
