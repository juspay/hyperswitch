--- conflicted
+++ resolved
@@ -555,7 +555,6 @@
             ))
             .await
         } else {
-<<<<<<< HEAD
             let alternate_flow = connector_data.connector.get_alternate_flow_if_needed(
                 api_interface::CurrentFlowInfo::Authorize {
                     auth_type: &self.auth_type,
@@ -576,23 +575,11 @@
                         merchant_connector_account,
                         merchant_context,
                         unified_connector_service_execution_mode,
+                        merchant_order_reference_id,
                     ))
                     .await
                 }
             }
-=======
-            Box::pin(call_unified_connector_service_authorize(
-                self,
-                state,
-                header_payload,
-                lineage_ids,
-                merchant_connector_account,
-                merchant_context,
-                unified_connector_service_execution_mode,
-                merchant_order_reference_id,
-            ))
-            .await
->>>>>>> 5ea31bff
         }
     }
 }
