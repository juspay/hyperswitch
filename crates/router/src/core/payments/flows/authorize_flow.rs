use async_trait::async_trait;
use common_utils::{ext_traits::ValueExt, pii};
use error_stack::{report, ResultExt};
use masking::ExposeInterface;

use super::{ConstructFlowSpecificData, Feature};
use crate::{
    core::{
        errors::{self, ConnectorErrorExt, RouterResult},
        mandate, payment_methods,
        payments::{self, access_token, helpers, transformers, PaymentData},
    },
    logger,
    routes::{metrics, AppState},
    services,
    types::{
<<<<<<< HEAD
        self, api,
        domain::{customer, merchant_account},
    },
=======
        self,
        api::{self, PaymentMethodCreateExt},
        storage,
    },
    utils::OptionExt,
>>>>>>> 85c76290
};

#[async_trait]
impl
    ConstructFlowSpecificData<
        api::Authorize,
        types::PaymentsAuthorizeData,
        types::PaymentsResponseData,
    > for PaymentData<api::Authorize>
{
    async fn construct_router_data<'a>(
        &self,
        state: &AppState,
        connector_id: &str,
        merchant_account: &merchant_account::MerchantAccount,
    ) -> RouterResult<
        types::RouterData<
            api::Authorize,
            types::PaymentsAuthorizeData,
            types::PaymentsResponseData,
        >,
    > {
        transformers::construct_payment_router_data::<api::Authorize, types::PaymentsAuthorizeData>(
            state,
            self.clone(),
            connector_id,
            merchant_account,
        )
        .await
    }
}
#[async_trait]
impl Feature<api::Authorize, types::PaymentsAuthorizeData> for types::PaymentsAuthorizeRouterData {
    async fn decide_flows<'a>(
        mut self,
        state: &AppState,
        connector: &api::ConnectorData,
        customer: &Option<customer::Customer>,
        call_connector_action: payments::CallConnectorAction,
        merchant_account: &merchant_account::MerchantAccount,
    ) -> RouterResult<Self> {
        let resp = self
            .decide_flow(
                state,
                connector,
                customer,
                Some(true),
                call_connector_action,
                merchant_account,
            )
            .await;

        metrics::PAYMENT_COUNT.add(&metrics::CONTEXT, 1, &[]); // Metrics

        resp
    }

    async fn add_access_token<'a>(
        &self,
        state: &AppState,
        connector: &api::ConnectorData,
        merchant_account: &merchant_account::MerchantAccount,
    ) -> RouterResult<types::AddAccessTokenResult> {
        access_token::add_access_token(state, connector, merchant_account, self).await
    }

    async fn add_payment_method_token<'a>(
        &self,
        state: &AppState,
        connector: &api::ConnectorData,
        tokenization_action: &payments::TokenizationAction,
    ) -> RouterResult<Option<String>> {
        add_payment_method_token(state, connector, tokenization_action, self).await
    }
}

impl types::PaymentsAuthorizeRouterData {
    pub async fn decide_flow<'a, 'b>(
        &'b mut self,
        state: &'a AppState,
        connector: &api::ConnectorData,
        maybe_customer: &Option<customer::Customer>,
        confirm: Option<bool>,
        call_connector_action: payments::CallConnectorAction,
        merchant_account: &merchant_account::MerchantAccount,
    ) -> RouterResult<Self> {
        match confirm {
            Some(true) => {
                let connector_integration: services::BoxedConnectorIntegration<
                    '_,
                    api::Authorize,
                    types::PaymentsAuthorizeData,
                    types::PaymentsResponseData,
                > = connector.connector.get_connector_integration();
                connector_integration
                    .execute_pretasks(self, state)
                    .await
                    .map_err(|error| error.to_payment_failed_response())?;
                logger::debug!(completed_pre_tasks=?true);
                if self.should_proceed_with_authorize() {
                    self.decide_authentication_type();
                    logger::debug!(auth_type=?self.auth_type);
                    let resp = services::execute_connector_processing_step(
                        state,
                        connector_integration,
                        self,
                        call_connector_action,
                    )
                    .await
                    .map_err(|error| error.to_payment_failed_response())?;

                    let pm_id = save_payment_method(
                        state,
                        connector,
                        resp.to_owned(),
                        maybe_customer,
                        merchant_account,
                    )
                    .await?;

                    Ok(mandate::mandate_procedure(state, resp, maybe_customer, pm_id).await?)
                } else {
                    Ok(self.clone())
                }
            }
            _ => Ok(self.clone()),
        }
    }

    fn decide_authentication_type(&mut self) {
        if self.auth_type == storage_models::enums::AuthenticationType::ThreeDs
            && !self.request.enrolled_for_3ds
        {
            self.auth_type = storage_models::enums::AuthenticationType::NoThreeDs
        }
    }

    /// to decide if we need to proceed with authorize or not, Eg: If any of the pretask returns `redirection_response` then we should not proceed with authorize call
    fn should_proceed_with_authorize(&self) -> bool {
        match &self.response {
            Ok(types::PaymentsResponseData::TransactionResponse {
                redirection_data, ..
            }) => !redirection_data.is_some(),
            _ => true,
        }
    }
}

pub async fn save_payment_method<F: Clone, FData>(
    state: &AppState,
    connector: &api::ConnectorData,
    resp: types::RouterData<F, FData, types::PaymentsResponseData>,
    maybe_customer: &Option<storage::Customer>,
    merchant_account: &storage::MerchantAccount,
) -> RouterResult<Option<String>>
where
    FData: mandate::MandateBehaviour,
{
    let db = &*state.store;
    let token_store = state
        .conf
        .tokenization
        .0
        .get(&connector.connector_name.to_string())
        .map(|token_filter| token_filter.long_lived_token)
        .unwrap_or(false);

    let connector_token = if token_store {
        let token = resp
            .payment_method_token
            .to_owned()
            .get_required_value("payment_token")?;
        Some((connector, token))
    } else {
        None
    };

    let pm_id = if resp.request.get_setup_future_usage().is_some() {
        let customer = maybe_customer.to_owned().get_required_value("customer")?;
        let payment_method_create_request = helpers::get_payment_method_create_request(
            Some(&resp.request.get_payment_method_data()),
            Some(resp.payment_method),
            &customer,
        )
        .await?;
        let merchant_id = &merchant_account.merchant_id;

        let locker_response = save_in_locker(
            state,
            merchant_account,
            payment_method_create_request.to_owned(),
        )
        .await?;
        let is_duplicate = locker_response.1;

        if is_duplicate {
            let existing_pm = db
                .find_payment_method(&locker_response.0.payment_method_id)
                .await;
            match existing_pm {
                Ok(pm) => {
                    let pm_metadata =
                        create_payment_method_metadata(pm.metadata.as_ref(), connector_token)?;
                    if let Some(metadata) = pm_metadata {
                        payment_methods::cards::update_payment_method(db, pm, metadata)
                            .await
                            .change_context(errors::ApiErrorResponse::InternalServerError)
                            .attach_printable("Failed to add payment method in db")?;
                    };
                }
                Err(error) => {
                    match error.current_context() {
                        errors::StorageError::DatabaseError(err) => match err.current_context() {
                            storage_models::errors::DatabaseError::NotFound => {
                                let pm_metadata =
                                    create_payment_method_metadata(None, connector_token)?;
                                payment_methods::cards::create_payment_method(
                                    db,
                                    &payment_method_create_request,
                                    &customer.customer_id,
                                    &locker_response.0.payment_method_id,
                                    merchant_id,
                                    pm_metadata,
                                )
                                .await
                                .change_context(errors::ApiErrorResponse::InternalServerError)
                                .attach_printable("Failed to add payment method in db")
                            }
                            _ => Err(report!(errors::ApiErrorResponse::InternalServerError)),
                        },
                        _ => Err(report!(errors::ApiErrorResponse::InternalServerError)),
                    }?;
                }
            };
        } else {
            let pm_metadata = create_payment_method_metadata(None, connector_token)?;
            payment_methods::cards::create_payment_method(
                db,
                &payment_method_create_request,
                &customer.customer_id,
                &locker_response.0.payment_method_id,
                merchant_id,
                pm_metadata,
            )
            .await
            .change_context(errors::ApiErrorResponse::InternalServerError)
            .attach_printable("Failed to add payment method in db")?;
        };
        Some(locker_response.0.payment_method_id)
    } else {
        None
    };
    Ok(pm_id)
}

pub async fn save_in_locker(
    state: &AppState,
    merchant_account: &storage::MerchantAccount,
    payment_method_request: api::PaymentMethodCreate,
) -> RouterResult<(api_models::payment_methods::PaymentMethodResponse, bool)> {
    payment_method_request.validate()?;
    let merchant_id = &merchant_account.merchant_id;
    let customer_id = payment_method_request
        .customer_id
        .clone()
        .get_required_value("customer_id")?;
    match payment_method_request.card.clone() {
        Some(card) => payment_methods::cards::add_card_to_locker(
            state,
            payment_method_request,
            card,
            customer_id,
            merchant_account,
        )
        .await
        .change_context(errors::ApiErrorResponse::InternalServerError)
        .attach_printable("Add Card Failed"),
        None => {
            let pm_id = common_utils::generate_id(crate::consts::ID_LENGTH, "pm");
            let payment_method_response = api::PaymentMethodResponse {
                merchant_id: merchant_id.to_string(),
                customer_id: Some(customer_id),
                payment_method_id: pm_id,
                payment_method: payment_method_request.payment_method,
                payment_method_type: payment_method_request.payment_method_type,
                card: None,
                metadata: None,
                created: Some(common_utils::date_time::now()),
                recurring_enabled: false,           //[#219]
                installment_payment_enabled: false, //[#219]
                payment_experience: Some(vec![api_models::enums::PaymentExperience::RedirectToUrl]), //[#219]
            };
            Ok((payment_method_response, false))
        }
    }
}

pub fn create_payment_method_metadata(
    metadata: Option<&pii::SecretSerdeValue>,
    connector_token: Option<(&api::ConnectorData, String)>,
) -> RouterResult<Option<serde_json::Value>> {
    let mut meta = match metadata {
        None => serde_json::Map::new(),
        Some(meta) => {
            let metadata = meta.clone().expose();
            let existing_metadata: serde_json::Map<String, serde_json::Value> = metadata
                .parse_value("Map<String, Value>")
                .change_context(errors::ApiErrorResponse::InternalServerError)
                .attach_printable("Failed to parse the metadata")?;
            existing_metadata
        }
    };
    Ok(connector_token.and_then(|connector_and_token| {
        meta.insert(
            connector_and_token.0.connector_name.to_string(),
            serde_json::Value::String(connector_and_token.1),
        )
    }))
}

pub enum Action {
    Update,
    Insert,
    Skip,
}

impl mandate::MandateBehaviour for types::PaymentsAuthorizeData {
    fn get_amount(&self) -> i64 {
        self.amount
    }
    fn get_mandate_id(&self) -> Option<&api_models::payments::MandateIds> {
        self.mandate_id.as_ref()
    }
    fn get_payment_method_data(&self) -> api_models::payments::PaymentMethodData {
        self.payment_method_data.clone()
    }
    fn get_setup_future_usage(&self) -> Option<storage_models::enums::FutureUsage> {
        self.setup_future_usage
    }
    fn get_setup_mandate_details(&self) -> Option<&api_models::payments::MandateData> {
        self.setup_mandate_details.as_ref()
    }

    fn set_mandate_id(&mut self, new_mandate_id: api_models::payments::MandateIds) {
        self.mandate_id = Some(new_mandate_id);
    }
}

pub async fn add_payment_method_token<F: Clone>(
    state: &AppState,
    connector: &api::ConnectorData,
    tokenization_action: &payments::TokenizationAction,
    router_data: &types::RouterData<F, types::PaymentsAuthorizeData, types::PaymentsResponseData>,
) -> RouterResult<Option<String>> {
    match tokenization_action {
        payments::TokenizationAction::TokenizeInConnector => {
            let connector_integration: services::BoxedConnectorIntegration<
                '_,
                api::PaymentMethodToken,
                types::PaymentMethodTokenizationData,
                types::PaymentsResponseData,
            > = connector.connector.get_connector_integration();

            let pm_token_response_data: Result<types::PaymentsResponseData, types::ErrorResponse> =
                Err(types::ErrorResponse::default());

            let pm_token_request_data =
                types::PaymentMethodTokenizationData::try_from(router_data.request.to_owned())?;

            let pm_token_router_data = payments::helpers::router_data_type_conversion::<
                _,
                api::PaymentMethodToken,
                _,
                _,
                _,
                _,
            >(
                router_data.clone(),
                pm_token_request_data,
                pm_token_response_data,
            );
            let resp = services::execute_connector_processing_step(
                state,
                connector_integration,
                &pm_token_router_data,
                payments::CallConnectorAction::Trigger,
            )
            .await
            .map_err(|error| error.to_payment_failed_response())?;

            let pm_token = match resp.response {
                Ok(response) => match response {
                    types::PaymentsResponseData::TokenizationResponse { token } => Some(token),
                    _ => None,
                },
                Err(err) => {
                    logger::debug!(payment_method_tokenization_error=?err);
                    None
                }
            };
            Ok(pm_token)
        }
        _ => Ok(None),
    }
}

impl TryFrom<types::PaymentsAuthorizeData> for types::PaymentMethodTokenizationData {
    type Error = error_stack::Report<errors::ApiErrorResponse>;

    fn try_from(data: types::PaymentsAuthorizeData) -> Result<Self, Self::Error> {
        Ok(Self {
            payment_method_data: data.payment_method_data,
        })
    }
}<|MERGE_RESOLUTION|>--- conflicted
+++ resolved
@@ -14,17 +14,12 @@
     routes::{metrics, AppState},
     services,
     types::{
-<<<<<<< HEAD
-        self, api,
-        domain::{customer, merchant_account},
-    },
-=======
         self,
         api::{self, PaymentMethodCreateExt},
+        domain::{customer, merchant_account},
         storage,
     },
     utils::OptionExt,
->>>>>>> 85c76290
 };
 
 #[async_trait]
