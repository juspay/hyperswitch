use async_trait::async_trait;
use error_stack;

use super::{ConstructFlowSpecificData, Feature};
use crate::{
    core::{
        errors::{self, ConnectorErrorExt, RouterResult},
        mandate,
        payments::{self, access_token, customers, tokenization, transformers, PaymentData},
    },
    logger,
    routes::{metrics, AppState},
    services,
    types::{self, api, storage},
};

#[async_trait]
impl
    ConstructFlowSpecificData<
        api::Authorize,
        types::PaymentsAuthorizeData,
        types::PaymentsResponseData,
    > for PaymentData<api::Authorize>
{
    async fn construct_router_data<'a>(
        &self,
        state: &AppState,
        connector_id: &str,
        merchant_account: &storage::MerchantAccount,
        customer: &Option<storage::Customer>,
    ) -> RouterResult<
        types::RouterData<
            api::Authorize,
            types::PaymentsAuthorizeData,
            types::PaymentsResponseData,
        >,
    > {
        transformers::construct_payment_router_data::<api::Authorize, types::PaymentsAuthorizeData>(
            state,
            self.clone(),
            connector_id,
            merchant_account,
            customer,
        )
        .await
    }
}
#[async_trait]
impl Feature<api::Authorize, types::PaymentsAuthorizeData> for types::PaymentsAuthorizeRouterData {
    async fn decide_flows<'a>(
        mut self,
        state: &AppState,
        connector: &api::ConnectorData,
        customer: &Option<storage::Customer>,
        call_connector_action: payments::CallConnectorAction,
        merchant_account: &storage::MerchantAccount,
    ) -> RouterResult<Self> {
        let resp = self
            .decide_flow(
                state,
                connector,
                customer,
                Some(true),
                call_connector_action,
                merchant_account,
            )
            .await;

        metrics::PAYMENT_COUNT.add(&metrics::CONTEXT, 1, &[]); // Metrics

        resp
    }

    async fn add_access_token<'a>(
        &self,
        state: &AppState,
        connector: &api::ConnectorData,
        merchant_account: &storage::MerchantAccount,
    ) -> RouterResult<types::AddAccessTokenResult> {
        access_token::add_access_token(state, connector, merchant_account, self).await
    }

    async fn add_payment_method_token<'a>(
        &self,
        state: &AppState,
        connector: &api::ConnectorData,
        tokenization_action: &payments::TokenizationAction,
    ) -> RouterResult<Option<String>> {
        tokenization::add_payment_method_token(
            state,
            connector,
            tokenization_action,
            self,
            types::PaymentMethodTokenizationData::try_from(self.request.to_owned())?,
        )
        .await
    }

    async fn preprocessing_steps<'a>(
        self,
        state: &AppState,
        connector: &api::ConnectorData,
    ) -> RouterResult<Self> {
        authorize_preprocessing_steps(state, &self, true, connector).await
    }

    async fn create_connector_customer<'a>(
        &self,
        state: &AppState,
        connector: &api::ConnectorData,
        connector_customer_map: Option<serde_json::Map<String, serde_json::Value>>,
    ) -> RouterResult<(Option<String>, Option<storage::CustomerUpdate>)> {
        customers::create_connector_customer(
            state,
            connector,
            self,
<<<<<<< HEAD
            types::ConnectorCustomerData::try_from(self)?,
=======
            types::ConnectorCustomerData::try_from(self.request.to_owned())?,
            connector_customer_map,
>>>>>>> cef89143
        )
        .await
    }
}

impl types::PaymentsAuthorizeRouterData {
    pub async fn decide_flow<'a, 'b>(
        &'b mut self,
        state: &'a AppState,
        connector: &api::ConnectorData,
        maybe_customer: &Option<storage::Customer>,
        confirm: Option<bool>,
        call_connector_action: payments::CallConnectorAction,
        merchant_account: &storage::MerchantAccount,
    ) -> RouterResult<Self> {
        match confirm {
            Some(true) => {
                let connector_integration: services::BoxedConnectorIntegration<
                    '_,
                    api::Authorize,
                    types::PaymentsAuthorizeData,
                    types::PaymentsResponseData,
                > = connector.connector.get_connector_integration();
                connector_integration
                    .execute_pretasks(self, state)
                    .await
                    .map_err(|error| error.to_payment_failed_response())?;
                logger::debug!(completed_pre_tasks=?true);
                if self.should_proceed_with_authorize() {
                    self.decide_authentication_type();
                    logger::debug!(auth_type=?self.auth_type);
                    let resp = services::execute_connector_processing_step(
                        state,
                        connector_integration,
                        self,
                        call_connector_action,
                    )
                    .await
                    .map_err(|error| error.to_payment_failed_response())?;

                    let pm_id = tokenization::save_payment_method(
                        state,
                        connector,
                        resp.to_owned(),
                        maybe_customer,
                        merchant_account,
                    )
                    .await?;

                    Ok(mandate::mandate_procedure(state, resp, maybe_customer, pm_id).await?)
                } else {
                    Ok(self.clone())
                }
            }
            _ => Ok(self.clone()),
        }
    }

    fn decide_authentication_type(&mut self) {
        if self.auth_type == storage_models::enums::AuthenticationType::ThreeDs
            && !self.request.enrolled_for_3ds
        {
            self.auth_type = storage_models::enums::AuthenticationType::NoThreeDs
        }
    }

    /// to decide if we need to proceed with authorize or not, Eg: If any of the pretask returns `redirection_response` then we should not proceed with authorize call
    fn should_proceed_with_authorize(&self) -> bool {
        match &self.response {
            Ok(types::PaymentsResponseData::TransactionResponse {
                redirection_data, ..
            }) => !redirection_data.is_some(),
            _ => true,
        }
    }
}

pub enum Action {
    Update,
    Insert,
    Skip,
}

impl mandate::MandateBehaviour for types::PaymentsAuthorizeData {
    fn get_amount(&self) -> i64 {
        self.amount
    }
    fn get_mandate_id(&self) -> Option<&api_models::payments::MandateIds> {
        self.mandate_id.as_ref()
    }
    fn get_payment_method_data(&self) -> api_models::payments::PaymentMethodData {
        self.payment_method_data.clone()
    }
    fn get_setup_future_usage(&self) -> Option<storage_models::enums::FutureUsage> {
        self.setup_future_usage
    }
    fn get_setup_mandate_details(&self) -> Option<&api_models::payments::MandateData> {
        self.setup_mandate_details.as_ref()
    }

    fn set_mandate_id(&mut self, new_mandate_id: Option<api_models::payments::MandateIds>) {
        self.mandate_id = new_mandate_id;
    }
}

pub async fn authorize_preprocessing_steps<F: Clone>(
    state: &AppState,
    router_data: &types::RouterData<F, types::PaymentsAuthorizeData, types::PaymentsResponseData>,
    confirm: bool,
    connector: &api::ConnectorData,
) -> RouterResult<types::RouterData<F, types::PaymentsAuthorizeData, types::PaymentsResponseData>> {
    if confirm {
        let connector_integration: services::BoxedConnectorIntegration<
            '_,
            api::PreProcessing,
            types::PaymentsPreProcessingData,
            types::PaymentsResponseData,
        > = connector.connector.get_connector_integration();

        let preprocessing_request_data =
            types::PaymentsPreProcessingData::try_from(router_data.request.to_owned())?;

        let preprocessing_response_data: Result<types::PaymentsResponseData, types::ErrorResponse> =
            Err(types::ErrorResponse::default());

        let preprocessing_router_data =
            payments::helpers::router_data_type_conversion::<_, api::PreProcessing, _, _, _, _>(
                router_data.clone(),
                preprocessing_request_data,
                preprocessing_response_data,
            );

        let resp = services::execute_connector_processing_step(
            state,
            connector_integration,
            &preprocessing_router_data,
            payments::CallConnectorAction::Trigger,
        )
        .await
        .map_err(|error| error.to_payment_failed_response())?;

        let authorize_router_data =
            payments::helpers::router_data_type_conversion::<_, F, _, _, _, _>(
                resp.clone(),
                router_data.request.to_owned(),
                resp.response,
            );

        Ok(authorize_router_data)
    } else {
        Ok(router_data.clone())
    }
}

impl<F> TryFrom<&types::RouterData<F, types::PaymentsAuthorizeData, types::PaymentsResponseData>>
    for types::ConnectorCustomerData
{
    type Error = error_stack::Report<errors::ApiErrorResponse>;

    fn try_from(
        data: &types::RouterData<F, types::PaymentsAuthorizeData, types::PaymentsResponseData>,
    ) -> Result<Self, Self::Error> {
        Ok(Self {
            email: data.request.email.clone(),
            description: None,
            phone: None,
            name: None,
            preprocessing_id: data.preprocessing_id.clone(),
        })
    }
}

impl TryFrom<types::PaymentsAuthorizeData> for types::PaymentMethodTokenizationData {
    type Error = error_stack::Report<errors::ApiErrorResponse>;

    fn try_from(data: types::PaymentsAuthorizeData) -> Result<Self, Self::Error> {
        Ok(Self {
            payment_method_data: data.payment_method_data,
        })
    }
}

impl TryFrom<types::PaymentsAuthorizeData> for types::PaymentsPreProcessingData {
    type Error = error_stack::Report<errors::ApiErrorResponse>;

    fn try_from(data: types::PaymentsAuthorizeData) -> Result<Self, Self::Error> {
        Ok(Self {
            email: data.email,
            currency: Some(data.currency),
        })
    }
}<|MERGE_RESOLUTION|>--- conflicted
+++ resolved
@@ -114,12 +114,8 @@
             state,
             connector,
             self,
-<<<<<<< HEAD
             types::ConnectorCustomerData::try_from(self)?,
-=======
-            types::ConnectorCustomerData::try_from(self.request.to_owned())?,
             connector_customer_map,
->>>>>>> cef89143
         )
         .await
     }
