use async_trait::async_trait;
use error_stack;

use super::{ConstructFlowSpecificData, Feature};
use crate::{
    core::{
        errors::{self, ConnectorErrorExt, RouterResult},
        mandate,
        payments::{self, access_token, customers, tokenization, transformers, PaymentData},
    },
    logger,
    routes::{metrics, AppState},
    services,
    types::{self, api, domain},
};

#[async_trait]
impl
    ConstructFlowSpecificData<
        api::Authorize,
        types::PaymentsAuthorizeData,
        types::PaymentsResponseData,
    > for PaymentData<api::Authorize>
{
    async fn construct_router_data<'a>(
        &self,
        state: &AppState,
        connector_id: &str,
        merchant_account: &domain::MerchantAccount,
        customer: &Option<domain::Customer>,
    ) -> RouterResult<
        types::RouterData<
            api::Authorize,
            types::PaymentsAuthorizeData,
            types::PaymentsResponseData,
        >,
    > {
        transformers::construct_payment_router_data::<api::Authorize, types::PaymentsAuthorizeData>(
            state,
            self.clone(),
            connector_id,
            merchant_account,
            customer,
        )
        .await
    }
}
#[async_trait]
impl Feature<api::Authorize, types::PaymentsAuthorizeData> for types::PaymentsAuthorizeRouterData {
    async fn decide_flows<'a>(
        mut self,
        state: &AppState,
        connector: &api::ConnectorData,
        maybe_customer: &Option<domain::Customer>,
        call_connector_action: payments::CallConnectorAction,
        merchant_account: &domain::MerchantAccount,
        connector_request: Option<services::Request>,
    ) -> RouterResult<Self> {
        let connector_integration: services::BoxedConnectorIntegration<
            '_,
            api::Authorize,
            types::PaymentsAuthorizeData,
            types::PaymentsResponseData,
        > = connector.connector.get_connector_integration();

        if self.should_proceed_with_authorize() {
            self.decide_authentication_type();
            logger::debug!(auth_type=?self.auth_type);
            let resp = services::execute_connector_processing_step(
                state,
                connector_integration,
                &self,
                call_connector_action,
                connector_request,
            )
            .await
            .to_payment_failed_response()?;

            metrics::PAYMENT_COUNT.add(&metrics::CONTEXT, 1, &[]); // Metrics

            let pm_id = tokenization::save_payment_method(
                state,
                connector,
                resp.to_owned(),
                maybe_customer,
                merchant_account,
            )
            .await?;

            Ok(mandate::mandate_procedure(state, resp, maybe_customer, pm_id).await?)
        } else {
            Ok(self.clone())
        }
    }

    async fn add_access_token<'a>(
        &self,
        state: &AppState,
        connector: &api::ConnectorData,
        merchant_account: &domain::MerchantAccount,
    ) -> RouterResult<types::AddAccessTokenResult> {
        access_token::add_access_token(state, connector, merchant_account, self).await
    }

    async fn add_payment_method_token<'a>(
        &self,
        state: &AppState,
        connector: &api::ConnectorData,
        tokenization_action: &payments::TokenizationAction,
    ) -> RouterResult<Option<String>> {
        tokenization::add_payment_method_token(
            state,
            connector,
            tokenization_action,
            self,
            types::PaymentMethodTokenizationData::try_from(self.request.to_owned())?,
        )
        .await
    }

    async fn preprocessing_steps<'a>(
        self,
        state: &AppState,
        connector: &api::ConnectorData,
    ) -> RouterResult<Self> {
        authorize_preprocessing_steps(state, &self, true, connector).await
    }

    async fn create_connector_customer<'a>(
        &self,
        state: &AppState,
        connector: &api::ConnectorData,
    ) -> RouterResult<Option<String>> {
        customers::create_connector_customer(
            state,
            connector,
            self,
            types::ConnectorCustomerData::try_from(self)?,
        )
        .await
    }

    async fn build_flow_specific_connector_request(
        &mut self,
        state: &AppState,
        connector: &api::ConnectorData,
        call_connector_action: payments::CallConnectorAction,
    ) -> RouterResult<Option<services::Request>> {
        match call_connector_action {
            payments::CallConnectorAction::Trigger => {
                let connector_integration: services::BoxedConnectorIntegration<
                    '_,
                    api::Authorize,
                    types::PaymentsAuthorizeData,
                    types::PaymentsResponseData,
                > = connector.connector.get_connector_integration();

                connector_integration
                    .execute_pretasks(self, state)
                    .await
                    .to_payment_failed_response()?;

                metrics::EXECUTE_PRETASK_COUNT.add(
                    &metrics::CONTEXT,
                    1,
                    &[
                        metrics::request::add_attributes(
                            "connector",
                            connector.connector_name.to_string(),
                        ),
                        metrics::request::add_attributes("flow", format!("{:?}", api::Authorize)),
                    ],
                );

                logger::debug!(completed_pre_tasks=?true);

                if self.should_proceed_with_authorize() {
                    self.decide_authentication_type();
                    logger::debug!(auth_type=?self.auth_type);
<<<<<<< HEAD
                    let resp = services::execute_connector_processing_step(
                        state,
                        connector_integration,
                        self,
                        call_connector_action,
                    )
                    .await
                    .to_payment_failed_response()?;

                    let pm_id = tokenization::save_payment_method(
                        state,
                        connector,
                        resp.to_owned(),
                        maybe_customer,
                        merchant_account,
                        self.request.payment_method_type.clone(),
                    )
                    .await?;
=======
>>>>>>> 6114fb63

                    connector_integration
                        .build_request(self, &state.conf.connectors)
                        .to_payment_failed_response()
                } else {
                    Ok(None)
                }
            }
            _ => Ok(None),
        }
    }
}

impl types::PaymentsAuthorizeRouterData {
    fn decide_authentication_type(&mut self) {
        if self.auth_type == storage_models::enums::AuthenticationType::ThreeDs
            && !self.request.enrolled_for_3ds
        {
            self.auth_type = storage_models::enums::AuthenticationType::NoThreeDs
        }
    }

    /// to decide if we need to proceed with authorize or not, Eg: If any of the pretask returns `redirection_response` then we should not proceed with authorize call
    fn should_proceed_with_authorize(&self) -> bool {
        match &self.response {
            Ok(types::PaymentsResponseData::TransactionResponse {
                redirection_data, ..
            }) => !redirection_data.is_some(),
            _ => true,
        }
    }
}

impl mandate::MandateBehaviour for types::PaymentsAuthorizeData {
    fn get_amount(&self) -> i64 {
        self.amount
    }
    fn get_mandate_id(&self) -> Option<&api_models::payments::MandateIds> {
        self.mandate_id.as_ref()
    }
    fn get_payment_method_data(&self) -> api_models::payments::PaymentMethodData {
        self.payment_method_data.clone()
    }
    fn get_setup_future_usage(&self) -> Option<storage_models::enums::FutureUsage> {
        self.setup_future_usage
    }
    fn get_setup_mandate_details(&self) -> Option<&api_models::payments::MandateData> {
        self.setup_mandate_details.as_ref()
    }

    fn set_mandate_id(&mut self, new_mandate_id: Option<api_models::payments::MandateIds>) {
        self.mandate_id = new_mandate_id;
    }
}

pub async fn authorize_preprocessing_steps<F: Clone>(
    state: &AppState,
    router_data: &types::RouterData<F, types::PaymentsAuthorizeData, types::PaymentsResponseData>,
    confirm: bool,
    connector: &api::ConnectorData,
) -> RouterResult<types::RouterData<F, types::PaymentsAuthorizeData, types::PaymentsResponseData>> {
    if confirm {
        let connector_integration: services::BoxedConnectorIntegration<
            '_,
            api::PreProcessing,
            types::PaymentsPreProcessingData,
            types::PaymentsResponseData,
        > = connector.connector.get_connector_integration();

        let preprocessing_request_data =
            types::PaymentsPreProcessingData::try_from(router_data.request.to_owned())?;

        let preprocessing_response_data: Result<types::PaymentsResponseData, types::ErrorResponse> =
            Err(types::ErrorResponse::default());

        let preprocessing_router_data =
            payments::helpers::router_data_type_conversion::<_, api::PreProcessing, _, _, _, _>(
                router_data.clone(),
                preprocessing_request_data,
                preprocessing_response_data,
            );

        let resp = services::execute_connector_processing_step(
            state,
            connector_integration,
            &preprocessing_router_data,
            payments::CallConnectorAction::Trigger,
            None,
        )
        .await
        .to_payment_failed_response()?;

        metrics::PREPROCESSING_STEPS_COUNT.add(
            &metrics::CONTEXT,
            1,
            &[
                metrics::request::add_attributes("connector", connector.connector_name.to_string()),
                metrics::request::add_attributes(
                    "payment_method",
                    router_data.payment_method.to_string(),
                ),
                metrics::request::add_attributes(
                    "payment_method_type",
                    router_data
                        .request
                        .payment_method_type
                        .as_ref()
                        .map(|inner| inner.to_string())
                        .unwrap_or("null".to_string()),
                ),
            ],
        );

        let authorize_router_data =
            payments::helpers::router_data_type_conversion::<_, F, _, _, _, _>(
                resp.clone(),
                router_data.request.to_owned(),
                resp.response,
            );

        Ok(authorize_router_data)
    } else {
        Ok(router_data.clone())
    }
}

impl<F> TryFrom<&types::RouterData<F, types::PaymentsAuthorizeData, types::PaymentsResponseData>>
    for types::ConnectorCustomerData
{
    type Error = error_stack::Report<errors::ApiErrorResponse>;

    fn try_from(
        data: &types::RouterData<F, types::PaymentsAuthorizeData, types::PaymentsResponseData>,
    ) -> Result<Self, Self::Error> {
        Ok(Self {
            email: data.request.email.clone(),
            description: None,
            phone: None,
            name: None,
            preprocessing_id: data.preprocessing_id.clone(),
        })
    }
}

impl TryFrom<types::PaymentsAuthorizeData> for types::PaymentMethodTokenizationData {
    type Error = error_stack::Report<errors::ApiErrorResponse>;

    fn try_from(data: types::PaymentsAuthorizeData) -> Result<Self, Self::Error> {
        Ok(Self {
            payment_method_data: data.payment_method_data,
        })
    }
}

impl TryFrom<types::PaymentsAuthorizeData> for types::PaymentsPreProcessingData {
    type Error = error_stack::Report<errors::ApiErrorResponse>;

    fn try_from(data: types::PaymentsAuthorizeData) -> Result<Self, Self::Error> {
        Ok(Self {
            email: data.email,
            currency: Some(data.currency),
            amount: Some(data.amount),
        })
    }
}<|MERGE_RESOLUTION|>--- conflicted
+++ resolved
@@ -84,6 +84,7 @@
                 resp.to_owned(),
                 maybe_customer,
                 merchant_account,
+                self.request.payment_method_type.clone(),
             )
             .await?;
 
@@ -177,27 +178,6 @@
                 if self.should_proceed_with_authorize() {
                     self.decide_authentication_type();
                     logger::debug!(auth_type=?self.auth_type);
-<<<<<<< HEAD
-                    let resp = services::execute_connector_processing_step(
-                        state,
-                        connector_integration,
-                        self,
-                        call_connector_action,
-                    )
-                    .await
-                    .to_payment_failed_response()?;
-
-                    let pm_id = tokenization::save_payment_method(
-                        state,
-                        connector,
-                        resp.to_owned(),
-                        maybe_customer,
-                        merchant_account,
-                        self.request.payment_method_type.clone(),
-                    )
-                    .await?;
-=======
->>>>>>> 6114fb63
 
                     connector_integration
                         .build_request(self, &state.conf.connectors)
