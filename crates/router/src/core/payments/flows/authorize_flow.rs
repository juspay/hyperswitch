use std::str::FromStr;

use async_trait::async_trait;
use common_enums as enums;
use common_types::payments as common_payments_types;
use common_utils::{id_type, ucs_types};
use error_stack::ResultExt;
use external_services::grpc_client;
#[cfg(feature = "v2")]
use hyperswitch_domain_models::payments::PaymentConfirmData;
use hyperswitch_domain_models::{
    errors::api_error_response::ApiErrorResponse, payments as domain_payments,
};
use hyperswitch_interfaces::{api as api_interface, api::ConnectorSpecifications};
use masking::ExposeInterface;
use unified_connector_service_client::payments as payments_grpc;
use unified_connector_service_masking::ExposeInterface as UcsMaskingExposeInterface;

// use router_env::tracing::Instrument;
use super::{ConstructFlowSpecificData, Feature};
use crate::{
    core::{
        errors::{ConnectorErrorExt, RouterResult},
        mandate,
        payments::{
            self, access_token, customers, helpers, tokenization, transformers, PaymentData,
        },
        unified_connector_service::{
<<<<<<< HEAD
            build_unified_connector_service_auth_metadata, get_access_token_from_ucs_response,
=======
            self, build_unified_connector_service_auth_metadata,
>>>>>>> 38ee15e8
            handle_unified_connector_service_response_for_payment_authorize,
            handle_unified_connector_service_response_for_payment_repeat, set_access_token_for_ucs,
            ucs_logging_wrapper,
        },
    },
    logger,
    routes::{metrics, SessionState},
    services::{self, api::ConnectorValidation},
    types::{
        self, api, domain,
        transformers::{ForeignFrom, ForeignTryFrom},
    },
    utils::OptionExt,
};

#[cfg(feature = "v2")]
#[async_trait]
impl
    ConstructFlowSpecificData<
        api::Authorize,
        types::PaymentsAuthorizeData,
        types::PaymentsResponseData,
    > for PaymentConfirmData<api::Authorize>
{
    async fn construct_router_data<'a>(
        &self,
        state: &SessionState,
        connector_id: &str,
        merchant_context: &domain::MerchantContext,
        customer: &Option<domain::Customer>,
        merchant_connector_account: &domain::MerchantConnectorAccountTypeDetails,
        merchant_recipient_data: Option<types::MerchantRecipientData>,
        header_payload: Option<domain_payments::HeaderPayload>,
    ) -> RouterResult<
        types::RouterData<
            api::Authorize,
            types::PaymentsAuthorizeData,
            types::PaymentsResponseData,
        >,
    > {
        Box::pin(transformers::construct_payment_router_data_for_authorize(
            state,
            self.clone(),
            connector_id,
            merchant_context,
            customer,
            merchant_connector_account,
            merchant_recipient_data,
            header_payload,
        ))
        .await
    }

    async fn get_merchant_recipient_data<'a>(
        &self,
        state: &SessionState,
        merchant_context: &domain::MerchantContext,
        merchant_connector_account: &helpers::MerchantConnectorAccountType,
        connector: &api::ConnectorData,
    ) -> RouterResult<Option<types::MerchantRecipientData>> {
        let is_open_banking = &self
            .payment_attempt
            .get_payment_method()
            .get_required_value("PaymentMethod")?
            .eq(&enums::PaymentMethod::OpenBanking);

        if *is_open_banking {
            payments::get_merchant_bank_data_for_open_banking_connectors(
                merchant_connector_account,
                merchant_context,
                connector,
                state,
            )
            .await
        } else {
            Ok(None)
        }
    }
}

#[cfg(feature = "v1")]
#[async_trait]
impl
    ConstructFlowSpecificData<
        api::Authorize,
        types::PaymentsAuthorizeData,
        types::PaymentsResponseData,
    > for PaymentData<api::Authorize>
{
    async fn construct_router_data<'a>(
        &self,
        state: &SessionState,
        connector_id: &str,
        merchant_context: &domain::MerchantContext,
        customer: &Option<domain::Customer>,
        merchant_connector_account: &helpers::MerchantConnectorAccountType,
        merchant_recipient_data: Option<types::MerchantRecipientData>,
        header_payload: Option<domain_payments::HeaderPayload>,
        _payment_method: Option<common_enums::PaymentMethod>,
        _payment_method_type: Option<common_enums::PaymentMethodType>,
    ) -> RouterResult<
        types::RouterData<
            api::Authorize,
            types::PaymentsAuthorizeData,
            types::PaymentsResponseData,
        >,
    > {
        Box::pin(transformers::construct_payment_router_data::<
            api::Authorize,
            types::PaymentsAuthorizeData,
        >(
            state,
            self.clone(),
            connector_id,
            merchant_context,
            customer,
            merchant_connector_account,
            merchant_recipient_data,
            header_payload,
            None,
            None,
        ))
        .await
    }

    async fn get_merchant_recipient_data<'a>(
        &self,
        state: &SessionState,
        merchant_context: &domain::MerchantContext,
        merchant_connector_account: &helpers::MerchantConnectorAccountType,
        connector: &api::ConnectorData,
    ) -> RouterResult<Option<types::MerchantRecipientData>> {
        match &self.payment_intent.is_payment_processor_token_flow {
            Some(true) => Ok(None),
            Some(false) | None => {
                let is_open_banking = &self
                    .payment_attempt
                    .get_payment_method()
                    .get_required_value("PaymentMethod")?
                    .eq(&enums::PaymentMethod::OpenBanking);

                Ok(if *is_open_banking {
                    payments::get_merchant_bank_data_for_open_banking_connectors(
                        merchant_connector_account,
                        merchant_context,
                        connector,
                        state,
                    )
                    .await?
                } else {
                    None
                })
            }
        }
    }
}

#[async_trait]
impl Feature<api::Authorize, types::PaymentsAuthorizeData> for types::PaymentsAuthorizeRouterData {
    fn get_current_flow_info(&self) -> Option<api_interface::CurrentFlowInfo<'_>> {
        Some(api_interface::CurrentFlowInfo::Authorize {
            auth_type: &self.auth_type,
            request_data: &self.request,
        })
    }
    async fn decide_flows<'a>(
        mut self,
        state: &SessionState,
        connector: &api::ConnectorData,
        call_connector_action: payments::CallConnectorAction,
        connector_request: Option<services::Request>,
        business_profile: &domain::Profile,
        header_payload: domain_payments::HeaderPayload,
        return_raw_connector_response: Option<bool>,
    ) -> RouterResult<Self> {
        let connector_integration: services::BoxedPaymentConnectorIntegrationInterface<
            api::Authorize,
            types::PaymentsAuthorizeData,
            types::PaymentsResponseData,
        > = connector.connector.get_connector_integration();

        if self.should_proceed_with_authorize() {
            self.decide_authentication_type();
            logger::debug!(auth_type=?self.auth_type);
            let mut auth_router_data = services::execute_connector_processing_step(
                state,
                connector_integration,
                &self,
                call_connector_action.clone(),
                connector_request,
                return_raw_connector_response,
            )
            .await
            .to_payment_failed_response()?;

            // Initiating Integrity check
            let integrity_result = helpers::check_integrity_based_on_flow(
                &auth_router_data.request,
                &auth_router_data.response,
            );
            auth_router_data.integrity_check = integrity_result;
            metrics::PAYMENT_COUNT.add(1, &[]); // Move outside of the if block
            match auth_router_data.response.clone() {
                Err(_) => Ok(auth_router_data),
                Ok(authorize_response) => {
                    // Check if the Capture API should be called based on the connector and other parameters
                    if super::should_initiate_capture_flow(
                        &connector.connector_name,
                        self.request.customer_acceptance,
                        self.request.capture_method,
                        self.request.setup_future_usage,
                        auth_router_data.status,
                    ) {
                        auth_router_data = Box::pin(process_capture_flow(
                            auth_router_data,
                            authorize_response,
                            state,
                            connector,
                            call_connector_action.clone(),
                            business_profile,
                            header_payload,
                        ))
                        .await?;
                    }
                    Ok(auth_router_data)
                }
            }
        } else {
            Ok(self.clone())
        }
    }

    async fn add_access_token<'a>(
        &self,
        state: &SessionState,
        connector: &api::ConnectorData,
        _merchant_context: &domain::MerchantContext,
        creds_identifier: Option<&str>,
    ) -> RouterResult<types::AddAccessTokenResult> {
        Box::pin(access_token::add_access_token(
            state,
            connector,
            self,
            creds_identifier,
        ))
        .await
    }

    async fn add_session_token<'a>(
        self,
        state: &SessionState,
        connector: &api::ConnectorData,
    ) -> RouterResult<Self>
    where
        Self: Sized,
    {
        let connector_integration: services::BoxedPaymentConnectorIntegrationInterface<
            api::AuthorizeSessionToken,
            types::AuthorizeSessionTokenData,
            types::PaymentsResponseData,
        > = connector.connector.get_connector_integration();
        let authorize_data = &types::PaymentsAuthorizeSessionTokenRouterData::foreign_from((
            &self,
            types::AuthorizeSessionTokenData::foreign_from(&self),
        ));
        let resp = services::execute_connector_processing_step(
            state,
            connector_integration,
            authorize_data,
            payments::CallConnectorAction::Trigger,
            None,
            None,
        )
        .await
        .to_payment_failed_response()?;
        let mut router_data = self;
        router_data.session_token = resp.session_token;
        Ok(router_data)
    }

    async fn add_payment_method_token<'a>(
        &mut self,
        state: &SessionState,
        connector: &api::ConnectorData,
        tokenization_action: &payments::TokenizationAction,
        should_continue_payment: bool,
    ) -> RouterResult<types::PaymentMethodTokenResult> {
        let request = self.request.clone();
        tokenization::add_payment_method_token(
            state,
            connector,
            tokenization_action,
            self,
            types::PaymentMethodTokenizationData::try_from(request)?,
            should_continue_payment,
        )
        .await
    }

    async fn preprocessing_steps<'a>(
        self,
        state: &SessionState,
        connector: &api::ConnectorData,
    ) -> RouterResult<Self> {
        authorize_preprocessing_steps(state, &self, true, connector).await
    }

    async fn postprocessing_steps<'a>(
        self,
        state: &SessionState,
        connector: &api::ConnectorData,
    ) -> RouterResult<Self> {
        authorize_postprocessing_steps(state, &self, true, connector).await
    }

    async fn create_connector_customer<'a>(
        &self,
        state: &SessionState,
        connector: &api::ConnectorData,
    ) -> RouterResult<Option<String>> {
        customers::create_connector_customer(
            state,
            connector,
            self,
            types::ConnectorCustomerData::try_from(self)?,
        )
        .await
    }

    async fn build_flow_specific_connector_request(
        &mut self,
        state: &SessionState,
        connector: &api::ConnectorData,
        call_connector_action: payments::CallConnectorAction,
    ) -> RouterResult<(Option<services::Request>, bool)> {
        match call_connector_action {
            payments::CallConnectorAction::Trigger => {
                connector
                    .connector
                    .validate_connector_against_payment_request(
                        self.request.capture_method,
                        self.payment_method,
                        self.request.payment_method_type,
                    )
                    .to_payment_failed_response()?;

                // Check if the connector supports mandate payment
                // if the payment_method_type does not support mandate for the given connector, downgrade the setup future usage to on session
                if self.request.setup_future_usage
                    == Some(diesel_models::enums::FutureUsage::OffSession)
                    && !self
                        .request
                        .payment_method_type
                        .and_then(|payment_method_type| {
                            state
                                .conf
                                .mandates
                                .supported_payment_methods
                                .0
                                .get(&enums::PaymentMethod::from(payment_method_type))
                                .and_then(|supported_pm_for_mandates| {
                                    supported_pm_for_mandates.0.get(&payment_method_type).map(
                                        |supported_connector_for_mandates| {
                                            supported_connector_for_mandates
                                                .connector_list
                                                .contains(&connector.connector_name)
                                        },
                                    )
                                })
                        })
                        .unwrap_or(false)
                {
                    // downgrade the setup future usage to on session
                    self.request.setup_future_usage =
                        Some(diesel_models::enums::FutureUsage::OnSession);
                };

                if crate::connector::utils::PaymentsAuthorizeRequestData::is_customer_initiated_mandate_payment(
                    &self.request,
                ) {
                    connector
                        .connector
                        .validate_mandate_payment(
                            self.request.payment_method_type,
                            self.request.payment_method_data.clone(),
                        )
                        .to_payment_failed_response()?;
                };

                let connector_integration: services::BoxedPaymentConnectorIntegrationInterface<
                    api::Authorize,
                    types::PaymentsAuthorizeData,
                    types::PaymentsResponseData,
                > = connector.connector.get_connector_integration();

                metrics::EXECUTE_PRETASK_COUNT.add(
                    1,
                    router_env::metric_attributes!(
                        ("connector", connector.connector_name.to_string()),
                        ("flow", format!("{:?}", api::Authorize)),
                    ),
                );

                logger::debug!(completed_pre_tasks=?true);

                if self.should_proceed_with_authorize() {
                    self.decide_authentication_type();
                    logger::debug!(auth_type=?self.auth_type);

                    Ok((
                        connector_integration
                            .build_request(self, &state.conf.connectors)
                            .to_payment_failed_response()?,
                        true,
                    ))
                } else {
                    Ok((None, false))
                }
            }
            _ => Ok((None, true)),
        }
    }

    async fn create_order_at_connector(
        &mut self,
        state: &SessionState,
        connector: &api::ConnectorData,
        should_continue_payment: bool,
    ) -> RouterResult<Option<types::CreateOrderResult>> {
        if connector
            .connector_name
            .requires_order_creation_before_payment(self.payment_method)
            && should_continue_payment
        {
            let connector_integration: services::BoxedPaymentConnectorIntegrationInterface<
                api::CreateOrder,
                types::CreateOrderRequestData,
                types::PaymentsResponseData,
            > = connector.connector.get_connector_integration();

            let request_data = types::CreateOrderRequestData::try_from(self.request.clone())?;

            let response_data: Result<types::PaymentsResponseData, types::ErrorResponse> =
                Err(types::ErrorResponse::default());

            let createorder_router_data =
                helpers::router_data_type_conversion::<_, api::CreateOrder, _, _, _, _>(
                    self.clone(),
                    request_data,
                    response_data,
                );

            let resp = services::execute_connector_processing_step(
                state,
                connector_integration,
                &createorder_router_data,
                payments::CallConnectorAction::Trigger,
                None,
                None,
            )
            .await
            .to_payment_failed_response()?;

            let create_order_resp = match resp.response {
                Ok(res) => {
                    if let types::PaymentsResponseData::PaymentsCreateOrderResponse { order_id } =
                        res
                    {
                        Ok(order_id)
                    } else {
                        Err(error_stack::report!(ApiErrorResponse::InternalServerError)
                            .attach_printable(format!(
                                "Unexpected response format from connector: {res:?}",
                            )))?
                    }
                }
                Err(error) => Err(error),
            };

            Ok(Some(types::CreateOrderResult {
                create_order_result: create_order_resp,
            }))
        } else {
            // If the connector does not require order creation, return None
            Ok(None)
        }
    }

    fn update_router_data_with_create_order_response(
        &mut self,
        create_order_result: types::CreateOrderResult,
    ) {
        match create_order_result.create_order_result {
            Ok(order_id) => {
                self.request.order_id = Some(order_id.clone()); // ? why this is assigned here and ucs also wants this to populate data
                self.response =
                    Ok(types::PaymentsResponseData::PaymentsCreateOrderResponse { order_id });
            }
            Err(err) => {
                self.response = Err(err.clone());
            }
        }
    }

    async fn call_unified_connector_service<'a>(
        &mut self,
        state: &SessionState,
        header_payload: &domain_payments::HeaderPayload,
        lineage_ids: grpc_client::LineageIds,
        #[cfg(feature = "v1")] merchant_connector_account: helpers::MerchantConnectorAccountType,
        #[cfg(feature = "v2")]
        merchant_connector_account: domain::MerchantConnectorAccountTypeDetails,
        merchant_context: &domain::MerchantContext,
        connector_data: &api::ConnectorData,
        unified_connector_service_execution_mode: enums::ExecutionMode,
        merchant_order_reference_id: Option<String>,
        _call_connector_action: common_enums::CallConnectorAction,
        creds_identifier: Option<String>,
    ) -> RouterResult<()> {
        if self.request.mandate_id.is_some() {
            Box::pin(call_unified_connector_service_repeat_payment(
                self,
                state,
                header_payload,
                lineage_ids,
                merchant_connector_account,
                merchant_context,
                unified_connector_service_execution_mode,
                merchant_order_reference_id,
                creds_identifier,
            ))
            .await
        } else {
            let alternate_flow = connector_data.connector.get_alternate_flow_if_needed(
                api_interface::CurrentFlowInfo::Authorize {
                    auth_type: &self.auth_type,
                    request_data: &self.request,
                },
            );
            match alternate_flow {
                Some(api_interface::AlternateFlow::PreAuthenticate) => {
                    let authorize_request_data = self.request.clone();
                    let pre_authneticate_request_data =
                        types::PaymentsPreAuthenticateData::try_from(self.request.to_owned())?;
                    let pre_authneticate_response_data: Result<
                        types::PaymentsResponseData,
                        types::ErrorResponse,
                    > = Err(types::ErrorResponse::default());
                    let mut pre_authenticate_router_data = helpers::router_data_type_conversion::<
                        _,
                        api::PreAuthenticate,
                        _,
                        _,
                        _,
                        _,
                    >(
                        self.clone(),
                        pre_authneticate_request_data,
                        pre_authneticate_response_data,
                    );
                    let _ = call_unified_connector_service_pre_authenticate(
                        &mut pre_authenticate_router_data,
                        state,
                        header_payload,
                        lineage_ids,
                        merchant_connector_account,
                        merchant_context,
                        unified_connector_service_execution_mode,
                        merchant_order_reference_id,
                    )
                    .await;
                    // Convert back to authorize router data while preserving preprocessing response data.
                    let pre_authenticate_response = pre_authenticate_router_data.response.clone();
                    let authorize_router_data =
                        helpers::router_data_type_conversion::<_, api::Authorize, _, _, _, _>(
                            pre_authenticate_router_data,
                            authorize_request_data,
                            pre_authenticate_response,
                        );
                    *self = authorize_router_data;

                    Ok(())
                }
                None => {
                    Box::pin(call_unified_connector_service_authorize(
                        self,
                        state,
                        header_payload,
                        lineage_ids,
                        merchant_connector_account,
                        merchant_context,
                        unified_connector_service_execution_mode,
                        merchant_order_reference_id,
                        creds_identifier,
                    ))
                    .await
                }
            }
        }
    }
}

pub trait RouterDataAuthorize {
    fn decide_authentication_type(&mut self);

    /// to decide if we need to proceed with authorize or not, Eg: If any of the pretask returns `redirection_response` then we should not proceed with authorize call
    fn should_proceed_with_authorize(&self) -> bool;
}

impl RouterDataAuthorize for types::PaymentsAuthorizeRouterData {
    fn decide_authentication_type(&mut self) {
        if let hyperswitch_domain_models::payment_method_data::PaymentMethodData::Wallet(
            hyperswitch_domain_models::payment_method_data::WalletData::GooglePay(google_pay_data),
        ) = &self.request.payment_method_data
        {
            if let Some(assurance_details) = google_pay_data.info.assurance_details.as_ref() {
                // Step up the transaction to 3DS when either assurance_details.card_holder_authenticated or assurance_details.account_verified is false
                if !assurance_details.card_holder_authenticated
                    || !assurance_details.account_verified
                {
                    logger::info!("Googlepay transaction stepped up to 3DS");
                    self.auth_type = diesel_models::enums::AuthenticationType::ThreeDs;
                }
            }
        }
        if self.auth_type == diesel_models::enums::AuthenticationType::ThreeDs
            && !self.request.enrolled_for_3ds
        {
            self.auth_type = diesel_models::enums::AuthenticationType::NoThreeDs
        }
    }

    /// to decide if we need to proceed with authorize or not, Eg: If any of the pretask returns `redirection_response` then we should not proceed with authorize call
    fn should_proceed_with_authorize(&self) -> bool {
        match &self.response {
            Ok(types::PaymentsResponseData::TransactionResponse {
                redirection_data, ..
            }) => !redirection_data.is_some(),
            _ => true,
        }
    }
}

impl mandate::MandateBehaviour for types::PaymentsAuthorizeData {
    fn get_amount(&self) -> i64 {
        self.amount
    }
    fn get_mandate_id(&self) -> Option<&api_models::payments::MandateIds> {
        self.mandate_id.as_ref()
    }
    fn get_payment_method_data(&self) -> domain::payments::PaymentMethodData {
        self.payment_method_data.clone()
    }
    fn get_setup_future_usage(&self) -> Option<diesel_models::enums::FutureUsage> {
        self.setup_future_usage
    }
    fn get_setup_mandate_details(
        &self,
    ) -> Option<&hyperswitch_domain_models::mandates::MandateData> {
        self.setup_mandate_details.as_ref()
    }

    fn set_mandate_id(&mut self, new_mandate_id: Option<api_models::payments::MandateIds>) {
        self.mandate_id = new_mandate_id;
    }
    fn get_customer_acceptance(&self) -> Option<common_payments_types::CustomerAcceptance> {
        self.customer_acceptance.clone()
    }
}

pub async fn authorize_preprocessing_steps<F: Clone>(
    state: &SessionState,
    router_data: &types::RouterData<F, types::PaymentsAuthorizeData, types::PaymentsResponseData>,
    confirm: bool,
    connector: &api::ConnectorData,
) -> RouterResult<types::RouterData<F, types::PaymentsAuthorizeData, types::PaymentsResponseData>> {
    if confirm {
        let connector_integration: services::BoxedPaymentConnectorIntegrationInterface<
            api::PreProcessing,
            types::PaymentsPreProcessingData,
            types::PaymentsResponseData,
        > = connector.connector.get_connector_integration();

        let preprocessing_request_data =
            types::PaymentsPreProcessingData::try_from(router_data.request.to_owned())?;

        let preprocessing_response_data: Result<types::PaymentsResponseData, types::ErrorResponse> =
            Err(types::ErrorResponse::default());

        let preprocessing_router_data =
            helpers::router_data_type_conversion::<_, api::PreProcessing, _, _, _, _>(
                router_data.clone(),
                preprocessing_request_data,
                preprocessing_response_data,
            );

        let resp = services::execute_connector_processing_step(
            state,
            connector_integration,
            &preprocessing_router_data,
            payments::CallConnectorAction::Trigger,
            None,
            None,
        )
        .await
        .to_payment_failed_response()?;

        metrics::PREPROCESSING_STEPS_COUNT.add(
            1,
            router_env::metric_attributes!(
                ("connector", connector.connector_name.to_string()),
                ("payment_method", router_data.payment_method.to_string()),
                (
                    "payment_method_type",
                    router_data
                        .request
                        .payment_method_type
                        .map(|inner| inner.to_string())
                        .unwrap_or("null".to_string()),
                ),
            ),
        );
        let mut authorize_router_data = helpers::router_data_type_conversion::<_, F, _, _, _, _>(
            resp.clone(),
            router_data.request.to_owned(),
            resp.response.clone(),
        );
        if connector.connector_name == api_models::enums::Connector::Nuvei {
            let (enrolled_for_3ds, related_transaction_id) = match &authorize_router_data.response {
                Ok(types::PaymentsResponseData::ThreeDSEnrollmentResponse {
                    enrolled_v2,
                    related_transaction_id,
                }) => (*enrolled_v2, related_transaction_id.clone()),
                _ => (false, None),
            };
            authorize_router_data.request.enrolled_for_3ds = enrolled_for_3ds;
            authorize_router_data.request.related_transaction_id = related_transaction_id;
        } else if connector.connector_name == api_models::enums::Connector::Shift4 {
            if resp.request.enrolled_for_3ds {
                authorize_router_data.response = resp.response;
                authorize_router_data.status = resp.status;
            } else {
                authorize_router_data.request.enrolled_for_3ds = false;
            }
        }
        Ok(authorize_router_data)
    } else {
        Ok(router_data.clone())
    }
}

pub async fn authorize_postprocessing_steps<F: Clone>(
    state: &SessionState,
    router_data: &types::RouterData<F, types::PaymentsAuthorizeData, types::PaymentsResponseData>,
    confirm: bool,
    connector: &api::ConnectorData,
) -> RouterResult<types::RouterData<F, types::PaymentsAuthorizeData, types::PaymentsResponseData>> {
    if confirm {
        let connector_integration: services::BoxedPaymentConnectorIntegrationInterface<
            api::PostProcessing,
            types::PaymentsPostProcessingData,
            types::PaymentsResponseData,
        > = connector.connector.get_connector_integration();

        let postprocessing_request_data =
            types::PaymentsPostProcessingData::try_from(router_data.to_owned())?;

        let postprocessing_response_data: Result<
            types::PaymentsResponseData,
            types::ErrorResponse,
        > = Err(types::ErrorResponse::default());

        let postprocessing_router_data =
            helpers::router_data_type_conversion::<_, api::PostProcessing, _, _, _, _>(
                router_data.clone(),
                postprocessing_request_data,
                postprocessing_response_data,
            );

        let resp = services::execute_connector_processing_step(
            state,
            connector_integration,
            &postprocessing_router_data,
            payments::CallConnectorAction::Trigger,
            None,
            None,
        )
        .await
        .to_payment_failed_response()?;

        let authorize_router_data = helpers::router_data_type_conversion::<_, F, _, _, _, _>(
            resp.clone(),
            router_data.request.to_owned(),
            resp.response,
        );

        Ok(authorize_router_data)
    } else {
        Ok(router_data.clone())
    }
}

impl<F>
    ForeignTryFrom<types::RouterData<F, types::PaymentsAuthorizeData, types::PaymentsResponseData>>
    for types::PaymentsCaptureData
{
    type Error = error_stack::Report<ApiErrorResponse>;

    fn foreign_try_from(
        item: types::RouterData<F, types::PaymentsAuthorizeData, types::PaymentsResponseData>,
    ) -> Result<Self, Self::Error> {
        let response = item
            .response
            .map_err(|err| ApiErrorResponse::ExternalConnectorError {
                code: err.code,
                message: err.message,
                connector: item.connector.clone(),
                status_code: err.status_code,
                reason: err.reason,
            })?;

        Ok(Self {
            amount_to_capture: item.request.amount,
            currency: item.request.currency,
            connector_transaction_id: types::PaymentsResponseData::get_connector_transaction_id(
                &response,
            )?,
            payment_amount: item.request.amount,
            multiple_capture_data: None,
            connector_meta: types::PaymentsResponseData::get_connector_metadata(&response)
                .map(|secret| secret.expose()),
            browser_info: None,
            metadata: None,
            capture_method: item.request.capture_method,
            minor_payment_amount: item.request.minor_amount,
            minor_amount_to_capture: item.request.minor_amount,
            integrity_object: None,
            split_payments: item.request.split_payments,
            webhook_url: item.request.webhook_url,
        })
    }
}

async fn process_capture_flow(
    mut router_data: types::RouterData<
        api::Authorize,
        types::PaymentsAuthorizeData,
        types::PaymentsResponseData,
    >,
    authorize_response: types::PaymentsResponseData,
    state: &SessionState,
    connector: &api::ConnectorData,
    call_connector_action: payments::CallConnectorAction,
    business_profile: &domain::Profile,
    header_payload: domain_payments::HeaderPayload,
) -> RouterResult<
    types::RouterData<api::Authorize, types::PaymentsAuthorizeData, types::PaymentsResponseData>,
> {
    // Convert RouterData into Capture RouterData
    let capture_router_data = helpers::router_data_type_conversion(
        router_data.clone(),
        types::PaymentsCaptureData::foreign_try_from(router_data.clone())?,
        Err(types::ErrorResponse::default()),
    );

    // Call capture request
    let post_capture_router_data = super::call_capture_request(
        capture_router_data,
        state,
        connector,
        call_connector_action,
        business_profile,
        header_payload,
    )
    .await;

    // Process capture response
    let (updated_status, updated_response) =
        super::handle_post_capture_response(authorize_response, post_capture_router_data)?;
    router_data.status = updated_status;
    router_data.response = Ok(updated_response);
    Ok(router_data)
}

#[allow(clippy::too_many_arguments)]
async fn call_unified_connector_service_authorize(
    router_data: &mut types::RouterData<
        api::Authorize,
        types::PaymentsAuthorizeData,
        types::PaymentsResponseData,
    >,
    state: &SessionState,
    header_payload: &domain_payments::HeaderPayload,
    lineage_ids: grpc_client::LineageIds,
    #[cfg(feature = "v1")] merchant_connector_account: helpers::MerchantConnectorAccountType,
    #[cfg(feature = "v2")] merchant_connector_account: domain::MerchantConnectorAccountTypeDetails,
    merchant_context: &domain::MerchantContext,
    unified_connector_service_execution_mode: enums::ExecutionMode,
    merchant_order_reference_id: Option<String>,
    creds_identifier: Option<String>,
) -> RouterResult<()> {
    let merchant_id = merchant_context.get_merchant_account().get_id();
    if let Ok(Some(cached_access_token)) = state
        .store
        .get_access_token(merchant_id, &router_data.connector)
        .await
    {
        router_data.access_token = Some(cached_access_token);
        logger::debug!(
            "Using cached access token for UCS call to connector: {}",
            router_data.connector
        );
    }

    let client = state
        .grpc_client
        .unified_connector_service_client
        .clone()
        .ok_or(ApiErrorResponse::InternalServerError)
        .attach_printable("Failed to fetch Unified Connector Service client")?;

    let payment_authorize_request =
        payments_grpc::PaymentServiceAuthorizeRequest::foreign_try_from(&*router_data)
            .change_context(ApiErrorResponse::InternalServerError)
            .attach_printable("Failed to construct Payment Authorize Request")?;

    let connector_auth_metadata = build_unified_connector_service_auth_metadata(
        merchant_connector_account.clone(),
        merchant_context,
    )
    .change_context(ApiErrorResponse::InternalServerError)
    .attach_printable("Failed to construct request metadata")?;

    let merchant_connector_id = merchant_connector_account.get_mca_id();

    let merchant_reference_id = header_payload
        .x_reference_id
        .clone()
        .or(merchant_order_reference_id)
        .map(|id| id_type::PaymentReferenceId::from_str(id.as_str()))
        .transpose()
        .inspect_err(|err| logger::warn!(error=?err, "Invalid Merchant ReferenceId found"))
        .ok()
        .flatten()
        .map(ucs_types::UcsReferenceId::Payment);
    let headers_builder = state
        .get_grpc_headers_ucs(unified_connector_service_execution_mode)
        .external_vault_proxy_metadata(None)
        .merchant_reference_id(merchant_reference_id)
        .lineage_ids(lineage_ids);
    let updated_router_data = Box::pin(ucs_logging_wrapper(
        router_data.clone(),
        state,
        payment_authorize_request,
        headers_builder,
        |mut router_data, payment_authorize_request, grpc_headers| async move {
            let response = client
                .payment_authorize(
                    payment_authorize_request,
                    connector_auth_metadata,
                    grpc_headers,
                )
                .await
                .change_context(ApiErrorResponse::InternalServerError)
                .attach_printable("Failed to authorize payment")?;

            let payment_authorize_response = response.into_inner();

            let (router_data_response, status_code) =
                handle_unified_connector_service_response_for_payment_authorize(
                    payment_authorize_response.clone(),
                )
                .change_context(ApiErrorResponse::InternalServerError)
                .attach_printable("Failed to deserialize UCS response")?;

            // Extract and store access token if present
            if let Some(access_token) = get_access_token_from_ucs_response(
                state,
                merchant_context,
                &router_data.connector,
                merchant_connector_id.as_ref(),
                creds_identifier.clone(),
                payment_authorize_response.state.as_ref(),
            )
            .await
            {
                if let Err(error) = set_access_token_for_ucs(
                    state,
                    merchant_context,
                    &router_data.connector,
                    access_token,
                    merchant_connector_id.as_ref(),
                    creds_identifier,
                )
                .await
                {
                    logger::error!(
                        ?error,
                        "Failed to store UCS access token from authorize response"
                    );
                } else {
                    logger::debug!("Successfully stored access token from UCS authorize response");
                }
            }

            let router_data_response = router_data_response.map(|(response, status)| {
                router_data.status = status;
                response
            });
            router_data.response = router_data_response;
            router_data.raw_connector_response = payment_authorize_response
                .raw_connector_response
                .clone()
                .map(|raw_connector_response| raw_connector_response.expose().into());
            router_data.connector_http_status_code = Some(status_code);

            Ok((router_data, payment_authorize_response))
        },
    ))
    .await?;

    // Copy back the updated data
    *router_data = updated_router_data;
    Ok(())
}

#[allow(clippy::too_many_arguments)]
async fn call_unified_connector_service_pre_authenticate(
    router_data: &mut types::RouterData<
        api::PreAuthenticate,
        types::PaymentsPreAuthenticateData,
        types::PaymentsResponseData,
    >,
    state: &SessionState,
    header_payload: &domain_payments::HeaderPayload,
    lineage_ids: grpc_client::LineageIds,
    #[cfg(feature = "v1")] merchant_connector_account: helpers::MerchantConnectorAccountType,
    #[cfg(feature = "v2")] merchant_connector_account: domain::MerchantConnectorAccountTypeDetails,
    merchant_context: &domain::MerchantContext,
    unified_connector_service_execution_mode: enums::ExecutionMode,
    merchant_order_reference_id: Option<String>,
) -> RouterResult<()> {
    let client = state
        .grpc_client
        .unified_connector_service_client
        .clone()
        .ok_or(ApiErrorResponse::InternalServerError)
        .attach_printable("Failed to fetch Unified Connector Service client")?;

    let payment_pre_authenticate_request =
        payments_grpc::PaymentServicePreAuthenticateRequest::foreign_try_from(&*router_data)
            .change_context(ApiErrorResponse::InternalServerError)
            .attach_printable("Failed to construct Payment Authorize Request")?;

    let connector_auth_metadata =
        build_unified_connector_service_auth_metadata(merchant_connector_account, merchant_context)
            .change_context(ApiErrorResponse::InternalServerError)
            .attach_printable("Failed to construct request metadata")?;
    let merchant_reference_id = header_payload
        .x_reference_id
        .clone()
        .or(merchant_order_reference_id)
        .map(|id| id_type::PaymentReferenceId::from_str(id.as_str()))
        .transpose()
        .inspect_err(|err| logger::warn!(error=?err, "Invalid Merchant ReferenceId found"))
        .ok()
        .flatten()
        .map(ucs_types::UcsReferenceId::Payment);
    let headers_builder = state
        .get_grpc_headers_ucs(unified_connector_service_execution_mode)
        .external_vault_proxy_metadata(None)
        .merchant_reference_id(merchant_reference_id)
        .lineage_ids(lineage_ids);
    let updated_router_data = Box::pin(ucs_logging_wrapper(
        router_data.clone(),
        state,
        payment_pre_authenticate_request,
        headers_builder,
        |mut router_data, payment_pre_authenticate_request, grpc_headers| async move {
            let response = client
                .payment_pre_authenticate(
                    payment_pre_authenticate_request,
                    connector_auth_metadata,
                    grpc_headers,
                )
                .await
                .change_context(ApiErrorResponse::InternalServerError)
                .attach_printable("Failed to authorize payment")?;

            let payment_pre_authenticate_response = response.into_inner();

            let (router_data_response, status_code) =
                unified_connector_service::handle_unified_connector_service_response_for_payment_pre_authenticate(
                    payment_pre_authenticate_response.clone(),
                )
                .change_context(ApiErrorResponse::InternalServerError)
                .attach_printable("Failed to deserialize UCS response")?;

            let router_data_response = router_data_response.map(|(response, status)| {
                router_data.status = status;
                response
            });
            router_data.response = router_data_response;
            router_data.raw_connector_response = payment_pre_authenticate_response
                .raw_connector_response
                .clone()
                .map(|raw_connector_response| raw_connector_response.expose().into());
            router_data.connector_http_status_code = Some(status_code);

            Ok((router_data, payment_pre_authenticate_response))
        },
    ))
    .await?;

    // Copy back the updated data
    *router_data = updated_router_data;
    Ok(())
}

#[allow(clippy::too_many_arguments)]
async fn call_unified_connector_service_repeat_payment(
    router_data: &mut types::RouterData<
        api::Authorize,
        types::PaymentsAuthorizeData,
        types::PaymentsResponseData,
    >,
    state: &SessionState,
    header_payload: &domain_payments::HeaderPayload,
    lineage_ids: grpc_client::LineageIds,
    #[cfg(feature = "v1")] merchant_connector_account: helpers::MerchantConnectorAccountType,
    #[cfg(feature = "v2")] merchant_connector_account: domain::MerchantConnectorAccountTypeDetails,
    merchant_context: &domain::MerchantContext,
    unified_connector_service_execution_mode: enums::ExecutionMode,
    merchant_order_reference_id: Option<String>,
    creds_identifier: Option<String>,
) -> RouterResult<()> {
    let merchant_id = merchant_context.get_merchant_account().get_id();
    if let Ok(Some(cached_access_token)) = state
        .store
        .get_access_token(merchant_id, &router_data.connector)
        .await
    {
        router_data.access_token = Some(cached_access_token);
        logger::debug!(
            "Using cached access token for UCS repeat call to connector: {}",
            router_data.connector
        );
    }

    let client = state
        .grpc_client
        .unified_connector_service_client
        .clone()
        .ok_or(ApiErrorResponse::InternalServerError)
        .attach_printable("Failed to fetch Unified Connector Service client")?;

    let payment_repeat_request =
        payments_grpc::PaymentServiceRepeatEverythingRequest::foreign_try_from(&*router_data)
            .change_context(ApiErrorResponse::InternalServerError)
            .attach_printable("Failed to construct Payment Repeat Request")?;

    let connector_auth_metadata = build_unified_connector_service_auth_metadata(
        merchant_connector_account.clone(),
        merchant_context,
    )
    .change_context(ApiErrorResponse::InternalServerError)
    .attach_printable("Failed to construct request metadata")?;
    let merchant_reference_id = header_payload
        .x_reference_id
        .clone()
        .or(merchant_order_reference_id)
        .map(|id| id_type::PaymentReferenceId::from_str(id.as_str()))
        .transpose()
        .inspect_err(|err| logger::warn!(error=?err, "Invalid Merchant ReferenceId found"))
        .ok()
        .flatten()
        .map(ucs_types::UcsReferenceId::Payment);
    let headers_builder = state
        .get_grpc_headers_ucs(unified_connector_service_execution_mode)
        .external_vault_proxy_metadata(None)
        .merchant_reference_id(merchant_reference_id)
        .lineage_ids(lineage_ids);
    let updated_router_data = Box::pin(ucs_logging_wrapper(
        router_data.clone(),
        state,
        payment_repeat_request,
        headers_builder,
        |mut router_data, payment_repeat_request, grpc_headers| async move {
            let response = client
                .payment_repeat(
                    payment_repeat_request,
                    connector_auth_metadata.clone(),
                    grpc_headers,
                )
                .await
                .change_context(ApiErrorResponse::InternalServerError)
                .attach_printable("Failed to repeat payment")?;

            let payment_repeat_response = response.into_inner();

            let (router_data_response, status_code) =
                handle_unified_connector_service_response_for_payment_repeat(
                    payment_repeat_response.clone(),
                )
                .change_context(ApiErrorResponse::InternalServerError)
                .attach_printable("Failed to deserialize UCS response")?;

            // Extract and store access token if present
            if let Some(access_token) = get_access_token_from_ucs_response(
                state,
                merchant_context,
                &router_data.connector,
                merchant_connector_account.get_mca_id().as_ref(),
                creds_identifier.clone(),
                payment_repeat_response.state.as_ref(),
            )
            .await
            {
                if let Err(error) = set_access_token_for_ucs(
                    state,
                    merchant_context,
                    &router_data.connector,
                    access_token,
                    merchant_connector_account.get_mca_id().as_ref(),
                    creds_identifier,
                )
                .await
                {
                    logger::error!(
                        ?error,
                        "Failed to store UCS access token from repeat response"
                    );
                } else {
                    logger::debug!("Successfully stored access token from UCS repeat response");
                }
            }

            let router_data_response = router_data_response.map(|(response, status)| {
                router_data.status = status;
                response
            });
            router_data.response = router_data_response;
            router_data.raw_connector_response = payment_repeat_response
                .raw_connector_response
                .clone()
                .map(|raw_connector_response| raw_connector_response.expose().into());
            router_data.connector_http_status_code = Some(status_code);

            Ok((router_data, payment_repeat_response))
        },
    ))
    .await?;

    // Copy back the updated data
    *router_data = updated_router_data;
    Ok(())
}<|MERGE_RESOLUTION|>--- conflicted
+++ resolved
@@ -26,11 +26,7 @@
             self, access_token, customers, helpers, tokenization, transformers, PaymentData,
         },
         unified_connector_service::{
-<<<<<<< HEAD
-            build_unified_connector_service_auth_metadata, get_access_token_from_ucs_response,
-=======
-            self, build_unified_connector_service_auth_metadata,
->>>>>>> 38ee15e8
+            self, build_unified_connector_service_auth_metadata, get_access_token_from_ucs_response,
             handle_unified_connector_service_response_for_payment_authorize,
             handle_unified_connector_service_response_for_payment_repeat, set_access_token_for_ucs,
             ucs_logging_wrapper,
@@ -1007,15 +1003,8 @@
                 .attach_printable("Failed to deserialize UCS response")?;
 
             // Extract and store access token if present
-            if let Some(access_token) = get_access_token_from_ucs_response(
-                state,
-                merchant_context,
-                &router_data.connector,
-                merchant_connector_id.as_ref(),
-                creds_identifier.clone(),
-                payment_authorize_response.state.as_ref(),
-            )
-            .await
+            if let Some(access_token) =
+                get_access_token_from_ucs_response(payment_authorize_response.state.as_ref())
             {
                 if let Err(error) = set_access_token_for_ucs(
                     state,
@@ -1239,15 +1228,8 @@
                 .attach_printable("Failed to deserialize UCS response")?;
 
             // Extract and store access token if present
-            if let Some(access_token) = get_access_token_from_ucs_response(
-                state,
-                merchant_context,
-                &router_data.connector,
-                merchant_connector_account.get_mca_id().as_ref(),
-                creds_identifier.clone(),
-                payment_repeat_response.state.as_ref(),
-            )
-            .await
+            if let Some(access_token) =
+                get_access_token_from_ucs_response(payment_repeat_response.state.as_ref())
             {
                 if let Err(error) = set_access_token_for_ucs(
                     state,
