--- conflicted
+++ resolved
@@ -426,38 +426,9 @@
         }
     }
 
-    async fn call_unified_connector_service<'a>(
+    async fn create_order_at_connector(
         &mut self,
         state: &SessionState,
-<<<<<<< HEAD
-        #[cfg(feature = "v1")] merchant_connector_account: helpers::MerchantConnectorAccountType,
-        #[cfg(feature = "v2")]
-        merchant_connector_account: domain::MerchantConnectorAccountTypeDetails,
-    ) -> RouterResult<()> {
-        let client = state
-            .grpc_client
-            .unified_connector_service_client
-            .clone()
-            .ok_or(ApiErrorResponse::InternalServerError)
-            .attach_printable("Failed to fetch Unified Connector Service client")?;
-
-        let payment_authorize_request =
-            payments_grpc::PaymentServiceAuthorizeRequest::foreign_try_from(self)
-                .change_context(ApiErrorResponse::InternalServerError)
-                .attach_printable("Failed to construct Payment Authorize Request")?;
-
-        let connector_auth_metadata =
-            build_unified_connector_service_auth_metadata(merchant_connector_account)
-                .change_context(ApiErrorResponse::InternalServerError)
-                .attach_printable("Failed to construct request metadata")?;
-
-        let response = client
-            .payment_authorize(payment_authorize_request, connector_auth_metadata)
-            .await
-            .change_context(ApiErrorResponse::InternalServerError)
-            .attach_printable("Failed to authorize payment")?;
-
-=======
         connector: &api::ConnectorData,
         should_continue_payment: bool,
     ) -> RouterResult<types::CreateOrderResult> {
@@ -551,7 +522,9 @@
     async fn call_unified_connector_service<'a>(
         &mut self,
         state: &SessionState,
-        merchant_connector_account: helpers::MerchantConnectorAccountType,
+        #[cfg(feature = "v1")] merchant_connector_account: helpers::MerchantConnectorAccountType,
+        #[cfg(feature = "v2")]
+        merchant_connector_account: domain::MerchantConnectorAccountTypeDetails,
         merchant_context: &domain::MerchantContext,
     ) -> RouterResult<()> {
         let client = state
@@ -583,12 +556,10 @@
             .change_context(ApiErrorResponse::InternalServerError)
             .attach_printable("Failed to authorize payment")?;
 
->>>>>>> de92973b
         let payment_authorize_response = response.into_inner();
 
         let (status, router_data_response) =
             handle_unified_connector_service_response_for_payment_authorize(
-<<<<<<< HEAD
                 payment_authorize_response.clone(),
             )
             .change_context(ApiErrorResponse::InternalServerError)
@@ -596,18 +567,8 @@
 
         self.status = status;
         self.response = router_data_response;
-        self.whole_connector_response = payment_authorize_response.raw_connector_response;
-
-=======
-                payment_authorize_response,
-            )
-            .change_context(ApiErrorResponse::InternalServerError)
-            .attach_printable("Failed to deserialize UCS response")?;
-
-        self.status = status;
-        self.response = router_data_response;
-
->>>>>>> de92973b
+        self.raw_connector_response = payment_authorize_response.raw_connector_response;
+
         Ok(())
     }
 }
