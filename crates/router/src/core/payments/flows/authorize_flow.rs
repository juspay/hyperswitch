use async_trait::async_trait;
use error_stack;

use super::{ConstructFlowSpecificData, Feature};
use crate::{
    core::{
        errors::{self, ConnectorErrorExt, RouterResult},
        mandate,
        payments::{
            self, access_token, customers, helpers, tokenization, transformers, PaymentData,
        },
    },
    logger,
    routes::{metrics, AppState},
    services,
    types::{self, api, domain},
};

#[async_trait]
impl
    ConstructFlowSpecificData<
        api::Authorize,
        types::PaymentsAuthorizeData,
        types::PaymentsResponseData,
    > for PaymentData<api::Authorize>
{
    async fn construct_router_data<'a>(
        &self,
        state: &AppState,
        connector_id: &str,
        merchant_account: &domain::MerchantAccount,
        key_store: &domain::MerchantKeyStore,
        customer: &Option<domain::Customer>,
        merchant_connector_account: &helpers::MerchantConnectorAccountType,
    ) -> RouterResult<
        types::RouterData<
            api::Authorize,
            types::PaymentsAuthorizeData,
            types::PaymentsResponseData,
        >,
    > {
        Box::pin(transformers::construct_payment_router_data::<
            api::Authorize,
            types::PaymentsAuthorizeData,
        >(
            state,
            self.clone(),
            connector_id,
            merchant_account,
            key_store,
            customer,
            merchant_connector_account,
        ))
        .await
    }
}
#[async_trait]
impl Feature<api::Authorize, types::PaymentsAuthorizeData> for types::PaymentsAuthorizeRouterData {
    async fn decide_flows<'a>(
        mut self,
        state: &AppState,
        connector: &api::ConnectorData,
        maybe_customer: &Option<domain::Customer>,
        call_connector_action: payments::CallConnectorAction,
        merchant_account: &domain::MerchantAccount,
        connector_request: Option<services::Request>,
        key_store: &domain::MerchantKeyStore,
    ) -> RouterResult<Self> {
        let connector_integration: services::BoxedConnectorIntegration<
            '_,
            api::Authorize,
            types::PaymentsAuthorizeData,
            types::PaymentsResponseData,
        > = connector.connector.get_connector_integration();

        if self.should_proceed_with_authorize() {
            self.decide_authentication_type();
            logger::debug!(auth_type=?self.auth_type);
            let mut resp = services::execute_connector_processing_step(
                state,
                connector_integration,
                &self,
                call_connector_action,
                connector_request,
            )
            .await
            .to_payment_failed_response()?;

            metrics::PAYMENT_COUNT.add(&metrics::CONTEXT, 1, &[]); // Metrics

            let is_mandate = resp.request.setup_mandate_details.is_some();

            if is_mandate {
<<<<<<< HEAD
                let payment_method_id = Box::pin(tokenization::save_payment_method(
                    state,
                    connector,
                    resp.to_owned(),
                    maybe_customer,
                    merchant_account,
                    self.request.payment_method_type,
                    key_store,
                    Some(resp.request.amount),
                    Some(resp.request.currency),
                ))
                .await?;
=======
                let (payment_method_id, payment_method_status) =
                    Box::pin(tokenization::save_payment_method(
                        state,
                        connector,
                        resp.to_owned(),
                        maybe_customer,
                        merchant_account,
                        self.request.payment_method_type,
                        key_store,
                    ))
                    .await?;

                resp.payment_method_id = payment_method_id.clone();
                resp.payment_method_status = payment_method_status;

>>>>>>> 7391416e
                Ok(mandate::mandate_procedure(
                    state,
                    resp,
                    maybe_customer,
                    payment_method_id,
                    connector.merchant_connector_id.clone(),
                )
                .await?)
            } else {
                let connector = connector.clone();
                let response = resp.clone();
                let maybe_customer = maybe_customer.clone();
                let merchant_account = merchant_account.clone();
                let key_store = key_store.clone();
                let state = state.clone();

                logger::info!("Call to save_payment_method in locker");
                tokio::spawn(async move {
                    logger::info!("Starting async call to save_payment_method in locker");

                    let result = Box::pin(tokenization::save_payment_method(
                        &state,
                        &connector,
                        response,
                        &maybe_customer,
                        &merchant_account,
                        self.request.payment_method_type,
                        &key_store,
                        Some(resp.request.amount),
                        Some(resp.request.currency),
                    ))
                    .await;

                    if let Err(err) = result {
                        logger::error!("Asynchronously saving card in locker failed : {:?}", err);
                    }
                });

                Ok(resp)
            }
        } else {
            Ok(self.clone())
        }
    }

    async fn add_access_token<'a>(
        &self,
        state: &AppState,
        connector: &api::ConnectorData,
        merchant_account: &domain::MerchantAccount,
    ) -> RouterResult<types::AddAccessTokenResult> {
        access_token::add_access_token(state, connector, merchant_account, self).await
    }

    async fn add_payment_method_token<'a>(
        &mut self,
        state: &AppState,
        connector: &api::ConnectorData,
        tokenization_action: &payments::TokenizationAction,
    ) -> RouterResult<Option<String>> {
        let request = self.request.clone();
        tokenization::add_payment_method_token(
            state,
            connector,
            tokenization_action,
            self,
            types::PaymentMethodTokenizationData::try_from(request)?,
        )
        .await
    }

    async fn preprocessing_steps<'a>(
        self,
        state: &AppState,
        connector: &api::ConnectorData,
    ) -> RouterResult<Self> {
        authorize_preprocessing_steps(state, &self, true, connector).await
    }

    async fn create_connector_customer<'a>(
        &self,
        state: &AppState,
        connector: &api::ConnectorData,
    ) -> RouterResult<Option<String>> {
        customers::create_connector_customer(
            state,
            connector,
            self,
            types::ConnectorCustomerData::try_from(self)?,
        )
        .await
    }

    async fn build_flow_specific_connector_request(
        &mut self,
        state: &AppState,
        connector: &api::ConnectorData,
        call_connector_action: payments::CallConnectorAction,
    ) -> RouterResult<(Option<services::Request>, bool)> {
        match call_connector_action {
            payments::CallConnectorAction::Trigger => {
                connector
                    .connector
                    .validate_capture_method(
                        self.request.capture_method,
                        self.request.payment_method_type,
                    )
                    .to_payment_failed_response()?;
                let connector_integration: services::BoxedConnectorIntegration<
                    '_,
                    api::Authorize,
                    types::PaymentsAuthorizeData,
                    types::PaymentsResponseData,
                > = connector.connector.get_connector_integration();
                connector_integration
                    .execute_pretasks(self, state)
                    .await
                    .to_payment_failed_response()?;

                metrics::EXECUTE_PRETASK_COUNT.add(
                    &metrics::CONTEXT,
                    1,
                    &[
                        metrics::request::add_attributes(
                            "connector",
                            connector.connector_name.to_string(),
                        ),
                        metrics::request::add_attributes("flow", format!("{:?}", api::Authorize)),
                    ],
                );

                logger::debug!(completed_pre_tasks=?true);

                if self.should_proceed_with_authorize() {
                    self.decide_authentication_type();
                    logger::debug!(auth_type=?self.auth_type);

                    Ok((
                        connector_integration
                            .build_request(self, &state.conf.connectors)
                            .to_payment_failed_response()?,
                        true,
                    ))
                } else {
                    Ok((None, false))
                }
            }
            _ => Ok((None, true)),
        }
    }
}

impl types::PaymentsAuthorizeRouterData {
    fn decide_authentication_type(&mut self) {
        if self.auth_type == diesel_models::enums::AuthenticationType::ThreeDs
            && !self.request.enrolled_for_3ds
        {
            self.auth_type = diesel_models::enums::AuthenticationType::NoThreeDs
        }
    }

    /// to decide if we need to proceed with authorize or not, Eg: If any of the pretask returns `redirection_response` then we should not proceed with authorize call
    fn should_proceed_with_authorize(&self) -> bool {
        match &self.response {
            Ok(types::PaymentsResponseData::TransactionResponse {
                redirection_data, ..
            }) => !redirection_data.is_some(),
            _ => true,
        }
    }
}

impl mandate::MandateBehaviour for types::PaymentsAuthorizeData {
    fn get_amount(&self) -> i64 {
        self.amount
    }
    fn get_mandate_id(&self) -> Option<&api_models::payments::MandateIds> {
        self.mandate_id.as_ref()
    }
    fn get_payment_method_data(&self) -> api_models::payments::PaymentMethodData {
        self.payment_method_data.clone()
    }
    fn get_setup_future_usage(&self) -> Option<diesel_models::enums::FutureUsage> {
        self.setup_future_usage
    }
    fn get_setup_mandate_details(&self) -> Option<&data_models::mandates::MandateData> {
        self.setup_mandate_details.as_ref()
    }

    fn set_mandate_id(&mut self, new_mandate_id: Option<api_models::payments::MandateIds>) {
        self.mandate_id = new_mandate_id;
    }
    fn get_customer_acceptance(&self) -> Option<api_models::payments::CustomerAcceptance> {
        self.customer_acceptance.clone().map(From::from)
    }
}

pub async fn authorize_preprocessing_steps<F: Clone>(
    state: &AppState,
    router_data: &types::RouterData<F, types::PaymentsAuthorizeData, types::PaymentsResponseData>,
    confirm: bool,
    connector: &api::ConnectorData,
) -> RouterResult<types::RouterData<F, types::PaymentsAuthorizeData, types::PaymentsResponseData>> {
    if confirm {
        let connector_integration: services::BoxedConnectorIntegration<
            '_,
            api::PreProcessing,
            types::PaymentsPreProcessingData,
            types::PaymentsResponseData,
        > = connector.connector.get_connector_integration();

        let preprocessing_request_data =
            types::PaymentsPreProcessingData::try_from(router_data.request.to_owned())?;

        let preprocessing_response_data: Result<types::PaymentsResponseData, types::ErrorResponse> =
            Err(types::ErrorResponse::default());

        let preprocessing_router_data =
            payments::helpers::router_data_type_conversion::<_, api::PreProcessing, _, _, _, _>(
                router_data.clone(),
                preprocessing_request_data,
                preprocessing_response_data,
            );

        let resp = services::execute_connector_processing_step(
            state,
            connector_integration,
            &preprocessing_router_data,
            payments::CallConnectorAction::Trigger,
            None,
        )
        .await
        .to_payment_failed_response()?;

        metrics::PREPROCESSING_STEPS_COUNT.add(
            &metrics::CONTEXT,
            1,
            &[
                metrics::request::add_attributes("connector", connector.connector_name.to_string()),
                metrics::request::add_attributes(
                    "payment_method",
                    router_data.payment_method.to_string(),
                ),
                metrics::request::add_attributes(
                    "payment_method_type",
                    router_data
                        .request
                        .payment_method_type
                        .as_ref()
                        .map(|inner| inner.to_string())
                        .unwrap_or("null".to_string()),
                ),
            ],
        );

        let authorize_router_data =
            payments::helpers::router_data_type_conversion::<_, F, _, _, _, _>(
                resp.clone(),
                router_data.request.to_owned(),
                resp.response,
            );

        Ok(authorize_router_data)
    } else {
        Ok(router_data.clone())
    }
}

impl<F> TryFrom<&types::RouterData<F, types::PaymentsAuthorizeData, types::PaymentsResponseData>>
    for types::ConnectorCustomerData
{
    type Error = error_stack::Report<errors::ApiErrorResponse>;

    fn try_from(
        data: &types::RouterData<F, types::PaymentsAuthorizeData, types::PaymentsResponseData>,
    ) -> Result<Self, Self::Error> {
        Ok(Self {
            email: data.request.email.clone(),
            payment_method_data: data.request.payment_method_data.clone(),
            description: None,
            phone: None,
            name: data.request.customer_name.clone(),
            preprocessing_id: data.preprocessing_id.clone(),
        })
    }
}

impl TryFrom<types::PaymentsAuthorizeData> for types::PaymentMethodTokenizationData {
    type Error = error_stack::Report<errors::ApiErrorResponse>;

    fn try_from(data: types::PaymentsAuthorizeData) -> Result<Self, Self::Error> {
        Ok(Self {
            payment_method_data: data.payment_method_data,
            browser_info: data.browser_info,
            currency: data.currency,
            amount: Some(data.amount),
        })
    }
}

impl TryFrom<types::PaymentsAuthorizeData> for types::PaymentsPreProcessingData {
    type Error = error_stack::Report<errors::ApiErrorResponse>;

    fn try_from(data: types::PaymentsAuthorizeData) -> Result<Self, Self::Error> {
        Ok(Self {
            payment_method_data: Some(data.payment_method_data),
            amount: Some(data.amount),
            email: data.email,
            currency: Some(data.currency),
            payment_method_type: data.payment_method_type,
            setup_mandate_details: data.setup_mandate_details,
            capture_method: data.capture_method,
            order_details: data.order_details,
            router_return_url: data.router_return_url,
            webhook_url: data.webhook_url,
            complete_authorize_url: data.complete_authorize_url,
            browser_info: data.browser_info,
            surcharge_details: data.surcharge_details,
            connector_transaction_id: None,
            redirect_response: None,
        })
    }
}

impl TryFrom<types::CompleteAuthorizeData> for types::PaymentsPreProcessingData {
    type Error = error_stack::Report<errors::ApiErrorResponse>;

    fn try_from(data: types::CompleteAuthorizeData) -> Result<Self, Self::Error> {
        Ok(Self {
            payment_method_data: data.payment_method_data,
            amount: Some(data.amount),
            email: data.email,
            currency: Some(data.currency),
            payment_method_type: None,
            setup_mandate_details: data.setup_mandate_details,
            capture_method: data.capture_method,
            order_details: None,
            router_return_url: None,
            webhook_url: None,
            complete_authorize_url: data.complete_authorize_url,
            browser_info: data.browser_info,
            surcharge_details: None,
            connector_transaction_id: data.connector_transaction_id,
            redirect_response: data.redirect_response,
        })
    }
}<|MERGE_RESOLUTION|>--- conflicted
+++ resolved
@@ -91,20 +91,6 @@
             let is_mandate = resp.request.setup_mandate_details.is_some();
 
             if is_mandate {
-<<<<<<< HEAD
-                let payment_method_id = Box::pin(tokenization::save_payment_method(
-                    state,
-                    connector,
-                    resp.to_owned(),
-                    maybe_customer,
-                    merchant_account,
-                    self.request.payment_method_type,
-                    key_store,
-                    Some(resp.request.amount),
-                    Some(resp.request.currency),
-                ))
-                .await?;
-=======
                 let (payment_method_id, payment_method_status) =
                     Box::pin(tokenization::save_payment_method(
                         state,
@@ -114,13 +100,14 @@
                         merchant_account,
                         self.request.payment_method_type,
                         key_store,
+                        Some(resp.request.amount),
+                        Some(resp.request.currency),
                     ))
                     .await?;
 
                 resp.payment_method_id = payment_method_id.clone();
                 resp.payment_method_status = payment_method_status;
 
->>>>>>> 7391416e
                 Ok(mandate::mandate_procedure(
                     state,
                     resp,
