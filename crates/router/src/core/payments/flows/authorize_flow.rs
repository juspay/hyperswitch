use async_trait::async_trait;
use error_stack::ResultExt;
use masking::Secret;

use super::{ConstructFlowSpecificData, Feature};
use crate::{
    consts,
    core::{
        errors::{self, ConnectorErrorExt, RouterResult, StorageErrorExt},
        payments::{self, helpers, transformers, PaymentData},
    },
    routes::AppState,
    scheduler::metrics,
    services,
    types::{
        self, api,
        storage::{self, enums as storage_enums},
        PaymentsAuthorizeData, PaymentsAuthorizeRouterData, PaymentsResponseData,
    },
    utils,
};

#[async_trait]
impl
    ConstructFlowSpecificData<
        api::Authorize,
        types::PaymentsAuthorizeData,
        types::PaymentsResponseData,
    > for PaymentData<api::Authorize>
{
    async fn construct_r_d<'a>(
        &self,
        state: &AppState,
        connector_id: &str,
        merchant_account: &storage::MerchantAccount,
    ) -> RouterResult<
        types::RouterData<
            api::Authorize,
            types::PaymentsAuthorizeData,
            types::PaymentsResponseData,
        >,
    > {
        let output = transformers::construct_payment_router_data::<
            api::Authorize,
            types::PaymentsAuthorizeData,
        >(state, self.clone(), connector_id, merchant_account)
        .await?;
        Ok(output.1)
    }
}

#[async_trait]
impl Feature<api::Authorize, types::PaymentsAuthorizeData>
    for types::RouterData<api::Authorize, types::PaymentsAuthorizeData, types::PaymentsResponseData>
{
    async fn decide_flows<'a>(
        self,
        state: &AppState,
        connector: api::ConnectorData,
        customer: &Option<storage::Customer>,
        payment_data: PaymentData<api::Authorize>,
        call_connector_action: payments::CallConnectorAction,
        storage_scheme: storage_enums::MerchantStorageScheme,
    ) -> (RouterResult<Self>, PaymentData<api::Authorize>)
    where
        dyn api::Connector: services::ConnectorIntegration<
            api::Authorize,
            types::PaymentsAuthorizeData,
            types::PaymentsResponseData,
        >,
    {
        let resp = self
            .decide_flow(
                state,
                connector,
                customer,
                Some(true),
                call_connector_action,
                storage_scheme,
            )
            .await;

        metrics::PAYMENT_COUNT.add(&metrics::CONTEXT, 1, &[]); // Metrics

        (resp, payment_data)
    }
}

impl PaymentsAuthorizeRouterData {
    pub async fn decide_flow<'a, 'b>(
        &'b self,
        state: &'a AppState,
        connector: api::ConnectorData,
        maybe_customer: &Option<storage::Customer>,
        confirm: Option<bool>,
        call_connector_action: payments::CallConnectorAction,
        _storage_scheme: storage_enums::MerchantStorageScheme,
    ) -> RouterResult<PaymentsAuthorizeRouterData>
    where
        dyn api::Connector + Sync: services::ConnectorIntegration<
            api::Authorize,
            PaymentsAuthorizeData,
            PaymentsResponseData,
        >,
    {
        match confirm {
            Some(true) => {
                let connector_integration: services::BoxedConnectorIntegration<
                    api::Authorize,
                    PaymentsAuthorizeData,
                    PaymentsResponseData,
                > = connector.connector.get_connector_integration();
                let mut resp = services::execute_connector_processing_step(
                    state,
                    connector_integration,
                    self,
                    call_connector_action,
                )
                .await
                .map_err(|error| error.to_payment_failed_response())?;
                match &self.request.mandate_id {
                    Some(mandate_id) => {
                        let mandate = state
                            .store
                            .find_mandate_by_merchant_id_mandate_id(
                                resp.merchant_id.as_ref(),
                                mandate_id,
                            )
                            .await
                            .change_context(errors::ApiErrorResponse::MandateNotFound)?;
                        let mandate = match mandate.mandate_type {
                            enums::MandateType::SingleUse => state
                                .store
                                .update_mandate_by_merchant_id_mandate_id(
                                    &resp.merchant_id,
                                    mandate_id,
                                    storage::MandateUpdate::StatusUpdate {
                                        mandate_status: enums::MandateStatus::Revoked,
                                    },
                                )
                                .await
                                .change_context(errors::ApiErrorResponse::MandateNotFound),
                            enums::MandateType::MultiUse => Ok(mandate),
                        }?;

                        resp.payment_method_id = Some(mandate.payment_method_id);
                    }
                    None => {
                        if self.request.setup_future_usage.is_some() {
                            let payment_method_id = helpers::call_payment_method(
                                state,
                                &self.merchant_id,
                                Some(&self.request.payment_method_data),
                                Some(self.payment_method),
                                maybe_customer,
                            )
                            .await?
                            .payment_method_id;

                            resp.payment_method_id = Some(payment_method_id.clone());
                            if let Some(new_mandate_data) =
                                self.generate_mandate(maybe_customer, payment_method_id)
                            {
                                resp.request.mandate_id = Some(new_mandate_data.mandate_id.clone());
                                state.store.insert_mandate(new_mandate_data).await.map_err(
                                    |err| {
                                        err.to_duplicate_response(
                                            errors::ApiErrorResponse::DuplicateRefundRequest,
                                        )
                                    },
                                )?;
                            };
                        }
                    }
                }

                Ok(resp)
            }
            _ => Ok(self.clone()),
        }
    }

    fn generate_mandate(
        &self,
        customer: &Option<storage::Customer>,
        payment_method_id: String,
    ) -> Option<storage::MandateNew> {
        match (self.request.setup_mandate_details.clone(), customer) {
            (Some(data), Some(cus)) => {
                let mandate_id = utils::generate_id(consts::ID_LENGTH, "man");
<<<<<<< HEAD

                // The construction of the mandate new must be visible
                let mut new_mandate = storage::MandateNew::default();

                new_mandate
                    .set_mandate_id(mandate_id)
                    .set_customer_id(cus.customer_id.clone())
                    .set_merchant_id(self.merchant_id.clone())
                    .set_payment_method_id(payment_method_id)
                    .set_mandate_status(enums::MandateStatus::Active)
                    .set_customer_ip_address(
                        data.customer_acceptance.get_ip_address().map(Secret::new),
                    )
                    .set_customer_user_agent(data.customer_acceptance.get_user_agent())
                    .set_customer_accepted_at(Some(data.customer_acceptance.get_accepted_at()));

                Some(match data.mandate_type {
                    api::MandateType::SingleUse(data) => new_mandate
                        .set_single_use_amount(Some(data.amount))
                        .set_single_use_currency(Some(data.currency))
                        .set_mandate_type(enums::MandateType::SingleUse)
                        .to_owned(),

                    api::MandateType::MultiUse => new_mandate
                        .set_mandate_type(enums::MandateType::MultiUse)
                        .to_owned(),
=======
                Some(storage::MandateNew {
                    mandate_id,
                    customer_id: cus.customer_id.clone(),
                    merchant_id: self.merchant_id.clone(),
                    payment_method_id,
                    mandate_status: storage_enums::MandateStatus::Active,
                    mandate_type: storage_enums::MandateType::MultiUse,
                    customer_ip_address: data.customer_acceptance.get_ip_address().map(Secret::new),
                    customer_user_agent: data.customer_acceptance.get_user_agent(),
                    customer_accepted_at: Some(data.customer_acceptance.get_accepted_at()),
                    ..Default::default() // network_transaction_id: Option<String>,
                                         // previous_transaction_id: Option<String>,
                                         // created_at: Option<PrimitiveDateTime>,
>>>>>>> 9710af1e
                })
            }
            (_, _) => None,
        }
    }
}<|MERGE_RESOLUTION|>--- conflicted
+++ resolved
@@ -129,18 +129,18 @@
                             .await
                             .change_context(errors::ApiErrorResponse::MandateNotFound)?;
                         let mandate = match mandate.mandate_type {
-                            enums::MandateType::SingleUse => state
+                            storage_enums::MandateType::SingleUse => state
                                 .store
                                 .update_mandate_by_merchant_id_mandate_id(
                                     &resp.merchant_id,
                                     mandate_id,
                                     storage::MandateUpdate::StatusUpdate {
-                                        mandate_status: enums::MandateStatus::Revoked,
+                                        mandate_status: storage_enums::MandateStatus::Revoked,
                                     },
                                 )
                                 .await
                                 .change_context(errors::ApiErrorResponse::MandateNotFound),
-                            enums::MandateType::MultiUse => Ok(mandate),
+                            storage_enums::MandateType::MultiUse => Ok(mandate),
                         }?;
 
                         resp.payment_method_id = Some(mandate.payment_method_id);
@@ -188,7 +188,6 @@
         match (self.request.setup_mandate_details.clone(), customer) {
             (Some(data), Some(cus)) => {
                 let mandate_id = utils::generate_id(consts::ID_LENGTH, "man");
-<<<<<<< HEAD
 
                 // The construction of the mandate new must be visible
                 let mut new_mandate = storage::MandateNew::default();
@@ -198,7 +197,7 @@
                     .set_customer_id(cus.customer_id.clone())
                     .set_merchant_id(self.merchant_id.clone())
                     .set_payment_method_id(payment_method_id)
-                    .set_mandate_status(enums::MandateStatus::Active)
+                    .set_mandate_status(storage_enums::MandateStatus::Active)
                     .set_customer_ip_address(
                         data.customer_acceptance.get_ip_address().map(Secret::new),
                     )
@@ -209,27 +208,12 @@
                     api::MandateType::SingleUse(data) => new_mandate
                         .set_single_use_amount(Some(data.amount))
                         .set_single_use_currency(Some(data.currency))
-                        .set_mandate_type(enums::MandateType::SingleUse)
+                        .set_mandate_type(storage_enums::MandateType::SingleUse)
                         .to_owned(),
 
                     api::MandateType::MultiUse => new_mandate
-                        .set_mandate_type(enums::MandateType::MultiUse)
+                        .set_mandate_type(storage_enums::MandateType::MultiUse)
                         .to_owned(),
-=======
-                Some(storage::MandateNew {
-                    mandate_id,
-                    customer_id: cus.customer_id.clone(),
-                    merchant_id: self.merchant_id.clone(),
-                    payment_method_id,
-                    mandate_status: storage_enums::MandateStatus::Active,
-                    mandate_type: storage_enums::MandateType::MultiUse,
-                    customer_ip_address: data.customer_acceptance.get_ip_address().map(Secret::new),
-                    customer_user_agent: data.customer_acceptance.get_user_agent(),
-                    customer_accepted_at: Some(data.customer_acceptance.get_accepted_at()),
-                    ..Default::default() // network_transaction_id: Option<String>,
-                                         // previous_transaction_id: Option<String>,
-                                         // created_at: Option<PrimitiveDateTime>,
->>>>>>> 9710af1e
                 })
             }
             (_, _) => None,
