--- conflicted
+++ resolved
@@ -854,7 +854,6 @@
             .change_context(ApiErrorResponse::InternalServerError)
             .attach_printable("Failed to construct request metadata")?;
 
-<<<<<<< HEAD
     let updated_router_data = Box::pin(ucs_logging_wrapper(
         router_data.clone(),
         state,
@@ -864,7 +863,8 @@
                 .payment_authorize(
                     payment_authorize_request,
                     connector_auth_metadata,
-                    state.get_grpc_headers(),
+                    None,
+            state.get_grpc_headers(),
                 )
                 .await
                 .change_context(ApiErrorResponse::InternalServerError)
@@ -891,34 +891,6 @@
         },
     ))
     .await?;
-=======
-    let response = client
-        .payment_authorize(
-            payment_authorize_request,
-            connector_auth_metadata,
-            None,
-            state.get_grpc_headers(),
-        )
-        .await
-        .change_context(ApiErrorResponse::InternalServerError)
-        .attach_printable("Failed to authorize payment")?;
-
-    let payment_authorize_response = response.into_inner();
-
-    let (status, router_data_response, status_code) =
-        handle_unified_connector_service_response_for_payment_authorize(
-            payment_authorize_response.clone(),
-        )
-        .change_context(ApiErrorResponse::InternalServerError)
-        .attach_printable("Failed to deserialize UCS response")?;
-
-    router_data.status = status;
-    router_data.response = router_data_response;
-    router_data.raw_connector_response = payment_authorize_response
-        .raw_connector_response
-        .map(Secret::new);
-    router_data.connector_http_status_code = Some(status_code);
->>>>>>> c02d8b9b
 
     // Copy back the updated data
     *router_data = updated_router_data;
