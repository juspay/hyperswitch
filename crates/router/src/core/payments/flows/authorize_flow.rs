--- conflicted
+++ resolved
@@ -346,11 +346,7 @@
             amount: Some(data.amount),
             email: data.email,
             currency: Some(data.currency),
-<<<<<<< HEAD
-=======
-            amount: Some(data.amount),
             payment_method_type: data.payment_method_type,
->>>>>>> 2ac1f2e2
         })
     }
 }