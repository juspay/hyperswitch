use async_trait::async_trait;

use super::{ConstructFlowSpecificData, Feature};
use crate::{
    core::{
        errors::{ConnectorErrorExt, RouterResult},
        mandate,
        payments::{self, transformers, PaymentData},
    },
    routes::AppState,
    scheduler::metrics,
    services,
    types::{
        self, api,
        storage::{self, enums as storage_enums},
        PaymentsAuthorizeData, PaymentsAuthorizeRouterData, PaymentsResponseData,
    },
};

#[async_trait]
impl
    ConstructFlowSpecificData<
        api::Authorize,
        types::PaymentsAuthorizeData,
        types::PaymentsResponseData,
    > for PaymentData<api::Authorize>
{
    async fn construct_router_data<'a>(
        &self,
        state: &AppState,
        connector_id: &str,
        merchant_account: &storage::MerchantAccount,
    ) -> RouterResult<
        types::RouterData<
            api::Authorize,
            types::PaymentsAuthorizeData,
            types::PaymentsResponseData,
        >,
    > {
        transformers::construct_payment_router_data::<api::Authorize, types::PaymentsAuthorizeData>(
            state,
            self.clone(),
            connector_id,
            merchant_account,
        )
        .await
    }
}

#[async_trait]
impl Feature<api::Authorize, types::PaymentsAuthorizeData> for types::PaymentsAuthorizeRouterData {
    async fn decide_flows<'a>(
        self,
        state: &AppState,
        connector: &api::ConnectorData,
        customer: &Option<storage::Customer>,
        call_connector_action: payments::CallConnectorAction,
        storage_scheme: storage_enums::MerchantStorageScheme,
    ) -> RouterResult<Self> {
        let resp = self
            .decide_flow(
                state,
                connector,
                customer,
                Some(true),
                call_connector_action,
                storage_scheme,
            )
            .await;

        metrics::PAYMENT_COUNT.add(&metrics::CONTEXT, 1, &[]); // Metrics

        resp
    }
}

impl PaymentsAuthorizeRouterData {
    pub async fn decide_flow<'a, 'b>(
        &'b self,
        state: &'a AppState,
        connector: &api::ConnectorData,
        maybe_customer: &Option<storage::Customer>,
        confirm: Option<bool>,
        call_connector_action: payments::CallConnectorAction,
        _storage_scheme: storage_enums::MerchantStorageScheme,
    ) -> RouterResult<PaymentsAuthorizeRouterData> {
        match confirm {
            Some(true) => {
                let connector_integration: services::BoxedConnectorIntegration<
                    api::Authorize,
                    PaymentsAuthorizeData,
                    PaymentsResponseData,
                > = connector.connector.get_connector_integration();
                let resp = services::execute_connector_processing_step(
                    state,
                    connector_integration,
                    self,
                    call_connector_action,
                )
                .await
                .map_err(|error| error.to_payment_failed_response())?;
<<<<<<< HEAD
                match &self.request.mandate_id {
                    Some(mandate_ids) => {
                        let mandate_id = &mandate_ids.mandate_id;
                        let mandate = state
                            .store
                            .find_mandate_by_merchant_id_mandate_id(
                                resp.merchant_id.as_ref(),
                                mandate_id,
                            )
                            .await
                            .change_context(errors::ApiErrorResponse::MandateNotFound)?;
                        let mandate = match mandate.mandate_type {
                            storage_enums::MandateType::SingleUse => state
                                .store
                                .update_mandate_by_merchant_id_mandate_id(
                                    &resp.merchant_id,
                                    mandate_id,
                                    storage::MandateUpdate::StatusUpdate {
                                        mandate_status: storage_enums::MandateStatus::Revoked,
                                    },
                                )
                                .await
                                .change_context(errors::ApiErrorResponse::MandateNotFound),
                            storage_enums::MandateType::MultiUse => state
                                .store
                                .update_mandate_by_merchant_id_mandate_id(
                                    &resp.merchant_id,
                                    mandate_id,
                                    storage::MandateUpdate::CaptureAmountUpdate {
                                        amount_captured: Some(
                                            mandate.amount_captured.unwrap_or(0)
                                                + self.request.amount,
                                        ),
                                    },
                                )
                                .await
                                .change_context(errors::ApiErrorResponse::MandateNotFound),
                        }?;

                        resp.payment_method_id = Some(mandate.payment_method_id);
                    }
                    None => {
                        if self.request.setup_future_usage.is_some() {
                            let payment_method_id = helpers::call_payment_method(
                                state,
                                &self.merchant_id,
                                Some(&self.request.payment_method_data),
                                Some(self.payment_method),
                                maybe_customer,
                            )
                            .await?
                            .payment_method_id;

                            resp.payment_method_id = Some(payment_method_id.clone());

                            resp.payment_method_id = Some(payment_method_id.clone());
                            let mandate_reference = match resp.response.as_ref().ok() {
                                Some(types::PaymentsResponseData::TransactionResponse {
                                    mandate_reference,
                                    ..
                                }) => mandate_reference.clone(),
                                _ => None,
                            };

                            if let Some(new_mandate_data) = helpers::generate_mandate(
                                self.merchant_id.clone(),
                                self.connector.clone(),
                                self.request.setup_mandate_details.clone(),
                                maybe_customer,
                                payment_method_id,
                                mandate_reference,
                            ) {
                                resp.request.mandate_id = Some(api_models::payments::MandateIds {
                                    mandate_id: new_mandate_data.mandate_id.clone(),
                                    connector_mandate_id: new_mandate_data
                                        .connector_mandate_id
                                        .clone(),
                                });
                                state.store.insert_mandate(new_mandate_data).await.map_err(
                                    |err| {
                                        err.to_duplicate_response(
                                            errors::ApiErrorResponse::DuplicateRefundRequest,
                                        )
                                    },
                                )?;
                            };
                        }
                    }
                }

                Ok(resp)
=======

                Ok(mandate::mandate_procedure(state, resp, maybe_customer).await?)
>>>>>>> 939827da
            }
            _ => Ok(self.clone()),
        }
    }
}

impl mandate::MandateBehaviour for types::PaymentsAuthorizeData {
    fn get_amount(&self) -> i64 {
        self.amount
    }
    fn get_mandate_id(&self) -> Option<&String> {
        self.mandate_id.as_ref()
    }
    fn get_payment_method_data(&self) -> api_models::payments::PaymentMethod {
        self.payment_method_data.clone()
    }
    fn get_setup_future_usage(&self) -> Option<storage_models::enums::FutureUsage> {
        self.setup_future_usage
    }
    fn set_mandate_id(&mut self, new_mandate_id: String) {
        self.mandate_id = Some(new_mandate_id);
    }
}<|MERGE_RESOLUTION|>--- conflicted
+++ resolved
@@ -99,102 +99,8 @@
                 )
                 .await
                 .map_err(|error| error.to_payment_failed_response())?;
-<<<<<<< HEAD
-                match &self.request.mandate_id {
-                    Some(mandate_ids) => {
-                        let mandate_id = &mandate_ids.mandate_id;
-                        let mandate = state
-                            .store
-                            .find_mandate_by_merchant_id_mandate_id(
-                                resp.merchant_id.as_ref(),
-                                mandate_id,
-                            )
-                            .await
-                            .change_context(errors::ApiErrorResponse::MandateNotFound)?;
-                        let mandate = match mandate.mandate_type {
-                            storage_enums::MandateType::SingleUse => state
-                                .store
-                                .update_mandate_by_merchant_id_mandate_id(
-                                    &resp.merchant_id,
-                                    mandate_id,
-                                    storage::MandateUpdate::StatusUpdate {
-                                        mandate_status: storage_enums::MandateStatus::Revoked,
-                                    },
-                                )
-                                .await
-                                .change_context(errors::ApiErrorResponse::MandateNotFound),
-                            storage_enums::MandateType::MultiUse => state
-                                .store
-                                .update_mandate_by_merchant_id_mandate_id(
-                                    &resp.merchant_id,
-                                    mandate_id,
-                                    storage::MandateUpdate::CaptureAmountUpdate {
-                                        amount_captured: Some(
-                                            mandate.amount_captured.unwrap_or(0)
-                                                + self.request.amount,
-                                        ),
-                                    },
-                                )
-                                .await
-                                .change_context(errors::ApiErrorResponse::MandateNotFound),
-                        }?;
-
-                        resp.payment_method_id = Some(mandate.payment_method_id);
-                    }
-                    None => {
-                        if self.request.setup_future_usage.is_some() {
-                            let payment_method_id = helpers::call_payment_method(
-                                state,
-                                &self.merchant_id,
-                                Some(&self.request.payment_method_data),
-                                Some(self.payment_method),
-                                maybe_customer,
-                            )
-                            .await?
-                            .payment_method_id;
-
-                            resp.payment_method_id = Some(payment_method_id.clone());
-
-                            resp.payment_method_id = Some(payment_method_id.clone());
-                            let mandate_reference = match resp.response.as_ref().ok() {
-                                Some(types::PaymentsResponseData::TransactionResponse {
-                                    mandate_reference,
-                                    ..
-                                }) => mandate_reference.clone(),
-                                _ => None,
-                            };
-
-                            if let Some(new_mandate_data) = helpers::generate_mandate(
-                                self.merchant_id.clone(),
-                                self.connector.clone(),
-                                self.request.setup_mandate_details.clone(),
-                                maybe_customer,
-                                payment_method_id,
-                                mandate_reference,
-                            ) {
-                                resp.request.mandate_id = Some(api_models::payments::MandateIds {
-                                    mandate_id: new_mandate_data.mandate_id.clone(),
-                                    connector_mandate_id: new_mandate_data
-                                        .connector_mandate_id
-                                        .clone(),
-                                });
-                                state.store.insert_mandate(new_mandate_data).await.map_err(
-                                    |err| {
-                                        err.to_duplicate_response(
-                                            errors::ApiErrorResponse::DuplicateRefundRequest,
-                                        )
-                                    },
-                                )?;
-                            };
-                        }
-                    }
-                }
-
-                Ok(resp)
-=======
 
                 Ok(mandate::mandate_procedure(state, resp, maybe_customer).await?)
->>>>>>> 939827da
             }
             _ => Ok(self.clone()),
         }
@@ -205,7 +111,7 @@
     fn get_amount(&self) -> i64 {
         self.amount
     }
-    fn get_mandate_id(&self) -> Option<&String> {
+    fn get_mandate_id(&self) -> Option<&api_models::payments::MandateIds> {
         self.mandate_id.as_ref()
     }
     fn get_payment_method_data(&self) -> api_models::payments::PaymentMethod {
@@ -214,7 +120,7 @@
     fn get_setup_future_usage(&self) -> Option<storage_models::enums::FutureUsage> {
         self.setup_future_usage
     }
-    fn set_mandate_id(&mut self, new_mandate_id: String) {
+    fn set_mandate_id(&mut self, new_mandate_id: api_models::payments::MandateIds) {
         self.mandate_id = Some(new_mandate_id);
     }
 }