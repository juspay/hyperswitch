--- conflicted
+++ resolved
@@ -56,17 +56,10 @@
         self,
         state: &AppState,
         connector: api::ConnectorData,
-<<<<<<< HEAD
-        customer: &Option<api::CustomerResponse>,
-        call_connector_action: payments::CallConnectorAction,
-    ) -> RouterResult<Self>
-=======
         customer: &Option<storage::Customer>,
-        payment_data: PaymentData<api::Authorize>,
         call_connector_action: payments::CallConnectorAction,
         storage_scheme: storage_enums::MerchantStorageScheme,
-    ) -> (RouterResult<Self>, PaymentData<api::Authorize>)
->>>>>>> 0399abf0
+    ) -> RouterResult<Self>
     where
         dyn api::Connector: services::ConnectorIntegration<
             api::Authorize,
