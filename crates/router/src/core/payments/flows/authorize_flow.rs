use async_trait::async_trait;
use error_stack;

use super::{ConstructFlowSpecificData, Feature};
use crate::{
    core::{
        errors::{self, ConnectorErrorExt, RouterResult},
        mandate,
        payments::{
            self, access_token, customers, helpers, tokenization, transformers, PaymentData,
        },
    },
    logger,
    routes::{metrics, AppState},
    services,
    types::{self, api, domain},
};

#[async_trait]
impl
    ConstructFlowSpecificData<
        api::Authorize,
        types::PaymentsAuthorizeData,
        types::PaymentsResponseData,
    > for PaymentData<api::Authorize>
{
    async fn construct_router_data<'a>(
        &self,
        state: &AppState,
        connector_id: &str,
        merchant_account: &domain::MerchantAccount,
        key_store: &domain::MerchantKeyStore,
        customer: &Option<domain::Customer>,
        merchant_connector_account: &helpers::MerchantConnectorAccountType,
    ) -> RouterResult<
        types::RouterData<
            api::Authorize,
            types::PaymentsAuthorizeData,
            types::PaymentsResponseData,
        >,
    > {
        Box::pin(transformers::construct_payment_router_data::<
            api::Authorize,
            types::PaymentsAuthorizeData,
        >(
            state,
            self.clone(),
            connector_id,
            merchant_account,
            key_store,
            customer,
            merchant_connector_account,
        ))
        .await
    }
}
#[async_trait]
impl Feature<api::Authorize, types::PaymentsAuthorizeData> for types::PaymentsAuthorizeRouterData {
    async fn decide_flows<'a>(
        mut self,
        state: &AppState,
        connector: &api::ConnectorData,
        maybe_customer: &Option<domain::Customer>,
        call_connector_action: payments::CallConnectorAction,
        merchant_account: &domain::MerchantAccount,
        connector_request: Option<services::Request>,
        key_store: &domain::MerchantKeyStore,
    ) -> RouterResult<Self> {
        let connector_integration: services::BoxedConnectorIntegration<
            '_,
            api::Authorize,
            types::PaymentsAuthorizeData,
            types::PaymentsResponseData,
        > = connector.connector.get_connector_integration();

        if self.should_proceed_with_authorize() {
            self.decide_authentication_type();
            logger::debug!(auth_type=?self.auth_type);
            let mut resp = services::execute_connector_processing_step(
                state,
                connector_integration,
                &self,
                call_connector_action,
                connector_request,
            )
            .await
            .to_payment_failed_response()?;

            metrics::PAYMENT_COUNT.add(&metrics::CONTEXT, 1, &[]); // Metrics

            let is_mandate = resp.request.setup_mandate_details.is_some();

            if is_mandate {
<<<<<<< HEAD
                let (payment_method_id, payment_method_status) =
                    Box::pin(tokenization::save_payment_method(
                        state,
                        connector,
                        resp.to_owned(),
                        maybe_customer,
                        merchant_account,
                        self.request.payment_method_type,
                        key_store,
                        is_mandate,
                    ))
                    .await?;

                resp.payment_method_id = payment_method_id.clone();
                resp.payment_method_status = payment_method_status;

=======
                let payment_method_id = Box::pin(tokenization::save_payment_method(
                    state,
                    connector,
                    resp.to_owned(),
                    maybe_customer,
                    merchant_account,
                    self.request.payment_method_type,
                    key_store,
                ))
                .await?;
>>>>>>> 9bee5ab3
                Ok(mandate::mandate_procedure(
                    state,
                    resp,
                    maybe_customer,
                    payment_method_id,
                    connector.merchant_connector_id.clone(),
                )
                .await?)
            } else {
                let connector = connector.clone();
                let response = resp.clone();
                let maybe_customer = maybe_customer.clone();
                let merchant_account = merchant_account.clone();
                let key_store = key_store.clone();
                let state = state.clone();

                logger::info!("Call to save_payment_method in locker");

                let (payment_method_id, payment_method_status) =
                    Box::pin(tokenization::save_payment_method(
                        &state,
                        &connector,
                        response,
                        &maybe_customer,
                        &merchant_account,
                        self.request.payment_method_type,
                        &key_store,
                    ))
                    .await?;

                resp.payment_method_id = payment_method_id.clone();
                resp.payment_method_status = payment_method_status;

                Ok(resp)
            }
        } else {
            Ok(self.clone())
        }
    }

    async fn add_access_token<'a>(
        &self,
        state: &AppState,
        connector: &api::ConnectorData,
        merchant_account: &domain::MerchantAccount,
    ) -> RouterResult<types::AddAccessTokenResult> {
        access_token::add_access_token(state, connector, merchant_account, self).await
    }

    async fn add_payment_method_token<'a>(
        &mut self,
        state: &AppState,
        connector: &api::ConnectorData,
        tokenization_action: &payments::TokenizationAction,
    ) -> RouterResult<Option<String>> {
        let request = self.request.clone();
        tokenization::add_payment_method_token(
            state,
            connector,
            tokenization_action,
            self,
            types::PaymentMethodTokenizationData::try_from(request)?,
        )
        .await
    }

    async fn preprocessing_steps<'a>(
        self,
        state: &AppState,
        connector: &api::ConnectorData,
    ) -> RouterResult<Self> {
        authorize_preprocessing_steps(state, &self, true, connector).await
    }

    async fn create_connector_customer<'a>(
        &self,
        state: &AppState,
        connector: &api::ConnectorData,
    ) -> RouterResult<Option<String>> {
        customers::create_connector_customer(
            state,
            connector,
            self,
            types::ConnectorCustomerData::try_from(self)?,
        )
        .await
    }

    async fn build_flow_specific_connector_request(
        &mut self,
        state: &AppState,
        connector: &api::ConnectorData,
        call_connector_action: payments::CallConnectorAction,
    ) -> RouterResult<(Option<services::Request>, bool)> {
        match call_connector_action {
            payments::CallConnectorAction::Trigger => {
                connector
                    .connector
                    .validate_capture_method(
                        self.request.capture_method,
                        self.request.payment_method_type,
                    )
                    .to_payment_failed_response()?;
                let connector_integration: services::BoxedConnectorIntegration<
                    '_,
                    api::Authorize,
                    types::PaymentsAuthorizeData,
                    types::PaymentsResponseData,
                > = connector.connector.get_connector_integration();
                connector_integration
                    .execute_pretasks(self, state)
                    .await
                    .to_payment_failed_response()?;

                metrics::EXECUTE_PRETASK_COUNT.add(
                    &metrics::CONTEXT,
                    1,
                    &[
                        metrics::request::add_attributes(
                            "connector",
                            connector.connector_name.to_string(),
                        ),
                        metrics::request::add_attributes("flow", format!("{:?}", api::Authorize)),
                    ],
                );

                logger::debug!(completed_pre_tasks=?true);

                if self.should_proceed_with_authorize() {
                    self.decide_authentication_type();
                    logger::debug!(auth_type=?self.auth_type);

                    Ok((
                        connector_integration
                            .build_request(self, &state.conf.connectors)
                            .to_payment_failed_response()?,
                        true,
                    ))
                } else {
                    Ok((None, false))
                }
            }
            _ => Ok((None, true)),
        }
    }
}

impl types::PaymentsAuthorizeRouterData {
    fn decide_authentication_type(&mut self) {
        if self.auth_type == diesel_models::enums::AuthenticationType::ThreeDs
            && !self.request.enrolled_for_3ds
        {
            self.auth_type = diesel_models::enums::AuthenticationType::NoThreeDs
        }
    }

    /// to decide if we need to proceed with authorize or not, Eg: If any of the pretask returns `redirection_response` then we should not proceed with authorize call
    fn should_proceed_with_authorize(&self) -> bool {
        match &self.response {
            Ok(types::PaymentsResponseData::TransactionResponse {
                redirection_data, ..
            }) => !redirection_data.is_some(),
            _ => true,
        }
    }
}

impl mandate::MandateBehaviour for types::PaymentsAuthorizeData {
    fn get_amount(&self) -> i64 {
        self.amount
    }
    fn get_mandate_id(&self) -> Option<&api_models::payments::MandateIds> {
        self.mandate_id.as_ref()
    }
    fn get_payment_method_data(&self) -> api_models::payments::PaymentMethodData {
        self.payment_method_data.clone()
    }
    fn get_setup_future_usage(&self) -> Option<diesel_models::enums::FutureUsage> {
        self.setup_future_usage
    }
    fn get_setup_mandate_details(&self) -> Option<&data_models::mandates::MandateData> {
        self.setup_mandate_details.as_ref()
    }

    fn set_mandate_id(&mut self, new_mandate_id: Option<api_models::payments::MandateIds>) {
        self.mandate_id = new_mandate_id;
    }
    fn get_customer_acceptance(&self) -> Option<api_models::payments::CustomerAcceptance> {
        self.customer_acceptance.clone().map(From::from)
    }
}

pub async fn authorize_preprocessing_steps<F: Clone>(
    state: &AppState,
    router_data: &types::RouterData<F, types::PaymentsAuthorizeData, types::PaymentsResponseData>,
    confirm: bool,
    connector: &api::ConnectorData,
) -> RouterResult<types::RouterData<F, types::PaymentsAuthorizeData, types::PaymentsResponseData>> {
    if confirm {
        let connector_integration: services::BoxedConnectorIntegration<
            '_,
            api::PreProcessing,
            types::PaymentsPreProcessingData,
            types::PaymentsResponseData,
        > = connector.connector.get_connector_integration();

        let preprocessing_request_data =
            types::PaymentsPreProcessingData::try_from(router_data.request.to_owned())?;

        let preprocessing_response_data: Result<types::PaymentsResponseData, types::ErrorResponse> =
            Err(types::ErrorResponse::default());

        let preprocessing_router_data =
            payments::helpers::router_data_type_conversion::<_, api::PreProcessing, _, _, _, _>(
                router_data.clone(),
                preprocessing_request_data,
                preprocessing_response_data,
            );

        let resp = services::execute_connector_processing_step(
            state,
            connector_integration,
            &preprocessing_router_data,
            payments::CallConnectorAction::Trigger,
            None,
        )
        .await
        .to_payment_failed_response()?;

        metrics::PREPROCESSING_STEPS_COUNT.add(
            &metrics::CONTEXT,
            1,
            &[
                metrics::request::add_attributes("connector", connector.connector_name.to_string()),
                metrics::request::add_attributes(
                    "payment_method",
                    router_data.payment_method.to_string(),
                ),
                metrics::request::add_attributes(
                    "payment_method_type",
                    router_data
                        .request
                        .payment_method_type
                        .as_ref()
                        .map(|inner| inner.to_string())
                        .unwrap_or("null".to_string()),
                ),
            ],
        );

        let authorize_router_data =
            payments::helpers::router_data_type_conversion::<_, F, _, _, _, _>(
                resp.clone(),
                router_data.request.to_owned(),
                resp.response,
            );

        Ok(authorize_router_data)
    } else {
        Ok(router_data.clone())
    }
}

impl<F> TryFrom<&types::RouterData<F, types::PaymentsAuthorizeData, types::PaymentsResponseData>>
    for types::ConnectorCustomerData
{
    type Error = error_stack::Report<errors::ApiErrorResponse>;

    fn try_from(
        data: &types::RouterData<F, types::PaymentsAuthorizeData, types::PaymentsResponseData>,
    ) -> Result<Self, Self::Error> {
        Ok(Self {
            email: data.request.email.clone(),
            payment_method_data: data.request.payment_method_data.clone(),
            description: None,
            phone: None,
            name: data.request.customer_name.clone(),
            preprocessing_id: data.preprocessing_id.clone(),
        })
    }
}

impl TryFrom<types::PaymentsAuthorizeData> for types::PaymentMethodTokenizationData {
    type Error = error_stack::Report<errors::ApiErrorResponse>;

    fn try_from(data: types::PaymentsAuthorizeData) -> Result<Self, Self::Error> {
        Ok(Self {
            payment_method_data: data.payment_method_data,
            browser_info: data.browser_info,
            currency: data.currency,
            amount: Some(data.amount),
        })
    }
}

impl TryFrom<types::PaymentsAuthorizeData> for types::PaymentsPreProcessingData {
    type Error = error_stack::Report<errors::ApiErrorResponse>;

    fn try_from(data: types::PaymentsAuthorizeData) -> Result<Self, Self::Error> {
        Ok(Self {
            payment_method_data: Some(data.payment_method_data),
            amount: Some(data.amount),
            email: data.email,
            currency: Some(data.currency),
            payment_method_type: data.payment_method_type,
            setup_mandate_details: data.setup_mandate_details,
            capture_method: data.capture_method,
            order_details: data.order_details,
            router_return_url: data.router_return_url,
            webhook_url: data.webhook_url,
            complete_authorize_url: data.complete_authorize_url,
            browser_info: data.browser_info,
            surcharge_details: data.surcharge_details,
            connector_transaction_id: None,
            redirect_response: None,
        })
    }
}

impl TryFrom<types::CompleteAuthorizeData> for types::PaymentsPreProcessingData {
    type Error = error_stack::Report<errors::ApiErrorResponse>;

    fn try_from(data: types::CompleteAuthorizeData) -> Result<Self, Self::Error> {
        Ok(Self {
            payment_method_data: data.payment_method_data,
            amount: Some(data.amount),
            email: data.email,
            currency: Some(data.currency),
            payment_method_type: None,
            setup_mandate_details: data.setup_mandate_details,
            capture_method: data.capture_method,
            order_details: None,
            router_return_url: None,
            webhook_url: None,
            complete_authorize_url: data.complete_authorize_url,
            browser_info: data.browser_info,
            surcharge_details: None,
            connector_transaction_id: data.connector_transaction_id,
            redirect_response: data.redirect_response,
        })
    }
}<|MERGE_RESOLUTION|>--- conflicted
+++ resolved
@@ -91,25 +91,10 @@
             let is_mandate = resp.request.setup_mandate_details.is_some();
 
             if is_mandate {
-<<<<<<< HEAD
-                let (payment_method_id, payment_method_status) =
-                    Box::pin(tokenization::save_payment_method(
-                        state,
-                        connector,
-                        resp.to_owned(),
-                        maybe_customer,
-                        merchant_account,
-                        self.request.payment_method_type,
-                        key_store,
-                        is_mandate,
-                    ))
-                    .await?;
-
                 resp.payment_method_id = payment_method_id.clone();
                 resp.payment_method_status = payment_method_status;
 
-=======
-                let payment_method_id = Box::pin(tokenization::save_payment_method(
+                let (payment_method_id, payment_method_status) = = Box::pin(tokenization::save_payment_method(
                     state,
                     connector,
                     resp.to_owned(),
@@ -119,7 +104,7 @@
                     key_store,
                 ))
                 .await?;
->>>>>>> 9bee5ab3
+
                 Ok(mandate::mandate_procedure(
                     state,
                     resp,
