use async_trait::async_trait;
use error_stack;

use super::{ConstructFlowSpecificData, Feature};
use crate::{
    core::{
        errors::{self, ConnectorErrorExt, RouterResult},
        mandate,
        payments::{self, access_token, customers, tokenization, transformers, PaymentData},
    },
    logger,
    routes::{metrics, AppState},
    services,
<<<<<<< HEAD
    types::{
        self,
        api::{self, PaymentMethodCreateExt},
        domain, storage,
    },
    utils::OptionExt,
=======
    types::{self, api, storage},
>>>>>>> 6ba580ff
};

#[async_trait]
impl
    ConstructFlowSpecificData<
        api::Authorize,
        types::PaymentsAuthorizeData,
        types::PaymentsResponseData,
    > for PaymentData<api::Authorize>
{
    async fn construct_router_data<'a>(
        &self,
        state: &AppState,
        connector_id: &str,
        merchant_account: &domain::MerchantAccount,
        customer: &Option<domain::Customer>,
    ) -> RouterResult<
        types::RouterData<
            api::Authorize,
            types::PaymentsAuthorizeData,
            types::PaymentsResponseData,
        >,
    > {
        transformers::construct_payment_router_data::<api::Authorize, types::PaymentsAuthorizeData>(
            state,
            self.clone(),
            connector_id,
            merchant_account,
            customer,
        )
        .await
    }
}
#[async_trait]
impl Feature<api::Authorize, types::PaymentsAuthorizeData> for types::PaymentsAuthorizeRouterData {
    async fn decide_flows<'a>(
        mut self,
        state: &AppState,
        connector: &api::ConnectorData,
        customer: &Option<domain::Customer>,
        call_connector_action: payments::CallConnectorAction,
        merchant_account: &domain::MerchantAccount,
    ) -> RouterResult<Self> {
        let resp = self
            .decide_flow(
                state,
                connector,
                customer,
                Some(true),
                call_connector_action,
                merchant_account,
            )
            .await;

        metrics::PAYMENT_COUNT.add(&metrics::CONTEXT, 1, &[]); // Metrics

        resp
    }

    async fn add_access_token<'a>(
        &self,
        state: &AppState,
        connector: &api::ConnectorData,
        merchant_account: &domain::MerchantAccount,
    ) -> RouterResult<types::AddAccessTokenResult> {
        access_token::add_access_token(state, connector, merchant_account, self).await
    }

    async fn add_payment_method_token<'a>(
        &self,
        state: &AppState,
        connector: &api::ConnectorData,
        tokenization_action: &payments::TokenizationAction,
    ) -> RouterResult<Option<String>> {
        tokenization::add_payment_method_token(
            state,
            connector,
            tokenization_action,
            self,
            types::PaymentMethodTokenizationData::try_from(self.request.to_owned())?,
        )
        .await
    }

    async fn preprocessing_steps<'a>(
        self,
        state: &AppState,
        connector: &api::ConnectorData,
    ) -> RouterResult<Self> {
        authorize_preprocessing_steps(state, &self, true, connector).await
    }

    async fn create_connector_customer<'a>(
        &self,
        state: &AppState,
        connector: &api::ConnectorData,
<<<<<<< HEAD
        customer: &Option<domain::Customer>,
=======
        connector_customer_map: Option<serde_json::Map<String, serde_json::Value>>,
>>>>>>> 6ba580ff
    ) -> RouterResult<(Option<String>, Option<storage::CustomerUpdate>)> {
        customers::create_connector_customer(
            state,
            connector,
            self,
            types::ConnectorCustomerData::try_from(self)?,
            connector_customer_map,
        )
        .await
    }
}

impl types::PaymentsAuthorizeRouterData {
    pub async fn decide_flow<'a, 'b>(
        &'b mut self,
        state: &'a AppState,
        connector: &api::ConnectorData,
        maybe_customer: &Option<domain::Customer>,
        confirm: Option<bool>,
        call_connector_action: payments::CallConnectorAction,
        merchant_account: &domain::MerchantAccount,
    ) -> RouterResult<Self> {
        match confirm {
            Some(true) => {
                let connector_integration: services::BoxedConnectorIntegration<
                    '_,
                    api::Authorize,
                    types::PaymentsAuthorizeData,
                    types::PaymentsResponseData,
                > = connector.connector.get_connector_integration();
                connector_integration
                    .execute_pretasks(self, state)
                    .await
                    .map_err(|error| error.to_payment_failed_response())?;
                logger::debug!(completed_pre_tasks=?true);
                if self.should_proceed_with_authorize() {
                    self.decide_authentication_type();
                    logger::debug!(auth_type=?self.auth_type);
                    let resp = services::execute_connector_processing_step(
                        state,
                        connector_integration,
                        self,
                        call_connector_action,
                    )
                    .await
                    .map_err(|error| error.to_payment_failed_response())?;

                    let pm_id = tokenization::save_payment_method(
                        state,
                        connector,
                        resp.to_owned(),
                        maybe_customer,
                        merchant_account,
                    )
                    .await?;

                    Ok(mandate::mandate_procedure(state, resp, maybe_customer, pm_id).await?)
                } else {
                    Ok(self.clone())
                }
            }
            _ => Ok(self.clone()),
        }
    }

    fn decide_authentication_type(&mut self) {
        if self.auth_type == storage_models::enums::AuthenticationType::ThreeDs
            && !self.request.enrolled_for_3ds
        {
            self.auth_type = storage_models::enums::AuthenticationType::NoThreeDs
        }
    }

    /// to decide if we need to proceed with authorize or not, Eg: If any of the pretask returns `redirection_response` then we should not proceed with authorize call
    fn should_proceed_with_authorize(&self) -> bool {
        match &self.response {
            Ok(types::PaymentsResponseData::TransactionResponse {
                redirection_data, ..
            }) => !redirection_data.is_some(),
            _ => true,
        }
    }
}

<<<<<<< HEAD
pub async fn save_payment_method<F: Clone, FData>(
    state: &AppState,
    connector: &api::ConnectorData,
    resp: types::RouterData<F, FData, types::PaymentsResponseData>,
    maybe_customer: &Option<domain::Customer>,
    merchant_account: &types::domain::MerchantAccount,
) -> RouterResult<Option<String>>
where
    FData: mandate::MandateBehaviour,
{
    let db = &*state.store;
    let token_store = state
        .conf
        .tokenization
        .0
        .get(&connector.connector_name.to_string())
        .map(|token_filter| token_filter.long_lived_token)
        .unwrap_or(false);

    let connector_token = if token_store {
        let token = resp
            .payment_method_token
            .to_owned()
            .get_required_value("payment_token")?;
        Some((connector, token))
    } else {
        None
    };

    let pm_id = if resp.request.get_setup_future_usage().is_some() {
        let customer = maybe_customer.to_owned().get_required_value("customer")?;
        let payment_method_create_request = helpers::get_payment_method_create_request(
            Some(&resp.request.get_payment_method_data()),
            Some(resp.payment_method),
            &customer,
        )
        .await?;
        let merchant_id = &merchant_account.merchant_id;

        let locker_response = save_in_locker(
            state,
            merchant_account,
            payment_method_create_request.to_owned(),
        )
        .await?;
        let is_duplicate = locker_response.1;

        if is_duplicate {
            let existing_pm = db
                .find_payment_method(&locker_response.0.payment_method_id)
                .await;
            match existing_pm {
                Ok(pm) => {
                    let pm_metadata =
                        create_payment_method_metadata(pm.metadata.as_ref(), connector_token)?;
                    if let Some(metadata) = pm_metadata {
                        payment_methods::cards::update_payment_method(db, pm, metadata)
                            .await
                            .change_context(errors::ApiErrorResponse::InternalServerError)
                            .attach_printable("Failed to add payment method in db")?;
                    };
                }
                Err(error) => {
                    match error.current_context() {
                        errors::StorageError::DatabaseError(err) => match err.current_context() {
                            storage_models::errors::DatabaseError::NotFound => {
                                let pm_metadata =
                                    create_payment_method_metadata(None, connector_token)?;
                                payment_methods::cards::create_payment_method(
                                    db,
                                    &payment_method_create_request,
                                    &customer.customer_id,
                                    &locker_response.0.payment_method_id,
                                    merchant_id,
                                    pm_metadata,
                                )
                                .await
                                .change_context(errors::ApiErrorResponse::InternalServerError)
                                .attach_printable("Failed to add payment method in db")
                            }
                            _ => Err(report!(errors::ApiErrorResponse::InternalServerError)),
                        },
                        _ => Err(report!(errors::ApiErrorResponse::InternalServerError)),
                    }?;
                }
            };
        } else {
            let pm_metadata = create_payment_method_metadata(None, connector_token)?;
            payment_methods::cards::create_payment_method(
                db,
                &payment_method_create_request,
                &customer.customer_id,
                &locker_response.0.payment_method_id,
                merchant_id,
                pm_metadata,
            )
            .await
            .change_context(errors::ApiErrorResponse::InternalServerError)
            .attach_printable("Failed to add payment method in db")?;
        };
        Some(locker_response.0.payment_method_id)
    } else {
        None
    };
    Ok(pm_id)
}

pub async fn save_in_locker(
    state: &AppState,
    merchant_account: &domain::MerchantAccount,
    payment_method_request: api::PaymentMethodCreate,
) -> RouterResult<(api_models::payment_methods::PaymentMethodResponse, bool)> {
    payment_method_request.validate()?;
    let merchant_id = &merchant_account.merchant_id;
    let customer_id = payment_method_request
        .customer_id
        .clone()
        .get_required_value("customer_id")?;
    match payment_method_request.card.clone() {
        Some(card) => payment_methods::cards::add_card_to_locker(
            state,
            payment_method_request,
            card,
            customer_id,
            merchant_account,
        )
        .await
        .change_context(errors::ApiErrorResponse::InternalServerError)
        .attach_printable("Add Card Failed"),
        None => {
            let pm_id = common_utils::generate_id(crate::consts::ID_LENGTH, "pm");
            let payment_method_response = api::PaymentMethodResponse {
                merchant_id: merchant_id.to_string(),
                customer_id: Some(customer_id),
                payment_method_id: pm_id,
                payment_method: payment_method_request.payment_method,
                payment_method_type: payment_method_request.payment_method_type,
                card: None,
                metadata: None,
                created: Some(common_utils::date_time::now()),
                recurring_enabled: false,           //[#219]
                installment_payment_enabled: false, //[#219]
                payment_experience: Some(vec![api_models::enums::PaymentExperience::RedirectToUrl]), //[#219]
            };
            Ok((payment_method_response, false))
        }
    }
}

pub fn create_payment_method_metadata(
    metadata: Option<&pii::SecretSerdeValue>,
    connector_token: Option<(&api::ConnectorData, String)>,
) -> RouterResult<Option<serde_json::Value>> {
    let mut meta = match metadata {
        None => serde_json::Map::new(),
        Some(meta) => {
            let metadata = meta.clone().expose();
            let existing_metadata: serde_json::Map<String, serde_json::Value> = metadata
                .parse_value("Map<String, Value>")
                .change_context(errors::ApiErrorResponse::InternalServerError)
                .attach_printable("Failed to parse the metadata")?;
            existing_metadata
        }
    };
    Ok(connector_token.and_then(|connector_and_token| {
        meta.insert(
            connector_and_token.0.connector_name.to_string(),
            serde_json::Value::String(connector_and_token.1),
        )
    }))
}

=======
>>>>>>> 6ba580ff
pub enum Action {
    Update,
    Insert,
    Skip,
}

impl mandate::MandateBehaviour for types::PaymentsAuthorizeData {
    fn get_amount(&self) -> i64 {
        self.amount
    }
    fn get_mandate_id(&self) -> Option<&api_models::payments::MandateIds> {
        self.mandate_id.as_ref()
    }
    fn get_payment_method_data(&self) -> api_models::payments::PaymentMethodData {
        self.payment_method_data.clone()
    }
    fn get_setup_future_usage(&self) -> Option<storage_models::enums::FutureUsage> {
        self.setup_future_usage
    }
    fn get_setup_mandate_details(&self) -> Option<&api_models::payments::MandateData> {
        self.setup_mandate_details.as_ref()
    }

    fn set_mandate_id(&mut self, new_mandate_id: Option<api_models::payments::MandateIds>) {
        self.mandate_id = new_mandate_id;
    }
}

pub async fn authorize_preprocessing_steps<F: Clone>(
    state: &AppState,
<<<<<<< HEAD
    connector: &api::ConnectorData,
    customer: &Option<domain::Customer>,
) -> RouterResult<CreateCustomerCheck> {
    let connector_name = connector.connector_name.to_string();
    //Check if create customer is required for the connector
    let connector_customer_filter = state
        .conf
        .connector_customer
        .connector_list
        .contains(&connector.connector_name);
    if connector_customer_filter {
        match customer {
            Some(customer) => match &customer.connector_customer {
                Some(connector_customer) => {
                    let connector_customer_map: serde_json::Map<String, serde_json::Value> =
                        connector_customer
                            .clone()
                            .parse_value("Map<String, Value>")
                            .change_context(errors::ApiErrorResponse::InternalServerError)
                            .attach_printable("Failed to deserialize Value to CustomerConnector")?;
                    let value = connector_customer_map.get(&connector_name); //Check if customer already created for this customer and for this connector
                    Ok((
                        value.is_none(),
                        value.and_then(|val| val.as_str().map(|cust| cust.to_string())),
                        Some(connector_customer_map),
                    ))
                }
                None => Ok((true, None, None)),
            },
            None => Ok((false, None, None)),
        }
    } else {
        Ok((false, None, None))
    }
}

pub async fn create_connector_customer<F: Clone>(
    state: &AppState,
    connector: &api::ConnectorData,
    customer: &Option<domain::Customer>,
=======
>>>>>>> 6ba580ff
    router_data: &types::RouterData<F, types::PaymentsAuthorizeData, types::PaymentsResponseData>,
    confirm: bool,
    connector: &api::ConnectorData,
) -> RouterResult<types::RouterData<F, types::PaymentsAuthorizeData, types::PaymentsResponseData>> {
    if confirm {
        let connector_integration: services::BoxedConnectorIntegration<
            '_,
            api::PreProcessing,
            types::PaymentsPreProcessingData,
            types::PaymentsResponseData,
        > = connector.connector.get_connector_integration();

        let preprocessing_request_data =
            types::PaymentsPreProcessingData::try_from(router_data.request.to_owned())?;

        let preprocessing_response_data: Result<types::PaymentsResponseData, types::ErrorResponse> =
            Err(types::ErrorResponse::default());

        let preprocessing_router_data =
            payments::helpers::router_data_type_conversion::<_, api::PreProcessing, _, _, _, _>(
                router_data.clone(),
                preprocessing_request_data,
                preprocessing_response_data,
            );

        let resp = services::execute_connector_processing_step(
            state,
            connector_integration,
            &preprocessing_router_data,
            payments::CallConnectorAction::Trigger,
        )
        .await
        .map_err(|error| error.to_payment_failed_response())?;

        let authorize_router_data =
            payments::helpers::router_data_type_conversion::<_, F, _, _, _, _>(
                resp.clone(),
                router_data.request.to_owned(),
                resp.response,
            );

        Ok(authorize_router_data)
    } else {
        Ok(router_data.clone())
    }
}

impl<F> TryFrom<&types::RouterData<F, types::PaymentsAuthorizeData, types::PaymentsResponseData>>
    for types::ConnectorCustomerData
{
    type Error = error_stack::Report<errors::ApiErrorResponse>;

    fn try_from(
        data: &types::RouterData<F, types::PaymentsAuthorizeData, types::PaymentsResponseData>,
    ) -> Result<Self, Self::Error> {
        Ok(Self {
            email: data.request.email.clone(),
            description: None,
            phone: None,
            name: None,
            preprocessing_id: data.preprocessing_id.clone(),
        })
    }
}

impl TryFrom<types::PaymentsAuthorizeData> for types::PaymentMethodTokenizationData {
    type Error = error_stack::Report<errors::ApiErrorResponse>;

    fn try_from(data: types::PaymentsAuthorizeData) -> Result<Self, Self::Error> {
        Ok(Self {
            payment_method_data: data.payment_method_data,
        })
    }
}

impl TryFrom<types::PaymentsAuthorizeData> for types::PaymentsPreProcessingData {
    type Error = error_stack::Report<errors::ApiErrorResponse>;

    fn try_from(data: types::PaymentsAuthorizeData) -> Result<Self, Self::Error> {
        Ok(Self {
            email: data.email,
            currency: Some(data.currency),
        })
    }
}<|MERGE_RESOLUTION|>--- conflicted
+++ resolved
@@ -11,16 +11,7 @@
     logger,
     routes::{metrics, AppState},
     services,
-<<<<<<< HEAD
-    types::{
-        self,
-        api::{self, PaymentMethodCreateExt},
-        domain, storage,
-    },
-    utils::OptionExt,
-=======
-    types::{self, api, storage},
->>>>>>> 6ba580ff
+    types::{self, api, domain, storage},
 };
 
 #[async_trait]
@@ -117,11 +108,7 @@
         &self,
         state: &AppState,
         connector: &api::ConnectorData,
-<<<<<<< HEAD
-        customer: &Option<domain::Customer>,
-=======
         connector_customer_map: Option<serde_json::Map<String, serde_json::Value>>,
->>>>>>> 6ba580ff
     ) -> RouterResult<(Option<String>, Option<storage::CustomerUpdate>)> {
         customers::create_connector_customer(
             state,
@@ -206,181 +193,6 @@
     }
 }
 
-<<<<<<< HEAD
-pub async fn save_payment_method<F: Clone, FData>(
-    state: &AppState,
-    connector: &api::ConnectorData,
-    resp: types::RouterData<F, FData, types::PaymentsResponseData>,
-    maybe_customer: &Option<domain::Customer>,
-    merchant_account: &types::domain::MerchantAccount,
-) -> RouterResult<Option<String>>
-where
-    FData: mandate::MandateBehaviour,
-{
-    let db = &*state.store;
-    let token_store = state
-        .conf
-        .tokenization
-        .0
-        .get(&connector.connector_name.to_string())
-        .map(|token_filter| token_filter.long_lived_token)
-        .unwrap_or(false);
-
-    let connector_token = if token_store {
-        let token = resp
-            .payment_method_token
-            .to_owned()
-            .get_required_value("payment_token")?;
-        Some((connector, token))
-    } else {
-        None
-    };
-
-    let pm_id = if resp.request.get_setup_future_usage().is_some() {
-        let customer = maybe_customer.to_owned().get_required_value("customer")?;
-        let payment_method_create_request = helpers::get_payment_method_create_request(
-            Some(&resp.request.get_payment_method_data()),
-            Some(resp.payment_method),
-            &customer,
-        )
-        .await?;
-        let merchant_id = &merchant_account.merchant_id;
-
-        let locker_response = save_in_locker(
-            state,
-            merchant_account,
-            payment_method_create_request.to_owned(),
-        )
-        .await?;
-        let is_duplicate = locker_response.1;
-
-        if is_duplicate {
-            let existing_pm = db
-                .find_payment_method(&locker_response.0.payment_method_id)
-                .await;
-            match existing_pm {
-                Ok(pm) => {
-                    let pm_metadata =
-                        create_payment_method_metadata(pm.metadata.as_ref(), connector_token)?;
-                    if let Some(metadata) = pm_metadata {
-                        payment_methods::cards::update_payment_method(db, pm, metadata)
-                            .await
-                            .change_context(errors::ApiErrorResponse::InternalServerError)
-                            .attach_printable("Failed to add payment method in db")?;
-                    };
-                }
-                Err(error) => {
-                    match error.current_context() {
-                        errors::StorageError::DatabaseError(err) => match err.current_context() {
-                            storage_models::errors::DatabaseError::NotFound => {
-                                let pm_metadata =
-                                    create_payment_method_metadata(None, connector_token)?;
-                                payment_methods::cards::create_payment_method(
-                                    db,
-                                    &payment_method_create_request,
-                                    &customer.customer_id,
-                                    &locker_response.0.payment_method_id,
-                                    merchant_id,
-                                    pm_metadata,
-                                )
-                                .await
-                                .change_context(errors::ApiErrorResponse::InternalServerError)
-                                .attach_printable("Failed to add payment method in db")
-                            }
-                            _ => Err(report!(errors::ApiErrorResponse::InternalServerError)),
-                        },
-                        _ => Err(report!(errors::ApiErrorResponse::InternalServerError)),
-                    }?;
-                }
-            };
-        } else {
-            let pm_metadata = create_payment_method_metadata(None, connector_token)?;
-            payment_methods::cards::create_payment_method(
-                db,
-                &payment_method_create_request,
-                &customer.customer_id,
-                &locker_response.0.payment_method_id,
-                merchant_id,
-                pm_metadata,
-            )
-            .await
-            .change_context(errors::ApiErrorResponse::InternalServerError)
-            .attach_printable("Failed to add payment method in db")?;
-        };
-        Some(locker_response.0.payment_method_id)
-    } else {
-        None
-    };
-    Ok(pm_id)
-}
-
-pub async fn save_in_locker(
-    state: &AppState,
-    merchant_account: &domain::MerchantAccount,
-    payment_method_request: api::PaymentMethodCreate,
-) -> RouterResult<(api_models::payment_methods::PaymentMethodResponse, bool)> {
-    payment_method_request.validate()?;
-    let merchant_id = &merchant_account.merchant_id;
-    let customer_id = payment_method_request
-        .customer_id
-        .clone()
-        .get_required_value("customer_id")?;
-    match payment_method_request.card.clone() {
-        Some(card) => payment_methods::cards::add_card_to_locker(
-            state,
-            payment_method_request,
-            card,
-            customer_id,
-            merchant_account,
-        )
-        .await
-        .change_context(errors::ApiErrorResponse::InternalServerError)
-        .attach_printable("Add Card Failed"),
-        None => {
-            let pm_id = common_utils::generate_id(crate::consts::ID_LENGTH, "pm");
-            let payment_method_response = api::PaymentMethodResponse {
-                merchant_id: merchant_id.to_string(),
-                customer_id: Some(customer_id),
-                payment_method_id: pm_id,
-                payment_method: payment_method_request.payment_method,
-                payment_method_type: payment_method_request.payment_method_type,
-                card: None,
-                metadata: None,
-                created: Some(common_utils::date_time::now()),
-                recurring_enabled: false,           //[#219]
-                installment_payment_enabled: false, //[#219]
-                payment_experience: Some(vec![api_models::enums::PaymentExperience::RedirectToUrl]), //[#219]
-            };
-            Ok((payment_method_response, false))
-        }
-    }
-}
-
-pub fn create_payment_method_metadata(
-    metadata: Option<&pii::SecretSerdeValue>,
-    connector_token: Option<(&api::ConnectorData, String)>,
-) -> RouterResult<Option<serde_json::Value>> {
-    let mut meta = match metadata {
-        None => serde_json::Map::new(),
-        Some(meta) => {
-            let metadata = meta.clone().expose();
-            let existing_metadata: serde_json::Map<String, serde_json::Value> = metadata
-                .parse_value("Map<String, Value>")
-                .change_context(errors::ApiErrorResponse::InternalServerError)
-                .attach_printable("Failed to parse the metadata")?;
-            existing_metadata
-        }
-    };
-    Ok(connector_token.and_then(|connector_and_token| {
-        meta.insert(
-            connector_and_token.0.connector_name.to_string(),
-            serde_json::Value::String(connector_and_token.1),
-        )
-    }))
-}
-
-=======
->>>>>>> 6ba580ff
 pub enum Action {
     Update,
     Insert,
@@ -411,49 +223,6 @@
 
 pub async fn authorize_preprocessing_steps<F: Clone>(
     state: &AppState,
-<<<<<<< HEAD
-    connector: &api::ConnectorData,
-    customer: &Option<domain::Customer>,
-) -> RouterResult<CreateCustomerCheck> {
-    let connector_name = connector.connector_name.to_string();
-    //Check if create customer is required for the connector
-    let connector_customer_filter = state
-        .conf
-        .connector_customer
-        .connector_list
-        .contains(&connector.connector_name);
-    if connector_customer_filter {
-        match customer {
-            Some(customer) => match &customer.connector_customer {
-                Some(connector_customer) => {
-                    let connector_customer_map: serde_json::Map<String, serde_json::Value> =
-                        connector_customer
-                            .clone()
-                            .parse_value("Map<String, Value>")
-                            .change_context(errors::ApiErrorResponse::InternalServerError)
-                            .attach_printable("Failed to deserialize Value to CustomerConnector")?;
-                    let value = connector_customer_map.get(&connector_name); //Check if customer already created for this customer and for this connector
-                    Ok((
-                        value.is_none(),
-                        value.and_then(|val| val.as_str().map(|cust| cust.to_string())),
-                        Some(connector_customer_map),
-                    ))
-                }
-                None => Ok((true, None, None)),
-            },
-            None => Ok((false, None, None)),
-        }
-    } else {
-        Ok((false, None, None))
-    }
-}
-
-pub async fn create_connector_customer<F: Clone>(
-    state: &AppState,
-    connector: &api::ConnectorData,
-    customer: &Option<domain::Customer>,
-=======
->>>>>>> 6ba580ff
     router_data: &types::RouterData<F, types::PaymentsAuthorizeData, types::PaymentsResponseData>,
     confirm: bool,
     connector: &api::ConnectorData,
