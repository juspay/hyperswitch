--- conflicted
+++ resolved
@@ -129,23 +129,6 @@
                 tokio::spawn(async move {
                     logger::info!("Starting async call to save_payment_method in locker");
 
-<<<<<<< HEAD
-                let pm = Box::pin(tokenization::save_payment_method(
-                    &state,
-                    &connector,
-                    response,
-                    &maybe_customer,
-                    &merchant_account,
-                    self.request.payment_method_type,
-                    &key_store,
-                ))
-                .await;
-
-                match pm {
-                    Ok((payment_method_id, payment_method_status)) => {
-                        resp.payment_method_id = payment_method_id.clone();
-                        resp.payment_method_status = payment_method_status;
-=======
                     let result = Box::pin(tokenization::save_payment_method(
                         &state,
                         &connector,
@@ -159,9 +142,10 @@
                     ))
                     .await;
 
-                    if let Err(err) = result {
-                        logger::error!("Asynchronously saving card in locker failed : {:?}", err);
->>>>>>> a2f17935
+                match pm {
+                    Ok((payment_method_id, payment_method_status)) => {
+                        resp.payment_method_id = payment_method_id.clone();
+                        resp.payment_method_status = payment_method_status;
                     }
                     Err(_) => logger::error!("Save pm to locker failed"),
                 }
