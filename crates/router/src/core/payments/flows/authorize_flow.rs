use async_trait::async_trait;
use common_enums as enums;
use error_stack::ResultExt;
use external_services::grpc_client::unified_connector_service::UnifiedConnectorService;
use hyperswitch_domain_models::errors::api_error_response::ApiErrorResponse;
#[cfg(feature = "v2")]
use hyperswitch_domain_models::payments::PaymentConfirmData;
use masking::ExposeInterface;
use rust_grpc_client::payments as payments_grpc;

// use router_env::tracing::Instrument;
use super::{ConstructFlowSpecificData, Feature};
use crate::{
    core::{
        errors::{ConnectorErrorExt, RouterResult},
        mandate,
        payments::{
            self, access_token, customers, helpers, tokenization, transformers, PaymentData,
        },
        unified_connector_service::{
            build_unified_connector_service_auth_headers, handle_unified_connector_service_response,
        },
    },
    logger,
    routes::{metrics, SessionState},
    services::{self, api::ConnectorValidation},
    types::{
        self, api, domain,
        transformers::{ForeignFrom, ForeignTryFrom},
    },
    utils::OptionExt,
};

#[cfg(feature = "v2")]
#[async_trait]
impl
    ConstructFlowSpecificData<
        api::Authorize,
        types::PaymentsAuthorizeData,
        types::PaymentsResponseData,
    > for PaymentConfirmData<api::Authorize>
{
    async fn construct_router_data<'a>(
        &self,
        state: &SessionState,
        connector_id: &str,
        merchant_context: &domain::MerchantContext,
        customer: &Option<domain::Customer>,
        merchant_connector_account: &domain::MerchantConnectorAccount,
        merchant_recipient_data: Option<types::MerchantRecipientData>,
        header_payload: Option<hyperswitch_domain_models::payments::HeaderPayload>,
    ) -> RouterResult<
        types::RouterData<
            api::Authorize,
            types::PaymentsAuthorizeData,
            types::PaymentsResponseData,
        >,
    > {
        Box::pin(transformers::construct_payment_router_data_for_authorize(
            state,
            self.clone(),
            connector_id,
            merchant_context,
            customer,
            merchant_connector_account,
            merchant_recipient_data,
            header_payload,
        ))
        .await
    }

    async fn get_merchant_recipient_data<'a>(
        &self,
        state: &SessionState,
        merchant_context: &domain::MerchantContext,
        merchant_connector_account: &helpers::MerchantConnectorAccountType,
        connector: &api::ConnectorData,
    ) -> RouterResult<Option<types::MerchantRecipientData>> {
        let payment_method = &self
            .payment_attempt
            .get_payment_method()
            .get_required_value("PaymentMethod")?;

        let data = if *payment_method == enums::PaymentMethod::OpenBanking {
            payments::get_merchant_bank_data_for_open_banking_connectors(
                merchant_connector_account,
                merchant_context,
                connector,
                state,
            )
            .await?
        } else {
            None
        };

        Ok(data)
    }
}

#[cfg(feature = "v1")]
#[async_trait]
impl
    ConstructFlowSpecificData<
        api::Authorize,
        types::PaymentsAuthorizeData,
        types::PaymentsResponseData,
    > for PaymentData<api::Authorize>
{
    async fn construct_router_data<'a>(
        &self,
        state: &SessionState,
        connector_id: &str,
        merchant_context: &domain::MerchantContext,
        customer: &Option<domain::Customer>,
        merchant_connector_account: &helpers::MerchantConnectorAccountType,
        merchant_recipient_data: Option<types::MerchantRecipientData>,
        header_payload: Option<hyperswitch_domain_models::payments::HeaderPayload>,
    ) -> RouterResult<
        types::RouterData<
            api::Authorize,
            types::PaymentsAuthorizeData,
            types::PaymentsResponseData,
        >,
    > {
        Box::pin(transformers::construct_payment_router_data::<
            api::Authorize,
            types::PaymentsAuthorizeData,
        >(
            state,
            self.clone(),
            connector_id,
            merchant_context,
            customer,
            merchant_connector_account,
            merchant_recipient_data,
            header_payload,
        ))
        .await
    }

    async fn get_merchant_recipient_data<'a>(
        &self,
        state: &SessionState,
        merchant_context: &domain::MerchantContext,
        merchant_connector_account: &helpers::MerchantConnectorAccountType,
        connector: &api::ConnectorData,
    ) -> RouterResult<Option<types::MerchantRecipientData>> {
        let payment_method = &self
            .payment_attempt
            .get_payment_method()
            .get_required_value("PaymentMethod")?;

        let data = if *payment_method == enums::PaymentMethod::OpenBanking {
            payments::get_merchant_bank_data_for_open_banking_connectors(
                merchant_connector_account,
                merchant_context,
                connector,
                state,
            )
            .await?
        } else {
            None
        };

        Ok(data)
    }
}

#[async_trait]
impl Feature<api::Authorize, types::PaymentsAuthorizeData> for types::PaymentsAuthorizeRouterData {
    async fn decide_flows<'a>(
        mut self,
        state: &SessionState,
        connector: &api::ConnectorData,
        call_connector_action: payments::CallConnectorAction,
        connector_request: Option<services::Request>,
        business_profile: &domain::Profile,
        header_payload: hyperswitch_domain_models::payments::HeaderPayload,
        all_keys_required: Option<bool>,
    ) -> RouterResult<Self> {
        let connector_integration: services::BoxedPaymentConnectorIntegrationInterface<
            api::Authorize,
            types::PaymentsAuthorizeData,
            types::PaymentsResponseData,
        > = connector.connector.get_connector_integration();

        if self.should_proceed_with_authorize() {
            self.decide_authentication_type();
            logger::debug!(auth_type=?self.auth_type);
            let mut auth_router_data = services::execute_connector_processing_step(
                state,
                connector_integration,
                &self,
                call_connector_action.clone(),
                connector_request,
                all_keys_required,
            )
            .await
            .to_payment_failed_response()?;

            // Initiating Integrity check
            let integrity_result = helpers::check_integrity_based_on_flow(
                &auth_router_data.request,
                &auth_router_data.response,
            );
            auth_router_data.integrity_check = integrity_result;
            metrics::PAYMENT_COUNT.add(1, &[]); // Move outside of the if block

            match auth_router_data.response.clone() {
                Err(_) => Ok(auth_router_data),
                Ok(authorize_response) => {
                    // Check if the Capture API should be called based on the connector and other parameters
                    if super::should_initiate_capture_flow(
                        &connector.connector_name,
                        self.request.customer_acceptance,
                        self.request.capture_method,
                        self.request.setup_future_usage,
                        auth_router_data.status,
                    ) {
                        auth_router_data = Box::pin(process_capture_flow(
                            auth_router_data,
                            authorize_response,
                            state,
                            connector,
                            call_connector_action.clone(),
                            business_profile,
                            header_payload,
                        ))
                        .await?;
                    }
                    Ok(auth_router_data)
                }
            }
        } else {
            Ok(self.clone())
        }
    }

    async fn add_access_token<'a>(
        &self,
        state: &SessionState,
        connector: &api::ConnectorData,
        merchant_context: &domain::MerchantContext,
        creds_identifier: Option<&str>,
    ) -> RouterResult<types::AddAccessTokenResult> {
        access_token::add_access_token(state, connector, merchant_context, self, creds_identifier)
            .await
    }

    async fn add_session_token<'a>(
        self,
        state: &SessionState,
        connector: &api::ConnectorData,
    ) -> RouterResult<Self>
    where
        Self: Sized,
    {
        let connector_integration: services::BoxedPaymentConnectorIntegrationInterface<
            api::AuthorizeSessionToken,
            types::AuthorizeSessionTokenData,
            types::PaymentsResponseData,
        > = connector.connector.get_connector_integration();
        let authorize_data = &types::PaymentsAuthorizeSessionTokenRouterData::foreign_from((
            &self,
            types::AuthorizeSessionTokenData::foreign_from(&self),
        ));
        let resp = services::execute_connector_processing_step(
            state,
            connector_integration,
            authorize_data,
            payments::CallConnectorAction::Trigger,
            None,
            None,
        )
        .await
        .to_payment_failed_response()?;
        let mut router_data = self;
        router_data.session_token = resp.session_token;
        Ok(router_data)
    }

    async fn add_payment_method_token<'a>(
        &mut self,
        state: &SessionState,
        connector: &api::ConnectorData,
        tokenization_action: &payments::TokenizationAction,
        should_continue_payment: bool,
    ) -> RouterResult<types::PaymentMethodTokenResult> {
        let request = self.request.clone();
        tokenization::add_payment_method_token(
            state,
            connector,
            tokenization_action,
            self,
            types::PaymentMethodTokenizationData::try_from(request)?,
            should_continue_payment,
        )
        .await
    }

    async fn preprocessing_steps<'a>(
        self,
        state: &SessionState,
        connector: &api::ConnectorData,
    ) -> RouterResult<Self> {
        authorize_preprocessing_steps(state, &self, true, connector).await
    }

    async fn postprocessing_steps<'a>(
        self,
        state: &SessionState,
        connector: &api::ConnectorData,
    ) -> RouterResult<Self> {
        authorize_postprocessing_steps(state, &self, true, connector).await
    }

    async fn create_connector_customer<'a>(
        &self,
        state: &SessionState,
        connector: &api::ConnectorData,
    ) -> RouterResult<Option<String>> {
        customers::create_connector_customer(
            state,
            connector,
            self,
            types::ConnectorCustomerData::try_from(self)?,
        )
        .await
    }

    async fn build_flow_specific_connector_request(
        &mut self,
        state: &SessionState,
        connector: &api::ConnectorData,
        call_connector_action: payments::CallConnectorAction,
    ) -> RouterResult<(Option<services::Request>, bool)> {
        match call_connector_action {
            payments::CallConnectorAction::Trigger => {
                connector
                    .connector
                    .validate_connector_against_payment_request(
                        self.request.capture_method,
                        self.payment_method,
                        self.request.payment_method_type,
                    )
                    .to_payment_failed_response()?;

                // Check if the connector supports mandate payment
                // if the payment_method_type does not support mandate for the given connector, downgrade the setup future usage to on session
                if self.request.setup_future_usage
                    == Some(diesel_models::enums::FutureUsage::OffSession)
                    && !self
                        .request
                        .payment_method_type
                        .and_then(|payment_method_type| {
                            state
                                .conf
                                .mandates
                                .supported_payment_methods
                                .0
                                .get(&enums::PaymentMethod::from(payment_method_type))
                                .and_then(|supported_pm_for_mandates| {
                                    supported_pm_for_mandates.0.get(&payment_method_type).map(
                                        |supported_connector_for_mandates| {
                                            supported_connector_for_mandates
                                                .connector_list
                                                .contains(&connector.connector_name)
                                        },
                                    )
                                })
                        })
                        .unwrap_or(false)
                {
                    // downgrade the setup future usage to on session
                    self.request.setup_future_usage =
                        Some(diesel_models::enums::FutureUsage::OnSession);
                };

                if crate::connector::utils::PaymentsAuthorizeRequestData::is_customer_initiated_mandate_payment(
                    &self.request,
                ) {
                    connector
                        .connector
                        .validate_mandate_payment(
                            self.request.payment_method_type,
                            self.request.payment_method_data.clone(),
                        )
                        .to_payment_failed_response()?;
                };

                let connector_integration: services::BoxedPaymentConnectorIntegrationInterface<
                    api::Authorize,
                    types::PaymentsAuthorizeData,
                    types::PaymentsResponseData,
                > = connector.connector.get_connector_integration();

                metrics::EXECUTE_PRETASK_COUNT.add(
                    1,
                    router_env::metric_attributes!(
                        ("connector", connector.connector_name.to_string()),
                        ("flow", format!("{:?}", api::Authorize)),
                    ),
                );

                logger::debug!(completed_pre_tasks=?true);

                if self.should_proceed_with_authorize() {
                    self.decide_authentication_type();
                    logger::debug!(auth_type=?self.auth_type);

                    Ok((
                        connector_integration
                            .build_request(self, &state.conf.connectors)
                            .to_payment_failed_response()?,
                        true,
                    ))
                } else {
                    Ok((None, false))
                }
            }
            _ => Ok((None, true)),
        }
    }

<<<<<<< HEAD
    async fn call_unified_connector_service<'a>(
        &mut self,
        merchant_connector_account: helpers::MerchantConnectorAccountType,
        client: UnifiedConnectorService,
    ) -> RouterResult<()> {
        let request = payments_grpc::PaymentsAuthorizeRequest::foreign_try_from(self)
            .change_context(ApiErrorResponse::InternalServerError)
            .attach_printable("Failed to construct Payment Authorize Request")?;

        let metadata = build_unified_connector_service_auth_headers(merchant_connector_account)
            .change_context(ApiErrorResponse::InternalServerError)
            .attach_printable("Failed to construct request metadata")?;

        let mut request = tonic::Request::new(request);
        *request.metadata_mut() = metadata;

        let response = client
            .payment_authorize(request)
            .await
            .change_context(ApiErrorResponse::InternalServerError)
            .attach_printable("Failed to authorize payment")?;

        let payment_authorize_response = response.into_inner();

        handle_unified_connector_service_response(payment_authorize_response, self)
            .change_context(ApiErrorResponse::InternalServerError)
            .attach_printable("Failed to deserialize UCS response")?;

        Ok(())
=======
    async fn create_order_at_connector(
        &mut self,
        state: &SessionState,
        connector: &api::ConnectorData,
        should_continue_payment: bool,
    ) -> RouterResult<bool> {
        let create_order_result =
            create_order_at_connector(self, state, connector, should_continue_payment).await?;

        let should_continue_payment = update_router_data_with_create_order_result(
            create_order_result,
            self,
            should_continue_payment,
        )?;

        Ok(should_continue_payment)
>>>>>>> 71bed12e
    }
}

pub trait RouterDataAuthorize {
    fn decide_authentication_type(&mut self);

    /// to decide if we need to proceed with authorize or not, Eg: If any of the pretask returns `redirection_response` then we should not proceed with authorize call
    fn should_proceed_with_authorize(&self) -> bool;
}

impl RouterDataAuthorize for types::PaymentsAuthorizeRouterData {
    fn decide_authentication_type(&mut self) {
        if let hyperswitch_domain_models::payment_method_data::PaymentMethodData::Wallet(
            hyperswitch_domain_models::payment_method_data::WalletData::GooglePay(google_pay_data),
        ) = &self.request.payment_method_data
        {
            if let Some(assurance_details) = google_pay_data.info.assurance_details.as_ref() {
                // Step up the transaction to 3DS when either assurance_details.card_holder_authenticated or assurance_details.account_verified is false
                if !assurance_details.card_holder_authenticated
                    || !assurance_details.account_verified
                {
                    logger::info!("Googlepay transaction stepped up to 3DS");
                    self.auth_type = diesel_models::enums::AuthenticationType::ThreeDs;
                }
            }
        }
        if self.auth_type == diesel_models::enums::AuthenticationType::ThreeDs
            && !self.request.enrolled_for_3ds
        {
            self.auth_type = diesel_models::enums::AuthenticationType::NoThreeDs
        }
    }

    /// to decide if we need to proceed with authorize or not, Eg: If any of the pretask returns `redirection_response` then we should not proceed with authorize call
    fn should_proceed_with_authorize(&self) -> bool {
        match &self.response {
            Ok(types::PaymentsResponseData::TransactionResponse {
                redirection_data, ..
            }) => !redirection_data.is_some(),
            _ => true,
        }
    }
}

impl mandate::MandateBehaviour for types::PaymentsAuthorizeData {
    fn get_amount(&self) -> i64 {
        self.amount
    }
    fn get_mandate_id(&self) -> Option<&api_models::payments::MandateIds> {
        self.mandate_id.as_ref()
    }
    fn get_payment_method_data(&self) -> domain::payments::PaymentMethodData {
        self.payment_method_data.clone()
    }
    fn get_setup_future_usage(&self) -> Option<diesel_models::enums::FutureUsage> {
        self.setup_future_usage
    }
    fn get_setup_mandate_details(
        &self,
    ) -> Option<&hyperswitch_domain_models::mandates::MandateData> {
        self.setup_mandate_details.as_ref()
    }

    fn set_mandate_id(&mut self, new_mandate_id: Option<api_models::payments::MandateIds>) {
        self.mandate_id = new_mandate_id;
    }
    fn get_customer_acceptance(&self) -> Option<api_models::payments::CustomerAcceptance> {
        self.customer_acceptance.clone().map(From::from)
    }
}

pub async fn authorize_preprocessing_steps<F: Clone>(
    state: &SessionState,
    router_data: &types::RouterData<F, types::PaymentsAuthorizeData, types::PaymentsResponseData>,
    confirm: bool,
    connector: &api::ConnectorData,
) -> RouterResult<types::RouterData<F, types::PaymentsAuthorizeData, types::PaymentsResponseData>> {
    if confirm {
        let connector_integration: services::BoxedPaymentConnectorIntegrationInterface<
            api::PreProcessing,
            types::PaymentsPreProcessingData,
            types::PaymentsResponseData,
        > = connector.connector.get_connector_integration();

        let preprocessing_request_data =
            types::PaymentsPreProcessingData::try_from(router_data.request.to_owned())?;

        let preprocessing_response_data: Result<types::PaymentsResponseData, types::ErrorResponse> =
            Err(types::ErrorResponse::default());

        let preprocessing_router_data =
            helpers::router_data_type_conversion::<_, api::PreProcessing, _, _, _, _>(
                router_data.clone(),
                preprocessing_request_data,
                preprocessing_response_data,
            );

        let resp = services::execute_connector_processing_step(
            state,
            connector_integration,
            &preprocessing_router_data,
            payments::CallConnectorAction::Trigger,
            None,
            None,
        )
        .await
        .to_payment_failed_response()?;

        metrics::PREPROCESSING_STEPS_COUNT.add(
            1,
            router_env::metric_attributes!(
                ("connector", connector.connector_name.to_string()),
                ("payment_method", router_data.payment_method.to_string()),
                (
                    "payment_method_type",
                    router_data
                        .request
                        .payment_method_type
                        .map(|inner| inner.to_string())
                        .unwrap_or("null".to_string()),
                ),
            ),
        );
        let mut authorize_router_data = helpers::router_data_type_conversion::<_, F, _, _, _, _>(
            resp.clone(),
            router_data.request.to_owned(),
            resp.response.clone(),
        );
        if connector.connector_name == api_models::enums::Connector::Airwallex {
            authorize_router_data.reference_id = resp.reference_id;
        } else if connector.connector_name == api_models::enums::Connector::Nuvei {
            let (enrolled_for_3ds, related_transaction_id) = match &authorize_router_data.response {
                Ok(types::PaymentsResponseData::ThreeDSEnrollmentResponse {
                    enrolled_v2,
                    related_transaction_id,
                }) => (*enrolled_v2, related_transaction_id.clone()),
                _ => (false, None),
            };
            authorize_router_data.request.enrolled_for_3ds = enrolled_for_3ds;
            authorize_router_data.request.related_transaction_id = related_transaction_id;
        } else if connector.connector_name == api_models::enums::Connector::Shift4 {
            if resp.request.enrolled_for_3ds {
                authorize_router_data.response = resp.response;
                authorize_router_data.status = resp.status;
            } else {
                authorize_router_data.request.enrolled_for_3ds = false;
            }
        }
        Ok(authorize_router_data)
    } else {
        Ok(router_data.clone())
    }
}

pub async fn authorize_postprocessing_steps<F: Clone>(
    state: &SessionState,
    router_data: &types::RouterData<F, types::PaymentsAuthorizeData, types::PaymentsResponseData>,
    confirm: bool,
    connector: &api::ConnectorData,
) -> RouterResult<types::RouterData<F, types::PaymentsAuthorizeData, types::PaymentsResponseData>> {
    if confirm {
        let connector_integration: services::BoxedPaymentConnectorIntegrationInterface<
            api::PostProcessing,
            types::PaymentsPostProcessingData,
            types::PaymentsResponseData,
        > = connector.connector.get_connector_integration();

        let postprocessing_request_data =
            types::PaymentsPostProcessingData::try_from(router_data.to_owned())?;

        let postprocessing_response_data: Result<
            types::PaymentsResponseData,
            types::ErrorResponse,
        > = Err(types::ErrorResponse::default());

        let postprocessing_router_data =
            helpers::router_data_type_conversion::<_, api::PostProcessing, _, _, _, _>(
                router_data.clone(),
                postprocessing_request_data,
                postprocessing_response_data,
            );

        let resp = services::execute_connector_processing_step(
            state,
            connector_integration,
            &postprocessing_router_data,
            payments::CallConnectorAction::Trigger,
            None,
            None,
        )
        .await
        .to_payment_failed_response()?;

        let authorize_router_data = helpers::router_data_type_conversion::<_, F, _, _, _, _>(
            resp.clone(),
            router_data.request.to_owned(),
            resp.response,
        );

        Ok(authorize_router_data)
    } else {
        Ok(router_data.clone())
    }
}

impl<F>
    ForeignTryFrom<types::RouterData<F, types::PaymentsAuthorizeData, types::PaymentsResponseData>>
    for types::PaymentsCaptureData
{
    type Error = error_stack::Report<ApiErrorResponse>;

    fn foreign_try_from(
        item: types::RouterData<F, types::PaymentsAuthorizeData, types::PaymentsResponseData>,
    ) -> Result<Self, Self::Error> {
        let response = item
            .response
            .map_err(|err| ApiErrorResponse::ExternalConnectorError {
                code: err.code,
                message: err.message,
                connector: item.connector.clone(),
                status_code: err.status_code,
                reason: err.reason,
            })?;

        Ok(Self {
            amount_to_capture: item.request.amount,
            currency: item.request.currency,
            connector_transaction_id: types::PaymentsResponseData::get_connector_transaction_id(
                &response,
            )?,
            payment_amount: item.request.amount,
            multiple_capture_data: None,
            connector_meta: types::PaymentsResponseData::get_connector_metadata(&response)
                .map(|secret| secret.expose()),
            browser_info: None,
            metadata: None,
            capture_method: item.request.capture_method,
            minor_payment_amount: item.request.minor_amount,
            minor_amount_to_capture: item.request.minor_amount,
            integrity_object: None,
            split_payments: item.request.split_payments,
            webhook_url: item.request.webhook_url,
        })
    }
}

async fn process_capture_flow(
    mut router_data: types::RouterData<
        api::Authorize,
        types::PaymentsAuthorizeData,
        types::PaymentsResponseData,
    >,
    authorize_response: types::PaymentsResponseData,
    state: &SessionState,
    connector: &api::ConnectorData,
    call_connector_action: payments::CallConnectorAction,
    business_profile: &domain::Profile,
    header_payload: hyperswitch_domain_models::payments::HeaderPayload,
) -> RouterResult<
    types::RouterData<api::Authorize, types::PaymentsAuthorizeData, types::PaymentsResponseData>,
> {
    // Convert RouterData into Capture RouterData
    let capture_router_data = helpers::router_data_type_conversion(
        router_data.clone(),
        types::PaymentsCaptureData::foreign_try_from(router_data.clone())?,
        Err(types::ErrorResponse::default()),
    );

    // Call capture request
    let post_capture_router_data = super::call_capture_request(
        capture_router_data,
        state,
        connector,
        call_connector_action,
        business_profile,
        header_payload,
    )
    .await;

    // Process capture response
    let (updated_status, updated_response) =
        super::handle_post_capture_response(authorize_response, post_capture_router_data)?;
    router_data.status = updated_status;
    router_data.response = Ok(updated_response);
    Ok(router_data)
}

async fn create_order_at_connector<F: Clone>(
    router_data: &mut types::RouterData<
        F,
        types::PaymentsAuthorizeData,
        types::PaymentsResponseData,
    >,
    state: &SessionState,
    connector: &api::ConnectorData,
    should_continue_payment: bool,
) -> RouterResult<types::CreateOrderResult> {
    if connector
        .connector_name
        .requires_order_creation_before_payment(router_data.payment_method)
        && should_continue_payment
    {
        let connector_integration: services::BoxedPaymentConnectorIntegrationInterface<
            api::CreateOrder,
            types::CreateOrderRequestData,
            types::PaymentsResponseData,
        > = connector.connector.get_connector_integration();

        let request_data = types::CreateOrderRequestData::try_from(router_data.request.clone())?;

        let response_data: Result<types::PaymentsResponseData, types::ErrorResponse> =
            Err(types::ErrorResponse::default());

        let createorder_router_data =
            helpers::router_data_type_conversion::<_, api::CreateOrder, _, _, _, _>(
                router_data.clone(),
                request_data,
                response_data,
            );

        let resp = services::execute_connector_processing_step(
            state,
            connector_integration,
            &createorder_router_data,
            payments::CallConnectorAction::Trigger,
            None,
            None,
        )
        .await
        .to_payment_failed_response()?;

        let create_order_resp = match resp.response {
            Ok(res) => {
                if let types::PaymentsResponseData::PaymentsCreateOrderResponse { order_id } = res {
                    Ok(Some(order_id))
                } else {
                    Err(error_stack::report!(ApiErrorResponse::InternalServerError)
                        .attach_printable(format!(
                            "Unexpected response format from connector: {:?}",
                            res
                        )))?
                }
            }
            Err(error) => Err(error),
        };

        Ok(types::CreateOrderResult {
            create_order_result: create_order_resp,
            is_create_order_performed: true,
        })
    } else {
        Ok(types::CreateOrderResult {
            create_order_result: Ok(None),
            is_create_order_performed: false,
        })
    }
}

fn update_router_data_with_create_order_result<F>(
    create_order_result: types::CreateOrderResult,
    router_data: &mut types::RouterData<
        F,
        types::PaymentsAuthorizeData,
        types::PaymentsResponseData,
    >,
    should_continue_further: bool,
) -> RouterResult<bool> {
    if create_order_result.is_create_order_performed {
        match create_order_result.create_order_result {
            Ok(Some(order_id)) => {
                router_data.request.order_id = Some(order_id.clone());
                router_data.response =
                    Ok(types::PaymentsResponseData::PaymentsCreateOrderResponse { order_id });
                Ok(true)
            }
            Ok(None) => Err(error_stack::report!(ApiErrorResponse::InternalServerError)
                .attach_printable("Order Id not found."))?,
            Err(err) => {
                router_data.response = Err(err.clone());
                Ok(false)
            }
        }
    } else {
        Ok(should_continue_further)
    }
}<|MERGE_RESOLUTION|>--- conflicted
+++ resolved
@@ -422,7 +422,24 @@
         }
     }
 
-<<<<<<< HEAD
+    async fn create_order_at_connector(
+        &mut self,
+        state: &SessionState,
+        connector: &api::ConnectorData,
+        should_continue_payment: bool,
+    ) -> RouterResult<bool> {
+        let create_order_result =
+            create_order_at_connector(self, state, connector, should_continue_payment).await?;
+
+        let should_continue_payment = update_router_data_with_create_order_result(
+            create_order_result,
+            self,
+            should_continue_payment,
+        )?;
+
+        Ok(should_continue_payment)
+    }
+
     async fn call_unified_connector_service<'a>(
         &mut self,
         merchant_connector_account: helpers::MerchantConnectorAccountType,
@@ -452,24 +469,6 @@
             .attach_printable("Failed to deserialize UCS response")?;
 
         Ok(())
-=======
-    async fn create_order_at_connector(
-        &mut self,
-        state: &SessionState,
-        connector: &api::ConnectorData,
-        should_continue_payment: bool,
-    ) -> RouterResult<bool> {
-        let create_order_result =
-            create_order_at_connector(self, state, connector, should_continue_payment).await?;
-
-        let should_continue_payment = update_router_data_with_create_order_result(
-            create_order_result,
-            self,
-            should_continue_payment,
-        )?;
-
-        Ok(should_continue_payment)
->>>>>>> 71bed12e
     }
 }
 
