--- conflicted
+++ resolved
@@ -988,7 +988,6 @@
             .change_context(ApiErrorResponse::InternalServerError)
             .attach_printable("Failed to deserialize UCS response")?;
 
-<<<<<<< HEAD
             // Extract and store access token if present
             if let Some(access_token) = get_access_token_from_ucs_response(
                 state,
@@ -1019,10 +1018,7 @@
                 }
             }
 
-            let router_data_response = router_data_response.map(|(response, status)| {
-=======
             let router_data_response = ucs_data.router_data_response.map(|(response, status)| {
->>>>>>> 82458387
                 router_data.status = status;
                 response
             });
@@ -1221,7 +1217,6 @@
             .change_context(ApiErrorResponse::InternalServerError)
             .attach_printable("Failed to deserialize UCS response")?;
 
-<<<<<<< HEAD
             // Extract and store access token if present
             if let Some(access_token) = get_access_token_from_ucs_response(
                 state,
@@ -1252,10 +1247,7 @@
                 }
             }
 
-            let router_data_response = router_data_response.map(|(response, status)| {
-=======
             let router_data_response = ucs_data.router_data_response.map(|(response, status)| {
->>>>>>> 82458387
                 router_data.status = status;
                 response
             });
