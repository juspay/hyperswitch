--- conflicted
+++ resolved
@@ -117,21 +117,10 @@
                     .execute_pretasks(self, state)
                     .await
                     .map_err(|error| error.to_payment_failed_response())?;
-<<<<<<< HEAD
                 logger::debug!(completed_pre_tasks=?true);
-                self.decide_authentication_type();
-                logger::debug!(auth_type=?self.auth_type);
-                let resp = services::execute_connector_processing_step(
-                    state,
-                    connector_integration,
-                    self,
-                    call_connector_action,
-                )
-                .await
-                .map_err(|error| error.to_payment_failed_response())?;
-=======
                 if self.should_proceed_with_authorize() {
                     self.decide_authentication_type();
+                    logger::debug!(auth_type=?self.auth_type);
                     let resp = services::execute_connector_processing_step(
                         state,
                         connector_integration,
@@ -140,7 +129,6 @@
                     )
                     .await
                     .map_err(|error| error.to_payment_failed_response())?;
->>>>>>> 29999fe5
 
                     let pm_id = save_payment_method(
                         state,
