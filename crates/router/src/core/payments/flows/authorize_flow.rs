use async_trait::async_trait;
use error_stack;

use super::{ConstructFlowSpecificData, Feature};
use crate::{
    core::{
        errors::{self, ConnectorErrorExt, RouterResult},
        mandate,
        payments::{
            self, access_token, customers, helpers, tokenization, transformers, PaymentData,
        },
    },
    logger,
    routes::{metrics, AppState},
    services,
    types::{self, api, domain},
};

#[async_trait]
impl
    ConstructFlowSpecificData<
        api::Authorize,
        types::PaymentsAuthorizeData,
        types::PaymentsResponseData,
    > for PaymentData<api::Authorize>
{
    async fn construct_router_data<'a>(
        &self,
        state: &AppState,
        connector_id: &str,
        merchant_account: &domain::MerchantAccount,
        key_store: &domain::MerchantKeyStore,
        customer: &Option<domain::Customer>,
        merchant_connector_account: &helpers::MerchantConnectorAccountType,
    ) -> RouterResult<
        types::RouterData<
            api::Authorize,
            types::PaymentsAuthorizeData,
            types::PaymentsResponseData,
        >,
    > {
        Box::pin(transformers::construct_payment_router_data::<
            api::Authorize,
            types::PaymentsAuthorizeData,
        >(
            state,
            self.clone(),
            connector_id,
            merchant_account,
            key_store,
            customer,
            merchant_connector_account,
        ))
        .await
    }
}
#[async_trait]
impl Feature<api::Authorize, types::PaymentsAuthorizeData> for types::PaymentsAuthorizeRouterData {
    async fn decide_flows<'a>(
        mut self,
        state: &AppState,
        connector: &api::ConnectorData,
        maybe_customer: &Option<domain::Customer>,
        call_connector_action: payments::CallConnectorAction,
        merchant_account: &domain::MerchantAccount,
        connector_request: Option<services::Request>,
        key_store: &domain::MerchantKeyStore,
    ) -> RouterResult<Self> {
        let connector_integration: services::BoxedConnectorIntegration<
            '_,
            api::Authorize,
            types::PaymentsAuthorizeData,
            types::PaymentsResponseData,
        > = connector.connector.get_connector_integration();

        if self.should_proceed_with_authorize() {
            self.decide_authentication_type();
            logger::debug!(auth_type=?self.auth_type);
            let mut resp = services::execute_connector_processing_step(
                state,
                connector_integration,
                &self,
                call_connector_action,
                connector_request,
            )
            .await
            .to_payment_failed_response()?;

            metrics::PAYMENT_COUNT.add(&metrics::CONTEXT, 1, &[]); // Metrics

            let is_mandate = resp.request.setup_mandate_details.is_some();

            if is_mandate {
                let (payment_method_id, payment_method_status) =
                    Box::pin(tokenization::save_payment_method(
                        state,
                        connector,
                        resp.to_owned(),
                        maybe_customer,
                        merchant_account,
                        self.request.payment_method_type,
                        key_store,
                    ))
                    .await?;

                resp.payment_method_id = payment_method_id.clone();
                resp.payment_method_status = payment_method_status;

                Ok(mandate::mandate_procedure(
                    state,
                    resp,
                    maybe_customer,
                    payment_method_id,
                    connector.merchant_connector_id.clone(),
                )
                .await?)
            } else {
                let connector = connector.clone();
                let response = resp.clone();
                let maybe_customer = maybe_customer.clone();
                let merchant_account = merchant_account.clone();
                let key_store = key_store.clone();
                let state = state.clone();

                logger::info!("Call to save_payment_method in locker");
<<<<<<< HEAD
=======
                tokio::spawn(async move {
                    logger::info!("Starting async call to save_payment_method in locker");
>>>>>>> 6b2f71c8

                let pm = Box::pin(tokenization::save_payment_method(
                    &state,
                    &connector,
                    response,
                    &maybe_customer,
                    &merchant_account,
                    self.request.payment_method_type,
                    &key_store,
                ))
                .await;

                match pm {
                    Ok((payment_method_id, payment_method_status)) => {
                        resp.payment_method_id = payment_method_id.clone();
                        resp.payment_method_status = payment_method_status;
                    }
                    Err(_) => logger::error!("Save pm to locker failed"),
                }

                Ok(resp)
            }
        } else {
            Ok(self.clone())
        }
    }

    async fn add_access_token<'a>(
        &self,
        state: &AppState,
        connector: &api::ConnectorData,
        merchant_account: &domain::MerchantAccount,
    ) -> RouterResult<types::AddAccessTokenResult> {
        access_token::add_access_token(state, connector, merchant_account, self).await
    }

    async fn add_payment_method_token<'a>(
        &mut self,
        state: &AppState,
        connector: &api::ConnectorData,
        tokenization_action: &payments::TokenizationAction,
    ) -> RouterResult<Option<String>> {
        let request = self.request.clone();
        tokenization::add_payment_method_token(
            state,
            connector,
            tokenization_action,
            self,
            types::PaymentMethodTokenizationData::try_from(request)?,
        )
        .await
    }

    async fn preprocessing_steps<'a>(
        self,
        state: &AppState,
        connector: &api::ConnectorData,
    ) -> RouterResult<Self> {
        authorize_preprocessing_steps(state, &self, true, connector).await
    }

    async fn create_connector_customer<'a>(
        &self,
        state: &AppState,
        connector: &api::ConnectorData,
    ) -> RouterResult<Option<String>> {
        customers::create_connector_customer(
            state,
            connector,
            self,
            types::ConnectorCustomerData::try_from(self)?,
        )
        .await
    }

    async fn build_flow_specific_connector_request(
        &mut self,
        state: &AppState,
        connector: &api::ConnectorData,
        call_connector_action: payments::CallConnectorAction,
    ) -> RouterResult<(Option<services::Request>, bool)> {
        match call_connector_action {
            payments::CallConnectorAction::Trigger => {
                connector
                    .connector
                    .validate_capture_method(
                        self.request.capture_method,
                        self.request.payment_method_type,
                    )
                    .to_payment_failed_response()?;
                let connector_integration: services::BoxedConnectorIntegration<
                    '_,
                    api::Authorize,
                    types::PaymentsAuthorizeData,
                    types::PaymentsResponseData,
                > = connector.connector.get_connector_integration();
                connector_integration
                    .execute_pretasks(self, state)
                    .await
                    .to_payment_failed_response()?;

                metrics::EXECUTE_PRETASK_COUNT.add(
                    &metrics::CONTEXT,
                    1,
                    &[
                        metrics::request::add_attributes(
                            "connector",
                            connector.connector_name.to_string(),
                        ),
                        metrics::request::add_attributes("flow", format!("{:?}", api::Authorize)),
                    ],
                );

                logger::debug!(completed_pre_tasks=?true);

                if self.should_proceed_with_authorize() {
                    self.decide_authentication_type();
                    logger::debug!(auth_type=?self.auth_type);

                    Ok((
                        connector_integration
                            .build_request(self, &state.conf.connectors)
                            .to_payment_failed_response()?,
                        true,
                    ))
                } else {
                    Ok((None, false))
                }
            }
            _ => Ok((None, true)),
        }
    }
}

impl types::PaymentsAuthorizeRouterData {
    fn decide_authentication_type(&mut self) {
        if self.auth_type == diesel_models::enums::AuthenticationType::ThreeDs
            && !self.request.enrolled_for_3ds
        {
            self.auth_type = diesel_models::enums::AuthenticationType::NoThreeDs
        }
    }

    /// to decide if we need to proceed with authorize or not, Eg: If any of the pretask returns `redirection_response` then we should not proceed with authorize call
    fn should_proceed_with_authorize(&self) -> bool {
        match &self.response {
            Ok(types::PaymentsResponseData::TransactionResponse {
                redirection_data, ..
            }) => !redirection_data.is_some(),
            _ => true,
        }
    }
}

impl mandate::MandateBehaviour for types::PaymentsAuthorizeData {
    fn get_amount(&self) -> i64 {
        self.amount
    }
    fn get_mandate_id(&self) -> Option<&api_models::payments::MandateIds> {
        self.mandate_id.as_ref()
    }
    fn get_payment_method_data(&self) -> api_models::payments::PaymentMethodData {
        self.payment_method_data.clone()
    }
    fn get_setup_future_usage(&self) -> Option<diesel_models::enums::FutureUsage> {
        self.setup_future_usage
    }
    fn get_setup_mandate_details(&self) -> Option<&data_models::mandates::MandateData> {
        self.setup_mandate_details.as_ref()
    }

    fn set_mandate_id(&mut self, new_mandate_id: Option<api_models::payments::MandateIds>) {
        self.mandate_id = new_mandate_id;
    }
    fn get_customer_acceptance(&self) -> Option<api_models::payments::CustomerAcceptance> {
        self.customer_acceptance.clone().map(From::from)
    }
}

pub async fn authorize_preprocessing_steps<F: Clone>(
    state: &AppState,
    router_data: &types::RouterData<F, types::PaymentsAuthorizeData, types::PaymentsResponseData>,
    confirm: bool,
    connector: &api::ConnectorData,
) -> RouterResult<types::RouterData<F, types::PaymentsAuthorizeData, types::PaymentsResponseData>> {
    if confirm {
        let connector_integration: services::BoxedConnectorIntegration<
            '_,
            api::PreProcessing,
            types::PaymentsPreProcessingData,
            types::PaymentsResponseData,
        > = connector.connector.get_connector_integration();

        let preprocessing_request_data =
            types::PaymentsPreProcessingData::try_from(router_data.request.to_owned())?;

        let preprocessing_response_data: Result<types::PaymentsResponseData, types::ErrorResponse> =
            Err(types::ErrorResponse::default());

        let preprocessing_router_data =
            payments::helpers::router_data_type_conversion::<_, api::PreProcessing, _, _, _, _>(
                router_data.clone(),
                preprocessing_request_data,
                preprocessing_response_data,
            );

        let resp = services::execute_connector_processing_step(
            state,
            connector_integration,
            &preprocessing_router_data,
            payments::CallConnectorAction::Trigger,
            None,
        )
        .await
        .to_payment_failed_response()?;

        metrics::PREPROCESSING_STEPS_COUNT.add(
            &metrics::CONTEXT,
            1,
            &[
                metrics::request::add_attributes("connector", connector.connector_name.to_string()),
                metrics::request::add_attributes(
                    "payment_method",
                    router_data.payment_method.to_string(),
                ),
                metrics::request::add_attributes(
                    "payment_method_type",
                    router_data
                        .request
                        .payment_method_type
                        .as_ref()
                        .map(|inner| inner.to_string())
                        .unwrap_or("null".to_string()),
                ),
            ],
        );

        let authorize_router_data =
            payments::helpers::router_data_type_conversion::<_, F, _, _, _, _>(
                resp.clone(),
                router_data.request.to_owned(),
                resp.response,
            );

        Ok(authorize_router_data)
    } else {
        Ok(router_data.clone())
    }
}

impl<F> TryFrom<&types::RouterData<F, types::PaymentsAuthorizeData, types::PaymentsResponseData>>
    for types::ConnectorCustomerData
{
    type Error = error_stack::Report<errors::ApiErrorResponse>;

    fn try_from(
        data: &types::RouterData<F, types::PaymentsAuthorizeData, types::PaymentsResponseData>,
    ) -> Result<Self, Self::Error> {
        Ok(Self {
            email: data.request.email.clone(),
            payment_method_data: data.request.payment_method_data.clone(),
            description: None,
            phone: None,
            name: data.request.customer_name.clone(),
            preprocessing_id: data.preprocessing_id.clone(),
        })
    }
}

impl TryFrom<types::PaymentsAuthorizeData> for types::PaymentMethodTokenizationData {
    type Error = error_stack::Report<errors::ApiErrorResponse>;

    fn try_from(data: types::PaymentsAuthorizeData) -> Result<Self, Self::Error> {
        Ok(Self {
            payment_method_data: data.payment_method_data,
            browser_info: data.browser_info,
            currency: data.currency,
            amount: Some(data.amount),
        })
    }
}

impl TryFrom<types::PaymentsAuthorizeData> for types::PaymentsPreProcessingData {
    type Error = error_stack::Report<errors::ApiErrorResponse>;

    fn try_from(data: types::PaymentsAuthorizeData) -> Result<Self, Self::Error> {
        Ok(Self {
            payment_method_data: Some(data.payment_method_data),
            amount: Some(data.amount),
            email: data.email,
            currency: Some(data.currency),
            payment_method_type: data.payment_method_type,
            setup_mandate_details: data.setup_mandate_details,
            capture_method: data.capture_method,
            order_details: data.order_details,
            router_return_url: data.router_return_url,
            webhook_url: data.webhook_url,
            complete_authorize_url: data.complete_authorize_url,
            browser_info: data.browser_info,
            surcharge_details: data.surcharge_details,
            connector_transaction_id: None,
            redirect_response: None,
        })
    }
}

impl TryFrom<types::CompleteAuthorizeData> for types::PaymentsPreProcessingData {
    type Error = error_stack::Report<errors::ApiErrorResponse>;

    fn try_from(data: types::CompleteAuthorizeData) -> Result<Self, Self::Error> {
        Ok(Self {
            payment_method_data: data.payment_method_data,
            amount: Some(data.amount),
            email: data.email,
            currency: Some(data.currency),
            payment_method_type: None,
            setup_mandate_details: data.setup_mandate_details,
            capture_method: data.capture_method,
            order_details: None,
            router_return_url: None,
            webhook_url: None,
            complete_authorize_url: data.complete_authorize_url,
            browser_info: data.browser_info,
            surcharge_details: None,
            connector_transaction_id: data.connector_transaction_id,
            redirect_response: data.redirect_response,
        })
    }
}<|MERGE_RESOLUTION|>--- conflicted
+++ resolved
@@ -123,11 +123,9 @@
                 let state = state.clone();
 
                 logger::info!("Call to save_payment_method in locker");
-<<<<<<< HEAD
-=======
+
                 tokio::spawn(async move {
                     logger::info!("Starting async call to save_payment_method in locker");
->>>>>>> 6b2f71c8
 
                 let pm = Box::pin(tokenization::save_payment_method(
                     &state,
