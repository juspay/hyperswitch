--- conflicted
+++ resolved
@@ -118,7 +118,6 @@
                     .execute_pretasks(self, state)
                     .await
                     .map_err(|error| error.to_payment_failed_response())?;
-<<<<<<< HEAD
                 if self.should_proceed_with_authorize() {
                     self.decide_authentication_type();
                     let resp = services::execute_connector_processing_step(
@@ -129,35 +128,20 @@
                     )
                     .await
                     .map_err(|error| error.to_payment_failed_response())?;
-                    Ok(
-                        mandate::mandate_procedure(state, resp, maybe_customer, merchant_account)
-                            .await?,
+
+                    let pm_id = save_payment_method(
+                        state,
+                        connector,
+                        resp.to_owned(),
+                        maybe_customer,
+                        merchant_account,
                     )
+                    .await?;
+
+                    Ok(mandate::mandate_procedure(state, resp, maybe_customer, pm_id).await?)
                 } else {
                     Ok(self.clone())
                 }
-=======
-                self.decide_authentication_type();
-                let resp = services::execute_connector_processing_step(
-                    state,
-                    connector_integration,
-                    self,
-                    call_connector_action,
-                )
-                .await
-                .map_err(|error| error.to_payment_failed_response())?;
-
-                let pm_id = save_payment_method(
-                    state,
-                    connector,
-                    resp.to_owned(),
-                    maybe_customer,
-                    merchant_account,
-                )
-                .await?;
-
-                Ok(mandate::mandate_procedure(state, resp, maybe_customer, pm_id).await?)
->>>>>>> 0d047e08
             }
             _ => Ok(self.clone()),
         }
