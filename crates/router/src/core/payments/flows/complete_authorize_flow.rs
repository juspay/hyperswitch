--- conflicted
+++ resolved
@@ -3,13 +3,8 @@
 use super::{ConstructFlowSpecificData, Feature};
 use crate::{
     core::{
-<<<<<<< HEAD
-        errors::{ConnectorErrorExt, RouterResult},
+        errors::{self, ConnectorErrorExt, RouterResult},
         payments::{self, access_token, helpers, transformers, PaymentData},
-=======
-        errors::{self, ConnectorErrorExt, RouterResult},
-        payments::{self, access_token, transformers, PaymentData},
->>>>>>> 9cae5de5
     },
     routes::AppState,
     services,
