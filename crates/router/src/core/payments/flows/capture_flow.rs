use async_trait::async_trait;

use super::ConstructFlowSpecificData;
use crate::{
    core::{
        errors::{ConnectorErrorExt, RouterResult},
        payments::{self, access_token, transformers, Feature, PaymentData},
    },
    routes::AppState,
    services,
    types::{self, api, domain},
};

#[async_trait]
impl
    ConstructFlowSpecificData<api::Capture, types::PaymentsCaptureData, types::PaymentsResponseData>
    for PaymentData<api::Capture>
{
    async fn construct_router_data<'a>(
        &self,
        state: &AppState,
        connector_id: &str,
<<<<<<< HEAD
        merchant_account: &domain::MerchantAccount,
=======
        merchant_account: &storage::MerchantAccount,
        customer: &Option<storage::Customer>,
>>>>>>> 36cc13d4
    ) -> RouterResult<types::PaymentsCaptureRouterData> {
        transformers::construct_payment_router_data::<api::Capture, types::PaymentsCaptureData>(
            state,
            self.clone(),
            connector_id,
            merchant_account,
            customer,
        )
        .await
    }
}

#[async_trait]
impl Feature<api::Capture, types::PaymentsCaptureData>
    for types::RouterData<api::Capture, types::PaymentsCaptureData, types::PaymentsResponseData>
{
    async fn decide_flows<'a>(
        self,
        state: &AppState,
        connector: &api::ConnectorData,
        customer: &Option<domain::Customer>,
        call_connector_action: payments::CallConnectorAction,
        _merchant_account: &domain::MerchantAccount,
    ) -> RouterResult<Self> {
        self.decide_flow(
            state,
            connector,
            customer,
            Some(true),
            call_connector_action,
        )
        .await
    }

    async fn add_access_token<'a>(
        &self,
        state: &AppState,
        connector: &api::ConnectorData,
        merchant_account: &domain::MerchantAccount,
    ) -> RouterResult<types::AddAccessTokenResult> {
        access_token::add_access_token(state, connector, merchant_account, self).await
    }
}

impl types::PaymentsCaptureRouterData {
    #[allow(clippy::too_many_arguments)]
    pub async fn decide_flow<'a, 'b>(
        &'b self,
        state: &'a AppState,
        connector: &api::ConnectorData,
        _maybe_customer: &Option<domain::Customer>,
        _confirm: Option<bool>,
        call_connector_action: payments::CallConnectorAction,
    ) -> RouterResult<Self> {
        let connector_integration: services::BoxedConnectorIntegration<
            '_,
            api::Capture,
            types::PaymentsCaptureData,
            types::PaymentsResponseData,
        > = connector.connector.get_connector_integration();
        let resp = services::execute_connector_processing_step(
            state,
            connector_integration,
            self,
            call_connector_action,
        )
        .await
        .map_err(|error| error.to_payment_failed_response())?;

        Ok(resp)
    }
}<|MERGE_RESOLUTION|>--- conflicted
+++ resolved
@@ -20,12 +20,8 @@
         &self,
         state: &AppState,
         connector_id: &str,
-<<<<<<< HEAD
         merchant_account: &domain::MerchantAccount,
-=======
-        merchant_account: &storage::MerchantAccount,
-        customer: &Option<storage::Customer>,
->>>>>>> 36cc13d4
+        customer: &Option<domain::Customer>,
     ) -> RouterResult<types::PaymentsCaptureRouterData> {
         transformers::construct_payment_router_data::<api::Capture, types::PaymentsCaptureData>(
             state,
