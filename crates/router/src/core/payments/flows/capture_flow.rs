--- conflicted
+++ resolved
@@ -60,11 +60,7 @@
         connector: &api::ConnectorData,
         merchant_account: &storage::MerchantAccount,
     ) -> RouterResult<types::AddAccessTokenResult> {
-<<<<<<< HEAD
-        services::add_access_token(state, connector, merchant_account, self).await
-=======
         access_token::add_access_token(state, connector, merchant_account, self).await
->>>>>>> 25d8ec20
     }
 }
 
