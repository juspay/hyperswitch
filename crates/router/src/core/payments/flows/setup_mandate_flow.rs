--- conflicted
+++ resolved
@@ -276,11 +276,8 @@
         merchant_context: &domain::MerchantContext,
         _connector_data: &api::ConnectorData,
         unified_connector_service_execution_mode: enums::ExecutionMode,
-<<<<<<< HEAD
+        merchant_order_reference_id: Option<String>,
         _call_connector_action: common_enums::CallConnectorAction,
-=======
-        merchant_order_reference_id: Option<String>,
->>>>>>> 8721beed
     ) -> RouterResult<()> {
         let client = state
             .grpc_client
