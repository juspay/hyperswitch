--- conflicted
+++ resolved
@@ -290,11 +290,8 @@
         _connector_data: &api::ConnectorData,
         unified_connector_service_execution_mode: enums::ExecutionMode,
         merchant_order_reference_id: Option<String>,
-<<<<<<< HEAD
+        _call_connector_action: common_enums::CallConnectorAction,
         creds_identifier: Option<String>,
-=======
-        _call_connector_action: common_enums::CallConnectorAction,
->>>>>>> 62035c4a
     ) -> RouterResult<()> {
         let merchant_id = merchant_context.get_merchant_account().get_id();
         if let Ok(Some(cached_access_token)) = state
