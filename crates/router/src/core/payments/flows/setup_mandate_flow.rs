--- conflicted
+++ resolved
@@ -156,219 +156,6 @@
     }
 }
 
-<<<<<<< HEAD
-#[allow(clippy::too_many_arguments)]
-impl types::SetupMandateRouterData {
-    pub async fn decide_flow<'a, 'b>(
-        &'b self,
-        state: &'a SessionState,
-        connector: &api::ConnectorData,
-        maybe_customer: &Option<domain::Customer>,
-        confirm: Option<bool>,
-        call_connector_action: payments::CallConnectorAction,
-        merchant_account: &domain::MerchantAccount,
-        key_store: &domain::MerchantKeyStore,
-        profile_id: Option<String>,
-    ) -> RouterResult<Self> {
-        match confirm {
-            Some(true) => {
-                let connector_integration: services::BoxedConnectorIntegration<
-                    '_,
-                    api::SetupMandate,
-                    types::SetupMandateRequestData,
-                    types::PaymentsResponseData,
-                > = connector.connector.get_connector_integration();
-                let mut resp = services::execute_connector_processing_step(
-                    state,
-                    connector_integration,
-                    self,
-                    call_connector_action,
-                    None,
-                )
-                .await
-                .to_setup_mandate_failed_response()?;
-
-                let payment_method_type = self.request.payment_method_type;
-
-                let (pm_id, payment_method_status) = Box::pin(tokenization::save_payment_method(
-                    state,
-                    connector,
-                    resp.to_owned(),
-                    maybe_customer,
-                    merchant_account,
-                    payment_method_type,
-                    key_store,
-                    resp.request.amount,
-                    Some(resp.request.currency),
-                    profile_id,
-                ))
-                .await?;
-
-                resp.payment_method_id = pm_id.clone();
-                resp.payment_method_status = payment_method_status;
-
-                Ok(mandate::mandate_procedure(
-                    state,
-                    resp,
-                    maybe_customer,
-                    pm_id,
-                    connector.merchant_connector_id.clone(),
-                )
-                .await?)
-            }
-            _ => Ok(self.clone()),
-        }
-    }
-
-    async fn update_mandate_flow(
-        self,
-        state: &SessionState,
-        merchant_account: &domain::MerchantAccount,
-        mandate_id: String,
-        connector: &api::ConnectorData,
-        key_store: &domain::MerchantKeyStore,
-        call_connector_action: payments::CallConnectorAction,
-        supported_connectors_for_update_mandate: &settings::SupportedPaymentMethodsForMandate,
-        connector_request: Option<services::Request>,
-        maybe_customer: &Option<domain::Customer>,
-        profile_id: Option<String>,
-    ) -> RouterResult<Self> {
-        let payment_method_type = self.request.payment_method_type;
-
-        let payment_method = self.request.payment_method_data.get_payment_method();
-        let supported_connectors_config = payment_method.zip(payment_method_type).map_or_else(
-            || {
-                if payment_method == Some(PaymentMethod::Card) {
-                    cards::filter_pm_based_on_update_mandate_support_for_connector(
-                        supported_connectors_for_update_mandate,
-                        &PaymentMethod::Card,
-                        &PaymentMethodType::Credit,
-                        connector.connector_name,
-                    ) && cards::filter_pm_based_on_update_mandate_support_for_connector(
-                        supported_connectors_for_update_mandate,
-                        &PaymentMethod::Card,
-                        &PaymentMethodType::Debit,
-                        connector.connector_name,
-                    )
-                } else {
-                    false
-                }
-            },
-            |(pm, pmt)| {
-                cards::filter_pm_based_on_update_mandate_support_for_connector(
-                    supported_connectors_for_update_mandate,
-                    &pm,
-                    &pmt,
-                    connector.connector_name,
-                )
-            },
-        );
-        if supported_connectors_config {
-            let connector_integration: services::BoxedConnectorIntegration<
-                '_,
-                api::SetupMandate,
-                types::SetupMandateRequestData,
-                types::PaymentsResponseData,
-            > = connector.connector.get_connector_integration();
-
-            let resp = services::execute_connector_processing_step(
-                state,
-                connector_integration,
-                &self,
-                call_connector_action.clone(),
-                connector_request,
-            )
-            .await
-            .to_setup_mandate_failed_response()?;
-            let pm_id = Box::pin(tokenization::save_payment_method(
-                state,
-                connector,
-                resp.to_owned(),
-                maybe_customer,
-                merchant_account,
-                self.request.payment_method_type,
-                key_store,
-                resp.request.amount,
-                Some(resp.request.currency),
-                profile_id,
-            ))
-            .await?
-            .0;
-            let mandate = state
-                .store
-                .find_mandate_by_merchant_id_mandate_id(&merchant_account.merchant_id, &mandate_id)
-                .await
-                .to_not_found_response(errors::ApiErrorResponse::MandateNotFound)?;
-
-            let profile_id = mandate::helpers::get_profile_id_for_mandate(
-                state,
-                merchant_account,
-                mandate.clone(),
-            )
-            .await?;
-            match resp.response {
-                Ok(types::PaymentsResponseData::TransactionResponse { .. }) => {
-                    let connector_integration: services::BoxedConnectorIntegration<
-                        '_,
-                        types::api::MandateRevoke,
-                        types::MandateRevokeRequestData,
-                        types::MandateRevokeResponseData,
-                    > = connector.connector.get_connector_integration();
-                    let merchant_connector_account = helpers::get_merchant_connector_account(
-                        state,
-                        &merchant_account.merchant_id,
-                        None,
-                        key_store,
-                        &profile_id,
-                        &mandate.connector,
-                        mandate.merchant_connector_id.as_ref(),
-                    )
-                    .await?;
-
-                    let router_data = mandate::utils::construct_mandate_revoke_router_data(
-                        merchant_connector_account,
-                        merchant_account,
-                        mandate.clone(),
-                    )
-                    .await?;
-
-                    let _response = services::execute_connector_processing_step(
-                        state,
-                        connector_integration,
-                        &router_data,
-                        call_connector_action,
-                        None,
-                    )
-                    .await
-                    .change_context(errors::ApiErrorResponse::InternalServerError)?;
-                    // TODO:Add the revoke mandate task to process tracker
-                    mandate::update_mandate_procedure(
-                        state,
-                        resp,
-                        mandate,
-                        &merchant_account.merchant_id,
-                        pm_id,
-                    )
-                    .await
-                }
-                Ok(_) => Err(errors::ApiErrorResponse::InternalServerError)
-                    .attach_printable("Unexpected response received")?,
-                Err(_) => Ok(resp),
-            }
-        } else {
-            Err(errors::ApiErrorResponse::PreconditionFailed {
-                message: format!(
-                    "Update Mandate flow not implemented for the connector {:?}",
-                    connector.connector_name
-                ),
-            }
-            .into())
-        }
-    }
-}
-
-=======
->>>>>>> 2a302eb5
 impl mandate::MandateBehaviour for types::SetupMandateRequestData {
     fn get_amount(&self) -> i64 {
         0
