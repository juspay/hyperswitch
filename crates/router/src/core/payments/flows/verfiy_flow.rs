--- conflicted
+++ resolved
@@ -9,7 +9,7 @@
     },
     routes::AppState,
     services,
-    types::{self, api, domain},
+    types::{self, api, domain, storage},
 };
 
 #[async_trait]
@@ -118,11 +118,7 @@
         maybe_customer: &Option<domain::Customer>,
         confirm: Option<bool>,
         call_connector_action: payments::CallConnectorAction,
-<<<<<<< HEAD
-        _merchant_account: &domain::MerchantAccount,
-=======
-        merchant_account: &storage::MerchantAccount,
->>>>>>> 6ba580ff
+        merchant_account: &domain::MerchantAccount,
     ) -> RouterResult<Self> {
         match confirm {
             Some(true) => {
