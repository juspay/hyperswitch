use std::{collections::HashMap, str::FromStr};

use async_trait::async_trait;
use common_utils::{id_type, ucs_types};
use error_stack::ResultExt;
use external_services::grpc_client;
use hyperswitch_domain_models::payments as domain_payments;
use masking::Secret;
use unified_connector_service_client::payments as payments_grpc;

use super::{ConstructFlowSpecificData, Feature};
use crate::{
    connector::utils::RouterData,
    core::{
        errors::{ApiErrorResponse, ConnectorErrorExt, RouterResult},
        payments::{self, access_token, helpers, transformers, PaymentData},
        unified_connector_service::{
            build_unified_connector_service_auth_metadata,
            handle_unified_connector_service_response_for_payment_get, ucs_logging_wrapper,
        },
    },
    routes::SessionState,
    services::{self, api::ConnectorValidation, logger},
    types::{self, api, domain, transformers::ForeignTryFrom},
};

#[cfg(feature = "v1")]
#[async_trait]
impl ConstructFlowSpecificData<api::PSync, types::PaymentsSyncData, types::PaymentsResponseData>
    for PaymentData<api::PSync>
{
    async fn construct_router_data<'a>(
        &self,
        state: &SessionState,
        connector_id: &str,
        merchant_context: &domain::MerchantContext,
        customer: &Option<domain::Customer>,
        merchant_connector_account: &helpers::MerchantConnectorAccountType,
        merchant_recipient_data: Option<types::MerchantRecipientData>,
        header_payload: Option<domain_payments::HeaderPayload>,
        _payment_method: Option<common_enums::PaymentMethod>,
        _payment_method_type: Option<common_enums::PaymentMethodType>,
    ) -> RouterResult<
        types::RouterData<api::PSync, types::PaymentsSyncData, types::PaymentsResponseData>,
    > {
        Box::pin(transformers::construct_payment_router_data::<
            api::PSync,
            types::PaymentsSyncData,
        >(
            state,
            self.clone(),
            connector_id,
            merchant_context,
            customer,
            merchant_connector_account,
            merchant_recipient_data,
            header_payload,
            None,
            None,
        ))
        .await
    }
}

#[cfg(feature = "v2")]
#[async_trait]
impl ConstructFlowSpecificData<api::PSync, types::PaymentsSyncData, types::PaymentsResponseData>
    for hyperswitch_domain_models::payments::PaymentStatusData<api::PSync>
{
    async fn construct_router_data<'a>(
        &self,
        state: &SessionState,
        connector_id: &str,
        merchant_context: &domain::MerchantContext,
        customer: &Option<domain::Customer>,
        merchant_connector_account: &domain::MerchantConnectorAccountTypeDetails,
        merchant_recipient_data: Option<types::MerchantRecipientData>,
        header_payload: Option<domain_payments::HeaderPayload>,
    ) -> RouterResult<
        types::RouterData<api::PSync, types::PaymentsSyncData, types::PaymentsResponseData>,
    > {
        Box::pin(transformers::construct_router_data_for_psync(
            state,
            self.clone(),
            connector_id,
            merchant_context,
            customer,
            merchant_connector_account,
            merchant_recipient_data,
            header_payload,
        ))
        .await
    }
}

#[async_trait]
impl Feature<api::PSync, types::PaymentsSyncData>
    for types::RouterData<api::PSync, types::PaymentsSyncData, types::PaymentsResponseData>
{
    async fn decide_flows<'a>(
        mut self,
        state: &SessionState,
        connector: &api::ConnectorData,
        call_connector_action: payments::CallConnectorAction,
        connector_request: Option<services::Request>,
        _business_profile: &domain::Profile,
        _header_payload: domain_payments::HeaderPayload,
        return_raw_connector_response: Option<bool>,
    ) -> RouterResult<Self> {
        let connector_integration: services::BoxedPaymentConnectorIntegrationInterface<
            api::PSync,
            types::PaymentsSyncData,
            types::PaymentsResponseData,
        > = connector.connector.get_connector_integration();

        let capture_sync_method_result = connector_integration
            .get_multiple_capture_sync_method()
            .to_payment_failed_response();

        match (self.request.sync_type.clone(), capture_sync_method_result) {
            (
                types::SyncRequestType::MultipleCaptureSync(pending_connector_capture_id_list),
                Ok(services::CaptureSyncMethod::Individual),
            ) => {
                let mut new_router_data = self
                    .execute_connector_processing_step_for_each_capture(
                        state,
                        pending_connector_capture_id_list,
                        call_connector_action,
                        connector_integration,
                        return_raw_connector_response,
                    )
                    .await?;
                // Initiating Integrity checks
                let integrity_result = helpers::check_integrity_based_on_flow(
                    &new_router_data.request,
                    &new_router_data.response,
                );

                new_router_data.integrity_check = integrity_result;

                Ok(new_router_data)
            }
            (types::SyncRequestType::MultipleCaptureSync(_), Err(err)) => Err(err),
            _ => {
                // for bulk sync of captures, above logic needs to be handled at connector end
                let mut new_router_data = services::execute_connector_processing_step(
                    state,
                    connector_integration,
                    &self,
                    call_connector_action,
                    connector_request,
                    return_raw_connector_response,
                )
                .await
                .to_payment_failed_response()?;

                // Initiating Integrity checks
                let integrity_result = helpers::check_integrity_based_on_flow(
                    &new_router_data.request,
                    &new_router_data.response,
                );

                new_router_data.integrity_check = integrity_result;

                Ok(new_router_data)
            }
        }
    }

    async fn add_access_token<'a>(
        &self,
        state: &SessionState,
        connector: &api::ConnectorData,
        merchant_context: &domain::MerchantContext,
        creds_identifier: Option<&str>,
    ) -> RouterResult<types::AddAccessTokenResult> {
        Box::pin(access_token::add_access_token(
            state,
            connector,
            merchant_context,
            self,
            creds_identifier,
        ))
        .await
    }

    async fn build_flow_specific_connector_request(
        &mut self,
        state: &SessionState,
        connector: &api::ConnectorData,
        call_connector_action: payments::CallConnectorAction,
    ) -> RouterResult<(Option<services::Request>, bool)> {
        let request = match call_connector_action {
            payments::CallConnectorAction::Trigger => {
                //validate_psync_reference_id if call_connector_action is trigger
                if connector
                    .connector
                    .validate_psync_reference_id(
                        &self.request,
                        self.is_three_ds(),
                        self.status,
                        self.connector_meta_data.clone(),
                    )
                    .is_err()
                {
                    logger::warn!(
                        "validate_psync_reference_id failed, hence skipping call to connector"
                    );
                    return Ok((None, false));
                }
                let connector_integration: services::BoxedPaymentConnectorIntegrationInterface<
                    api::PSync,
                    types::PaymentsSyncData,
                    types::PaymentsResponseData,
                > = connector.connector.get_connector_integration();

                connector_integration
                    .build_request(self, &state.conf.connectors)
                    .to_payment_failed_response()?
            }
            _ => None,
        };

        Ok((request, true))
    }

    async fn call_unified_connector_service<'a>(
        &mut self,
        state: &SessionState,
        header_payload: &domain_payments::HeaderPayload,
        lineage_ids: grpc_client::LineageIds,
        #[cfg(feature = "v1")] merchant_connector_account: helpers::MerchantConnectorAccountType,
        #[cfg(feature = "v2")]
        merchant_connector_account: domain::MerchantConnectorAccountTypeDetails,
        merchant_context: &domain::MerchantContext,
        call_connector_action: common_enums::CallConnectorAction,
    ) -> RouterResult<()> {
        match call_connector_action {
            common_enums::CallConnectorAction::UCSConsumeResponse(transform_data_bytes) => {
                let webhook_content: payments_grpc::WebhookResponseContent =
                    serde_json::from_slice(&transform_data_bytes)
                        .change_context(ApiErrorResponse::InternalServerError)
                        .attach_printable("Failed to deserialize UCS webhook transform data")?;

<<<<<<< HEAD
                let payment_get_response = match webhook_content.content {
                    Some(unified_connector_service_client::payments::webhook_response_content::Content::PaymentsResponse(payments_response)) => {
                        Ok(payments_response)
                    },
                    _ => Err(ApiErrorResponse::InternalServerError)
                        .attach_printable("Unexpected webhook transform response from UCS"),
                }?;
=======
        let connector_auth_metadata = build_unified_connector_service_auth_metadata(
            merchant_connector_account,
            merchant_context,
        )
        .change_context(ApiErrorResponse::InternalServerError)
        .attach_printable("Failed to construct request metadata")?;
        let merchant_reference_id = header_payload
            .x_reference_id
            .clone()
            .map(|id| id_type::PaymentReferenceId::from_str(id.as_str()))
            .transpose()
            .inspect_err(|err| logger::warn!(error=?err, "Invalid Merchant ReferenceId found"))
            .ok()
            .flatten()
            .map(ucs_types::UcsReferenceId::Payment);
        let header_payload = state
            .get_grpc_headers_ucs()
            .external_vault_proxy_metadata(None)
            .merchant_reference_id(merchant_reference_id)
            .lineage_ids(lineage_ids);
        let updated_router_data = Box::pin(ucs_logging_wrapper(
            self.clone(),
            state,
            payment_get_request,
            header_payload,
            |mut router_data, payment_get_request, grpc_headers| async move {
                let response = client
                    .payment_get(payment_get_request, connector_auth_metadata, grpc_headers)
                    .await
                    .change_context(ApiErrorResponse::InternalServerError)
                    .attach_printable("Failed to get payment")?;

                let payment_get_response = response.into_inner();
>>>>>>> c815d253

                let (router_data_response, status_code, amount_captured, minor_amount_captured) =
                    handle_unified_connector_service_response_for_payment_get(
                        payment_get_response.clone(),
                    )
                    .change_context(ApiErrorResponse::InternalServerError)
                    .attach_printable("Failed to deserialize UCS response")?;

                let router_data_response = router_data_response.map(|(response, status)| {
                    self.status = status;
                    response
                });
                self.response = router_data_response;
                self.amount_captured = amount_captured;
                self.minor_amount_captured = minor_amount_captured;
                self.raw_connector_response = payment_get_response
                    .raw_connector_response
                    .clone()
                    .map(Secret::new);
                self.connector_http_status_code = Some(status_code);
                Ok(())
            }
            _ => {
                let connector_name = self.connector.clone();
                let connector_enum =
                    common_enums::connector_enums::Connector::from_str(&connector_name)
                        .change_context(ApiErrorResponse::IncorrectConnectorNameGiven)?;

                let is_ucs_psync_disabled = state
                    .conf
                    .grpc_client
                    .unified_connector_service
                    .as_ref()
                    .is_some_and(|config| {
                        config
                            .ucs_psync_disabled_connectors
                            .contains(&connector_enum)
                    });

                if is_ucs_psync_disabled {
                    logger::info!(
                        "UCS PSync call disabled for connector: {}, skipping UCS call",
                        connector_name
                    );
                    return Ok(());
                }

                let client = state
                    .grpc_client
                    .unified_connector_service_client
                    .clone()
                    .ok_or(ApiErrorResponse::InternalServerError)
                    .attach_printable("Failed to fetch Unified Connector Service client")?;

                let payment_get_request =
                    payments_grpc::PaymentServiceGetRequest::foreign_try_from((
                        &*self,
                        call_connector_action,
                    ))
                    .change_context(ApiErrorResponse::InternalServerError)
                    .attach_printable("Failed to construct Payment Get Request")?;

                let connector_auth_metadata = build_unified_connector_service_auth_metadata(
                    merchant_connector_account,
                    merchant_context,
                )
                .change_context(ApiErrorResponse::InternalServerError)
                .attach_printable("Failed to construct request metadata")?;
                let merchant_reference_id = self
                    .header_payload
                    .as_ref()
                    .and_then(|payload| payload.x_reference_id.clone())
                    .map(|id| id_type::PaymentReferenceId::from_str(id.as_str()))
                    .transpose()
                    .inspect_err(
                        |err| logger::warn!(error=?err, "Invalid Merchant ReferenceId found"),
                    )
                    .ok()
                    .flatten()
                    .map(ucs_types::UcsReferenceId::Payment);
                let header_payload = state
                    .get_grpc_headers_ucs()
                    .external_vault_proxy_metadata(None)
                    .merchant_reference_id(merchant_reference_id);
                let updated_router_data = Box::pin(ucs_logging_wrapper(
                    self.clone(),
                    state,
                    payment_get_request,
                    header_payload,
                    |mut router_data, payment_get_request, grpc_headers| async move {
                        let response = client
                            .payment_get(payment_get_request, connector_auth_metadata, grpc_headers)
                            .await
                            .change_context(ApiErrorResponse::InternalServerError)
                            .attach_printable("Failed to get payment")?;

                        let payment_get_response = response.into_inner();

                        let (
                            router_data_response,
                            status_code,
                            amount_captured,
                            minor_amount_captured,
                        ) = handle_unified_connector_service_response_for_payment_get(
                            payment_get_response.clone(),
                        )
                        .change_context(ApiErrorResponse::InternalServerError)
                        .attach_printable("Failed to deserialize UCS response")?;

                        let router_data_response =
                            router_data_response.map(|(response, status)| {
                                router_data.status = status;
                                response
                            });
                        router_data.response = router_data_response;
                        router_data.amount_captured = amount_captured;
                        router_data.minor_amount_captured = minor_amount_captured;
                        router_data.raw_connector_response = payment_get_response
                            .raw_connector_response
                            .clone()
                            .map(Secret::new);
                        router_data.connector_http_status_code = Some(status_code);

                        Ok((router_data, payment_get_response))
                    },
                ))
                .await?;

                // Copy back the updated data
                *self = updated_router_data;
                Ok(())
            }
        }
    }
}

#[async_trait]
pub trait RouterDataPSync
where
    Self: Sized,
{
    async fn execute_connector_processing_step_for_each_capture(
        &self,
        _state: &SessionState,
        _pending_connector_capture_id_list: Vec<String>,
        _call_connector_action: payments::CallConnectorAction,
        _connector_integration: services::BoxedPaymentConnectorIntegrationInterface<
            api::PSync,
            types::PaymentsSyncData,
            types::PaymentsResponseData,
        >,
        _return_raw_connector_response: Option<bool>,
    ) -> RouterResult<Self>;
}

#[async_trait]
impl RouterDataPSync
    for types::RouterData<api::PSync, types::PaymentsSyncData, types::PaymentsResponseData>
{
    async fn execute_connector_processing_step_for_each_capture(
        &self,
        state: &SessionState,
        pending_connector_capture_id_list: Vec<String>,
        call_connector_action: payments::CallConnectorAction,
        connector_integration: services::BoxedPaymentConnectorIntegrationInterface<
            api::PSync,
            types::PaymentsSyncData,
            types::PaymentsResponseData,
        >,
        return_raw_connector_response: Option<bool>,
    ) -> RouterResult<Self> {
        let mut capture_sync_response_map = HashMap::new();
        if let payments::CallConnectorAction::HandleResponse(_) = call_connector_action {
            // webhook consume flow, only call connector once. Since there will only be a single event in every webhook
            let resp = services::execute_connector_processing_step(
                state,
                connector_integration,
                self,
                call_connector_action.clone(),
                None,
                return_raw_connector_response,
            )
            .await
            .to_payment_failed_response()?;
            Ok(resp)
        } else {
            // in trigger, call connector for every capture_id
            for connector_capture_id in pending_connector_capture_id_list {
                // TEMPORARY FIX: remove the clone on router data after removing this function as an impl on trait RouterDataPSync
                // TRACKING ISSUE: https://github.com/juspay/hyperswitch/issues/4644
                let mut cloned_router_data = self.clone();
                cloned_router_data.request.connector_transaction_id =
                    types::ResponseId::ConnectorTransactionId(connector_capture_id.clone());
                let resp = services::execute_connector_processing_step(
                    state,
                    connector_integration.clone_box(),
                    &cloned_router_data,
                    call_connector_action.clone(),
                    None,
                    return_raw_connector_response,
                )
                .await
                .to_payment_failed_response()?;
                match resp.response {
                    Err(err) => {
                        capture_sync_response_map.insert(connector_capture_id, types::CaptureSyncResponse::Error {
                            code: err.code,
                            message: err.message,
                            reason: err.reason,
                            status_code: err.status_code,
                            amount: None,
                        });
                    },
                    Ok(types::PaymentsResponseData::MultipleCaptureResponse { capture_sync_response_list })=> {
                        capture_sync_response_map.extend(capture_sync_response_list.into_iter());
                    }
                    _ => Err(ApiErrorResponse::PreconditionFailed { message: "Response type must be PaymentsResponseData::MultipleCaptureResponse for payment sync".into() })?,
                };
            }
            let mut cloned_router_data = self.clone();
            cloned_router_data.response =
                Ok(types::PaymentsResponseData::MultipleCaptureResponse {
                    capture_sync_response_list: capture_sync_response_map,
                });
            Ok(cloned_router_data)
        }
    }
}<|MERGE_RESOLUTION|>--- conflicted
+++ resolved
@@ -243,7 +243,6 @@
                         .change_context(ApiErrorResponse::InternalServerError)
                         .attach_printable("Failed to deserialize UCS webhook transform data")?;
 
-<<<<<<< HEAD
                 let payment_get_response = match webhook_content.content {
                     Some(unified_connector_service_client::payments::webhook_response_content::Content::PaymentsResponse(payments_response)) => {
                         Ok(payments_response)
@@ -251,7 +250,68 @@
                     _ => Err(ApiErrorResponse::InternalServerError)
                         .attach_printable("Unexpected webhook transform response from UCS"),
                 }?;
-=======
+
+                let (router_data_response, status_code, amount_captured, minor_amount_captured) =
+                    handle_unified_connector_service_response_for_payment_get(
+                        payment_get_response.clone(),
+                    )
+                    .change_context(ApiErrorResponse::InternalServerError)
+                    .attach_printable("Failed to deserialize UCS response")?;
+
+                let router_data_response = router_data_response.map(|(response, status)| {
+                    self.status = status;
+                    response
+                });
+                self.response = router_data_response;
+                self.amount_captured = amount_captured;
+                self.minor_amount_captured = minor_amount_captured;
+                self.raw_connector_response = payment_get_response
+                    .raw_connector_response
+                    .clone()
+                    .map(Secret::new);
+                self.connector_http_status_code = Some(status_code);
+                Ok(())
+            }
+            _ => {
+                let connector_name = self.connector.clone();
+                let connector_enum =
+                    common_enums::connector_enums::Connector::from_str(&connector_name)
+                        .change_context(ApiErrorResponse::IncorrectConnectorNameGiven)?;
+
+                let is_ucs_psync_disabled = state
+                    .conf
+                    .grpc_client
+                    .unified_connector_service
+                    .as_ref()
+                    .is_some_and(|config| {
+                        config
+                            .ucs_psync_disabled_connectors
+                            .contains(&connector_enum)
+                    });
+
+                if is_ucs_psync_disabled {
+                    logger::info!(
+                        "UCS PSync call disabled for connector: {}, skipping UCS call",
+                        connector_name
+                    );
+                    return Ok(());
+                }
+
+                let client = state
+                    .grpc_client
+                    .unified_connector_service_client
+                    .clone()
+                    .ok_or(ApiErrorResponse::InternalServerError)
+                    .attach_printable("Failed to fetch Unified Connector Service client")?;
+
+                let payment_get_request =
+                    payments_grpc::PaymentServiceGetRequest::foreign_try_from((
+                        &*self,
+                        call_connector_action,
+                    ))
+                    .change_context(ApiErrorResponse::InternalServerError)
+                    .attach_printable("Failed to construct Payment Get Request")?;
+
         let connector_auth_metadata = build_unified_connector_service_auth_metadata(
             merchant_connector_account,
             merchant_context,
@@ -283,104 +343,6 @@
                     .await
                     .change_context(ApiErrorResponse::InternalServerError)
                     .attach_printable("Failed to get payment")?;
-
-                let payment_get_response = response.into_inner();
->>>>>>> c815d253
-
-                let (router_data_response, status_code, amount_captured, minor_amount_captured) =
-                    handle_unified_connector_service_response_for_payment_get(
-                        payment_get_response.clone(),
-                    )
-                    .change_context(ApiErrorResponse::InternalServerError)
-                    .attach_printable("Failed to deserialize UCS response")?;
-
-                let router_data_response = router_data_response.map(|(response, status)| {
-                    self.status = status;
-                    response
-                });
-                self.response = router_data_response;
-                self.amount_captured = amount_captured;
-                self.minor_amount_captured = minor_amount_captured;
-                self.raw_connector_response = payment_get_response
-                    .raw_connector_response
-                    .clone()
-                    .map(Secret::new);
-                self.connector_http_status_code = Some(status_code);
-                Ok(())
-            }
-            _ => {
-                let connector_name = self.connector.clone();
-                let connector_enum =
-                    common_enums::connector_enums::Connector::from_str(&connector_name)
-                        .change_context(ApiErrorResponse::IncorrectConnectorNameGiven)?;
-
-                let is_ucs_psync_disabled = state
-                    .conf
-                    .grpc_client
-                    .unified_connector_service
-                    .as_ref()
-                    .is_some_and(|config| {
-                        config
-                            .ucs_psync_disabled_connectors
-                            .contains(&connector_enum)
-                    });
-
-                if is_ucs_psync_disabled {
-                    logger::info!(
-                        "UCS PSync call disabled for connector: {}, skipping UCS call",
-                        connector_name
-                    );
-                    return Ok(());
-                }
-
-                let client = state
-                    .grpc_client
-                    .unified_connector_service_client
-                    .clone()
-                    .ok_or(ApiErrorResponse::InternalServerError)
-                    .attach_printable("Failed to fetch Unified Connector Service client")?;
-
-                let payment_get_request =
-                    payments_grpc::PaymentServiceGetRequest::foreign_try_from((
-                        &*self,
-                        call_connector_action,
-                    ))
-                    .change_context(ApiErrorResponse::InternalServerError)
-                    .attach_printable("Failed to construct Payment Get Request")?;
-
-                let connector_auth_metadata = build_unified_connector_service_auth_metadata(
-                    merchant_connector_account,
-                    merchant_context,
-                )
-                .change_context(ApiErrorResponse::InternalServerError)
-                .attach_printable("Failed to construct request metadata")?;
-                let merchant_reference_id = self
-                    .header_payload
-                    .as_ref()
-                    .and_then(|payload| payload.x_reference_id.clone())
-                    .map(|id| id_type::PaymentReferenceId::from_str(id.as_str()))
-                    .transpose()
-                    .inspect_err(
-                        |err| logger::warn!(error=?err, "Invalid Merchant ReferenceId found"),
-                    )
-                    .ok()
-                    .flatten()
-                    .map(ucs_types::UcsReferenceId::Payment);
-                let header_payload = state
-                    .get_grpc_headers_ucs()
-                    .external_vault_proxy_metadata(None)
-                    .merchant_reference_id(merchant_reference_id);
-                let updated_router_data = Box::pin(ucs_logging_wrapper(
-                    self.clone(),
-                    state,
-                    payment_get_request,
-                    header_payload,
-                    |mut router_data, payment_get_request, grpc_headers| async move {
-                        let response = client
-                            .payment_get(payment_get_request, connector_auth_metadata, grpc_headers)
-                            .await
-                            .change_context(ApiErrorResponse::InternalServerError)
-                            .attach_printable("Failed to get payment")?;
 
                         let payment_get_response = response.into_inner();
 
