--- conflicted
+++ resolved
@@ -10,7 +10,7 @@
     },
     routes::AppState,
     services,
-    types::{self, api, domain, Capturable},
+    types::{self, api, domain},
 };
 
 #[async_trait]
@@ -58,77 +58,6 @@
             types::PaymentsSyncData,
             types::PaymentsResponseData,
         > = connector.connector.get_connector_integration();
-<<<<<<< HEAD
-        match self.request.get_multiple_capture_data() {
-            Some(multiple_capture_data) => {
-                match connector_integration
-                    .get_capture_sync_method()
-                    .to_payment_failed_response()?
-                {
-                    services::CaptureSyncMethod::Individual => {
-                        let pending_captures = multiple_capture_data.get_pending_captures();
-                        let mut capture_sync_response_list = HashMap::new();
-                        let pending_connector_capture_id_list = pending_captures
-                            .into_iter()
-                            .filter_map(|capture| capture.connector_capture_id.clone());
-                        for connector_capture_id in pending_connector_capture_id_list {
-                            self.request.connector_transaction_id =
-                                types::ResponseId::ConnectorTransactionId(
-                                    connector_capture_id.clone(),
-                                );
-                            let resp = services::execute_connector_processing_step(
-                                state,
-                                connector_integration.clone(),
-                                &self,
-                                call_connector_action.clone(),
-                                None,
-                            )
-                            .await
-                            .to_payment_failed_response()?;
-                            let capture_sync_response = match resp.response {
-                                Err(err) => types::CaptureSyncResponse::Error {
-                                    code: err.code,
-                                    message: err.message,
-                                    reason: err.reason,
-                                    status_code: err.status_code,
-                                },
-                                Ok(types::PaymentsResponseData::TransactionResponse {
-                                    resource_id,
-                                    connector_response_reference_id,
-                                    ..
-                                }) => types::CaptureSyncResponse::Success {
-                                    resource_id,
-                                    status: resp.status,
-                                    connector_response_reference_id,
-                                },
-                                // this error is meant for developers
-                                _ => Err(ApiErrorResponse::PreconditionFailed { message: "Response type must be PaymentsResponseData::TransactionResponse for payment sync".into() })?,
-                            };
-                            capture_sync_response_list
-                                .insert(connector_capture_id, capture_sync_response);
-                        }
-                        self.response = Ok(types::PaymentsResponseData::MultipleCaptureResponse {
-                            capture_sync_response_list,
-                        });
-                        Ok(self)
-                    }
-                    services::CaptureSyncMethod::Bulk => {
-                        // for bulk sync of captures, above logic needs to be handled at connector end
-                        let resp = services::execute_connector_processing_step(
-                            state,
-                            connector_integration,
-                            &self,
-                            call_connector_action,
-                            connector_request,
-                        )
-                        .await
-                        .to_payment_failed_response()?;
-                        Ok(resp)
-                    }
-                }
-            }
-            None => {
-=======
 
         let capture_sync_method_result = connector_integration
             .get_multiple_capture_sync_method()
@@ -155,7 +84,6 @@
             (types::CaptureSyncType::MultipleCaptureSync(_), Err(err)) => Err(err),
             _ => {
                 // for bulk sync of captures, above logic needs to be handled at connector end
->>>>>>> abc736bb
                 let resp = services::execute_connector_processing_step(
                     state,
                     connector_integration,
