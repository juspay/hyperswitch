--- conflicted
+++ resolved
@@ -290,13 +290,9 @@
             .map(ucs_types::UcsReferenceId::Payment);
         let header_payload = state
             .get_grpc_headers_ucs()
-<<<<<<< HEAD
-            .external_vault_proxy_metadata(None);
-        let connector_name = self.connector.clone();
-=======
             .external_vault_proxy_metadata(None)
             .merchant_reference_id(merchant_reference_id);
->>>>>>> 25537800
+        let connector_name = self.connector.clone();
         let updated_router_data = Box::pin(ucs_logging_wrapper(
             self.clone(),
             state,
