--- conflicted
+++ resolved
@@ -158,14 +158,8 @@
         >,
     ) -> RouterResult<Self> {
         let mut capture_sync_response_map = HashMap::new();
-<<<<<<< HEAD
-        for connector_capture_id in pending_connector_capture_id_list {
-            self.request.connector_transaction_id =
-                types::ResponseId::ConnectorTransactionId(connector_capture_id.clone());
-=======
         if let payments::CallConnectorAction::HandleResponse(_) = call_connector_action {
             // webhook consume flow, only call connector once. Since there will only be a single event in every webhook
->>>>>>> 0bc99ad3
             let resp = services::execute_connector_processing_step(
                 state,
                 connector_integration.clone(),
@@ -175,32 +169,6 @@
             )
             .await
             .to_payment_failed_response()?;
-<<<<<<< HEAD
-            match resp.response {
-                Err(err) => {
-                    capture_sync_response_map.insert(connector_capture_id, types::CaptureSyncResponse::Error {
-                        code: err.code,
-                        message: err.message,
-                        reason: err.reason,
-                        status_code: err.status_code,
-                        amount: None,
-                    });
-                },
-                Ok(types::PaymentsResponseData::MultipleCaptureResponse { capture_sync_response_list })=> {
-                    capture_sync_response_map.extend(capture_sync_response_list.into_iter());
-                }
-                _ => Err(ApiErrorResponse::PreconditionFailed { message: "Response type must be PaymentsResponseData::MultipleCaptureResponse for payment sync".into() })?,
-            };
-            if let payments::CallConnectorAction::HandleResponse(_) = call_connector_action {
-                // if webhook consume flow, call execute_connector_processing_step() only once
-                break;
-            }
-        }
-        self.response = Ok(types::PaymentsResponseData::MultipleCaptureResponse {
-            capture_sync_response_list: capture_sync_response_map,
-        });
-        Ok(self)
-=======
             Ok(resp)
         } else {
             // in trigger, call connector for every capture_id
@@ -223,6 +191,7 @@
                             message: err.message,
                             reason: err.reason,
                             status_code: err.status_code,
+                            amount: None,
                         });
                     },
                     Ok(types::PaymentsResponseData::MultipleCaptureResponse { capture_sync_response_list })=> {
@@ -236,6 +205,5 @@
             });
             Ok(self)
         }
->>>>>>> 0bc99ad3
     }
 }