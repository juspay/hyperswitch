--- conflicted
+++ resolved
@@ -302,13 +302,9 @@
         let header_payload = state
             .get_grpc_headers_ucs(unified_connector_service_execution_mode)
             .external_vault_proxy_metadata(None)
-<<<<<<< HEAD
-            .merchant_reference_id(merchant_reference_id);
-        let connector_name = self.connector.clone();
-=======
             .merchant_reference_id(merchant_reference_id)
             .lineage_ids(lineage_ids);
->>>>>>> 4c88fe89
+        let connector_name = self.connector.clone();
         let updated_router_data = Box::pin(ucs_logging_wrapper(
             self.clone(),
             state,
@@ -330,7 +326,6 @@
                     .change_context(ApiErrorResponse::InternalServerError)
                     .attach_printable("Failed to deserialize UCS response")?;
 
-<<<<<<< HEAD
                 // Extract and store access token if present
                 if let Some(access_token) =
                     crate::core::unified_connector_service::get_access_token_from_ucs_response(
@@ -355,13 +350,10 @@
                     }
                 }
 
-                router_data.status = status;
-=======
                 let router_data_response = router_data_response.map(|(response, status)| {
                     router_data.status = status;
                     response
                 });
->>>>>>> 4c88fe89
                 router_data.response = router_data_response;
                 router_data.raw_connector_response = payment_get_response
                     .raw_connector_response
