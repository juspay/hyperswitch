--- conflicted
+++ resolved
@@ -16,12 +16,9 @@
     core::{
         errors::{self, ConnectorErrorExt, RouterResult},
         payments::{
-<<<<<<< HEAD
             self, access_token, customers,
+            gateway::context as gateway_context,
             helpers::{self, is_predecrypted_flow_supported_applepay},
-=======
-            self, access_token, customers, gateway::context as gateway_context, helpers,
->>>>>>> 063ae4c0
             transformers, PaymentData,
         },
     },
