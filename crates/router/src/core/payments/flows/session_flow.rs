use api_models::payments as payment_types;
use async_trait::async_trait;
use common_utils::ext_traits::ByteSliceExt;
use error_stack::{report, ResultExt};

use super::{ConstructFlowSpecificData, Feature};
use crate::{
    connector,
    core::{
        errors::{self, ConnectorErrorExt, RouterResult},
        payments::{self, access_token, transformers, PaymentData},
    },
    headers,
    routes::{self, metrics},
    services,
<<<<<<< HEAD
    types::{
        self, api,
        domain::{customer, merchant_account},
    },
    utils::OptionExt,
=======
    types::{self, api, storage},
    utils::{self, OptionExt},
>>>>>>> 85c76290
};

#[async_trait]
impl
    ConstructFlowSpecificData<api::Session, types::PaymentsSessionData, types::PaymentsResponseData>
    for PaymentData<api::Session>
{
    async fn construct_router_data<'a>(
        &self,
        state: &routes::AppState,
        connector_id: &str,
        merchant_account: &merchant_account::MerchantAccount,
    ) -> RouterResult<types::PaymentsSessionRouterData> {
        transformers::construct_payment_router_data::<api::Session, types::PaymentsSessionData>(
            state,
            self.clone(),
            connector_id,
            merchant_account,
        )
        .await
    }
}

#[async_trait]
impl Feature<api::Session, types::PaymentsSessionData> for types::PaymentsSessionRouterData {
    async fn decide_flows<'a>(
        self,
        state: &routes::AppState,
        connector: &api::ConnectorData,
        customer: &Option<customer::Customer>,
        call_connector_action: payments::CallConnectorAction,
        _merchant_account: &merchant_account::MerchantAccount,
    ) -> RouterResult<Self> {
        metrics::SESSION_TOKEN_CREATED.add(
            &metrics::CONTEXT,
            1,
            &[metrics::request::add_attributes(
                "connector",
                connector.connector_name.to_string(),
            )],
        );
        self.decide_flow(
            state,
            connector,
            customer,
            Some(true),
            call_connector_action,
        )
        .await
    }

    async fn add_access_token<'a>(
        &self,
        state: &routes::AppState,
        connector: &api::ConnectorData,
        merchant_account: &merchant_account::MerchantAccount,
    ) -> RouterResult<types::AddAccessTokenResult> {
        access_token::add_access_token(state, connector, merchant_account, self).await
    }
}

fn mk_applepay_session_request(
    state: &routes::AppState,
    router_data: &types::PaymentsSessionRouterData,
) -> RouterResult<(services::Request, payment_types::ApplepaySessionTokenData)> {
    let connector_metadata = router_data.connector_meta_data.clone();

    let applepay_metadata = connector_metadata
        .parse_value::<payment_types::ApplepaySessionTokenData>("ApplepaySessionTokenData")
        .change_context(errors::ApiErrorResponse::InvalidDataFormat {
            field_name: "connector_metadata".to_string(),
            expected_format: "applepay_metadata_format".to_string(),
        })?;
    let request = payment_types::ApplepaySessionRequest {
        merchant_identifier: applepay_metadata
            .data
            .session_token_data
            .merchant_identifier
            .clone(),
        display_name: applepay_metadata
            .data
            .session_token_data
            .display_name
            .clone(),
        initiative: applepay_metadata.data.session_token_data.initiative.clone(),
        initiative_context: applepay_metadata
            .data
            .session_token_data
            .initiative_context
            .clone(),
    };

    let applepay_session_request =
        utils::Encode::<payment_types::ApplepaySessionRequest>::encode_to_string_of_json(&request)
            .change_context(errors::ApiErrorResponse::InternalServerError)
            .attach_printable("Failed to encode ApplePay session request to a string of json")?;

    let mut url = state.conf.connectors.applepay.base_url.to_owned();
    url.push_str("paymentservices/paymentSession");

    let session_request = services::RequestBuilder::new()
        .method(services::Method::Post)
        .url(url.as_str())
        .attach_default_headers()
        .headers(vec![(
            headers::CONTENT_TYPE.to_string(),
            "application/json".to_string(),
        )])
        .body(Some(applepay_session_request))
        .add_certificate(Some(
            applepay_metadata
                .data
                .session_token_data
                .certificate
                .clone(),
        ))
        .add_certificate_key(Some(
            applepay_metadata
                .data
                .session_token_data
                .certificate_keys
                .clone(),
        ))
        .build();
    Ok((session_request, applepay_metadata))
}

async fn create_applepay_session_token(
    state: &routes::AppState,
    router_data: &types::PaymentsSessionRouterData,
    connector: &api::ConnectorData,
) -> RouterResult<types::PaymentsSessionRouterData> {
    let (applepay_session_request, applepay_metadata) =
        mk_applepay_session_request(state, router_data)?;
    let response = services::call_connector_api(state, applepay_session_request)
        .await
        .change_context(errors::ApiErrorResponse::InternalServerError)
        .attach_printable("Failure in calling connector api")?;
    let session_response: payment_types::ApplePaySessionResponse = match response {
        Ok(resp) => resp
            .response
            .parse_struct("ApplePaySessionResponse")
            .change_context(errors::ApiErrorResponse::InternalServerError)
            .attach_printable("Failed to parse ApplePaySessionResponse struct"),
        Err(err) => {
            let error_response: payment_types::ApplepayErrorResponse = err
                .response
                .parse_struct("ApplepayErrorResponse")
                .change_context(errors::ApiErrorResponse::InternalServerError)
                .attach_printable("Failed to parse ApplepayErrorResponse struct")?;
            Err(
                report!(errors::ApiErrorResponse::InternalServerError).attach_printable(format!(
                    "Failed with {} status code and the error response is {:?}",
                    err.status_code, error_response
                )),
            )
        }
    }?;

    let amount_info = payment_types::AmountInfo {
        label: applepay_metadata.data.payment_request_data.label,
        total_type: "final".to_string(),
        amount: connector::utils::to_currency_base_unit(
            router_data.request.amount,
            router_data.request.currency,
        )
        .change_context(errors::ApiErrorResponse::InternalServerError)
        .attach_printable("Failed to convert currency to base unit")?,
    };

    let applepay_payment_request = payment_types::ApplePayPaymentRequest {
        country_code: router_data
            .request
            .country
            .to_owned()
            .get_required_value("country_code")
            .change_context(errors::ApiErrorResponse::MissingRequiredField {
                field_name: "country_code",
            })?,
        currency_code: router_data.request.currency.to_string(),
        total: amount_info,
        merchant_capabilities: applepay_metadata
            .data
            .payment_request_data
            .merchant_capabilities,
        supported_networks: applepay_metadata
            .data
            .payment_request_data
            .supported_networks,
        merchant_identifier: applepay_metadata
            .data
            .session_token_data
            .merchant_identifier,
    };

    let response_router_data = types::PaymentsSessionRouterData {
        response: Ok(types::PaymentsResponseData::SessionResponse {
            session_token: payment_types::SessionToken::ApplePay(Box::new(
                payment_types::ApplepaySessionTokenResponse {
                    session_token_data: session_response,
                    payment_request_data: applepay_payment_request,
                    connector: connector.connector_name.to_string(),
                },
            )),
        }),
        ..router_data.clone()
    };

    Ok(response_router_data)
}

fn create_gpay_session_token(
    router_data: &types::PaymentsSessionRouterData,
    connector: &api::ConnectorData,
) -> RouterResult<types::PaymentsSessionRouterData> {
    let connector_metadata = router_data.connector_meta_data.clone();

    let gpay_data = connector_metadata
        .clone()
        .parse_value::<payment_types::GpaySessionTokenData>("GpaySessionTokenData")
        .change_context(errors::ConnectorError::NoConnectorMetaData)
        .attach_printable(format!(
            "cannot parse gpay metadata from the given value {connector_metadata:?}"
        ))
        .change_context(errors::ApiErrorResponse::InvalidDataFormat {
            field_name: "connector_metadata".to_string(),
            expected_format: "gpay_metadata_format".to_string(),
        })?;

    let session_data = router_data.request.clone();
    let transaction_info = payment_types::GpayTransactionInfo {
        country_code: session_data.country.unwrap_or_default(),
        currency_code: router_data.request.currency.to_string(),
        total_price_status: "Final".to_string(),
        total_price: router_data.request.amount,
    };

    let response_router_data = types::PaymentsSessionRouterData {
        response: Ok(types::PaymentsResponseData::SessionResponse {
            session_token: payment_types::SessionToken::GooglePay(Box::new(
                payment_types::GpaySessionTokenResponse {
                    merchant_info: gpay_data.data.merchant_info,
                    allowed_payment_methods: gpay_data.data.allowed_payment_methods,
                    transaction_info,
                    connector: connector.connector_name.to_string(),
                },
            )),
        }),
        ..router_data.clone()
    };

    Ok(response_router_data)
}

impl types::PaymentsSessionRouterData {
    pub async fn decide_flow<'a, 'b>(
        &'b self,
        state: &'a routes::AppState,
        connector: &api::ConnectorData,
        _customer: &Option<customer::Customer>,
        _confirm: Option<bool>,
        call_connector_action: payments::CallConnectorAction,
    ) -> RouterResult<Self> {
        match connector.get_token {
            api::GetToken::GpayMetadata => create_gpay_session_token(self, connector),
            api::GetToken::ApplePayMetadata => {
                create_applepay_session_token(state, self, connector).await
            }
            api::GetToken::Connector => {
                let connector_integration: services::BoxedConnectorIntegration<
                    '_,
                    api::Session,
                    types::PaymentsSessionData,
                    types::PaymentsResponseData,
                > = connector.connector.get_connector_integration();
                let resp = services::execute_connector_processing_step(
                    state,
                    connector_integration,
                    self,
                    call_connector_action,
                )
                .await
                .map_err(|error| error.to_payment_failed_response())?;

                Ok(resp)
            }
        }
    }
}<|MERGE_RESOLUTION|>--- conflicted
+++ resolved
@@ -13,16 +13,11 @@
     headers,
     routes::{self, metrics},
     services,
-<<<<<<< HEAD
     types::{
-        self, api,
+        self, api, storage
         domain::{customer, merchant_account},
     },
-    utils::OptionExt,
-=======
-    types::{self, api, storage},
     utils::{self, OptionExt},
->>>>>>> 85c76290
 };
 
 #[async_trait]
