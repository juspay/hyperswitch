use api_models::payments as payment_types;
use async_trait::async_trait;
use error_stack::ResultExt;

use super::{ConstructFlowSpecificData, Feature};
use crate::{
    core::{
        errors::{self, ConnectorErrorExt, RouterResult},
        payments::{self, access_token, transformers, PaymentData},
    },
    routes, services,
    types::{self, api, storage},
    utils::OptionExt,
};

#[async_trait]
impl
    ConstructFlowSpecificData<api::Session, types::PaymentsSessionData, types::PaymentsResponseData>
    for PaymentData<api::Session>
{
    async fn construct_router_data<'a>(
        &self,
        state: &routes::AppState,
        connector_id: &str,
        merchant_account: &storage::MerchantAccount,
    ) -> RouterResult<types::PaymentsSessionRouterData> {
        transformers::construct_payment_router_data::<api::Session, types::PaymentsSessionData>(
            state,
            self.clone(),
            connector_id,
            merchant_account,
        )
        .await
    }
}

#[async_trait]
impl Feature<api::Session, types::PaymentsSessionData> for types::PaymentsSessionRouterData {
    async fn decide_flows<'a>(
        self,
        state: &routes::AppState,
        connector: &api::ConnectorData,
        customer: &Option<storage::Customer>,
        call_connector_action: payments::CallConnectorAction,
        _merchant_account: &storage::MerchantAccount,
    ) -> RouterResult<Self> {
        self.decide_flow(
            state,
            connector,
            customer,
            Some(true),
            call_connector_action,
        )
        .await
    }

    async fn add_access_token<'a>(
        &self,
        state: &routes::AppState,
        connector: &api::ConnectorData,
        merchant_account: &storage::MerchantAccount,
    ) -> RouterResult<types::AddAccessTokenResult> {
        access_token::add_access_token(state, connector, merchant_account, self).await
    }
}

fn create_gpay_session_token(
    router_data: &types::PaymentsSessionRouterData,
) -> RouterResult<types::PaymentsSessionRouterData> {
    let connector_metadata = router_data.connector_meta_data.clone();

    let gpay_data = connector_metadata
        .clone()
        .parse_value::<payment_types::GpaySessionTokenData>("GpaySessionTokenData")
        .change_context(errors::ConnectorError::NoConnectorMetaData)
        .attach_printable(format!(
            "cannot parse gpay metadata from the given value {connector_metadata:?}"
        ))
        .change_context(errors::ApiErrorResponse::InvalidDataFormat {
            field_name: "connector_metadata".to_string(),
            expected_format: "gpay_metadata_format".to_string(),
        })?;

    let session_data = router_data.request.clone();
    let transaction_info = payment_types::GpayTransactionInfo {
        country_code: session_data.country.unwrap_or_else(|| "US".to_string()),
        currency_code: router_data.request.currency.to_string(),
        total_price_status: "Final".to_string(),
        total_price: router_data.request.amount,
    };

    let response_router_data = types::PaymentsSessionRouterData {
        response: Ok(types::PaymentsResponseData::SessionResponse {
<<<<<<< HEAD
            session_token: payment_types::SessionToken::Gpay(Box::new(payment_types::GpayData {
                merchant_info: gpay_data.data.merchant_info,
                allowed_payment_methods: gpay_data.data.allowed_payment_methods,
                transaction_info,
            })),
=======
            session_token: payment_types::SessionToken::Gpay(Box::new(
                payment_types::GpaySessionTokenResponse {
                    merchant_info: gpay_data.data.merchant_info,
                    allowed_payment_methods: gpay_data.data.allowed_payment_methods,
                    transaction_info,
                },
            )),
>>>>>>> 8f1f626c
        }),
        ..router_data.clone()
    };

    Ok(response_router_data)
}

impl types::PaymentsSessionRouterData {
    pub async fn decide_flow<'a, 'b>(
        &'b self,
        state: &'a routes::AppState,
        connector: &api::ConnectorData,
        _customer: &Option<storage::Customer>,
        _confirm: Option<bool>,
        call_connector_action: payments::CallConnectorAction,
    ) -> RouterResult<Self> {
        match connector.get_token {
            api::GetToken::Metadata => create_gpay_session_token(self),
            api::GetToken::Connector => {
                let connector_integration: services::BoxedConnectorIntegration<
                    '_,
                    api::Session,
                    types::PaymentsSessionData,
                    types::PaymentsResponseData,
                > = connector.connector.get_connector_integration();
                let resp = services::execute_connector_processing_step(
                    state,
                    connector_integration,
                    self,
                    call_connector_action,
                )
                .await
                .map_err(|error| error.to_payment_failed_response())?;

                Ok(resp)
            }
        }
    }
}<|MERGE_RESOLUTION|>--- conflicted
+++ resolved
@@ -91,13 +91,6 @@
 
     let response_router_data = types::PaymentsSessionRouterData {
         response: Ok(types::PaymentsResponseData::SessionResponse {
-<<<<<<< HEAD
-            session_token: payment_types::SessionToken::Gpay(Box::new(payment_types::GpayData {
-                merchant_info: gpay_data.data.merchant_info,
-                allowed_payment_methods: gpay_data.data.allowed_payment_methods,
-                transaction_info,
-            })),
-=======
             session_token: payment_types::SessionToken::Gpay(Box::new(
                 payment_types::GpaySessionTokenResponse {
                     merchant_info: gpay_data.data.merchant_info,
@@ -105,7 +98,6 @@
                     transaction_info,
                 },
             )),
->>>>>>> 8f1f626c
         }),
         ..router_data.clone()
     };
