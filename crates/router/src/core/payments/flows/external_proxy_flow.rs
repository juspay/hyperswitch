--- conflicted
+++ resolved
@@ -387,22 +387,6 @@
             .change_context(ApiErrorResponse::InternalServerError)
             .attach_printable("Failed to construct request metadata")?;
 
-<<<<<<< HEAD
-        let updated_router_data = Box::pin(ucs_logging_wrapper(
-            self.clone(),
-            state,
-            payment_authorize_request,
-            |mut router_data, payment_authorize_request| async move {
-                let response = client
-                    .payment_authorize(
-                        payment_authorize_request,
-                        connector_auth_metadata,
-                        state.get_grpc_headers(),
-                    )
-                    .await
-                    .change_context(ApiErrorResponse::InternalServerError)
-                    .attach_printable("Failed to authorize payment")?;
-=======
         let external_vault_proxy_metadata =
             unified_connector_service::build_unified_connector_service_external_vault_proxy_metadata(
                 external_vault_merchant_connector_account
@@ -410,19 +394,22 @@
             .change_context(ApiErrorResponse::InternalServerError)
             .attach_printable("Failed to construct external vault proxy metadata")?;
 
-        let response = client
-            .payment_authorize(
-                payment_authorize_request,
-                connector_auth_metadata,
-                Some(external_vault_proxy_metadata),
-                state.get_grpc_headers(),
-            )
-            .await
-            .change_context(ApiErrorResponse::InternalServerError)
-            .attach_printable("Failed to authorize payment")?;
-
-        let payment_authorize_response = response.into_inner();
->>>>>>> c02d8b9b
+        let (updated_router_data, _payment_authorize_response) = ucs_logging_wrapper(
+            external_vault_merchant_connector_account.clone(),
+            &*self,
+            Box::pin(async {
+                let mut router_data = self.clone();
+
+                let response = client
+                    .payment_authorize(
+                        payment_authorize_request,
+                        connector_auth_metadata,
+                        Some(external_vault_proxy_metadata),
+                        state.get_grpc_headers(),
+                    )
+                    .await
+                    .change_context(ApiErrorResponse::InternalServerError)
+                    .attach_printable("Failed to authorize payment")?;
 
                 let payment_authorize_response = response.into_inner();
 
