--- conflicted
+++ resolved
@@ -90,11 +90,6 @@
             types::PaymentsResponseData,
         > = connector.connector.get_connector_integration();
 
-<<<<<<< HEAD
-        // if self.should_proceed_with_authorize() {
-        // self.decide_authentication_type();
-=======
->>>>>>> 209969c8
         logger::debug!(auth_type=?self.auth_type);
         let mut auth_router_data = services::execute_connector_processing_step(
             state,
@@ -109,18 +104,9 @@
 
         // External vault proxy doesn't use integrity checks
         auth_router_data.integrity_check = Ok(());
-<<<<<<< HEAD
-        metrics::PAYMENT_COUNT.add(1, &[]); // Move outside of the if block
+        metrics::PAYMENT_COUNT.add(1, &[]);
 
         Ok(auth_router_data)
-        // } else {
-        //     Ok(self.clone())
-        // }
-=======
-        metrics::PAYMENT_COUNT.add(1, &[]);
-
-        Ok(auth_router_data)
->>>>>>> 209969c8
     }
 
     async fn add_access_token<'a>(
