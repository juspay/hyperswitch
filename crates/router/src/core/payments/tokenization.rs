use std::collections::HashMap;

use api_models::payment_methods::PaymentMethodsData;
use common_enums::PaymentMethod;
use common_utils::{
    ext_traits::{Encode, ValueExt},
    pii,
};
use error_stack::{report, ResultExt};
use masking::ExposeInterface;
use router_env::{instrument, tracing};

use super::helpers;
use crate::{
    consts,
    core::{
        errors::{self, ConnectorErrorExt, RouterResult, StorageErrorExt},
        mandate, payment_methods, payments,
    },
    logger,
    routes::{metrics, AppState},
    services,
    types::{
        self,
        api::{self, CardDetailFromLocker, CardDetailsPaymentMethod, PaymentMethodCreateExt},
        domain,
        storage::{self, enums as storage_enums},
    },
    utils::{generate_id, OptionExt},
};

#[instrument(skip_all)]
#[allow(clippy::too_many_arguments)]
pub async fn save_payment_method<F: Clone, FData>(
    state: &AppState,
    connector: &api::ConnectorData,
    resp: types::RouterData<F, FData, types::PaymentsResponseData>,
    maybe_customer: &Option<domain::Customer>,
    merchant_account: &domain::MerchantAccount,
    payment_method_type: Option<storage_enums::PaymentMethodType>,
    key_store: &domain::MerchantKeyStore,
) -> RouterResult<Option<String>>
where
    FData: mandate::MandateBehaviour,
{
    match resp.response {
        Ok(responses) => {
            let db = &*state.store;
            let token_store = state
                .conf
                .tokenization
                .0
                .get(&connector.connector_name.to_string())
                .map(|token_filter| token_filter.long_lived_token)
                .unwrap_or(false);

            let connector_token = if token_store {
                let tokens = resp
                    .payment_method_token
                    .to_owned()
                    .get_required_value("payment_token")?;
                let token = match tokens {
                    types::PaymentMethodToken::Token(connector_token) => connector_token,
                    types::PaymentMethodToken::ApplePayDecrypt(_) => {
                        Err(errors::ApiErrorResponse::NotSupported {
                            message: "Apple Pay Decrypt token is not supported".to_string(),
                        })?
                    }
                };
                Some((connector, token))
            } else {
                None
            };
<<<<<<< HEAD
            let _future_usage_validation = resp
=======

            let mandate_data_customer_acceptance = resp
>>>>>>> a1fd36a1
                .request
                .get_setup_mandate_details()
                .and_then(|mandate_data| mandate_data.customer_acceptance.clone());

            let customer_acceptance = resp
                .request
                .get_customer_acceptance()
                .or(mandate_data_customer_acceptance.clone().map(From::from))
                .map(|ca| ca.encode_to_value())
                .transpose()
                .change_context(errors::ApiErrorResponse::InternalServerError)
                .attach_printable("Unable to serialize customer acceptance to value")?;

<<<<<<< HEAD
            let connector_mandate_details = if resp.request.get_setup_mandate_details().is_none()
                && resp
                    .request
                    .get_setup_future_usage()
                    .map(|future_usage| future_usage == storage_enums::FutureUsage::OffSession)
                    .unwrap_or(false)
            {
                add_connector_mandate_details_in_payment_method(responses, connector)
            } else {
                None
            }
            .map(|connector_mandate_data| connector_mandate_data.encode_to_value())
            .transpose()
            .change_context(errors::ApiErrorResponse::InternalServerError)
            .attach_printable("Unable to serialize customer acceptance to value")?;

            let pm_id = if resp.request.get_setup_future_usage().is_some() {
=======
            let pm_id = if resp.request.get_setup_future_usage().is_some()
                && customer_acceptance.is_some()
            {
>>>>>>> a1fd36a1
                let customer = maybe_customer.to_owned().get_required_value("customer")?;
                let payment_method_create_request = helpers::get_payment_method_create_request(
                    Some(&resp.request.get_payment_method_data()),
                    Some(resp.payment_method),
                    payment_method_type,
                    &customer,
                )
                .await?;
                let merchant_id = &merchant_account.merchant_id;

                let (mut resp, duplication_check) = if !state.conf.locker.locker_enabled {
                    skip_saving_card_in_locker(
                        merchant_account,
                        payment_method_create_request.to_owned(),
                    )
                    .await?
                } else {
                    Box::pin(save_in_locker(
                        state,
                        merchant_account,
                        payment_method_create_request.to_owned(),
                    ))
                    .await?
                };

                let pm_card_details = resp.card.as_ref().map(|card| {
                    api::payment_methods::PaymentMethodsData::Card(CardDetailsPaymentMethod::from(
                        card.clone(),
                    ))
                });

                let pm_data_encrypted =
                    payment_methods::cards::create_encrypted_payment_method_data(
                        key_store,
                        pm_card_details,
                    )
                    .await;

                let mut payment_method_id = resp.payment_method_id.clone();
                let mut locker_id = None;

                match duplication_check {
                    Some(duplication_check) => match duplication_check {
                        payment_methods::transformers::DataDuplicationCheck::Duplicated => {
                            let payment_method = {
                                let existing_pm_by_pmid =
                                    db.find_payment_method(&payment_method_id).await;

                                if let Err(err) = existing_pm_by_pmid {
                                    if err.current_context().is_db_not_found() {
                                        locker_id = Some(payment_method_id.clone());
                                        let existing_pm_by_locker_id = db
                                            .find_payment_method_by_locker_id(&payment_method_id)
                                            .await;

                                        match &existing_pm_by_locker_id {
                                            Ok(pm) => {
                                                payment_method_id = pm.payment_method_id.clone()
                                            }
                                            Err(_) => {
                                                payment_method_id =
                                                    generate_id(consts::ID_LENGTH, "pm")
                                            }
                                        };
                                        existing_pm_by_locker_id
                                    } else {
                                        Err(err)
                                    }
                                } else {
                                    existing_pm_by_pmid
                                }
                            };

                            resp.payment_method_id = payment_method_id;

                            match payment_method {
                                Ok(pm) => {
                                    let pm_metadata = create_payment_method_metadata(
                                        pm.metadata.as_ref(),
                                        connector_token,
                                    )?;
                                    if let Some(metadata) = pm_metadata {
                                        payment_methods::cards::update_payment_method(
                                            db, pm, metadata,
                                        )
                                        .await
                                        .change_context(
                                            errors::ApiErrorResponse::InternalServerError,
                                        )
                                        .attach_printable("Failed to add payment method in db")?;
                                    };
                                }
                                Err(err) => {
                                    if err.current_context().is_db_not_found() {
                                        let pm_metadata =
                                            create_payment_method_metadata(None, connector_token)?;
                                        payment_methods::cards::create_payment_method(
                                            db,
                                            &payment_method_create_request,
                                            &customer.customer_id,
                                            &resp.payment_method_id,
                                            locker_id,
                                            merchant_id,
                                            pm_metadata,
                                            customer_acceptance,
                                            pm_data_encrypted,
                                            key_store,
                                            connector_mandate_details,
                                        )
                                        .await
                                    } else {
                                        Err(err)
                                            .change_context(
                                                errors::ApiErrorResponse::InternalServerError,
                                            )
                                            .attach_printable("Error while finding payment method")
                                    }?;
                                }
                            };
                        }
                        payment_methods::transformers::DataDuplicationCheck::MetaDataChanged => {
                            if let Some(card) = payment_method_create_request.card.clone() {
                                let payment_method = {
                                    let existing_pm_by_pmid =
                                        db.find_payment_method(&payment_method_id).await;

                                    if let Err(err) = existing_pm_by_pmid {
                                        if err.current_context().is_db_not_found() {
                                            locker_id = Some(payment_method_id.clone());
                                            let existing_pm_by_locker_id = db
                                                .find_payment_method_by_locker_id(
                                                    &payment_method_id,
                                                )
                                                .await;

                                            match &existing_pm_by_locker_id {
                                                Ok(pm) => {
                                                    payment_method_id = pm.payment_method_id.clone()
                                                }
                                                Err(_) => {
                                                    payment_method_id =
                                                        generate_id(consts::ID_LENGTH, "pm")
                                                }
                                            };
                                            existing_pm_by_locker_id
                                        } else {
                                            Err(err)
                                        }
                                    } else {
                                        existing_pm_by_pmid
                                    }
                                };

                                resp.payment_method_id = payment_method_id;

                                let existing_pm =
                                    match payment_method {
                                        Ok(pm) => Ok(pm),
                                        Err(err) => {
                                            if err.current_context().is_db_not_found() {
                                                payment_methods::cards::insert_payment_method(
                                                    db,
                                                    &resp,
                                                    payment_method_create_request.clone(),
                                                    key_store,
                                                    &merchant_account.merchant_id,
                                                    &customer.customer_id,
                                                    resp.metadata.clone().map(|val| val.expose()),
                                                    customer_acceptance,
                                                    locker_id,
                                                    connector_mandate_details,
                                                )
                                                .await
                                            } else {
                                                Err(err)
                                    .change_context(errors::ApiErrorResponse::InternalServerError)
                                    .attach_printable("Error while finding payment method")
                                            }
                                        }
                                    }?;

                                payment_methods::cards::delete_card_from_locker(
                                    state,
                                    &customer.customer_id,
                                    merchant_id,
                                    existing_pm
                                        .locker_id
                                        .as_ref()
                                        .unwrap_or(&existing_pm.payment_method_id),
                                )
                                .await?;

                                let add_card_resp = payment_methods::cards::add_card_hs(
                                    state,
                                    payment_method_create_request,
                                    &card,
                                    customer.customer_id.clone(),
                                    merchant_account,
                                    api::enums::LockerChoice::HyperswitchCardVault,
                                    Some(
                                        existing_pm
                                            .locker_id
                                            .as_ref()
                                            .unwrap_or(&existing_pm.payment_method_id),
                                    ),
                                )
                                .await;

                                if let Err(err) = add_card_resp {
                                    logger::error!(vault_err=?err);
                                    db.delete_payment_method_by_merchant_id_payment_method_id(
                                        merchant_id,
                                        &resp.payment_method_id,
                                    )
                                    .await
                                    .to_not_found_response(
                                        errors::ApiErrorResponse::PaymentMethodNotFound,
                                    )?;

                                    Err(report!(errors::ApiErrorResponse::InternalServerError)
                                        .attach_printable(
                                            "Failed while updating card metadata changes",
                                        ))?
                                };

                                let updated_card = Some(CardDetailFromLocker {
                                    scheme: None,
                                    last4_digits: Some(card.card_number.clone().get_last4()),
                                    issuer_country: None,
                                    card_number: Some(card.card_number),
                                    expiry_month: Some(card.card_exp_month),
                                    expiry_year: Some(card.card_exp_year),
                                    card_token: None,
                                    card_fingerprint: None,
                                    card_holder_name: card.card_holder_name,
                                    nick_name: card.nick_name,
                                    card_network: None,
                                    card_isin: None,
                                    card_issuer: None,
                                    card_type: None,
                                    saved_to_locker: true,
                                });

                                let updated_pmd = updated_card.as_ref().map(|card| {
                                    PaymentMethodsData::Card(CardDetailsPaymentMethod::from(
                                        card.clone(),
                                    ))
                                });
                                let pm_data_encrypted =
                                    payment_methods::cards::create_encrypted_payment_method_data(
                                        key_store,
                                        updated_pmd,
                                    )
                                    .await;

                                let pm_update =
                                    storage::PaymentMethodUpdate::PaymentMethodDataUpdate {
                                        payment_method_data: pm_data_encrypted,
                                    };

                                db.update_payment_method(existing_pm, pm_update)
                                    .await
                                    .change_context(errors::ApiErrorResponse::InternalServerError)
                                    .attach_printable("Failed to add payment method in db")?;
                            }
                        }
                    },
                    None => {
                        let pm_metadata = create_payment_method_metadata(None, connector_token)?;

                        locker_id = if resp.payment_method == PaymentMethod::Card {
                            Some(resp.payment_method_id)
                        } else {
                            None
                        };
                        resp.payment_method_id = generate_id(consts::ID_LENGTH, "pm");
                        payment_methods::cards::create_payment_method(
                            db,
                            &payment_method_create_request,
                            &customer.customer_id,
                            &resp.payment_method_id,
                            locker_id,
                            merchant_id,
                            pm_metadata,
                            customer_acceptance,
                            pm_data_encrypted,
                            key_store,
                            connector_mandate_details,
                        )
                        .await?;
                    }
                }

                Some(resp.payment_method_id)
            } else {
                None
            };
            Ok(pm_id)
        }
        Err(_) => Ok(None),
    }
}

async fn skip_saving_card_in_locker(
    merchant_account: &domain::MerchantAccount,
    payment_method_request: api::PaymentMethodCreate,
) -> RouterResult<(
    api_models::payment_methods::PaymentMethodResponse,
    Option<payment_methods::transformers::DataDuplicationCheck>,
)> {
    let merchant_id = &merchant_account.merchant_id;
    let customer_id = payment_method_request
        .clone()
        .customer_id
        .clone()
        .get_required_value("customer_id")?;
    let payment_method_id = common_utils::generate_id(crate::consts::ID_LENGTH, "pm");

    let last4_digits = payment_method_request
        .card
        .clone()
        .map(|c| c.card_number.get_last4());

    let card_isin = payment_method_request
        .card
        .clone()
        .map(|c: api_models::payment_methods::CardDetail| c.card_number.get_card_isin());

    match payment_method_request.card.clone() {
        Some(card) => {
            let card_detail = CardDetailFromLocker {
                scheme: None,
                issuer_country: card.card_issuing_country.clone(),
                last4_digits: last4_digits.clone(),
                card_number: None,
                expiry_month: Some(card.card_exp_month.clone()),
                expiry_year: Some(card.card_exp_year),
                card_token: None,
                card_holder_name: card.card_holder_name.clone(),
                card_fingerprint: None,
                nick_name: None,
                card_isin: card_isin.clone(),
                card_issuer: card.card_issuer.clone(),
                card_network: card.card_network.clone(),
                card_type: card.card_type.clone(),
                saved_to_locker: false,
            };
            let pm_resp = api::PaymentMethodResponse {
                merchant_id: merchant_id.to_string(),
                customer_id: Some(customer_id),
                payment_method_id,
                payment_method: payment_method_request.payment_method,
                payment_method_type: payment_method_request.payment_method_type,
                card: Some(card_detail),
                recurring_enabled: false,
                installment_payment_enabled: false,
                payment_experience: Some(vec![api_models::enums::PaymentExperience::RedirectToUrl]),
                metadata: None,
                created: Some(common_utils::date_time::now()),
                bank_transfer: None,
                last_used_at: Some(common_utils::date_time::now()),
            };

            Ok((pm_resp, None))
        }
        None => {
            let pm_id = common_utils::generate_id(crate::consts::ID_LENGTH, "pm");
            let payment_method_response = api::PaymentMethodResponse {
                merchant_id: merchant_id.to_string(),
                customer_id: Some(customer_id),
                payment_method_id: pm_id,
                payment_method: payment_method_request.payment_method,
                payment_method_type: payment_method_request.payment_method_type,
                card: None,
                metadata: None,
                created: Some(common_utils::date_time::now()),
                recurring_enabled: false,
                installment_payment_enabled: false,
                payment_experience: Some(vec![api_models::enums::PaymentExperience::RedirectToUrl]),
                bank_transfer: None,
                last_used_at: Some(common_utils::date_time::now()),
            };
            Ok((payment_method_response, None))
        }
    }
}

pub async fn save_in_locker(
    state: &AppState,
    merchant_account: &domain::MerchantAccount,
    payment_method_request: api::PaymentMethodCreate,
) -> RouterResult<(
    api_models::payment_methods::PaymentMethodResponse,
    Option<payment_methods::transformers::DataDuplicationCheck>,
)> {
    payment_method_request.validate()?;
    let merchant_id = &merchant_account.merchant_id;
    let customer_id = payment_method_request
        .customer_id
        .clone()
        .get_required_value("customer_id")?;
    match payment_method_request.card.clone() {
        Some(card) => payment_methods::cards::add_card_to_locker(
            state,
            payment_method_request,
            &card,
            &customer_id,
            merchant_account,
        )
        .await
        .change_context(errors::ApiErrorResponse::InternalServerError)
        .attach_printable("Add Card Failed"),
        None => {
            let pm_id = common_utils::generate_id(crate::consts::ID_LENGTH, "pm");
            let payment_method_response = api::PaymentMethodResponse {
                merchant_id: merchant_id.to_string(),
                customer_id: Some(customer_id),
                payment_method_id: pm_id,
                payment_method: payment_method_request.payment_method,
                payment_method_type: payment_method_request.payment_method_type,
                bank_transfer: None,
                card: None,
                metadata: None,
                created: Some(common_utils::date_time::now()),
                recurring_enabled: false,           //[#219]
                installment_payment_enabled: false, //[#219]
                payment_experience: Some(vec![api_models::enums::PaymentExperience::RedirectToUrl]), //[#219]
                last_used_at: Some(common_utils::date_time::now()),
            };
            Ok((payment_method_response, None))
        }
    }
}

pub fn create_payment_method_metadata(
    metadata: Option<&pii::SecretSerdeValue>,
    connector_token: Option<(&api::ConnectorData, String)>,
) -> RouterResult<Option<serde_json::Value>> {
    let mut meta = match metadata {
        None => serde_json::Map::new(),
        Some(meta) => {
            let metadata = meta.clone().expose();
            let existing_metadata: serde_json::Map<String, serde_json::Value> = metadata
                .parse_value("Map<String, Value>")
                .change_context(errors::ApiErrorResponse::InternalServerError)
                .attach_printable("Failed to parse the metadata")?;
            existing_metadata
        }
    };
    Ok(connector_token.and_then(|connector_and_token| {
        meta.insert(
            connector_and_token.0.connector_name.to_string(),
            serde_json::Value::String(connector_and_token.1),
        )
    }))
}

pub async fn add_payment_method_token<F: Clone, T: types::Tokenizable + Clone>(
    state: &AppState,
    connector: &api::ConnectorData,
    tokenization_action: &payments::TokenizationAction,
    router_data: &mut types::RouterData<F, T, types::PaymentsResponseData>,
    pm_token_request_data: types::PaymentMethodTokenizationData,
) -> RouterResult<Option<String>> {
    match tokenization_action {
        payments::TokenizationAction::TokenizeInConnector
        | payments::TokenizationAction::TokenizeInConnectorAndApplepayPreDecrypt => {
            let connector_integration: services::BoxedConnectorIntegration<
                '_,
                api::PaymentMethodToken,
                types::PaymentMethodTokenizationData,
                types::PaymentsResponseData,
            > = connector.connector.get_connector_integration();

            let pm_token_response_data: Result<types::PaymentsResponseData, types::ErrorResponse> =
                Err(types::ErrorResponse::default());

            let mut pm_token_router_data = payments::helpers::router_data_type_conversion::<
                _,
                api::PaymentMethodToken,
                _,
                _,
                _,
                _,
            >(
                router_data.clone(),
                pm_token_request_data,
                pm_token_response_data,
            );

            connector_integration
                .execute_pretasks(&mut pm_token_router_data, state)
                .await
                .to_payment_failed_response()?;

            router_data
                .request
                .set_session_token(pm_token_router_data.session_token.clone());

            let resp = services::execute_connector_processing_step(
                state,
                connector_integration,
                &pm_token_router_data,
                payments::CallConnectorAction::Trigger,
                None,
            )
            .await
            .to_payment_failed_response()?;

            metrics::CONNECTOR_PAYMENT_METHOD_TOKENIZATION.add(
                &metrics::CONTEXT,
                1,
                &[
                    metrics::request::add_attributes(
                        "connector",
                        connector.connector_name.to_string(),
                    ),
                    metrics::request::add_attributes(
                        "payment_method",
                        router_data.payment_method.to_string(),
                    ),
                ],
            );

            let pm_token = match resp.response {
                Ok(response) => match response {
                    types::PaymentsResponseData::TokenizationResponse { token } => Some(token),
                    _ => None,
                },
                Err(err) => {
                    logger::debug!(payment_method_tokenization_error=?err);
                    None
                }
            };
            Ok(pm_token)
        }
        _ => Ok(None),
    }
}

fn add_connector_mandate_details_in_payment_method(
    resp: types::PaymentsResponseData,
    connector: &api::ConnectorData,
) -> Option<storage::PaymentsMandateReference> {
    let mut mandate_details = HashMap::new();

    let connector_mandate_id = match resp {
        types::PaymentsResponseData::TransactionResponse {
            mandate_reference, ..
        } => {
            if let Some(mandate_ref) = mandate_reference {
                mandate_ref.connector_mandate_id.clone()
            } else {
                None
            }
        }
        _ => None,
    };

    if let Some(mca_id) = connector.merchant_connector_id.clone() {
        mandate_details.insert(mca_id, connector_mandate_id);
        Some(storage::PaymentsMandateReference(mandate_details))
    } else {
        None
    }
}<|MERGE_RESOLUTION|>--- conflicted
+++ resolved
@@ -71,12 +71,8 @@
             } else {
                 None
             };
-<<<<<<< HEAD
-            let _future_usage_validation = resp
-=======
 
             let mandate_data_customer_acceptance = resp
->>>>>>> a1fd36a1
                 .request
                 .get_setup_mandate_details()
                 .and_then(|mandate_data| mandate_data.customer_acceptance.clone());
@@ -90,7 +86,6 @@
                 .change_context(errors::ApiErrorResponse::InternalServerError)
                 .attach_printable("Unable to serialize customer acceptance to value")?;
 
-<<<<<<< HEAD
             let connector_mandate_details = if resp.request.get_setup_mandate_details().is_none()
                 && resp
                     .request
@@ -107,12 +102,9 @@
             .change_context(errors::ApiErrorResponse::InternalServerError)
             .attach_printable("Unable to serialize customer acceptance to value")?;
 
-            let pm_id = if resp.request.get_setup_future_usage().is_some() {
-=======
             let pm_id = if resp.request.get_setup_future_usage().is_some()
                 && customer_acceptance.is_some()
             {
->>>>>>> a1fd36a1
                 let customer = maybe_customer.to_owned().get_required_value("customer")?;
                 let payment_method_create_request = helpers::get_payment_method_create_request(
                     Some(&resp.request.get_payment_method_data()),
