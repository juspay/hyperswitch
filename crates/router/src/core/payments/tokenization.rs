--- conflicted
+++ resolved
@@ -79,45 +79,8 @@
         }
         domain::ExternalVaultDetails::Skip => {
             // Use internal vault (locker)
-<<<<<<< HEAD
-            let (card_resp, duplication_check) = save_in_locker_internal(
-                state,
-                platform,
-                payment_method_request.clone(),
-                card_detail,
-            )
-            .await?;
-
-            let customer_id = payment_method_request
-                .customer_id
-                .clone()
-                .get_required_value("customer_id")?;
-
-            let unique_locking_key = helpers::construct_payment_method_key_for_locking(
-                &customer_id,
-                &card_resp.payment_method_id,
-            );
-            let lock_action = api_locking::LockAction::Hold {
-                input: api_locking::LockingInput {
-                    unique_locking_key,
-                    api_identifier: lock_utils::ApiIdentifier::PaymentMethods,
-                    override_lock_retries: None,
-                },
-            };
-
-            lock_action
-                .clone()
-                .perform_locking_action(
-                    state,
-                    platform.get_processor().get_account().get_id().to_owned(),
-                )
-                .await?;
-
-            Ok((card_resp, duplication_check, Some(lock_action)))
-=======
             save_in_locker_internal(state, merchant_context, payment_method_request, card_detail)
                 .await
->>>>>>> 7b044ade
         }
     }
 }
@@ -347,36 +310,6 @@
                     _ => None,
                 };
 
-<<<<<<< HEAD
-                let payment_method_id = create_or_fetch_payment_method_helper(
-                    state,
-                    platform,
-                    optional_pm_details,
-                    network_token_resp,
-                    payment_method_billing_address,
-                    &mut resp,
-                    duplication_check,
-                    network_token_requestor_ref_id,
-                    payment_method_create_request,
-                    customer_id,
-                    business_profile,
-                    connector_token,
-                    customer_acceptance,
-                    pm_status,
-                    network_transaction_id,
-                    merchant_connector_id,
-                    co_badged_card_data,
-                    payment_method_type,
-                )
-                .await;
-                //remove the lock aquired earlier
-                if let Some(la) = lock_action {
-                    la.free_lock_action(
-                        state,
-                        platform.get_processor().get_account().get_id().to_owned(),
-                    )
-                    .await?;
-=======
                 let key_manager_state = state.into();
                 let pm_data_encrypted: Option<Encryptable<Secret<serde_json::Value>>> =
                     optional_pm_details
@@ -407,7 +340,7 @@
                             .async_map(|pm_card| {
                                 create_encrypted_data(
                                     &key_manager_state,
-                                    merchant_context.get_merchant_key_store(),
+                                    platform.get_processor().get_key_store(),
                                     pm_card,
                                 )
                             })
@@ -425,7 +358,7 @@
                     .async_map(|address| {
                         create_encrypted_data(
                             &key_manager_state,
-                            merchant_context.get_merchant_key_store(),
+                            platform.get_processor().get_key_store(),
                             address.clone(),
                         )
                     })
@@ -459,9 +392,9 @@
                                 let existing_pm_by_pmid = db
                                     .find_payment_method(
                                         &(state.into()),
-                                        merchant_context.get_merchant_key_store(),
+                                        platform.get_processor().get_key_store(),
                                         &payment_method_id,
-                                        merchant_context.get_merchant_account().storage_scheme,
+                                        platform.get_processor().get_account().storage_scheme,
                                     )
                                     .await;
 
@@ -471,10 +404,10 @@
                                         let existing_pm_by_locker_id = db
                                             .find_payment_method_by_locker_id(
                                                 &(state.into()),
-                                                merchant_context.get_merchant_key_store(),
+                                                platform.get_processor().get_key_store(),
                                                 &payment_method_id,
-                                                merchant_context
-                                                    .get_merchant_account()
+                                                platform
+                                                    .get_processor().get_account()
                                                     .storage_scheme,
                                             )
                                             .await;
@@ -507,11 +440,11 @@
                                     )?;
                                     payment_methods::cards::update_payment_method_metadata_and_last_used(
                                         state,
-                                        merchant_context.get_merchant_key_store(),
+                                        platform.get_processor().get_key_store(),
                                         db,
                                         pm.clone(),
                                         pm_metadata,
-                                        merchant_context.get_merchant_account().storage_scheme,
+                                        platform.get_processor().get_account().storage_scheme,
                                     )
                                     .await
                                     .change_context(errors::ApiErrorResponse::InternalServerError)
@@ -562,9 +495,9 @@
                                     let existing_pm_by_pmid = db
                                         .find_payment_method(
                                             &(state.into()),
-                                            merchant_context.get_merchant_key_store(),
+                                            platform.get_processor().get_key_store(),
                                             &payment_method_id,
-                                            merchant_context.get_merchant_account().storage_scheme,
+                                            platform.get_processor().get_account().storage_scheme,
                                         )
                                         .await;
 
@@ -574,10 +507,10 @@
                                             let existing_pm_by_locker_id = db
                                                 .find_payment_method_by_locker_id(
                                                     &(state.into()),
-                                                    merchant_context.get_merchant_key_store(),
+                                                    platform.get_processor().get_key_store(),
                                                     &payment_method_id,
-                                                    merchant_context
-                                                        .get_merchant_account()
+                                                    platform
+                                                        .get_processor().get_account()
                                                         .storage_scheme,
                                                 )
                                                 .await;
@@ -627,11 +560,11 @@
                                                 )?;
                                             payment_methods::cards::update_payment_method_connector_mandate_details(
                                             state,
-                                            merchant_context.get_merchant_key_store(),
+                                            platform.get_processor().get_key_store(),
                                             db,
                                             pm.clone(),
                                             connector_mandate_details,
-                                            merchant_context.get_merchant_account().storage_scheme,
+                                            platform.get_processor().get_account().storage_scheme,
                                         )
                                         .await
                                         .change_context(errors::ApiErrorResponse::InternalServerError)
@@ -708,7 +641,7 @@
                                     logger::error!(vault_err=?err);
                                     db.delete_payment_method_by_merchant_id_payment_method_id(
                                         &(state.into()),
-                                        merchant_context.get_merchant_key_store(),
+                                        platform.get_processor().get_key_store(),
                                         merchant_id,
                                         &resp.payment_method_id,
                                     )
@@ -770,7 +703,7 @@
                                     .async_map(|pmd| {
                                         create_encrypted_data(
                                             &key_manager_state,
-                                            merchant_context.get_merchant_key_store(),
+                                            platform.get_processor().get_key_store(),
                                             pmd,
                                         )
                                     })
@@ -781,11 +714,11 @@
 
                                 payment_methods::cards::update_payment_method_and_last_used(
                                     state,
-                                    merchant_context.get_merchant_key_store(),
+                                    platform.get_processor().get_key_store(),
                                     db,
                                     existing_pm,
                                     pm_data_encrypted.map(Into::into),
-                                    merchant_context.get_merchant_account().storage_scheme,
+                                    platform.get_processor().get_account().storage_scheme,
                                     card_scheme,
                                 )
                                 .await
@@ -806,7 +739,7 @@
                                 .store
                                 .find_payment_method_by_customer_id_merchant_id_list(
                                     &(state.into()),
-                                    merchant_context.get_merchant_key_store(),
+                                    platform.get_processor().get_key_store(),
                                     &customer_id,
                                     merchant_id,
                                     None,
@@ -842,8 +775,8 @@
                             payment_methods::cards::update_last_used_at(
                                 &customer_saved_pm,
                                 state,
-                                merchant_context.get_merchant_account().storage_scheme,
-                                merchant_context.get_merchant_key_store(),
+                                platform.get_processor().get_account().storage_scheme,
+                                platform.get_processor().get_key_store(),
                             )
                             .await
                             .map_err(|e| {
@@ -894,8 +827,8 @@
                                     //Insert the network token reference ID along with merchant id, customer id in CallbackMapper table for its respective webooks
                                     let callback_mapper_data =
                                         CallbackMapperData::NetworkTokenWebhook {
-                                            merchant_id: merchant_context
-                                                .get_merchant_account()
+                                            merchant_id: platform
+                                                .get_processor().get_account()
                                                 .get_id()
                                                 .clone(),
                                             customer_id,
@@ -924,7 +857,6 @@
                             };
                         };
                     }
->>>>>>> 7b044ade
                 }
 
                 Some(resp.payment_method_id)
@@ -978,7 +910,7 @@
     _connector_name: String,
     _save_payment_method_data: SavePaymentMethodData<FData>,
     _customer_id: Option<id_type::CustomerId>,
-    _platform: &domain::Platform,
+    _merchant_context: &domain::MerchantContext,
     _payment_method_type: Option<storage_enums::PaymentMethodType>,
     _billing_name: Option<Secret<String>>,
     _payment_method_billing_address: Option<&api::Address>,
@@ -992,555 +924,6 @@
 }
 
 #[cfg(feature = "v1")]
-<<<<<<< HEAD
-#[instrument(skip_all)]
-#[allow(clippy::too_many_arguments)]
-pub async fn create_or_fetch_payment_method_helper(
-    state: &SessionState,
-    platform: &domain::Platform,
-    optional_pm_details: Option<PaymentMethodsData>,
-    network_token_resp: Option<api_models::payment_methods::PaymentMethodResponse>,
-    payment_method_billing_address: Option<&hyperswitch_domain_models::address::Address>,
-    card_response: &mut api_models::payment_methods::PaymentMethodResponse,
-    card_duplication_check: Option<payment_methods::transformers::DataDuplicationCheck>,
-    network_token_requestor_ref_id: Option<String>,
-    payment_method_create_request: api::PaymentMethodCreate,
-    customer_id: id_type::CustomerId,
-    business_profile: &domain::Profile,
-    connector_token: Option<(String, String)>,
-    customer_acceptance: Option<serde_json::Value>,
-    pm_status: Option<common_enums::PaymentMethodStatus>,
-    network_transaction_id: Option<String>,
-    merchant_connector_id: Option<id_type::MerchantConnectorAccountId>,
-    co_badged_card_data: Option<&CoBadgedCardData>,
-    payment_method_type: Option<storage_enums::PaymentMethodType>,
-) -> RouterResult<Option<String>> {
-    let cards = PmCards { state, platform };
-    let key_manager_state = state.into();
-    let db = &*state.store;
-    let merchant_id = platform.get_processor().get_account().get_id();
-    let network_token_locker_id = match network_token_resp {
-        Some(ref token_resp) => {
-            if network_token_requestor_ref_id.is_some() {
-                Some(token_resp.payment_method_id.clone())
-            } else {
-                None
-            }
-        }
-        None => None,
-    };
-    let pm_data_encrypted: Option<Encryptable<Secret<serde_json::Value>>> = optional_pm_details
-        .async_map(|pm| {
-            create_encrypted_data(
-                &key_manager_state,
-                platform.get_processor().get_key_store(),
-                pm,
-            )
-        })
-        .await
-        .transpose()
-        .change_context(errors::ApiErrorResponse::InternalServerError)
-        .attach_printable("Unable to encrypt payment method data")?;
-
-    let pm_network_token_data_encrypted: Option<Encryptable<Secret<serde_json::Value>>> =
-        match network_token_resp {
-            Some(token_resp) => {
-                let pm_token_details = token_resp.card.as_ref().map(|card| {
-                    PaymentMethodsData::Card(CardDetailsPaymentMethod::from((card.clone(), None)))
-                });
-
-                pm_token_details
-                    .async_map(|pm_card| {
-                        create_encrypted_data(
-                            &key_manager_state,
-                            platform.get_processor().get_key_store(),
-                            pm_card,
-                        )
-                    })
-                    .await
-                    .transpose()
-                    .change_context(errors::ApiErrorResponse::InternalServerError)
-                    .attach_printable("Unable to encrypt payment method data")?
-            }
-            None => None,
-        };
-
-    let encrypted_payment_method_billing_address: Option<Encryptable<Secret<serde_json::Value>>> =
-        payment_method_billing_address
-            .async_map(|address| {
-                create_encrypted_data(
-                    &key_manager_state,
-                    platform.get_processor().get_key_store(),
-                    address.clone(),
-                )
-            })
-            .await
-            .transpose()
-            .change_context(errors::ApiErrorResponse::InternalServerError)
-            .attach_printable("Unable to encrypt payment method billing address")?;
-
-    let mut payment_method_id = card_response.payment_method_id.clone();
-    let mut locker_id = None;
-    let (external_vault_details, vault_type) = match &business_profile.external_vault_details {
-        hyperswitch_domain_models::business_profile::ExternalVaultDetails::ExternalVaultEnabled(
-            external_vault_connector_details,
-        ) => (
-            Some(external_vault_connector_details),
-            Some(common_enums::VaultType::External),
-        ),
-        hyperswitch_domain_models::business_profile::ExternalVaultDetails::Skip => {
-            (None, Some(common_enums::VaultType::Internal))
-        }
-    };
-    let external_vault_mca_id = external_vault_details
-        .map(|connector_details| connector_details.vault_connector_id.clone());
-
-    let vault_source_details =
-        domain::PaymentMethodVaultSourceDetails::try_from((vault_type, external_vault_mca_id))
-            .change_context(errors::ApiErrorResponse::InternalServerError)
-            .attach_printable("Unable to create vault source details")?;
-
-    match card_duplication_check {
-        Some(duplication_check) => match duplication_check {
-            payment_methods::transformers::DataDuplicationCheck::Duplicated => {
-                let payment_method = {
-                    let existing_pm_by_pmid = db
-                        .find_payment_method(
-                            &(state.into()),
-                            platform.get_processor().get_key_store(),
-                            &payment_method_id,
-                            platform.get_processor().get_account().storage_scheme,
-                        )
-                        .await;
-
-                    if let Err(err) = existing_pm_by_pmid {
-                        if err.current_context().is_db_not_found() {
-                            locker_id = Some(payment_method_id.clone());
-                            let existing_pm_by_locker_id = db
-                                .find_payment_method_by_locker_id(
-                                    &(state.into()),
-                                    platform.get_processor().get_key_store(),
-                                    &payment_method_id,
-                                    platform.get_processor().get_account().storage_scheme,
-                                )
-                                .await;
-
-                            match &existing_pm_by_locker_id {
-                                Ok(pm) => {
-                                    payment_method_id.clone_from(&pm.payment_method_id);
-                                }
-                                Err(_) => payment_method_id = generate_id(consts::ID_LENGTH, "pm"),
-                            };
-                            existing_pm_by_locker_id
-                        } else {
-                            Err(err)
-                        }
-                    } else {
-                        existing_pm_by_pmid
-                    }
-                };
-
-                card_response.payment_method_id = payment_method_id;
-
-                match payment_method {
-                    Ok(pm) => {
-                        let pm_metadata =
-                            create_payment_method_metadata(pm.metadata.as_ref(), connector_token)?;
-                        payment_methods::cards::update_payment_method_metadata_and_last_used(
-                            state,
-                            platform.get_processor().get_key_store(),
-                            db,
-                            pm.clone(),
-                            pm_metadata,
-                            platform.get_processor().get_account().storage_scheme,
-                        )
-                        .await
-                        .change_context(errors::ApiErrorResponse::InternalServerError)
-                        .attach_printable("Failed to add payment method in db")?;
-                    }
-                    Err(err) => {
-                        if err.current_context().is_db_not_found() {
-                            let pm_metadata =
-                                create_payment_method_metadata(None, connector_token)?;
-                            cards
-                                .create_payment_method(
-                                    &payment_method_create_request,
-                                    &customer_id,
-                                    &card_response.payment_method_id,
-                                    locker_id,
-                                    merchant_id,
-                                    pm_metadata,
-                                    customer_acceptance,
-                                    pm_data_encrypted,
-                                    None,
-                                    pm_status,
-                                    network_transaction_id,
-                                    encrypted_payment_method_billing_address,
-                                    card_response.card.clone().and_then(|card| {
-                                        card.card_network
-                                            .map(|card_network| card_network.to_string())
-                                    }),
-                                    network_token_requestor_ref_id,
-                                    network_token_locker_id,
-                                    pm_network_token_data_encrypted,
-                                    Some(vault_source_details),
-                                )
-                                .await
-                        } else {
-                            Err(err)
-                                .change_context(errors::ApiErrorResponse::InternalServerError)
-                                .attach_printable("Error while finding payment method")
-                        }?;
-                    }
-                };
-            }
-            payment_methods::transformers::DataDuplicationCheck::MetaDataChanged => {
-                if let Some(card) = payment_method_create_request.card.clone() {
-                    let payment_method = {
-                        let existing_pm_by_pmid = db
-                            .find_payment_method(
-                                &(state.into()),
-                                platform.get_processor().get_key_store(),
-                                &payment_method_id,
-                                platform.get_processor().get_account().storage_scheme,
-                            )
-                            .await;
-
-                        if let Err(err) = existing_pm_by_pmid {
-                            if err.current_context().is_db_not_found() {
-                                locker_id = Some(payment_method_id.clone());
-                                let existing_pm_by_locker_id = db
-                                    .find_payment_method_by_locker_id(
-                                        &(state.into()),
-                                        platform.get_processor().get_key_store(),
-                                        &payment_method_id,
-                                        platform.get_processor().get_account().storage_scheme,
-                                    )
-                                    .await;
-
-                                match &existing_pm_by_locker_id {
-                                    Ok(pm) => {
-                                        payment_method_id.clone_from(&pm.payment_method_id);
-                                    }
-                                    Err(_) => {
-                                        payment_method_id = generate_id(consts::ID_LENGTH, "pm")
-                                    }
-                                };
-                                existing_pm_by_locker_id
-                            } else {
-                                Err(err)
-                            }
-                        } else {
-                            existing_pm_by_pmid
-                        }
-                    };
-
-                    card_response.payment_method_id = payment_method_id;
-
-                    let existing_pm = match payment_method {
-                        Ok(pm) => {
-                            let mandate_details = pm
-                                .connector_mandate_details
-                                .clone()
-                                .map(|val| {
-                                    val.parse_value::<PaymentsMandateReference>(
-                                        "PaymentsMandateReference",
-                                    )
-                                })
-                                .transpose()
-                                .change_context(errors::ApiErrorResponse::InternalServerError)
-                                .attach_printable(
-                                    "Failed to deserialize to Payment Mandate Reference ",
-                                )?;
-                            if let Some((mandate_details, merchant_connector_id)) =
-                                mandate_details.zip(merchant_connector_id)
-                            {
-                                let connector_mandate_details =
-                                    update_connector_mandate_details_status(
-                                        merchant_connector_id,
-                                        mandate_details,
-                                        ConnectorMandateStatus::Inactive,
-                                    )?;
-                                payment_methods::cards::update_payment_method_connector_mandate_details(
-                                            state,
-                                            platform.get_processor().get_key_store(),
-                                            db,
-                                            pm.clone(),
-                                            connector_mandate_details,
-                                            platform.get_processor().get_account().storage_scheme,
-                                        )
-                                        .await
-                                        .change_context(errors::ApiErrorResponse::InternalServerError)
-                                        .attach_printable("Failed to add payment method in db")?;
-                            }
-
-                            Ok(pm)
-                        }
-                        Err(err) => {
-                            if err.current_context().is_db_not_found() {
-                                cards
-                                    .create_payment_method(
-                                        &payment_method_create_request,
-                                        &customer_id,
-                                        &card_response.payment_method_id,
-                                        locker_id,
-                                        merchant_id,
-                                        card_response.metadata.clone().map(|val| val.expose()),
-                                        customer_acceptance,
-                                        pm_data_encrypted,
-                                        None,
-                                        pm_status,
-                                        network_transaction_id,
-                                        encrypted_payment_method_billing_address,
-                                        card_response.card.clone().and_then(|card| {
-                                            card.card_network
-                                                .map(|card_network| card_network.to_string())
-                                        }),
-                                        network_token_requestor_ref_id,
-                                        network_token_locker_id,
-                                        pm_network_token_data_encrypted,
-                                        Some(vault_source_details),
-                                    )
-                                    .await
-                            } else {
-                                Err(err)
-                                    .change_context(errors::ApiErrorResponse::InternalServerError)
-                                    .attach_printable("Error while finding payment method")
-                            }
-                        }
-                    }?;
-
-                    cards
-                        .delete_card_from_locker(
-                            &customer_id,
-                            merchant_id,
-                            existing_pm
-                                .locker_id
-                                .as_ref()
-                                .unwrap_or(&existing_pm.payment_method_id),
-                        )
-                        .await?;
-
-                    let add_card_resp = cards
-                        .add_card_hs(
-                            payment_method_create_request,
-                            &card,
-                            &customer_id,
-                            api::enums::LockerChoice::HyperswitchCardVault,
-                            Some(
-                                existing_pm
-                                    .locker_id
-                                    .as_ref()
-                                    .unwrap_or(&existing_pm.payment_method_id),
-                            ),
-                        )
-                        .await;
-
-                    if let Err(err) = add_card_resp {
-                        logger::error!(vault_err=?err);
-                        db.delete_payment_method_by_merchant_id_payment_method_id(
-                            &(state.into()),
-                            platform.get_processor().get_key_store(),
-                            merchant_id,
-                            &card_response.payment_method_id,
-                        )
-                        .await
-                        .to_not_found_response(errors::ApiErrorResponse::PaymentMethodNotFound)?;
-
-                        Err(report!(errors::ApiErrorResponse::InternalServerError)
-                            .attach_printable("Failed while updating card metadata changes"))?
-                    };
-
-                    let existing_pm_data = cards
-                        .get_card_details_without_locker_fallback(&existing_pm)
-                        .await?;
-
-                    // scheme should be updated in case of co-badged cards
-                    let card_scheme = card
-                        .card_network
-                        .clone()
-                        .map(|card_network| card_network.to_string())
-                        .or(existing_pm_data.scheme.clone());
-
-                    let updated_card = Some(CardDetailFromLocker {
-                        scheme: card_scheme.clone(),
-                        last4_digits: Some(card.card_number.get_last4()),
-                        issuer_country: card
-                            .card_issuing_country
-                            .or(existing_pm_data.issuer_country),
-                        card_isin: Some(card.card_number.get_card_isin()),
-                        card_number: Some(card.card_number),
-                        expiry_month: Some(card.card_exp_month),
-                        expiry_year: Some(card.card_exp_year),
-                        card_token: None,
-                        card_fingerprint: None,
-                        card_holder_name: card
-                            .card_holder_name
-                            .or(existing_pm_data.card_holder_name),
-                        nick_name: card.nick_name.or(existing_pm_data.nick_name),
-                        card_network: card.card_network.or(existing_pm_data.card_network),
-                        card_issuer: card.card_issuer.or(existing_pm_data.card_issuer),
-                        card_type: card.card_type.or(existing_pm_data.card_type),
-                        saved_to_locker: true,
-                    });
-
-                    let updated_pmd = updated_card.as_ref().map(|card| {
-                        PaymentMethodsData::Card(CardDetailsPaymentMethod::from((
-                            card.clone(),
-                            co_badged_card_data,
-                        )))
-                    });
-                    let pm_data_encrypted: Option<Encryptable<Secret<serde_json::Value>>> =
-                        updated_pmd
-                            .async_map(|pmd| {
-                                create_encrypted_data(
-                                    &key_manager_state,
-                                    platform.get_processor().get_key_store(),
-                                    pmd,
-                                )
-                            })
-                            .await
-                            .transpose()
-                            .change_context(errors::ApiErrorResponse::InternalServerError)
-                            .attach_printable("Unable to encrypt payment method data")?;
-
-                    payment_methods::cards::update_payment_method_and_last_used(
-                        state,
-                        platform.get_processor().get_key_store(),
-                        db,
-                        existing_pm,
-                        pm_data_encrypted.map(Into::into),
-                        platform.get_processor().get_account().storage_scheme,
-                        card_scheme,
-                    )
-                    .await
-                    .change_context(errors::ApiErrorResponse::InternalServerError)
-                    .attach_printable("Failed to add payment method in db")?;
-                }
-            }
-        },
-        None => {
-            let customer_saved_pm_option = if payment_method_type
-                .map(|payment_method_type_value| {
-                    payment_method_type_value.should_check_for_customer_saved_payment_method_type()
-                })
-                .unwrap_or(false)
-            {
-                match state
-                    .store
-                    .find_payment_method_by_customer_id_merchant_id_list(
-                        &(state.into()),
-                        platform.get_processor().get_key_store(),
-                        &customer_id,
-                        merchant_id,
-                        None,
-                    )
-                    .await
-                {
-                    Ok(customer_payment_methods) => Ok(customer_payment_methods
-                        .iter()
-                        .find(|payment_method| {
-                            payment_method.get_payment_method_subtype() == payment_method_type
-                        })
-                        .cloned()),
-                    Err(error) => {
-                        if error.current_context().is_db_not_found() {
-                            Ok(None)
-                        } else {
-                            Err(error)
-                                .change_context(errors::ApiErrorResponse::InternalServerError)
-                                .attach_printable("failed to find payment methods for a customer")
-                        }
-                    }
-                }
-            } else {
-                Ok(None)
-            }?;
-
-            if let Some(customer_saved_pm) = customer_saved_pm_option {
-                payment_methods::cards::update_last_used_at(
-                    &customer_saved_pm,
-                    state,
-                    platform.get_processor().get_account().storage_scheme,
-                    platform.get_processor().get_key_store(),
-                )
-                .await
-                .map_err(|e| {
-                    logger::error!("Failed to update last used at: {:?}", e);
-                })
-                .ok();
-                card_response.payment_method_id = customer_saved_pm.payment_method_id;
-            } else {
-                let pm_metadata = create_payment_method_metadata(None, connector_token)?;
-
-                locker_id = card_response.payment_method.and_then(|pm| {
-                    if pm == PaymentMethod::Card {
-                        Some(card_response.payment_method_id.clone())
-                    } else {
-                        None
-                    }
-                });
-
-                card_response.payment_method_id = generate_id(consts::ID_LENGTH, "pm");
-                cards
-                    .create_payment_method(
-                        &payment_method_create_request,
-                        &customer_id,
-                        &card_response.payment_method_id,
-                        locker_id,
-                        merchant_id,
-                        pm_metadata,
-                        customer_acceptance,
-                        pm_data_encrypted,
-                        None,
-                        pm_status,
-                        network_transaction_id,
-                        encrypted_payment_method_billing_address,
-                        card_response.card.clone().and_then(|card| {
-                            card.card_network
-                                .map(|card_network| card_network.to_string())
-                        }),
-                        network_token_requestor_ref_id.clone(),
-                        network_token_locker_id,
-                        pm_network_token_data_encrypted,
-                        Some(vault_source_details),
-                    )
-                    .await?;
-
-                match network_token_requestor_ref_id {
-                    Some(network_token_requestor_ref_id) => {
-                        //Insert the network token reference ID along with merchant id, customer id in CallbackMapper table for its respective webooks
-                        let callback_mapper_data = CallbackMapperData::NetworkTokenWebhook {
-                            merchant_id: platform.get_processor().get_account().get_id().clone(),
-                            customer_id,
-                            payment_method_id: card_response.payment_method_id.clone(),
-                        };
-                        let callback_mapper = CallbackMapper::new(
-                            network_token_requestor_ref_id,
-                            common_enums::CallbackMapperIdType::NetworkTokenRequestorReferenceID,
-                            callback_mapper_data,
-                            common_utils::date_time::now(),
-                            common_utils::date_time::now(),
-                        );
-
-                        db.insert_call_back_mapper(callback_mapper)
-                            .await
-                            .change_context(errors::ApiErrorResponse::InternalServerError)
-                            .attach_printable("Failed to insert in Callback Mapper table")?;
-                    }
-                    None => {
-                        logger::info!("Network token requestor reference ID is not available, skipping callback mapper insertion");
-                    }
-                };
-            };
-        }
-    }
-    Ok(Some(card_response.payment_method_id.clone()))
-}
-
-#[cfg(feature = "v1")]
-=======
->>>>>>> 7b044ade
 pub async fn pre_payment_tokenization(
     state: &SessionState,
     customer_id: id_type::CustomerId,
@@ -1817,15 +1200,9 @@
         let card_detail = CardDetailFromLocker::from(card);
 
         let pm_resp = api::PaymentMethodResponse {
-<<<<<<< HEAD
             merchant_id: platform.get_processor().get_account().get_id().to_owned(),
-            customer_id: Some(customer_id.clone()),
-            payment_method_id: payment_method_id.clone(),
-=======
-            merchant_id: merchant_context.get_merchant_account().get_id().to_owned(),
             customer_id: Some(customer_id),
             payment_method_id,
->>>>>>> 7b044ade
             payment_method: payment_method_request.payment_method,
             payment_method_type: payment_method_request.payment_method_type,
             card: Some(card_detail),
@@ -1839,52 +1216,8 @@
             last_used_at: Some(common_utils::date_time::now()),
             client_secret: None,
         };
-<<<<<<< HEAD
-        let unique_locking_key = helpers::construct_payment_method_key_for_locking(
-            &customer_id,
-            &pm_resp.payment_method_id,
-        );
-        let lock_action = api_locking::LockAction::Hold {
-            input: api_locking::LockingInput {
-                unique_locking_key,
-                api_identifier: lock_utils::ApiIdentifier::PaymentMethods,
-                override_lock_retries: None,
-            },
-        };
-
-        lock_action
-            .clone()
-            .perform_locking_action(
-                state,
-                platform.get_processor().get_account().get_id().to_owned(),
-            )
-            .await?;
-
-        let duplication_check_result = helpers::perform_payment_method_duplication_check(
-            state,
-            platform,
-            &payment_method_id,
-            &customer_id,
-            &card_detail,
-        )
-        .await;
-
-        match duplication_check_result {
-            Ok(duplication_check) => Ok((pm_resp, duplication_check, Some(lock_action))),
-            Err(err) => {
-                lock_action
-                    .free_lock_action(
-                        state,
-                        platform.get_processor().get_account().get_id().to_owned(),
-                    )
-                    .await?;
-                Err(err)
-            }
-        }
-=======
 
         Ok((pm_resp, None))
->>>>>>> 7b044ade
     } else {
         //Similar implementation is done for save in locker internal
         let pm_id = common_utils::generate_id(consts::ID_LENGTH, "pm");
