--- conflicted
+++ resolved
@@ -39,10 +39,6 @@
     merchant_account: &domain::MerchantAccount,
     payment_method_type: Option<storage_enums::PaymentMethodType>,
     key_store: &domain::MerchantKeyStore,
-<<<<<<< HEAD
-    is_mandate: bool,
-=======
->>>>>>> 933db1a6
 ) -> RouterResult<(Option<String>, Option<common_enums::PaymentMethodStatus>)>
 where
     FData: mandate::MandateBehaviour,
