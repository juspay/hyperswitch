use std::collections::HashMap;

use api_models::payment_methods::PaymentMethodsData;
use common_enums::PaymentMethod;
use common_utils::{
    ext_traits::{Encode, ValueExt},
    pii,
};
use error_stack::{report, ResultExt};
use masking::ExposeInterface;
use router_env::{instrument, tracing};

use super::helpers;
use crate::{
    consts,
    core::{
        errors::{self, ConnectorErrorExt, RouterResult, StorageErrorExt},
        mandate, payment_methods, payments,
    },
    logger,
    routes::{metrics, AppState},
    services,
    types::{
        self,
        api::{self, CardDetailFromLocker, CardDetailsPaymentMethod, PaymentMethodCreateExt},
        domain,
        storage::{self, enums as storage_enums},
    },
    utils::{generate_id, OptionExt},
};

#[instrument(skip_all)]
#[allow(clippy::too_many_arguments)]
pub async fn save_payment_method<F: Clone, FData>(
    state: &AppState,
    connector: &api::ConnectorData,
    resp: types::RouterData<F, FData, types::PaymentsResponseData>,
    maybe_customer: &Option<domain::Customer>,
    merchant_account: &domain::MerchantAccount,
    payment_method_type: Option<storage_enums::PaymentMethodType>,
    key_store: &domain::MerchantKeyStore,
    amount: Option<i64>,
    currency: Option<storage_enums::Currency>,
) -> RouterResult<(Option<String>, Option<common_enums::PaymentMethodStatus>)>
where
    FData: mandate::MandateBehaviour,
{
    let mut pm_status = None;
    match resp.response {
        Ok(responses) => {
            let db = &*state.store;
            let token_store = state
                .conf
                .tokenization
                .0
                .get(&connector.connector_name.to_string())
                .map(|token_filter| token_filter.long_lived_token)
                .unwrap_or(false);

            let network_transaction_id = match responses.clone() {
                types::PaymentsResponseData::TransactionResponse { network_txn_id, .. } => {
                    network_txn_id
                }
                _ => None,
            };

            let connector_token = if token_store {
                let tokens = resp
                    .payment_method_token
                    .to_owned()
                    .get_required_value("payment_token")?;
                let token = match tokens {
                    types::PaymentMethodToken::Token(connector_token) => connector_token,
                    types::PaymentMethodToken::ApplePayDecrypt(_) => {
                        Err(errors::ApiErrorResponse::NotSupported {
                            message: "Apple Pay Decrypt token is not supported".to_string(),
                        })?
                    }
                };
                Some((connector, token))
            } else {
                None
            };

            let mandate_data_customer_acceptance = resp
                .request
                .get_setup_mandate_details()
                .and_then(|mandate_data| mandate_data.customer_acceptance.clone());

            let customer_acceptance = resp
                .request
                .get_customer_acceptance()
                .or(mandate_data_customer_acceptance.clone().map(From::from))
                .map(|ca| ca.encode_to_value())
                .transpose()
                .change_context(errors::ApiErrorResponse::InternalServerError)
                .attach_printable("Unable to serialize customer acceptance to value")?;

            let connector_mandate_id = match responses {
                types::PaymentsResponseData::TransactionResponse {
                    ref mandate_reference,
                    ..
                } => {
                    if let Some(mandate_ref) = mandate_reference {
                        mandate_ref.connector_mandate_id.clone()
                    } else {
                        None
                    }
                }
                _ => None,
            };
            let check_for_mit_mandates = resp.request.get_setup_mandate_details().is_none()
                && resp
                    .request
                    .get_setup_future_usage()
                    .map(|future_usage| future_usage == storage_enums::FutureUsage::OffSession)
                    .unwrap_or(false);
            // insert in PaymentMethods if its a off-session mit payment
            let connector_mandate_details = if check_for_mit_mandates {
                add_connector_mandate_details_in_payment_method(
                    payment_method_type,
                    amount,
                    currency,
                    connector.merchant_connector_id.clone(),
                    connector_mandate_id.clone(),
                )
            } else {
                None
            }
            .map(|connector_mandate_data| connector_mandate_data.encode_to_value())
            .transpose()
            .change_context(errors::ApiErrorResponse::InternalServerError)
            .attach_printable("Unable to serialize customer acceptance to value")?;

            let pm_id = if customer_acceptance.is_some() {
                let customer = maybe_customer.to_owned().get_required_value("customer")?;
                let payment_method_create_request = helpers::get_payment_method_create_request(
                    Some(&resp.request.get_payment_method_data()),
                    Some(resp.payment_method),
                    payment_method_type,
                    &customer,
                )
                .await?;
                let merchant_id = &merchant_account.merchant_id;

                let (mut resp, duplication_check) = if !state.conf.locker.locker_enabled {
                    skip_saving_card_in_locker(
                        merchant_account,
                        payment_method_create_request.to_owned(),
                    )
                    .await?
                } else {
                    pm_status = Some(common_enums::PaymentMethodStatus::from(resp.status));
                    Box::pin(save_in_locker(
                        state,
                        merchant_account,
                        payment_method_create_request.to_owned(),
                    ))
                    .await?
                };

                let pm_card_details = resp.card.as_ref().map(|card| {
                    api::payment_methods::PaymentMethodsData::Card(CardDetailsPaymentMethod::from(
                        card.clone(),
                    ))
                });

                let pm_data_encrypted =
                    payment_methods::cards::create_encrypted_payment_method_data(
                        key_store,
                        pm_card_details,
                    )
                    .await;

                let mut payment_method_id = resp.payment_method_id.clone();
                let mut locker_id = None;

                match duplication_check {
                    Some(duplication_check) => match duplication_check {
                        payment_methods::transformers::DataDuplicationCheck::Duplicated => {
                            let payment_method = {
                                let existing_pm_by_pmid =
                                    db.find_payment_method(&payment_method_id).await;

                                if let Err(err) = existing_pm_by_pmid {
                                    if err.current_context().is_db_not_found() {
                                        locker_id = Some(payment_method_id.clone());
                                        let existing_pm_by_locker_id = db
                                            .find_payment_method_by_locker_id(&payment_method_id)
                                            .await;

                                        match &existing_pm_by_locker_id {
                                            Ok(pm) => {
                                                payment_method_id = pm.payment_method_id.clone()
                                            }
                                            Err(_) => {
                                                payment_method_id =
                                                    generate_id(consts::ID_LENGTH, "pm")
                                            }
                                        };
                                        existing_pm_by_locker_id
                                    } else {
                                        Err(err)
                                    }
                                } else {
                                    existing_pm_by_pmid
                                }
                            };

                            resp.payment_method_id = payment_method_id;

                            match payment_method {
                                Ok(pm) => {
                                    let pm_metadata = create_payment_method_metadata(
                                        pm.metadata.as_ref(),
                                        connector_token,
                                    )?;
                                    if let Some(metadata) = pm_metadata {
                                        payment_methods::cards::update_payment_method(
                                            db,
                                            pm.clone(),
                                            metadata,
                                        )
                                        .await
                                        .change_context(
                                            errors::ApiErrorResponse::InternalServerError,
                                        )
                                        .attach_printable("Failed to add payment method in db")?;
                                    };
                                    // update if its a off-session mit payment
                                    if check_for_mit_mandates {
                                        let connector_mandate_details =
                                            update_connector_mandate_details_in_payment_method(
                                                pm.clone(),
                                                payment_method_type,
                                                amount,
                                                currency,
                                                connector.merchant_connector_id.clone(),
                                                connector_mandate_id.clone(),
                                            )
                                            .await?;

                                        payment_methods::cards::update_payment_method_connector_mandate_details(db, pm, connector_mandate_details).await.change_context(
                                        errors::ApiErrorResponse::InternalServerError,
                                    )
                                    .attach_printable("Failed to update payment method in db")?;
                                    }
                                }
                                Err(err) => {
                                    if err.current_context().is_db_not_found() {
                                        let pm_metadata =
                                            create_payment_method_metadata(None, connector_token)?;
                                        payment_methods::cards::create_payment_method(
                                            db,
                                            &payment_method_create_request,
                                            &customer.customer_id,
                                            &resp.payment_method_id,
                                            locker_id,
                                            merchant_id,
                                            pm_metadata,
                                            customer_acceptance,
                                            pm_data_encrypted,
                                            key_store,
                                            connector_mandate_details,
<<<<<<< HEAD
                                            None,
=======
                                            network_transaction_id,
>>>>>>> 63d2b685
                                        )
                                        .await
                                    } else {
                                        Err(err)
                                            .change_context(
                                                errors::ApiErrorResponse::InternalServerError,
                                            )
                                            .attach_printable("Error while finding payment method")
                                    }?;
                                }
                            };
                        }
                        payment_methods::transformers::DataDuplicationCheck::MetaDataChanged => {
                            if let Some(card) = payment_method_create_request.card.clone() {
                                let payment_method = {
                                    let existing_pm_by_pmid =
                                        db.find_payment_method(&payment_method_id).await;

                                    if let Err(err) = existing_pm_by_pmid {
                                        if err.current_context().is_db_not_found() {
                                            locker_id = Some(payment_method_id.clone());
                                            let existing_pm_by_locker_id = db
                                                .find_payment_method_by_locker_id(
                                                    &payment_method_id,
                                                )
                                                .await;

                                            match &existing_pm_by_locker_id {
                                                Ok(pm) => {
                                                    payment_method_id = pm.payment_method_id.clone()
                                                }
                                                Err(_) => {
                                                    payment_method_id =
                                                        generate_id(consts::ID_LENGTH, "pm")
                                                }
                                            };
                                            existing_pm_by_locker_id
                                        } else {
                                            Err(err)
                                        }
                                    } else {
                                        existing_pm_by_pmid
                                    }
                                };

                                resp.payment_method_id = payment_method_id;

                                let existing_pm = match payment_method {
                                    Ok(pm) => {
                                        // update if its a off-session mit payment
                                        if check_for_mit_mandates {
                                            let connector_mandate_details =
                                                update_connector_mandate_details_in_payment_method(
                                                    pm.clone(),
                                                    payment_method_type,
                                                    amount,
                                                    currency,
                                                    connector.merchant_connector_id.clone(),
                                                    connector_mandate_id.clone(),
                                                )
                                                .await?;

                                            payment_methods::cards::update_payment_method_connector_mandate_details(db, pm.clone(), connector_mandate_details).await.change_context(
                                            errors::ApiErrorResponse::InternalServerError,
                                        )
                                        .attach_printable("Failed to update payment method in db")?;
                                        }
                                        Ok(pm)
                                    }
                                    Err(err) => {
                                        if err.current_context().is_db_not_found() {
                                            payment_methods::cards::insert_payment_method(
                                                db,
                                                &resp,
                                                payment_method_create_request.clone(),
                                                key_store,
                                                &merchant_account.merchant_id,
                                                &customer.customer_id,
                                                resp.metadata.clone().map(|val| val.expose()),
                                                customer_acceptance,
                                                locker_id,
                                                connector_mandate_details,
                                                network_transaction_id,
                                            )
                                            .await
                                        } else {
                                            Err(err)
                                                .change_context(
                                                    errors::ApiErrorResponse::InternalServerError,
                                                )
                                                .attach_printable(
                                                    "Error while finding payment method",
                                                )
                                        }
                                    }
                                }?;

                                payment_methods::cards::delete_card_from_locker(
                                    state,
                                    &customer.customer_id,
                                    merchant_id,
                                    existing_pm
                                        .locker_id
                                        .as_ref()
                                        .unwrap_or(&existing_pm.payment_method_id),
                                )
                                .await?;

                                let add_card_resp = payment_methods::cards::add_card_hs(
                                    state,
                                    payment_method_create_request,
                                    &card,
                                    customer.customer_id.clone(),
                                    merchant_account,
                                    api::enums::LockerChoice::HyperswitchCardVault,
                                    Some(
                                        existing_pm
                                            .locker_id
                                            .as_ref()
                                            .unwrap_or(&existing_pm.payment_method_id),
                                    ),
                                )
                                .await;

                                if let Err(err) = add_card_resp {
                                    logger::error!(vault_err=?err);
                                    db.delete_payment_method_by_merchant_id_payment_method_id(
                                        merchant_id,
                                        &resp.payment_method_id,
                                    )
                                    .await
                                    .to_not_found_response(
                                        errors::ApiErrorResponse::PaymentMethodNotFound,
                                    )?;

                                    Err(report!(errors::ApiErrorResponse::InternalServerError)
                                        .attach_printable(
                                            "Failed while updating card metadata changes",
                                        ))?
                                };

                                let updated_card = Some(CardDetailFromLocker {
                                    scheme: None,
                                    last4_digits: Some(card.card_number.clone().get_last4()),
                                    issuer_country: None,
                                    card_number: Some(card.card_number),
                                    expiry_month: Some(card.card_exp_month),
                                    expiry_year: Some(card.card_exp_year),
                                    card_token: None,
                                    card_fingerprint: None,
                                    card_holder_name: card.card_holder_name,
                                    nick_name: card.nick_name,
                                    card_network: None,
                                    card_isin: None,
                                    card_issuer: None,
                                    card_type: None,
                                    saved_to_locker: true,
                                });

                                let updated_pmd = updated_card.as_ref().map(|card| {
                                    PaymentMethodsData::Card(CardDetailsPaymentMethod::from(
                                        card.clone(),
                                    ))
                                });
                                let pm_data_encrypted =
                                    payment_methods::cards::create_encrypted_payment_method_data(
                                        key_store,
                                        updated_pmd,
                                    )
                                    .await;

                                let pm_update =
                                    storage::PaymentMethodUpdate::PaymentMethodDataUpdate {
                                        payment_method_data: pm_data_encrypted,
                                    };

                                db.update_payment_method(existing_pm, pm_update)
                                    .await
                                    .change_context(errors::ApiErrorResponse::InternalServerError)
                                    .attach_printable("Failed to add payment method in db")?;
                            }
                        }
                    },
                    None => {
                        let pm_metadata = create_payment_method_metadata(None, connector_token)?;

                        locker_id = resp.payment_method.and_then(|pm| {
                            if pm == PaymentMethod::Card {
                                Some(resp.payment_method_id)
                            } else {
                                None
                            }
                        });

                        resp.payment_method_id = generate_id(consts::ID_LENGTH, "pm");
                        payment_methods::cards::create_payment_method(
                            db,
                            &payment_method_create_request,
                            &customer.customer_id,
                            &resp.payment_method_id,
                            locker_id,
                            merchant_id,
                            pm_metadata,
                            customer_acceptance,
                            pm_data_encrypted,
                            key_store,
                            connector_mandate_details,
<<<<<<< HEAD
                            None,
=======
                            network_transaction_id,
>>>>>>> 63d2b685
                        )
                        .await?;
                    }
                }

                Some(resp.payment_method_id)
            } else {
                None
            };
            Ok((pm_id, pm_status))
        }
        Err(_) => Ok((None, None)),
    }
}

async fn skip_saving_card_in_locker(
    merchant_account: &domain::MerchantAccount,
    payment_method_request: api::PaymentMethodCreate,
) -> RouterResult<(
    api_models::payment_methods::PaymentMethodResponse,
    Option<payment_methods::transformers::DataDuplicationCheck>,
)> {
    let merchant_id = &merchant_account.merchant_id;
    let customer_id = payment_method_request
        .clone()
        .customer_id
        .clone()
        .get_required_value("customer_id")?;
    let payment_method_id = common_utils::generate_id(crate::consts::ID_LENGTH, "pm");

    let last4_digits = payment_method_request
        .card
        .clone()
        .map(|c| c.card_number.get_last4());

    let card_isin = payment_method_request
        .card
        .clone()
        .map(|c: api_models::payment_methods::CardDetail| c.card_number.get_card_isin());

    match payment_method_request.card.clone() {
        Some(card) => {
            let card_detail = CardDetailFromLocker {
                scheme: None,
                issuer_country: card.card_issuing_country.clone(),
                last4_digits: last4_digits.clone(),
                card_number: None,
                expiry_month: Some(card.card_exp_month.clone()),
                expiry_year: Some(card.card_exp_year),
                card_token: None,
                card_holder_name: card.card_holder_name.clone(),
                card_fingerprint: None,
                nick_name: None,
                card_isin: card_isin.clone(),
                card_issuer: card.card_issuer.clone(),
                card_network: card.card_network.clone(),
                card_type: card.card_type.clone(),
                saved_to_locker: false,
            };
            let pm_resp = api::PaymentMethodResponse {
                merchant_id: merchant_id.to_string(),
                customer_id: Some(customer_id),
                payment_method_id,
                payment_method: payment_method_request.payment_method,
                payment_method_type: payment_method_request.payment_method_type,
                card: Some(card_detail),
                recurring_enabled: false,
                installment_payment_enabled: false,
                payment_experience: Some(vec![api_models::enums::PaymentExperience::RedirectToUrl]),
                metadata: None,
                created: Some(common_utils::date_time::now()),
                #[cfg(feature = "payouts")]
                bank_transfer: None,
                last_used_at: Some(common_utils::date_time::now()),
                client_secret: None,
            };

            Ok((pm_resp, None))
        }
        None => {
            let pm_id = common_utils::generate_id(crate::consts::ID_LENGTH, "pm");
            let payment_method_response = api::PaymentMethodResponse {
                merchant_id: merchant_id.to_string(),
                customer_id: Some(customer_id),
                payment_method_id: pm_id,
                payment_method: payment_method_request.payment_method,
                payment_method_type: payment_method_request.payment_method_type,
                card: None,
                metadata: None,
                created: Some(common_utils::date_time::now()),
                recurring_enabled: false,
                installment_payment_enabled: false,
                payment_experience: Some(vec![api_models::enums::PaymentExperience::RedirectToUrl]),
                #[cfg(feature = "payouts")]
                bank_transfer: None,
                last_used_at: Some(common_utils::date_time::now()),
                client_secret: None,
            };
            Ok((payment_method_response, None))
        }
    }
}

pub async fn save_in_locker(
    state: &AppState,
    merchant_account: &domain::MerchantAccount,
    payment_method_request: api::PaymentMethodCreate,
) -> RouterResult<(
    api_models::payment_methods::PaymentMethodResponse,
    Option<payment_methods::transformers::DataDuplicationCheck>,
)> {
    payment_method_request.validate()?;
    let merchant_id = &merchant_account.merchant_id;
    let customer_id = payment_method_request
        .customer_id
        .clone()
        .get_required_value("customer_id")?;
    match payment_method_request.card.clone() {
        Some(card) => payment_methods::cards::add_card_to_locker(
            state,
            payment_method_request,
            &card,
            &customer_id,
            merchant_account,
        )
        .await
        .change_context(errors::ApiErrorResponse::InternalServerError)
        .attach_printable("Add Card Failed"),
        None => {
            let pm_id = common_utils::generate_id(crate::consts::ID_LENGTH, "pm");
            let payment_method_response = api::PaymentMethodResponse {
                merchant_id: merchant_id.to_string(),
                customer_id: Some(customer_id),
                payment_method_id: pm_id,
                payment_method: payment_method_request.payment_method,
                payment_method_type: payment_method_request.payment_method_type,
                #[cfg(feature = "payouts")]
                bank_transfer: None,
                card: None,
                metadata: None,
                created: Some(common_utils::date_time::now()),
                recurring_enabled: false,           //[#219]
                installment_payment_enabled: false, //[#219]
                payment_experience: Some(vec![api_models::enums::PaymentExperience::RedirectToUrl]), //[#219]
                last_used_at: Some(common_utils::date_time::now()),
                client_secret: None,
            };
            Ok((payment_method_response, None))
        }
    }
}

pub fn create_payment_method_metadata(
    metadata: Option<&pii::SecretSerdeValue>,
    connector_token: Option<(&api::ConnectorData, String)>,
) -> RouterResult<Option<serde_json::Value>> {
    let mut meta = match metadata {
        None => serde_json::Map::new(),
        Some(meta) => {
            let metadata = meta.clone().expose();
            let existing_metadata: serde_json::Map<String, serde_json::Value> = metadata
                .parse_value("Map<String, Value>")
                .change_context(errors::ApiErrorResponse::InternalServerError)
                .attach_printable("Failed to parse the metadata")?;
            existing_metadata
        }
    };
    Ok(connector_token.and_then(|connector_and_token| {
        meta.insert(
            connector_and_token.0.connector_name.to_string(),
            serde_json::Value::String(connector_and_token.1),
        )
    }))
}

pub async fn add_payment_method_token<F: Clone, T: types::Tokenizable + Clone>(
    state: &AppState,
    connector: &api::ConnectorData,
    tokenization_action: &payments::TokenizationAction,
    router_data: &mut types::RouterData<F, T, types::PaymentsResponseData>,
    pm_token_request_data: types::PaymentMethodTokenizationData,
) -> RouterResult<Option<String>> {
    match tokenization_action {
        payments::TokenizationAction::TokenizeInConnector
        | payments::TokenizationAction::TokenizeInConnectorAndApplepayPreDecrypt => {
            let connector_integration: services::BoxedConnectorIntegration<
                '_,
                api::PaymentMethodToken,
                types::PaymentMethodTokenizationData,
                types::PaymentsResponseData,
            > = connector.connector.get_connector_integration();

            let pm_token_response_data: Result<types::PaymentsResponseData, types::ErrorResponse> =
                Err(types::ErrorResponse::default());

            let mut pm_token_router_data = payments::helpers::router_data_type_conversion::<
                _,
                api::PaymentMethodToken,
                _,
                _,
                _,
                _,
            >(
                router_data.clone(),
                pm_token_request_data,
                pm_token_response_data,
            );

            connector_integration
                .execute_pretasks(&mut pm_token_router_data, state)
                .await
                .to_payment_failed_response()?;

            router_data
                .request
                .set_session_token(pm_token_router_data.session_token.clone());

            let resp = services::execute_connector_processing_step(
                state,
                connector_integration,
                &pm_token_router_data,
                payments::CallConnectorAction::Trigger,
                None,
            )
            .await
            .to_payment_failed_response()?;

            metrics::CONNECTOR_PAYMENT_METHOD_TOKENIZATION.add(
                &metrics::CONTEXT,
                1,
                &[
                    metrics::request::add_attributes(
                        "connector",
                        connector.connector_name.to_string(),
                    ),
                    metrics::request::add_attributes(
                        "payment_method",
                        router_data.payment_method.to_string(),
                    ),
                ],
            );

            let pm_token = match resp.response {
                Ok(response) => match response {
                    types::PaymentsResponseData::TokenizationResponse { token } => Some(token),
                    _ => None,
                },
                Err(err) => {
                    logger::debug!(payment_method_tokenization_error=?err);
                    None
                }
            };
            Ok(pm_token)
        }
        _ => Ok(None),
    }
}

pub fn add_connector_mandate_details_in_payment_method(
    payment_method_type: Option<storage_enums::PaymentMethodType>,
    authorized_amount: Option<i64>,
    authorized_currency: Option<storage_enums::Currency>,
    merchant_connector_id: Option<String>,
    connector_mandate_id: Option<String>,
) -> Option<storage::PaymentsMandateReference> {
    let mut mandate_details = HashMap::new();

    if let Some((mca_id, connector_mandate_id)) =
        merchant_connector_id.clone().zip(connector_mandate_id)
    {
        mandate_details.insert(
            mca_id,
            storage::PaymentsMandateReferenceRecord {
                connector_mandate_id,
                payment_method_type,
                original_payment_authorized_amount: authorized_amount,
                original_payment_authorized_currency: authorized_currency,
            },
        );
        Some(storage::PaymentsMandateReference(mandate_details))
    } else {
        None
    }
}

pub async fn update_connector_mandate_details_in_payment_method(
    payment_method: diesel_models::PaymentMethod,
    payment_method_type: Option<storage_enums::PaymentMethodType>,
    authorized_amount: Option<i64>,
    authorized_currency: Option<storage_enums::Currency>,
    merchant_connector_id: Option<String>,
    connector_mandate_id: Option<String>,
) -> RouterResult<Option<serde_json::Value>> {
    let mandate_reference = match payment_method.connector_mandate_details {
        Some(_) => {
            let mandate_details = payment_method
                .connector_mandate_details
                .map(|val| {
                    val.parse_value::<storage::PaymentsMandateReference>("PaymentsMandateReference")
                })
                .transpose()
                .change_context(errors::ApiErrorResponse::InternalServerError)
                .attach_printable("Failed to deserialize to Payment Mandate Reference ")?;

            if let Some((mca_id, connector_mandate_id)) =
                merchant_connector_id.clone().zip(connector_mandate_id)
            {
                let updated_record = storage::PaymentsMandateReferenceRecord {
                    connector_mandate_id: connector_mandate_id.clone(),
                    payment_method_type,
                    original_payment_authorized_amount: authorized_amount,
                    original_payment_authorized_currency: authorized_currency,
                };
                mandate_details.map(|mut payment_mandate_reference| {
                    payment_mandate_reference
                        .entry(mca_id)
                        .and_modify(|pm| *pm = updated_record)
                        .or_insert(storage::PaymentsMandateReferenceRecord {
                            connector_mandate_id,
                            payment_method_type,
                            original_payment_authorized_amount: authorized_amount,
                            original_payment_authorized_currency: authorized_currency,
                        });
                    payment_mandate_reference
                })
            } else {
                None
            }
        }
        None => add_connector_mandate_details_in_payment_method(
            payment_method_type,
            authorized_amount,
            authorized_currency,
            merchant_connector_id,
            connector_mandate_id,
        ),
    };
    let connector_mandate_details = mandate_reference
        .map(|mand| mand.encode_to_value())
        .transpose()
        .change_context(errors::ApiErrorResponse::InternalServerError)
        .attach_printable("Unable to serialize customer acceptance to value")?;
    Ok(connector_mandate_details)
}<|MERGE_RESOLUTION|>--- conflicted
+++ resolved
@@ -262,11 +262,8 @@
                                             pm_data_encrypted,
                                             key_store,
                                             connector_mandate_details,
-<<<<<<< HEAD
                                             None,
-=======
                                             network_transaction_id,
->>>>>>> 63d2b685
                                         )
                                         .await
                                     } else {
@@ -474,11 +471,8 @@
                             pm_data_encrypted,
                             key_store,
                             connector_mandate_details,
-<<<<<<< HEAD
                             None,
-=======
                             network_transaction_id,
->>>>>>> 63d2b685
                         )
                         .await?;
                     }
