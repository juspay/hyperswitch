--- conflicted
+++ resolved
@@ -99,7 +99,7 @@
     let mut pm_status = None;
     let cards = PmCards {
         state,
-        merchant_account,
+        merchant_context,
     };
     match save_payment_method_data.response {
         Ok(responses) => {
@@ -409,7 +409,6 @@
                                     if err.current_context().is_db_not_found() {
                                         let pm_metadata =
                                             create_payment_method_metadata(None, connector_token)?;
-<<<<<<< HEAD
                                         cards
                                             .create_payment_method(
                                                 &payment_method_create_request,
@@ -420,7 +419,6 @@
                                                 pm_metadata,
                                                 customer_acceptance,
                                                 pm_data_encrypted,
-                                                key_store,
                                                 None,
                                                 pm_status,
                                                 network_transaction_id,
@@ -435,33 +433,6 @@
                                                 pm_network_token_data_encrypted,
                                             )
                                             .await
-=======
-                                        payment_methods::cards::create_payment_method(
-                                            state,
-                                            &payment_method_create_request,
-                                            &customer_id,
-                                            &resp.payment_method_id,
-                                            locker_id,
-                                            merchant_id,
-                                            pm_metadata,
-                                            customer_acceptance,
-                                            pm_data_encrypted,
-                                            merchant_context.get_merchant_key_store(),
-                                            None,
-                                            pm_status,
-                                            network_transaction_id,
-                                            merchant_context.get_merchant_account().storage_scheme,
-                                            encrypted_payment_method_billing_address,
-                                            resp.card.and_then(|card| {
-                                                card.card_network
-                                                    .map(|card_network| card_network.to_string())
-                                            }),
-                                            network_token_requestor_ref_id,
-                                            network_token_locker_id,
-                                            pm_network_token_data_encrypted,
-                                        )
-                                        .await
->>>>>>> bbec7a41
                                     } else {
                                         Err(err)
                                             .change_context(
@@ -557,7 +528,6 @@
                                     }
                                     Err(err) => {
                                         if err.current_context().is_db_not_found() {
-<<<<<<< HEAD
                                             cards
                                                 .create_payment_method(
                                                     &payment_method_create_request,
@@ -568,7 +538,6 @@
                                                     resp.metadata.clone().map(|val| val.expose()),
                                                     customer_acceptance,
                                                     pm_data_encrypted,
-                                                    key_store,
                                                     None,
                                                     pm_status,
                                                     network_transaction_id,
@@ -583,36 +552,6 @@
                                                     pm_network_token_data_encrypted,
                                                 )
                                                 .await
-=======
-                                            payment_methods::cards::create_payment_method(
-                                                state,
-                                                &payment_method_create_request,
-                                                &customer_id,
-                                                &resp.payment_method_id,
-                                                locker_id,
-                                                merchant_id,
-                                                resp.metadata.clone().map(|val| val.expose()),
-                                                customer_acceptance,
-                                                pm_data_encrypted,
-                                                merchant_context.get_merchant_key_store(),
-                                                None,
-                                                pm_status,
-                                                network_transaction_id,
-                                                merchant_context
-                                                    .get_merchant_account()
-                                                    .storage_scheme,
-                                                encrypted_payment_method_billing_address,
-                                                resp.card.and_then(|card| {
-                                                    card.card_network.map(|card_network| {
-                                                        card_network.to_string()
-                                                    })
-                                                }),
-                                                network_token_requestor_ref_id,
-                                                network_token_locker_id,
-                                                pm_network_token_data_encrypted,
-                                            )
-                                            .await
->>>>>>> bbec7a41
                                         } else {
                                             Err(err)
                                                 .change_context(
@@ -625,32 +564,10 @@
                                     }
                                 }?;
 
-<<<<<<< HEAD
                                 cards
                                     .delete_card_from_locker(
                                         &customer_id,
                                         merchant_id,
-=======
-                                payment_methods::cards::delete_card_from_locker(
-                                    state,
-                                    &customer_id,
-                                    merchant_id,
-                                    existing_pm
-                                        .locker_id
-                                        .as_ref()
-                                        .unwrap_or(&existing_pm.payment_method_id),
-                                )
-                                .await?;
-
-                                let add_card_resp = payment_methods::cards::add_card_hs(
-                                    state,
-                                    payment_method_create_request,
-                                    &card,
-                                    &customer_id,
-                                    merchant_context,
-                                    api::enums::LockerChoice::HyperswitchCardVault,
-                                    Some(
->>>>>>> bbec7a41
                                         existing_pm
                                             .locker_id
                                             .as_ref()
@@ -832,7 +749,6 @@
                             });
 
                             resp.payment_method_id = generate_id(consts::ID_LENGTH, "pm");
-<<<<<<< HEAD
                             cards
                                 .create_payment_method(
                                     &payment_method_create_request,
@@ -843,7 +759,6 @@
                                     pm_metadata,
                                     customer_acceptance,
                                     pm_data_encrypted,
-                                    key_store,
                                     None,
                                     pm_status,
                                     network_transaction_id,
@@ -857,33 +772,6 @@
                                     pm_network_token_data_encrypted,
                                 )
                                 .await?;
-=======
-                            payment_methods::cards::create_payment_method(
-                                state,
-                                &payment_method_create_request,
-                                &customer_id,
-                                &resp.payment_method_id,
-                                locker_id,
-                                merchant_id,
-                                pm_metadata,
-                                customer_acceptance,
-                                pm_data_encrypted,
-                                merchant_context.get_merchant_key_store(),
-                                None,
-                                pm_status,
-                                network_transaction_id,
-                                merchant_context.get_merchant_account().storage_scheme,
-                                encrypted_payment_method_billing_address,
-                                resp.card.and_then(|card| {
-                                    card.card_network
-                                        .map(|card_network| card_network.to_string())
-                                }),
-                                network_token_requestor_ref_id,
-                                network_token_locker_id,
-                                pm_network_token_data_encrypted,
-                            )
-                            .await?;
->>>>>>> bbec7a41
                         };
                     }
                 }
@@ -1074,24 +962,13 @@
         .clone()
         .get_required_value("customer_id")?;
     match payment_method_request.card.clone() {
-<<<<<<< HEAD
         Some(card) => Box::pin(
             PmCards {
                 state,
-                merchant_account,
+                merchant_context,
             }
             .add_card_to_locker(payment_method_request, &card, &customer_id, None),
         )
-=======
-        Some(card) => Box::pin(payment_methods::cards::add_card_to_locker(
-            state,
-            payment_method_request,
-            &card,
-            &customer_id,
-            merchant_context,
-            None,
-        ))
->>>>>>> bbec7a41
         .await
         .change_context(errors::ApiErrorResponse::InternalServerError)
         .attach_printable("Add Card Failed"),
@@ -1197,11 +1074,10 @@
                     card_type: None,
                 };
 
-<<<<<<< HEAD
                 let (res, dc) = Box::pin(
                     PmCards {
                         state,
-                        merchant_account,
+                        merchant_context,
                     }
                     .add_card_to_locker(
                         payment_method_request,
@@ -1210,16 +1086,6 @@
                         None,
                     ),
                 )
-=======
-                let (res, dc) = Box::pin(payment_methods::cards::add_card_to_locker(
-                    state,
-                    payment_method_request,
-                    &network_token_data,
-                    &customer_id,
-                    merchant_context,
-                    None,
-                ))
->>>>>>> bbec7a41
                 .await
                 .change_context(errors::ApiErrorResponse::InternalServerError)
                 .attach_printable("Add Network Token Failed")?;
