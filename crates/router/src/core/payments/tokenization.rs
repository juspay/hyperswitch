use std::collections::HashMap;

use api_models::payment_methods::PaymentMethodsData;
use common_enums::PaymentMethod;
use common_utils::{
    ext_traits::{Encode, ValueExt},
    id_type, pii,
};
use error_stack::{report, ResultExt};
use masking::{ExposeInterface, PeekInterface};
use router_env::{instrument, metrics::add_attributes, tracing};

use super::helpers;
use crate::{
    consts,
    core::{
        errors::{self, ConnectorErrorExt, RouterResult, StorageErrorExt},
        mandate, payment_methods, payments,
    },
    logger,
    routes::{metrics, SessionState},
    services,
    types::{
        self,
        api::{self, CardDetailFromLocker, CardDetailsPaymentMethod, PaymentMethodCreateExt},
        domain,
        storage::{self, enums as storage_enums},
    },
    utils::{generate_id, OptionExt},
};

pub struct SavePaymentMethodData<Req> {
    request: Req,
    response: Result<types::PaymentsResponseData, types::ErrorResponse>,
    payment_method_token: Option<types::PaymentMethodToken>,
    payment_method: PaymentMethod,
    attempt_status: common_enums::AttemptStatus,
}

impl<F, Req: Clone> From<&types::RouterData<F, Req, types::PaymentsResponseData>>
    for SavePaymentMethodData<Req>
{
    fn from(router_data: &types::RouterData<F, Req, types::PaymentsResponseData>) -> Self {
        Self {
            request: router_data.request.clone(),
            response: router_data.response.clone(),
            payment_method_token: router_data.payment_method_token.clone(),
            payment_method: router_data.payment_method,
            attempt_status: router_data.status,
        }
    }
}

#[instrument(skip_all)]
#[allow(clippy::too_many_arguments)]
pub async fn save_payment_method<FData>(
    state: &SessionState,
    connector_name: String,
    merchant_connector_id: Option<String>,
    save_payment_method_data: SavePaymentMethodData<FData>,
    customer_id: Option<id_type::CustomerId>,
    merchant_account: &domain::MerchantAccount,
    payment_method_type: Option<storage_enums::PaymentMethodType>,
    key_store: &domain::MerchantKeyStore,
    amount: Option<i64>,
    currency: Option<storage_enums::Currency>,
    billing_name: Option<masking::Secret<String>>,
    payment_method_billing_address: Option<&api::Address>,
    business_profile: &storage::business_profile::BusinessProfile,
) -> RouterResult<(Option<String>, Option<common_enums::PaymentMethodStatus>)>
where
    FData: mandate::MandateBehaviour + Clone,
{
    let mut pm_status = None;
    match save_payment_method_data.response {
        Ok(responses) => {
            let db = &*state.store;
            let token_store = state
                .conf
                .tokenization
                .0
                .get(&connector_name.to_string())
                .map(|token_filter| token_filter.long_lived_token)
                .unwrap_or(false);

            let network_transaction_id = match &responses {
                types::PaymentsResponseData::TransactionResponse { network_txn_id, .. } => {
                    network_txn_id.clone()
                }
                _ => None,
            };

            let network_transaction_id =
                if let Some(network_transaction_id) = network_transaction_id {
                    if business_profile.is_connector_agnostic_mit_enabled == Some(true)
                        && save_payment_method_data.request.get_setup_future_usage()
                            == Some(storage_enums::FutureUsage::OffSession)
                    {
                        Some(network_transaction_id)
                    } else {
                        logger::info!("Skip storing network transaction id");
                        None
                    }
                } else {
                    None
                };

            let connector_token = if token_store {
                let tokens = save_payment_method_data
                    .payment_method_token
                    .to_owned()
                    .get_required_value("payment_token")?;
                let token = match tokens {
                    types::PaymentMethodToken::Token(connector_token) => connector_token.expose(),
                    types::PaymentMethodToken::ApplePayDecrypt(_) => {
                        Err(errors::ApiErrorResponse::NotSupported {
                            message: "Apple Pay Decrypt token is not supported".to_string(),
                        })?
                    }
                };
                Some((connector_name, token))
            } else {
                None
            };

            let mandate_data_customer_acceptance = save_payment_method_data
                .request
                .get_setup_mandate_details()
                .and_then(|mandate_data| mandate_data.customer_acceptance.clone());

            let customer_acceptance = save_payment_method_data
                .request
                .get_customer_acceptance()
                .or(mandate_data_customer_acceptance.clone().map(From::from))
                .map(|ca| ca.encode_to_value())
                .transpose()
                .change_context(errors::ApiErrorResponse::InternalServerError)
                .attach_printable("Unable to serialize customer acceptance to value")?;

            let connector_mandate_id = match responses {
                types::PaymentsResponseData::TransactionResponse {
                    ref mandate_reference,
                    ..
                } => {
                    if let Some(mandate_ref) = mandate_reference {
                        mandate_ref.connector_mandate_id.clone()
                    } else {
                        None
                    }
                }
                _ => None,
            };
            let check_for_mit_mandates = save_payment_method_data
                .request
                .get_setup_mandate_details()
                .is_none()
                && save_payment_method_data
                    .request
                    .get_setup_future_usage()
                    .map(|future_usage| future_usage == storage_enums::FutureUsage::OffSession)
                    .unwrap_or(false);
            // insert in PaymentMethods if its a off-session mit payment
            let connector_mandate_details = if check_for_mit_mandates {
                add_connector_mandate_details_in_payment_method(
                    payment_method_type,
                    amount,
                    currency,
                    merchant_connector_id.clone(),
                    connector_mandate_id.clone(),
                )
            } else {
                None
            }
            .map(|connector_mandate_data| connector_mandate_data.encode_to_value())
            .transpose()
            .change_context(errors::ApiErrorResponse::InternalServerError)
            .attach_printable("Unable to serialize customer acceptance to value")?;

            let pm_id = if customer_acceptance.is_some() {
                let payment_method_create_request = helpers::get_payment_method_create_request(
                    Some(&save_payment_method_data.request.get_payment_method_data()),
                    Some(save_payment_method_data.payment_method),
                    payment_method_type,
                    &customer_id.clone(),
                    billing_name,
                )
                .await?;
                let customer_id = customer_id.to_owned().get_required_value("customer_id")?;
                let merchant_id = &merchant_account.merchant_id;
                let (mut resp, duplication_check) = if !state.conf.locker.locker_enabled {
                    skip_saving_card_in_locker(
                        merchant_account,
                        payment_method_create_request.to_owned(),
                    )
                    .await?
                } else {
                    pm_status = Some(common_enums::PaymentMethodStatus::from(
                        save_payment_method_data.attempt_status,
                    ));
                    Box::pin(save_in_locker(
                        state,
                        merchant_account,
                        payment_method_create_request.to_owned(),
                    ))
                    .await?
                };

                let pm_card_details = resp.card.as_ref().map(|card| {
                    PaymentMethodsData::Card(CardDetailsPaymentMethod::from(card.clone()))
                });

<<<<<<< HEAD
                let pm_data_encrypted = payment_methods::cards::create_encrypted_data(
                    state,
                    key_store,
                    pm_card_details,
                )
                .await;
=======
                let pm_data_encrypted =
                    payment_methods::cards::create_encrypted_data(key_store, pm_card_details)
                        .await
                        .map(|details| details.into());
>>>>>>> 1968f6f6

                let encrypted_payment_method_billing_address =
                    payment_methods::cards::create_encrypted_data(
                        state,
                        key_store,
                        payment_method_billing_address,
                    )
                    .await
                    .map(|details| details.into());

                let mut payment_method_id = resp.payment_method_id.clone();
                let mut locker_id = None;

                match duplication_check {
                    Some(duplication_check) => match duplication_check {
                        payment_methods::transformers::DataDuplicationCheck::Duplicated => {
                            let payment_method = {
                                let existing_pm_by_pmid = db
                                    .find_payment_method(
                                        &payment_method_id,
                                        merchant_account.storage_scheme,
                                    )
                                    .await;

                                if let Err(err) = existing_pm_by_pmid {
                                    if err.current_context().is_db_not_found() {
                                        locker_id = Some(payment_method_id.clone());
                                        let existing_pm_by_locker_id = db
                                            .find_payment_method_by_locker_id(
                                                &payment_method_id,
                                                merchant_account.storage_scheme,
                                            )
                                            .await;

                                        match &existing_pm_by_locker_id {
                                            Ok(pm) => {
                                                payment_method_id.clone_from(&pm.payment_method_id);
                                            }
                                            Err(_) => {
                                                payment_method_id =
                                                    generate_id(consts::ID_LENGTH, "pm")
                                            }
                                        };
                                        existing_pm_by_locker_id
                                    } else {
                                        Err(err)
                                    }
                                } else {
                                    existing_pm_by_pmid
                                }
                            };

                            resp.payment_method_id = payment_method_id;

                            match payment_method {
                                Ok(pm) => {
                                    let pm_metadata = create_payment_method_metadata(
                                        pm.metadata.as_ref(),
                                        connector_token,
                                    )?;
                                    payment_methods::cards::update_payment_method_metadata_and_last_used(
                                        db,
                                        pm.clone(),
                                        pm_metadata,
                                        merchant_account.storage_scheme,
                                    )
                                    .await
                                    .change_context(errors::ApiErrorResponse::InternalServerError)
                                    .attach_printable("Failed to add payment method in db")?;
                                    if check_for_mit_mandates {
                                        let connector_mandate_details =
                                            update_connector_mandate_details_in_payment_method(
                                                pm.clone(),
                                                payment_method_type,
                                                amount,
                                                currency,
                                                merchant_connector_id.clone(),
                                                connector_mandate_id.clone(),
                                            )?;

                                        payment_methods::cards::update_payment_method_connector_mandate_details(db, pm, connector_mandate_details, merchant_account.storage_scheme).await.change_context(
                                        errors::ApiErrorResponse::InternalServerError,
                                    )
                                    .attach_printable("Failed to update payment method in db")?;
                                    }
                                }
                                Err(err) => {
                                    if err.current_context().is_db_not_found() {
                                        let pm_metadata =
                                            create_payment_method_metadata(None, connector_token)?;
                                        payment_methods::cards::create_payment_method(
                                            state,
                                            &payment_method_create_request,
                                            &customer_id,
                                            &resp.payment_method_id,
                                            locker_id,
                                            merchant_id,
                                            pm_metadata,
                                            customer_acceptance,
                                            pm_data_encrypted,
                                            key_store,
                                            connector_mandate_details,
                                            None,
                                            network_transaction_id,
                                            merchant_account.storage_scheme,
                                            encrypted_payment_method_billing_address,
                                        )
                                        .await
                                    } else {
                                        Err(err)
                                            .change_context(
                                                errors::ApiErrorResponse::InternalServerError,
                                            )
                                            .attach_printable("Error while finding payment method")
                                    }?;
                                }
                            };
                        }
                        payment_methods::transformers::DataDuplicationCheck::MetaDataChanged => {
                            if let Some(card) = payment_method_create_request.card.clone() {
                                let payment_method = {
                                    let existing_pm_by_pmid = db
                                        .find_payment_method(
                                            &payment_method_id,
                                            merchant_account.storage_scheme,
                                        )
                                        .await;

                                    if let Err(err) = existing_pm_by_pmid {
                                        if err.current_context().is_db_not_found() {
                                            locker_id = Some(payment_method_id.clone());
                                            let existing_pm_by_locker_id = db
                                                .find_payment_method_by_locker_id(
                                                    &payment_method_id,
                                                    merchant_account.storage_scheme,
                                                )
                                                .await;

                                            match &existing_pm_by_locker_id {
                                                Ok(pm) => {
                                                    payment_method_id
                                                        .clone_from(&pm.payment_method_id);
                                                }
                                                Err(_) => {
                                                    payment_method_id =
                                                        generate_id(consts::ID_LENGTH, "pm")
                                                }
                                            };
                                            existing_pm_by_locker_id
                                        } else {
                                            Err(err)
                                        }
                                    } else {
                                        existing_pm_by_pmid
                                    }
                                };

                                resp.payment_method_id = payment_method_id;

                                let existing_pm = match payment_method {
                                    Ok(pm) => {
                                        // update if its a off-session mit payment
                                        if check_for_mit_mandates {
                                            let connector_mandate_details =
                                                update_connector_mandate_details_in_payment_method(
                                                    pm.clone(),
                                                    payment_method_type,
                                                    amount,
                                                    currency,
                                                    merchant_connector_id.clone(),
                                                    connector_mandate_id.clone(),
                                                )?;

                                            payment_methods::cards::update_payment_method_connector_mandate_details(db, pm.clone(), connector_mandate_details, merchant_account.storage_scheme).await.change_context(
                                            errors::ApiErrorResponse::InternalServerError,
                                        )
                                        .attach_printable("Failed to update payment method in db")?;
                                        }
                                        Ok(pm)
                                    }
                                    Err(err) => {
                                        if err.current_context().is_db_not_found() {
                                            payment_methods::cards::insert_payment_method(
                                                state,
                                                &resp,
                                                payment_method_create_request.clone(),
                                                key_store,
                                                &merchant_account.merchant_id,
                                                &customer_id,
                                                resp.metadata.clone().map(|val| val.expose()),
                                                customer_acceptance,
                                                locker_id,
                                                connector_mandate_details,
                                                network_transaction_id,
                                                merchant_account.storage_scheme,
                                                encrypted_payment_method_billing_address,
                                            )
                                            .await
                                        } else {
                                            Err(err)
                                                .change_context(
                                                    errors::ApiErrorResponse::InternalServerError,
                                                )
                                                .attach_printable(
                                                    "Error while finding payment method",
                                                )
                                        }
                                    }
                                }?;

                                payment_methods::cards::delete_card_from_locker(
                                    state,
                                    &customer_id,
                                    merchant_id,
                                    existing_pm
                                        .locker_id
                                        .as_ref()
                                        .unwrap_or(&existing_pm.payment_method_id),
                                )
                                .await?;

                                let add_card_resp = payment_methods::cards::add_card_hs(
                                    state,
                                    payment_method_create_request,
                                    &card,
                                    &customer_id,
                                    merchant_account,
                                    api::enums::LockerChoice::HyperswitchCardVault,
                                    Some(
                                        existing_pm
                                            .locker_id
                                            .as_ref()
                                            .unwrap_or(&existing_pm.payment_method_id),
                                    ),
                                )
                                .await;

                                if let Err(err) = add_card_resp {
                                    logger::error!(vault_err=?err);
                                    db.delete_payment_method_by_merchant_id_payment_method_id(
                                        merchant_id,
                                        &resp.payment_method_id,
                                    )
                                    .await
                                    .to_not_found_response(
                                        errors::ApiErrorResponse::PaymentMethodNotFound,
                                    )?;

                                    Err(report!(errors::ApiErrorResponse::InternalServerError)
                                        .attach_printable(
                                            "Failed while updating card metadata changes",
                                        ))?
                                };

                                let existing_pm_data = payment_methods::cards::get_card_details_without_locker_fallback(
                                    &existing_pm,
                                    key_store.key.peek(),
                                    state,
                                )
                                .await?;

                                let updated_card = Some(CardDetailFromLocker {
                                    scheme: existing_pm.scheme.clone(),
                                    last4_digits: Some(card.card_number.get_last4()),
                                    issuer_country: card
                                        .card_issuing_country
                                        .or(existing_pm_data.issuer_country),
                                    card_isin: Some(card.card_number.get_card_isin()),
                                    card_number: Some(card.card_number),
                                    expiry_month: Some(card.card_exp_month),
                                    expiry_year: Some(card.card_exp_year),
                                    card_token: None,
                                    card_fingerprint: None,
                                    card_holder_name: card
                                        .card_holder_name
                                        .or(existing_pm_data.card_holder_name),
                                    nick_name: card.nick_name.or(existing_pm_data.nick_name),
                                    card_network: card
                                        .card_network
                                        .or(existing_pm_data.card_network),
                                    card_issuer: card.card_issuer.or(existing_pm_data.card_issuer),
                                    card_type: card.card_type.or(existing_pm_data.card_type),
                                    saved_to_locker: true,
                                });

                                let updated_pmd = updated_card.as_ref().map(|card| {
                                    PaymentMethodsData::Card(CardDetailsPaymentMethod::from(
                                        card.clone(),
                                    ))
                                });
                                let pm_data_encrypted =
                                    payment_methods::cards::create_encrypted_data(
                                        state,
                                        key_store,
                                        updated_pmd,
                                    )
                                    .await
                                    .map(|details| details.into());

                                payment_methods::cards::update_payment_method_and_last_used(
                                    db,
                                    existing_pm,
                                    pm_data_encrypted,
                                    merchant_account.storage_scheme,
                                )
                                .await
                                .change_context(errors::ApiErrorResponse::InternalServerError)
                                .attach_printable("Failed to add payment method in db")?;
                            }
                        }
                    },
                    None => {
                        let customer_saved_pm_option = if payment_method_type
                            == Some(api_models::enums::PaymentMethodType::ApplePay)
                            || payment_method_type
                                == Some(api_models::enums::PaymentMethodType::GooglePay)
                        {
                            match state
                                .store
                                .find_payment_method_by_customer_id_merchant_id_list(
                                    &customer_id,
                                    merchant_id,
                                    None,
                                )
                                .await
                            {
                                Ok(customer_payment_methods) => Ok(customer_payment_methods
                                    .iter()
                                    .find(|payment_method| {
                                        payment_method.payment_method_type == payment_method_type
                                    })
                                    .cloned()),
                                Err(error) => {
                                    if error.current_context().is_db_not_found() {
                                        Ok(None)
                                    } else {
                                        Err(error)
                                            .change_context(
                                                errors::ApiErrorResponse::InternalServerError,
                                            )
                                            .attach_printable(
                                                "failed to find payment methods for a customer",
                                            )
                                    }
                                }
                            }
                        } else {
                            Ok(None)
                        }?;

                        if let Some(customer_saved_pm) = customer_saved_pm_option {
                            payment_methods::cards::update_last_used_at(
                                &customer_saved_pm,
                                state,
                                merchant_account.storage_scheme,
                            )
                            .await
                            .map_err(|e| {
                                logger::error!("Failed to update last used at: {:?}", e);
                            })
                            .ok();
                            resp.payment_method_id = customer_saved_pm.payment_method_id;
                        } else {
                            let pm_metadata =
                                create_payment_method_metadata(None, connector_token)?;

                            locker_id = resp.payment_method.and_then(|pm| {
                                if pm == PaymentMethod::Card {
                                    Some(resp.payment_method_id)
                                } else {
                                    None
                                }
                            });

                            resp.payment_method_id = generate_id(consts::ID_LENGTH, "pm");
                            payment_methods::cards::create_payment_method(
                                state,
                                &payment_method_create_request,
                                &customer_id,
                                &resp.payment_method_id,
                                locker_id,
                                merchant_id,
                                pm_metadata,
                                customer_acceptance,
                                pm_data_encrypted,
                                key_store,
                                connector_mandate_details,
                                None,
                                network_transaction_id,
                                merchant_account.storage_scheme,
                                encrypted_payment_method_billing_address,
                            )
                            .await?;
                        };
                    }
                }

                Some(resp.payment_method_id)
            } else {
                None
            };
            Ok((pm_id, pm_status))
        }
        Err(_) => Ok((None, None)),
    }
}

async fn skip_saving_card_in_locker(
    merchant_account: &domain::MerchantAccount,
    payment_method_request: api::PaymentMethodCreate,
) -> RouterResult<(
    api_models::payment_methods::PaymentMethodResponse,
    Option<payment_methods::transformers::DataDuplicationCheck>,
)> {
    let merchant_id = &merchant_account.merchant_id;
    let customer_id = payment_method_request
        .clone()
        .customer_id
        .clone()
        .get_required_value("customer_id")?;
    let payment_method_id = common_utils::generate_id(consts::ID_LENGTH, "pm");

    let last4_digits = payment_method_request
        .card
        .clone()
        .map(|c| c.card_number.get_last4());

    let card_isin = payment_method_request
        .card
        .clone()
        .map(|c| c.card_number.get_card_isin());

    match payment_method_request.card.clone() {
        Some(card) => {
            let card_detail = CardDetailFromLocker {
                scheme: None,
                issuer_country: card.card_issuing_country.clone(),
                last4_digits: last4_digits.clone(),
                card_number: None,
                expiry_month: Some(card.card_exp_month.clone()),
                expiry_year: Some(card.card_exp_year),
                card_token: None,
                card_holder_name: card.card_holder_name.clone(),
                card_fingerprint: None,
                nick_name: None,
                card_isin: card_isin.clone(),
                card_issuer: card.card_issuer.clone(),
                card_network: card.card_network.clone(),
                card_type: card.card_type.clone(),
                saved_to_locker: false,
            };
            let pm_resp = api::PaymentMethodResponse {
                merchant_id: merchant_id.to_string(),
                customer_id: Some(customer_id),
                payment_method_id,
                payment_method: payment_method_request.payment_method,
                payment_method_type: payment_method_request.payment_method_type,
                card: Some(card_detail),
                recurring_enabled: false,
                installment_payment_enabled: false,
                payment_experience: Some(vec![api_models::enums::PaymentExperience::RedirectToUrl]),
                metadata: None,
                created: Some(common_utils::date_time::now()),
                #[cfg(feature = "payouts")]
                bank_transfer: None,
                last_used_at: Some(common_utils::date_time::now()),
                client_secret: None,
            };

            Ok((pm_resp, None))
        }
        None => {
            let pm_id = common_utils::generate_id(consts::ID_LENGTH, "pm");
            let payment_method_response = api::PaymentMethodResponse {
                merchant_id: merchant_id.to_string(),
                customer_id: Some(customer_id),
                payment_method_id: pm_id,
                payment_method: payment_method_request.payment_method,
                payment_method_type: payment_method_request.payment_method_type,
                card: None,
                metadata: None,
                created: Some(common_utils::date_time::now()),
                recurring_enabled: false,
                installment_payment_enabled: false,
                payment_experience: Some(vec![api_models::enums::PaymentExperience::RedirectToUrl]),
                #[cfg(feature = "payouts")]
                bank_transfer: None,
                last_used_at: Some(common_utils::date_time::now()),
                client_secret: None,
            };
            Ok((payment_method_response, None))
        }
    }
}

pub async fn save_in_locker(
    state: &SessionState,
    merchant_account: &domain::MerchantAccount,
    payment_method_request: api::PaymentMethodCreate,
) -> RouterResult<(
    api_models::payment_methods::PaymentMethodResponse,
    Option<payment_methods::transformers::DataDuplicationCheck>,
)> {
    payment_method_request.validate()?;
    let merchant_id = &merchant_account.merchant_id;
    let customer_id = payment_method_request
        .customer_id
        .clone()
        .get_required_value("customer_id")?;
    match payment_method_request.card.clone() {
        Some(card) => Box::pin(payment_methods::cards::add_card_to_locker(
            state,
            payment_method_request,
            &card,
            &customer_id,
            merchant_account,
            None,
        ))
        .await
        .change_context(errors::ApiErrorResponse::InternalServerError)
        .attach_printable("Add Card Failed"),
        None => {
            let pm_id = common_utils::generate_id(consts::ID_LENGTH, "pm");
            let payment_method_response = api::PaymentMethodResponse {
                merchant_id: merchant_id.to_string(),
                customer_id: Some(customer_id),
                payment_method_id: pm_id,
                payment_method: payment_method_request.payment_method,
                payment_method_type: payment_method_request.payment_method_type,
                #[cfg(feature = "payouts")]
                bank_transfer: None,
                card: None,
                metadata: None,
                created: Some(common_utils::date_time::now()),
                recurring_enabled: false,           //[#219]
                installment_payment_enabled: false, //[#219]
                payment_experience: Some(vec![api_models::enums::PaymentExperience::RedirectToUrl]), //[#219]
                last_used_at: Some(common_utils::date_time::now()),
                client_secret: None,
            };
            Ok((payment_method_response, None))
        }
    }
}

pub fn create_payment_method_metadata(
    metadata: Option<&pii::SecretSerdeValue>,
    connector_token: Option<(String, String)>,
) -> RouterResult<Option<serde_json::Value>> {
    let mut meta = match metadata {
        None => serde_json::Map::new(),
        Some(meta) => {
            let metadata = meta.clone().expose();
            let existing_metadata: serde_json::Map<String, serde_json::Value> = metadata
                .parse_value("Map<String, Value>")
                .change_context(errors::ApiErrorResponse::InternalServerError)
                .attach_printable("Failed to parse the metadata")?;
            existing_metadata
        }
    };
    Ok(connector_token.and_then(|connector_and_token| {
        meta.insert(
            connector_and_token.0,
            serde_json::Value::String(connector_and_token.1),
        )
    }))
}

pub async fn add_payment_method_token<F: Clone, T: types::Tokenizable + Clone>(
    state: &SessionState,
    connector: &api::ConnectorData,
    tokenization_action: &payments::TokenizationAction,
    router_data: &mut types::RouterData<F, T, types::PaymentsResponseData>,
    pm_token_request_data: types::PaymentMethodTokenizationData,
    should_continue_payment: bool,
) -> RouterResult<types::PaymentMethodTokenResult> {
    if should_continue_payment {
        match tokenization_action {
            payments::TokenizationAction::TokenizeInConnector
            | payments::TokenizationAction::TokenizeInConnectorAndApplepayPreDecrypt(_) => {
                let connector_integration: services::BoxedPaymentConnectorIntegrationInterface<
                    api::PaymentMethodToken,
                    types::PaymentMethodTokenizationData,
                    types::PaymentsResponseData,
                > = connector.connector.get_connector_integration();

                let pm_token_response_data: Result<
                    types::PaymentsResponseData,
                    types::ErrorResponse,
                > = Err(types::ErrorResponse::default());

                let pm_token_router_data =
                    helpers::router_data_type_conversion::<_, api::PaymentMethodToken, _, _, _, _>(
                        router_data.clone(),
                        pm_token_request_data,
                        pm_token_response_data,
                    );

                router_data
                    .request
                    .set_session_token(pm_token_router_data.session_token.clone());

                let resp = services::execute_connector_processing_step(
                    state,
                    connector_integration,
                    &pm_token_router_data,
                    payments::CallConnectorAction::Trigger,
                    None,
                )
                .await
                .to_payment_failed_response()?;

                metrics::CONNECTOR_PAYMENT_METHOD_TOKENIZATION.add(
                    &metrics::CONTEXT,
                    1,
                    &add_attributes([
                        ("connector", connector.connector_name.to_string()),
                        ("payment_method", router_data.payment_method.to_string()),
                    ]),
                );

                let payment_token_resp = resp.response.map(|res| {
                    if let types::PaymentsResponseData::TokenizationResponse { token } = res {
                        Some(token)
                    } else {
                        None
                    }
                });

                Ok(types::PaymentMethodTokenResult {
                    payment_method_token_result: payment_token_resp,
                    is_payment_method_tokenization_performed: true,
                })
            }
            _ => Ok(types::PaymentMethodTokenResult {
                payment_method_token_result: Ok(None),
                is_payment_method_tokenization_performed: false,
            }),
        }
    } else {
        logger::debug!("Skipping connector tokenization based on should_continue_payment flag");
        Ok(types::PaymentMethodTokenResult {
            payment_method_token_result: Ok(None),
            is_payment_method_tokenization_performed: false,
        })
    }
}

pub fn update_router_data_with_payment_method_token_result<F: Clone, T>(
    payment_method_token_result: types::PaymentMethodTokenResult,
    router_data: &mut types::RouterData<F, T, types::PaymentsResponseData>,
    is_retry_payment: bool,
    should_continue_further: bool,
) -> bool {
    if payment_method_token_result.is_payment_method_tokenization_performed {
        match payment_method_token_result.payment_method_token_result {
            Ok(pm_token_result) => {
                router_data.payment_method_token = pm_token_result.map(|pm_token| {
                    hyperswitch_domain_models::router_data::PaymentMethodToken::Token(
                        masking::Secret::new(pm_token),
                    )
                });

                true
            }
            Err(err) => {
                if is_retry_payment {
                    router_data.response = Err(err);
                    false
                } else {
                    logger::debug!(payment_method_tokenization_error=?err);
                    true
                }
            }
        }
    } else {
        should_continue_further
    }
}

pub fn add_connector_mandate_details_in_payment_method(
    payment_method_type: Option<storage_enums::PaymentMethodType>,
    authorized_amount: Option<i64>,
    authorized_currency: Option<storage_enums::Currency>,
    merchant_connector_id: Option<String>,
    connector_mandate_id: Option<String>,
) -> Option<storage::PaymentsMandateReference> {
    let mut mandate_details = HashMap::new();

    if let Some((mca_id, connector_mandate_id)) =
        merchant_connector_id.clone().zip(connector_mandate_id)
    {
        mandate_details.insert(
            mca_id,
            storage::PaymentsMandateReferenceRecord {
                connector_mandate_id,
                payment_method_type,
                original_payment_authorized_amount: authorized_amount,
                original_payment_authorized_currency: authorized_currency,
            },
        );
        Some(storage::PaymentsMandateReference(mandate_details))
    } else {
        None
    }
}

pub fn update_connector_mandate_details_in_payment_method(
    payment_method: diesel_models::PaymentMethod,
    payment_method_type: Option<storage_enums::PaymentMethodType>,
    authorized_amount: Option<i64>,
    authorized_currency: Option<storage_enums::Currency>,
    merchant_connector_id: Option<String>,
    connector_mandate_id: Option<String>,
) -> RouterResult<Option<serde_json::Value>> {
    let mandate_reference = match payment_method.connector_mandate_details {
        Some(_) => {
            let mandate_details = payment_method
                .connector_mandate_details
                .map(|val| {
                    val.parse_value::<storage::PaymentsMandateReference>("PaymentsMandateReference")
                })
                .transpose()
                .change_context(errors::ApiErrorResponse::InternalServerError)
                .attach_printable("Failed to deserialize to Payment Mandate Reference ")?;

            if let Some((mca_id, connector_mandate_id)) =
                merchant_connector_id.clone().zip(connector_mandate_id)
            {
                let updated_record = storage::PaymentsMandateReferenceRecord {
                    connector_mandate_id: connector_mandate_id.clone(),
                    payment_method_type,
                    original_payment_authorized_amount: authorized_amount,
                    original_payment_authorized_currency: authorized_currency,
                };
                mandate_details.map(|mut payment_mandate_reference| {
                    payment_mandate_reference
                        .entry(mca_id)
                        .and_modify(|pm| *pm = updated_record)
                        .or_insert(storage::PaymentsMandateReferenceRecord {
                            connector_mandate_id,
                            payment_method_type,
                            original_payment_authorized_amount: authorized_amount,
                            original_payment_authorized_currency: authorized_currency,
                        });
                    payment_mandate_reference
                })
            } else {
                None
            }
        }
        None => add_connector_mandate_details_in_payment_method(
            payment_method_type,
            authorized_amount,
            authorized_currency,
            merchant_connector_id,
            connector_mandate_id,
        ),
    };
    let connector_mandate_details = mandate_reference
        .map(|mand| mand.encode_to_value())
        .transpose()
        .change_context(errors::ApiErrorResponse::InternalServerError)
        .attach_printable("Unable to serialize customer acceptance to value")?;

    Ok(connector_mandate_details)
}<|MERGE_RESOLUTION|>--- conflicted
+++ resolved
@@ -7,7 +7,7 @@
     id_type, pii,
 };
 use error_stack::{report, ResultExt};
-use masking::{ExposeInterface, PeekInterface};
+use masking::ExposeInterface;
 use router_env::{instrument, metrics::add_attributes, tracing};
 
 use super::helpers;
@@ -209,19 +209,13 @@
                     PaymentMethodsData::Card(CardDetailsPaymentMethod::from(card.clone()))
                 });
 
-<<<<<<< HEAD
                 let pm_data_encrypted = payment_methods::cards::create_encrypted_data(
                     state,
                     key_store,
                     pm_card_details,
                 )
-                .await;
-=======
-                let pm_data_encrypted =
-                    payment_methods::cards::create_encrypted_data(key_store, pm_card_details)
-                        .await
-                        .map(|details| details.into());
->>>>>>> 1968f6f6
+                .await
+                .map(|details| details.into());
 
                 let encrypted_payment_method_billing_address =
                     payment_methods::cards::create_encrypted_data(
@@ -476,10 +470,8 @@
                                         ))?
                                 };
 
-                                let existing_pm_data = payment_methods::cards::get_card_details_without_locker_fallback(
-                                    &existing_pm,
-                                    key_store.key.peek(),
-                                    state,
+                                let existing_pm_data = payment_methods::cards::get_card_details_without_locker_fallback(&existing_pm,state,
+                                    key_store,
                                 )
                                 .await?;
 
