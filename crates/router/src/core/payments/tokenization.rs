use std::collections::HashMap;

use api_models::payment_methods::PaymentMethodsData;
use common_enums::PaymentMethod;
use common_utils::{
    ext_traits::{Encode, ValueExt},
    pii,
};
use error_stack::{report, ResultExt};
use masking::ExposeInterface;
use router_env::{instrument, tracing};

use super::helpers;
use crate::{
    consts,
    core::{
        errors::{self, ConnectorErrorExt, RouterResult, StorageErrorExt},
        mandate, payment_methods, payments,
    },
    logger,
    routes::{metrics, AppState},
    services,
    types::{
        self,
        api::{self, CardDetailFromLocker, CardDetailsPaymentMethod, PaymentMethodCreateExt},
        domain,
        storage::{self, enums as storage_enums},
    },
    utils::{generate_id, OptionExt},
};

pub struct SavePaymentMethodData<Req> {
    request: Req,
    response: Result<types::PaymentsResponseData, types::ErrorResponse>,
    payment_method_token: Option<types::PaymentMethodToken>,
    payment_method: PaymentMethod,
    attempt_status: common_enums::AttemptStatus,
}

impl<F, Req: Clone> From<&types::RouterData<F, Req, types::PaymentsResponseData>>
    for SavePaymentMethodData<Req>
{
    fn from(router_data: &types::RouterData<F, Req, types::PaymentsResponseData>) -> Self {
        Self {
            request: router_data.request.clone(),
            response: router_data.response.clone(),
            payment_method_token: router_data.payment_method_token.clone(),
            payment_method: router_data.payment_method,
            attempt_status: router_data.status,
        }
    }
}

#[instrument(skip_all)]
#[allow(clippy::too_many_arguments)]
pub async fn save_payment_method<FData>(
    state: &AppState,
    connector_name: String,
    merchant_connector_id: Option<String>,
    save_payment_method_data: SavePaymentMethodData<FData>,
    customer_id: Option<String>,
    merchant_account: &domain::MerchantAccount,
    payment_method_type: Option<storage_enums::PaymentMethodType>,
    key_store: &domain::MerchantKeyStore,
    amount: Option<i64>,
    currency: Option<storage_enums::Currency>,
    billing_name: Option<masking::Secret<String>>,
<<<<<<< HEAD
    payment_method_billing_address: Option<&api::Address>,
=======
    business_profile: &storage::business_profile::BusinessProfile,
>>>>>>> 91354232
) -> RouterResult<(Option<String>, Option<common_enums::PaymentMethodStatus>)>
where
    FData: mandate::MandateBehaviour + Clone,
{
    let mut pm_status = None;
    match save_payment_method_data.response {
        Ok(responses) => {
            let db = &*state.store;
            let token_store = state
                .conf
                .tokenization
                .0
                .get(&connector_name.to_string())
                .map(|token_filter| token_filter.long_lived_token)
                .unwrap_or(false);

            let network_transaction_id = match &responses {
                types::PaymentsResponseData::TransactionResponse { network_txn_id, .. } => {
                    network_txn_id.clone()
                }
                _ => None,
            };

            let network_transaction_id =
                if let Some(network_transaction_id) = network_transaction_id {
                    if business_profile.is_connector_agnostic_mit_enabled == Some(true)
                        && save_payment_method_data.request.get_setup_future_usage()
                            == Some(storage_enums::FutureUsage::OffSession)
                    {
                        Some(network_transaction_id)
                    } else {
                        logger::info!("Skip storing network transaction id");
                        None
                    }
                } else {
                    None
                };

            let connector_token = if token_store {
                let tokens = save_payment_method_data
                    .payment_method_token
                    .to_owned()
                    .get_required_value("payment_token")?;
                let token = match tokens {
                    types::PaymentMethodToken::Token(connector_token) => connector_token,
                    types::PaymentMethodToken::ApplePayDecrypt(_) => {
                        Err(errors::ApiErrorResponse::NotSupported {
                            message: "Apple Pay Decrypt token is not supported".to_string(),
                        })?
                    }
                };
                Some((connector_name, token))
            } else {
                None
            };

            let mandate_data_customer_acceptance = save_payment_method_data
                .request
                .get_setup_mandate_details()
                .and_then(|mandate_data| mandate_data.customer_acceptance.clone());

            let customer_acceptance = save_payment_method_data
                .request
                .get_customer_acceptance()
                .or(mandate_data_customer_acceptance.clone().map(From::from))
                .map(|ca| ca.encode_to_value())
                .transpose()
                .change_context(errors::ApiErrorResponse::InternalServerError)
                .attach_printable("Unable to serialize customer acceptance to value")?;

            let connector_mandate_id = match responses {
                types::PaymentsResponseData::TransactionResponse {
                    ref mandate_reference,
                    ..
                } => {
                    if let Some(mandate_ref) = mandate_reference {
                        mandate_ref.connector_mandate_id.clone()
                    } else {
                        None
                    }
                }
                _ => None,
            };
            let check_for_mit_mandates = save_payment_method_data
                .request
                .get_setup_mandate_details()
                .is_none()
                && save_payment_method_data
                    .request
                    .get_setup_future_usage()
                    .map(|future_usage| future_usage == storage_enums::FutureUsage::OffSession)
                    .unwrap_or(false);
            // insert in PaymentMethods if its a off-session mit payment
            let connector_mandate_details = if check_for_mit_mandates {
                add_connector_mandate_details_in_payment_method(
                    payment_method_type,
                    amount,
                    currency,
                    merchant_connector_id.clone(),
                    connector_mandate_id.clone(),
                )
            } else {
                None
            }
            .map(|connector_mandate_data| connector_mandate_data.encode_to_value())
            .transpose()
            .change_context(errors::ApiErrorResponse::InternalServerError)
            .attach_printable("Unable to serialize customer acceptance to value")?;

            let pm_id = if customer_acceptance.is_some() {
                let payment_method_create_request = helpers::get_payment_method_create_request(
                    Some(&save_payment_method_data.request.get_payment_method_data()),
                    Some(save_payment_method_data.payment_method),
                    payment_method_type,
                    &customer_id.clone(),
                    billing_name,
                )
                .await?;
                let customer_id = customer_id.to_owned().get_required_value("customer_id")?;
                let merchant_id = &merchant_account.merchant_id;
                let (mut resp, duplication_check) = if !state.conf.locker.locker_enabled {
                    skip_saving_card_in_locker(
                        merchant_account,
                        payment_method_create_request.to_owned(),
                    )
                    .await?
                } else {
                    pm_status = Some(common_enums::PaymentMethodStatus::from(
                        save_payment_method_data.attempt_status,
                    ));
                    Box::pin(save_in_locker(
                        state,
                        merchant_account,
                        payment_method_create_request.to_owned(),
                    ))
                    .await?
                };

                let pm_card_details = resp.card.as_ref().map(|card| {
                    PaymentMethodsData::Card(CardDetailsPaymentMethod::from(card.clone()))
                });

                let pm_data_encrypted =
                    payment_methods::cards::create_encrypted_data(key_store, pm_card_details).await;

                let encrypted_payment_method_billing_address =
                    payment_methods::cards::create_encrypted_data(
                        key_store,
                        payment_method_billing_address,
                    )
                    .await;

                let mut payment_method_id = resp.payment_method_id.clone();
                let mut locker_id = None;

                match duplication_check {
                    Some(duplication_check) => match duplication_check {
                        payment_methods::transformers::DataDuplicationCheck::Duplicated => {
                            let payment_method = {
                                let existing_pm_by_pmid = db
                                    .find_payment_method(
                                        &payment_method_id,
                                        merchant_account.storage_scheme,
                                    )
                                    .await;

                                if let Err(err) = existing_pm_by_pmid {
                                    if err.current_context().is_db_not_found() {
                                        locker_id = Some(payment_method_id.clone());
                                        let existing_pm_by_locker_id = db
                                            .find_payment_method_by_locker_id(
                                                &payment_method_id,
                                                merchant_account.storage_scheme,
                                            )
                                            .await;

                                        match &existing_pm_by_locker_id {
                                            Ok(pm) => {
                                                payment_method_id.clone_from(&pm.payment_method_id);
                                            }
                                            Err(_) => {
                                                payment_method_id =
                                                    generate_id(consts::ID_LENGTH, "pm")
                                            }
                                        };
                                        existing_pm_by_locker_id
                                    } else {
                                        Err(err)
                                    }
                                } else {
                                    existing_pm_by_pmid
                                }
                            };

                            resp.payment_method_id = payment_method_id;

                            match payment_method {
                                Ok(pm) => {
                                    let pm_metadata = create_payment_method_metadata(
                                        pm.metadata.as_ref(),
                                        connector_token,
                                    )?;
                                    if let Some(metadata) = pm_metadata {
                                        payment_methods::cards::update_payment_method(
                                            db,
                                            pm.clone(),
                                            metadata,
                                            merchant_account.storage_scheme,
                                        )
                                        .await
                                        .change_context(
                                            errors::ApiErrorResponse::InternalServerError,
                                        )
                                        .attach_printable("Failed to add payment method in db")?;
                                    };
                                    // update if its a off-session mit payment
                                    if check_for_mit_mandates {
                                        let connector_mandate_details =
                                            update_connector_mandate_details_in_payment_method(
                                                pm.clone(),
                                                payment_method_type,
                                                amount,
                                                currency,
                                                merchant_connector_id.clone(),
                                                connector_mandate_id.clone(),
                                            )?;

                                        payment_methods::cards::update_payment_method_connector_mandate_details(db, pm, connector_mandate_details, merchant_account.storage_scheme).await.change_context(
                                        errors::ApiErrorResponse::InternalServerError,
                                    )
                                    .attach_printable("Failed to update payment method in db")?;
                                    }
                                }
                                Err(err) => {
                                    if err.current_context().is_db_not_found() {
                                        let pm_metadata =
                                            create_payment_method_metadata(None, connector_token)?;
                                        payment_methods::cards::create_payment_method(
                                            db,
                                            &payment_method_create_request,
                                            customer_id.as_str(),
                                            &resp.payment_method_id,
                                            locker_id,
                                            merchant_id,
                                            pm_metadata,
                                            customer_acceptance,
                                            pm_data_encrypted,
                                            key_store,
                                            connector_mandate_details,
                                            None,
                                            network_transaction_id,
                                            merchant_account.storage_scheme,
                                            encrypted_payment_method_billing_address,
                                        )
                                        .await
                                    } else {
                                        Err(err)
                                            .change_context(
                                                errors::ApiErrorResponse::InternalServerError,
                                            )
                                            .attach_printable("Error while finding payment method")
                                    }?;
                                }
                            };
                        }
                        payment_methods::transformers::DataDuplicationCheck::MetaDataChanged => {
                            if let Some(card) = payment_method_create_request.card.clone() {
                                let payment_method = {
                                    let existing_pm_by_pmid = db
                                        .find_payment_method(
                                            &payment_method_id,
                                            merchant_account.storage_scheme,
                                        )
                                        .await;

                                    if let Err(err) = existing_pm_by_pmid {
                                        if err.current_context().is_db_not_found() {
                                            locker_id = Some(payment_method_id.clone());
                                            let existing_pm_by_locker_id = db
                                                .find_payment_method_by_locker_id(
                                                    &payment_method_id,
                                                    merchant_account.storage_scheme,
                                                )
                                                .await;

                                            match &existing_pm_by_locker_id {
                                                Ok(pm) => {
                                                    payment_method_id
                                                        .clone_from(&pm.payment_method_id);
                                                }
                                                Err(_) => {
                                                    payment_method_id =
                                                        generate_id(consts::ID_LENGTH, "pm")
                                                }
                                            };
                                            existing_pm_by_locker_id
                                        } else {
                                            Err(err)
                                        }
                                    } else {
                                        existing_pm_by_pmid
                                    }
                                };

                                resp.payment_method_id = payment_method_id;

                                let existing_pm = match payment_method {
                                    Ok(pm) => {
                                        // update if its a off-session mit payment
                                        if check_for_mit_mandates {
                                            let connector_mandate_details =
                                                update_connector_mandate_details_in_payment_method(
                                                    pm.clone(),
                                                    payment_method_type,
                                                    amount,
                                                    currency,
                                                    merchant_connector_id.clone(),
                                                    connector_mandate_id.clone(),
                                                )?;

                                            payment_methods::cards::update_payment_method_connector_mandate_details(db, pm.clone(), connector_mandate_details, merchant_account.storage_scheme).await.change_context(
                                            errors::ApiErrorResponse::InternalServerError,
                                        )
                                        .attach_printable("Failed to update payment method in db")?;
                                        }
                                        Ok(pm)
                                    }
                                    Err(err) => {
                                        if err.current_context().is_db_not_found() {
                                            payment_methods::cards::insert_payment_method(
                                                db,
                                                &resp,
                                                payment_method_create_request.clone(),
                                                key_store,
                                                &merchant_account.merchant_id,
                                                customer_id.as_str(),
                                                resp.metadata.clone().map(|val| val.expose()),
                                                customer_acceptance,
                                                locker_id,
                                                connector_mandate_details,
                                                network_transaction_id,
                                                merchant_account.storage_scheme,
                                                encrypted_payment_method_billing_address,
                                            )
                                            .await
                                        } else {
                                            Err(err)
                                                .change_context(
                                                    errors::ApiErrorResponse::InternalServerError,
                                                )
                                                .attach_printable(
                                                    "Error while finding payment method",
                                                )
                                        }
                                    }
                                }?;

                                payment_methods::cards::delete_card_from_locker(
                                    state,
                                    customer_id.as_str(),
                                    merchant_id,
                                    existing_pm
                                        .locker_id
                                        .as_ref()
                                        .unwrap_or(&existing_pm.payment_method_id),
                                )
                                .await?;

                                let add_card_resp = payment_methods::cards::add_card_hs(
                                    state,
                                    payment_method_create_request,
                                    &card,
                                    customer_id.clone(),
                                    merchant_account,
                                    api::enums::LockerChoice::HyperswitchCardVault,
                                    Some(
                                        existing_pm
                                            .locker_id
                                            .as_ref()
                                            .unwrap_or(&existing_pm.payment_method_id),
                                    ),
                                )
                                .await;

                                if let Err(err) = add_card_resp {
                                    logger::error!(vault_err=?err);
                                    db.delete_payment_method_by_merchant_id_payment_method_id(
                                        merchant_id,
                                        &resp.payment_method_id,
                                    )
                                    .await
                                    .to_not_found_response(
                                        errors::ApiErrorResponse::PaymentMethodNotFound,
                                    )?;

                                    Err(report!(errors::ApiErrorResponse::InternalServerError)
                                        .attach_printable(
                                            "Failed while updating card metadata changes",
                                        ))?
                                };

                                let updated_card = Some(CardDetailFromLocker {
                                    scheme: None,
                                    last4_digits: Some(card.card_number.clone().get_last4()),
                                    issuer_country: None,
                                    card_number: Some(card.card_number),
                                    expiry_month: Some(card.card_exp_month),
                                    expiry_year: Some(card.card_exp_year),
                                    card_token: None,
                                    card_fingerprint: None,
                                    card_holder_name: card.card_holder_name,
                                    nick_name: card.nick_name,
                                    card_network: None,
                                    card_isin: None,
                                    card_issuer: None,
                                    card_type: None,
                                    saved_to_locker: true,
                                });

                                let updated_pmd = updated_card.as_ref().map(|card| {
                                    PaymentMethodsData::Card(CardDetailsPaymentMethod::from(
                                        card.clone(),
                                    ))
                                });
                                let pm_data_encrypted =
                                    payment_methods::cards::create_encrypted_data(
                                        key_store,
                                        updated_pmd,
                                    )
                                    .await;

                                let pm_update =
                                    storage::PaymentMethodUpdate::PaymentMethodDataUpdate {
                                        payment_method_data: pm_data_encrypted,
                                    };

                                db.update_payment_method(
                                    existing_pm,
                                    pm_update,
                                    merchant_account.storage_scheme,
                                )
                                .await
                                .change_context(errors::ApiErrorResponse::InternalServerError)
                                .attach_printable("Failed to add payment method in db")?;
                            }
                        }
                    },
                    None => {
                        let pm_metadata = create_payment_method_metadata(None, connector_token)?;

                        locker_id = resp.payment_method.and_then(|pm| {
                            if pm == PaymentMethod::Card {
                                Some(resp.payment_method_id)
                            } else {
                                None
                            }
                        });

                        resp.payment_method_id = generate_id(consts::ID_LENGTH, "pm");
                        payment_methods::cards::create_payment_method(
                            db,
                            &payment_method_create_request,
                            customer_id.as_str(),
                            &resp.payment_method_id,
                            locker_id,
                            merchant_id,
                            pm_metadata,
                            customer_acceptance,
                            pm_data_encrypted,
                            key_store,
                            connector_mandate_details,
                            None,
                            network_transaction_id,
                            merchant_account.storage_scheme,
                            encrypted_payment_method_billing_address,
                        )
                        .await?;
                    }
                }

                Some(resp.payment_method_id)
            } else {
                None
            };
            Ok((pm_id, pm_status))
        }
        Err(_) => Ok((None, None)),
    }
}

async fn skip_saving_card_in_locker(
    merchant_account: &domain::MerchantAccount,
    payment_method_request: api::PaymentMethodCreate,
) -> RouterResult<(
    api_models::payment_methods::PaymentMethodResponse,
    Option<payment_methods::transformers::DataDuplicationCheck>,
)> {
    let merchant_id = &merchant_account.merchant_id;
    let customer_id = payment_method_request
        .clone()
        .customer_id
        .clone()
        .get_required_value("customer_id")?;
    let payment_method_id = common_utils::generate_id(consts::ID_LENGTH, "pm");

    let last4_digits = payment_method_request
        .card
        .clone()
        .map(|c| c.card_number.get_last4());

    let card_isin = payment_method_request
        .card
        .clone()
        .map(|c| c.card_number.get_card_isin());

    match payment_method_request.card.clone() {
        Some(card) => {
            let card_detail = CardDetailFromLocker {
                scheme: None,
                issuer_country: card.card_issuing_country.clone(),
                last4_digits: last4_digits.clone(),
                card_number: None,
                expiry_month: Some(card.card_exp_month.clone()),
                expiry_year: Some(card.card_exp_year),
                card_token: None,
                card_holder_name: card.card_holder_name.clone(),
                card_fingerprint: None,
                nick_name: None,
                card_isin: card_isin.clone(),
                card_issuer: card.card_issuer.clone(),
                card_network: card.card_network.clone(),
                card_type: card.card_type.clone(),
                saved_to_locker: false,
            };
            let pm_resp = api::PaymentMethodResponse {
                merchant_id: merchant_id.to_string(),
                customer_id: Some(customer_id),
                payment_method_id,
                payment_method: payment_method_request.payment_method,
                payment_method_type: payment_method_request.payment_method_type,
                card: Some(card_detail),
                recurring_enabled: false,
                installment_payment_enabled: false,
                payment_experience: Some(vec![api_models::enums::PaymentExperience::RedirectToUrl]),
                metadata: None,
                created: Some(common_utils::date_time::now()),
                #[cfg(feature = "payouts")]
                bank_transfer: None,
                last_used_at: Some(common_utils::date_time::now()),
                client_secret: None,
            };

            Ok((pm_resp, None))
        }
        None => {
            let pm_id = common_utils::generate_id(consts::ID_LENGTH, "pm");
            let payment_method_response = api::PaymentMethodResponse {
                merchant_id: merchant_id.to_string(),
                customer_id: Some(customer_id),
                payment_method_id: pm_id,
                payment_method: payment_method_request.payment_method,
                payment_method_type: payment_method_request.payment_method_type,
                card: None,
                metadata: None,
                created: Some(common_utils::date_time::now()),
                recurring_enabled: false,
                installment_payment_enabled: false,
                payment_experience: Some(vec![api_models::enums::PaymentExperience::RedirectToUrl]),
                #[cfg(feature = "payouts")]
                bank_transfer: None,
                last_used_at: Some(common_utils::date_time::now()),
                client_secret: None,
            };
            Ok((payment_method_response, None))
        }
    }
}

pub async fn save_in_locker(
    state: &AppState,
    merchant_account: &domain::MerchantAccount,
    payment_method_request: api::PaymentMethodCreate,
) -> RouterResult<(
    api_models::payment_methods::PaymentMethodResponse,
    Option<payment_methods::transformers::DataDuplicationCheck>,
)> {
    payment_method_request.validate()?;
    let merchant_id = &merchant_account.merchant_id;
    let customer_id = payment_method_request
        .customer_id
        .clone()
        .get_required_value("customer_id")?;
    match payment_method_request.card.clone() {
        Some(card) => payment_methods::cards::add_card_to_locker(
            state,
            payment_method_request,
            &card,
            &customer_id,
            merchant_account,
            None,
        )
        .await
        .change_context(errors::ApiErrorResponse::InternalServerError)
        .attach_printable("Add Card Failed"),
        None => {
            let pm_id = common_utils::generate_id(consts::ID_LENGTH, "pm");
            let payment_method_response = api::PaymentMethodResponse {
                merchant_id: merchant_id.to_string(),
                customer_id: Some(customer_id),
                payment_method_id: pm_id,
                payment_method: payment_method_request.payment_method,
                payment_method_type: payment_method_request.payment_method_type,
                #[cfg(feature = "payouts")]
                bank_transfer: None,
                card: None,
                metadata: None,
                created: Some(common_utils::date_time::now()),
                recurring_enabled: false,           //[#219]
                installment_payment_enabled: false, //[#219]
                payment_experience: Some(vec![api_models::enums::PaymentExperience::RedirectToUrl]), //[#219]
                last_used_at: Some(common_utils::date_time::now()),
                client_secret: None,
            };
            Ok((payment_method_response, None))
        }
    }
}

pub fn create_payment_method_metadata(
    metadata: Option<&pii::SecretSerdeValue>,
    connector_token: Option<(String, String)>,
) -> RouterResult<Option<serde_json::Value>> {
    let mut meta = match metadata {
        None => serde_json::Map::new(),
        Some(meta) => {
            let metadata = meta.clone().expose();
            let existing_metadata: serde_json::Map<String, serde_json::Value> = metadata
                .parse_value("Map<String, Value>")
                .change_context(errors::ApiErrorResponse::InternalServerError)
                .attach_printable("Failed to parse the metadata")?;
            existing_metadata
        }
    };
    Ok(connector_token.and_then(|connector_and_token| {
        meta.insert(
            connector_and_token.0,
            serde_json::Value::String(connector_and_token.1),
        )
    }))
}

pub async fn add_payment_method_token<F: Clone, T: types::Tokenizable + Clone>(
    state: &AppState,
    connector: &api::ConnectorData,
    tokenization_action: &payments::TokenizationAction,
    router_data: &mut types::RouterData<F, T, types::PaymentsResponseData>,
    pm_token_request_data: types::PaymentMethodTokenizationData,
) -> RouterResult<Option<String>> {
    match tokenization_action {
        payments::TokenizationAction::TokenizeInConnector
        | payments::TokenizationAction::TokenizeInConnectorAndApplepayPreDecrypt => {
            let connector_integration: services::BoxedConnectorIntegration<
                '_,
                api::PaymentMethodToken,
                types::PaymentMethodTokenizationData,
                types::PaymentsResponseData,
            > = connector.connector.get_connector_integration();

            let pm_token_response_data: Result<types::PaymentsResponseData, types::ErrorResponse> =
                Err(types::ErrorResponse::default());

            let mut pm_token_router_data =
                helpers::router_data_type_conversion::<_, api::PaymentMethodToken, _, _, _, _>(
                    router_data.clone(),
                    pm_token_request_data,
                    pm_token_response_data,
                );

            connector_integration
                .execute_pretasks(&mut pm_token_router_data, state)
                .await
                .to_payment_failed_response()?;

            router_data
                .request
                .set_session_token(pm_token_router_data.session_token.clone());

            let resp = services::execute_connector_processing_step(
                state,
                connector_integration,
                &pm_token_router_data,
                payments::CallConnectorAction::Trigger,
                None,
            )
            .await
            .to_payment_failed_response()?;

            metrics::CONNECTOR_PAYMENT_METHOD_TOKENIZATION.add(
                &metrics::CONTEXT,
                1,
                &[
                    metrics::request::add_attributes(
                        "connector",
                        connector.connector_name.to_string(),
                    ),
                    metrics::request::add_attributes(
                        "payment_method",
                        router_data.payment_method.to_string(),
                    ),
                ],
            );

            let pm_token = match resp.response {
                Ok(response) => match response {
                    types::PaymentsResponseData::TokenizationResponse { token } => Some(token),
                    _ => None,
                },
                Err(err) => {
                    logger::debug!(payment_method_tokenization_error=?err);
                    None
                }
            };
            Ok(pm_token)
        }
        _ => Ok(None),
    }
}

pub fn add_connector_mandate_details_in_payment_method(
    payment_method_type: Option<storage_enums::PaymentMethodType>,
    authorized_amount: Option<i64>,
    authorized_currency: Option<storage_enums::Currency>,
    merchant_connector_id: Option<String>,
    connector_mandate_id: Option<String>,
) -> Option<storage::PaymentsMandateReference> {
    let mut mandate_details = HashMap::new();

    if let Some((mca_id, connector_mandate_id)) =
        merchant_connector_id.clone().zip(connector_mandate_id)
    {
        mandate_details.insert(
            mca_id,
            storage::PaymentsMandateReferenceRecord {
                connector_mandate_id,
                payment_method_type,
                original_payment_authorized_amount: authorized_amount,
                original_payment_authorized_currency: authorized_currency,
            },
        );
        Some(storage::PaymentsMandateReference(mandate_details))
    } else {
        None
    }
}

pub fn update_connector_mandate_details_in_payment_method(
    payment_method: diesel_models::PaymentMethod,
    payment_method_type: Option<storage_enums::PaymentMethodType>,
    authorized_amount: Option<i64>,
    authorized_currency: Option<storage_enums::Currency>,
    merchant_connector_id: Option<String>,
    connector_mandate_id: Option<String>,
) -> RouterResult<Option<serde_json::Value>> {
    let mandate_reference = match payment_method.connector_mandate_details {
        Some(_) => {
            let mandate_details = payment_method
                .connector_mandate_details
                .map(|val| {
                    val.parse_value::<storage::PaymentsMandateReference>("PaymentsMandateReference")
                })
                .transpose()
                .change_context(errors::ApiErrorResponse::InternalServerError)
                .attach_printable("Failed to deserialize to Payment Mandate Reference ")?;

            if let Some((mca_id, connector_mandate_id)) =
                merchant_connector_id.clone().zip(connector_mandate_id)
            {
                let updated_record = storage::PaymentsMandateReferenceRecord {
                    connector_mandate_id: connector_mandate_id.clone(),
                    payment_method_type,
                    original_payment_authorized_amount: authorized_amount,
                    original_payment_authorized_currency: authorized_currency,
                };
                mandate_details.map(|mut payment_mandate_reference| {
                    payment_mandate_reference
                        .entry(mca_id)
                        .and_modify(|pm| *pm = updated_record)
                        .or_insert(storage::PaymentsMandateReferenceRecord {
                            connector_mandate_id,
                            payment_method_type,
                            original_payment_authorized_amount: authorized_amount,
                            original_payment_authorized_currency: authorized_currency,
                        });
                    payment_mandate_reference
                })
            } else {
                None
            }
        }
        None => add_connector_mandate_details_in_payment_method(
            payment_method_type,
            authorized_amount,
            authorized_currency,
            merchant_connector_id,
            connector_mandate_id,
        ),
    };
    let connector_mandate_details = mandate_reference
        .map(|mand| mand.encode_to_value())
        .transpose()
        .change_context(errors::ApiErrorResponse::InternalServerError)
        .attach_printable("Unable to serialize customer acceptance to value")?;

    Ok(connector_mandate_details)
}<|MERGE_RESOLUTION|>--- conflicted
+++ resolved
@@ -65,11 +65,8 @@
     amount: Option<i64>,
     currency: Option<storage_enums::Currency>,
     billing_name: Option<masking::Secret<String>>,
-<<<<<<< HEAD
     payment_method_billing_address: Option<&api::Address>,
-=======
     business_profile: &storage::business_profile::BusinessProfile,
->>>>>>> 91354232
 ) -> RouterResult<(Option<String>, Option<common_enums::PaymentMethodStatus>)>
 where
     FData: mandate::MandateBehaviour + Clone,
