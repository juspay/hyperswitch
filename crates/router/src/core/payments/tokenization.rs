--- conflicted
+++ resolved
@@ -1,13 +1,9 @@
 use api_models::payment_methods::PaymentMethodsData;
-<<<<<<< HEAD
+use common_enums::PaymentMethod;
 use common_utils::{
     ext_traits::{Encode, ValueExt},
     pii,
 };
-=======
-use common_enums::PaymentMethod;
-use common_utils::{ext_traits::ValueExt, pii};
->>>>>>> f1325274
 use error_stack::{report, ResultExt};
 use masking::ExposeInterface;
 use router_env::{instrument, tracing};
@@ -358,16 +354,12 @@
                     },
                     None => {
                         let pm_metadata = create_payment_method_metadata(None, connector_token)?;
-<<<<<<< HEAD
-                        locker_id = Some(resp.payment_method_id);
-=======
 
                         locker_id = if resp.payment_method == PaymentMethod::Card {
                             Some(resp.payment_method_id)
                         } else {
                             None
                         };
->>>>>>> f1325274
                         resp.payment_method_id = generate_id(consts::ID_LENGTH, "pm");
                         payment_methods::cards::create_payment_method(
                             db,
