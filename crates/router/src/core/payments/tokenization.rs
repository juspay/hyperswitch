--- conflicted
+++ resolved
@@ -310,36 +310,6 @@
                     _ => None,
                 };
 
-<<<<<<< HEAD
-                let payment_method_id = Box::pin(create_or_fetch_payment_method_helper(
-                    state,
-                    merchant_context,
-                    optional_pm_details,
-                    network_token_resp,
-                    payment_method_billing_address,
-                    &mut resp,
-                    duplication_check,
-                    network_token_requestor_ref_id,
-                    payment_method_create_request,
-                    customer_id,
-                    business_profile,
-                    connector_token,
-                    customer_acceptance,
-                    pm_status,
-                    network_transaction_id,
-                    merchant_connector_id,
-                    co_badged_card_data,
-                    payment_method_type,
-                ))
-                .await;
-                //remove the lock aquired earlier
-                if let Some(la) = lock_action {
-                    la.free_lock_action(
-                        state,
-                        merchant_context.get_merchant_account().get_id().to_owned(),
-                    )
-                    .await?;
-=======
                 let key_manager_state = state.into();
                 let pm_data_encrypted: Option<Encryptable<Secret<serde_json::Value>>> =
                     optional_pm_details
@@ -887,7 +857,6 @@
                             };
                         };
                     }
->>>>>>> 6f582dc0
                 }
 
                 Some(resp.payment_method_id)
