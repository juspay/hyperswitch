use common_utils::{ext_traits::ValueExt, pii};
use error_stack::{report, ResultExt};
use masking::ExposeInterface;

use super::helpers;
use crate::{
    core::{
        errors::{self, ConnectorErrorExt, RouterResult},
        mandate, payment_methods, payments,
    },
    logger,
    routes::{metrics, AppState},
    services,
    types::{
        self,
        api::{self, PaymentMethodCreateExt},
        domain,
        storage::enums as storage_enums,
    },
    utils::OptionExt,
};

pub async fn save_payment_method<F: Clone, FData>(
    state: &AppState,
    connector: &api::ConnectorData,
    resp: types::RouterData<F, FData, types::PaymentsResponseData>,
    maybe_customer: &Option<domain::Customer>,
    merchant_account: &domain::MerchantAccount,
    payment_method_type: Option<storage_enums::PaymentMethodType>,
) -> RouterResult<Option<String>>
where
    FData: mandate::MandateBehaviour,
{
    match resp.response {
        Ok(_) => {
            let db = &*state.store;
            let token_store = state
                .conf
                .tokenization
                .0
                .get(&connector.connector_name.to_string())
                .map(|token_filter| token_filter.long_lived_token)
                .unwrap_or(false);

            let connector_token = if token_store {
                let token = resp
                    .payment_method_token
                    .to_owned()
                    .get_required_value("payment_token")?;
                Some((connector, token))
            } else {
                None
            };

<<<<<<< HEAD
            let pm_id = if resp.request.get_setup_future_usage().is_some() {
                let customer = maybe_customer.to_owned().get_required_value("customer")?;
                let payment_method_create_request = helpers::get_payment_method_create_request(
                    Some(&resp.request.get_payment_method_data()),
                    Some(resp.payment_method),
                    &customer,
                )
                .await?;
                let merchant_id = &merchant_account.merchant_id;
=======
    let pm_id = if resp.request.get_setup_future_usage().is_some() {
        let customer = maybe_customer.to_owned().get_required_value("customer")?;
        let payment_method_create_request = helpers::get_payment_method_create_request(
            Some(&resp.request.get_payment_method_data()),
            Some(resp.payment_method),
            payment_method_type,
            &customer,
        )
        .await?;
        let merchant_id = &merchant_account.merchant_id;
>>>>>>> 2fdd14c3

                let locker_response = save_in_locker(
                    state,
                    merchant_account,
                    payment_method_create_request.to_owned(),
                )
                .await?;
                let is_duplicate = locker_response.1;

                if is_duplicate {
                    let existing_pm = db
                        .find_payment_method(&locker_response.0.payment_method_id)
                        .await;
                    match existing_pm {
                        Ok(pm) => {
                            let pm_metadata = create_payment_method_metadata(
                                pm.metadata.as_ref(),
                                connector_token,
                            )?;
                            if let Some(metadata) = pm_metadata {
                                payment_methods::cards::update_payment_method(db, pm, metadata)
                                    .await
                                    .change_context(errors::ApiErrorResponse::InternalServerError)
                                    .attach_printable("Failed to add payment method in db")?;
                            };
                        }
                        Err(error) => {
                            match error.current_context() {
                                errors::StorageError::DatabaseError(err) => match err
                                    .current_context()
                                {
                                    storage_models::errors::DatabaseError::NotFound => {
                                        let pm_metadata =
                                            create_payment_method_metadata(None, connector_token)?;
                                        payment_methods::cards::create_payment_method(
                                            db,
                                            &payment_method_create_request,
                                            &customer.customer_id,
                                            &locker_response.0.payment_method_id,
                                            merchant_id,
                                            pm_metadata,
                                        )
                                        .await
                                        .change_context(
                                            errors::ApiErrorResponse::InternalServerError,
                                        )
                                        .attach_printable("Failed to add payment method in db")
                                    }
                                    _ => {
                                        Err(report!(errors::ApiErrorResponse::InternalServerError))
                                    }
                                },
                                _ => Err(report!(errors::ApiErrorResponse::InternalServerError)),
                            }?;
                        }
                    };
                } else {
                    let pm_metadata = create_payment_method_metadata(None, connector_token)?;
                    payment_methods::cards::create_payment_method(
                        db,
                        &payment_method_create_request,
                        &customer.customer_id,
                        &locker_response.0.payment_method_id,
                        merchant_id,
                        pm_metadata,
                    )
                    .await
                    .change_context(errors::ApiErrorResponse::InternalServerError)
                    .attach_printable("Failed to add payment method in db")?;
                };
                Some(locker_response.0.payment_method_id)
            } else {
                None
            };
            Ok(pm_id)
        }
        Err(_) => Ok(None),
    }
}

pub async fn save_in_locker(
    state: &AppState,
    merchant_account: &domain::MerchantAccount,
    payment_method_request: api::PaymentMethodCreate,
) -> RouterResult<(api_models::payment_methods::PaymentMethodResponse, bool)> {
    payment_method_request.validate()?;
    let merchant_id = &merchant_account.merchant_id;
    let customer_id = payment_method_request
        .customer_id
        .clone()
        .get_required_value("customer_id")?;
    match payment_method_request.card.clone() {
        Some(card) => payment_methods::cards::add_card_to_locker(
            state,
            payment_method_request,
            card,
            customer_id,
            merchant_account,
        )
        .await
        .change_context(errors::ApiErrorResponse::InternalServerError)
        .attach_printable("Add Card Failed"),
        None => {
            let pm_id = common_utils::generate_id(crate::consts::ID_LENGTH, "pm");
            let payment_method_response = api::PaymentMethodResponse {
                merchant_id: merchant_id.to_string(),
                customer_id: Some(customer_id),
                payment_method_id: pm_id,
                payment_method: payment_method_request.payment_method,
                payment_method_type: payment_method_request.payment_method_type,
                card: None,
                metadata: None,
                created: Some(common_utils::date_time::now()),
                recurring_enabled: false,           //[#219]
                installment_payment_enabled: false, //[#219]
                payment_experience: Some(vec![api_models::enums::PaymentExperience::RedirectToUrl]), //[#219]
            };
            Ok((payment_method_response, false))
        }
    }
}

pub fn create_payment_method_metadata(
    metadata: Option<&pii::SecretSerdeValue>,
    connector_token: Option<(&api::ConnectorData, String)>,
) -> RouterResult<Option<serde_json::Value>> {
    let mut meta = match metadata {
        None => serde_json::Map::new(),
        Some(meta) => {
            let metadata = meta.clone().expose();
            let existing_metadata: serde_json::Map<String, serde_json::Value> = metadata
                .parse_value("Map<String, Value>")
                .change_context(errors::ApiErrorResponse::InternalServerError)
                .attach_printable("Failed to parse the metadata")?;
            existing_metadata
        }
    };
    Ok(connector_token.and_then(|connector_and_token| {
        meta.insert(
            connector_and_token.0.connector_name.to_string(),
            serde_json::Value::String(connector_and_token.1),
        )
    }))
}

pub async fn add_payment_method_token<F: Clone, T: Clone>(
    state: &AppState,
    connector: &api::ConnectorData,
    tokenization_action: &payments::TokenizationAction,
    router_data: &types::RouterData<F, T, types::PaymentsResponseData>,
    pm_token_request_data: types::PaymentMethodTokenizationData,
) -> RouterResult<Option<String>> {
    match tokenization_action {
        payments::TokenizationAction::TokenizeInConnector => {
            let connector_integration: services::BoxedConnectorIntegration<
                '_,
                api::PaymentMethodToken,
                types::PaymentMethodTokenizationData,
                types::PaymentsResponseData,
            > = connector.connector.get_connector_integration();

            let pm_token_response_data: Result<types::PaymentsResponseData, types::ErrorResponse> =
                Err(types::ErrorResponse::default());

            let pm_token_router_data = payments::helpers::router_data_type_conversion::<
                _,
                api::PaymentMethodToken,
                _,
                _,
                _,
                _,
            >(
                router_data.clone(),
                pm_token_request_data,
                pm_token_response_data,
            );
            let resp = services::execute_connector_processing_step(
                state,
                connector_integration,
                &pm_token_router_data,
                payments::CallConnectorAction::Trigger,
                None,
            )
            .await
            .to_payment_failed_response()?;

            metrics::CONNECTOR_PAYMENT_METHOD_TOKENIZATION.add(
                &metrics::CONTEXT,
                1,
                &[
                    metrics::request::add_attributes(
                        "connector",
                        connector.connector_name.to_string(),
                    ),
                    metrics::request::add_attributes(
                        "payment_method",
                        router_data.payment_method.to_string(),
                    ),
                ],
            );

            let pm_token = match resp.response {
                Ok(response) => match response {
                    types::PaymentsResponseData::TokenizationResponse { token } => Some(token),
                    _ => None,
                },
                Err(err) => {
                    logger::debug!(payment_method_tokenization_error=?err);
                    None
                }
            };
            Ok(pm_token)
        }
        _ => Ok(None),
    }
}<|MERGE_RESOLUTION|>--- conflicted
+++ resolved
@@ -52,28 +52,16 @@
                 None
             };
 
-<<<<<<< HEAD
             let pm_id = if resp.request.get_setup_future_usage().is_some() {
                 let customer = maybe_customer.to_owned().get_required_value("customer")?;
                 let payment_method_create_request = helpers::get_payment_method_create_request(
                     Some(&resp.request.get_payment_method_data()),
                     Some(resp.payment_method),
+                    payment_method_type,
                     &customer,
                 )
                 .await?;
                 let merchant_id = &merchant_account.merchant_id;
-=======
-    let pm_id = if resp.request.get_setup_future_usage().is_some() {
-        let customer = maybe_customer.to_owned().get_required_value("customer")?;
-        let payment_method_create_request = helpers::get_payment_method_create_request(
-            Some(&resp.request.get_payment_method_data()),
-            Some(resp.payment_method),
-            payment_method_type,
-            &customer,
-        )
-        .await?;
-        let merchant_id = &merchant_account.merchant_id;
->>>>>>> 2fdd14c3
 
                 let locker_response = save_in_locker(
                     state,
