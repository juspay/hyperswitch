--- conflicted
+++ resolved
@@ -144,10 +144,7 @@
             payment_intent.customer_id.as_ref(),
             key_store,
             &payment_intent.payment_id,
-<<<<<<< HEAD
             merchant_account.storage_scheme,
-=======
->>>>>>> 2a9e09d8
         )
         .await?;
         let billing_address = helpers::create_or_find_address_for_payment_by_request(
@@ -158,10 +155,7 @@
             payment_intent.customer_id.as_ref(),
             key_store,
             &payment_intent.payment_id,
-<<<<<<< HEAD
             merchant_account.storage_scheme,
-=======
->>>>>>> 2a9e09d8
         )
         .await?;
 
