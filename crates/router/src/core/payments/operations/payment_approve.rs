--- conflicted
+++ resolved
@@ -48,14 +48,8 @@
         operations::GetTrackerResponse<'a, F, api::PaymentsCaptureRequest, PaymentData<F>>,
     > {
         let db = &*state.store;
-<<<<<<< HEAD
-        let merchant_id = merchant_context.get_merchant_account().get_id();
-        let storage_scheme = merchant_context.get_merchant_account().storage_scheme;
-=======
-        let key_manager_state = &state.into();
         let merchant_id = platform.get_processor().get_account().get_id();
         let storage_scheme = platform.get_processor().get_account().storage_scheme;
->>>>>>> dd527179
         let (mut payment_intent, payment_attempt, currency, amount);
 
         let payment_id = payment_id
@@ -88,12 +82,7 @@
         let business_profile = state
             .store
             .find_business_profile_by_profile_id(
-<<<<<<< HEAD
-                merchant_context.get_merchant_key_store(),
-=======
-                key_manager_state,
                 platform.get_processor().get_key_store(),
->>>>>>> dd527179
                 profile_id,
             )
             .await
