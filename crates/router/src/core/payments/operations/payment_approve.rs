use std::marker::PhantomData;

use api_models::enums::FrmSuggestion;
use async_trait::async_trait;
use error_stack::{IntoReport, ResultExt};
use router_derive::PaymentOperation;
use router_env::{instrument, tracing};

use super::{BoxedOperation, Domain, GetTracker, Operation, UpdateTracker, ValidateRequest};
use crate::{
    core::{
        errors::{self, RouterResult, StorageErrorExt},
        payment_methods::PaymentMethodRetrieve,
        payments::{helpers, operations, PaymentAddress, PaymentData},
        utils as core_utils,
    },
    routes::AppState,
    services,
    types::{
        api::{self, PaymentIdTypeExt},
        domain,
        storage::{self, enums as storage_enums},
    },
    utils::OptionExt,
};

#[derive(Debug, Clone, Copy, PaymentOperation)]
#[operation(operations = "all", flow = "capture")]
pub struct PaymentApprove;

#[async_trait]
impl<F: Send + Clone, Ctx: PaymentMethodRetrieve>
    GetTracker<F, PaymentData<F>, api::PaymentsCaptureRequest, Ctx> for PaymentApprove
{
    #[instrument(skip_all)]
    async fn get_trackers<'a>(
        &'a self,
        state: &'a AppState,
        payment_id: &api::PaymentIdType,
        _request: &api::PaymentsCaptureRequest,
        _mandate_type: Option<api::MandateTransactionType>,
        merchant_account: &domain::MerchantAccount,
        key_store: &domain::MerchantKeyStore,
        _auth_flow: services::AuthFlow,
    ) -> RouterResult<operations::GetTrackerResponse<'a, F, api::PaymentsCaptureRequest, Ctx>> {
        let db = &*state.store;
        let merchant_id = &merchant_account.merchant_id;
        let storage_scheme = merchant_account.storage_scheme;
        let (mut payment_intent, payment_attempt, currency, amount);

        let payment_id = payment_id
            .get_payment_intent_id()
            .change_context(errors::ApiErrorResponse::PaymentNotFound)?;

        payment_intent = db
            .find_payment_intent_by_payment_id_merchant_id(&payment_id, merchant_id, storage_scheme)
            .await
            .to_not_found_response(errors::ApiErrorResponse::PaymentNotFound)?;

        helpers::validate_payment_status_against_not_allowed_statuses(
            &payment_intent.status,
            &[
                storage_enums::IntentStatus::Failed,
                storage_enums::IntentStatus::Succeeded,
            ],
            "approve",
        )?;

        let profile_id = payment_intent
            .profile_id
            .as_ref()
            .get_required_value("profile_id")
            .change_context(errors::ApiErrorResponse::InternalServerError)
            .attach_printable("'profile_id' not set in payment intent")?;

        let business_profile = state
            .store
            .find_business_profile_by_profile_id(profile_id)
            .await
            .to_not_found_response(errors::ApiErrorResponse::BusinessProfileNotFound {
                id: profile_id.to_string(),
            })?;

        let attempt_id = payment_intent.active_attempt.get_id().clone();
        payment_attempt = db
            .find_payment_attempt_by_payment_id_merchant_id_attempt_id(
                &payment_intent.payment_id,
                merchant_id,
                &attempt_id.clone(),
                storage_scheme,
            )
            .await
            .to_not_found_response(errors::ApiErrorResponse::PaymentNotFound)?;

        currency = payment_attempt.currency.get_required_value("currency")?;
        amount = payment_attempt.get_total_amount().into();

        let shipping_address = helpers::create_or_find_address_for_payment_by_request(
            db,
            None,
            payment_intent.shipping_address_id.as_deref(),
            merchant_id,
            payment_intent.customer_id.as_ref(),
            key_store,
            &payment_intent.payment_id,
            merchant_account.storage_scheme,
        )
        .await?;
        let billing_address = helpers::create_or_find_address_for_payment_by_request(
            db,
            None,
            payment_intent.billing_address_id.as_deref(),
            merchant_id,
            payment_intent.customer_id.as_ref(),
            key_store,
            &payment_intent.payment_id,
            merchant_account.storage_scheme,
        )
        .await?;

        payment_intent.shipping_address_id = shipping_address.clone().map(|i| i.address_id);
        payment_intent.billing_address_id = billing_address.clone().map(|i| i.address_id);
<<<<<<< HEAD
        payment_intent.return_url = request
            .return_url
            .as_ref()
            .map(|a| a.to_string())
            .or(payment_intent.return_url);

        payment_intent.allowed_payment_method_types = request
            .get_allowed_payment_method_types_as_value()
            .change_context(errors::ApiErrorResponse::InternalServerError)
            .attach_printable("Error converting allowed_payment_types to Value")?
            .or(payment_intent.allowed_payment_method_types);

        payment_intent.connector_metadata = request
            .get_connector_metadata_as_value()
            .change_context(errors::ApiErrorResponse::InternalServerError)
            .attach_printable("Error converting connector_metadata to Value")?
            .or(payment_intent.connector_metadata);

        payment_intent.feature_metadata = request
            .get_feature_metadata_as_value()
            .change_context(errors::ApiErrorResponse::InternalServerError)
            .attach_printable("Error converting feature_metadata to Value")?
            .or(payment_intent.feature_metadata);

        payment_intent.metadata = request.metadata.clone().or(payment_intent.metadata);

        // The operation merges mandate data from both request and payment_attempt
        let setup_mandate = setup_mandate.and_then(|mandate_data| {
            payment_attempt
                .mandate_details
                .clone()
                .map(|mandate| match mandate {
                    data_models::mandates::MandateTypeDetails::MandateType(mandate_type) => {
                        MandateData {
                            customer_acceptance: mandate_data.customer_acceptance,
                            mandate_type: Some(mandate_type),
                            update_mandate_id: None,
                        }
                    }
                    data_models::mandates::MandateTypeDetails::MandateDetails(mandate_details) => {
                        MandateData {
                            customer_acceptance: mandate_data.customer_acceptance,
                            mandate_type: None,
                            update_mandate_id: mandate_details.update_mandate_id,
                        }
                    }
                })
        });
=======
>>>>>>> 98bf8f5b

        let frm_response = db
        .find_fraud_check_by_payment_id(payment_intent.payment_id.clone(), merchant_account.merchant_id.clone())
        .await
        .change_context(errors::ApiErrorResponse::PaymentNotFound)
        .attach_printable_lazy(|| {
            format!("Error while retrieving frm_response, merchant_id: {}, payment_id: {attempt_id}", &merchant_account.merchant_id)
        });

        let payment_data = PaymentData {
            flow: PhantomData,
            payment_intent,
            payment_attempt,
            currency,
            amount,
            email: None,
            mandate_id: None,
            mandate_connector: None,
            setup_mandate: None,
            token: None,
            address: PaymentAddress {
                shipping: shipping_address.as_ref().map(|a| a.into()),
                billing: billing_address.as_ref().map(|a| a.into()),
            },
            confirm: None,
            payment_method_data: None,
            force_sync: None,
            refunds: vec![],
            disputes: vec![],
            attempts: None,
            sessions_token: vec![],
            card_cvc: None,
            creds_identifier: None,
            pm_token: None,
            connector_customer_id: None,
            recurring_mandate_payment_data: None,
            ephemeral_key: None,
            multiple_capture_data: None,
            redirect_response: None,
            surcharge_details: None,
            frm_message: frm_response.ok(),
            payment_link_data: None,
            incremental_authorization_details: None,
            authorizations: vec![],
            frm_metadata: None,
        };

        let get_trackers_response = operations::GetTrackerResponse {
            operation: Box::new(self),
            customer_details: None,
            payment_data,
            business_profile,
        };

        Ok(get_trackers_response)
    }
}

#[async_trait]
impl<F: Clone, Ctx: PaymentMethodRetrieve>
    UpdateTracker<F, PaymentData<F>, api::PaymentsCaptureRequest, Ctx> for PaymentApprove
{
    #[instrument(skip_all)]
    async fn update_trackers<'b>(
        &'b self,
        db: &'b AppState,
        mut payment_data: PaymentData<F>,
        _customer: Option<domain::Customer>,
        storage_scheme: storage_enums::MerchantStorageScheme,
        _updated_customer: Option<storage::CustomerUpdate>,
        _merchant_key_store: &domain::MerchantKeyStore,
        _frm_suggestion: Option<FrmSuggestion>,
        _header_payload: api::HeaderPayload,
    ) -> RouterResult<(
        BoxedOperation<'b, F, api::PaymentsCaptureRequest, Ctx>,
        PaymentData<F>,
    )>
    where
        F: 'b + Send,
    {
        let intent_status_update = storage::PaymentIntentUpdate::ApproveUpdate {
            merchant_decision: Some(api_models::enums::MerchantDecision::Approved.to_string()),
            updated_by: storage_scheme.to_string(),
        };
        payment_data.payment_intent = db
            .store
            .update_payment_intent(
                payment_data.payment_intent,
                intent_status_update,
                storage_scheme,
            )
            .await
            .to_not_found_response(errors::ApiErrorResponse::PaymentNotFound)?;

        Ok((Box::new(self), payment_data))
    }
}

impl<F: Send + Clone, Ctx: PaymentMethodRetrieve>
    ValidateRequest<F, api::PaymentsCaptureRequest, Ctx> for PaymentApprove
{
    #[instrument(skip_all)]
    fn validate_request<'a, 'b>(
        &'b self,
        request: &api::PaymentsCaptureRequest,
        merchant_account: &'a domain::MerchantAccount,
    ) -> RouterResult<(
        BoxedOperation<'b, F, api::PaymentsCaptureRequest, Ctx>,
        operations::ValidateResult<'a>,
    )> {
        let request_merchant_id = request.merchant_id.as_deref();
        helpers::validate_merchant_id(&merchant_account.merchant_id, request_merchant_id)
            .change_context(errors::ApiErrorResponse::InvalidDataFormat {
                field_name: "merchant_id".to_string(),
                expected_format: "merchant_id from merchant account".to_string(),
            })?;

        Ok((
            Box::new(self),
            operations::ValidateResult {
                merchant_id: &merchant_account.merchant_id,
                payment_id: api::PaymentIdType::PaymentIntentId(
                    core_utils::validate_id(request.payment_id.clone(), "payment_id")
                        .into_report()?,
                ),
                mandate_type: None,
                storage_scheme: merchant_account.storage_scheme,
                requeue: false,
            },
        ))
    }
}<|MERGE_RESOLUTION|>--- conflicted
+++ resolved
@@ -120,57 +120,6 @@
 
         payment_intent.shipping_address_id = shipping_address.clone().map(|i| i.address_id);
         payment_intent.billing_address_id = billing_address.clone().map(|i| i.address_id);
-<<<<<<< HEAD
-        payment_intent.return_url = request
-            .return_url
-            .as_ref()
-            .map(|a| a.to_string())
-            .or(payment_intent.return_url);
-
-        payment_intent.allowed_payment_method_types = request
-            .get_allowed_payment_method_types_as_value()
-            .change_context(errors::ApiErrorResponse::InternalServerError)
-            .attach_printable("Error converting allowed_payment_types to Value")?
-            .or(payment_intent.allowed_payment_method_types);
-
-        payment_intent.connector_metadata = request
-            .get_connector_metadata_as_value()
-            .change_context(errors::ApiErrorResponse::InternalServerError)
-            .attach_printable("Error converting connector_metadata to Value")?
-            .or(payment_intent.connector_metadata);
-
-        payment_intent.feature_metadata = request
-            .get_feature_metadata_as_value()
-            .change_context(errors::ApiErrorResponse::InternalServerError)
-            .attach_printable("Error converting feature_metadata to Value")?
-            .or(payment_intent.feature_metadata);
-
-        payment_intent.metadata = request.metadata.clone().or(payment_intent.metadata);
-
-        // The operation merges mandate data from both request and payment_attempt
-        let setup_mandate = setup_mandate.and_then(|mandate_data| {
-            payment_attempt
-                .mandate_details
-                .clone()
-                .map(|mandate| match mandate {
-                    data_models::mandates::MandateTypeDetails::MandateType(mandate_type) => {
-                        MandateData {
-                            customer_acceptance: mandate_data.customer_acceptance,
-                            mandate_type: Some(mandate_type),
-                            update_mandate_id: None,
-                        }
-                    }
-                    data_models::mandates::MandateTypeDetails::MandateDetails(mandate_details) => {
-                        MandateData {
-                            customer_acceptance: mandate_data.customer_acceptance,
-                            mandate_type: None,
-                            update_mandate_id: mandate_details.update_mandate_id,
-                        }
-                    }
-                })
-        });
-=======
->>>>>>> 98bf8f5b
 
         let frm_response = db
         .find_fraud_check_by_payment_id(payment_intent.payment_id.clone(), merchant_account.merchant_id.clone())
