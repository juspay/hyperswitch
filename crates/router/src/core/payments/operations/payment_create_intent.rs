--- conflicted
+++ resolved
@@ -80,173 +80,6 @@
     }
 }
 
-<<<<<<< HEAD
-#[async_trait::async_trait]
-pub trait PaymentsCreateIntentBridge {
-    async fn create_domain_model_from_request(
-        &self,
-        state: &SessionState,
-        key_store: &domain::MerchantKeyStore,
-        payment_id: &common_utils::id_type::GlobalPaymentId,
-        merchant_account: &domain::MerchantAccount,
-        profile: &domain::Profile,
-    ) -> RouterResult<hyperswitch_domain_models::payments::PaymentIntent>;
-
-    fn get_request_incremental_authorization_value(
-        &self,
-    ) -> RouterResult<common_enums::RequestIncrementalAuthorization>;
-}
-
-#[async_trait::async_trait]
-impl PaymentsCreateIntentBridge for PaymentsCreateIntentRequest {
-    async fn create_domain_model_from_request(
-        &self,
-        state: &SessionState,
-        key_store: &domain::MerchantKeyStore,
-        payment_id: &common_utils::id_type::GlobalPaymentId,
-        merchant_account: &domain::MerchantAccount,
-        profile: &domain::Profile,
-    ) -> RouterResult<hyperswitch_domain_models::payments::PaymentIntent> {
-        let session_expiry =
-            common_utils::date_time::now().saturating_add(time::Duration::seconds(
-                self.session_expiry.map(i64::from).unwrap_or(
-                    profile
-                        .session_expiry
-                        .unwrap_or(common_utils::consts::DEFAULT_SESSION_EXPIRY),
-                ),
-            ));
-        let client_secret = common_utils::types::ClientSecret::new(
-            payment_id.clone(),
-            common_utils::generate_time_ordered_id_without_prefix(),
-        );
-
-        // Derivation of directly supplied Billing Address data in our Payment Create Request
-        // Encrypting our Billing Address Details to be stored in Payment Intent
-        let billing_address = self
-            .billing
-            .clone()
-            .async_map(|billing_details| create_encrypted_data(state, key_store, billing_details))
-            .await
-            .transpose()
-            .change_context(errors::ApiErrorResponse::InternalServerError)
-            .attach_printable("Unable to encrypt billing details")?
-            .map(|encrypted_value| {
-                encrypted_value.deserialize_inner_value(|value| value.parse_value("Address"))
-            })
-            .transpose()
-            .change_context(errors::ApiErrorResponse::InternalServerError)
-            .attach_printable("Unable to deserialize decrypted value to Address")?;
-
-        // Derivation of directly supplied Shipping Address data in our Payment Create Request
-        // Encrypting our Shipping Address Details to be stored in Payment Intent
-        let shipping_address = self
-            .shipping
-            .clone()
-            .async_map(|shipping_details| create_encrypted_data(state, key_store, shipping_details))
-            .await
-            .transpose()
-            .change_context(errors::ApiErrorResponse::InternalServerError)
-            .attach_printable("Unable to encrypt shipping details")?
-            .map(|encrypted_value| {
-                encrypted_value.deserialize_inner_value(|value| value.parse_value("Address"))
-            })
-            .transpose()
-            .change_context(errors::ApiErrorResponse::InternalServerError)
-            .attach_printable("Unable to deserialize decrypted value to Address")?;
-        let order_details = self.order_details.clone().map(|order_details| {
-            order_details
-                .into_iter()
-                .map(|order_detail| masking::Secret::new(order_detail))
-                .collect()
-        });
-        Ok(hyperswitch_domain_models::payments::PaymentIntent {
-            id: payment_id.clone(),
-            merchant_id: merchant_account.get_id().clone(),
-            // Intent status would be RequiresPaymentMethod because we are creating a new payment intent
-            status: common_enums::IntentStatus::RequiresPaymentMethod,
-            amount_details: hyperswitch_domain_models::payments::AmountDetails::foreign_from(
-                self.amount_details.clone(),
-            ),
-            amount_captured: None,
-            customer_id: self.customer_id.clone(),
-            description: self.description.clone(),
-            return_url: self.return_url.clone(),
-            metadata: self.metadata.clone(),
-            statement_descriptor: self.statement_descriptor.clone(),
-            created_at: common_utils::date_time::now(),
-            modified_at: common_utils::date_time::now(),
-            last_synced: None,
-            setup_future_usage: self.setup_future_usage.unwrap_or_default(),
-            client_secret,
-            active_attempt: None,
-            order_details,
-            allowed_payment_method_types: self
-                .get_allowed_payment_method_types_as_value()
-                .change_context(errors::ApiErrorResponse::InternalServerError)
-                .attach_printable("Error getting allowed payment method types as value")?,
-            connector_metadata: self
-                .get_connector_metadata_as_value()
-                .change_context(errors::ApiErrorResponse::InternalServerError)
-                .attach_printable("Error getting connector metadata as value")?,
-            feature_metadata: self
-                .get_feature_metadata_as_value()
-                .change_context(errors::ApiErrorResponse::InternalServerError)
-                .attach_printable("Error getting feature metadata as value")?,
-            // Attempt count is 0 in create intent as no attempt is made yet
-            attempt_count: 0,
-            profile_id: profile.get_id().clone(),
-            payment_link_id: None,
-            frm_merchant_decision: None,
-            updated_by: merchant_account.storage_scheme.to_string(),
-            request_incremental_authorization: self
-                .get_request_incremental_authorization_value()?,
-            // Authorization count is 0 in create intent as no authorization is made yet
-            authorization_count: Some(0),
-            session_expiry,
-            request_external_three_ds_authentication: self
-                .request_external_three_ds_authentication
-                .clone()
-                .unwrap_or_default(),
-            frm_metadata: self.frm_metadata.clone(),
-            customer_details: None,
-            merchant_reference_id: self.merchant_reference_id.clone(),
-            billing_address,
-            shipping_address,
-            capture_method: self.capture_method.unwrap_or_default(),
-            authentication_type: self.authentication_type.unwrap_or_default(),
-            prerouting_algorithm: None,
-            organization_id: merchant_account.organization_id.clone(),
-            enable_payment_link: self.payment_link_enabled.clone().unwrap_or_default(),
-            apply_mit_exemption: self.apply_mit_exemption.clone().unwrap_or_default(),
-            customer_present: self.customer_present.clone().unwrap_or_default(),
-            payment_link_config: self
-                .payment_link_config
-                .clone()
-                .map(ForeignFrom::foreign_from),
-            routing_algorithm_id: self.routing_algorithm_id.clone(),
-        })
-    }
-
-    fn get_request_incremental_authorization_value(
-        &self,
-    ) -> RouterResult<common_enums::RequestIncrementalAuthorization> {
-        self.request_incremental_authorization
-            .map(|request_incremental_authorization| {
-                if request_incremental_authorization == common_enums::RequestIncrementalAuthorization::True {
-                    if self.capture_method == Some(common_enums::CaptureMethod::Automatic) {
-                        Err(errors::ApiErrorResponse::InvalidRequestData { message: "incremental authorization is not supported when capture_method is automatic".to_owned() })?
-                    }
-                    Ok(common_enums::RequestIncrementalAuthorization::True)
-                } else {
-                    Ok(common_enums::RequestIncrementalAuthorization::False)
-                }
-            })
-            .unwrap_or(Ok(common_enums::RequestIncrementalAuthorization::default()))
-    }
-}
-
-=======
->>>>>>> fc03daa6
 type PaymentsCreateIntentOperation<'b, F> =
     BoxedOperation<'b, F, PaymentsCreateIntentRequest, payments::PaymentIntentData<F>>;
 
@@ -263,7 +96,6 @@
         merchant_account: &domain::MerchantAccount,
         profile: &domain::Profile,
         key_store: &domain::MerchantKeyStore,
-        _auth_flow: services::AuthFlow,
         _header_payload: &api::HeaderPayload,
     ) -> RouterResult<
         operations::GetTrackerResponse<
