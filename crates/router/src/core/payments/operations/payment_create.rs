use std::marker::PhantomData;

use api_models::enums::FrmSuggestion;
use async_trait::async_trait;
use common_utils::ext_traits::{AsyncExt, Encode, ValueExt};
use data_models::{mandates::MandateData, payments::payment_attempt::PaymentAttempt};
use diesel_models::ephemeral_key;
use error_stack::{self, ResultExt};
use masking::PeekInterface;
use router_derive::PaymentOperation;
use router_env::{instrument, tracing};
use time::PrimitiveDateTime;

use super::{BoxedOperation, Domain, GetTracker, Operation, UpdateTracker, ValidateRequest};
use crate::{
    consts,
    core::{
        errors::{self, CustomResult, RouterResult, StorageErrorExt},
        payment_link,
        payment_methods::PaymentMethodRetrieve,
        payments::{self, helpers, operations, CustomerDetails, PaymentAddress, PaymentData},
        utils as core_utils,
    },
    db::StorageInterface,
    routes::AppState,
    services,
    types::{
        self,
        api::{self, PaymentIdTypeExt},
        domain,
        storage::{
            self,
            enums::{self, IntentStatus},
        },
    },
    utils::{self, OptionExt},
};

#[derive(Debug, Clone, Copy, PaymentOperation)]
#[operation(operations = "all", flow = "authorize")]
pub struct PaymentCreate;

/// The `get_trackers` function for `PaymentsCreate` is an entrypoint for new payments
/// This will create all the entities required for a new payment from the request
#[async_trait]
impl<F: Send + Clone, Ctx: PaymentMethodRetrieve>
    GetTracker<F, PaymentData<F>, api::PaymentsRequest, Ctx> for PaymentCreate
{
    #[instrument(skip_all)]
    async fn get_trackers<'a>(
        &'a self,
        state: &'a AppState,
        payment_id: &api::PaymentIdType,
        request: &api::PaymentsRequest,
        mandate_type: Option<api::MandateTransactionType>,
        merchant_account: &domain::MerchantAccount,
        merchant_key_store: &domain::MerchantKeyStore,
        _auth_flow: services::AuthFlow,
    ) -> RouterResult<operations::GetTrackerResponse<'a, F, api::PaymentsRequest, Ctx>> {
        let db = &*state.store;
        let ephemeral_key = Self::get_ephemeral_key(request, state, merchant_account).await;
        let merchant_id = &merchant_account.merchant_id;
        let storage_scheme = merchant_account.storage_scheme;
        let (payment_intent, payment_attempt);

        let money @ (amount, currency) = payments_create_request_validation(request)?;

        let payment_id = payment_id
            .get_payment_intent_id()
            .change_context(errors::ApiErrorResponse::PaymentNotFound)?;

        helpers::validate_business_details(
            request.business_country,
            request.business_label.as_ref(),
            merchant_account,
        )?;

        // If profile id is not passed, get it from the business_country and business_label
        let profile_id = core_utils::get_profile_id_from_business_details(
            request.business_country,
            request.business_label.as_ref(),
            merchant_account,
            request.profile_id.as_ref(),
            &*state.store,
            true,
        )
        .await?;

        // Validate whether profile_id passed in request is valid and is linked to the merchant
        let business_profile = if let Some(business_profile) =
            core_utils::validate_and_get_business_profile(
                db,
                request.profile_id.as_ref(),
                merchant_id,
            )
            .await?
        {
            business_profile
        } else {
            db.find_business_profile_by_profile_id(&profile_id)
                .await
                .to_not_found_response(errors::ApiErrorResponse::BusinessProfileNotFound {
                    id: profile_id.to_string(),
                })?
        };

        let (
            token,
            payment_method,
            payment_method_type,
            setup_mandate,
            recurring_mandate_payment_data,
            mandate_connector,
        ) = helpers::get_token_pm_type_mandate_details(
            state,
            request,
            mandate_type,
            merchant_account,
            merchant_key_store,
        )
        .await?;

        let customer_details = helpers::get_customer_details_from_request(request);

        let shipping_address = helpers::create_or_find_address_for_payment_by_request(
            db,
            request.shipping.as_ref(),
            None,
            merchant_id,
            customer_details.customer_id.as_ref(),
            merchant_key_store,
            &payment_id,
            merchant_account.storage_scheme,
        )
        .await?;

        let billing_address = helpers::create_or_find_address_for_payment_by_request(
            db,
            request.billing.as_ref(),
            None,
            merchant_id,
            customer_details.customer_id.as_ref(),
            merchant_key_store,
            &payment_id,
            merchant_account.storage_scheme,
        )
        .await?;

        let browser_info = request
            .browser_info
            .clone()
            .map(|x| {
                common_utils::ext_traits::Encode::<types::BrowserInformation>::encode_to_value(&x)
            })
            .transpose()
            .change_context(errors::ApiErrorResponse::InvalidDataValue {
                field_name: "browser_info",
            })?;

        let attempt_id = if core_utils::is_merchant_enabled_for_payment_id_as_connector_request_id(
            &state.conf,
            merchant_id,
        ) {
            payment_id.to_string()
        } else {
            utils::get_payment_attempt_id(payment_id.clone(), 1)
        };

        // If profile id is not passed, get it from the business_country and business_label
        let profile_id = core_utils::get_profile_id_from_business_details(
            request.business_country,
            request.business_label.as_ref(),
            merchant_account,
            request.profile_id.as_ref(),
            &*state.store,
            true,
        )
        .await?;

        let intent_fulfillment_time = request.intent_fulfillment_time.map(i64::from).unwrap_or(
            business_profile
                .intent_fulfillment_time
                .unwrap_or(consts::DEFAULT_FULFILLMENT_TIME),
        );

        let expiry = common_utils::date_time::now()
            .saturating_add(time::Duration::seconds(intent_fulfillment_time));

        let payment_link_data = if let Some(payment_link_create) = request.payment_link {
            if payment_link_create {
                let merchant_name = merchant_account
                    .merchant_name
                    .clone()
                    .map(|merchant_name| merchant_name.into_inner().peek().to_owned())
                    .unwrap_or_default();

                let default_domain_name = state.conf.server.base_url.clone();

                let (payment_link_config, domain_name) =
                    payment_link::get_payment_link_config_based_on_priority(
                        request.payment_link_config.clone(),
                        business_profile.payment_link_config.clone(),
                        merchant_name,
                        default_domain_name,
                    )?;
                create_payment_link(
                    request,
                    payment_link_config,
                    merchant_id.clone(),
                    payment_id.clone(),
                    db,
                    amount,
                    request.description.clone(),
                    profile_id.clone(),
                    domain_name,
                    expiry,
                )
                .await?
            } else {
                None
            }
        } else {
            None
        };

        let payment_intent_new = Self::make_payment_intent(
            &payment_id,
            merchant_account,
            money,
            request,
            shipping_address.clone().map(|x| x.address_id),
            payment_link_data.clone(),
            billing_address.clone().map(|x| x.address_id),
            attempt_id,
            profile_id,
            expiry,
        )
        .await?;

        let (payment_attempt_new, additional_payment_data) = Self::make_payment_attempt(
            &payment_id,
            merchant_id,
            money,
            payment_method,
            payment_method_type,
            request,
            browser_info,
            state,
        )
        .await?;

        payment_intent = db
            .insert_payment_intent(payment_intent_new, storage_scheme)
            .await
            .to_duplicate_response(errors::ApiErrorResponse::DuplicatePayment {
                payment_id: payment_id.clone(),
            })?;

        if let Some(order_details) = &request.order_details {
            helpers::validate_order_details_amount(
                order_details.to_owned(),
                payment_intent.amount,
            )?;
        }

        payment_attempt = db
            .insert_payment_attempt(payment_attempt_new, storage_scheme)
            .await
            .to_duplicate_response(errors::ApiErrorResponse::DuplicatePayment {
                payment_id: payment_id.clone(),
            })?;

        let mandate_id = request
            .mandate_id
            .as_ref()
            .async_and_then(|mandate_id| async {
                let mandate = db
                    .find_mandate_by_merchant_id_mandate_id(merchant_id, mandate_id)
                    .await
                    .to_not_found_response(errors::ApiErrorResponse::MandateNotFound);
                Some(mandate.and_then(|mandate_obj| {
                    match (
                        mandate_obj.network_transaction_id,
                        mandate_obj.connector_mandate_ids,
                    ) {
                        (Some(network_tx_id), _) => Ok(api_models::payments::MandateIds {
                            mandate_id: mandate_obj.mandate_id,
                            mandate_reference_id: Some(
                                api_models::payments::MandateReferenceId::NetworkMandateId(
                                    network_tx_id,
                                ),
                            ),
                        }),
                        (_, Some(connector_mandate_id)) => connector_mandate_id
                        .parse_value("ConnectorMandateId")
                        .change_context(errors::ApiErrorResponse::MandateNotFound)
                        .map(|connector_id: api_models::payments::ConnectorMandateReferenceId| {
                            api_models::payments::MandateIds {
                                mandate_id: mandate_obj.mandate_id,
                                mandate_reference_id: Some(api_models::payments::MandateReferenceId::ConnectorMandateId(
                                    api_models::payments::ConnectorMandateReferenceId {
                                        connector_mandate_id: connector_id.connector_mandate_id,
                                        payment_method_id: connector_id.payment_method_id,
                                    },
                                ))
                            }
                         }),
                        (_, _) => Ok(api_models::payments::MandateIds {
                            mandate_id: mandate_obj.mandate_id,
                            mandate_reference_id: None,
                        }),
                    }
                }))
            })
            .await
            .transpose()?;

        let operation = payments::if_not_create_change_operation::<_, F, Ctx>(
            payment_intent.status,
            request.confirm,
            self,
        );

        let creds_identifier = request
            .merchant_connector_details
            .as_ref()
            .map(|mcd| mcd.creds_identifier.to_owned());
        request
            .merchant_connector_details
            .to_owned()
            .async_map(|mcd| async {
                helpers::insert_merchant_connector_creds_to_config(
                    db,
                    merchant_account.merchant_id.as_str(),
                    mcd,
                )
                .await
            })
            .await
            .transpose()?;

        // The operation merges mandate data from both request and payment_attempt
        let setup_mandate = setup_mandate.map(MandateData::from);

        let surcharge_details = request.surcharge_details.map(|request_surcharge_details| {
            payments::types::SurchargeDetails::from((&request_surcharge_details, &payment_attempt))
        });

        let payment_method_data_after_card_bin_call = request
            .payment_method_data
            .as_ref()
            .zip(additional_payment_data)
            .map(|(payment_method_data, additional_payment_data)| {
                payment_method_data.apply_additional_payment_data(additional_payment_data)
            });
        let amount = payment_attempt.get_total_amount().into();
        let payment_data = PaymentData {
            flow: PhantomData,
            payment_intent,
            payment_attempt,
            currency,
            amount,
            email: request.email.clone(),
            mandate_id,
            mandate_connector,
            setup_mandate,
            token,
            address: PaymentAddress {
                shipping: shipping_address.as_ref().map(|a| a.into()),
                billing: billing_address.as_ref().map(|a| a.into()),
            },
            confirm: request.confirm,
            payment_method_data: payment_method_data_after_card_bin_call,
            refunds: vec![],
            disputes: vec![],
            attempts: None,
            force_sync: None,
            sessions_token: vec![],
            card_cvc: request.card_cvc.clone(),
            creds_identifier,
            pm_token: None,
            connector_customer_id: None,
            recurring_mandate_payment_data,
            ephemeral_key,
            multiple_capture_data: None,
            redirect_response: None,
            surcharge_details,
            frm_message: None,
            payment_link_data,
            incremental_authorization_details: None,
            authorizations: vec![],
            frm_metadata: request.frm_metadata.clone(),
        };

        let get_trackers_response = operations::GetTrackerResponse {
            operation,
            customer_details: Some(customer_details),
            payment_data,
            business_profile,
        };

        Ok(get_trackers_response)
    }
}

#[async_trait]
impl<F: Clone + Send, Ctx: PaymentMethodRetrieve> Domain<F, api::PaymentsRequest, Ctx>
    for PaymentCreate
{
    #[instrument(skip_all)]
    async fn get_or_create_customer_details<'a>(
        &'a self,
        db: &dyn StorageInterface,
        payment_data: &mut PaymentData<F>,
        request: Option<CustomerDetails>,
        key_store: &domain::MerchantKeyStore,
    ) -> CustomResult<
        (
            BoxedOperation<'a, F, api::PaymentsRequest, Ctx>,
            Option<domain::Customer>,
        ),
        errors::StorageError,
    > {
        helpers::create_customer_if_not_exist(
            Box::new(self),
            db,
            payment_data,
            request,
            &key_store.merchant_id,
            key_store,
        )
        .await
    }

    #[instrument(skip_all)]
    async fn make_pm_data<'a>(
        &'a self,
        state: &'a AppState,
        payment_data: &mut PaymentData<F>,
        _storage_scheme: enums::MerchantStorageScheme,
        merchant_key_store: &domain::MerchantKeyStore,
    ) -> RouterResult<(
        BoxedOperation<'a, F, api::PaymentsRequest, Ctx>,
        Option<api::PaymentMethodData>,
    )> {
        helpers::make_pm_data(Box::new(self), state, payment_data, merchant_key_store).await
    }

    #[instrument(skip_all)]
    async fn add_task_to_process_tracker<'a>(
        &'a self,
        _state: &'a AppState,
        _payment_attempt: &PaymentAttempt,
        _requeue: bool,
        _schedule_time: Option<PrimitiveDateTime>,
    ) -> CustomResult<(), errors::ApiErrorResponse> {
        Ok(())
    }

    async fn get_connector<'a>(
        &'a self,
        _merchant_account: &domain::MerchantAccount,
        state: &AppState,
        request: &api::PaymentsRequest,
        _payment_intent: &storage::PaymentIntent,
        _merchant_key_store: &domain::MerchantKeyStore,
    ) -> CustomResult<api::ConnectorChoice, errors::ApiErrorResponse> {
        helpers::get_connector_default(state, request.routing.clone()).await
    }
}

#[async_trait]
impl<F: Clone, Ctx: PaymentMethodRetrieve>
    UpdateTracker<F, PaymentData<F>, api::PaymentsRequest, Ctx> for PaymentCreate
{
    #[instrument(skip_all)]
    async fn update_trackers<'b>(
        &'b self,
        state: &'b AppState,
        mut payment_data: PaymentData<F>,
        _customer: Option<domain::Customer>,
        storage_scheme: enums::MerchantStorageScheme,
        _updated_customer: Option<storage::CustomerUpdate>,
        _merchant_key_store: &domain::MerchantKeyStore,
        _frm_suggestion: Option<FrmSuggestion>,
        _header_payload: api::HeaderPayload,
    ) -> RouterResult<(
        BoxedOperation<'b, F, api::PaymentsRequest, Ctx>,
        PaymentData<F>,
    )>
    where
        F: 'b + Send,
    {
        let status = match payment_data.payment_intent.status {
            IntentStatus::RequiresPaymentMethod => match payment_data.payment_method_data {
                Some(_) => Some(IntentStatus::RequiresConfirmation),
                _ => None,
            },
            IntentStatus::RequiresConfirmation => {
                if let Some(true) = payment_data.confirm {
                    //TODO: do this later, request validation should happen before
                    Some(IntentStatus::Processing)
                } else {
                    None
                }
            }
            _ => None,
        };

        let payment_token = payment_data.token.clone();
        let connector = payment_data.payment_attempt.connector.clone();
        let straight_through_algorithm = payment_data
            .payment_attempt
            .straight_through_algorithm
            .clone();
        let authorized_amount = payment_data.payment_attempt.amount;
        let merchant_connector_id = payment_data.payment_attempt.merchant_connector_id.clone();

        let surcharge_amount = payment_data
            .surcharge_details
            .as_ref()
            .map(|surcharge_details| surcharge_details.surcharge_amount);
        let tax_amount = payment_data
            .surcharge_details
            .as_ref()
            .map(|surcharge_details| surcharge_details.tax_on_surcharge_amount);

        payment_data.payment_attempt = state
            .store
            .update_payment_attempt_with_attempt_id(
                payment_data.payment_attempt,
                storage::PaymentAttemptUpdate::UpdateTrackers {
                    payment_token,
                    connector,
                    straight_through_algorithm,
                    amount_capturable: match payment_data.confirm.unwrap_or(true) {
                        true => Some(authorized_amount),
                        false => None,
                    },
                    surcharge_amount,
                    tax_amount,
                    updated_by: storage_scheme.to_string(),
                    merchant_connector_id,
                },
                storage_scheme,
            )
            .await
            .to_not_found_response(errors::ApiErrorResponse::PaymentNotFound)?;

        let customer_id = payment_data.payment_intent.customer_id.clone();

        payment_data.payment_intent = state
            .store
            .update_payment_intent(
                payment_data.payment_intent,
                storage::PaymentIntentUpdate::ReturnUrlUpdate {
                    return_url: None,
                    status,
                    customer_id,
                    shipping_address_id: None,
                    billing_address_id: None,
                    updated_by: storage_scheme.to_string(),
                },
                storage_scheme,
            )
            .await
            .to_not_found_response(errors::ApiErrorResponse::PaymentNotFound)?;

        // payment_data.mandate_id = response.and_then(|router_data| router_data.request.mandate_id);
        Ok((
            payments::is_confirm(self, payment_data.confirm),
            payment_data,
        ))
    }
}

impl<F: Send + Clone, Ctx: PaymentMethodRetrieve> ValidateRequest<F, api::PaymentsRequest, Ctx>
    for PaymentCreate
{
    #[instrument(skip_all)]
    fn validate_request<'a, 'b>(
        &'b self,
        request: &api::PaymentsRequest,
        merchant_account: &'a domain::MerchantAccount,
    ) -> RouterResult<(
        BoxedOperation<'b, F, api::PaymentsRequest, Ctx>,
        operations::ValidateResult<'a>,
    )> {
        helpers::validate_customer_details_in_request(request)?;

        if let Some(payment_link) = &request.payment_link {
            if *payment_link {
                helpers::validate_payment_link_request(request.confirm)?;
            }
        };

        let payment_id = request.payment_id.clone().ok_or(error_stack::report!(
            errors::ApiErrorResponse::PaymentNotFound
        ))?;

        let request_merchant_id = request.merchant_id.as_deref();
        helpers::validate_merchant_id(&merchant_account.merchant_id, request_merchant_id)
            .change_context(errors::ApiErrorResponse::MerchantAccountNotFound)?;

        helpers::validate_request_amount_and_amount_to_capture(
            request.amount,
            request.amount_to_capture,
            request.surcharge_details,
        )
        .change_context(errors::ApiErrorResponse::InvalidDataFormat {
            field_name: "amount_to_capture".to_string(),
            expected_format: "amount_to_capture lesser than amount".to_string(),
        })?;

        helpers::validate_amount_to_capture_and_capture_method(None, request)?;
        helpers::validate_card_data(request.payment_method_data.clone())?;

        helpers::validate_payment_method_fields_present(request)?;

        let mandate_type =
            helpers::validate_mandate(request, payments::is_operation_confirm(self))?;

        if request.confirm.unwrap_or(false) {
            helpers::validate_pm_or_token_given(
                &request.payment_method,
                &request.payment_method_data,
                &request.payment_method_type,
                &mandate_type,
                &request.payment_token,
            )?;

            helpers::validate_customer_id_mandatory_cases(
                request.setup_future_usage.is_some(),
                &request
                    .customer
                    .clone()
                    .map(|customer| customer.id)
                    .or(request.customer_id.clone()),
            )?;
        }

        Ok((
            Box::new(self),
            operations::ValidateResult {
                merchant_id: &merchant_account.merchant_id,
                payment_id,
                mandate_type,
                storage_scheme: merchant_account.storage_scheme,
                requeue: matches!(
                    request.retry_action,
                    Some(api_models::enums::RetryAction::Requeue)
                ),
            },
        ))
    }
}

impl PaymentCreate {
    #[instrument(skip_all)]
    #[allow(clippy::too_many_arguments)]
    pub async fn make_payment_attempt(
        payment_id: &str,
        merchant_id: &str,
        money: (api::Amount, enums::Currency),
        payment_method: Option<enums::PaymentMethod>,
        payment_method_type: Option<enums::PaymentMethodType>,
        request: &api::PaymentsRequest,
        browser_info: Option<serde_json::Value>,
        state: &AppState,
    ) -> RouterResult<(
        storage::PaymentAttemptNew,
        Option<api_models::payments::AdditionalPaymentData>,
    )> {
        let created_at @ modified_at @ last_synced = Some(common_utils::date_time::now());
        let status =
            helpers::payment_attempt_status_fsm(&request.payment_method_data, request.confirm);
        let (amount, currency) = (money.0, Some(money.1));

        let additional_pm_data = request
            .payment_method_data
            .as_ref()
            .async_map(|payment_method_data| async {
                helpers::get_additional_payment_data(payment_method_data, &*state.store).await
            })
            .await;
        let additional_pm_data_value = additional_pm_data
            .as_ref()
            .map(Encode::<api_models::payments::AdditionalPaymentData>::encode_to_value)
            .transpose()
            .change_context(errors::ApiErrorResponse::InternalServerError)
            .attach_printable("Failed to encode additional pm data")?;
        let attempt_id = if core_utils::is_merchant_enabled_for_payment_id_as_connector_request_id(
            &state.conf,
            merchant_id,
        ) {
            payment_id.to_string()
        } else {
            utils::get_payment_attempt_id(payment_id, 1)
        };
        let surcharge_amount = request
            .surcharge_details
            .map(|surcharge_details| surcharge_details.surcharge_amount);
        let tax_amount = request
            .surcharge_details
            .and_then(|surcharge_details| surcharge_details.tax_amount);

        Ok((
            storage::PaymentAttemptNew {
                payment_id: payment_id.to_string(),
                merchant_id: merchant_id.to_string(),
                attempt_id,
                status,
                currency,
                amount: amount.into(),
                payment_method,
                capture_method: request.capture_method,
                capture_on: request.capture_on,
                confirm: request.confirm.unwrap_or(false),
                created_at,
                modified_at,
                last_synced,
                authentication_type: request.authentication_type,
                browser_info,
                payment_experience: request.payment_experience,
                payment_method_type,
                payment_method_data: additional_pm_data_value,
                amount_to_capture: request.amount_to_capture,
                payment_token: request.payment_token.clone(),
                mandate_id: request.mandate_id.clone(),
                business_sub_label: request.business_sub_label.clone(),
                surcharge_amount,
                tax_amount,
                mandate_details: request
                    .mandate_data
                    .as_ref()
                    .and_then(|inner| inner.mandate_type.clone().map(Into::into)),
                ..storage::PaymentAttemptNew::default()
            },
            additional_pm_data,
        ))
    }

    #[instrument(skip_all)]
    #[allow(clippy::too_many_arguments)]
    async fn make_payment_intent(
        payment_id: &str,
        merchant_account: &types::domain::MerchantAccount,
        money: (api::Amount, enums::Currency),
        request: &api::PaymentsRequest,
        shipping_address_id: Option<String>,
        payment_link_data: Option<api_models::payments::PaymentLinkResponse>,
        billing_address_id: Option<String>,
        active_attempt_id: String,
        profile_id: String,
        expiry: PrimitiveDateTime,
    ) -> RouterResult<storage::PaymentIntentNew> {
        let created_at @ modified_at @ last_synced = Some(common_utils::date_time::now());
        let status =
            helpers::payment_intent_status_fsm(&request.payment_method_data, request.confirm);
        let client_secret =
            crate::utils::generate_id(consts::ID_LENGTH, format!("{payment_id}_secret").as_str());
        let (amount, currency) = (money.0, Some(money.1));

        let order_details = request
            .get_order_details_as_value()
            .change_context(errors::ApiErrorResponse::InternalServerError)
            .attach_printable("Failed to convert order details to value")?;

        let allowed_payment_method_types = request
            .get_allowed_payment_method_types_as_value()
            .change_context(errors::ApiErrorResponse::InternalServerError)
            .attach_printable("Error converting allowed_payment_types to Value")?;

        let connector_metadata = request
            .get_connector_metadata_as_value()
            .change_context(errors::ApiErrorResponse::InternalServerError)
            .attach_printable("Error converting connector_metadata to Value")?;

        let feature_metadata = request
            .get_feature_metadata_as_value()
            .change_context(errors::ApiErrorResponse::InternalServerError)
            .attach_printable("Error converting feature_metadata to Value")?;

        let payment_link_id = payment_link_data.map(|pl_data| pl_data.payment_link_id);

        let request_incremental_authorization =
            core_utils::get_request_incremental_authorization_value(
                request.request_incremental_authorization,
                request.capture_method,
            )?;

        Ok(storage::PaymentIntentNew {
            payment_id: payment_id.to_string(),
            merchant_id: merchant_account.merchant_id.to_string(),
            status,
            amount: amount.into(),
            currency,
            description: request.description.clone(),
            created_at,
            modified_at,
            last_synced,
            client_secret: Some(client_secret),
            setup_future_usage: request.setup_future_usage,
            off_session: request.off_session,
            return_url: request.return_url.as_ref().map(|a| a.to_string()),
            shipping_address_id,
            billing_address_id,
            statement_descriptor_name: request.statement_descriptor_name.clone(),
            statement_descriptor_suffix: request.statement_descriptor_suffix.clone(),
            metadata: request.metadata.clone(),
            business_country: request.business_country,
            business_label: request.business_label.clone(),
            active_attempt: data_models::RemoteStorageObject::ForeignID(active_attempt_id),
            order_details,
            amount_captured: None,
            customer_id: None,
            connector_id: None,
            allowed_payment_method_types,
            connector_metadata,
            feature_metadata,
            attempt_count: 1,
            profile_id: Some(profile_id),
            merchant_decision: None,
            payment_link_id,
            payment_confirm_source: None,
            surcharge_applicable: None,
            updated_by: merchant_account.storage_scheme.to_string(),
            request_incremental_authorization,
            incremental_authorization_allowed: None,
            authorization_count: None,
            expiry: Some(expiry),
        })
    }

    #[instrument(skip_all)]
    pub async fn get_ephemeral_key(
        request: &api::PaymentsRequest,
        state: &AppState,
        merchant_account: &domain::MerchantAccount,
    ) -> Option<ephemeral_key::EphemeralKey> {
        match request.customer_id.clone() {
            Some(customer_id) => helpers::make_ephemeral_key(
                state.clone(),
                customer_id,
                merchant_account.merchant_id.clone(),
            )
            .await
            .ok()
            .and_then(|ek| {
                if let services::ApplicationResponse::Json(ek) = ek {
                    Some(ek)
                } else {
                    None
                }
            }),
            None => None,
        }
    }
}

#[instrument(skip_all)]
pub fn payments_create_request_validation(
    req: &api::PaymentsRequest,
) -> RouterResult<(api::Amount, enums::Currency)> {
    let currency = req.currency.get_required_value("currency")?;
    let amount = req.amount.get_required_value("amount")?;
    Ok((amount, currency))
}

#[allow(clippy::too_many_arguments)]
async fn create_payment_link(
    request: &api::PaymentsRequest,
    payment_link_config: api_models::admin::PaymentLinkConfig,
    merchant_id: String,
    payment_id: String,
    db: &dyn StorageInterface,
    amount: api::Amount,
    description: Option<String>,
    profile_id: String,
    domain_name: String,
    expiry: PrimitiveDateTime,
) -> RouterResult<Option<api_models::payments::PaymentLinkResponse>> {
    let created_at @ last_modified_at = Some(common_utils::date_time::now());
    let payment_link_id = utils::generate_id(consts::ID_LENGTH, "plink");
    let payment_link = format!(
        "{}/payment_link/{}/{}",
        domain_name,
        merchant_id.clone(),
        payment_id.clone()
    );

    let payment_link_config_encoded_value = common_utils::ext_traits::Encode::<
        api_models::admin::PaymentLinkConfig,
    >::encode_to_value(&payment_link_config)
    .change_context(errors::ApiErrorResponse::InvalidDataValue {
        field_name: "payment_link_config",
    })?;

    let payment_link_req = storage::PaymentLinkNew {
        payment_link_id: payment_link_id.clone(),
        payment_id: payment_id.clone(),
        merchant_id: merchant_id.clone(),
        link_to_pay: payment_link.clone(),
        amount: amount.into(),
        currency: request.currency,
        created_at,
        last_modified_at,
<<<<<<< HEAD
        expiry: Some(expiry),
=======
        fulfilment_time: Some(max_age),
        custom_merchant_name: Some(payment_link_config.seller_name),
>>>>>>> 725e960c
        description,
        payment_link_config: Some(payment_link_config_encoded_value),
        profile_id: Some(profile_id),
    };
    let payment_link_db = db
        .insert_payment_link(payment_link_req)
        .await
        .to_duplicate_response(errors::ApiErrorResponse::GenericDuplicateError {
            message: "payment link already exists!".to_string(),
        })?;

    Ok(Some(api_models::payments::PaymentLinkResponse {
        link: payment_link_db.link_to_pay,
        payment_link_id: payment_link_db.payment_link_id,
    }))
}<|MERGE_RESOLUTION|>--- conflicted
+++ resolved
@@ -905,12 +905,8 @@
         currency: request.currency,
         created_at,
         last_modified_at,
-<<<<<<< HEAD
-        expiry: Some(expiry),
-=======
-        fulfilment_time: Some(max_age),
+        fulfilment_time: Some(expiry),
         custom_merchant_name: Some(payment_link_config.seller_name),
->>>>>>> 725e960c
         description,
         payment_link_config: Some(payment_link_config_encoded_value),
         profile_id: Some(profile_id),
