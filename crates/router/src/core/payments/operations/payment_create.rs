--- conflicted
+++ resolved
@@ -1488,12 +1488,9 @@
             shipping_cost: request.shipping_cost,
             tax_details: None,
             skip_external_tax_calculation,
-<<<<<<< HEAD
+            psd2_sca_exemption_type: request.psd2_sca_exemption_type,
             platform_merchant_id: platform_merchant_account
                 .map(|platform_merchant_account| platform_merchant_account.get_id().to_owned()),
-=======
-            psd2_sca_exemption_type: request.psd2_sca_exemption_type,
->>>>>>> 707f48ce
         })
     }
 
