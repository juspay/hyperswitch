--- conflicted
+++ resolved
@@ -214,12 +214,8 @@
                 payment_attempt,
                 currency,
                 amount,
-<<<<<<< HEAD
                 email: request.email.clone(),
-                mandate_id: request.mandate_id.clone(),
-=======
                 mandate_id,
->>>>>>> 6f62c71a
                 setup_mandate,
                 token,
                 address: PaymentAddress {
