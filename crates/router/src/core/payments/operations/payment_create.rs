--- conflicted
+++ resolved
@@ -432,15 +432,12 @@
             .change_context(errors::ApiErrorResponse::InternalServerError)
             .attach_printable("Failed to encode additional pm data")?;
 
-<<<<<<< HEAD
-=======
         let connector = request.connector.as_ref().and_then(|connector_vec| {
             connector_vec
                 .first()
                 .map(|first_connector| first_connector.to_string())
         });
 
->>>>>>> c9355b27
         Ok(storage::PaymentAttemptNew {
             payment_id: payment_id.to_string(),
             merchant_id: merchant_id.to_string(),
@@ -460,13 +457,7 @@
             payment_experience: request.payment_experience.map(ForeignInto::foreign_into),
             payment_method_type: request.payment_method_type.map(ForeignInto::foreign_into),
             payment_method_data: additional_pm_data,
-<<<<<<< HEAD
-            connector: request
-                .connector
-                .map(|connector_enum| connector_enum.to_string()),
-=======
             connector,
->>>>>>> c9355b27
             ..storage::PaymentAttemptNew::default()
         })
     }
