--- conflicted
+++ resolved
@@ -491,11 +491,7 @@
         let metadata = request
             .metadata
             .as_ref()
-<<<<<<< HEAD
             .map(Encode::<api_models::payments::Metadata>::encode_to_value)
-=======
-            .map(|a| Encode::<api_models::payments::Metadata>::encode_to_value(&a))
->>>>>>> 8cffdc96
             .transpose()
             .change_context(errors::ApiErrorResponse::InternalServerError)
             .attach_printable("Encoding Metadata to value failed")?;
