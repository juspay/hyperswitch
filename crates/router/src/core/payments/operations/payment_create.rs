--- conflicted
+++ resolved
@@ -434,10 +434,6 @@
         let authorized_amount = payment_data.payment_attempt.amount;
         let merchant_connector_id = payment_data.payment_attempt.merchant_connector_id.clone();
 
-<<<<<<< HEAD
-        payment_data.payment_attempt = state
-            .store
-=======
         let surcharge_amount = payment_data
             .surcharge_details
             .as_ref()
@@ -447,8 +443,8 @@
             .as_ref()
             .map(|surcharge_details| surcharge_details.tax_on_surcharge_amount);
 
-        payment_data.payment_attempt = db
->>>>>>> 496245d9
+        payment_data.payment_attempt = state
+            .store
             .update_payment_attempt_with_attempt_id(
                 payment_data.payment_attempt,
                 storage::PaymentAttemptUpdate::UpdateTrackers {
