use std::marker::PhantomData;

use api_models::{
    enums::FrmSuggestion, mandates::RecurringDetails, payment_methods::PaymentMethodsData,
    payments::GetAddressFromPaymentMethodData,
};
use async_trait::async_trait;
use common_utils::{
    ext_traits::{AsyncExt, Encode, ValueExt},
    type_name,
    types::{
        keymanager::{Identifier, KeyManagerState, ToEncryptable},
        MinorUnit,
    },
};
use diesel_models::{
    ephemeral_key,
    payment_attempt::ConnectorMandateReferenceId as DieselConnectorMandateReferenceId,
};
use error_stack::{self, ResultExt};
use hyperswitch_domain_models::{
    mandates::MandateDetails,
    payments::{
        payment_attempt::PaymentAttempt, payment_intent::CustomerData,
        FromRequestEncryptablePaymentIntent,
    },
};
use masking::{ExposeInterface, PeekInterface, Secret};
use router_derive::PaymentOperation;
use router_env::{instrument, logger, tracing};
use time::PrimitiveDateTime;

use super::{BoxedOperation, Domain, GetTracker, Operation, UpdateTracker, ValidateRequest};
use crate::{
    consts,
    core::{
        errors::{self, CustomResult, RouterResult, StorageErrorExt},
        mandate::helpers as m_helpers,
        payment_link,
        payment_methods::cards::create_encrypted_data,
        payments::{self, helpers, operations, CustomerDetails, PaymentAddress, PaymentData},
        utils as core_utils,
    },
    db::StorageInterface,
    events::audit_events::{AuditEvent, AuditEventType},
    routes::{app::ReqState, SessionState},
    services,
    types::{
        self,
        api::{self, ConnectorCallType, PaymentIdTypeExt},
        domain,
        storage::{
            self,
            enums::{self, IntentStatus},
        },
        transformers::{ForeignFrom, ForeignTryFrom},
    },
    utils::{self, OptionExt},
};

#[derive(Debug, Clone, Copy, PaymentOperation)]
#[operation(operations = "all", flow = "authorize")]
pub struct PaymentCreate;

type PaymentCreateOperation<'a, F> = BoxedOperation<'a, F, api::PaymentsRequest, PaymentData<F>>;

/// The `get_trackers` function for `PaymentsCreate` is an entrypoint for new payments
/// This will create all the entities required for a new payment from the request
#[async_trait]
impl<F: Send + Clone + Sync> GetTracker<F, PaymentData<F>, api::PaymentsRequest> for PaymentCreate {
    #[instrument(skip_all)]
    async fn get_trackers<'a>(
        &'a self,
        state: &'a SessionState,
        payment_id: &api::PaymentIdType,
        request: &api::PaymentsRequest,
        merchant_account: &domain::MerchantAccount,
        merchant_key_store: &domain::MerchantKeyStore,
        _auth_flow: services::AuthFlow,
        header_payload: &hyperswitch_domain_models::payments::HeaderPayload,
        platform_merchant_account: Option<&domain::MerchantAccount>,
    ) -> RouterResult<operations::GetTrackerResponse<'a, F, api::PaymentsRequest, PaymentData<F>>>
    {
        let db = &*state.store;
        let key_manager_state = &state.into();
        let ephemeral_key = Self::get_ephemeral_key(request, state, merchant_account).await;
        let merchant_id = merchant_account.get_id();
        let storage_scheme = merchant_account.storage_scheme;

        let money @ (amount, currency) = payments_create_request_validation(request)?;

        let payment_id = payment_id
            .get_payment_intent_id()
            .change_context(errors::ApiErrorResponse::PaymentNotFound)?;

        #[cfg(feature = "v1")]
        helpers::validate_business_details(
            request.business_country,
            request.business_label.as_ref(),
            merchant_account,
        )?;

        // If profile id is not passed, get it from the business_country and business_label
        #[cfg(feature = "v1")]
        let profile_id = core_utils::get_profile_id_from_business_details(
            key_manager_state,
            merchant_key_store,
            request.business_country,
            request.business_label.as_ref(),
            merchant_account,
            request.profile_id.as_ref(),
            &*state.store,
            true,
        )
        .await?;

        // Profile id will be mandatory in v2 in the request / headers
        #[cfg(feature = "v2")]
        let profile_id = request
            .profile_id
            .clone()
            .get_required_value("profile_id")
            .attach_printable("Profile id is a mandatory parameter")?;

        // TODO: eliminate a redundant db call to fetch the business profile
        // Validate whether profile_id passed in request is valid and is linked to the merchant
        let business_profile = if let Some(business_profile) =
            core_utils::validate_and_get_business_profile(
                db,
                key_manager_state,
                merchant_key_store,
                Some(&profile_id),
                merchant_id,
            )
            .await?
        {
            business_profile
        } else {
            db.find_business_profile_by_profile_id(
                key_manager_state,
                merchant_key_store,
                &profile_id,
            )
            .await
            .to_not_found_response(errors::ApiErrorResponse::ProfileNotFound {
                id: profile_id.get_string_repr().to_owned(),
            })?
        };
        let customer_acceptance = request.customer_acceptance.clone().map(From::from);

        let recurring_details = request.recurring_details.clone();

        let mandate_type = m_helpers::get_mandate_type(
            request.mandate_data.clone(),
            request.off_session,
            request.setup_future_usage,
            request.customer_acceptance.clone(),
            request.payment_token.clone(),
            request.payment_method,
        )
        .change_context(errors::ApiErrorResponse::MandateValidationFailed {
            reason: "Expected one out of recurring_details and mandate_data but got both".into(),
        })?;

        let m_helpers::MandateGenericData {
            token,
            payment_method,
            payment_method_type,
            mandate_data,
            recurring_mandate_payment_data,
            mandate_connector,
            payment_method_info,
        } = helpers::get_token_pm_type_mandate_details(
            state,
            request,
            mandate_type,
            merchant_account,
            merchant_key_store,
            None,
            None,
        )
        .await?;

        helpers::validate_allowed_payment_method_types_request(
            state,
            &profile_id,
            merchant_account,
            merchant_key_store,
            request.allowed_payment_method_types.clone(),
        )
        .await?;

        let customer_details = helpers::get_customer_details_from_request(request);

        let shipping_address = helpers::create_or_find_address_for_payment_by_request(
            state,
            request.shipping.as_ref(),
            None,
            merchant_id,
            customer_details.customer_id.as_ref(),
            merchant_key_store,
            &payment_id,
            merchant_account.storage_scheme,
        )
        .await?;

        let billing_address = helpers::create_or_find_address_for_payment_by_request(
            state,
            request.billing.as_ref(),
            None,
            merchant_id,
            customer_details.customer_id.as_ref(),
            merchant_key_store,
            &payment_id,
            merchant_account.storage_scheme,
        )
        .await?;

        let payment_method_billing_address =
            helpers::create_or_find_address_for_payment_by_request(
                state,
                request
                    .payment_method_data
                    .as_ref()
                    .and_then(|pmd| pmd.billing.as_ref()),
                None,
                merchant_id,
                customer_details.customer_id.as_ref(),
                merchant_key_store,
                &payment_id,
                merchant_account.storage_scheme,
            )
            .await?;

        let browser_info = request
            .browser_info
            .clone()
            .as_ref()
            .map(Encode::encode_to_value)
            .transpose()
            .change_context(errors::ApiErrorResponse::InvalidDataValue {
                field_name: "browser_info",
            })?;

        let attempt_id = if core_utils::is_merchant_enabled_for_payment_id_as_connector_request_id(
            &state.conf,
            merchant_id,
        ) {
            payment_id.get_string_repr().to_string()
        } else {
            payment_id.get_attempt_id(1)
        };

        let session_expiry =
            common_utils::date_time::now().saturating_add(time::Duration::seconds(
                request.session_expiry.map(i64::from).unwrap_or(
                    business_profile
                        .session_expiry
                        .unwrap_or(consts::DEFAULT_SESSION_EXPIRY),
                ),
            ));

        let payment_link_data = match request.payment_link {
            Some(true) => {
                let merchant_name = merchant_account
                    .merchant_name
                    .clone()
                    .map(|name| name.into_inner().peek().to_owned())
                    .unwrap_or_default();

                let default_domain_name = state.base_url.clone();

                let (payment_link_config, domain_name) =
                    payment_link::get_payment_link_config_based_on_priority(
                        request.payment_link_config.clone(),
                        business_profile.payment_link_config.clone(),
                        merchant_name,
                        default_domain_name,
                        request.payment_link_config_id.clone(),
                    )?;

                create_payment_link(
                    request,
                    payment_link_config,
                    merchant_id,
                    payment_id.clone(),
                    db,
                    amount,
                    request.description.clone(),
                    profile_id.clone(),
                    domain_name,
                    session_expiry,
                    header_payload.locale.clone(),
                )
                .await?
            }
            _ => None,
        };

        let payment_intent_new = Self::make_payment_intent(
            state,
            &payment_id,
            merchant_account,
            merchant_key_store,
            money,
            request,
            shipping_address
                .as_ref()
                .map(|address| address.address_id.clone()),
            payment_link_data.clone(),
            billing_address
                .as_ref()
                .map(|address| address.address_id.clone()),
            attempt_id,
            profile_id.clone(),
            session_expiry,
            platform_merchant_account,
            &business_profile,
        )
        .await?;

        let (payment_attempt_new, additional_payment_data) = Self::make_payment_attempt(
            &payment_id,
            merchant_id,
            &merchant_account.organization_id,
            money,
            payment_method,
            payment_method_type,
            request,
            browser_info,
            state,
            payment_method_billing_address
                .as_ref()
                .map(|address| address.address_id.clone()),
            &payment_method_info,
            merchant_key_store,
            profile_id,
            &customer_acceptance,
            merchant_account.storage_scheme,
        )
        .await?;

        let payment_intent = db
            .insert_payment_intent(
                key_manager_state,
                payment_intent_new,
                merchant_key_store,
                storage_scheme,
            )
            .await
            .to_duplicate_response(errors::ApiErrorResponse::DuplicatePayment {
                payment_id: payment_id.clone(),
            })?;

        if let Some(order_details) = &request.order_details {
            helpers::validate_order_details_amount(
                order_details.to_owned(),
                payment_intent.amount,
                false,
            )?;
        }

        #[cfg(feature = "v1")]
        let mut payment_attempt = db
            .insert_payment_attempt(payment_attempt_new, storage_scheme)
            .await
            .to_duplicate_response(errors::ApiErrorResponse::DuplicatePayment {
                payment_id: payment_id.clone(),
            })?;

        #[cfg(feature = "v2")]
        let payment_attempt = db
            .insert_payment_attempt(
                key_manager_state,
                merchant_key_store,
                payment_attempt_new,
                storage_scheme,
            )
            .await
            .to_duplicate_response(errors::ApiErrorResponse::DuplicatePayment {
                payment_id: payment_id.clone(),
            })?;

        let mandate_details_present = payment_attempt.mandate_details.is_some();

        helpers::validate_mandate_data_and_future_usage(
            request.setup_future_usage,
            mandate_details_present,
        )?;
        // connector mandate reference update history
        let mandate_id = request
            .mandate_id
            .as_ref()
            .or_else(|| {
            request.recurring_details
                .as_ref()
                .and_then(|recurring_details| match recurring_details {
                    RecurringDetails::MandateId(id) => Some(id),
                    _ => None,
                })
        })
            .async_and_then(|mandate_id| async {
                let mandate = db
                    .find_mandate_by_merchant_id_mandate_id(merchant_id, mandate_id, storage_scheme)
                    .await
                    .to_not_found_response(errors::ApiErrorResponse::MandateNotFound);
                Some(mandate.and_then(|mandate_obj| {
                    match (
                        mandate_obj.network_transaction_id,
                        mandate_obj.connector_mandate_ids,
                    ) {
                        (_, Some(connector_mandate_id)) => connector_mandate_id
                        .parse_value("ConnectorMandateId")
                        .change_context(errors::ApiErrorResponse::MandateNotFound)
                        .map(|connector_id: api_models::payments::ConnectorMandateReferenceId| {
                            api_models::payments::MandateIds {
                                mandate_id: Some(mandate_obj.mandate_id),
                                mandate_reference_id: Some(api_models::payments::MandateReferenceId::ConnectorMandateId(
                                api_models::payments::ConnectorMandateReferenceId::new(
                                    connector_id.get_connector_mandate_id(),
                                    connector_id.get_payment_method_id(),
                                    None,
                                    None,
                                    connector_id.get_connector_mandate_request_reference_id(),
                                )
                                ))
                            }
                         }),
                        (Some(network_tx_id), _) => Ok(api_models::payments::MandateIds {
                            mandate_id: Some(mandate_obj.mandate_id),
                            mandate_reference_id: Some(
                                api_models::payments::MandateReferenceId::NetworkMandateId(
                                    network_tx_id,
                                ),
                            ),
                        }),
                        (_, _) => Ok(api_models::payments::MandateIds {
                            mandate_id: Some(mandate_obj.mandate_id),
                            mandate_reference_id: None,
                        }),
                    }
                }))
            })
            .await
            .transpose()?;

        let mandate_id = if mandate_id.is_none() {
            request
                .recurring_details
                .as_ref()
                .and_then(|recurring_details| match recurring_details {
                    RecurringDetails::ProcessorPaymentToken(token) => {
                        Some(api_models::payments::MandateIds {
                            mandate_id: None,
                            mandate_reference_id: Some(
                                api_models::payments::MandateReferenceId::ConnectorMandateId(
                                    api_models::payments::ConnectorMandateReferenceId::new(
                                        Some(token.processor_payment_token.clone()),
                                        None,
                                        None,
                                        None,
                                        None,
                                    ),
                                ),
                            ),
                        })
                    }
                    _ => None,
                })
        } else {
            mandate_id
        };
        let operation = payments::if_not_create_change_operation::<_, F>(
            payment_intent.status,
            request.confirm,
            self,
        );

        let creds_identifier = request
            .merchant_connector_details
            .as_ref()
            .map(|mcd| mcd.creds_identifier.to_owned());
        request
            .merchant_connector_details
            .to_owned()
            .async_map(|mcd| async {
                helpers::insert_merchant_connector_creds_to_config(
                    db,
                    merchant_account.get_id(),
                    mcd,
                )
                .await
            })
            .await
            .transpose()?;

        // The operation merges mandate data from both request and payment_attempt
        let setup_mandate = mandate_data;

        let surcharge_details = request.surcharge_details.map(|request_surcharge_details| {
            payments::types::SurchargeDetails::from((&request_surcharge_details, &payment_attempt))
        });

        let payment_method_data_after_card_bin_call = request
            .payment_method_data
            .as_ref()
            .and_then(|payment_method_data_from_request| {
                payment_method_data_from_request
                    .payment_method_data
                    .as_ref()
            })
            .zip(additional_payment_data)
            .map(|(payment_method_data, additional_payment_data)| {
                payment_method_data.apply_additional_payment_data(additional_payment_data)
            })
            .transpose()
            .change_context(errors::ApiErrorResponse::InternalServerError)
            .attach_printable("Card cobadge check failed due to an invalid card network regex")?;

        let additional_pm_data_from_locker = if let Some(ref pm) = payment_method_info {
            let card_detail_from_locker: Option<api::CardDetailFromLocker> = pm
                .payment_method_data
                .clone()
                .map(|x| x.into_inner().expose())
                .and_then(|v| {
                    v.parse_value("PaymentMethodsData")
                        .map_err(|err| {
                            router_env::logger::info!(
                                "PaymentMethodsData deserialization failed: {:?}",
                                err
                            )
                        })
                        .ok()
                })
                .and_then(|pmd| match pmd {
                    PaymentMethodsData::Card(crd) => Some(api::CardDetailFromLocker::from(crd)),
                    _ => None,
                });

            card_detail_from_locker.map(|card_details| {
                let additional_data = card_details.into();
                api_models::payments::AdditionalPaymentData::Card(Box::new(additional_data))
            })
        } else {
            None
        };
        // Only set `payment_attempt.payment_method_data` if `additional_pm_data_from_locker` is not None
        if let Some(additional_pm_data) = additional_pm_data_from_locker.as_ref() {
            payment_attempt.payment_method_data = Some(
                Encode::encode_to_value(additional_pm_data)
                    .change_context(errors::ApiErrorResponse::InternalServerError)
                    .attach_printable("Failed to encode additional pm data")?,
            );
        }
        let amount = payment_attempt.get_total_amount().into();

        payment_attempt.connector_mandate_detail =
            Some(DieselConnectorMandateReferenceId::foreign_from(
                api_models::payments::ConnectorMandateReferenceId::new(
                    None,
                    None,
                    None, // update_history
                    None, // mandate_metadata
                    Some(common_utils::generate_id_with_len(
                        consts::CONNECTOR_MANDATE_REQUEST_REFERENCE_ID_LENGTH,
                    )), // connector_mandate_request_reference_id
                ),
            ));

        let address = PaymentAddress::new(
            shipping_address.as_ref().map(From::from),
            billing_address.as_ref().map(From::from),
            payment_method_billing_address.as_ref().map(From::from),
            business_profile.use_billing_as_payment_method_billing,
        );

        let payment_method_data_billing = request
            .payment_method_data
            .as_ref()
            .and_then(|pmd| pmd.payment_method_data.as_ref())
            .and_then(|payment_method_data_billing| {
                payment_method_data_billing.get_billing_address()
            })
            .map(From::from);

        let unified_address =
            address.unify_with_payment_method_data_billing(payment_method_data_billing);

        let payment_data = PaymentData {
            flow: PhantomData,
            payment_intent,
            payment_attempt,
            currency,
            amount,
            email: request.email.clone(),
            mandate_id: mandate_id.clone(),
            mandate_connector,
            setup_mandate,
            customer_acceptance,
            token,
            address: unified_address,
            token_data: None,
            confirm: request.confirm,
            payment_method_data: payment_method_data_after_card_bin_call.map(Into::into),
            payment_method_info,
            refunds: vec![],
            disputes: vec![],
            attempts: None,
            force_sync: None,
            sessions_token: vec![],
            card_cvc: request.card_cvc.clone(),
            creds_identifier,
            pm_token: None,
            connector_customer_id: None,
            recurring_mandate_payment_data,
            ephemeral_key,
            multiple_capture_data: None,
            redirect_response: None,
            surcharge_details,
            frm_message: None,
            payment_link_data,
            incremental_authorization_details: None,
            authorizations: vec![],
            authentication: None,
            recurring_details,
            poll_config: None,
            tax_data: None,
            session_id: None,
            service_details: None,
            card_testing_guard_data: None,
            vault_operation: None,
            threeds_method_comp_ind: None,
        };

        let get_trackers_response = operations::GetTrackerResponse {
            operation,
            customer_details: Some(customer_details),
            payment_data,
            business_profile,
            mandate_type,
        };

        Ok(get_trackers_response)
    }
}

#[async_trait]
impl<F: Clone + Send + Sync> Domain<F, api::PaymentsRequest, PaymentData<F>> for PaymentCreate {
    #[instrument(skip_all)]
    async fn get_or_create_customer_details<'a>(
        &'a self,
        state: &SessionState,
        payment_data: &mut PaymentData<F>,
        request: Option<CustomerDetails>,
        key_store: &domain::MerchantKeyStore,
        storage_scheme: enums::MerchantStorageScheme,
    ) -> CustomResult<(PaymentCreateOperation<'a, F>, Option<domain::Customer>), errors::StorageError>
    {
        helpers::create_customer_if_not_exist(
            state,
            Box::new(self),
            payment_data,
            request,
            &key_store.merchant_id,
            key_store,
            storage_scheme,
        )
        .await
    }

    async fn payments_dynamic_tax_calculation<'a>(
        &'a self,
        state: &SessionState,
        payment_data: &mut PaymentData<F>,
        _connector_call_type: &ConnectorCallType,
        business_profile: &domain::Profile,
        key_store: &domain::MerchantKeyStore,
        merchant_account: &domain::MerchantAccount,
    ) -> CustomResult<(), errors::ApiErrorResponse> {
        let is_tax_connector_enabled = business_profile.get_is_tax_connector_enabled();
        let skip_external_tax_calculation = payment_data
            .payment_intent
            .skip_external_tax_calculation
            .unwrap_or(false);
        if is_tax_connector_enabled && !skip_external_tax_calculation {
            let db = state.store.as_ref();

            let key_manager_state: &KeyManagerState = &state.into();

            let merchant_connector_id = business_profile
                .tax_connector_id
                .as_ref()
                .get_required_value("business_profile.tax_connector_id")?;

            #[cfg(feature = "v1")]
            let mca = db
                .find_by_merchant_connector_account_merchant_id_merchant_connector_id(
                    key_manager_state,
                    &business_profile.merchant_id,
                    merchant_connector_id,
                    key_store,
                )
                .await
                .to_not_found_response(
                    errors::ApiErrorResponse::MerchantConnectorAccountNotFound {
                        id: merchant_connector_id.get_string_repr().to_string(),
                    },
                )?;

            #[cfg(feature = "v2")]
            let mca = db
                .find_merchant_connector_account_by_id(
                    key_manager_state,
                    merchant_connector_id,
                    key_store,
                )
                .await
                .to_not_found_response(
                    errors::ApiErrorResponse::MerchantConnectorAccountNotFound {
                        id: merchant_connector_id.get_string_repr().to_string(),
                    },
                )?;

            let connector_data =
                api::TaxCalculateConnectorData::get_connector_by_name(&mca.connector_name)?;

            let router_data = core_utils::construct_payments_dynamic_tax_calculation_router_data(
                state,
                merchant_account,
                key_store,
                payment_data,
                &mca,
            )
            .await?;
            let connector_integration: services::BoxedPaymentConnectorIntegrationInterface<
                api::CalculateTax,
                types::PaymentsTaxCalculationData,
                types::TaxCalculationResponseData,
            > = connector_data.connector.get_connector_integration();

            let response = services::execute_connector_processing_step(
                state,
                connector_integration,
                &router_data,
                payments::CallConnectorAction::Trigger,
                None,
            )
            .await
            .change_context(errors::ApiErrorResponse::InternalServerError)
            .attach_printable("Tax connector Response Failed")?;

            let tax_response = response.response.map_err(|err| {
                errors::ApiErrorResponse::ExternalConnectorError {
                    code: err.code,
                    message: err.message,
                    connector: connector_data.connector_name.clone().to_string(),
                    status_code: err.status_code,
                    reason: err.reason,
                }
            })?;

            payment_data.payment_intent.tax_details = Some(diesel_models::TaxDetails {
                default: Some(diesel_models::DefaultTax {
                    order_tax_amount: tax_response.order_tax_amount,
                }),
                payment_method_type: None,
            });

            Ok(())
        } else {
            Ok(())
        }
    }

    #[instrument(skip_all)]
    async fn make_pm_data<'a>(
        &'a self,
        state: &'a SessionState,
        payment_data: &mut PaymentData<F>,
        storage_scheme: enums::MerchantStorageScheme,
        merchant_key_store: &domain::MerchantKeyStore,
        customer: &Option<domain::Customer>,
        business_profile: &domain::Profile,
        should_retry_with_pan: bool,
    ) -> RouterResult<(
        PaymentCreateOperation<'a, F>,
        Option<domain::PaymentMethodData>,
        Option<String>,
    )> {
        Box::pin(helpers::make_pm_data(
            Box::new(self),
            state,
            payment_data,
            merchant_key_store,
            customer,
            storage_scheme,
            business_profile,
            should_retry_with_pan,
        ))
        .await
    }

    #[instrument(skip_all)]
    async fn add_task_to_process_tracker<'a>(
        &'a self,
        _state: &'a SessionState,
        _payment_attempt: &PaymentAttempt,
        _requeue: bool,
        _schedule_time: Option<PrimitiveDateTime>,
    ) -> CustomResult<(), errors::ApiErrorResponse> {
        Ok(())
    }

    async fn get_connector<'a>(
        &'a self,
        _merchant_account: &domain::MerchantAccount,
        state: &SessionState,
        request: &api::PaymentsRequest,
        _payment_intent: &storage::PaymentIntent,
        _merchant_key_store: &domain::MerchantKeyStore,
    ) -> CustomResult<api::ConnectorChoice, errors::ApiErrorResponse> {
        helpers::get_connector_default(state, request.routing.clone()).await
    }

    #[instrument(skip_all)]
    async fn guard_payment_against_blocklist<'a>(
        &'a self,
        _state: &SessionState,
        _merchant_account: &domain::MerchantAccount,
        _key_store: &domain::MerchantKeyStore,
        _payment_data: &mut PaymentData<F>,
    ) -> CustomResult<bool, errors::ApiErrorResponse> {
        Ok(false)
    }
}

#[async_trait]
impl<F: Clone + Sync> UpdateTracker<F, PaymentData<F>, api::PaymentsRequest> for PaymentCreate {
    #[instrument(skip_all)]
    async fn update_trackers<'b>(
        &'b self,
        state: &'b SessionState,
        req_state: ReqState,
        mut payment_data: PaymentData<F>,
        customer: Option<domain::Customer>,
        storage_scheme: enums::MerchantStorageScheme,
        _updated_customer: Option<storage::CustomerUpdate>,
        key_store: &domain::MerchantKeyStore,
        _frm_suggestion: Option<FrmSuggestion>,
        _header_payload: hyperswitch_domain_models::payments::HeaderPayload,
    ) -> RouterResult<(PaymentCreateOperation<'b, F>, PaymentData<F>)>
    where
        F: 'b + Send,
    {
        let status = match payment_data.payment_intent.status {
            IntentStatus::RequiresPaymentMethod => match payment_data.payment_method_data {
                Some(_) => Some(IntentStatus::RequiresConfirmation),
                _ => None,
            },
            IntentStatus::RequiresConfirmation => {
                if let Some(true) = payment_data.confirm {
                    //TODO: do this later, request validation should happen before
                    Some(IntentStatus::Processing)
                } else {
                    None
                }
            }
            _ => None,
        };

        let payment_token = payment_data.token.clone();
        let connector = payment_data.payment_attempt.connector.clone();
        let straight_through_algorithm = payment_data
            .payment_attempt
            .straight_through_algorithm
            .clone();
        let authorized_amount = payment_data.payment_attempt.get_total_amount();
        let merchant_connector_id = payment_data.payment_attempt.merchant_connector_id.clone();

        let surcharge_amount = payment_data
            .surcharge_details
            .as_ref()
            .map(|surcharge_details| surcharge_details.surcharge_amount);
        let tax_amount = payment_data
            .surcharge_details
            .as_ref()
            .map(|surcharge_details| surcharge_details.tax_on_surcharge_amount);

        payment_data.payment_attempt = state
            .store
            .update_payment_attempt_with_attempt_id(
                payment_data.payment_attempt,
                storage::PaymentAttemptUpdate::UpdateTrackers {
                    payment_token,
                    connector,
                    straight_through_algorithm,
                    amount_capturable: match payment_data.confirm.unwrap_or(true) {
                        true => Some(authorized_amount),
                        false => None,
                    },
                    surcharge_amount,
                    tax_amount,
                    updated_by: storage_scheme.to_string(),
                    merchant_connector_id,
                },
                storage_scheme,
            )
            .await
            .to_not_found_response(errors::ApiErrorResponse::PaymentNotFound)?;

        let customer_id = payment_data.payment_intent.customer_id.clone();

        let raw_customer_details = customer
            .map(|customer| CustomerData::foreign_try_from(customer.clone()))
            .transpose()?;
        let key_manager_state = state.into();
        // Updation of Customer Details for the cases where both customer_id and specific customer
        // details are provided in Payment Create Request
        let customer_details = raw_customer_details
            .clone()
            .async_map(|customer_details| {
                create_encrypted_data(&key_manager_state, key_store, customer_details)
            })
            .await
            .transpose()
            .change_context(errors::ApiErrorResponse::InternalServerError)
            .attach_printable("Unable to encrypt customer details")?;

        payment_data.payment_intent = state
            .store
            .update_payment_intent(
                &state.into(),
                payment_data.payment_intent,
                storage::PaymentIntentUpdate::PaymentCreateUpdate {
                    return_url: None,
                    status,
                    customer_id,
                    shipping_address_id: None,
                    billing_address_id: None,
                    customer_details,
                    updated_by: storage_scheme.to_string(),
                },
                key_store,
                storage_scheme,
            )
            .await
            .to_not_found_response(errors::ApiErrorResponse::PaymentNotFound)?;
        req_state
            .event_context
            .event(AuditEvent::new(AuditEventType::PaymentCreate))
            .with(payment_data.to_event())
            .emit();

        // payment_data.mandate_id = response.and_then(|router_data| router_data.request.mandate_id);
        Ok((
            payments::is_confirm(self, payment_data.confirm),
            payment_data,
        ))
    }
}

impl<F: Send + Clone + Sync> ValidateRequest<F, api::PaymentsRequest, PaymentData<F>>
    for PaymentCreate
{
    #[instrument(skip_all)]
    fn validate_request<'a, 'b>(
        &'b self,
        request: &api::PaymentsRequest,
        merchant_account: &'a domain::MerchantAccount,
    ) -> RouterResult<(PaymentCreateOperation<'b, F>, operations::ValidateResult)> {
        helpers::validate_customer_information(request)?;

        if let Some(amount) = request.amount {
            helpers::validate_max_amount(amount)?;
        }
        if let Some(session_expiry) = &request.session_expiry {
            helpers::validate_session_expiry(session_expiry.to_owned())?;
        }

        if let Some(payment_link) = &request.payment_link {
            if *payment_link {
                helpers::validate_payment_link_request(request)?;
            }
        };

        let payment_id = request.payment_id.clone().ok_or(error_stack::report!(
            errors::ApiErrorResponse::PaymentNotFound
        ))?;

        let request_merchant_id = request.merchant_id.as_ref();
        helpers::validate_merchant_id(merchant_account.get_id(), request_merchant_id)
            .change_context(errors::ApiErrorResponse::MerchantAccountNotFound)?;

        helpers::validate_request_amount_and_amount_to_capture(
            request.amount,
            request.amount_to_capture,
            request.surcharge_details,
        )
        .change_context(errors::ApiErrorResponse::InvalidDataFormat {
            field_name: "amount_to_capture".to_string(),
            expected_format: "amount_to_capture lesser than amount".to_string(),
        })?;

        helpers::validate_amount_to_capture_and_capture_method(None, request)?;
        helpers::validate_card_data(
            request
                .payment_method_data
                .as_ref()
                .and_then(|pmd| pmd.payment_method_data.clone()),
        )?;

        helpers::validate_payment_method_fields_present(request)?;

        let mandate_type =
            helpers::validate_mandate(request, payments::is_operation_confirm(self))?;

        helpers::validate_recurring_details_and_token(
            &request.recurring_details,
            &request.payment_token,
            &request.mandate_id,
        )?;

        if request.confirm.unwrap_or(false) {
            helpers::validate_pm_or_token_given(
                &request.payment_method,
                &request
                    .payment_method_data
                    .as_ref()
                    .and_then(|pmd| pmd.payment_method_data.clone()),
                &request.payment_method_type,
                &mandate_type,
                &request.payment_token,
                &request.ctp_service_details,
            )?;

            helpers::validate_customer_id_mandatory_cases(
                request.setup_future_usage.is_some(),
                request.customer_id.as_ref().or(request
                    .customer
                    .as_ref()
                    .map(|customer| customer.id.clone())
                    .as_ref()),
            )?;
        }

        if request.split_payments.is_some() {
            let amount = request.amount.get_required_value("amount")?;
            helpers::validate_platform_request_for_marketplace(
                amount,
                request.split_payments.clone(),
            )?;
        };

        let _request_straight_through: Option<api::routing::StraightThroughAlgorithm> = request
            .routing
            .clone()
            .map(|val| val.parse_value("RoutingAlgorithm"))
            .transpose()
            .change_context(errors::ApiErrorResponse::InvalidRequestData {
                message: "Invalid straight through routing rules format".to_string(),
            })
            .attach_printable("Invalid straight through routing rules format")?;

        Ok((
            Box::new(self),
            operations::ValidateResult {
                merchant_id: merchant_account.get_id().to_owned(),
                payment_id,
                storage_scheme: merchant_account.storage_scheme,
                requeue: matches!(
                    request.retry_action,
                    Some(api_models::enums::RetryAction::Requeue)
                ),
            },
        ))
    }
}

impl PaymentCreate {
    #[cfg(all(feature = "v2", feature = "payment_methods_v2"))]
    #[instrument(skip_all)]
    #[allow(clippy::too_many_arguments)]
    pub async fn make_payment_attempt(
        payment_id: &common_utils::id_type::PaymentId,
        merchant_id: &common_utils::id_type::MerchantId,
        organization_id: &common_utils::id_type::OrganizationId,
        money: (api::Amount, enums::Currency),
        payment_method: Option<enums::PaymentMethod>,
        payment_method_type: Option<enums::PaymentMethodType>,
        request: &api::PaymentsRequest,
        browser_info: Option<serde_json::Value>,
        state: &SessionState,
        payment_method_billing_address_id: Option<String>,
        payment_method_info: &Option<domain::PaymentMethod>,
        _key_store: &domain::MerchantKeyStore,
        profile_id: common_utils::id_type::ProfileId,
        customer_acceptance: &Option<payments::CustomerAcceptance>,
        storage_scheme: enums::MerchantStorageScheme,
    ) -> RouterResult<(
        storage::PaymentAttemptNew,
        Option<api_models::payments::AdditionalPaymentData>,
    )> {
        todo!()
    }

    #[cfg(all(
        any(feature = "v1", feature = "v2"),
        not(feature = "payment_methods_v2")
    ))]
    #[instrument(skip_all)]
    #[allow(clippy::too_many_arguments)]
    pub async fn make_payment_attempt(
        payment_id: &common_utils::id_type::PaymentId,
        merchant_id: &common_utils::id_type::MerchantId,
        organization_id: &common_utils::id_type::OrganizationId,
        money: (api::Amount, enums::Currency),
        payment_method: Option<enums::PaymentMethod>,
        payment_method_type: Option<enums::PaymentMethodType>,
        request: &api::PaymentsRequest,
        browser_info: Option<serde_json::Value>,
        state: &SessionState,
        optional_payment_method_billing_address_id: Option<String>,
        payment_method_info: &Option<domain::PaymentMethod>,
        key_store: &domain::MerchantKeyStore,
        profile_id: common_utils::id_type::ProfileId,
        customer_acceptance: &Option<payments::CustomerAcceptance>,
        storage_scheme: enums::MerchantStorageScheme,
    ) -> RouterResult<(
        storage::PaymentAttemptNew,
        Option<api_models::payments::AdditionalPaymentData>,
    )> {
        let payment_method_data =
            request
                .payment_method_data
                .as_ref()
                .and_then(|payment_method_data_request| {
                    payment_method_data_request.payment_method_data.as_ref()
                });

        let created_at @ modified_at @ last_synced = Some(common_utils::date_time::now());
        let status = helpers::payment_attempt_status_fsm(payment_method_data, request.confirm);
        let (amount, currency) = (money.0, Some(money.1));

        let mut additional_pm_data = request
            .payment_method_data
            .as_ref()
            .and_then(|payment_method_data_request| {
                payment_method_data_request.payment_method_data.clone()
            })
            .async_map(|payment_method_data| async {
                helpers::get_additional_payment_data(
                    &payment_method_data.into(),
                    &*state.store,
                    &profile_id,
                )
                .await
            })
            .await
            .transpose()?
            .flatten();

        if additional_pm_data.is_none() {
            // If recurring payment is made using payment_method_id, then fetch payment_method_data from retrieved payment_method object
            additional_pm_data = payment_method_info.as_ref().and_then(|pm_info| {
                pm_info
                    .payment_method_data
                    .clone()
                    .map(|x| x.into_inner().expose())
                    .and_then(|v| {
                        serde_json::from_value::<PaymentMethodsData>(v)
                            .map_err(|err| {
                                logger::error!(
                                    "Unable to deserialize payment methods data: {:?}",
                                    err
                                )
                            })
                            .ok()
                    })
                    .and_then(|pmd| match pmd {
                        PaymentMethodsData::Card(card) => {
                            Some(api_models::payments::AdditionalPaymentData::Card(Box::new(
                                api::CardDetailFromLocker::from(card).into(),
                            )))
                        }
                        PaymentMethodsData::WalletDetails(wallet) => match payment_method_type {
                            Some(enums::PaymentMethodType::GooglePay) => {
                                Some(api_models::payments::AdditionalPaymentData::Wallet {
                                    apple_pay: None,
                                    google_pay: Some(wallet.into()),
                                    samsung_pay: None,
                                })
                            }
                            Some(enums::PaymentMethodType::SamsungPay) => {
                                Some(api_models::payments::AdditionalPaymentData::Wallet {
                                    apple_pay: None,
                                    google_pay: None,
                                    samsung_pay: Some(wallet.into()),
                                })
                            }
                            _ => None,
                        },
                        _ => None,
                    })
                    .or_else(|| match payment_method_type {
                        Some(enums::PaymentMethodType::Paypal) => {
                            Some(api_models::payments::AdditionalPaymentData::Wallet {
                                apple_pay: None,
                                google_pay: None,
                                samsung_pay: None,
                            })
                        }
                        _ => None,
                    })
            });
        };

        let additional_pm_data_value = additional_pm_data
            .as_ref()
            .map(Encode::encode_to_value)
            .transpose()
            .change_context(errors::ApiErrorResponse::InternalServerError)
            .attach_printable("Failed to encode additional pm data")?;
        let attempt_id = if core_utils::is_merchant_enabled_for_payment_id_as_connector_request_id(
            &state.conf,
            merchant_id,
        ) {
            payment_id.get_string_repr().to_owned()
        } else {
            payment_id.get_attempt_id(1)
        };

        if request.mandate_data.as_ref().is_some_and(|mandate_data| {
            mandate_data.update_mandate_id.is_some() && mandate_data.mandate_type.is_some()
        }) {
            Err(errors::ApiErrorResponse::InvalidRequestData {message:"Only one field out of 'mandate_type' and 'update_mandate_id' was expected, found both".to_string()})?
        }

        let mandate_data = if let Some(update_id) = request
            .mandate_data
            .as_ref()
            .and_then(|inner| inner.update_mandate_id.clone())
        {
            let mandate_details = MandateDetails {
                update_mandate_id: Some(update_id),
            };
            Some(mandate_details)
        } else {
            None
        };

        let payment_method_type = Option::<enums::PaymentMethodType>::foreign_from((
            payment_method_type,
            additional_pm_data.as_ref(),
        ));

        // TODO: remove once https://github.com/juspay/hyperswitch/issues/7421 is fixed
        let payment_method_billing_address_id = match optional_payment_method_billing_address_id {
            None => payment_method_info
                .as_ref()
                .and_then(|pm_info| pm_info.payment_method_billing_address.as_ref())
                .map(|address| {
                    address.clone().deserialize_inner_value(|value| {
                        value.parse_value::<api_models::payments::Address>("Address")
                    })
                })
                .transpose()
                .change_context(errors::ApiErrorResponse::InternalServerError)
                .ok()
                .flatten()
                .async_map(|addr| async move {
                    helpers::create_or_find_address_for_payment_by_request(
                        state,
                        Some(addr.get_inner()),
                        None,
                        merchant_id,
                        payment_method_info
                            .as_ref()
                            .map(|pmd_info| pmd_info.customer_id.clone())
                            .as_ref(),
                        key_store,
                        payment_id,
                        storage_scheme,
                    )
                    .await
                })
                .await
                .transpose()
                .change_context(errors::ApiErrorResponse::InternalServerError)?
                .flatten()
                .map(|address| address.address_id),
            address_id => address_id,
        };

        Ok((
            storage::PaymentAttemptNew {
                payment_id: payment_id.to_owned(),
                merchant_id: merchant_id.to_owned(),
                attempt_id,
                status,
                currency,
                payment_method,
                capture_method: request.capture_method,
                capture_on: request.capture_on,
                confirm: request.confirm.unwrap_or(false),
                created_at,
                modified_at,
                last_synced,
                authentication_type: request.authentication_type,
                browser_info,
                payment_experience: request.payment_experience,
                payment_method_type,
                payment_method_data: additional_pm_data_value,
                amount_to_capture: request.amount_to_capture,
                payment_token: request.payment_token.clone(),
                mandate_id: request.mandate_id.clone(),
                business_sub_label: request.business_sub_label.clone(),
                mandate_details: request
                    .mandate_data
                    .as_ref()
                    .and_then(|inner| inner.mandate_type.clone().map(Into::into)),
                external_three_ds_authentication_attempted: None,
                mandate_data,
                payment_method_billing_address_id,
                net_amount: hyperswitch_domain_models::payments::payment_attempt::NetAmount::from_payments_request(
                    request,
                    MinorUnit::from(amount),
                ),
                save_to_locker: None,
                connector: None,
                error_message: None,
                offer_amount: None,
                payment_method_id: payment_method_info
                    .as_ref()
                    .map(|pm_info| pm_info.get_id().clone()),
                cancellation_reason: None,
                error_code: None,
                connector_metadata: None,
                straight_through_algorithm: None,
                preprocessing_step_id: None,
                error_reason: None,
                connector_response_reference_id: None,
                multiple_capture_count: None,
                amount_capturable: MinorUnit::new(i64::default()),
                updated_by: String::default(),
                authentication_data: None,
                encoded_data: None,
                merchant_connector_id: None,
                unified_code: None,
                unified_message: None,
                fingerprint_id: None,
                authentication_connector: None,
                authentication_id: None,
                client_source: None,
                client_version: None,
                customer_acceptance: customer_acceptance
                    .clone()
                    .map(|customer_acceptance| customer_acceptance.encode_to_value())
                    .transpose()
                    .change_context(errors::ApiErrorResponse::InternalServerError)
                    .attach_printable("Failed to serialize customer_acceptance")?
                    .map(Secret::new),
                organization_id: organization_id.clone(),
                profile_id,
                connector_mandate_detail: None,
                request_extended_authorization: None,
                extended_authorization_applied: None,
                capture_before: None,
                card_discovery: None,
<<<<<<< HEAD
                processor_merchant_id: merchant_id.to_owned(),
                created_by: None,
=======
                setup_future_usage_applied: request.setup_future_usage,
>>>>>>> 103a5c18
            },
            additional_pm_data,

        ))
    }

    #[instrument(skip_all)]
    #[allow(clippy::too_many_arguments)]
    async fn make_payment_intent(
        state: &SessionState,
        payment_id: &common_utils::id_type::PaymentId,
        merchant_account: &domain::MerchantAccount,
        key_store: &domain::MerchantKeyStore,
        money: (api::Amount, enums::Currency),
        request: &api::PaymentsRequest,
        shipping_address_id: Option<String>,
        payment_link_data: Option<api_models::payments::PaymentLinkResponse>,
        billing_address_id: Option<String>,
        active_attempt_id: String,
        profile_id: common_utils::id_type::ProfileId,
        session_expiry: PrimitiveDateTime,
        _platform_merchant_account: Option<&domain::MerchantAccount>,
        business_profile: &domain::Profile,
    ) -> RouterResult<storage::PaymentIntent> {
        let created_at @ modified_at @ last_synced = common_utils::date_time::now();

        let status = helpers::payment_intent_status_fsm(
            request
                .payment_method_data
                .as_ref()
                .and_then(|request_payment_method_data| {
                    request_payment_method_data.payment_method_data.as_ref()
                }),
            request.confirm,
        );
        let client_secret = payment_id.generate_client_secret();
        let (amount, currency) = (money.0, Some(money.1));

        let order_details = request
            .get_order_details_as_value()
            .change_context(errors::ApiErrorResponse::InternalServerError)
            .attach_printable("Failed to convert order details to value")?;

        let allowed_payment_method_types = request
            .get_allowed_payment_method_types_as_value()
            .change_context(errors::ApiErrorResponse::InternalServerError)
            .attach_printable("Error converting allowed_payment_types to Value")?;

        let connector_metadata = request
            .get_connector_metadata_as_value()
            .change_context(errors::ApiErrorResponse::InternalServerError)
            .attach_printable("Error converting connector_metadata to Value")?;

        let feature_metadata = request
            .get_feature_metadata_as_value()
            .change_context(errors::ApiErrorResponse::InternalServerError)
            .attach_printable("Error converting feature_metadata to Value")?;

        let payment_link_id = payment_link_data.map(|pl_data| pl_data.payment_link_id);

        let request_incremental_authorization =
            core_utils::get_request_incremental_authorization_value(
                request.request_incremental_authorization,
                request.capture_method,
            )?;

        let split_payments = request.split_payments.clone();

        // Derivation of directly supplied Customer data in our Payment Create Request
        let raw_customer_details = if request.customer_id.is_none()
            && (request.name.is_some()
                || request.email.is_some()
                || request.phone.is_some()
                || request.phone_country_code.is_some())
        {
            Some(CustomerData {
                name: request.name.clone(),
                phone: request.phone.clone(),
                email: request.email.clone(),
                phone_country_code: request.phone_country_code.clone(),
            })
        } else {
            None
        };
        let is_payment_processor_token_flow = request.recurring_details.as_ref().and_then(
            |recurring_details| match recurring_details {
                RecurringDetails::ProcessorPaymentToken(_) => Some(true),
                _ => None,
            },
        );

        let key = key_store.key.get_inner().peek();
        let identifier = Identifier::Merchant(key_store.merchant_id.clone());
        let key_manager_state: KeyManagerState = state.into();

        let shipping_details_encoded = request
            .shipping
            .clone()
            .map(|shipping| Encode::encode_to_value(&shipping).map(Secret::new))
            .transpose()
            .change_context(errors::ApiErrorResponse::InternalServerError)
            .attach_printable("Unable to encode billing details to serde_json::Value")?;

        let billing_details_encoded = request
            .billing
            .clone()
            .map(|billing| Encode::encode_to_value(&billing).map(Secret::new))
            .transpose()
            .change_context(errors::ApiErrorResponse::InternalServerError)
            .attach_printable("Unable to encode billing details to serde_json::Value")?;

        let customer_details_encoded = raw_customer_details
            .map(|customer| Encode::encode_to_value(&customer).map(Secret::new))
            .transpose()
            .change_context(errors::ApiErrorResponse::InternalServerError)
            .attach_printable("Unable to encode shipping details to serde_json::Value")?;

        let encrypted_data = domain::types::crypto_operation(
            &key_manager_state,
            type_name!(storage::PaymentIntent),
            domain::types::CryptoOperation::BatchEncrypt(
                FromRequestEncryptablePaymentIntent::to_encryptable(
                    FromRequestEncryptablePaymentIntent {
                        shipping_details: shipping_details_encoded,
                        billing_details: billing_details_encoded,
                        customer_details: customer_details_encoded,
                    },
                ),
            ),
            identifier.clone(),
            key,
        )
        .await
        .and_then(|val| val.try_into_batchoperation())
        .change_context(errors::ApiErrorResponse::InternalServerError)
        .attach_printable("Unable to encrypt data")?;

        let encrypted_data = FromRequestEncryptablePaymentIntent::from_encryptable(encrypted_data)
            .change_context(errors::ApiErrorResponse::InternalServerError)
            .attach_printable("Unable to encrypt the payment intent data")?;

        let skip_external_tax_calculation = request.skip_external_tax_calculation;

        let tax_details = request
            .order_tax_amount
            .map(|tax_amount| diesel_models::TaxDetails {
                default: Some(diesel_models::DefaultTax {
                    order_tax_amount: tax_amount,
                }),
                payment_method_type: None,
            });
        let force_3ds_challenge_trigger = request
            .force_3ds_challenge
            .unwrap_or(business_profile.force_3ds_challenge);

        Ok(storage::PaymentIntent {
            payment_id: payment_id.to_owned(),
            merchant_id: merchant_account.get_id().to_owned(),
            status,
            amount: MinorUnit::from(amount),
            currency,
            description: request.description.clone(),
            created_at,
            modified_at,
            last_synced: Some(last_synced),
            client_secret: Some(client_secret),
            setup_future_usage: request.setup_future_usage,
            off_session: request.off_session,
            return_url: request.return_url.as_ref().map(|a| a.to_string()),
            shipping_address_id,
            billing_address_id,
            statement_descriptor_name: request.statement_descriptor_name.clone(),
            statement_descriptor_suffix: request.statement_descriptor_suffix.clone(),
            metadata: request.metadata.clone(),
            business_country: request.business_country,
            business_label: request.business_label.clone(),
            active_attempt: hyperswitch_domain_models::RemoteStorageObject::ForeignID(
                active_attempt_id,
            ),
            order_details,
            amount_captured: None,
            customer_id: request.get_customer_id().cloned(),
            connector_id: None,
            allowed_payment_method_types,
            connector_metadata,
            feature_metadata,
            attempt_count: 1,
            profile_id: Some(profile_id),
            merchant_decision: None,
            payment_link_id,
            payment_confirm_source: None,
            surcharge_applicable: None,
            updated_by: merchant_account.storage_scheme.to_string(),
            request_incremental_authorization,
            incremental_authorization_allowed: None,
            authorization_count: None,
            fingerprint_id: None,
            session_expiry: Some(session_expiry),
            request_external_three_ds_authentication: request
                .request_external_three_ds_authentication,
            split_payments,
            frm_metadata: request.frm_metadata.clone(),
            billing_details: encrypted_data.billing_details,
            customer_details: encrypted_data.customer_details,
            merchant_order_reference_id: request.merchant_order_reference_id.clone(),
            shipping_details: encrypted_data.shipping_details,
            is_payment_processor_token_flow,
            organization_id: merchant_account.organization_id.clone(),
            shipping_cost: request.shipping_cost,
            tax_details,
            skip_external_tax_calculation,
            request_extended_authorization: request.request_extended_authorization,
            psd2_sca_exemption_type: request.psd2_sca_exemption_type,
            processor_merchant_id: merchant_account.get_id().to_owned(),
            created_by: None,
            force_3ds_challenge: request.force_3ds_challenge,
            force_3ds_challenge_trigger: Some(force_3ds_challenge_trigger),
        })
    }

    #[instrument(skip_all)]
    pub async fn get_ephemeral_key(
        request: &api::PaymentsRequest,
        state: &SessionState,
        merchant_account: &domain::MerchantAccount,
    ) -> Option<ephemeral_key::EphemeralKey> {
        match request.get_customer_id() {
            Some(customer_id) => helpers::make_ephemeral_key(
                state.clone(),
                customer_id.clone(),
                merchant_account.get_id().to_owned().clone(),
            )
            .await
            .ok()
            .and_then(|ek| {
                if let services::ApplicationResponse::Json(ek) = ek {
                    Some(ek)
                } else {
                    None
                }
            }),
            None => None,
        }
    }
}

#[instrument(skip_all)]
pub fn payments_create_request_validation(
    req: &api::PaymentsRequest,
) -> RouterResult<(api::Amount, enums::Currency)> {
    let currency = req.currency.get_required_value("currency")?;
    let amount = req.amount.get_required_value("amount")?;
    Ok((amount, currency))
}

#[allow(clippy::too_many_arguments)]
async fn create_payment_link(
    request: &api::PaymentsRequest,
    payment_link_config: api_models::admin::PaymentLinkConfig,
    merchant_id: &common_utils::id_type::MerchantId,
    payment_id: common_utils::id_type::PaymentId,
    db: &dyn StorageInterface,
    amount: api::Amount,
    description: Option<String>,
    profile_id: common_utils::id_type::ProfileId,
    domain_name: String,
    session_expiry: PrimitiveDateTime,
    locale: Option<String>,
) -> RouterResult<Option<api_models::payments::PaymentLinkResponse>> {
    let created_at @ last_modified_at = Some(common_utils::date_time::now());
    let payment_link_id = utils::generate_id(consts::ID_LENGTH, "plink");
    let locale_str = locale.unwrap_or("en".to_owned());
    let open_payment_link = format!(
        "{}/payment_link/{}/{}?locale={}",
        domain_name,
        merchant_id.get_string_repr(),
        payment_id.get_string_repr(),
        locale_str.clone(),
    );

    let secure_link = payment_link_config.allowed_domains.as_ref().map(|_| {
        format!(
            "{}/payment_link/s/{}/{}?locale={}",
            domain_name,
            merchant_id.get_string_repr(),
            payment_id.get_string_repr(),
            locale_str,
        )
    });

    let payment_link_config_encoded_value = payment_link_config.encode_to_value().change_context(
        errors::ApiErrorResponse::InvalidDataValue {
            field_name: "payment_link_config",
        },
    )?;

    let payment_link_req = storage::PaymentLinkNew {
        payment_link_id: payment_link_id.clone(),
        payment_id: payment_id.clone(),
        merchant_id: merchant_id.clone(),
        link_to_pay: open_payment_link.clone(),
        amount: MinorUnit::from(amount),
        currency: request.currency,
        created_at,
        last_modified_at,
        fulfilment_time: Some(session_expiry),
        custom_merchant_name: Some(payment_link_config.seller_name),
        description,
        payment_link_config: Some(payment_link_config_encoded_value),
        profile_id: Some(profile_id),
        secure_link,
    };
    let payment_link_db = db
        .insert_payment_link(payment_link_req)
        .await
        .to_duplicate_response(errors::ApiErrorResponse::GenericDuplicateError {
            message: "payment link already exists!".to_string(),
        })?;

    Ok(Some(api_models::payments::PaymentLinkResponse {
        link: payment_link_db.link_to_pay.clone(),
        secure_link: payment_link_db.secure_link,
        payment_link_id: payment_link_db.payment_link_id,
    }))
}<|MERGE_RESOLUTION|>--- conflicted
+++ resolved
@@ -1366,12 +1366,9 @@
                 extended_authorization_applied: None,
                 capture_before: None,
                 card_discovery: None,
-<<<<<<< HEAD
                 processor_merchant_id: merchant_id.to_owned(),
                 created_by: None,
-=======
                 setup_future_usage_applied: request.setup_future_usage,
->>>>>>> 103a5c18
             },
             additional_pm_data,
 
