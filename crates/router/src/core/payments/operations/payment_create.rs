--- conflicted
+++ resolved
@@ -1225,11 +1225,6 @@
         payment_id.clone()
     );
 
-<<<<<<< HEAD
-    // indexing the fields of merchant details to preserve the order after insertion in db
-    // (key, value) is converted to (index, key+value)
-    create_index_for_merchant_details(&mut payment_link_config);
-=======
     let secure_link = payment_link_config.allowed_domains.as_ref().map(|_| {
         format!(
             "{}/payment_link/s/{}/{}",
@@ -1238,7 +1233,10 @@
             payment_id.clone()
         )
     });
->>>>>>> e9bd3454
+
+    // indexing the fields of merchant details to preserve the order after insertion in db
+    // (key, value) is converted to (index, key+value)
+    create_index_for_merchant_details(&mut payment_link_config);
 
     let payment_link_config_encoded_value = payment_link_config.encode_to_value().change_context(
         errors::ApiErrorResponse::InvalidDataValue {
