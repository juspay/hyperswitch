use std::marker::PhantomData;

use api_models::{
    enums::FrmSuggestion, mandates::RecurringDetails, payment_methods::PaymentMethodsData,
    payments::GetAddressFromPaymentMethodData,
};
use async_trait::async_trait;
use common_utils::{
    ext_traits::{AsyncExt, Encode, ValueExt},
    type_name,
    types::{
        keymanager::{Identifier, KeyManagerState, ToEncryptable},
        MinorUnit,
    },
};
use diesel_models::{
    ephemeral_key,
    payment_attempt::ConnectorMandateReferenceId as DieselConnectorMandateReferenceId,
};
use error_stack::{self, ResultExt};
use hyperswitch_domain_models::{
    mandates::{MandateData, MandateDetails},
    payments::{
        payment_attempt::PaymentAttempt, payment_intent::CustomerData,
        FromRequestEncryptablePaymentIntent,
    },
};
use masking::{ExposeInterface, PeekInterface, Secret};
use router_derive::PaymentOperation;
use router_env::{instrument, logger, tracing};
use time::PrimitiveDateTime;

use super::{BoxedOperation, Domain, GetTracker, Operation, UpdateTracker, ValidateRequest};
use crate::{
    consts,
    core::{
        errors::{self, CustomResult, RouterResult, StorageErrorExt},
        mandate::helpers as m_helpers,
        payment_link,
        payment_methods::cards::create_encrypted_data,
        payments::{self, helpers, operations, CustomerDetails, PaymentAddress, PaymentData},
        utils as core_utils,
    },
    db::StorageInterface,
    events::audit_events::{AuditEvent, AuditEventType},
    routes::{app::ReqState, SessionState},
    services,
    types::{
        self,
        api::{self, ConnectorCallType, PaymentIdTypeExt},
        domain,
        storage::{
            self,
            enums::{self, IntentStatus},
        },
        transformers::{ForeignFrom, ForeignTryFrom},
    },
    utils::{self, OptionExt},
};

#[derive(Debug, Clone, Copy, PaymentOperation)]
#[operation(operations = "all", flow = "authorize")]
pub struct PaymentCreate;

type PaymentCreateOperation<'a, F> = BoxedOperation<'a, F, api::PaymentsRequest, PaymentData<F>>;

/// The `get_trackers` function for `PaymentsCreate` is an entrypoint for new payments
/// This will create all the entities required for a new payment from the request
#[async_trait]
impl<F: Send + Clone + Sync> GetTracker<F, PaymentData<F>, api::PaymentsRequest> for PaymentCreate {
    #[instrument(skip_all)]
    async fn get_trackers<'a>(
        &'a self,
        state: &'a SessionState,
        payment_id: &api::PaymentIdType,
        request: &api::PaymentsRequest,
        merchant_account: &domain::MerchantAccount,
        merchant_key_store: &domain::MerchantKeyStore,
        _auth_flow: services::AuthFlow,
        header_payload: &hyperswitch_domain_models::payments::HeaderPayload,
        platform_merchant_account: Option<&domain::MerchantAccount>,
    ) -> RouterResult<operations::GetTrackerResponse<'a, F, api::PaymentsRequest, PaymentData<F>>>
    {
        let db = &*state.store;
        let key_manager_state = &state.into();
        let ephemeral_key = Self::get_ephemeral_key(request, state, merchant_account).await;
        let merchant_id = merchant_account.get_id();
        let storage_scheme = merchant_account.storage_scheme;

        let money @ (amount, currency) = payments_create_request_validation(request)?;

        let payment_id = payment_id
            .get_payment_intent_id()
            .change_context(errors::ApiErrorResponse::PaymentNotFound)?;

        #[cfg(feature = "v1")]
        helpers::validate_business_details(
            request.business_country,
            request.business_label.as_ref(),
            merchant_account,
        )?;

        // If profile id is not passed, get it from the business_country and business_label
        #[cfg(feature = "v1")]
        let profile_id = core_utils::get_profile_id_from_business_details(
            key_manager_state,
            merchant_key_store,
            request.business_country,
            request.business_label.as_ref(),
            merchant_account,
            request.profile_id.as_ref(),
            &*state.store,
            true,
        )
        .await?;

        // Profile id will be mandatory in v2 in the request / headers
        #[cfg(feature = "v2")]
        let profile_id = request
            .profile_id
            .clone()
            .get_required_value("profile_id")
            .attach_printable("Profile id is a mandatory parameter")?;

        // TODO: eliminate a redundant db call to fetch the business profile
        // Validate whether profile_id passed in request is valid and is linked to the merchant
        let business_profile = if let Some(business_profile) =
            core_utils::validate_and_get_business_profile(
                db,
                key_manager_state,
                merchant_key_store,
                Some(&profile_id),
                merchant_id,
            )
            .await?
        {
            business_profile
        } else {
            db.find_business_profile_by_profile_id(
                key_manager_state,
                merchant_key_store,
                &profile_id,
            )
            .await
            .to_not_found_response(errors::ApiErrorResponse::ProfileNotFound {
                id: profile_id.get_string_repr().to_owned(),
            })?
        };
        let customer_acceptance = request.customer_acceptance.clone().map(From::from);

        let recurring_details = request.recurring_details.clone();

        let mandate_type = m_helpers::get_mandate_type(
            request.mandate_data.clone(),
            request.off_session,
            request.setup_future_usage,
            request.customer_acceptance.clone(),
            request.payment_token.clone(),
            request.payment_method,
        )
        .change_context(errors::ApiErrorResponse::MandateValidationFailed {
            reason: "Expected one out of recurring_details and mandate_data but got both".into(),
        })?;

        let m_helpers::MandateGenericData {
            token,
            payment_method,
            payment_method_type,
            mandate_data,
            recurring_mandate_payment_data,
            mandate_connector,
            payment_method_info,
        } = helpers::get_token_pm_type_mandate_details(
            state,
            request,
            mandate_type,
            merchant_account,
            merchant_key_store,
            None,
            None,
        )
        .await?;

        helpers::validate_allowed_payment_method_types_request(
            state,
            &profile_id,
            merchant_account,
            merchant_key_store,
            request.allowed_payment_method_types.clone(),
        )
        .await?;

        let customer_details = helpers::get_customer_details_from_request(request);

        let shipping_address = helpers::create_or_find_address_for_payment_by_request(
            state,
            request.shipping.as_ref(),
            None,
            merchant_id,
            customer_details.customer_id.as_ref(),
            merchant_key_store,
            &payment_id,
            merchant_account.storage_scheme,
        )
        .await?;

        let billing_address = helpers::create_or_find_address_for_payment_by_request(
            state,
            request.billing.as_ref(),
            None,
            merchant_id,
            customer_details.customer_id.as_ref(),
            merchant_key_store,
            &payment_id,
            merchant_account.storage_scheme,
        )
        .await?;

        let payment_method_billing_address =
            helpers::create_or_find_address_for_payment_by_request(
                state,
                request
                    .payment_method_data
                    .as_ref()
                    .and_then(|pmd| pmd.billing.as_ref()),
                None,
                merchant_id,
                customer_details.customer_id.as_ref(),
                merchant_key_store,
                &payment_id,
                merchant_account.storage_scheme,
            )
            .await?;

        let browser_info = request
            .browser_info
            .clone()
            .as_ref()
            .map(Encode::encode_to_value)
            .transpose()
            .change_context(errors::ApiErrorResponse::InvalidDataValue {
                field_name: "browser_info",
            })?;

        let attempt_id = if core_utils::is_merchant_enabled_for_payment_id_as_connector_request_id(
            &state.conf,
            merchant_id,
        ) {
            payment_id.get_string_repr().to_string()
        } else {
            payment_id.get_attempt_id(1)
        };

        let session_expiry =
            common_utils::date_time::now().saturating_add(time::Duration::seconds(
                request.session_expiry.map(i64::from).unwrap_or(
                    business_profile
                        .session_expiry
                        .unwrap_or(consts::DEFAULT_SESSION_EXPIRY),
                ),
            ));

        let payment_link_data = match request.payment_link {
            Some(true) => {
                let merchant_name = merchant_account
                    .merchant_name
                    .clone()
                    .map(|name| name.into_inner().peek().to_owned())
                    .unwrap_or_default();

                let default_domain_name = state.base_url.clone();

                let (payment_link_config, domain_name) =
                    payment_link::get_payment_link_config_based_on_priority(
                        request.payment_link_config.clone(),
                        business_profile.payment_link_config.clone(),
                        merchant_name,
                        default_domain_name,
                        request.payment_link_config_id.clone(),
                    )?;

                create_payment_link(
                    request,
                    payment_link_config,
                    merchant_id,
                    payment_id.clone(),
                    db,
                    amount,
                    request.description.clone(),
                    profile_id.clone(),
                    domain_name,
                    session_expiry,
                    header_payload.locale.clone(),
                )
                .await?
            }
            _ => None,
        };

        let payment_intent_new = Self::make_payment_intent(
            state,
            &payment_id,
            merchant_account,
            merchant_key_store,
            money,
            request,
            shipping_address
                .as_ref()
                .map(|address| address.address_id.clone()),
            payment_link_data.clone(),
            billing_address
                .as_ref()
                .map(|address| address.address_id.clone()),
            attempt_id,
            profile_id.clone(),
            session_expiry,
            platform_merchant_account,
        )
        .await?;

        let (payment_attempt_new, additional_payment_data) = Self::make_payment_attempt(
            &payment_id,
            merchant_id,
            &merchant_account.organization_id,
            money,
            payment_method,
            payment_method_type,
            request,
            browser_info,
            state,
            payment_method_billing_address
                .as_ref()
                .map(|address| address.address_id.clone()),
            &payment_method_info,
            merchant_key_store,
            profile_id,
            &customer_acceptance,
        )
        .await?;

        let payment_intent = db
            .insert_payment_intent(
                key_manager_state,
                payment_intent_new,
                merchant_key_store,
                storage_scheme,
            )
            .await
            .to_duplicate_response(errors::ApiErrorResponse::DuplicatePayment {
                payment_id: payment_id.clone(),
            })?;

        if let Some(order_details) = &request.order_details {
            helpers::validate_order_details_amount(
                order_details.to_owned(),
                payment_intent.amount,
                false,
            )?;
        }

        #[cfg(feature = "v1")]
        let mut payment_attempt = db
            .insert_payment_attempt(payment_attempt_new, storage_scheme)
            .await
            .to_duplicate_response(errors::ApiErrorResponse::DuplicatePayment {
                payment_id: payment_id.clone(),
            })?;

        #[cfg(feature = "v2")]
        let payment_attempt = db
            .insert_payment_attempt(
                key_manager_state,
                merchant_key_store,
                payment_attempt_new,
                storage_scheme,
            )
            .await
            .to_duplicate_response(errors::ApiErrorResponse::DuplicatePayment {
                payment_id: payment_id.clone(),
            })?;

        let mandate_details_present = payment_attempt.mandate_details.is_some();

        helpers::validate_mandate_data_and_future_usage(
            request.setup_future_usage,
            mandate_details_present,
        )?;
        // connector mandate reference update history
        let mandate_id = request
            .mandate_id
            .as_ref()
            .or_else(|| {
            request.recurring_details
                .as_ref()
                .and_then(|recurring_details| match recurring_details {
                    RecurringDetails::MandateId(id) => Some(id),
                    _ => None,
                })
        })
            .async_and_then(|mandate_id| async {
                let mandate = db
                    .find_mandate_by_merchant_id_mandate_id(merchant_id, mandate_id, storage_scheme)
                    .await
                    .to_not_found_response(errors::ApiErrorResponse::MandateNotFound);
                Some(mandate.and_then(|mandate_obj| {
                    match (
                        mandate_obj.network_transaction_id,
                        mandate_obj.connector_mandate_ids,
                    ) {
                        (_, Some(connector_mandate_id)) => connector_mandate_id
                        .parse_value("ConnectorMandateId")
                        .change_context(errors::ApiErrorResponse::MandateNotFound)
                        .map(|connector_id: api_models::payments::ConnectorMandateReferenceId| {
                            api_models::payments::MandateIds {
                                mandate_id: Some(mandate_obj.mandate_id),
                                mandate_reference_id: Some(api_models::payments::MandateReferenceId::ConnectorMandateId(
                                api_models::payments::ConnectorMandateReferenceId::new(
                                    connector_id.get_connector_mandate_id(),
                                    connector_id.get_payment_method_id(),
                                    None,
                                    None,
                                    connector_id.get_connector_mandate_request_reference_id(),
                                )
                                ))
                            }
                         }),
                        (Some(network_tx_id), _) => Ok(api_models::payments::MandateIds {
                            mandate_id: Some(mandate_obj.mandate_id),
                            mandate_reference_id: Some(
                                api_models::payments::MandateReferenceId::NetworkMandateId(
                                    network_tx_id,
                                ),
                            ),
                        }),
                        (_, _) => Ok(api_models::payments::MandateIds {
                            mandate_id: Some(mandate_obj.mandate_id),
                            mandate_reference_id: None,
                        }),
                    }
                }))
            })
            .await
            .transpose()?;

        let mandate_id = if mandate_id.is_none() {
            request
                .recurring_details
                .as_ref()
                .and_then(|recurring_details| match recurring_details {
                    RecurringDetails::ProcessorPaymentToken(token) => {
                        Some(api_models::payments::MandateIds {
                            mandate_id: None,
                            mandate_reference_id: Some(
                                api_models::payments::MandateReferenceId::ConnectorMandateId(
                                    api_models::payments::ConnectorMandateReferenceId::new(
                                        Some(token.processor_payment_token.clone()),
                                        None,
                                        None,
                                        None,
                                        None,
                                    ),
                                ),
                            ),
                        })
                    }
                    _ => None,
                })
        } else {
            mandate_id
        };
        let operation = payments::if_not_create_change_operation::<_, F>(
            payment_intent.status,
            request.confirm,
            self,
        );

        let creds_identifier = request
            .merchant_connector_details
            .as_ref()
            .map(|mcd| mcd.creds_identifier.to_owned());
        request
            .merchant_connector_details
            .to_owned()
            .async_map(|mcd| async {
                helpers::insert_merchant_connector_creds_to_config(
                    db,
                    merchant_account.get_id(),
                    mcd,
                )
                .await
            })
            .await
            .transpose()?;

        // The operation merges mandate data from both request and payment_attempt
        let setup_mandate = mandate_data.map(MandateData::from);

        let surcharge_details = request.surcharge_details.map(|request_surcharge_details| {
            payments::types::SurchargeDetails::from((&request_surcharge_details, &payment_attempt))
        });

        let payment_method_data_after_card_bin_call = request
            .payment_method_data
            .as_ref()
            .and_then(|payment_method_data_from_request| {
                payment_method_data_from_request
                    .payment_method_data
                    .as_ref()
            })
            .zip(additional_payment_data)
            .map(|(payment_method_data, additional_payment_data)| {
                payment_method_data.apply_additional_payment_data(additional_payment_data)
            })
            .transpose()
            .change_context(errors::ApiErrorResponse::InternalServerError)
            .attach_printable("Card cobadge check failed due to an invalid card network regex")?;

        let additional_pm_data_from_locker = if let Some(ref pm) = payment_method_info {
            let card_detail_from_locker: Option<api::CardDetailFromLocker> = pm
                .payment_method_data
                .clone()
                .map(|x| x.into_inner().expose())
                .and_then(|v| {
                    v.parse_value("PaymentMethodsData")
                        .map_err(|err| {
                            router_env::logger::info!(
                                "PaymentMethodsData deserialization failed: {:?}",
                                err
                            )
                        })
                        .ok()
                })
                .and_then(|pmd| match pmd {
                    PaymentMethodsData::Card(crd) => Some(api::CardDetailFromLocker::from(crd)),
                    _ => None,
                });

            card_detail_from_locker.map(|card_details| {
                let additional_data = card_details.into();
                api_models::payments::AdditionalPaymentData::Card(Box::new(additional_data))
            })
        } else {
            None
        };
        // Only set `payment_attempt.payment_method_data` if `additional_pm_data_from_locker` is not None
        if let Some(additional_pm_data) = additional_pm_data_from_locker.as_ref() {
            payment_attempt.payment_method_data = Some(
                Encode::encode_to_value(additional_pm_data)
                    .change_context(errors::ApiErrorResponse::InternalServerError)
                    .attach_printable("Failed to encode additional pm data")?,
            );
        }
        let amount = payment_attempt.get_total_amount().into();

        payment_attempt.connector_mandate_detail =
            Some(DieselConnectorMandateReferenceId::foreign_from(
                api_models::payments::ConnectorMandateReferenceId::new(
                    None,
                    None,
                    None, // update_history
                    None, // mandate_metadata
                    Some(common_utils::generate_id_with_len(
                        consts::CONNECTOR_MANDATE_REQUEST_REFERENCE_ID_LENGTH,
                    )), // connector_mandate_request_reference_id
                ),
            ));

        let address = PaymentAddress::new(
            shipping_address.as_ref().map(From::from),
            billing_address.as_ref().map(From::from),
            payment_method_billing_address.as_ref().map(From::from),
            business_profile.use_billing_as_payment_method_billing,
        );

        let payment_method_data_billing = request
            .payment_method_data
            .as_ref()
            .and_then(|pmd| pmd.payment_method_data.as_ref())
            .and_then(|payment_method_data_billing| {
                payment_method_data_billing.get_billing_address()
            })
            .map(From::from);

        let unified_address =
            address.unify_with_payment_method_data_billing(payment_method_data_billing);

        let payment_data = PaymentData {
            flow: PhantomData,
            payment_intent,
            payment_attempt,
            currency,
            amount,
            email: request.email.clone(),
            mandate_id: mandate_id.clone(),
            mandate_connector,
            setup_mandate,
            customer_acceptance,
            token,
            address: unified_address,
            token_data: None,
            confirm: request.confirm,
            payment_method_data: payment_method_data_after_card_bin_call.map(Into::into),
            payment_method_info,
            refunds: vec![],
            disputes: vec![],
            attempts: None,
            force_sync: None,
            sessions_token: vec![],
            card_cvc: request.card_cvc.clone(),
            creds_identifier,
            pm_token: None,
            connector_customer_id: None,
            recurring_mandate_payment_data,
            ephemeral_key,
            multiple_capture_data: None,
            redirect_response: None,
            surcharge_details,
            frm_message: None,
            payment_link_data,
            incremental_authorization_details: None,
            authorizations: vec![],
            authentication: None,
            recurring_details,
            poll_config: None,
            tax_data: None,
            session_id: None,
            service_details: None,
        };

        let get_trackers_response = operations::GetTrackerResponse {
            operation,
            customer_details: Some(customer_details),
            payment_data,
            business_profile,
            mandate_type,
        };

        Ok(get_trackers_response)
    }
}

#[async_trait]
impl<F: Clone + Send + Sync> Domain<F, api::PaymentsRequest, PaymentData<F>> for PaymentCreate {
    #[instrument(skip_all)]
    async fn get_or_create_customer_details<'a>(
        &'a self,
        state: &SessionState,
        payment_data: &mut PaymentData<F>,
        request: Option<CustomerDetails>,
        key_store: &domain::MerchantKeyStore,
        storage_scheme: enums::MerchantStorageScheme,
    ) -> CustomResult<(PaymentCreateOperation<'a, F>, Option<domain::Customer>), errors::StorageError>
    {
        helpers::create_customer_if_not_exist(
            state,
            Box::new(self),
            payment_data,
            request,
            &key_store.merchant_id,
            key_store,
            storage_scheme,
        )
        .await
    }

    async fn payments_dynamic_tax_calculation<'a>(
        &'a self,
        state: &SessionState,
        payment_data: &mut PaymentData<F>,
        _connector_call_type: &ConnectorCallType,
        business_profile: &domain::Profile,
        key_store: &domain::MerchantKeyStore,
        merchant_account: &domain::MerchantAccount,
    ) -> CustomResult<(), errors::ApiErrorResponse> {
        let is_tax_connector_enabled = business_profile.get_is_tax_connector_enabled();
        let skip_external_tax_calculation = payment_data
            .payment_intent
            .skip_external_tax_calculation
            .unwrap_or(false);
        if is_tax_connector_enabled && !skip_external_tax_calculation {
            let db = state.store.as_ref();

            let key_manager_state: &KeyManagerState = &state.into();

            let merchant_connector_id = business_profile
                .tax_connector_id
                .as_ref()
                .get_required_value("business_profile.tax_connector_id")?;

            #[cfg(feature = "v1")]
            let mca = db
                .find_by_merchant_connector_account_merchant_id_merchant_connector_id(
                    key_manager_state,
                    &business_profile.merchant_id,
                    merchant_connector_id,
                    key_store,
                )
                .await
                .to_not_found_response(
                    errors::ApiErrorResponse::MerchantConnectorAccountNotFound {
                        id: merchant_connector_id.get_string_repr().to_string(),
                    },
                )?;

            #[cfg(feature = "v2")]
            let mca = db
                .find_merchant_connector_account_by_id(
                    key_manager_state,
                    merchant_connector_id,
                    key_store,
                )
                .await
                .to_not_found_response(
                    errors::ApiErrorResponse::MerchantConnectorAccountNotFound {
                        id: merchant_connector_id.get_string_repr().to_string(),
                    },
                )?;

            let connector_data =
                api::TaxCalculateConnectorData::get_connector_by_name(&mca.connector_name)?;

            let router_data = core_utils::construct_payments_dynamic_tax_calculation_router_data(
                state,
                merchant_account,
                key_store,
                payment_data,
                &mca,
            )
            .await?;
            let connector_integration: services::BoxedPaymentConnectorIntegrationInterface<
                api::CalculateTax,
                types::PaymentsTaxCalculationData,
                types::TaxCalculationResponseData,
            > = connector_data.connector.get_connector_integration();

            let response = services::execute_connector_processing_step(
                state,
                connector_integration,
                &router_data,
                payments::CallConnectorAction::Trigger,
                None,
            )
            .await
            .change_context(errors::ApiErrorResponse::InternalServerError)
            .attach_printable("Tax connector Response Failed")?;

            let tax_response = response.response.map_err(|err| {
                errors::ApiErrorResponse::ExternalConnectorError {
                    code: err.code,
                    message: err.message,
                    connector: connector_data.connector_name.clone().to_string(),
                    status_code: err.status_code,
                    reason: err.reason,
                }
            })?;

            payment_data.payment_intent.tax_details = Some(diesel_models::TaxDetails {
                default: Some(diesel_models::DefaultTax {
                    order_tax_amount: tax_response.order_tax_amount,
                }),
                payment_method_type: None,
            });

            Ok(())
        } else {
            Ok(())
        }
    }

    #[instrument(skip_all)]
    async fn make_pm_data<'a>(
        &'a self,
        state: &'a SessionState,
        payment_data: &mut PaymentData<F>,
        storage_scheme: enums::MerchantStorageScheme,
        merchant_key_store: &domain::MerchantKeyStore,
        customer: &Option<domain::Customer>,
        business_profile: &domain::Profile,
    ) -> RouterResult<(
        PaymentCreateOperation<'a, F>,
        Option<domain::PaymentMethodData>,
        Option<String>,
    )> {
        Box::pin(helpers::make_pm_data(
            Box::new(self),
            state,
            payment_data,
            merchant_key_store,
            customer,
            storage_scheme,
            business_profile,
        ))
        .await
    }

    #[instrument(skip_all)]
    async fn add_task_to_process_tracker<'a>(
        &'a self,
        _state: &'a SessionState,
        _payment_attempt: &PaymentAttempt,
        _requeue: bool,
        _schedule_time: Option<PrimitiveDateTime>,
    ) -> CustomResult<(), errors::ApiErrorResponse> {
        Ok(())
    }

    async fn get_connector<'a>(
        &'a self,
        _merchant_account: &domain::MerchantAccount,
        state: &SessionState,
        request: &api::PaymentsRequest,
        _payment_intent: &storage::PaymentIntent,
        _merchant_key_store: &domain::MerchantKeyStore,
    ) -> CustomResult<api::ConnectorChoice, errors::ApiErrorResponse> {
        helpers::get_connector_default(state, request.routing.clone()).await
    }

    #[instrument(skip_all)]
    async fn guard_payment_against_blocklist<'a>(
        &'a self,
        _state: &SessionState,
        _merchant_account: &domain::MerchantAccount,
        _key_store: &domain::MerchantKeyStore,
        _payment_data: &mut PaymentData<F>,
    ) -> CustomResult<bool, errors::ApiErrorResponse> {
        Ok(false)
    }
}

#[async_trait]
impl<F: Clone + Sync> UpdateTracker<F, PaymentData<F>, api::PaymentsRequest> for PaymentCreate {
    #[instrument(skip_all)]
    async fn update_trackers<'b>(
        &'b self,
        state: &'b SessionState,
        req_state: ReqState,
        mut payment_data: PaymentData<F>,
        customer: Option<domain::Customer>,
        storage_scheme: enums::MerchantStorageScheme,
        _updated_customer: Option<storage::CustomerUpdate>,
        key_store: &domain::MerchantKeyStore,
        _frm_suggestion: Option<FrmSuggestion>,
        _header_payload: hyperswitch_domain_models::payments::HeaderPayload,
    ) -> RouterResult<(PaymentCreateOperation<'b, F>, PaymentData<F>)>
    where
        F: 'b + Send,
    {
        let status = match payment_data.payment_intent.status {
            IntentStatus::RequiresPaymentMethod => match payment_data.payment_method_data {
                Some(_) => Some(IntentStatus::RequiresConfirmation),
                _ => None,
            },
            IntentStatus::RequiresConfirmation => {
                if let Some(true) = payment_data.confirm {
                    //TODO: do this later, request validation should happen before
                    Some(IntentStatus::Processing)
                } else {
                    None
                }
            }
            _ => None,
        };

        let payment_token = payment_data.token.clone();
        let connector = payment_data.payment_attempt.connector.clone();
        let straight_through_algorithm = payment_data
            .payment_attempt
            .straight_through_algorithm
            .clone();
        let authorized_amount = payment_data.payment_attempt.get_total_amount();
        let merchant_connector_id = payment_data.payment_attempt.merchant_connector_id.clone();

        let surcharge_amount = payment_data
            .surcharge_details
            .as_ref()
            .map(|surcharge_details| surcharge_details.surcharge_amount);
        let tax_amount = payment_data
            .surcharge_details
            .as_ref()
            .map(|surcharge_details| surcharge_details.tax_on_surcharge_amount);

        payment_data.payment_attempt = state
            .store
            .update_payment_attempt_with_attempt_id(
                payment_data.payment_attempt,
                storage::PaymentAttemptUpdate::UpdateTrackers {
                    payment_token,
                    connector,
                    straight_through_algorithm,
                    amount_capturable: match payment_data.confirm.unwrap_or(true) {
                        true => Some(authorized_amount),
                        false => None,
                    },
                    surcharge_amount,
                    tax_amount,
                    updated_by: storage_scheme.to_string(),
                    merchant_connector_id,
                },
                storage_scheme,
            )
            .await
            .to_not_found_response(errors::ApiErrorResponse::PaymentNotFound)?;

        let customer_id = payment_data.payment_intent.customer_id.clone();

        let raw_customer_details = customer
            .map(|customer| CustomerData::foreign_try_from(customer.clone()))
            .transpose()?;
        let key_manager_state = state.into();
        // Updation of Customer Details for the cases where both customer_id and specific customer
        // details are provided in Payment Create Request
        let customer_details = raw_customer_details
            .clone()
            .async_map(|customer_details| {
                create_encrypted_data(&key_manager_state, key_store, customer_details)
            })
            .await
            .transpose()
            .change_context(errors::ApiErrorResponse::InternalServerError)
            .attach_printable("Unable to encrypt customer details")?;

        payment_data.payment_intent = state
            .store
            .update_payment_intent(
                &state.into(),
                payment_data.payment_intent,
                storage::PaymentIntentUpdate::PaymentCreateUpdate {
                    return_url: None,
                    status,
                    customer_id,
                    shipping_address_id: None,
                    billing_address_id: None,
                    customer_details,
                    updated_by: storage_scheme.to_string(),
                },
                key_store,
                storage_scheme,
            )
            .await
            .to_not_found_response(errors::ApiErrorResponse::PaymentNotFound)?;
        req_state
            .event_context
            .event(AuditEvent::new(AuditEventType::PaymentCreate))
            .with(payment_data.to_event())
            .emit();

        // payment_data.mandate_id = response.and_then(|router_data| router_data.request.mandate_id);
        Ok((
            payments::is_confirm(self, payment_data.confirm),
            payment_data,
        ))
    }
}

impl<F: Send + Clone + Sync> ValidateRequest<F, api::PaymentsRequest, PaymentData<F>>
    for PaymentCreate
{
    #[instrument(skip_all)]
    fn validate_request<'a, 'b>(
        &'b self,
        request: &api::PaymentsRequest,
        merchant_account: &'a domain::MerchantAccount,
    ) -> RouterResult<(PaymentCreateOperation<'b, F>, operations::ValidateResult)> {
        helpers::validate_customer_information(request)?;

        if let Some(amount) = request.amount {
            helpers::validate_max_amount(amount)?;
        }
        if let Some(session_expiry) = &request.session_expiry {
            helpers::validate_session_expiry(session_expiry.to_owned())?;
        }

        if let Some(payment_link) = &request.payment_link {
            if *payment_link {
                helpers::validate_payment_link_request(request.confirm)?;
            }
        };

        let payment_id = request.payment_id.clone().ok_or(error_stack::report!(
            errors::ApiErrorResponse::PaymentNotFound
        ))?;

        let request_merchant_id = request.merchant_id.as_ref();
        helpers::validate_merchant_id(merchant_account.get_id(), request_merchant_id)
            .change_context(errors::ApiErrorResponse::MerchantAccountNotFound)?;

        helpers::validate_request_amount_and_amount_to_capture(
            request.amount,
            request.amount_to_capture,
            request.surcharge_details,
        )
        .change_context(errors::ApiErrorResponse::InvalidDataFormat {
            field_name: "amount_to_capture".to_string(),
            expected_format: "amount_to_capture lesser than amount".to_string(),
        })?;

        helpers::validate_amount_to_capture_and_capture_method(None, request)?;
        helpers::validate_card_data(
            request
                .payment_method_data
                .as_ref()
                .and_then(|pmd| pmd.payment_method_data.clone()),
        )?;

        helpers::validate_payment_method_fields_present(request)?;

        let mandate_type =
            helpers::validate_mandate(request, payments::is_operation_confirm(self))?;

        helpers::validate_recurring_details_and_token(
            &request.recurring_details,
            &request.payment_token,
            &request.mandate_id,
        )?;

        if request.confirm.unwrap_or(false) {
            helpers::validate_pm_or_token_given(
                &request.payment_method,
                &request
                    .payment_method_data
                    .as_ref()
                    .and_then(|pmd| pmd.payment_method_data.clone()),
                &request.payment_method_type,
                &mandate_type,
                &request.payment_token,
                &request.ctp_service_details,
            )?;

            helpers::validate_customer_id_mandatory_cases(
                request.setup_future_usage.is_some(),
                request.customer_id.as_ref().or(request
                    .customer
                    .as_ref()
                    .map(|customer| customer.id.clone())
                    .as_ref()),
            )?;
        }

        if request.split_payments.is_some() {
            let amount = request.amount.get_required_value("amount")?;
            helpers::validate_platform_request_for_marketplace(
                amount,
                request.split_payments.clone(),
            )?;
        };

        let _request_straight_through: Option<api::routing::StraightThroughAlgorithm> = request
            .routing
            .clone()
            .map(|val| val.parse_value("RoutingAlgorithm"))
            .transpose()
            .change_context(errors::ApiErrorResponse::InvalidRequestData {
                message: "Invalid straight through routing rules format".to_string(),
            })
            .attach_printable("Invalid straight through routing rules format")?;

        Ok((
            Box::new(self),
            operations::ValidateResult {
                merchant_id: merchant_account.get_id().to_owned(),
                payment_id,
                storage_scheme: merchant_account.storage_scheme,
                requeue: matches!(
                    request.retry_action,
                    Some(api_models::enums::RetryAction::Requeue)
                ),
            },
        ))
    }
}

impl PaymentCreate {
    #[cfg(all(feature = "v2", feature = "payment_methods_v2"))]
    #[instrument(skip_all)]
    #[allow(clippy::too_many_arguments)]
    pub async fn make_payment_attempt(
        payment_id: &common_utils::id_type::PaymentId,
        merchant_id: &common_utils::id_type::MerchantId,
        organization_id: &common_utils::id_type::OrganizationId,
        money: (api::Amount, enums::Currency),
        payment_method: Option<enums::PaymentMethod>,
        payment_method_type: Option<enums::PaymentMethodType>,
        request: &api::PaymentsRequest,
        browser_info: Option<serde_json::Value>,
        state: &SessionState,
        payment_method_billing_address_id: Option<String>,
        payment_method_info: &Option<domain::PaymentMethod>,
        _key_store: &domain::MerchantKeyStore,
        profile_id: common_utils::id_type::ProfileId,
        customer_acceptance: &Option<payments::CustomerAcceptance>,
    ) -> RouterResult<(
        storage::PaymentAttemptNew,
        Option<api_models::payments::AdditionalPaymentData>,
    )> {
        todo!()
    }

    #[cfg(all(
        any(feature = "v1", feature = "v2"),
        not(feature = "payment_methods_v2")
    ))]
    #[instrument(skip_all)]
    #[allow(clippy::too_many_arguments)]
    pub async fn make_payment_attempt(
        payment_id: &common_utils::id_type::PaymentId,
        merchant_id: &common_utils::id_type::MerchantId,
        organization_id: &common_utils::id_type::OrganizationId,
        money: (api::Amount, enums::Currency),
        payment_method: Option<enums::PaymentMethod>,
        payment_method_type: Option<enums::PaymentMethodType>,
        request: &api::PaymentsRequest,
        browser_info: Option<serde_json::Value>,
        state: &SessionState,
        payment_method_billing_address_id: Option<String>,
        payment_method_info: &Option<domain::PaymentMethod>,
        _key_store: &domain::MerchantKeyStore,
        profile_id: common_utils::id_type::ProfileId,
        customer_acceptance: &Option<payments::CustomerAcceptance>,
    ) -> RouterResult<(
        storage::PaymentAttemptNew,
        Option<api_models::payments::AdditionalPaymentData>,
    )> {
        let payment_method_data =
            request
                .payment_method_data
                .as_ref()
                .and_then(|payment_method_data_request| {
                    payment_method_data_request.payment_method_data.as_ref()
                });

        let created_at @ modified_at @ last_synced = Some(common_utils::date_time::now());
        let status = helpers::payment_attempt_status_fsm(payment_method_data, request.confirm);
        let (amount, currency) = (money.0, Some(money.1));

        let mut additional_pm_data = request
            .payment_method_data
            .as_ref()
            .and_then(|payment_method_data_request| {
                payment_method_data_request.payment_method_data.clone()
            })
            .async_map(|payment_method_data| async {
                helpers::get_additional_payment_data(
                    &payment_method_data.into(),
                    &*state.store,
                    &profile_id,
                )
                .await
            })
            .await
            .transpose()?
            .flatten();

        if additional_pm_data.is_none() {
            // If recurring payment is made using payment_method_id, then fetch payment_method_data from retrieved payment_method object
            additional_pm_data = payment_method_info.as_ref().and_then(|pm_info| {
                pm_info
                    .payment_method_data
                    .clone()
                    .map(|x| x.into_inner().expose())
                    .and_then(|v| {
                        serde_json::from_value::<PaymentMethodsData>(v)
                            .map_err(|err| {
                                logger::error!(
                                    "Unable to deserialize payment methods data: {:?}",
                                    err
                                )
                            })
                            .ok()
                    })
                    .and_then(|pmd| match pmd {
                        PaymentMethodsData::Card(card) => {
                            Some(api_models::payments::AdditionalPaymentData::Card(Box::new(
                                api::CardDetailFromLocker::from(card).into(),
                            )))
                        }
                        PaymentMethodsData::WalletDetails(wallet) => match payment_method_type {
                            Some(enums::PaymentMethodType::GooglePay) => {
                                Some(api_models::payments::AdditionalPaymentData::Wallet {
                                    apple_pay: None,
                                    google_pay: Some(wallet.into()),
                                    samsung_pay: None,
                                })
                            }
                            Some(enums::PaymentMethodType::SamsungPay) => {
                                Some(api_models::payments::AdditionalPaymentData::Wallet {
                                    apple_pay: None,
                                    google_pay: None,
                                    samsung_pay: Some(wallet.into()),
                                })
                            }
                            _ => None,
                        },
                        _ => None,
                    })
            });
        };

        let additional_pm_data_value = additional_pm_data
            .as_ref()
            .map(Encode::encode_to_value)
            .transpose()
            .change_context(errors::ApiErrorResponse::InternalServerError)
            .attach_printable("Failed to encode additional pm data")?;
        let attempt_id = if core_utils::is_merchant_enabled_for_payment_id_as_connector_request_id(
            &state.conf,
            merchant_id,
        ) {
            payment_id.get_string_repr().to_owned()
        } else {
            payment_id.get_attempt_id(1)
        };

        if request.mandate_data.as_ref().is_some_and(|mandate_data| {
            mandate_data.update_mandate_id.is_some() && mandate_data.mandate_type.is_some()
        }) {
            Err(errors::ApiErrorResponse::InvalidRequestData {message:"Only one field out of 'mandate_type' and 'update_mandate_id' was expected, found both".to_string()})?
        }

        let mandate_data = if let Some(update_id) = request
            .mandate_data
            .as_ref()
            .and_then(|inner| inner.update_mandate_id.clone())
        {
            let mandate_details = MandateDetails {
                update_mandate_id: Some(update_id),
            };
            Some(mandate_details)
        } else {
            None
        };

        let payment_method_type = Option::<enums::PaymentMethodType>::foreign_from((
            payment_method_type,
            additional_pm_data.as_ref(),
        ));

        Ok((
            storage::PaymentAttemptNew {
                payment_id: payment_id.to_owned(),
                merchant_id: merchant_id.to_owned(),
                attempt_id,
                status,
                currency,
                payment_method,
                capture_method: request.capture_method,
                capture_on: request.capture_on,
                confirm: request.confirm.unwrap_or(false),
                created_at,
                modified_at,
                last_synced,
                authentication_type: request.authentication_type,
                browser_info,
                payment_experience: request.payment_experience,
                payment_method_type,
                payment_method_data: additional_pm_data_value,
                amount_to_capture: request.amount_to_capture,
                payment_token: request.payment_token.clone(),
                mandate_id: request.mandate_id.clone(),
                business_sub_label: request.business_sub_label.clone(),
                mandate_details: request
                    .mandate_data
                    .as_ref()
                    .and_then(|inner| inner.mandate_type.clone().map(Into::into)),
                external_three_ds_authentication_attempted: None,
                mandate_data,
                payment_method_billing_address_id,
                net_amount: hyperswitch_domain_models::payments::payment_attempt::NetAmount::from_payments_request(
                    request,
                    MinorUnit::from(amount),
                ),
                save_to_locker: None,
                connector: None,
                error_message: None,
                offer_amount: None,
                payment_method_id: payment_method_info
                    .as_ref()
                    .map(|pm_info| pm_info.get_id().clone()),
                cancellation_reason: None,
                error_code: None,
                connector_metadata: None,
                straight_through_algorithm: None,
                preprocessing_step_id: None,
                error_reason: None,
                connector_response_reference_id: None,
                multiple_capture_count: None,
                amount_capturable: MinorUnit::new(i64::default()),
                updated_by: String::default(),
                authentication_data: None,
                encoded_data: None,
                merchant_connector_id: None,
                unified_code: None,
                unified_message: None,
                fingerprint_id: None,
                authentication_connector: None,
                authentication_id: None,
                client_source: None,
                client_version: None,
                customer_acceptance: customer_acceptance
                    .clone()
                    .map(|customer_acceptance| customer_acceptance.encode_to_value())
                    .transpose()
                    .change_context(errors::ApiErrorResponse::InternalServerError)
                    .attach_printable("Failed to serialize customer_acceptance")?
                    .map(Secret::new),
                organization_id: organization_id.clone(),
                profile_id,
                connector_mandate_detail: None,
                request_extended_authorization: None,
                extended_authorization_applied: None,
                capture_before: None,
<<<<<<< HEAD
=======
                card_discovery: None,
>>>>>>> 9f334c1e
            },
            additional_pm_data,

        ))
    }

    #[instrument(skip_all)]
    #[allow(clippy::too_many_arguments)]
    async fn make_payment_intent(
        state: &SessionState,
        payment_id: &common_utils::id_type::PaymentId,
        merchant_account: &domain::MerchantAccount,
        key_store: &domain::MerchantKeyStore,
        money: (api::Amount, enums::Currency),
        request: &api::PaymentsRequest,
        shipping_address_id: Option<String>,
        payment_link_data: Option<api_models::payments::PaymentLinkResponse>,
        billing_address_id: Option<String>,
        active_attempt_id: String,
        profile_id: common_utils::id_type::ProfileId,
        session_expiry: PrimitiveDateTime,
        platform_merchant_account: Option<&domain::MerchantAccount>,
    ) -> RouterResult<storage::PaymentIntent> {
        let created_at @ modified_at @ last_synced = common_utils::date_time::now();

        let status = helpers::payment_intent_status_fsm(
            request
                .payment_method_data
                .as_ref()
                .and_then(|request_payment_method_data| {
                    request_payment_method_data.payment_method_data.as_ref()
                }),
            request.confirm,
        );
        let client_secret = payment_id.generate_client_secret();
        let (amount, currency) = (money.0, Some(money.1));

        let order_details = request
            .get_order_details_as_value()
            .change_context(errors::ApiErrorResponse::InternalServerError)
            .attach_printable("Failed to convert order details to value")?;

        let allowed_payment_method_types = request
            .get_allowed_payment_method_types_as_value()
            .change_context(errors::ApiErrorResponse::InternalServerError)
            .attach_printable("Error converting allowed_payment_types to Value")?;

        let connector_metadata = request
            .get_connector_metadata_as_value()
            .change_context(errors::ApiErrorResponse::InternalServerError)
            .attach_printable("Error converting connector_metadata to Value")?;

        let feature_metadata = request
            .get_feature_metadata_as_value()
            .change_context(errors::ApiErrorResponse::InternalServerError)
            .attach_printable("Error converting feature_metadata to Value")?;

        let payment_link_id = payment_link_data.map(|pl_data| pl_data.payment_link_id);

        let request_incremental_authorization =
            core_utils::get_request_incremental_authorization_value(
                request.request_incremental_authorization,
                request.capture_method,
            )?;

        let split_payments = request.split_payments.clone();

        // Derivation of directly supplied Customer data in our Payment Create Request
        let raw_customer_details = if request.customer_id.is_none()
            && (request.name.is_some()
                || request.email.is_some()
                || request.phone.is_some()
                || request.phone_country_code.is_some())
        {
            Some(CustomerData {
                name: request.name.clone(),
                phone: request.phone.clone(),
                email: request.email.clone(),
                phone_country_code: request.phone_country_code.clone(),
            })
        } else {
            None
        };
        let is_payment_processor_token_flow = request.recurring_details.as_ref().and_then(
            |recurring_details| match recurring_details {
                RecurringDetails::ProcessorPaymentToken(_) => Some(true),
                _ => None,
            },
        );

        let key = key_store.key.get_inner().peek();
        let identifier = Identifier::Merchant(key_store.merchant_id.clone());
        let key_manager_state: KeyManagerState = state.into();

        let shipping_details_encoded = request
            .shipping
            .clone()
            .map(|shipping| Encode::encode_to_value(&shipping).map(Secret::new))
            .transpose()
            .change_context(errors::ApiErrorResponse::InternalServerError)
            .attach_printable("Unable to encode billing details to serde_json::Value")?;

        let billing_details_encoded = request
            .billing
            .clone()
            .map(|billing| Encode::encode_to_value(&billing).map(Secret::new))
            .transpose()
            .change_context(errors::ApiErrorResponse::InternalServerError)
            .attach_printable("Unable to encode billing details to serde_json::Value")?;

        let customer_details_encoded = raw_customer_details
            .map(|customer| Encode::encode_to_value(&customer).map(Secret::new))
            .transpose()
            .change_context(errors::ApiErrorResponse::InternalServerError)
            .attach_printable("Unable to encode shipping details to serde_json::Value")?;

        let encrypted_data = domain::types::crypto_operation(
            &key_manager_state,
            type_name!(storage::PaymentIntent),
            domain::types::CryptoOperation::BatchEncrypt(
                FromRequestEncryptablePaymentIntent::to_encryptable(
                    FromRequestEncryptablePaymentIntent {
                        shipping_details: shipping_details_encoded,
                        billing_details: billing_details_encoded,
                        customer_details: customer_details_encoded,
                    },
                ),
            ),
            identifier.clone(),
            key,
        )
        .await
        .and_then(|val| val.try_into_batchoperation())
        .change_context(errors::ApiErrorResponse::InternalServerError)
        .attach_printable("Unable to encrypt data")?;

        let encrypted_data = FromRequestEncryptablePaymentIntent::from_encryptable(encrypted_data)
            .change_context(errors::ApiErrorResponse::InternalServerError)
            .attach_printable("Unable to encrypt the payment intent data")?;

        let skip_external_tax_calculation = request.skip_external_tax_calculation;

        let tax_details = request
            .order_tax_amount
            .map(|tax_amount| diesel_models::TaxDetails {
                default: Some(diesel_models::DefaultTax {
                    order_tax_amount: tax_amount,
                }),
                payment_method_type: None,
            });

        Ok(storage::PaymentIntent {
            payment_id: payment_id.to_owned(),
            merchant_id: merchant_account.get_id().to_owned(),
            status,
            amount: MinorUnit::from(amount),
            currency,
            description: request.description.clone(),
            created_at,
            modified_at,
            last_synced: Some(last_synced),
            client_secret: Some(client_secret),
            setup_future_usage: request.setup_future_usage,
            off_session: request.off_session,
            return_url: request.return_url.as_ref().map(|a| a.to_string()),
            shipping_address_id,
            billing_address_id,
            statement_descriptor_name: request.statement_descriptor_name.clone(),
            statement_descriptor_suffix: request.statement_descriptor_suffix.clone(),
            metadata: request.metadata.clone(),
            business_country: request.business_country,
            business_label: request.business_label.clone(),
            active_attempt: hyperswitch_domain_models::RemoteStorageObject::ForeignID(
                active_attempt_id,
            ),
            order_details,
            amount_captured: None,
            customer_id: request.get_customer_id().cloned(),
            connector_id: None,
            allowed_payment_method_types,
            connector_metadata,
            feature_metadata,
            attempt_count: 1,
            profile_id: Some(profile_id),
            merchant_decision: None,
            payment_link_id,
            payment_confirm_source: None,
            surcharge_applicable: None,
            updated_by: merchant_account.storage_scheme.to_string(),
            request_incremental_authorization,
            incremental_authorization_allowed: None,
            authorization_count: None,
            fingerprint_id: None,
            session_expiry: Some(session_expiry),
            request_external_three_ds_authentication: request
                .request_external_three_ds_authentication,
            split_payments,
            frm_metadata: request.frm_metadata.clone(),
            billing_details: encrypted_data.billing_details,
            customer_details: encrypted_data.customer_details,
            merchant_order_reference_id: request.merchant_order_reference_id.clone(),
            shipping_details: encrypted_data.shipping_details,
            is_payment_processor_token_flow,
            organization_id: merchant_account.organization_id.clone(),
            shipping_cost: request.shipping_cost,
            tax_details,
            skip_external_tax_calculation,
<<<<<<< HEAD
            request_extended_authorization: request.request_extended_authorization,
=======
            request_extended_authorization: None,
>>>>>>> 9f334c1e
            psd2_sca_exemption_type: request.psd2_sca_exemption_type,
            platform_merchant_id: platform_merchant_account
                .map(|platform_merchant_account| platform_merchant_account.get_id().to_owned()),
        })
    }

    #[instrument(skip_all)]
    pub async fn get_ephemeral_key(
        request: &api::PaymentsRequest,
        state: &SessionState,
        merchant_account: &domain::MerchantAccount,
    ) -> Option<ephemeral_key::EphemeralKey> {
        match request.get_customer_id() {
            Some(customer_id) => helpers::make_ephemeral_key(
                state.clone(),
                customer_id.clone(),
                merchant_account.get_id().to_owned().clone(),
            )
            .await
            .ok()
            .and_then(|ek| {
                if let services::ApplicationResponse::Json(ek) = ek {
                    Some(ek)
                } else {
                    None
                }
            }),
            None => None,
        }
    }
}

#[instrument(skip_all)]
pub fn payments_create_request_validation(
    req: &api::PaymentsRequest,
) -> RouterResult<(api::Amount, enums::Currency)> {
    let currency = req.currency.get_required_value("currency")?;
    let amount = req.amount.get_required_value("amount")?;
    Ok((amount, currency))
}

#[allow(clippy::too_many_arguments)]
async fn create_payment_link(
    request: &api::PaymentsRequest,
    payment_link_config: api_models::admin::PaymentLinkConfig,
    merchant_id: &common_utils::id_type::MerchantId,
    payment_id: common_utils::id_type::PaymentId,
    db: &dyn StorageInterface,
    amount: api::Amount,
    description: Option<String>,
    profile_id: common_utils::id_type::ProfileId,
    domain_name: String,
    session_expiry: PrimitiveDateTime,
    locale: Option<String>,
) -> RouterResult<Option<api_models::payments::PaymentLinkResponse>> {
    let created_at @ last_modified_at = Some(common_utils::date_time::now());
    let payment_link_id = utils::generate_id(consts::ID_LENGTH, "plink");
    let locale_str = locale.unwrap_or("en".to_owned());
    let open_payment_link = format!(
        "{}/payment_link/{}/{}?locale={}",
        domain_name,
        merchant_id.get_string_repr(),
        payment_id.get_string_repr(),
        locale_str.clone(),
    );

    let secure_link = payment_link_config.allowed_domains.as_ref().map(|_| {
        format!(
            "{}/payment_link/s/{}/{}?locale={}",
            domain_name,
            merchant_id.get_string_repr(),
            payment_id.get_string_repr(),
            locale_str,
        )
    });

    let payment_link_config_encoded_value = payment_link_config.encode_to_value().change_context(
        errors::ApiErrorResponse::InvalidDataValue {
            field_name: "payment_link_config",
        },
    )?;

    let payment_link_req = storage::PaymentLinkNew {
        payment_link_id: payment_link_id.clone(),
        payment_id: payment_id.clone(),
        merchant_id: merchant_id.clone(),
        link_to_pay: open_payment_link.clone(),
        amount: MinorUnit::from(amount),
        currency: request.currency,
        created_at,
        last_modified_at,
        fulfilment_time: Some(session_expiry),
        custom_merchant_name: Some(payment_link_config.seller_name),
        description,
        payment_link_config: Some(payment_link_config_encoded_value),
        profile_id: Some(profile_id),
        secure_link,
    };
    let payment_link_db = db
        .insert_payment_link(payment_link_req)
        .await
        .to_duplicate_response(errors::ApiErrorResponse::GenericDuplicateError {
            message: "payment link already exists!".to_string(),
        })?;

    Ok(Some(api_models::payments::PaymentLinkResponse {
        link: payment_link_db.link_to_pay.clone(),
        secure_link: payment_link_db.secure_link,
        payment_link_id: payment_link_db.payment_link_id,
    }))
}<|MERGE_RESOLUTION|>--- conflicted
+++ resolved
@@ -1308,10 +1308,7 @@
                 request_extended_authorization: None,
                 extended_authorization_applied: None,
                 capture_before: None,
-<<<<<<< HEAD
-=======
                 card_discovery: None,
->>>>>>> 9f334c1e
             },
             additional_pm_data,
 
@@ -1519,11 +1516,7 @@
             shipping_cost: request.shipping_cost,
             tax_details,
             skip_external_tax_calculation,
-<<<<<<< HEAD
             request_extended_authorization: request.request_extended_authorization,
-=======
-            request_extended_authorization: None,
->>>>>>> 9f334c1e
             psd2_sca_exemption_type: request.psd2_sca_exemption_type,
             platform_merchant_id: platform_merchant_account
                 .map(|platform_merchant_account| platform_merchant_account.get_id().to_owned()),
