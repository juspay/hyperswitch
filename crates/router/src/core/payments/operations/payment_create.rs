use std::marker::PhantomData;

use api_models::enums::FrmSuggestion;
use async_trait::async_trait;
use common_utils::ext_traits::{AsyncExt, Encode, ValueExt};
use data_models::{
    mandates::{MandateData, MandateDetails},
    payments::payment_attempt::PaymentAttempt,
};
use diesel_models::ephemeral_key;
use error_stack::{self, ResultExt};
use masking::PeekInterface;
use router_derive::PaymentOperation;
use router_env::{instrument, tracing};
use time::PrimitiveDateTime;

use super::{BoxedOperation, Domain, GetTracker, Operation, UpdateTracker, ValidateRequest};
use crate::{
    consts,
    core::{
        errors::{self, CustomResult, RouterResult, StorageErrorExt},
        payment_link,
        payment_methods::PaymentMethodRetrieve,
        payments::{self, helpers, operations, CustomerDetails, PaymentAddress, PaymentData},
        utils as core_utils,
    },
    db::StorageInterface,
    routes::AppState,
    services,
    types::{
        self,
        api::{self, PaymentIdTypeExt},
        domain,
        storage::{
            self,
            enums::{self, IntentStatus},
        },
    },
    utils::{self, OptionExt},
};

#[derive(Debug, Clone, Copy, PaymentOperation)]
#[operation(operations = "all", flow = "authorize")]
pub struct PaymentCreate;

/// The `get_trackers` function for `PaymentsCreate` is an entrypoint for new payments
/// This will create all the entities required for a new payment from the request
#[async_trait]
impl<F: Send + Clone, Ctx: PaymentMethodRetrieve>
    GetTracker<F, PaymentData<F>, api::PaymentsRequest, Ctx> for PaymentCreate
{
    #[instrument(skip_all)]
    async fn get_trackers<'a>(
        &'a self,
        state: &'a AppState,
        payment_id: &api::PaymentIdType,
        request: &api::PaymentsRequest,
        mandate_type: Option<api::MandateTransactionType>,
        merchant_account: &domain::MerchantAccount,
        merchant_key_store: &domain::MerchantKeyStore,
        _auth_flow: services::AuthFlow,
        _payment_confirm_source: Option<common_enums::PaymentSource>,
    ) -> RouterResult<operations::GetTrackerResponse<'a, F, api::PaymentsRequest, Ctx>> {
        let db = &*state.store;
        let ephemeral_key = Self::get_ephemeral_key(request, state, merchant_account).await;
        let merchant_id = &merchant_account.merchant_id;
        let storage_scheme = merchant_account.storage_scheme;
        let (payment_intent, payment_attempt);

        let money @ (amount, currency) = payments_create_request_validation(request)?;

        let payment_id = payment_id
            .get_payment_intent_id()
            .change_context(errors::ApiErrorResponse::PaymentNotFound)?;

        helpers::validate_business_details(
            request.business_country,
            request.business_label.as_ref(),
            merchant_account,
        )?;

        // If profile id is not passed, get it from the business_country and business_label
        let profile_id = core_utils::get_profile_id_from_business_details(
            request.business_country,
            request.business_label.as_ref(),
            merchant_account,
            request.profile_id.as_ref(),
            &*state.store,
            true,
        )
        .await?;

        // Validate whether profile_id passed in request is valid and is linked to the merchant
        let business_profile = if let Some(business_profile) =
            core_utils::validate_and_get_business_profile(db, Some(&profile_id), merchant_id)
                .await?
        {
            business_profile
        } else {
            db.find_business_profile_by_profile_id(&profile_id)
                .await
                .to_not_found_response(errors::ApiErrorResponse::BusinessProfileNotFound {
                    id: profile_id.to_string(),
                })?
        };

        let (
            token,
            payment_method,
            payment_method_type,
            setup_mandate,
            recurring_mandate_payment_data,
            mandate_connector,
        ) = helpers::get_token_pm_type_mandate_details(
            state,
            request,
            mandate_type,
            merchant_account,
            merchant_key_store,
        )
        .await?;

        let customer_details = helpers::get_customer_details_from_request(request);

        let shipping_address = helpers::create_or_find_address_for_payment_by_request(
            db,
            request.shipping.as_ref(),
            None,
            merchant_id,
            customer_details.customer_id.as_ref(),
            merchant_key_store,
            &payment_id,
            merchant_account.storage_scheme,
        )
        .await?;

        let billing_address = helpers::create_or_find_address_for_payment_by_request(
            db,
            request.billing.as_ref(),
            None,
            merchant_id,
            customer_details.customer_id.as_ref(),
            merchant_key_store,
            &payment_id,
            merchant_account.storage_scheme,
        )
        .await?;

        let payment_method_billing_address =
            helpers::create_or_find_address_for_payment_by_request(
                db,
                request
                    .payment_method_data
                    .as_ref()
                    .and_then(|pmd| pmd.billing.as_ref()),
                None,
                merchant_id,
                customer_details.customer_id.as_ref(),
                merchant_key_store,
                &payment_id,
                merchant_account.storage_scheme,
            )
            .await?;

        let browser_info = request
            .browser_info
            .clone()
            .as_ref()
            .map(Encode::encode_to_value)
            .transpose()
            .change_context(errors::ApiErrorResponse::InvalidDataValue {
                field_name: "browser_info",
            })?;

        let attempt_id = if core_utils::is_merchant_enabled_for_payment_id_as_connector_request_id(
            &state.conf,
            merchant_id,
        ) {
            payment_id.to_string()
        } else {
            utils::get_payment_attempt_id(payment_id.clone(), 1)
        };

        let session_expiry =
            common_utils::date_time::now().saturating_add(time::Duration::seconds(
                request.session_expiry.map(i64::from).unwrap_or(
                    business_profile
                        .session_expiry
                        .unwrap_or(consts::DEFAULT_SESSION_EXPIRY),
                ),
            ));

        let payment_link_data = if let Some(payment_link_create) = request.payment_link {
            if payment_link_create {
                let merchant_name = merchant_account
                    .merchant_name
                    .clone()
                    .map(|merchant_name| merchant_name.into_inner().peek().to_owned())
                    .unwrap_or_default();

                let default_domain_name = state.conf.server.base_url.clone();

                let (payment_link_config, domain_name) =
                    payment_link::get_payment_link_config_based_on_priority(
                        request.payment_link_config.clone(),
                        business_profile.payment_link_config.clone(),
                        merchant_name,
                        default_domain_name,
                    )?;
                create_payment_link(
                    request,
                    payment_link_config,
                    merchant_id.clone(),
                    payment_id.clone(),
                    db,
                    amount,
                    request.description.clone(),
                    profile_id.clone(),
                    domain_name,
                    session_expiry,
                )
                .await?
            } else {
                None
            }
        } else {
            None
        };

        let payment_intent_new = Self::make_payment_intent(
            &payment_id,
            merchant_account,
            money,
            request,
            shipping_address
                .as_ref()
                .map(|address| address.address_id.clone()),
            payment_link_data.clone(),
            billing_address
                .as_ref()
                .map(|address| address.address_id.clone()),
            attempt_id,
            profile_id,
            session_expiry,
        )
        .await?;

        let (payment_attempt_new, additional_payment_data) = Self::make_payment_attempt(
            &payment_id,
            merchant_id,
            money,
            payment_method,
            payment_method_type,
            request,
            browser_info,
            state,
            payment_method_billing_address
                .as_ref()
                .map(|address| address.address_id.clone()),
        )
        .await?;

        payment_intent = db
            .insert_payment_intent(payment_intent_new, storage_scheme)
            .await
            .to_duplicate_response(errors::ApiErrorResponse::DuplicatePayment {
                payment_id: payment_id.clone(),
            })?;

        if let Some(order_details) = &request.order_details {
            helpers::validate_order_details_amount(
                order_details.to_owned(),
                payment_intent.amount,
                false,
            )?;
        }

        payment_attempt = db
            .insert_payment_attempt(payment_attempt_new, storage_scheme)
            .await
            .to_duplicate_response(errors::ApiErrorResponse::DuplicatePayment {
                payment_id: payment_id.clone(),
            })?;
        // connector mandate reference update history
        let mandate_id = request
            .mandate_id
            .as_ref()
            .async_and_then(|mandate_id| async {
                let mandate = db
                    .find_mandate_by_merchant_id_mandate_id(merchant_id, mandate_id)
                    .await
                    .to_not_found_response(errors::ApiErrorResponse::MandateNotFound);
                Some(mandate.and_then(|mandate_obj| {
                    match (
                        mandate_obj.network_transaction_id,
                        mandate_obj.connector_mandate_ids,
                    ) {
                        (Some(network_tx_id), _) => Ok(api_models::payments::MandateIds {
                            mandate_id: mandate_obj.mandate_id,
                            mandate_reference_id: Some(
                                api_models::payments::MandateReferenceId::NetworkMandateId(
                                    network_tx_id,
                                ),
                            ),
                        }),
                        (_, Some(connector_mandate_id)) => connector_mandate_id
                        .parse_value("ConnectorMandateId")
                        .change_context(errors::ApiErrorResponse::MandateNotFound)
                        .map(|connector_id: api_models::payments::ConnectorMandateReferenceId| {
                            api_models::payments::MandateIds {
                                mandate_id: mandate_obj.mandate_id,
                                mandate_reference_id: Some(api_models::payments::MandateReferenceId::ConnectorMandateId(
                                api_models::payments::ConnectorMandateReferenceId{
                                    connector_mandate_id: connector_id.connector_mandate_id,
                                    payment_method_id: connector_id.payment_method_id,
                                    update_history: None
                                }
                                ))
                            }
                         }),
                        (_, _) => Ok(api_models::payments::MandateIds {
                            mandate_id: mandate_obj.mandate_id,
                            mandate_reference_id: None,
                        }),
                    }
                }))
            })
            .await
            .transpose()?;

        let operation = payments::if_not_create_change_operation::<_, F, Ctx>(
            payment_intent.status,
            request.confirm,
            self,
        );

        let creds_identifier = request
            .merchant_connector_details
            .as_ref()
            .map(|mcd| mcd.creds_identifier.to_owned());
        request
            .merchant_connector_details
            .to_owned()
            .async_map(|mcd| async {
                helpers::insert_merchant_connector_creds_to_config(
                    db,
                    merchant_account.merchant_id.as_str(),
                    mcd,
                )
                .await
            })
            .await
            .transpose()?;

        // The operation merges mandate data from both request and payment_attempt
        let setup_mandate = setup_mandate.map(MandateData::from);

        let surcharge_details = request.surcharge_details.map(|request_surcharge_details| {
            payments::types::SurchargeDetails::from((&request_surcharge_details, &payment_attempt))
        });

        let payment_method_data_after_card_bin_call = request
            .payment_method_data
            .as_ref()
            .zip(additional_payment_data)
            .map(|(payment_method_data, additional_payment_data)| {
                payment_method_data
                    .payment_method_data
                    .apply_additional_payment_data(additional_payment_data)
            });
        let amount = payment_attempt.get_total_amount().into();
        let payment_data = PaymentData {
            flow: PhantomData,
            payment_intent,
            payment_attempt,
            currency,
            amount,
            email: request.email.clone(),
            mandate_id,
            mandate_connector,
            setup_mandate,
            token,
<<<<<<< HEAD
            address: PaymentAddress::new(
                shipping_address.as_ref().map(|a| a.into()),
                billing_address.as_ref().map(|a| a.into()),
                payment_method_billing_address
                    .as_ref()
                    .map(|address| address.into()),
            ),
=======
            address: PaymentAddress {
                shipping: shipping_address.as_ref().map(|a| a.into()),
                billing: billing_address.as_ref().map(|a| a.into()),
                payment_method_billing: payment_method_billing_address
                    .as_ref()
                    .map(|address| address.into()),
            },
>>>>>>> 2b0fbc70
            confirm: request.confirm,
            payment_method_data: payment_method_data_after_card_bin_call,
            refunds: vec![],
            disputes: vec![],
            attempts: None,
            force_sync: None,
            sessions_token: vec![],
            card_cvc: request.card_cvc.clone(),
            creds_identifier,
            pm_token: None,
            connector_customer_id: None,
            recurring_mandate_payment_data,
            ephemeral_key,
            multiple_capture_data: None,
            redirect_response: None,
            surcharge_details,
            frm_message: None,
            payment_link_data,
            incremental_authorization_details: None,
            authorizations: vec![],
            frm_metadata: request.frm_metadata.clone(),
        };

        let get_trackers_response = operations::GetTrackerResponse {
            operation,
            customer_details: Some(customer_details),
            payment_data,
            business_profile,
        };

        Ok(get_trackers_response)
    }
}

#[async_trait]
impl<F: Clone + Send, Ctx: PaymentMethodRetrieve> Domain<F, api::PaymentsRequest, Ctx>
    for PaymentCreate
{
    #[instrument(skip_all)]
    async fn get_or_create_customer_details<'a>(
        &'a self,
        db: &dyn StorageInterface,
        payment_data: &mut PaymentData<F>,
        request: Option<CustomerDetails>,
        key_store: &domain::MerchantKeyStore,
    ) -> CustomResult<
        (
            BoxedOperation<'a, F, api::PaymentsRequest, Ctx>,
            Option<domain::Customer>,
        ),
        errors::StorageError,
    > {
        helpers::create_customer_if_not_exist(
            Box::new(self),
            db,
            payment_data,
            request,
            &key_store.merchant_id,
            key_store,
        )
        .await
    }

    #[instrument(skip_all)]
    async fn make_pm_data<'a>(
        &'a self,
        state: &'a AppState,
        payment_data: &mut PaymentData<F>,
        _storage_scheme: enums::MerchantStorageScheme,
        merchant_key_store: &domain::MerchantKeyStore,
        customer: &Option<domain::Customer>,
    ) -> RouterResult<(
        BoxedOperation<'a, F, api::PaymentsRequest, Ctx>,
        Option<api::PaymentMethodData>,
    )> {
        helpers::make_pm_data(
            Box::new(self),
            state,
            payment_data,
            merchant_key_store,
            customer,
        )
        .await
    }

    #[instrument(skip_all)]
    async fn add_task_to_process_tracker<'a>(
        &'a self,
        _state: &'a AppState,
        _payment_attempt: &PaymentAttempt,
        _requeue: bool,
        _schedule_time: Option<PrimitiveDateTime>,
    ) -> CustomResult<(), errors::ApiErrorResponse> {
        Ok(())
    }

    async fn get_connector<'a>(
        &'a self,
        _merchant_account: &domain::MerchantAccount,
        state: &AppState,
        request: &api::PaymentsRequest,
        _payment_intent: &storage::PaymentIntent,
        _merchant_key_store: &domain::MerchantKeyStore,
    ) -> CustomResult<api::ConnectorChoice, errors::ApiErrorResponse> {
        helpers::get_connector_default(state, request.routing.clone()).await
    }

    #[instrument(skip_all)]
    async fn guard_payment_against_blocklist<'a>(
        &'a self,
        _state: &AppState,
        _merchant_account: &domain::MerchantAccount,
        _payment_data: &mut PaymentData<F>,
    ) -> CustomResult<bool, errors::ApiErrorResponse> {
        Ok(false)
    }
}

#[async_trait]
impl<F: Clone, Ctx: PaymentMethodRetrieve>
    UpdateTracker<F, PaymentData<F>, api::PaymentsRequest, Ctx> for PaymentCreate
{
    #[instrument(skip_all)]
    async fn update_trackers<'b>(
        &'b self,
        state: &'b AppState,
        mut payment_data: PaymentData<F>,
        _customer: Option<domain::Customer>,
        storage_scheme: enums::MerchantStorageScheme,
        _updated_customer: Option<storage::CustomerUpdate>,
        _merchant_key_store: &domain::MerchantKeyStore,
        _frm_suggestion: Option<FrmSuggestion>,
        _header_payload: api::HeaderPayload,
    ) -> RouterResult<(
        BoxedOperation<'b, F, api::PaymentsRequest, Ctx>,
        PaymentData<F>,
    )>
    where
        F: 'b + Send,
    {
        let status = match payment_data.payment_intent.status {
            IntentStatus::RequiresPaymentMethod => match payment_data.payment_method_data {
                Some(_) => Some(IntentStatus::RequiresConfirmation),
                _ => None,
            },
            IntentStatus::RequiresConfirmation => {
                if let Some(true) = payment_data.confirm {
                    //TODO: do this later, request validation should happen before
                    Some(IntentStatus::Processing)
                } else {
                    None
                }
            }
            _ => None,
        };

        let payment_token = payment_data.token.clone();
        let connector = payment_data.payment_attempt.connector.clone();
        let straight_through_algorithm = payment_data
            .payment_attempt
            .straight_through_algorithm
            .clone();
        let authorized_amount = payment_data.payment_attempt.amount;
        let merchant_connector_id = payment_data.payment_attempt.merchant_connector_id.clone();

        let surcharge_amount = payment_data
            .surcharge_details
            .as_ref()
            .map(|surcharge_details| surcharge_details.surcharge_amount);
        let tax_amount = payment_data
            .surcharge_details
            .as_ref()
            .map(|surcharge_details| surcharge_details.tax_on_surcharge_amount);

        payment_data.payment_attempt = state
            .store
            .update_payment_attempt_with_attempt_id(
                payment_data.payment_attempt,
                storage::PaymentAttemptUpdate::UpdateTrackers {
                    payment_token,
                    connector,
                    straight_through_algorithm,
                    amount_capturable: match payment_data.confirm.unwrap_or(true) {
                        true => Some(authorized_amount),
                        false => None,
                    },
                    surcharge_amount,
                    tax_amount,
                    updated_by: storage_scheme.to_string(),
                    merchant_connector_id,
                },
                storage_scheme,
            )
            .await
            .to_not_found_response(errors::ApiErrorResponse::PaymentNotFound)?;

        let customer_id = payment_data.payment_intent.customer_id.clone();

        payment_data.payment_intent = state
            .store
            .update_payment_intent(
                payment_data.payment_intent,
                storage::PaymentIntentUpdate::ReturnUrlUpdate {
                    return_url: None,
                    status,
                    customer_id,
                    shipping_address_id: None,
                    billing_address_id: None,
                    updated_by: storage_scheme.to_string(),
                },
                storage_scheme,
            )
            .await
            .to_not_found_response(errors::ApiErrorResponse::PaymentNotFound)?;

        // payment_data.mandate_id = response.and_then(|router_data| router_data.request.mandate_id);
        Ok((
            payments::is_confirm(self, payment_data.confirm),
            payment_data,
        ))
    }
}

impl<F: Send + Clone, Ctx: PaymentMethodRetrieve> ValidateRequest<F, api::PaymentsRequest, Ctx>
    for PaymentCreate
{
    #[instrument(skip_all)]
    fn validate_request<'a, 'b>(
        &'b self,
        request: &api::PaymentsRequest,
        merchant_account: &'a domain::MerchantAccount,
    ) -> RouterResult<(
        BoxedOperation<'b, F, api::PaymentsRequest, Ctx>,
        operations::ValidateResult<'a>,
    )> {
        helpers::validate_customer_details_in_request(request)?;
        if let Some(session_expiry) = &request.session_expiry {
            helpers::validate_session_expiry(session_expiry.to_owned())?;
        }

        if let Some(payment_link) = &request.payment_link {
            if *payment_link {
                helpers::validate_payment_link_request(request.confirm)?;
            }
        };

        let payment_id = request.payment_id.clone().ok_or(error_stack::report!(
            errors::ApiErrorResponse::PaymentNotFound
        ))?;

        let request_merchant_id = request.merchant_id.as_deref();
        helpers::validate_merchant_id(&merchant_account.merchant_id, request_merchant_id)
            .change_context(errors::ApiErrorResponse::MerchantAccountNotFound)?;

        helpers::validate_request_amount_and_amount_to_capture(
            request.amount,
            request.amount_to_capture,
            request.surcharge_details,
        )
        .change_context(errors::ApiErrorResponse::InvalidDataFormat {
            field_name: "amount_to_capture".to_string(),
            expected_format: "amount_to_capture lesser than amount".to_string(),
        })?;

        helpers::validate_amount_to_capture_and_capture_method(None, request)?;
        helpers::validate_card_data(
            request
                .payment_method_data
                .as_ref()
                .map(|pmd| pmd.payment_method_data.clone()),
        )?;

        helpers::validate_payment_method_fields_present(request)?;

        let mandate_type =
            helpers::validate_mandate(request, payments::is_operation_confirm(self))?;

        if request.confirm.unwrap_or(false) {
            helpers::validate_pm_or_token_given(
                &request.payment_method,
                &request
                    .payment_method_data
                    .as_ref()
                    .map(|pmd| pmd.payment_method_data.clone()),
                &request.payment_method_type,
                &mandate_type,
                &request.payment_token,
            )?;

            helpers::validate_customer_id_mandatory_cases(
                request.setup_future_usage.is_some(),
                &request
                    .customer
                    .clone()
                    .map(|customer| customer.id)
                    .or(request.customer_id.clone()),
            )?;
        }

        Ok((
            Box::new(self),
            operations::ValidateResult {
                merchant_id: &merchant_account.merchant_id,
                payment_id,
                mandate_type,
                storage_scheme: merchant_account.storage_scheme,
                requeue: matches!(
                    request.retry_action,
                    Some(api_models::enums::RetryAction::Requeue)
                ),
            },
        ))
    }
}

impl PaymentCreate {
    #[instrument(skip_all)]
    #[allow(clippy::too_many_arguments)]
    pub async fn make_payment_attempt(
        payment_id: &str,
        merchant_id: &str,
        money: (api::Amount, enums::Currency),
        payment_method: Option<enums::PaymentMethod>,
        payment_method_type: Option<enums::PaymentMethodType>,
        request: &api::PaymentsRequest,
        browser_info: Option<serde_json::Value>,
        state: &AppState,
        payment_method_billing_address_id: Option<String>,
    ) -> RouterResult<(
        storage::PaymentAttemptNew,
        Option<api_models::payments::AdditionalPaymentData>,
    )> {
        let created_at @ modified_at @ last_synced = Some(common_utils::date_time::now());
        let status =
            helpers::payment_attempt_status_fsm(&request.payment_method_data, request.confirm);
        let (amount, currency) = (money.0, Some(money.1));

        let additional_pm_data = request
            .payment_method_data
            .as_ref()
            .async_map(|payment_method_data| async {
                helpers::get_additional_payment_data(
                    &payment_method_data.payment_method_data,
                    &*state.store,
                )
                .await
            })
            .await;
        let additional_pm_data_value = additional_pm_data
            .as_ref()
            .map(Encode::encode_to_value)
            .transpose()
            .change_context(errors::ApiErrorResponse::InternalServerError)
            .attach_printable("Failed to encode additional pm data")?;
        let attempt_id = if core_utils::is_merchant_enabled_for_payment_id_as_connector_request_id(
            &state.conf,
            merchant_id,
        ) {
            payment_id.to_string()
        } else {
            utils::get_payment_attempt_id(payment_id, 1)
        };
        let surcharge_amount = request
            .surcharge_details
            .map(|surcharge_details| surcharge_details.surcharge_amount);
        let tax_amount = request
            .surcharge_details
            .and_then(|surcharge_details| surcharge_details.tax_amount);

        if request.mandate_data.as_ref().map_or(false, |mandate_data| {
            mandate_data.update_mandate_id.is_some() && mandate_data.mandate_type.is_some()
        }) {
            Err(errors::ApiErrorResponse::InvalidRequestData {message:"Only one field out of 'mandate_type' and 'update_mandate_id' was expected, found both".to_string()})?
        }

        let mandate_data = if let Some(update_id) = request
            .mandate_data
            .as_ref()
            .and_then(|inner| inner.update_mandate_id.clone())
        {
            let mandate_details = MandateDetails {
                update_mandate_id: Some(update_id),
            };
            Some(mandate_details)
        } else {
            None
        };

        Ok((
            storage::PaymentAttemptNew {
                payment_id: payment_id.to_string(),
                merchant_id: merchant_id.to_string(),
                attempt_id,
                status,
                currency,
                amount: amount.into(),
                payment_method,
                capture_method: request.capture_method,
                capture_on: request.capture_on,
                confirm: request.confirm.unwrap_or(false),
                created_at,
                modified_at,
                last_synced,
                authentication_type: request.authentication_type,
                browser_info,
                payment_experience: request.payment_experience,
                payment_method_type,
                payment_method_data: additional_pm_data_value,
                amount_to_capture: request.amount_to_capture,
                payment_token: request.payment_token.clone(),
                mandate_id: request.mandate_id.clone(),
                business_sub_label: request.business_sub_label.clone(),
                surcharge_amount,
                tax_amount,
                mandate_details: request
                    .mandate_data
                    .as_ref()
                    .and_then(|inner| inner.mandate_type.clone().map(Into::into)),
                mandate_data,
                payment_method_billing_address_id,
                ..storage::PaymentAttemptNew::default()
            },
            additional_pm_data,
        ))
    }

    #[instrument(skip_all)]
    #[allow(clippy::too_many_arguments)]
    async fn make_payment_intent(
        payment_id: &str,
        merchant_account: &types::domain::MerchantAccount,
        money: (api::Amount, enums::Currency),
        request: &api::PaymentsRequest,
        shipping_address_id: Option<String>,
        payment_link_data: Option<api_models::payments::PaymentLinkResponse>,
        billing_address_id: Option<String>,
        active_attempt_id: String,
        profile_id: String,
        session_expiry: PrimitiveDateTime,
    ) -> RouterResult<storage::PaymentIntentNew> {
        let created_at @ modified_at @ last_synced = Some(common_utils::date_time::now());
        let status =
            helpers::payment_intent_status_fsm(&request.payment_method_data, request.confirm);
        let client_secret =
            crate::utils::generate_id(consts::ID_LENGTH, format!("{payment_id}_secret").as_str());
        let (amount, currency) = (money.0, Some(money.1));

        let order_details = request
            .get_order_details_as_value()
            .change_context(errors::ApiErrorResponse::InternalServerError)
            .attach_printable("Failed to convert order details to value")?;

        let allowed_payment_method_types = request
            .get_allowed_payment_method_types_as_value()
            .change_context(errors::ApiErrorResponse::InternalServerError)
            .attach_printable("Error converting allowed_payment_types to Value")?;

        let connector_metadata = request
            .get_connector_metadata_as_value()
            .change_context(errors::ApiErrorResponse::InternalServerError)
            .attach_printable("Error converting connector_metadata to Value")?;

        let feature_metadata = request
            .get_feature_metadata_as_value()
            .change_context(errors::ApiErrorResponse::InternalServerError)
            .attach_printable("Error converting feature_metadata to Value")?;

        let payment_link_id = payment_link_data.map(|pl_data| pl_data.payment_link_id);

        let request_incremental_authorization =
            core_utils::get_request_incremental_authorization_value(
                request.request_incremental_authorization,
                request.capture_method,
            )?;

        Ok(storage::PaymentIntentNew {
            payment_id: payment_id.to_string(),
            merchant_id: merchant_account.merchant_id.to_string(),
            status,
            amount: amount.into(),
            currency,
            description: request.description.clone(),
            created_at,
            modified_at,
            last_synced,
            client_secret: Some(client_secret),
            setup_future_usage: request.setup_future_usage,
            off_session: request.off_session,
            return_url: request.return_url.as_ref().map(|a| a.to_string()),
            shipping_address_id,
            billing_address_id,
            statement_descriptor_name: request.statement_descriptor_name.clone(),
            statement_descriptor_suffix: request.statement_descriptor_suffix.clone(),
            metadata: request.metadata.clone(),
            business_country: request.business_country,
            business_label: request.business_label.clone(),
            active_attempt: data_models::RemoteStorageObject::ForeignID(active_attempt_id),
            order_details,
            amount_captured: None,
            customer_id: None,
            connector_id: None,
            allowed_payment_method_types,
            connector_metadata,
            feature_metadata,
            attempt_count: 1,
            profile_id: Some(profile_id),
            merchant_decision: None,
            payment_link_id,
            payment_confirm_source: None,
            surcharge_applicable: None,
            updated_by: merchant_account.storage_scheme.to_string(),
            request_incremental_authorization,
            incremental_authorization_allowed: None,
            authorization_count: None,
            fingerprint_id: None,
            session_expiry: Some(session_expiry),
        })
    }

    #[instrument(skip_all)]
    pub async fn get_ephemeral_key(
        request: &api::PaymentsRequest,
        state: &AppState,
        merchant_account: &domain::MerchantAccount,
    ) -> Option<ephemeral_key::EphemeralKey> {
        match request.customer_id.clone() {
            Some(customer_id) => helpers::make_ephemeral_key(
                state.clone(),
                customer_id,
                merchant_account.merchant_id.clone(),
            )
            .await
            .ok()
            .and_then(|ek| {
                if let services::ApplicationResponse::Json(ek) = ek {
                    Some(ek)
                } else {
                    None
                }
            }),
            None => None,
        }
    }
}

#[instrument(skip_all)]
pub fn payments_create_request_validation(
    req: &api::PaymentsRequest,
) -> RouterResult<(api::Amount, enums::Currency)> {
    let currency = req.currency.get_required_value("currency")?;
    let amount = req.amount.get_required_value("amount")?;
    Ok((amount, currency))
}

#[allow(clippy::too_many_arguments)]
async fn create_payment_link(
    request: &api::PaymentsRequest,
    payment_link_config: api_models::admin::PaymentLinkConfig,
    merchant_id: String,
    payment_id: String,
    db: &dyn StorageInterface,
    amount: api::Amount,
    description: Option<String>,
    profile_id: String,
    domain_name: String,
    session_expiry: PrimitiveDateTime,
) -> RouterResult<Option<api_models::payments::PaymentLinkResponse>> {
    let created_at @ last_modified_at = Some(common_utils::date_time::now());
    let payment_link_id = utils::generate_id(consts::ID_LENGTH, "plink");
    let payment_link = format!(
        "{}/payment_link/{}/{}",
        domain_name,
        merchant_id.clone(),
        payment_id.clone()
    );

    let payment_link_config_encoded_value = payment_link_config.encode_to_value().change_context(
        errors::ApiErrorResponse::InvalidDataValue {
            field_name: "payment_link_config",
        },
    )?;

    let payment_link_req = storage::PaymentLinkNew {
        payment_link_id: payment_link_id.clone(),
        payment_id: payment_id.clone(),
        merchant_id: merchant_id.clone(),
        link_to_pay: payment_link.clone(),
        amount: amount.into(),
        currency: request.currency,
        created_at,
        last_modified_at,
        fulfilment_time: Some(session_expiry),
        custom_merchant_name: Some(payment_link_config.seller_name),
        description,
        payment_link_config: Some(payment_link_config_encoded_value),
        profile_id: Some(profile_id),
    };
    let payment_link_db = db
        .insert_payment_link(payment_link_req)
        .await
        .to_duplicate_response(errors::ApiErrorResponse::GenericDuplicateError {
            message: "payment link already exists!".to_string(),
        })?;

    Ok(Some(api_models::payments::PaymentLinkResponse {
        link: payment_link_db.link_to_pay,
        payment_link_id: payment_link_db.payment_link_id,
    }))
}<|MERGE_RESOLUTION|>--- conflicted
+++ resolved
@@ -380,7 +380,6 @@
             mandate_connector,
             setup_mandate,
             token,
-<<<<<<< HEAD
             address: PaymentAddress::new(
                 shipping_address.as_ref().map(|a| a.into()),
                 billing_address.as_ref().map(|a| a.into()),
@@ -388,15 +387,6 @@
                     .as_ref()
                     .map(|address| address.into()),
             ),
-=======
-            address: PaymentAddress {
-                shipping: shipping_address.as_ref().map(|a| a.into()),
-                billing: billing_address.as_ref().map(|a| a.into()),
-                payment_method_billing: payment_method_billing_address
-                    .as_ref()
-                    .map(|address| address.into()),
-            },
->>>>>>> 2b0fbc70
             confirm: request.confirm,
             payment_method_data: payment_method_data_after_card_bin_call,
             refunds: vec![],
