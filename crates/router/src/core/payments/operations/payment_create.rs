use std::marker::PhantomData;

use api_models::{
    enums::FrmSuggestion, mandates::RecurringDetails, payment_methods::PaymentMethodsData,
    payments::GetAddressFromPaymentMethodData,
};
use async_trait::async_trait;
use common_utils::{
    ext_traits::{AsyncExt, Encode, ValueExt},
    type_name,
    types::{
        keymanager::{Identifier, KeyManagerState, ToEncryptable},
        MinorUnit,
    },
};
use diesel_models::{
    ephemeral_key,
    payment_attempt::ConnectorMandateReferenceId as DieselConnectorMandateReferenceId,
};
use error_stack::{self, ResultExt};
use hyperswitch_domain_models::{
    mandates::MandateDetails,
    payments::{
        payment_attempt::PaymentAttempt, payment_intent::CustomerData,
        FromRequestEncryptablePaymentIntent,
    },
};
use masking::{ExposeInterface, PeekInterface, Secret};
use router_derive::PaymentOperation;
use router_env::{instrument, logger, tracing};
use time::PrimitiveDateTime;

use super::{BoxedOperation, Domain, GetTracker, Operation, UpdateTracker, ValidateRequest};
use crate::{
    consts,
    core::{
        errors::{self, CustomResult, RouterResult, StorageErrorExt},
        mandate::helpers as m_helpers,
        payment_link,
        payment_methods::cards::create_encrypted_data,
        payments::{self, helpers, operations, CustomerDetails, PaymentAddress, PaymentData},
        utils as core_utils,
    },
    db::StorageInterface,
    events::audit_events::{AuditEvent, AuditEventType},
    routes::{app::ReqState, SessionState},
    services,
    types::{
        self,
        api::{self, ConnectorCallType, PaymentIdTypeExt},
        domain,
        storage::{
            self,
            enums::{self, IntentStatus},
        },
        transformers::{ForeignFrom, ForeignTryFrom},
    },
    utils::{self, OptionExt},
};

#[derive(Debug, Clone, Copy, PaymentOperation)]
#[operation(operations = "all", flow = "authorize")]
pub struct PaymentCreate;

type PaymentCreateOperation<'a, F> = BoxedOperation<'a, F, api::PaymentsRequest, PaymentData<F>>;

/// The `get_trackers` function for `PaymentsCreate` is an entrypoint for new payments
/// This will create all the entities required for a new payment from the request
#[async_trait]
impl<F: Send + Clone + Sync> GetTracker<F, PaymentData<F>, api::PaymentsRequest> for PaymentCreate {
    #[instrument(skip_all)]
    async fn get_trackers<'a>(
        &'a self,
        state: &'a SessionState,
        payment_id: &api::PaymentIdType,
        request: &api::PaymentsRequest,
        merchant_account: &domain::MerchantAccount,
        merchant_key_store: &domain::MerchantKeyStore,
        _auth_flow: services::AuthFlow,
        header_payload: &hyperswitch_domain_models::payments::HeaderPayload,
        platform_merchant_account: Option<&domain::MerchantAccount>,
    ) -> RouterResult<operations::GetTrackerResponse<'a, F, api::PaymentsRequest, PaymentData<F>>>
    {
        let db = &*state.store;
        let key_manager_state = &state.into();
        let ephemeral_key = Self::get_ephemeral_key(request, state, merchant_account).await;
        let merchant_id = merchant_account.get_id();
        let storage_scheme = merchant_account.storage_scheme;

        let money @ (amount, currency) = payments_create_request_validation(request)?;

        let payment_id = payment_id
            .get_payment_intent_id()
            .change_context(errors::ApiErrorResponse::PaymentNotFound)?;

        #[cfg(feature = "v1")]
        helpers::validate_business_details(
            request.business_country,
            request.business_label.as_ref(),
            merchant_account,
        )?;

        // If profile id is not passed, get it from the business_country and business_label
        #[cfg(feature = "v1")]
        let profile_id = core_utils::get_profile_id_from_business_details(
            key_manager_state,
            merchant_key_store,
            request.business_country,
            request.business_label.as_ref(),
            merchant_account,
            request.profile_id.as_ref(),
            &*state.store,
            true,
        )
        .await?;

        // Profile id will be mandatory in v2 in the request / headers
        #[cfg(feature = "v2")]
        let profile_id = request
            .profile_id
            .clone()
            .get_required_value("profile_id")
            .attach_printable("Profile id is a mandatory parameter")?;

        // TODO: eliminate a redundant db call to fetch the business profile
        // Validate whether profile_id passed in request is valid and is linked to the merchant
        let business_profile = if let Some(business_profile) =
            core_utils::validate_and_get_business_profile(
                db,
                key_manager_state,
                merchant_key_store,
                Some(&profile_id),
                merchant_id,
            )
            .await?
        {
            business_profile
        } else {
            db.find_business_profile_by_profile_id(
                key_manager_state,
                merchant_key_store,
                &profile_id,
            )
            .await
            .to_not_found_response(errors::ApiErrorResponse::ProfileNotFound {
                id: profile_id.get_string_repr().to_owned(),
            })?
        };
        let customer_acceptance = request.customer_acceptance.clone().map(From::from);

        let recurring_details = request.recurring_details.clone();

        let mandate_type = m_helpers::get_mandate_type(
            request.mandate_data.clone(),
            request.off_session,
            request.setup_future_usage,
            request.customer_acceptance.clone(),
            request.payment_token.clone(),
            request.payment_method,
        )
        .change_context(errors::ApiErrorResponse::MandateValidationFailed {
            reason: "Expected one out of recurring_details and mandate_data but got both".into(),
        })?;

        let m_helpers::MandateGenericData {
            token,
            payment_method,
            payment_method_type,
            mandate_data,
            recurring_mandate_payment_data,
            mandate_connector,
            payment_method_info,
        } = helpers::get_token_pm_type_mandate_details(
            state,
            request,
            mandate_type,
            merchant_account,
            merchant_key_store,
            None,
            None,
        )
        .await?;

        helpers::validate_allowed_payment_method_types_request(
            state,
            &profile_id,
            merchant_account,
            merchant_key_store,
            request.allowed_payment_method_types.clone(),
        )
        .await?;

        let customer_details = helpers::get_customer_details_from_request(request);

        let shipping_address = helpers::create_or_find_address_for_payment_by_request(
            state,
            request.shipping.as_ref(),
            None,
            merchant_id,
            customer_details.customer_id.as_ref(),
            merchant_key_store,
            &payment_id,
            merchant_account.storage_scheme,
        )
        .await?;

        let billing_address = helpers::create_or_find_address_for_payment_by_request(
            state,
            request.billing.as_ref(),
            None,
            merchant_id,
            customer_details.customer_id.as_ref(),
            merchant_key_store,
            &payment_id,
            merchant_account.storage_scheme,
        )
        .await?;

        let payment_method_billing_address =
            helpers::create_or_find_address_for_payment_by_request(
                state,
                request
                    .payment_method_data
                    .as_ref()
                    .and_then(|pmd| pmd.billing.as_ref()),
                None,
                merchant_id,
                customer_details.customer_id.as_ref(),
                merchant_key_store,
                &payment_id,
                merchant_account.storage_scheme,
            )
            .await?;

        let browser_info = request
            .browser_info
            .clone()
            .as_ref()
            .map(Encode::encode_to_value)
            .transpose()
            .change_context(errors::ApiErrorResponse::InvalidDataValue {
                field_name: "browser_info",
            })?;

        let attempt_id = if core_utils::is_merchant_enabled_for_payment_id_as_connector_request_id(
            &state.conf,
            merchant_id,
        ) {
            payment_id.get_string_repr().to_string()
        } else {
            payment_id.get_attempt_id(1)
        };

        let session_expiry =
            common_utils::date_time::now().saturating_add(time::Duration::seconds(
                request.session_expiry.map(i64::from).unwrap_or(
                    business_profile
                        .session_expiry
                        .unwrap_or(consts::DEFAULT_SESSION_EXPIRY),
                ),
            ));

        let payment_link_data = match request.payment_link {
            Some(true) => {
                let merchant_name = merchant_account
                    .merchant_name
                    .clone()
                    .map(|name| name.into_inner().peek().to_owned())
                    .unwrap_or_default();

                let default_domain_name = state.base_url.clone();

                let (payment_link_config, domain_name) =
                    payment_link::get_payment_link_config_based_on_priority(
                        request.payment_link_config.clone(),
                        business_profile.payment_link_config.clone(),
                        merchant_name,
                        default_domain_name,
                        request.payment_link_config_id.clone(),
                    )?;

                create_payment_link(
                    request,
                    payment_link_config,
                    merchant_id,
                    payment_id.clone(),
                    db,
                    amount,
                    request.description.clone(),
                    profile_id.clone(),
                    domain_name,
                    session_expiry,
                    header_payload.locale.clone(),
                )
                .await?
            }
            _ => None,
        };

        let payment_intent_new = Self::make_payment_intent(
            state,
            &payment_id,
            merchant_account,
            merchant_key_store,
            money,
            request,
            shipping_address
                .as_ref()
                .map(|address| address.address_id.clone()),
            payment_link_data.clone(),
            billing_address
                .as_ref()
                .map(|address| address.address_id.clone()),
            attempt_id,
            profile_id.clone(),
            session_expiry,
            platform_merchant_account,
            &business_profile,
        )
        .await?;

        let (payment_attempt_new, additional_payment_data) = Self::make_payment_attempt(
            &payment_id,
            merchant_id,
            &merchant_account.organization_id,
            money,
            payment_method,
            payment_method_type,
            request,
            browser_info,
            state,
            payment_method_billing_address
                .as_ref()
                .map(|address| address.address_id.clone()),
            &payment_method_info,
            merchant_key_store,
            profile_id,
            &customer_acceptance,
            merchant_account.storage_scheme,
            &business_profile,
        )
        .await?;

        let payment_intent = db
            .insert_payment_intent(
                key_manager_state,
                payment_intent_new,
                merchant_key_store,
                storage_scheme,
            )
            .await
            .to_duplicate_response(errors::ApiErrorResponse::DuplicatePayment {
                payment_id: payment_id.clone(),
            })?;

        if let Some(order_details) = &request.order_details {
            helpers::validate_order_details_amount(
                order_details.to_owned(),
                payment_intent.amount,
                false,
            )?;
        }

        #[cfg(feature = "v1")]
        let mut payment_attempt = db
            .insert_payment_attempt(payment_attempt_new, storage_scheme)
            .await
            .to_duplicate_response(errors::ApiErrorResponse::DuplicatePayment {
                payment_id: payment_id.clone(),
            })?;

        #[cfg(feature = "v2")]
        let payment_attempt = db
            .insert_payment_attempt(
                key_manager_state,
                merchant_key_store,
                payment_attempt_new,
                storage_scheme,
            )
            .await
            .to_duplicate_response(errors::ApiErrorResponse::DuplicatePayment {
                payment_id: payment_id.clone(),
            })?;

        let mandate_details_present = payment_attempt.mandate_details.is_some();

        helpers::validate_mandate_data_and_future_usage(
            request.setup_future_usage,
            mandate_details_present,
        )?;
        // connector mandate reference update history
        let mandate_id = request
            .mandate_id
            .as_ref()
            .or_else(|| {
            request.recurring_details
                .as_ref()
                .and_then(|recurring_details| match recurring_details {
                    RecurringDetails::MandateId(id) => Some(id),
                    _ => None,
                })
        })
            .async_and_then(|mandate_id| async {
                let mandate = db
                    .find_mandate_by_merchant_id_mandate_id(merchant_id, mandate_id, storage_scheme)
                    .await
                    .to_not_found_response(errors::ApiErrorResponse::MandateNotFound);
                Some(mandate.and_then(|mandate_obj| {
                    match (
                        mandate_obj.network_transaction_id,
                        mandate_obj.connector_mandate_ids,
                    ) {
                        (_, Some(connector_mandate_id)) => connector_mandate_id
                        .parse_value("ConnectorMandateId")
                        .change_context(errors::ApiErrorResponse::MandateNotFound)
                        .map(|connector_id: api_models::payments::ConnectorMandateReferenceId| {
                            api_models::payments::MandateIds {
                                mandate_id: Some(mandate_obj.mandate_id),
                                mandate_reference_id: Some(api_models::payments::MandateReferenceId::ConnectorMandateId(
                                api_models::payments::ConnectorMandateReferenceId::new(
                                    connector_id.get_connector_mandate_id(),
                                    connector_id.get_payment_method_id(),
                                    None,
                                    None,
                                    connector_id.get_connector_mandate_request_reference_id(),
                                )
                                ))
                            }
                         }),
                        (Some(network_tx_id), _) => Ok(api_models::payments::MandateIds {
                            mandate_id: Some(mandate_obj.mandate_id),
                            mandate_reference_id: Some(
                                api_models::payments::MandateReferenceId::NetworkMandateId(
                                    network_tx_id,
                                ),
                            ),
                        }),
                        (_, _) => Ok(api_models::payments::MandateIds {
                            mandate_id: Some(mandate_obj.mandate_id),
                            mandate_reference_id: None,
                        }),
                    }
                }))
            })
            .await
            .transpose()?;

        let mandate_id = if mandate_id.is_none() {
            request
                .recurring_details
                .as_ref()
                .and_then(|recurring_details| match recurring_details {
                    RecurringDetails::ProcessorPaymentToken(token) => {
                        Some(api_models::payments::MandateIds {
                            mandate_id: None,
                            mandate_reference_id: Some(
                                api_models::payments::MandateReferenceId::ConnectorMandateId(
                                    api_models::payments::ConnectorMandateReferenceId::new(
                                        Some(token.processor_payment_token.clone()),
                                        None,
                                        None,
                                        None,
                                        None,
                                    ),
                                ),
                            ),
                        })
                    }
                    _ => None,
                })
        } else {
            mandate_id
        };
        let operation = payments::if_not_create_change_operation::<_, F>(
            payment_intent.status,
            request.confirm,
            self,
        );

        let creds_identifier = request
            .merchant_connector_details
            .as_ref()
            .map(|mcd| mcd.creds_identifier.to_owned());
        request
            .merchant_connector_details
            .to_owned()
            .async_map(|mcd| async {
                helpers::insert_merchant_connector_creds_to_config(
                    db,
                    merchant_account.get_id(),
                    mcd,
                )
                .await
            })
            .await
            .transpose()?;

        // The operation merges mandate data from both request and payment_attempt
        let setup_mandate = mandate_data;

        let surcharge_details = request.surcharge_details.map(|request_surcharge_details| {
            payments::types::SurchargeDetails::from((&request_surcharge_details, &payment_attempt))
        });

        let payment_method_data_after_card_bin_call = request
            .payment_method_data
            .as_ref()
            .and_then(|payment_method_data_from_request| {
                payment_method_data_from_request
                    .payment_method_data
                    .as_ref()
            })
            .zip(additional_payment_data)
            .map(|(payment_method_data, additional_payment_data)| {
                payment_method_data.apply_additional_payment_data(additional_payment_data)
            })
            .transpose()
            .change_context(errors::ApiErrorResponse::InternalServerError)
            .attach_printable("Card cobadge check failed due to an invalid card network regex")?;

        let additional_pm_data_from_locker = if let Some(ref pm) = payment_method_info {
            let card_detail_from_locker: Option<api::CardDetailFromLocker> = pm
                .payment_method_data
                .clone()
                .map(|x| x.into_inner().expose())
                .and_then(|v| {
                    v.parse_value("PaymentMethodsData")
                        .map_err(|err| {
                            router_env::logger::info!(
                                "PaymentMethodsData deserialization failed: {:?}",
                                err
                            )
                        })
                        .ok()
                })
                .and_then(|pmd| match pmd {
                    PaymentMethodsData::Card(crd) => Some(api::CardDetailFromLocker::from(crd)),
                    _ => None,
                });

            card_detail_from_locker.map(|card_details| {
                let additional_data = card_details.into();
                api_models::payments::AdditionalPaymentData::Card(Box::new(additional_data))
            })
        } else {
            None
        };
        // Only set `payment_attempt.payment_method_data` if `additional_pm_data_from_locker` is not None
        if let Some(additional_pm_data) = additional_pm_data_from_locker.as_ref() {
            payment_attempt.payment_method_data = Some(
                Encode::encode_to_value(additional_pm_data)
                    .change_context(errors::ApiErrorResponse::InternalServerError)
                    .attach_printable("Failed to encode additional pm data")?,
            );
        }
        let amount = payment_attempt.get_total_amount().into();

        payment_attempt.connector_mandate_detail =
            Some(DieselConnectorMandateReferenceId::foreign_from(
                api_models::payments::ConnectorMandateReferenceId::new(
                    None,
                    None,
                    None, // update_history
                    None, // mandate_metadata
                    Some(common_utils::generate_id_with_len(
                        consts::CONNECTOR_MANDATE_REQUEST_REFERENCE_ID_LENGTH,
                    )), // connector_mandate_request_reference_id
                ),
            ));

        let address = PaymentAddress::new(
            shipping_address.as_ref().map(From::from),
            billing_address.as_ref().map(From::from),
            payment_method_billing_address.as_ref().map(From::from),
            business_profile.use_billing_as_payment_method_billing,
        );

        let payment_method_data_billing = request
            .payment_method_data
            .as_ref()
            .and_then(|pmd| pmd.payment_method_data.as_ref())
            .and_then(|payment_method_data_billing| {
                payment_method_data_billing.get_billing_address()
            })
            .map(From::from);

        let unified_address =
            address.unify_with_payment_method_data_billing(payment_method_data_billing);

        let payment_data = PaymentData {
            flow: PhantomData,
            payment_intent,
            payment_attempt,
            currency,
            amount,
            email: request.email.clone(),
            mandate_id: mandate_id.clone(),
            mandate_connector,
            setup_mandate,
            customer_acceptance,
            token,
            address: unified_address,
            token_data: None,
            confirm: request.confirm,
            payment_method_data: payment_method_data_after_card_bin_call.map(Into::into),
            payment_method_info,
            refunds: vec![],
            disputes: vec![],
            attempts: None,
            force_sync: None,
            sessions_token: vec![],
            card_cvc: request.card_cvc.clone(),
            creds_identifier,
            pm_token: None,
            connector_customer_id: None,
            recurring_mandate_payment_data,
            ephemeral_key,
            multiple_capture_data: None,
            redirect_response: None,
            surcharge_details,
            frm_message: None,
            payment_link_data,
            incremental_authorization_details: None,
            authorizations: vec![],
            authentication: None,
            recurring_details,
            poll_config: None,
            tax_data: None,
            session_id: None,
            service_details: None,
            card_testing_guard_data: None,
            vault_operation: None,
            threeds_method_comp_ind: None,
        };

        let get_trackers_response = operations::GetTrackerResponse {
            operation,
            customer_details: Some(customer_details),
            payment_data,
            business_profile,
            mandate_type,
        };

        Ok(get_trackers_response)
    }
}

#[async_trait]
impl<F: Clone + Send + Sync> Domain<F, api::PaymentsRequest, PaymentData<F>> for PaymentCreate {
    #[instrument(skip_all)]
    async fn get_or_create_customer_details<'a>(
        &'a self,
        state: &SessionState,
        payment_data: &mut PaymentData<F>,
        request: Option<CustomerDetails>,
        key_store: &domain::MerchantKeyStore,
        storage_scheme: enums::MerchantStorageScheme,
    ) -> CustomResult<(PaymentCreateOperation<'a, F>, Option<domain::Customer>), errors::StorageError>
    {
        helpers::create_customer_if_not_exist(
            state,
            Box::new(self),
            payment_data,
            request,
            &key_store.merchant_id,
            key_store,
            storage_scheme,
        )
        .await
    }

    async fn payments_dynamic_tax_calculation<'a>(
        &'a self,
        state: &SessionState,
        payment_data: &mut PaymentData<F>,
        _connector_call_type: &ConnectorCallType,
        business_profile: &domain::Profile,
        key_store: &domain::MerchantKeyStore,
        merchant_account: &domain::MerchantAccount,
    ) -> CustomResult<(), errors::ApiErrorResponse> {
        let is_tax_connector_enabled = business_profile.get_is_tax_connector_enabled();
        let skip_external_tax_calculation = payment_data
            .payment_intent
            .skip_external_tax_calculation
            .unwrap_or(false);
        if is_tax_connector_enabled && !skip_external_tax_calculation {
            let db = state.store.as_ref();

            let key_manager_state: &KeyManagerState = &state.into();

            let merchant_connector_id = business_profile
                .tax_connector_id
                .as_ref()
                .get_required_value("business_profile.tax_connector_id")?;

            #[cfg(feature = "v1")]
            let mca = db
                .find_by_merchant_connector_account_merchant_id_merchant_connector_id(
                    key_manager_state,
                    &business_profile.merchant_id,
                    merchant_connector_id,
                    key_store,
                )
                .await
                .to_not_found_response(
                    errors::ApiErrorResponse::MerchantConnectorAccountNotFound {
                        id: merchant_connector_id.get_string_repr().to_string(),
                    },
                )?;

            #[cfg(feature = "v2")]
            let mca = db
                .find_merchant_connector_account_by_id(
                    key_manager_state,
                    merchant_connector_id,
                    key_store,
                )
                .await
                .to_not_found_response(
                    errors::ApiErrorResponse::MerchantConnectorAccountNotFound {
                        id: merchant_connector_id.get_string_repr().to_string(),
                    },
                )?;

            let connector_data =
                api::TaxCalculateConnectorData::get_connector_by_name(&mca.connector_name)?;

            let router_data = core_utils::construct_payments_dynamic_tax_calculation_router_data(
                state,
                merchant_account,
                key_store,
                payment_data,
                &mca,
            )
            .await?;
            let connector_integration: services::BoxedPaymentConnectorIntegrationInterface<
                api::CalculateTax,
                types::PaymentsTaxCalculationData,
                types::TaxCalculationResponseData,
            > = connector_data.connector.get_connector_integration();

            let response = services::execute_connector_processing_step(
                state,
                connector_integration,
                &router_data,
                payments::CallConnectorAction::Trigger,
                None,
            )
            .await
            .change_context(errors::ApiErrorResponse::InternalServerError)
            .attach_printable("Tax connector Response Failed")?;

            let tax_response = response.response.map_err(|err| {
                errors::ApiErrorResponse::ExternalConnectorError {
                    code: err.code,
                    message: err.message,
                    connector: connector_data.connector_name.clone().to_string(),
                    status_code: err.status_code,
                    reason: err.reason,
                }
            })?;

            payment_data.payment_intent.tax_details = Some(diesel_models::TaxDetails {
                default: Some(diesel_models::DefaultTax {
                    order_tax_amount: tax_response.order_tax_amount,
                }),
                payment_method_type: None,
            });

            Ok(())
        } else {
            Ok(())
        }
    }

    #[instrument(skip_all)]
    async fn make_pm_data<'a>(
        &'a self,
        state: &'a SessionState,
        payment_data: &mut PaymentData<F>,
        storage_scheme: enums::MerchantStorageScheme,
        merchant_key_store: &domain::MerchantKeyStore,
        customer: &Option<domain::Customer>,
        business_profile: &domain::Profile,
        should_retry_with_pan: bool,
    ) -> RouterResult<(
        PaymentCreateOperation<'a, F>,
        Option<domain::PaymentMethodData>,
        Option<String>,
    )> {
        Box::pin(helpers::make_pm_data(
            Box::new(self),
            state,
            payment_data,
            merchant_key_store,
            customer,
            storage_scheme,
            business_profile,
            should_retry_with_pan,
        ))
        .await
    }

    #[instrument(skip_all)]
    async fn add_task_to_process_tracker<'a>(
        &'a self,
        _state: &'a SessionState,
        _payment_attempt: &PaymentAttempt,
        _requeue: bool,
        _schedule_time: Option<PrimitiveDateTime>,
    ) -> CustomResult<(), errors::ApiErrorResponse> {
        Ok(())
    }

    async fn get_connector<'a>(
        &'a self,
        _merchant_account: &domain::MerchantAccount,
        state: &SessionState,
        request: &api::PaymentsRequest,
        _payment_intent: &storage::PaymentIntent,
        _merchant_key_store: &domain::MerchantKeyStore,
    ) -> CustomResult<api::ConnectorChoice, errors::ApiErrorResponse> {
        helpers::get_connector_default(state, request.routing.clone()).await
    }

    #[instrument(skip_all)]
    async fn guard_payment_against_blocklist<'a>(
        &'a self,
        _state: &SessionState,
        _merchant_account: &domain::MerchantAccount,
        _key_store: &domain::MerchantKeyStore,
        _payment_data: &mut PaymentData<F>,
    ) -> CustomResult<bool, errors::ApiErrorResponse> {
        Ok(false)
    }
}

#[async_trait]
impl<F: Clone + Sync> UpdateTracker<F, PaymentData<F>, api::PaymentsRequest> for PaymentCreate {
    #[instrument(skip_all)]
    async fn update_trackers<'b>(
        &'b self,
        state: &'b SessionState,
        req_state: ReqState,
        mut payment_data: PaymentData<F>,
        customer: Option<domain::Customer>,
        storage_scheme: enums::MerchantStorageScheme,
        _updated_customer: Option<storage::CustomerUpdate>,
        key_store: &domain::MerchantKeyStore,
        _frm_suggestion: Option<FrmSuggestion>,
        _header_payload: hyperswitch_domain_models::payments::HeaderPayload,
    ) -> RouterResult<(PaymentCreateOperation<'b, F>, PaymentData<F>)>
    where
        F: 'b + Send,
    {
        let status = match payment_data.payment_intent.status {
            IntentStatus::RequiresPaymentMethod => match payment_data.payment_method_data {
                Some(_) => Some(IntentStatus::RequiresConfirmation),
                _ => None,
            },
            IntentStatus::RequiresConfirmation => {
                if let Some(true) = payment_data.confirm {
                    //TODO: do this later, request validation should happen before
                    Some(IntentStatus::Processing)
                } else {
                    None
                }
            }
            _ => None,
        };

        let payment_token = payment_data.token.clone();
        let connector = payment_data.payment_attempt.connector.clone();
        let straight_through_algorithm = payment_data
            .payment_attempt
            .straight_through_algorithm
            .clone();
        let authorized_amount = payment_data.payment_attempt.get_total_amount();
        let merchant_connector_id = payment_data.payment_attempt.merchant_connector_id.clone();

        let surcharge_amount = payment_data
            .surcharge_details
            .as_ref()
            .map(|surcharge_details| surcharge_details.surcharge_amount);
        let tax_amount = payment_data
            .surcharge_details
            .as_ref()
            .map(|surcharge_details| surcharge_details.tax_on_surcharge_amount);

        payment_data.payment_attempt = state
            .store
            .update_payment_attempt_with_attempt_id(
                payment_data.payment_attempt,
                storage::PaymentAttemptUpdate::UpdateTrackers {
                    payment_token,
                    connector,
                    straight_through_algorithm,
                    amount_capturable: match payment_data.confirm.unwrap_or(true) {
                        true => Some(authorized_amount),
                        false => None,
                    },
                    surcharge_amount,
                    tax_amount,
                    updated_by: storage_scheme.to_string(),
                    merchant_connector_id,
                },
                storage_scheme,
            )
            .await
            .to_not_found_response(errors::ApiErrorResponse::PaymentNotFound)?;

        let customer_id = payment_data.payment_intent.customer_id.clone();

        let raw_customer_details = customer
            .map(|customer| CustomerData::foreign_try_from(customer.clone()))
            .transpose()?;
        let key_manager_state = state.into();
        // Updation of Customer Details for the cases where both customer_id and specific customer
        // details are provided in Payment Create Request
        let customer_details = raw_customer_details
            .clone()
            .async_map(|customer_details| {
                create_encrypted_data(&key_manager_state, key_store, customer_details)
            })
            .await
            .transpose()
            .change_context(errors::ApiErrorResponse::InternalServerError)
            .attach_printable("Unable to encrypt customer details")?;

        payment_data.payment_intent = state
            .store
            .update_payment_intent(
                &state.into(),
                payment_data.payment_intent,
                storage::PaymentIntentUpdate::PaymentCreateUpdate {
                    return_url: None,
                    status,
                    customer_id,
                    shipping_address_id: None,
                    billing_address_id: None,
                    customer_details,
                    updated_by: storage_scheme.to_string(),
                },
                key_store,
                storage_scheme,
            )
            .await
            .to_not_found_response(errors::ApiErrorResponse::PaymentNotFound)?;
        req_state
            .event_context
            .event(AuditEvent::new(AuditEventType::PaymentCreate))
            .with(payment_data.to_event())
            .emit();

        // payment_data.mandate_id = response.and_then(|router_data| router_data.request.mandate_id);
        Ok((
            payments::is_confirm(self, payment_data.confirm),
            payment_data,
        ))
    }
}

impl<F: Send + Clone + Sync> ValidateRequest<F, api::PaymentsRequest, PaymentData<F>>
    for PaymentCreate
{
    #[instrument(skip_all)]
    fn validate_request<'a, 'b>(
        &'b self,
        request: &api::PaymentsRequest,
        merchant_account: &'a domain::MerchantAccount,
    ) -> RouterResult<(PaymentCreateOperation<'b, F>, operations::ValidateResult)> {
        helpers::validate_customer_information(request)?;

        if let Some(amount) = request.amount {
            helpers::validate_max_amount(amount)?;
        }
        if let Some(session_expiry) = &request.session_expiry {
            helpers::validate_session_expiry(session_expiry.to_owned())?;
        }

        if let Some(payment_link) = &request.payment_link {
            if *payment_link {
                helpers::validate_payment_link_request(request)?;
            }
        };

        let payment_id = request.payment_id.clone().ok_or(error_stack::report!(
            errors::ApiErrorResponse::PaymentNotFound
        ))?;

        let request_merchant_id = request.merchant_id.as_ref();
        helpers::validate_merchant_id(merchant_account.get_id(), request_merchant_id)
            .change_context(errors::ApiErrorResponse::MerchantAccountNotFound)?;

        helpers::validate_request_amount_and_amount_to_capture(
            request.amount,
            request.amount_to_capture,
            request.surcharge_details,
        )
        .change_context(errors::ApiErrorResponse::InvalidDataFormat {
            field_name: "amount_to_capture".to_string(),
            expected_format: "amount_to_capture lesser than amount".to_string(),
        })?;

        helpers::validate_amount_to_capture_and_capture_method(None, request)?;
        helpers::validate_card_data(
            request
                .payment_method_data
                .as_ref()
                .and_then(|pmd| pmd.payment_method_data.clone()),
        )?;

        helpers::validate_overcapture_request(request.capture_method, request.request_overcapture)?;

        helpers::validate_payment_method_fields_present(request)?;

        let mandate_type =
            helpers::validate_mandate(request, payments::is_operation_confirm(self))?;

        helpers::validate_recurring_details_and_token(
            &request.recurring_details,
            &request.payment_token,
            &request.mandate_id,
        )?;

        if request.confirm.unwrap_or(false) {
            helpers::validate_pm_or_token_given(
                &request.payment_method,
                &request
                    .payment_method_data
                    .as_ref()
                    .and_then(|pmd| pmd.payment_method_data.clone()),
                &request.payment_method_type,
                &mandate_type,
                &request.payment_token,
                &request.ctp_service_details,
            )?;

            helpers::validate_customer_id_mandatory_cases(
                request.setup_future_usage.is_some(),
                request.customer_id.as_ref().or(request
                    .customer
                    .as_ref()
                    .map(|customer| customer.id.clone())
                    .as_ref()),
            )?;
        }

        if request.split_payments.is_some() {
            let amount = request.amount.get_required_value("amount")?;
            helpers::validate_platform_request_for_marketplace(
                amount,
                request.split_payments.clone(),
            )?;
        };

        let _request_straight_through: Option<api::routing::StraightThroughAlgorithm> = request
            .routing
            .clone()
            .map(|val| val.parse_value("RoutingAlgorithm"))
            .transpose()
            .change_context(errors::ApiErrorResponse::InvalidRequestData {
                message: "Invalid straight through routing rules format".to_string(),
            })
            .attach_printable("Invalid straight through routing rules format")?;

        Ok((
            Box::new(self),
            operations::ValidateResult {
                merchant_id: merchant_account.get_id().to_owned(),
                payment_id,
                storage_scheme: merchant_account.storage_scheme,
                requeue: matches!(
                    request.retry_action,
                    Some(api_models::enums::RetryAction::Requeue)
                ),
            },
        ))
    }
}

impl PaymentCreate {
    #[cfg(all(feature = "v2", feature = "payment_methods_v2"))]
    #[instrument(skip_all)]
    #[allow(clippy::too_many_arguments)]
    pub async fn make_payment_attempt(
        payment_id: &common_utils::id_type::PaymentId,
        merchant_id: &common_utils::id_type::MerchantId,
        organization_id: &common_utils::id_type::OrganizationId,
        money: (api::Amount, enums::Currency),
        payment_method: Option<enums::PaymentMethod>,
        payment_method_type: Option<enums::PaymentMethodType>,
        request: &api::PaymentsRequest,
        browser_info: Option<serde_json::Value>,
        state: &SessionState,
        payment_method_billing_address_id: Option<String>,
        payment_method_info: &Option<domain::PaymentMethod>,
        _key_store: &domain::MerchantKeyStore,
        profile_id: common_utils::id_type::ProfileId,
        customer_acceptance: &Option<payments::CustomerAcceptance>,
        storage_scheme: enums::MerchantStorageScheme,
    ) -> RouterResult<(
        storage::PaymentAttemptNew,
        Option<api_models::payments::AdditionalPaymentData>,
    )> {
        todo!()
    }

    #[cfg(all(
        any(feature = "v1", feature = "v2"),
        not(feature = "payment_methods_v2")
    ))]
    #[instrument(skip_all)]
    #[allow(clippy::too_many_arguments)]
    pub async fn make_payment_attempt(
        payment_id: &common_utils::id_type::PaymentId,
        merchant_id: &common_utils::id_type::MerchantId,
        organization_id: &common_utils::id_type::OrganizationId,
        money: (api::Amount, enums::Currency),
        payment_method: Option<enums::PaymentMethod>,
        payment_method_type: Option<enums::PaymentMethodType>,
        request: &api::PaymentsRequest,
        browser_info: Option<serde_json::Value>,
        state: &SessionState,
        optional_payment_method_billing_address_id: Option<String>,
        payment_method_info: &Option<domain::PaymentMethod>,
        key_store: &domain::MerchantKeyStore,
        profile_id: common_utils::id_type::ProfileId,
        customer_acceptance: &Option<payments::CustomerAcceptance>,
        storage_scheme: enums::MerchantStorageScheme,
        business_profile: &domain::Profile,
    ) -> RouterResult<(
        storage::PaymentAttemptNew,
        Option<api_models::payments::AdditionalPaymentData>,
    )> {
        let payment_method_data =
            request
                .payment_method_data
                .as_ref()
                .and_then(|payment_method_data_request| {
                    payment_method_data_request.payment_method_data.as_ref()
                });

        let created_at @ modified_at @ last_synced = Some(common_utils::date_time::now());
        let status = helpers::payment_attempt_status_fsm(payment_method_data, request.confirm);
        let (amount, currency) = (money.0, Some(money.1));

        let mut additional_pm_data = request
            .payment_method_data
            .as_ref()
            .and_then(|payment_method_data_request| {
                payment_method_data_request.payment_method_data.clone()
            })
            .async_map(|payment_method_data| async {
                helpers::get_additional_payment_data(
                    &payment_method_data.into(),
                    &*state.store,
                    &profile_id,
                )
                .await
            })
            .await
            .transpose()?
            .flatten();

        if additional_pm_data.is_none() {
            // If recurring payment is made using payment_method_id, then fetch payment_method_data from retrieved payment_method object
            additional_pm_data = payment_method_info.as_ref().and_then(|pm_info| {
                pm_info
                    .payment_method_data
                    .clone()
                    .map(|x| x.into_inner().expose())
                    .and_then(|v| {
                        serde_json::from_value::<PaymentMethodsData>(v)
                            .map_err(|err| {
                                logger::error!(
                                    "Unable to deserialize payment methods data: {:?}",
                                    err
                                )
                            })
                            .ok()
                    })
                    .and_then(|pmd| match pmd {
                        PaymentMethodsData::Card(card) => {
                            Some(api_models::payments::AdditionalPaymentData::Card(Box::new(
                                api::CardDetailFromLocker::from(card).into(),
                            )))
                        }
                        PaymentMethodsData::WalletDetails(wallet) => match payment_method_type {
                            Some(enums::PaymentMethodType::GooglePay) => {
                                Some(api_models::payments::AdditionalPaymentData::Wallet {
                                    apple_pay: None,
                                    google_pay: Some(wallet.into()),
                                    samsung_pay: None,
                                })
                            }
                            Some(enums::PaymentMethodType::SamsungPay) => {
                                Some(api_models::payments::AdditionalPaymentData::Wallet {
                                    apple_pay: None,
                                    google_pay: None,
                                    samsung_pay: Some(wallet.into()),
                                })
                            }
                            _ => None,
                        },
                        _ => None,
                    })
                    .or_else(|| match payment_method_type {
                        Some(enums::PaymentMethodType::Paypal) => {
                            Some(api_models::payments::AdditionalPaymentData::Wallet {
                                apple_pay: None,
                                google_pay: None,
                                samsung_pay: None,
                            })
                        }
                        _ => None,
                    })
            });
        };

        let additional_pm_data_value = additional_pm_data
            .as_ref()
            .map(Encode::encode_to_value)
            .transpose()
            .change_context(errors::ApiErrorResponse::InternalServerError)
            .attach_printable("Failed to encode additional pm data")?;
        let attempt_id = if core_utils::is_merchant_enabled_for_payment_id_as_connector_request_id(
            &state.conf,
            merchant_id,
        ) {
            payment_id.get_string_repr().to_owned()
        } else {
            payment_id.get_attempt_id(1)
        };

        if request.mandate_data.as_ref().is_some_and(|mandate_data| {
            mandate_data.update_mandate_id.is_some() && mandate_data.mandate_type.is_some()
        }) {
            Err(errors::ApiErrorResponse::InvalidRequestData {message:"Only one field out of 'mandate_type' and 'update_mandate_id' was expected, found both".to_string()})?
        }

        let mandate_data = if let Some(update_id) = request
            .mandate_data
            .as_ref()
            .and_then(|inner| inner.update_mandate_id.clone())
        {
            let mandate_details = MandateDetails {
                update_mandate_id: Some(update_id),
            };
            Some(mandate_details)
        } else {
            None
        };

        let payment_method_type = Option::<enums::PaymentMethodType>::foreign_from((
            payment_method_type,
            additional_pm_data.as_ref(),
        ));

        // TODO: remove once https://github.com/juspay/hyperswitch/issues/7421 is fixed
        let payment_method_billing_address_id = match optional_payment_method_billing_address_id {
            None => payment_method_info
                .as_ref()
                .and_then(|pm_info| pm_info.payment_method_billing_address.as_ref())
                .map(|address| {
                    address.clone().deserialize_inner_value(|value| {
                        value.parse_value::<api_models::payments::Address>("Address")
                    })
                })
                .transpose()
                .change_context(errors::ApiErrorResponse::InternalServerError)
                .ok()
                .flatten()
                .async_map(|addr| async move {
                    helpers::create_or_find_address_for_payment_by_request(
                        state,
                        Some(addr.get_inner()),
                        None,
                        merchant_id,
                        payment_method_info
                            .as_ref()
                            .map(|pmd_info| pmd_info.customer_id.clone())
                            .as_ref(),
                        key_store,
                        payment_id,
                        storage_scheme,
                    )
                    .await
                })
                .await
                .transpose()
                .change_context(errors::ApiErrorResponse::InternalServerError)?
                .flatten()
                .map(|address| address.address_id),
            address_id => address_id,
        };

        let overcapture_status = helpers::validate_and_get_overcapture_status(
            &request.capture_method,
            &request.request_overcapture,
            business_profile,
            request.confirm.unwrap_or_default(),
        )?;

        Ok((
            storage::PaymentAttemptNew {
                payment_id: payment_id.to_owned(),
                merchant_id: merchant_id.to_owned(),
                attempt_id,
                status,
                currency,
                payment_method,
                capture_method: request.capture_method,
                capture_on: request.capture_on,
                confirm: request.confirm.unwrap_or(false),
                created_at,
                modified_at,
                last_synced,
                authentication_type: request.authentication_type,
                browser_info,
                payment_experience: request.payment_experience,
                payment_method_type,
                payment_method_data: additional_pm_data_value,
                amount_to_capture: request.amount_to_capture,
                payment_token: request.payment_token.clone(),
                mandate_id: request.mandate_id.clone(),
                business_sub_label: request.business_sub_label.clone(),
                mandate_details: request
                    .mandate_data
                    .as_ref()
                    .and_then(|inner| inner.mandate_type.clone().map(Into::into)),
                external_three_ds_authentication_attempted: None,
                mandate_data,
                payment_method_billing_address_id,
                net_amount: hyperswitch_domain_models::payments::payment_attempt::NetAmount::from_payments_request(
                    request,
                    MinorUnit::from(amount),
                ),
                save_to_locker: None,
                connector: None,
                error_message: None,
                offer_amount: None,
                payment_method_id: payment_method_info
                    .as_ref()
                    .map(|pm_info| pm_info.get_id().clone()),
                cancellation_reason: None,
                error_code: None,
                connector_metadata: None,
                straight_through_algorithm: None,
                preprocessing_step_id: None,
                error_reason: None,
                connector_response_reference_id: None,
                multiple_capture_count: None,
                amount_capturable: MinorUnit::new(i64::default()),
                updated_by: String::default(),
                authentication_data: None,
                encoded_data: None,
                merchant_connector_id: None,
                unified_code: None,
                unified_message: None,
                fingerprint_id: None,
                authentication_connector: None,
                authentication_id: None,
                client_source: None,
                client_version: None,
                customer_acceptance: customer_acceptance
                    .clone()
                    .map(|customer_acceptance| customer_acceptance.encode_to_value())
                    .transpose()
                    .change_context(errors::ApiErrorResponse::InternalServerError)
                    .attach_printable("Failed to serialize customer_acceptance")?
                    .map(Secret::new),
                organization_id: organization_id.clone(),
                profile_id,
                connector_mandate_detail: None,
                request_extended_authorization: None,
                extended_authorization_applied: None,
                capture_before: None,
                card_discovery: None,
<<<<<<< HEAD
                overcapture_status,
=======
                setup_future_usage_applied: request.setup_future_usage,
>>>>>>> 50cbe20e
            },
            additional_pm_data,

        ))
    }

    #[instrument(skip_all)]
    #[allow(clippy::too_many_arguments)]
    async fn make_payment_intent(
        state: &SessionState,
        payment_id: &common_utils::id_type::PaymentId,
        merchant_account: &domain::MerchantAccount,
        key_store: &domain::MerchantKeyStore,
        money: (api::Amount, enums::Currency),
        request: &api::PaymentsRequest,
        shipping_address_id: Option<String>,
        payment_link_data: Option<api_models::payments::PaymentLinkResponse>,
        billing_address_id: Option<String>,
        active_attempt_id: String,
        profile_id: common_utils::id_type::ProfileId,
        session_expiry: PrimitiveDateTime,
        platform_merchant_account: Option<&domain::MerchantAccount>,
        business_profile: &domain::Profile,
    ) -> RouterResult<storage::PaymentIntent> {
        let created_at @ modified_at @ last_synced = common_utils::date_time::now();

        let status = helpers::payment_intent_status_fsm(
            request
                .payment_method_data
                .as_ref()
                .and_then(|request_payment_method_data| {
                    request_payment_method_data.payment_method_data.as_ref()
                }),
            request.confirm,
        );
        let client_secret = payment_id.generate_client_secret();
        let (amount, currency) = (money.0, Some(money.1));

        let order_details = request
            .get_order_details_as_value()
            .change_context(errors::ApiErrorResponse::InternalServerError)
            .attach_printable("Failed to convert order details to value")?;

        let allowed_payment_method_types = request
            .get_allowed_payment_method_types_as_value()
            .change_context(errors::ApiErrorResponse::InternalServerError)
            .attach_printable("Error converting allowed_payment_types to Value")?;

        let connector_metadata = request
            .get_connector_metadata_as_value()
            .change_context(errors::ApiErrorResponse::InternalServerError)
            .attach_printable("Error converting connector_metadata to Value")?;

        let feature_metadata = request
            .get_feature_metadata_as_value()
            .change_context(errors::ApiErrorResponse::InternalServerError)
            .attach_printable("Error converting feature_metadata to Value")?;

        let payment_link_id = payment_link_data.map(|pl_data| pl_data.payment_link_id);

        let request_incremental_authorization =
            core_utils::get_request_incremental_authorization_value(
                request.request_incremental_authorization,
                request.capture_method,
            )?;

        let split_payments = request.split_payments.clone();

        // Derivation of directly supplied Customer data in our Payment Create Request
        let raw_customer_details = if request.customer_id.is_none()
            && (request.name.is_some()
                || request.email.is_some()
                || request.phone.is_some()
                || request.phone_country_code.is_some())
        {
            Some(CustomerData {
                name: request.name.clone(),
                phone: request.phone.clone(),
                email: request.email.clone(),
                phone_country_code: request.phone_country_code.clone(),
            })
        } else {
            None
        };
        let is_payment_processor_token_flow = request.recurring_details.as_ref().and_then(
            |recurring_details| match recurring_details {
                RecurringDetails::ProcessorPaymentToken(_) => Some(true),
                _ => None,
            },
        );

        let key = key_store.key.get_inner().peek();
        let identifier = Identifier::Merchant(key_store.merchant_id.clone());
        let key_manager_state: KeyManagerState = state.into();

        let shipping_details_encoded = request
            .shipping
            .clone()
            .map(|shipping| Encode::encode_to_value(&shipping).map(Secret::new))
            .transpose()
            .change_context(errors::ApiErrorResponse::InternalServerError)
            .attach_printable("Unable to encode billing details to serde_json::Value")?;

        let billing_details_encoded = request
            .billing
            .clone()
            .map(|billing| Encode::encode_to_value(&billing).map(Secret::new))
            .transpose()
            .change_context(errors::ApiErrorResponse::InternalServerError)
            .attach_printable("Unable to encode billing details to serde_json::Value")?;

        let customer_details_encoded = raw_customer_details
            .map(|customer| Encode::encode_to_value(&customer).map(Secret::new))
            .transpose()
            .change_context(errors::ApiErrorResponse::InternalServerError)
            .attach_printable("Unable to encode shipping details to serde_json::Value")?;

        let encrypted_data = domain::types::crypto_operation(
            &key_manager_state,
            type_name!(storage::PaymentIntent),
            domain::types::CryptoOperation::BatchEncrypt(
                FromRequestEncryptablePaymentIntent::to_encryptable(
                    FromRequestEncryptablePaymentIntent {
                        shipping_details: shipping_details_encoded,
                        billing_details: billing_details_encoded,
                        customer_details: customer_details_encoded,
                    },
                ),
            ),
            identifier.clone(),
            key,
        )
        .await
        .and_then(|val| val.try_into_batchoperation())
        .change_context(errors::ApiErrorResponse::InternalServerError)
        .attach_printable("Unable to encrypt data")?;

        let encrypted_data = FromRequestEncryptablePaymentIntent::from_encryptable(encrypted_data)
            .change_context(errors::ApiErrorResponse::InternalServerError)
            .attach_printable("Unable to encrypt the payment intent data")?;

        let skip_external_tax_calculation = request.skip_external_tax_calculation;

        let tax_details = request
            .order_tax_amount
            .map(|tax_amount| diesel_models::TaxDetails {
                default: Some(diesel_models::DefaultTax {
                    order_tax_amount: tax_amount,
                }),
                payment_method_type: None,
            });
        let force_3ds_challenge_trigger = request
            .force_3ds_challenge
            .unwrap_or(business_profile.force_3ds_challenge);

        Ok(storage::PaymentIntent {
            payment_id: payment_id.to_owned(),
            merchant_id: merchant_account.get_id().to_owned(),
            status,
            amount: MinorUnit::from(amount),
            currency,
            description: request.description.clone(),
            created_at,
            modified_at,
            last_synced: Some(last_synced),
            client_secret: Some(client_secret),
            setup_future_usage: request.setup_future_usage,
            off_session: request.off_session,
            return_url: request.return_url.as_ref().map(|a| a.to_string()),
            shipping_address_id,
            billing_address_id,
            statement_descriptor_name: request.statement_descriptor_name.clone(),
            statement_descriptor_suffix: request.statement_descriptor_suffix.clone(),
            metadata: request.metadata.clone(),
            business_country: request.business_country,
            business_label: request.business_label.clone(),
            active_attempt: hyperswitch_domain_models::RemoteStorageObject::ForeignID(
                active_attempt_id,
            ),
            order_details,
            amount_captured: None,
            customer_id: request.get_customer_id().cloned(),
            connector_id: None,
            allowed_payment_method_types,
            connector_metadata,
            feature_metadata,
            attempt_count: 1,
            profile_id: Some(profile_id),
            merchant_decision: None,
            payment_link_id,
            payment_confirm_source: None,
            surcharge_applicable: None,
            updated_by: merchant_account.storage_scheme.to_string(),
            request_incremental_authorization,
            incremental_authorization_allowed: None,
            authorization_count: None,
            fingerprint_id: None,
            session_expiry: Some(session_expiry),
            request_external_three_ds_authentication: request
                .request_external_three_ds_authentication,
            split_payments,
            frm_metadata: request.frm_metadata.clone(),
            billing_details: encrypted_data.billing_details,
            customer_details: encrypted_data.customer_details,
            merchant_order_reference_id: request.merchant_order_reference_id.clone(),
            shipping_details: encrypted_data.shipping_details,
            is_payment_processor_token_flow,
            organization_id: merchant_account.organization_id.clone(),
            shipping_cost: request.shipping_cost,
            tax_details,
            skip_external_tax_calculation,
            request_extended_authorization: request.request_extended_authorization,
            psd2_sca_exemption_type: request.psd2_sca_exemption_type,
            platform_merchant_id: platform_merchant_account
                .map(|platform_merchant_account| platform_merchant_account.get_id().to_owned()),
            force_3ds_challenge: request.force_3ds_challenge,
            force_3ds_challenge_trigger: Some(force_3ds_challenge_trigger),
            request_overcapture: request.request_overcapture,
        })
    }

    #[instrument(skip_all)]
    pub async fn get_ephemeral_key(
        request: &api::PaymentsRequest,
        state: &SessionState,
        merchant_account: &domain::MerchantAccount,
    ) -> Option<ephemeral_key::EphemeralKey> {
        match request.get_customer_id() {
            Some(customer_id) => helpers::make_ephemeral_key(
                state.clone(),
                customer_id.clone(),
                merchant_account.get_id().to_owned().clone(),
            )
            .await
            .ok()
            .and_then(|ek| {
                if let services::ApplicationResponse::Json(ek) = ek {
                    Some(ek)
                } else {
                    None
                }
            }),
            None => None,
        }
    }
}

#[instrument(skip_all)]
pub fn payments_create_request_validation(
    req: &api::PaymentsRequest,
) -> RouterResult<(api::Amount, enums::Currency)> {
    let currency = req.currency.get_required_value("currency")?;
    let amount = req.amount.get_required_value("amount")?;
    Ok((amount, currency))
}

#[allow(clippy::too_many_arguments)]
async fn create_payment_link(
    request: &api::PaymentsRequest,
    payment_link_config: api_models::admin::PaymentLinkConfig,
    merchant_id: &common_utils::id_type::MerchantId,
    payment_id: common_utils::id_type::PaymentId,
    db: &dyn StorageInterface,
    amount: api::Amount,
    description: Option<String>,
    profile_id: common_utils::id_type::ProfileId,
    domain_name: String,
    session_expiry: PrimitiveDateTime,
    locale: Option<String>,
) -> RouterResult<Option<api_models::payments::PaymentLinkResponse>> {
    let created_at @ last_modified_at = Some(common_utils::date_time::now());
    let payment_link_id = utils::generate_id(consts::ID_LENGTH, "plink");
    let locale_str = locale.unwrap_or("en".to_owned());
    let open_payment_link = format!(
        "{}/payment_link/{}/{}?locale={}",
        domain_name,
        merchant_id.get_string_repr(),
        payment_id.get_string_repr(),
        locale_str.clone(),
    );

    let secure_link = payment_link_config.allowed_domains.as_ref().map(|_| {
        format!(
            "{}/payment_link/s/{}/{}?locale={}",
            domain_name,
            merchant_id.get_string_repr(),
            payment_id.get_string_repr(),
            locale_str,
        )
    });

    let payment_link_config_encoded_value = payment_link_config.encode_to_value().change_context(
        errors::ApiErrorResponse::InvalidDataValue {
            field_name: "payment_link_config",
        },
    )?;

    let payment_link_req = storage::PaymentLinkNew {
        payment_link_id: payment_link_id.clone(),
        payment_id: payment_id.clone(),
        merchant_id: merchant_id.clone(),
        link_to_pay: open_payment_link.clone(),
        amount: MinorUnit::from(amount),
        currency: request.currency,
        created_at,
        last_modified_at,
        fulfilment_time: Some(session_expiry),
        custom_merchant_name: Some(payment_link_config.seller_name),
        description,
        payment_link_config: Some(payment_link_config_encoded_value),
        profile_id: Some(profile_id),
        secure_link,
    };
    let payment_link_db = db
        .insert_payment_link(payment_link_req)
        .await
        .to_duplicate_response(errors::ApiErrorResponse::GenericDuplicateError {
            message: "payment link already exists!".to_string(),
        })?;

    Ok(Some(api_models::payments::PaymentLinkResponse {
        link: payment_link_db.link_to_pay.clone(),
        secure_link: payment_link_db.secure_link,
        payment_link_id: payment_link_db.payment_link_id,
    }))
}<|MERGE_RESOLUTION|>--- conflicted
+++ resolved
@@ -1377,11 +1377,8 @@
                 extended_authorization_applied: None,
                 capture_before: None,
                 card_discovery: None,
-<<<<<<< HEAD
+                setup_future_usage_applied: request.setup_future_usage,
                 overcapture_status,
-=======
-                setup_future_usage_applied: request.setup_future_usage,
->>>>>>> 50cbe20e
             },
             additional_pm_data,
 
