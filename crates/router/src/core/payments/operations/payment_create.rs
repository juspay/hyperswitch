use std::marker::PhantomData;

use api_models::enums::FrmSuggestion;
use async_trait::async_trait;
use common_utils::ext_traits::{AsyncExt, Encode, ValueExt};
use data_models::{mandates::MandateData, payments::payment_attempt::PaymentAttempt};
use diesel_models::ephemeral_key;
use error_stack::{self, ResultExt};
use router_derive::PaymentOperation;
use router_env::{instrument, logger, tracing};

use super::{BoxedOperation, Domain, GetTracker, Operation, UpdateTracker, ValidateRequest};
use crate::{
    consts,
    core::{
        errors::{self, CustomResult, RouterResult, StorageErrorExt},
        payment_methods::PaymentMethodRetrieve,
        payments::{self, helpers, operations, CustomerDetails, PaymentAddress, PaymentData},
        utils as core_utils,
    },
    db::StorageInterface,
    routes::AppState,
    services,
    types::{
        self,
        api::{self, PaymentIdTypeExt},
        domain,
        storage::{
            self,
            enums::{self, IntentStatus},
        },
    },
    utils::{self, OptionExt},
};

#[derive(Debug, Clone, Copy, PaymentOperation)]
#[operation(operations = "all", flow = "authorize")]
pub struct PaymentCreate;

/// The `get_trackers` function for `PaymentsCreate` is an entrypoint for new payments
/// This will create all the entities required for a new payment from the request
#[async_trait]
impl<F: Send + Clone, Ctx: PaymentMethodRetrieve>
    GetTracker<F, PaymentData<F>, api::PaymentsRequest, Ctx> for PaymentCreate
{
    #[instrument(skip_all)]
    async fn get_trackers<'a>(
        &'a self,
        state: &'a AppState,
        payment_id: &api::PaymentIdType,
        request: &api::PaymentsRequest,
        mandate_type: Option<api::MandateTransactionType>,
        merchant_account: &domain::MerchantAccount,
        merchant_key_store: &domain::MerchantKeyStore,
        _auth_flow: services::AuthFlow,
    ) -> RouterResult<operations::GetTrackerResponse<'a, F, api::PaymentsRequest, Ctx>> {
        let db = &*state.store;
        let ephemeral_key = Self::get_ephemeral_key(request, state, merchant_account).await;
        let merchant_id = &merchant_account.merchant_id;
        let storage_scheme = merchant_account.storage_scheme;
        let (payment_intent, payment_attempt);

        let money @ (amount, currency) = payments_create_request_validation(request)?;

        let payment_id = payment_id
            .get_payment_intent_id()
            .change_context(errors::ApiErrorResponse::PaymentNotFound)?;

        let payment_link_data = if let Some(payment_link_object) = &request.payment_link_object {
            create_payment_link(
                request,
                payment_link_object.clone(),
                merchant_id.clone(),
                payment_id.clone(),
                db,
                state,
                amount,
                request.description.clone(),
            )
            .await?
        } else {
            None
        };

        helpers::validate_business_details(
            request.business_country,
            request.business_label.as_ref(),
            merchant_account,
        )?;

        // Validate whether profile_id passed in request is valid and is linked to the merchant
        core_utils::validate_and_get_business_profile(db, request.profile_id.as_ref(), merchant_id)
            .await?;

        let (
            token,
            payment_method,
            payment_method_type,
            setup_mandate,
            recurring_mandate_payment_data,
            mandate_connector,
        ) = helpers::get_token_pm_type_mandate_details(
            state,
            request,
            mandate_type,
            merchant_account,
            merchant_key_store,
        )
        .await?;

        let customer_details = helpers::get_customer_details_from_request(request);

        let shipping_address = helpers::create_or_find_address_for_payment_by_request(
            db,
            request.shipping.as_ref(),
            None,
            merchant_id,
            customer_details.customer_id.as_ref(),
            merchant_key_store,
            &payment_id,
            merchant_account.storage_scheme,
        )
        .await?;

        let billing_address = helpers::create_or_find_address_for_payment_by_request(
            db,
            request.billing.as_ref(),
            None,
            merchant_id,
            customer_details.customer_id.as_ref(),
            merchant_key_store,
            &payment_id,
            merchant_account.storage_scheme,
        )
        .await?;

        let browser_info = request
            .browser_info
            .clone()
            .map(|x| {
                common_utils::ext_traits::Encode::<types::BrowserInformation>::encode_to_value(&x)
            })
            .transpose()
            .change_context(errors::ApiErrorResponse::InvalidDataValue {
                field_name: "browser_info",
            })?;

        let attempt_id = if core_utils::is_merchant_enabled_for_payment_id_as_connector_request_id(
            &state.conf,
            merchant_id,
        ) {
            payment_id.to_string()
        } else {
            utils::get_payment_attempt_id(payment_id.clone(), 1)
        };

        let payment_intent_new = Self::make_payment_intent(
            &payment_id,
            merchant_account,
            money,
            request,
            shipping_address.clone().map(|x| x.address_id),
            payment_link_data.clone(),
            billing_address.clone().map(|x| x.address_id),
            attempt_id,
            state,
        )
        .await?;

        let (payment_attempt_new, additional_payment_data) = Self::make_payment_attempt(
            &payment_id,
            merchant_id,
            money,
            payment_method,
            payment_method_type,
            request,
            browser_info,
            state,
        )
        .await?;

        payment_intent = db
            .insert_payment_intent(payment_intent_new, storage_scheme)
            .await
            .to_duplicate_response(errors::ApiErrorResponse::DuplicatePayment {
                payment_id: payment_id.clone(),
            })?;

        if let Some(order_details) = &request.order_details {
            helpers::validate_order_details_amount(
                order_details.to_owned(),
                payment_intent.amount,
            )?;
        }

        payment_attempt = db
            .insert_payment_attempt(payment_attempt_new, storage_scheme)
            .await
            .to_duplicate_response(errors::ApiErrorResponse::DuplicatePayment {
                payment_id: payment_id.clone(),
            })?;

        let profile_id = payment_intent
            .profile_id
            .as_ref()
            .get_required_value("profile_id")
            .change_context(errors::ApiErrorResponse::InternalServerError)
            .attach_printable("'profile_id' not set in payment intent")?;

        let business_profile = db
            .find_business_profile_by_profile_id(profile_id)
            .await
            .to_not_found_response(errors::ApiErrorResponse::BusinessProfileNotFound {
                id: profile_id.to_string(),
            })?;

        let mandate_id = request
            .mandate_id
            .as_ref()
            .async_and_then(|mandate_id| async {
                let mandate = db
                    .find_mandate_by_merchant_id_mandate_id(merchant_id, mandate_id)
                    .await
                    .to_not_found_response(errors::ApiErrorResponse::MandateNotFound);
                Some(mandate.and_then(|mandate_obj| {
                    match (
                        mandate_obj.network_transaction_id,
                        mandate_obj.connector_mandate_ids,
                    ) {
                        (Some(network_tx_id), _) => Ok(api_models::payments::MandateIds {
                            mandate_id: mandate_obj.mandate_id,
                            mandate_reference_id: Some(
                                api_models::payments::MandateReferenceId::NetworkMandateId(
                                    network_tx_id,
                                ),
                            ),
                        }),
                        (_, Some(connector_mandate_id)) => connector_mandate_id
                        .parse_value("ConnectorMandateId")
                        .change_context(errors::ApiErrorResponse::MandateNotFound)
                        .map(|connector_id: api_models::payments::ConnectorMandateReferenceId| {
                            api_models::payments::MandateIds {
                                mandate_id: mandate_obj.mandate_id,
                                mandate_reference_id: Some(api_models::payments::MandateReferenceId::ConnectorMandateId(
                                    api_models::payments::ConnectorMandateReferenceId {
                                        connector_mandate_id: connector_id.connector_mandate_id,
                                        payment_method_id: connector_id.payment_method_id,
                                    },
                                ))
                            }
                         }),
                        (_, _) => Ok(api_models::payments::MandateIds {
                            mandate_id: mandate_obj.mandate_id,
                            mandate_reference_id: None,
                        }),
                    }
                }))
            })
            .await
            .transpose()?;

        let operation = payments::if_not_create_change_operation::<_, F, Ctx>(
            payment_intent.status,
            request.confirm,
            self,
        );

        let creds_identifier = request
            .merchant_connector_details
            .as_ref()
            .map(|mcd| mcd.creds_identifier.to_owned());
        request
            .merchant_connector_details
            .to_owned()
            .async_map(|mcd| async {
                helpers::insert_merchant_connector_creds_to_config(
                    db,
                    merchant_account.merchant_id.as_str(),
                    mcd,
                )
                .await
            })
            .await
            .transpose()?;

        // The operation merges mandate data from both request and payment_attempt
        let setup_mandate = setup_mandate.map(MandateData::from);

        let surcharge_details = request.surcharge_details.map(|request_surcharge_details| {
            payments::types::SurchargeDetails::from((&request_surcharge_details, &payment_attempt))
        });

        let payment_method_data_after_card_bin_call = request
            .payment_method_data
            .as_ref()
            .zip(additional_payment_data)
            .map(|(payment_method_data, additional_payment_data)| {
                payment_method_data.apply_additional_payment_data(additional_payment_data)
            });

<<<<<<< HEAD
        logger::debug!(payment_method_data_after_card_bin_call=?payment_method_data_after_card_bin_call);

=======
>>>>>>> e428e8e1
        let payment_data = PaymentData {
            flow: PhantomData,
            payment_intent,
            payment_attempt,
            currency,
            amount,
            email: request.email.clone(),
            mandate_id,
            mandate_connector,
            setup_mandate,
            token,
            address: PaymentAddress {
                shipping: shipping_address.as_ref().map(|a| a.into()),
                billing: billing_address.as_ref().map(|a| a.into()),
            },
            confirm: request.confirm,
            payment_method_data: payment_method_data_after_card_bin_call,
            refunds: vec![],
            disputes: vec![],
            attempts: None,
            force_sync: None,
            sessions_token: vec![],
            card_cvc: request.card_cvc.clone(),
            creds_identifier,
            pm_token: None,
            connector_customer_id: None,
            recurring_mandate_payment_data,
            ephemeral_key,
            multiple_capture_data: None,
            redirect_response: None,
            surcharge_details,
            frm_message: None,
            payment_link_data,
        };

        let get_trackers_response = operations::GetTrackerResponse {
            operation,
            customer_details: Some(customer_details),
            payment_data,
            business_profile,
        };

        Ok(get_trackers_response)
    }
}

#[async_trait]
impl<F: Clone + Send, Ctx: PaymentMethodRetrieve> Domain<F, api::PaymentsRequest, Ctx>
    for PaymentCreate
{
    #[instrument(skip_all)]
    async fn get_or_create_customer_details<'a>(
        &'a self,
        db: &dyn StorageInterface,
        payment_data: &mut PaymentData<F>,
        request: Option<CustomerDetails>,
        key_store: &domain::MerchantKeyStore,
    ) -> CustomResult<
        (
            BoxedOperation<'a, F, api::PaymentsRequest, Ctx>,
            Option<domain::Customer>,
        ),
        errors::StorageError,
    > {
        helpers::create_customer_if_not_exist(
            Box::new(self),
            db,
            payment_data,
            request,
            &key_store.merchant_id,
            key_store,
        )
        .await
    }

    #[instrument(skip_all)]
    async fn make_pm_data<'a>(
        &'a self,
        state: &'a AppState,
        payment_data: &mut PaymentData<F>,
        _storage_scheme: enums::MerchantStorageScheme,
        merchant_key_store: &domain::MerchantKeyStore,
    ) -> RouterResult<(
        BoxedOperation<'a, F, api::PaymentsRequest, Ctx>,
        Option<api::PaymentMethodData>,
    )> {
        helpers::make_pm_data(Box::new(self), state, payment_data, merchant_key_store).await
    }

    #[instrument(skip_all)]
    async fn add_task_to_process_tracker<'a>(
        &'a self,
        _state: &'a AppState,
        _payment_attempt: &PaymentAttempt,
        _requeue: bool,
        _schedule_time: Option<time::PrimitiveDateTime>,
    ) -> CustomResult<(), errors::ApiErrorResponse> {
        Ok(())
    }

    async fn get_connector<'a>(
        &'a self,
        _merchant_account: &domain::MerchantAccount,
        state: &AppState,
        request: &api::PaymentsRequest,
        _payment_intent: &storage::PaymentIntent,
        _merchant_key_store: &domain::MerchantKeyStore,
    ) -> CustomResult<api::ConnectorChoice, errors::ApiErrorResponse> {
        helpers::get_connector_default(state, request.routing.clone()).await
    }
}

#[async_trait]
impl<F: Clone, Ctx: PaymentMethodRetrieve>
    UpdateTracker<F, PaymentData<F>, api::PaymentsRequest, Ctx> for PaymentCreate
{
    #[instrument(skip_all)]
    async fn update_trackers<'b>(
        &'b self,
        state: &'b AppState,
        mut payment_data: PaymentData<F>,
        _customer: Option<domain::Customer>,
        storage_scheme: enums::MerchantStorageScheme,
        _updated_customer: Option<storage::CustomerUpdate>,
        _merchant_key_store: &domain::MerchantKeyStore,
        _frm_suggestion: Option<FrmSuggestion>,
        _header_payload: api::HeaderPayload,
    ) -> RouterResult<(
        BoxedOperation<'b, F, api::PaymentsRequest, Ctx>,
        PaymentData<F>,
    )>
    where
        F: 'b + Send,
    {
        let status = match payment_data.payment_intent.status {
            IntentStatus::RequiresPaymentMethod => match payment_data.payment_method_data {
                Some(_) => Some(IntentStatus::RequiresConfirmation),
                _ => None,
            },
            IntentStatus::RequiresConfirmation => {
                if let Some(true) = payment_data.confirm {
                    //TODO: do this later, request validation should happen before
                    Some(IntentStatus::Processing)
                } else {
                    None
                }
            }
            _ => None,
        };

        let payment_token = payment_data.token.clone();
        let connector = payment_data.payment_attempt.connector.clone();
        let straight_through_algorithm = payment_data
            .payment_attempt
            .straight_through_algorithm
            .clone();
        let authorized_amount = payment_data.payment_attempt.amount;
        let merchant_connector_id = payment_data.payment_attempt.merchant_connector_id.clone();

        let surcharge_amount = payment_data
            .surcharge_details
            .as_ref()
            .map(|surcharge_details| surcharge_details.surcharge_amount);
        let tax_amount = payment_data
            .surcharge_details
            .as_ref()
            .map(|surcharge_details| surcharge_details.tax_on_surcharge_amount);

        payment_data.payment_attempt = state
            .store
            .update_payment_attempt_with_attempt_id(
                payment_data.payment_attempt,
                storage::PaymentAttemptUpdate::UpdateTrackers {
                    payment_token,
                    connector,
                    straight_through_algorithm,
                    amount_capturable: match payment_data.confirm.unwrap_or(true) {
                        true => Some(authorized_amount),
                        false => None,
                    },
                    surcharge_amount,
                    tax_amount,
                    updated_by: storage_scheme.to_string(),
                    merchant_connector_id,
                },
                storage_scheme,
            )
            .await
            .to_not_found_response(errors::ApiErrorResponse::PaymentNotFound)?;

        let customer_id = payment_data.payment_intent.customer_id.clone();

        payment_data.payment_intent = state
            .store
            .update_payment_intent(
                payment_data.payment_intent,
                storage::PaymentIntentUpdate::ReturnUrlUpdate {
                    return_url: None,
                    status,
                    customer_id,
                    shipping_address_id: None,
                    billing_address_id: None,
                    updated_by: storage_scheme.to_string(),
                },
                storage_scheme,
            )
            .await
            .to_not_found_response(errors::ApiErrorResponse::PaymentNotFound)?;

        // payment_data.mandate_id = response.and_then(|router_data| router_data.request.mandate_id);
        Ok((
            payments::is_confirm(self, payment_data.confirm),
            payment_data,
        ))
    }
}

impl<F: Send + Clone, Ctx: PaymentMethodRetrieve> ValidateRequest<F, api::PaymentsRequest, Ctx>
    for PaymentCreate
{
    #[instrument(skip_all)]
    fn validate_request<'a, 'b>(
        &'b self,
        request: &api::PaymentsRequest,
        merchant_account: &'a domain::MerchantAccount,
    ) -> RouterResult<(
        BoxedOperation<'b, F, api::PaymentsRequest, Ctx>,
        operations::ValidateResult<'a>,
    )> {
        helpers::validate_customer_details_in_request(request)?;

        if let Some(payment_link_object) = &request.payment_link_object {
            helpers::validate_payment_link_request(
                payment_link_object,
                request.confirm,
                request.order_details.clone(),
            )?;
        }

        let payment_id = request.payment_id.clone().ok_or(error_stack::report!(
            errors::ApiErrorResponse::PaymentNotFound
        ))?;

        let request_merchant_id = request.merchant_id.as_deref();
        helpers::validate_merchant_id(&merchant_account.merchant_id, request_merchant_id)
            .change_context(errors::ApiErrorResponse::MerchantAccountNotFound)?;

        helpers::validate_request_amount_and_amount_to_capture(
            request.amount,
            request.amount_to_capture,
            request.surcharge_details,
        )
        .change_context(errors::ApiErrorResponse::InvalidDataFormat {
            field_name: "amount_to_capture".to_string(),
            expected_format: "amount_to_capture lesser than amount".to_string(),
        })?;

        helpers::validate_amount_to_capture_and_capture_method(None, request)?;
        helpers::validate_card_data(request.payment_method_data.clone())?;

        helpers::validate_payment_method_fields_present(request)?;

        let mandate_type =
            helpers::validate_mandate(request, payments::is_operation_confirm(self))?;

        if request.confirm.unwrap_or(false) {
            helpers::validate_pm_or_token_given(
                &request.payment_method,
                &request.payment_method_data,
                &request.payment_method_type,
                &mandate_type,
                &request.payment_token,
            )?;

            helpers::validate_customer_id_mandatory_cases(
                request.setup_future_usage.is_some(),
                &request
                    .customer
                    .clone()
                    .map(|customer| customer.id)
                    .or(request.customer_id.clone()),
            )?;
        }

        Ok((
            Box::new(self),
            operations::ValidateResult {
                merchant_id: &merchant_account.merchant_id,
                payment_id,
                mandate_type,
                storage_scheme: merchant_account.storage_scheme,
                requeue: matches!(
                    request.retry_action,
                    Some(api_models::enums::RetryAction::Requeue)
                ),
            },
        ))
    }
}

impl PaymentCreate {
    #[instrument(skip_all)]
    #[allow(clippy::too_many_arguments)]
    pub async fn make_payment_attempt(
        payment_id: &str,
        merchant_id: &str,
        money: (api::Amount, enums::Currency),
        payment_method: Option<enums::PaymentMethod>,
        payment_method_type: Option<enums::PaymentMethodType>,
        request: &api::PaymentsRequest,
        browser_info: Option<serde_json::Value>,
        state: &AppState,
    ) -> RouterResult<(
        storage::PaymentAttemptNew,
        Option<api_models::payments::AdditionalPaymentData>,
    )> {
        let created_at @ modified_at @ last_synced = Some(common_utils::date_time::now());
        let status =
            helpers::payment_attempt_status_fsm(&request.payment_method_data, request.confirm);
        let (amount, currency) = (money.0, Some(money.1));

        let additional_pm_data = request
            .payment_method_data
            .as_ref()
            .async_map(|payment_method_data| async {
                helpers::get_additional_payment_data(payment_method_data, &*state.store).await
            })
            .await;
        let additional_pm_data_value = additional_pm_data
            .as_ref()
            .map(Encode::<api_models::payments::AdditionalPaymentData>::encode_to_value)
            .transpose()
            .change_context(errors::ApiErrorResponse::InternalServerError)
            .attach_printable("Failed to encode additional pm data")?;
        let attempt_id = if core_utils::is_merchant_enabled_for_payment_id_as_connector_request_id(
            &state.conf,
            merchant_id,
        ) {
            payment_id.to_string()
        } else {
            utils::get_payment_attempt_id(payment_id, 1)
        };

        Ok((
            storage::PaymentAttemptNew {
                payment_id: payment_id.to_string(),
                merchant_id: merchant_id.to_string(),
                attempt_id,
                status,
                currency,
                amount: amount.into(),
                payment_method,
                capture_method: request.capture_method,
                capture_on: request.capture_on,
                confirm: request.confirm.unwrap_or(false),
                created_at,
                modified_at,
                last_synced,
                authentication_type: request.authentication_type,
                browser_info,
                payment_experience: request.payment_experience,
                payment_method_type,
                payment_method_data: additional_pm_data_value,
                amount_to_capture: request.amount_to_capture,
                payment_token: request.payment_token.clone(),
                mandate_id: request.mandate_id.clone(),
                business_sub_label: request.business_sub_label.clone(),
                mandate_details: request
                    .mandate_data
                    .as_ref()
                    .and_then(|inner| inner.mandate_type.clone().map(Into::into)),
                ..storage::PaymentAttemptNew::default()
            },
            additional_pm_data,
        ))
    }

    #[instrument(skip_all)]
    #[allow(clippy::too_many_arguments)]
    async fn make_payment_intent(
        payment_id: &str,
        merchant_account: &types::domain::MerchantAccount,
        money: (api::Amount, enums::Currency),
        request: &api::PaymentsRequest,
        shipping_address_id: Option<String>,
        payment_link_data: Option<api_models::payments::PaymentLinkResponse>,
        billing_address_id: Option<String>,
        active_attempt_id: String,
        state: &AppState,
    ) -> RouterResult<storage::PaymentIntentNew> {
        let created_at @ modified_at @ last_synced = Some(common_utils::date_time::now());
        let status =
            helpers::payment_intent_status_fsm(&request.payment_method_data, request.confirm);
        let client_secret =
            crate::utils::generate_id(consts::ID_LENGTH, format!("{payment_id}_secret").as_str());
        let (amount, currency) = (money.0, Some(money.1));

        let order_details = request
            .get_order_details_as_value()
            .change_context(errors::ApiErrorResponse::InternalServerError)
            .attach_printable("Failed to convert order details to value")?;

        // If profile id is not passed, get it from the business_country and business_label
        let profile_id = core_utils::get_profile_id_from_business_details(
            request.business_country,
            request.business_label.as_ref(),
            merchant_account,
            request.profile_id.as_ref(),
            &*state.store,
            true,
        )
        .await?;

        let allowed_payment_method_types = request
            .get_allowed_payment_method_types_as_value()
            .change_context(errors::ApiErrorResponse::InternalServerError)
            .attach_printable("Error converting allowed_payment_types to Value")?;

        let connector_metadata = request
            .get_connector_metadata_as_value()
            .change_context(errors::ApiErrorResponse::InternalServerError)
            .attach_printable("Error converting connector_metadata to Value")?;

        let feature_metadata = request
            .get_feature_metadata_as_value()
            .change_context(errors::ApiErrorResponse::InternalServerError)
            .attach_printable("Error converting feature_metadata to Value")?;

        let payment_link_id = payment_link_data.map(|pl_data| pl_data.payment_link_id);

        let request_incremental_authorization =
            core_utils::get_request_incremental_authorization_value(
                request.request_incremental_authorization,
                request.capture_method,
            )?;

        Ok(storage::PaymentIntentNew {
            payment_id: payment_id.to_string(),
            merchant_id: merchant_account.merchant_id.to_string(),
            status,
            amount: amount.into(),
            currency,
            description: request.description.clone(),
            created_at,
            modified_at,
            last_synced,
            client_secret: Some(client_secret),
            setup_future_usage: request.setup_future_usage,
            off_session: request.off_session,
            return_url: request.return_url.as_ref().map(|a| a.to_string()),
            shipping_address_id,
            billing_address_id,
            statement_descriptor_name: request.statement_descriptor_name.clone(),
            statement_descriptor_suffix: request.statement_descriptor_suffix.clone(),
            metadata: request.metadata.clone(),
            business_country: request.business_country,
            business_label: request.business_label.clone(),
            active_attempt: data_models::RemoteStorageObject::ForeignID(active_attempt_id),
            order_details,
            amount_captured: None,
            customer_id: None,
            connector_id: None,
            allowed_payment_method_types,
            connector_metadata,
            feature_metadata,
            attempt_count: 1,
            profile_id: Some(profile_id),
            merchant_decision: None,
            payment_link_id,
            payment_confirm_source: None,
            surcharge_applicable: None,
            updated_by: merchant_account.storage_scheme.to_string(),
            request_incremental_authorization,
            incremental_authorization_allowed: None,
        })
    }

    #[instrument(skip_all)]
    pub async fn get_ephemeral_key(
        request: &api::PaymentsRequest,
        state: &AppState,
        merchant_account: &domain::MerchantAccount,
    ) -> Option<ephemeral_key::EphemeralKey> {
        match request.customer_id.clone() {
            Some(customer_id) => helpers::make_ephemeral_key(
                state.clone(),
                customer_id,
                merchant_account.merchant_id.clone(),
            )
            .await
            .ok()
            .and_then(|ek| {
                if let services::ApplicationResponse::Json(ek) = ek {
                    Some(ek)
                } else {
                    None
                }
            }),
            None => None,
        }
    }
}

#[instrument(skip_all)]
pub fn payments_create_request_validation(
    req: &api::PaymentsRequest,
) -> RouterResult<(api::Amount, enums::Currency)> {
    let currency = req.currency.get_required_value("currency")?;
    let amount = req.amount.get_required_value("amount")?;
    Ok((amount, currency))
}

#[allow(clippy::too_many_arguments)]
async fn create_payment_link(
    request: &api::PaymentsRequest,
    payment_link_object: api_models::payments::PaymentLinkObject,
    merchant_id: String,
    payment_id: String,
    db: &dyn StorageInterface,
    state: &AppState,
    amount: api::Amount,
    description: Option<String>,
) -> RouterResult<Option<api_models::payments::PaymentLinkResponse>> {
    let created_at @ last_modified_at = Some(common_utils::date_time::now());
    let domain = if let Some(domain_name) = payment_link_object.merchant_custom_domain_name {
        format!("https://{domain_name}")
    } else {
        state.conf.server.base_url.clone()
    };

    let payment_link_id = utils::generate_id(consts::ID_LENGTH, "plink");
    let payment_link = format!(
        "{}/payment_link/{}/{}",
        domain,
        merchant_id.clone(),
        payment_id.clone()
    );

    let payment_link_config = payment_link_object.payment_link_config.map(|pl_config|{
        common_utils::ext_traits::Encode::<api_models::admin::PaymentLinkConfig>::encode_to_value(&pl_config)
    }).transpose().change_context(errors::ApiErrorResponse::InvalidDataValue { field_name: "payment_link_config" })?;

    let payment_link_req = storage::PaymentLinkNew {
        payment_link_id: payment_link_id.clone(),
        payment_id: payment_id.clone(),
        merchant_id: merchant_id.clone(),
        link_to_pay: payment_link.clone(),
        amount: amount.into(),
        currency: request.currency,
        created_at,
        last_modified_at,
        fulfilment_time: payment_link_object.link_expiry,
        description,
        payment_link_config,
        custom_merchant_name: payment_link_object.custom_merchant_name,
    };
    let payment_link_db = db
        .insert_payment_link(payment_link_req)
        .await
        .to_duplicate_response(errors::ApiErrorResponse::GenericDuplicateError {
            message: "payment link already exists!".to_string(),
        })?;

    Ok(Some(api_models::payments::PaymentLinkResponse {
        link: payment_link_db.link_to_pay,
        payment_link_id: payment_link_db.payment_link_id,
    }))
}<|MERGE_RESOLUTION|>--- conflicted
+++ resolved
@@ -7,7 +7,7 @@
 use diesel_models::ephemeral_key;
 use error_stack::{self, ResultExt};
 use router_derive::PaymentOperation;
-use router_env::{instrument, logger, tracing};
+use router_env::{instrument, tracing};
 
 use super::{BoxedOperation, Domain, GetTracker, Operation, UpdateTracker, ValidateRequest};
 use crate::{
@@ -298,11 +298,6 @@
                 payment_method_data.apply_additional_payment_data(additional_payment_data)
             });
 
-<<<<<<< HEAD
-        logger::debug!(payment_method_data_after_card_bin_call=?payment_method_data_after_card_bin_call);
-
-=======
->>>>>>> e428e8e1
         let payment_data = PaymentData {
             flow: PhantomData,
             payment_intent,
