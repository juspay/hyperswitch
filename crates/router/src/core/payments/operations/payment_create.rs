use std::marker::PhantomData;

use api_models::{
    enums::FrmSuggestion, mandates::RecurringDetails, payment_methods::PaymentMethodsData,
    payments::GetAddressFromPaymentMethodData,
};
use async_trait::async_trait;
use common_types::payments as common_payments_types;
use common_utils::{
    ext_traits::{AsyncExt, Encode, ValueExt},
    type_name,
    types::{
        keymanager::{Identifier, KeyManagerState, ToEncryptable},
        MinorUnit,
    },
};
use diesel_models::{
    ephemeral_key,
    payment_attempt::ConnectorMandateReferenceId as DieselConnectorMandateReferenceId,
};
use error_stack::{self, ResultExt};
use hyperswitch_domain_models::{
    mandates::MandateDetails,
    payments::{
        payment_attempt::PaymentAttempt, payment_intent::CustomerData,
        FromRequestEncryptablePaymentIntent,
    },
};
use masking::{ExposeInterface, PeekInterface, Secret};
use router_derive::PaymentOperation;
use router_env::{instrument, logger, tracing};
use time::PrimitiveDateTime;

use super::{BoxedOperation, Domain, GetTracker, Operation, UpdateTracker, ValidateRequest};
use crate::{
    consts,
    core::{
        errors::{self, CustomResult, RouterResult, StorageErrorExt},
        mandate::helpers as m_helpers,
        payment_link,
        payment_methods::cards::create_encrypted_data,
        payments::{self, helpers, operations, CustomerDetails, PaymentAddress, PaymentData},
        utils as core_utils,
    },
    db::StorageInterface,
    events::audit_events::{AuditEvent, AuditEventType},
    routes::{app::ReqState, SessionState},
    services,
    types::{
        self,
        api::{self, ConnectorCallType, PaymentIdTypeExt},
        domain,
        storage::{
            self,
            enums::{self, IntentStatus},
        },
        transformers::{ForeignFrom, ForeignTryFrom},
    },
    utils::{self, OptionExt},
};

#[derive(Debug, Clone, Copy, PaymentOperation)]
#[operation(operations = "all", flow = "authorize")]
pub struct PaymentCreate;

type PaymentCreateOperation<'a, F> = BoxedOperation<'a, F, api::PaymentsRequest, PaymentData<F>>;

/// The `get_trackers` function for `PaymentsCreate` is an entrypoint for new payments
/// This will create all the entities required for a new payment from the request
#[async_trait]
impl<F: Send + Clone + Sync> GetTracker<F, PaymentData<F>, api::PaymentsRequest> for PaymentCreate {
    #[instrument(skip_all)]
    async fn get_trackers<'a>(
        &'a self,
        state: &'a SessionState,
        payment_id: &api::PaymentIdType,
        request: &api::PaymentsRequest,
        merchant_context: &domain::MerchantContext,
        _auth_flow: services::AuthFlow,
        header_payload: &hyperswitch_domain_models::payments::HeaderPayload,
    ) -> RouterResult<operations::GetTrackerResponse<'a, F, api::PaymentsRequest, PaymentData<F>>>
    {
        let db = &*state.store;
        let key_manager_state = &state.into();
        let ephemeral_key = Self::get_ephemeral_key(request, state, merchant_context).await;
        let merchant_id = merchant_context.get_merchant_account().get_id();
        let storage_scheme = merchant_context.get_merchant_account().storage_scheme;

        let money @ (amount, currency) = payments_create_request_validation(request)?;

        let payment_id = payment_id
            .get_payment_intent_id()
            .change_context(errors::ApiErrorResponse::PaymentNotFound)?;

        #[cfg(feature = "v1")]
        helpers::validate_business_details(
            request.business_country,
            request.business_label.as_ref(),
            merchant_context,
        )?;

        // If profile id is not passed, get it from the business_country and business_label
        #[cfg(feature = "v1")]
        let profile_id = core_utils::get_profile_id_from_business_details(
            key_manager_state,
            request.business_country,
            request.business_label.as_ref(),
            merchant_context,
            request.profile_id.as_ref(),
            &*state.store,
            true,
        )
        .await?;

        // Profile id will be mandatory in v2 in the request / headers
        #[cfg(feature = "v2")]
        let profile_id = request
            .profile_id
            .clone()
            .get_required_value("profile_id")
            .attach_printable("Profile id is a mandatory parameter")?;

        // TODO: eliminate a redundant db call to fetch the business profile
        // Validate whether profile_id passed in request is valid and is linked to the merchant
        let business_profile = if let Some(business_profile) =
            core_utils::validate_and_get_business_profile(
                db,
                key_manager_state,
                merchant_context.get_merchant_key_store(),
                Some(&profile_id),
                merchant_id,
            )
            .await?
        {
            business_profile
        } else {
            db.find_business_profile_by_profile_id(
                key_manager_state,
                merchant_context.get_merchant_key_store(),
                &profile_id,
            )
            .await
            .to_not_found_response(errors::ApiErrorResponse::ProfileNotFound {
                id: profile_id.get_string_repr().to_owned(),
            })?
        };
        let customer_acceptance = request.customer_acceptance.clone();

        let recurring_details = request.recurring_details.clone();

        let mandate_type = m_helpers::get_mandate_type(
            request.mandate_data.clone(),
            request.off_session,
            request.setup_future_usage,
            request.customer_acceptance.clone(),
            request.payment_token.clone(),
            request.payment_method,
        )
        .change_context(errors::ApiErrorResponse::MandateValidationFailed {
            reason: "Expected one out of recurring_details and mandate_data but got both".into(),
        })?;

        let m_helpers::MandateGenericData {
            token,
            payment_method,
            payment_method_type,
            mandate_data,
            recurring_mandate_payment_data,
            mandate_connector,
            payment_method_info,
        } = helpers::get_token_pm_type_mandate_details(
            state,
            request,
            mandate_type,
            merchant_context,
            None,
            None,
        )
        .await?;

        helpers::validate_allowed_payment_method_types_request(
            state,
            &profile_id,
            merchant_context,
            request.allowed_payment_method_types.clone(),
        )
        .await?;

        let customer_details = helpers::get_customer_details_from_request(request);

        let shipping_address = helpers::create_or_find_address_for_payment_by_request(
            state,
            request.shipping.as_ref(),
            None,
            merchant_id,
            customer_details.customer_id.as_ref(),
            merchant_context.get_merchant_key_store(),
            &payment_id,
            merchant_context.get_merchant_account().storage_scheme,
        )
        .await?;

        let billing_address = helpers::create_or_find_address_for_payment_by_request(
            state,
            request.billing.as_ref(),
            None,
            merchant_id,
            customer_details.customer_id.as_ref(),
            merchant_context.get_merchant_key_store(),
            &payment_id,
            merchant_context.get_merchant_account().storage_scheme,
        )
        .await?;

        let payment_method_billing_address =
            helpers::create_or_find_address_for_payment_by_request(
                state,
                request
                    .payment_method_data
                    .as_ref()
                    .and_then(|pmd| pmd.billing.as_ref()),
                None,
                merchant_id,
                customer_details.customer_id.as_ref(),
                merchant_context.get_merchant_key_store(),
                &payment_id,
                merchant_context.get_merchant_account().storage_scheme,
            )
            .await?;

        let browser_info = request
            .browser_info
            .clone()
            .as_ref()
            .map(Encode::encode_to_value)
            .transpose()
            .change_context(errors::ApiErrorResponse::InvalidDataValue {
                field_name: "browser_info",
            })?;

        let attempt_id = if core_utils::is_merchant_enabled_for_payment_id_as_connector_request_id(
            &state.conf,
            merchant_id,
        ) {
            payment_id.get_string_repr().to_string()
        } else {
            payment_id.get_attempt_id(1)
        };

        let session_expiry =
            common_utils::date_time::now().saturating_add(time::Duration::seconds(
                request.session_expiry.map(i64::from).unwrap_or(
                    business_profile
                        .session_expiry
                        .unwrap_or(consts::DEFAULT_SESSION_EXPIRY),
                ),
            ));

        let payment_link_data = match request.payment_link {
            Some(true) => {
                let merchant_name = merchant_context
                    .get_merchant_account()
                    .merchant_name
                    .clone()
                    .map(|name| name.into_inner().peek().to_owned())
                    .unwrap_or_default();

                let default_domain_name = state.base_url.clone();

                let (payment_link_config, domain_name) =
                    payment_link::get_payment_link_config_based_on_priority(
                        request.payment_link_config.clone(),
                        business_profile.payment_link_config.clone(),
                        merchant_name,
                        default_domain_name,
                        request.payment_link_config_id.clone(),
                    )?;

                create_payment_link(
                    request,
                    payment_link_config,
                    merchant_id,
                    payment_id.clone(),
                    db,
                    amount,
                    request.description.clone(),
                    profile_id.clone(),
                    domain_name,
                    session_expiry,
                    header_payload.locale.clone(),
                )
                .await?
            }
            _ => None,
        };

        let payment_intent_new = Self::make_payment_intent(
            state,
            &payment_id,
            merchant_context,
            money,
            request,
            shipping_address
                .as_ref()
                .map(|address| address.address_id.clone()),
            payment_link_data.clone(),
            billing_address
                .as_ref()
                .map(|address| address.address_id.clone()),
            attempt_id,
            profile_id.clone(),
            session_expiry,
            &business_profile,
            request.is_payment_id_from_merchant,
        )
        .await?;

        let (payment_attempt_new, additional_payment_data) = Self::make_payment_attempt(
            &payment_id,
            merchant_id,
            &merchant_context.get_merchant_account().organization_id,
            money,
            payment_method,
            payment_method_type,
            request,
            browser_info,
            state,
            payment_method_billing_address
                .as_ref()
                .map(|address| address.address_id.clone()),
            &payment_method_info,
            merchant_context.get_merchant_key_store(),
            profile_id,
            &customer_acceptance,
            merchant_context.get_merchant_account().storage_scheme,
        )
        .await?;

        let payment_intent = db
            .insert_payment_intent(
                key_manager_state,
                payment_intent_new,
                merchant_context.get_merchant_key_store(),
                storage_scheme,
            )
            .await
            .to_duplicate_response(errors::ApiErrorResponse::DuplicatePayment {
                payment_id: payment_id.clone(),
            })?;

        if let Some(order_details) = &request.order_details {
            helpers::validate_order_details_amount(
                order_details.to_owned(),
                payment_intent.amount,
                false,
            )?;
        }

        #[cfg(feature = "v1")]
        let mut payment_attempt = db
            .insert_payment_attempt(payment_attempt_new, storage_scheme)
            .await
            .to_duplicate_response(errors::ApiErrorResponse::DuplicatePayment {
                payment_id: payment_id.clone(),
            })?;

        #[cfg(feature = "v2")]
        let payment_attempt = db
            .insert_payment_attempt(
                key_manager_state,
                merchant_key_store,
                payment_attempt_new,
                storage_scheme,
            )
            .await
            .to_duplicate_response(errors::ApiErrorResponse::DuplicatePayment {
                payment_id: payment_id.clone(),
            })?;

        let mandate_details_present = payment_attempt.mandate_details.is_some();

        helpers::validate_mandate_data_and_future_usage(
            request.setup_future_usage,
            mandate_details_present,
        )?;
        // connector mandate reference update history
        let mandate_id = request
            .mandate_id
            .as_ref()
            .or_else(|| {
            request.recurring_details
                .as_ref()
                .and_then(|recurring_details| match recurring_details {
                    RecurringDetails::MandateId(id) => Some(id),
                    _ => None,
                })
        })
            .async_and_then(|mandate_id| async {
                let mandate = db
                    .find_mandate_by_merchant_id_mandate_id(merchant_id, mandate_id, storage_scheme)
                    .await
                    .to_not_found_response(errors::ApiErrorResponse::MandateNotFound);
                Some(mandate.and_then(|mandate_obj| {
                    match (
                        mandate_obj.network_transaction_id,
                        mandate_obj.connector_mandate_ids,
                    ) {
                        (_, Some(connector_mandate_id)) => connector_mandate_id
                        .parse_value("ConnectorMandateId")
                        .change_context(errors::ApiErrorResponse::MandateNotFound)
                        .map(|connector_id: api_models::payments::ConnectorMandateReferenceId| {
                            api_models::payments::MandateIds {
                                mandate_id: Some(mandate_obj.mandate_id),
                                mandate_reference_id: Some(api_models::payments::MandateReferenceId::ConnectorMandateId(
                                api_models::payments::ConnectorMandateReferenceId::new(
                                    connector_id.get_connector_mandate_id(),
                                    connector_id.get_payment_method_id(),
                                    None,
                                    None,
                                    connector_id.get_connector_mandate_request_reference_id(),
                                )
                                ))
                            }
                         }),
                        (Some(network_tx_id), _) => Ok(api_models::payments::MandateIds {
                            mandate_id: Some(mandate_obj.mandate_id),
                            mandate_reference_id: Some(
                                api_models::payments::MandateReferenceId::NetworkMandateId(
                                    network_tx_id,
                                ),
                            ),
                        }),
                        (_, _) => Ok(api_models::payments::MandateIds {
                            mandate_id: Some(mandate_obj.mandate_id),
                            mandate_reference_id: None,
                        }),
                    }
                }))
            })
            .await
            .transpose()?;

        let mandate_id = if mandate_id.is_none() {
            request
                .recurring_details
                .as_ref()
                .and_then(|recurring_details| match recurring_details {
                    RecurringDetails::ProcessorPaymentToken(token) => {
                        Some(api_models::payments::MandateIds {
                            mandate_id: None,
                            mandate_reference_id: Some(
                                api_models::payments::MandateReferenceId::ConnectorMandateId(
                                    api_models::payments::ConnectorMandateReferenceId::new(
                                        Some(token.processor_payment_token.clone()),
                                        None,
                                        None,
                                        None,
                                        None,
                                    ),
                                ),
                            ),
                        })
                    }
                    _ => None,
                })
        } else {
            mandate_id
        };
        let operation = payments::if_not_create_change_operation::<_, F>(
            payment_intent.status,
            request.confirm,
            self,
        );

        let creds_identifier = request
            .merchant_connector_details
            .as_ref()
            .map(|mcd| mcd.creds_identifier.to_owned());
        request
            .merchant_connector_details
            .to_owned()
            .async_map(|mcd| async {
                helpers::insert_merchant_connector_creds_to_config(
                    db,
                    merchant_context.get_merchant_account().get_id(),
                    mcd,
                )
                .await
            })
            .await
            .transpose()?;

        // The operation merges mandate data from both request and payment_attempt
        let setup_mandate = mandate_data;

        let surcharge_details = request.surcharge_details.map(|request_surcharge_details| {
            payments::types::SurchargeDetails::from((&request_surcharge_details, &payment_attempt))
        });

        let payment_method_data_after_card_bin_call = request
            .payment_method_data
            .as_ref()
            .and_then(|payment_method_data_from_request| {
                payment_method_data_from_request
                    .payment_method_data
                    .as_ref()
            })
            .zip(additional_payment_data)
            .map(|(payment_method_data, additional_payment_data)| {
                payment_method_data.apply_additional_payment_data(additional_payment_data)
            })
            .transpose()
            .change_context(errors::ApiErrorResponse::InternalServerError)
            .attach_printable("Card cobadge check failed due to an invalid card network regex")?;

        let additional_pm_data_from_locker = if let Some(ref pm) = payment_method_info {
            let card_detail_from_locker: Option<api::CardDetailFromLocker> = pm
                .payment_method_data
                .clone()
                .map(|x| x.into_inner().expose())
                .and_then(|v| {
                    v.parse_value("PaymentMethodsData")
                        .map_err(|err| {
                            router_env::logger::info!(
                                "PaymentMethodsData deserialization failed: {:?}",
                                err
                            )
                        })
                        .ok()
                })
                .and_then(|pmd| match pmd {
                    PaymentMethodsData::Card(crd) => Some(api::CardDetailFromLocker::from(crd)),
                    _ => None,
                });

            card_detail_from_locker.map(|card_details| {
                let additional_data = card_details.into();
                api_models::payments::AdditionalPaymentData::Card(Box::new(additional_data))
            })
        } else {
            None
        };
        // Only set `payment_attempt.payment_method_data` if `additional_pm_data_from_locker` is not None
        if let Some(additional_pm_data) = additional_pm_data_from_locker.as_ref() {
            payment_attempt.payment_method_data = Some(
                Encode::encode_to_value(additional_pm_data)
                    .change_context(errors::ApiErrorResponse::InternalServerError)
                    .attach_printable("Failed to encode additional pm data")?,
            );
        }
        let amount = payment_attempt.get_total_amount().into();

        payment_attempt.connector_mandate_detail =
            Some(DieselConnectorMandateReferenceId::foreign_from(
                api_models::payments::ConnectorMandateReferenceId::new(
                    None,
                    None,
                    None, // update_history
                    None, // mandate_metadata
                    Some(common_utils::generate_id_with_len(
                        consts::CONNECTOR_MANDATE_REQUEST_REFERENCE_ID_LENGTH,
                    )), // connector_mandate_request_reference_id
                ),
            ));

        let address = PaymentAddress::new(
            shipping_address.as_ref().map(From::from),
            billing_address.as_ref().map(From::from),
            payment_method_billing_address.as_ref().map(From::from),
            business_profile.use_billing_as_payment_method_billing,
        );

        let payment_method_data_billing = request
            .payment_method_data
            .as_ref()
            .and_then(|pmd| pmd.payment_method_data.as_ref())
            .and_then(|payment_method_data_billing| {
                payment_method_data_billing.get_billing_address()
            })
            .map(From::from);

        let unified_address =
            address.unify_with_payment_method_data_billing(payment_method_data_billing);

        let payment_data = PaymentData {
            flow: PhantomData,
            payment_intent,
            payment_attempt,
            currency,
            amount,
            email: request.email.clone(),
            mandate_id: mandate_id.clone(),
            mandate_connector,
            setup_mandate,
            customer_acceptance,
            token,
            address: unified_address,
            token_data: None,
            confirm: request.confirm,
            payment_method_data: payment_method_data_after_card_bin_call.map(Into::into),
            payment_method_token: None,
            payment_method_info,
            refunds: vec![],
            disputes: vec![],
            attempts: None,
            force_sync: None,
            all_keys_required: None,
            sessions_token: vec![],
            card_cvc: request.card_cvc.clone(),
            creds_identifier,
            pm_token: None,
            connector_customer_id: None,
            recurring_mandate_payment_data,
            ephemeral_key,
            multiple_capture_data: None,
            redirect_response: None,
            surcharge_details,
            frm_message: None,
            payment_link_data,
            incremental_authorization_details: None,
            authorizations: vec![],
            authentication: None,
            recurring_details,
            poll_config: None,
            tax_data: None,
            session_id: None,
            service_details: None,
            card_testing_guard_data: None,
            vault_operation: None,
            threeds_method_comp_ind: None,
            whole_connector_response: None,
        };

        let get_trackers_response = operations::GetTrackerResponse {
            operation,
            customer_details: Some(customer_details),
            payment_data,
            business_profile,
            mandate_type,
        };

        Ok(get_trackers_response)
    }
}

#[async_trait]
impl<F: Clone + Send + Sync> Domain<F, api::PaymentsRequest, PaymentData<F>> for PaymentCreate {
    #[instrument(skip_all)]
    async fn get_or_create_customer_details<'a>(
        &'a self,
        state: &SessionState,
        payment_data: &mut PaymentData<F>,
        request: Option<CustomerDetails>,
        key_store: &domain::MerchantKeyStore,
        storage_scheme: enums::MerchantStorageScheme,
    ) -> CustomResult<(PaymentCreateOperation<'a, F>, Option<domain::Customer>), errors::StorageError>
    {
        helpers::create_customer_if_not_exist(
            state,
            Box::new(self),
            payment_data,
            request,
            &key_store.merchant_id,
            key_store,
            storage_scheme,
        )
        .await
    }

    async fn payments_dynamic_tax_calculation<'a>(
        &'a self,
        state: &SessionState,
        payment_data: &mut PaymentData<F>,
        _connector_call_type: &ConnectorCallType,
        business_profile: &domain::Profile,
        merchant_context: &domain::MerchantContext,
    ) -> CustomResult<(), errors::ApiErrorResponse> {
        let is_tax_connector_enabled = business_profile.get_is_tax_connector_enabled();
        let skip_external_tax_calculation = payment_data
            .payment_intent
            .skip_external_tax_calculation
            .unwrap_or(false);
        if is_tax_connector_enabled && !skip_external_tax_calculation {
            let db = state.store.as_ref();

            let key_manager_state: &KeyManagerState = &state.into();

            let merchant_connector_id = business_profile
                .tax_connector_id
                .as_ref()
                .get_required_value("business_profile.tax_connector_id")?;

            #[cfg(feature = "v1")]
            let mca = db
                .find_by_merchant_connector_account_merchant_id_merchant_connector_id(
                    key_manager_state,
                    &business_profile.merchant_id,
                    merchant_connector_id,
                    merchant_context.get_merchant_key_store(),
                )
                .await
                .to_not_found_response(
                    errors::ApiErrorResponse::MerchantConnectorAccountNotFound {
                        id: merchant_connector_id.get_string_repr().to_string(),
                    },
                )?;

            #[cfg(feature = "v2")]
            let mca = db
                .find_merchant_connector_account_by_id(
                    key_manager_state,
                    merchant_connector_id,
                    key_store,
                )
                .await
                .to_not_found_response(
                    errors::ApiErrorResponse::MerchantConnectorAccountNotFound {
                        id: merchant_connector_id.get_string_repr().to_string(),
                    },
                )?;

            let connector_data =
                api::TaxCalculateConnectorData::get_connector_by_name(&mca.connector_name)?;

            let router_data = core_utils::construct_payments_dynamic_tax_calculation_router_data(
                state,
                merchant_context,
                payment_data,
                &mca,
            )
            .await?;
            let connector_integration: services::BoxedPaymentConnectorIntegrationInterface<
                api::CalculateTax,
                types::PaymentsTaxCalculationData,
                types::TaxCalculationResponseData,
            > = connector_data.connector.get_connector_integration();

            let response = services::execute_connector_processing_step(
                state,
                connector_integration,
                &router_data,
                payments::CallConnectorAction::Trigger,
                None,
                None,
            )
            .await
            .change_context(errors::ApiErrorResponse::InternalServerError)
            .attach_printable("Tax connector Response Failed")?;

            let tax_response = response.response.map_err(|err| {
                errors::ApiErrorResponse::ExternalConnectorError {
                    code: err.code,
                    message: err.message,
                    connector: connector_data.connector_name.clone().to_string(),
                    status_code: err.status_code,
                    reason: err.reason,
                }
            })?;

            payment_data.payment_intent.tax_details = Some(diesel_models::TaxDetails {
                default: Some(diesel_models::DefaultTax {
                    order_tax_amount: tax_response.order_tax_amount,
                }),
                payment_method_type: None,
            });

            Ok(())
        } else {
            Ok(())
        }
    }

    #[instrument(skip_all)]
    async fn make_pm_data<'a>(
        &'a self,
        state: &'a SessionState,
        payment_data: &mut PaymentData<F>,
        storage_scheme: enums::MerchantStorageScheme,
        merchant_key_store: &domain::MerchantKeyStore,
        customer: &Option<domain::Customer>,
        business_profile: &domain::Profile,
        should_retry_with_pan: bool,
    ) -> RouterResult<(
        PaymentCreateOperation<'a, F>,
        Option<domain::PaymentMethodData>,
        Option<String>,
    )> {
        Box::pin(helpers::make_pm_data(
            Box::new(self),
            state,
            payment_data,
            merchant_key_store,
            customer,
            storage_scheme,
            business_profile,
            should_retry_with_pan,
        ))
        .await
    }

    #[instrument(skip_all)]
    async fn add_task_to_process_tracker<'a>(
        &'a self,
        _state: &'a SessionState,
        _payment_attempt: &PaymentAttempt,
        _requeue: bool,
        _schedule_time: Option<PrimitiveDateTime>,
    ) -> CustomResult<(), errors::ApiErrorResponse> {
        Ok(())
    }

    async fn get_connector<'a>(
        &'a self,
        _merchant_context: &domain::MerchantContext,
        state: &SessionState,
        request: &api::PaymentsRequest,
        _payment_intent: &storage::PaymentIntent,
    ) -> CustomResult<api::ConnectorChoice, errors::ApiErrorResponse> {
        helpers::get_connector_default(state, request.routing.clone()).await
    }

    #[instrument(skip_all)]
    async fn guard_payment_against_blocklist<'a>(
        &'a self,
        _state: &SessionState,
        _merchant_context: &domain::MerchantContext,
        _payment_data: &mut PaymentData<F>,
    ) -> CustomResult<bool, errors::ApiErrorResponse> {
        Ok(false)
    }
}

#[async_trait]
impl<F: Clone + Sync> UpdateTracker<F, PaymentData<F>, api::PaymentsRequest> for PaymentCreate {
    #[instrument(skip_all)]
    async fn update_trackers<'b>(
        &'b self,
        state: &'b SessionState,
        req_state: ReqState,
        mut payment_data: PaymentData<F>,
        customer: Option<domain::Customer>,
        storage_scheme: enums::MerchantStorageScheme,
        _updated_customer: Option<storage::CustomerUpdate>,
        key_store: &domain::MerchantKeyStore,
        _frm_suggestion: Option<FrmSuggestion>,
        _header_payload: hyperswitch_domain_models::payments::HeaderPayload,
    ) -> RouterResult<(PaymentCreateOperation<'b, F>, PaymentData<F>)>
    where
        F: 'b + Send,
    {
        let status = match payment_data.payment_intent.status {
            IntentStatus::RequiresPaymentMethod => match payment_data.payment_method_data {
                Some(_) => Some(IntentStatus::RequiresConfirmation),
                _ => None,
            },
            IntentStatus::RequiresConfirmation => {
                if let Some(true) = payment_data.confirm {
                    //TODO: do this later, request validation should happen before
                    Some(IntentStatus::Processing)
                } else {
                    None
                }
            }
            _ => None,
        };

        let payment_token = payment_data.token.clone();
        let connector = payment_data.payment_attempt.connector.clone();
        let straight_through_algorithm = payment_data
            .payment_attempt
            .straight_through_algorithm
            .clone();
        let authorized_amount = payment_data.payment_attempt.get_total_amount();
        let merchant_connector_id = payment_data.payment_attempt.merchant_connector_id.clone();

        let surcharge_amount = payment_data
            .surcharge_details
            .as_ref()
            .map(|surcharge_details| surcharge_details.surcharge_amount);
        let tax_amount = payment_data
            .surcharge_details
            .as_ref()
            .map(|surcharge_details| surcharge_details.tax_on_surcharge_amount);

        let routing_approach = payment_data.payment_attempt.routing_approach.clone();

        payment_data.payment_attempt = state
            .store
            .update_payment_attempt_with_attempt_id(
                payment_data.payment_attempt,
                storage::PaymentAttemptUpdate::UpdateTrackers {
                    payment_token,
                    connector,
                    straight_through_algorithm,
                    amount_capturable: match payment_data.confirm.unwrap_or(true) {
                        true => Some(authorized_amount),
                        false => None,
                    },
                    surcharge_amount,
                    tax_amount,
                    updated_by: storage_scheme.to_string(),
                    merchant_connector_id,
                    routing_approach,
                },
                storage_scheme,
            )
            .await
            .to_not_found_response(errors::ApiErrorResponse::PaymentNotFound)?;

        let customer_id = payment_data.payment_intent.customer_id.clone();

        let raw_customer_details = customer
            .map(|customer| CustomerData::foreign_try_from(customer.clone()))
            .transpose()?;
        let key_manager_state = state.into();
        // Updation of Customer Details for the cases where both customer_id and specific customer
        // details are provided in Payment Create Request
        let customer_details = raw_customer_details
            .clone()
            .async_map(|customer_details| {
                create_encrypted_data(&key_manager_state, key_store, customer_details)
            })
            .await
            .transpose()
            .change_context(errors::ApiErrorResponse::InternalServerError)
            .attach_printable("Unable to encrypt customer details")?;

        payment_data.payment_intent = state
            .store
            .update_payment_intent(
                &state.into(),
                payment_data.payment_intent,
                storage::PaymentIntentUpdate::PaymentCreateUpdate {
                    return_url: None,
                    status,
                    customer_id,
                    shipping_address_id: None,
                    billing_address_id: None,
                    customer_details,
                    updated_by: storage_scheme.to_string(),
                },
                key_store,
                storage_scheme,
            )
            .await
            .to_not_found_response(errors::ApiErrorResponse::PaymentNotFound)?;
        req_state
            .event_context
            .event(AuditEvent::new(AuditEventType::PaymentCreate))
            .with(payment_data.to_event())
            .emit();

        // payment_data.mandate_id = response.and_then(|router_data| router_data.request.mandate_id);
        Ok((
            payments::is_confirm(self, payment_data.confirm),
            payment_data,
        ))
    }
}

impl<F: Send + Clone + Sync> ValidateRequest<F, api::PaymentsRequest, PaymentData<F>>
    for PaymentCreate
{
    #[instrument(skip_all)]
    fn validate_request<'a, 'b>(
        &'b self,
        request: &api::PaymentsRequest,
        merchant_context: &'a domain::MerchantContext,
    ) -> RouterResult<(PaymentCreateOperation<'b, F>, operations::ValidateResult)> {
        helpers::validate_customer_information(request)?;

        if let Some(amount) = request.amount {
            helpers::validate_max_amount(amount)?;
        }
        if let Some(session_expiry) = &request.session_expiry {
            helpers::validate_session_expiry(session_expiry.to_owned())?;
        }

        if let Some(payment_link) = &request.payment_link {
            if *payment_link {
                helpers::validate_payment_link_request(request)?;
            }
        };

        let payment_id = request.payment_id.clone().ok_or(error_stack::report!(
            errors::ApiErrorResponse::PaymentNotFound
        ))?;

        let request_merchant_id = request.merchant_id.as_ref();
        helpers::validate_merchant_id(
            merchant_context.get_merchant_account().get_id(),
            request_merchant_id,
        )
        .change_context(errors::ApiErrorResponse::MerchantAccountNotFound)?;

        helpers::validate_request_amount_and_amount_to_capture(
            request.amount,
            request.amount_to_capture,
            request.surcharge_details,
        )
        .change_context(errors::ApiErrorResponse::InvalidDataFormat {
            field_name: "amount_to_capture".to_string(),
            expected_format: "amount_to_capture lesser than amount".to_string(),
        })?;

        helpers::validate_amount_to_capture_and_capture_method(None, request)?;
        helpers::validate_card_data(
            request
                .payment_method_data
                .as_ref()
                .and_then(|pmd| pmd.payment_method_data.clone()),
        )?;

        helpers::validate_payment_method_fields_present(request)?;

        let mandate_type =
            helpers::validate_mandate(request, payments::is_operation_confirm(self))?;

        helpers::validate_recurring_details_and_token(
            &request.recurring_details,
            &request.payment_token,
            &request.mandate_id,
        )?;

        if request.confirm.unwrap_or(false) {
            helpers::validate_pm_or_token_given(
                &request.payment_method,
                &request
                    .payment_method_data
                    .as_ref()
                    .and_then(|pmd| pmd.payment_method_data.clone()),
                &request.payment_method_type,
                &mandate_type,
                &request.payment_token,
                &request.ctp_service_details,
            )?;

            helpers::validate_customer_id_mandatory_cases(
                request.setup_future_usage.is_some(),
                request.customer_id.as_ref().or(request
                    .customer
                    .as_ref()
                    .map(|customer| customer.id.clone())
                    .as_ref()),
            )?;
        }

        if request.split_payments.is_some() {
            let amount = request.amount.get_required_value("amount")?;
            helpers::validate_platform_request_for_marketplace(
                amount,
                request.split_payments.clone(),
            )?;
        };

        let _request_straight_through: Option<api::routing::StraightThroughAlgorithm> = request
            .routing
            .clone()
            .map(|val| val.parse_value("RoutingAlgorithm"))
            .transpose()
            .change_context(errors::ApiErrorResponse::InvalidRequestData {
                message: "Invalid straight through routing rules format".to_string(),
            })
            .attach_printable("Invalid straight through routing rules format")?;

        Ok((
            Box::new(self),
            operations::ValidateResult {
                merchant_id: merchant_context.get_merchant_account().get_id().to_owned(),
                payment_id,
                storage_scheme: merchant_context.get_merchant_account().storage_scheme,
                requeue: matches!(
                    request.retry_action,
                    Some(api_models::enums::RetryAction::Requeue)
                ),
            },
        ))
    }
}

impl PaymentCreate {
    #[cfg(feature = "v2")]
    #[instrument(skip_all)]
    #[allow(clippy::too_many_arguments)]
    pub async fn make_payment_attempt(
        payment_id: &common_utils::id_type::PaymentId,
        merchant_id: &common_utils::id_type::MerchantId,
        organization_id: &common_utils::id_type::OrganizationId,
        money: (api::Amount, enums::Currency),
        payment_method: Option<enums::PaymentMethod>,
        payment_method_type: Option<enums::PaymentMethodType>,
        request: &api::PaymentsRequest,
        browser_info: Option<serde_json::Value>,
        state: &SessionState,
        payment_method_billing_address_id: Option<String>,
        payment_method_info: &Option<domain::PaymentMethod>,
        _key_store: &domain::MerchantKeyStore,
        profile_id: common_utils::id_type::ProfileId,
        customer_acceptance: &Option<payments::CustomerAcceptance>,
        storage_scheme: enums::MerchantStorageScheme,
    ) -> RouterResult<(
        storage::PaymentAttemptNew,
        Option<api_models::payments::AdditionalPaymentData>,
    )> {
        todo!()
    }

    #[cfg(feature = "v1")]
    #[instrument(skip_all)]
    #[allow(clippy::too_many_arguments)]
    pub async fn make_payment_attempt(
        payment_id: &common_utils::id_type::PaymentId,
        merchant_id: &common_utils::id_type::MerchantId,
        organization_id: &common_utils::id_type::OrganizationId,
        money: (api::Amount, enums::Currency),
        payment_method: Option<enums::PaymentMethod>,
        payment_method_type: Option<enums::PaymentMethodType>,
        request: &api::PaymentsRequest,
        browser_info: Option<serde_json::Value>,
        state: &SessionState,
        optional_payment_method_billing_address_id: Option<String>,
        payment_method_info: &Option<domain::PaymentMethod>,
        key_store: &domain::MerchantKeyStore,
        profile_id: common_utils::id_type::ProfileId,
        customer_acceptance: &Option<common_payments_types::CustomerAcceptance>,
        storage_scheme: enums::MerchantStorageScheme,
    ) -> RouterResult<(
        storage::PaymentAttemptNew,
        Option<api_models::payments::AdditionalPaymentData>,
    )> {
        let payment_method_data =
            request
                .payment_method_data
                .as_ref()
                .and_then(|payment_method_data_request| {
                    payment_method_data_request.payment_method_data.as_ref()
                });

        let created_at @ modified_at @ last_synced = Some(common_utils::date_time::now());
        let status = helpers::payment_attempt_status_fsm(payment_method_data, request.confirm);
        let (amount, currency) = (money.0, Some(money.1));

        let mut additional_pm_data = request
            .payment_method_data
            .as_ref()
            .and_then(|payment_method_data_request| {
                payment_method_data_request.payment_method_data.clone()
            })
            .async_map(|payment_method_data| async {
                helpers::get_additional_payment_data(
                    &payment_method_data.into(),
                    &*state.store,
                    &profile_id,
                )
                .await
            })
            .await
            .transpose()?
            .flatten();

        if additional_pm_data.is_none() {
            // If recurring payment is made using payment_method_id, then fetch payment_method_data from retrieved payment_method object
            additional_pm_data = payment_method_info.as_ref().and_then(|pm_info| {
                pm_info
                    .payment_method_data
                    .clone()
                    .map(|x| x.into_inner().expose())
                    .and_then(|v| {
                        serde_json::from_value::<PaymentMethodsData>(v)
                            .map_err(|err| {
                                logger::error!(
                                    "Unable to deserialize payment methods data: {:?}",
                                    err
                                )
                            })
                            .ok()
                    })
                    .and_then(|pmd| match pmd {
                        PaymentMethodsData::Card(card) => {
                            Some(api_models::payments::AdditionalPaymentData::Card(Box::new(
                                api::CardDetailFromLocker::from(card).into(),
                            )))
                        }
                        PaymentMethodsData::WalletDetails(wallet) => match payment_method_type {
                            Some(enums::PaymentMethodType::ApplePay) => {
                                Some(api_models::payments::AdditionalPaymentData::Wallet {
                                    apple_pay: api::payments::ApplepayPaymentMethod::try_from(
                                        wallet,
                                    )
                                    .inspect_err(|err| {
                                        logger::error!(
                                            "Unable to transform PaymentMethodDataWalletInfo to ApplepayPaymentMethod: {:?}",
                                            err
                                        )
                                    })
                                    .ok(),
                                    google_pay: None,
                                    samsung_pay: None,
                                })
                            }
                            Some(enums::PaymentMethodType::GooglePay) => {
                                Some(api_models::payments::AdditionalPaymentData::Wallet {
                                    apple_pay: None,
                                    google_pay: Some(wallet.into()),
                                    samsung_pay: None,
                                })
                            }
                            Some(enums::PaymentMethodType::SamsungPay) => {
                                Some(api_models::payments::AdditionalPaymentData::Wallet {
                                    apple_pay: None,
                                    google_pay: None,
                                    samsung_pay: Some(wallet.into()),
                                })
                            }
                            _ => None,
                        },
                        _ => None,
                    })
                    .or_else(|| match payment_method_type {
                        Some(enums::PaymentMethodType::Paypal) => {
                            Some(api_models::payments::AdditionalPaymentData::Wallet {
                                apple_pay: None,
                                google_pay: None,
                                samsung_pay: None,
                            })
                        }
                        _ => None,
                    })
            });
        };

        let additional_pm_data_value = additional_pm_data
            .as_ref()
            .map(Encode::encode_to_value)
            .transpose()
            .change_context(errors::ApiErrorResponse::InternalServerError)
            .attach_printable("Failed to encode additional pm data")?;
        let attempt_id = if core_utils::is_merchant_enabled_for_payment_id_as_connector_request_id(
            &state.conf,
            merchant_id,
        ) {
            payment_id.get_string_repr().to_owned()
        } else {
            payment_id.get_attempt_id(1)
        };

        if request.mandate_data.as_ref().is_some_and(|mandate_data| {
            mandate_data.update_mandate_id.is_some() && mandate_data.mandate_type.is_some()
        }) {
            Err(errors::ApiErrorResponse::InvalidRequestData {message:"Only one field out of 'mandate_type' and 'update_mandate_id' was expected, found both".to_string()})?
        }

        let mandate_data = if let Some(update_id) = request
            .mandate_data
            .as_ref()
            .and_then(|inner| inner.update_mandate_id.clone())
        {
            let mandate_details = MandateDetails {
                update_mandate_id: Some(update_id),
            };
            Some(mandate_details)
        } else {
            None
        };

        let payment_method_type = Option::<enums::PaymentMethodType>::foreign_from((
            payment_method_type,
            additional_pm_data.as_ref(),
        ));

        // TODO: remove once https://github.com/juspay/hyperswitch/issues/7421 is fixed
        let payment_method_billing_address_id = match optional_payment_method_billing_address_id {
            None => payment_method_info
                .as_ref()
                .and_then(|pm_info| pm_info.payment_method_billing_address.as_ref())
                .map(|address| {
                    address.clone().deserialize_inner_value(|value| {
                        value.parse_value::<api_models::payments::Address>("Address")
                    })
                })
                .transpose()
                .change_context(errors::ApiErrorResponse::InternalServerError)
                .ok()
                .flatten()
                .async_map(|addr| async move {
                    helpers::create_or_find_address_for_payment_by_request(
                        state,
                        Some(addr.get_inner()),
                        None,
                        merchant_id,
                        payment_method_info
                            .as_ref()
                            .map(|pmd_info| pmd_info.customer_id.clone())
                            .as_ref(),
                        key_store,
                        payment_id,
                        storage_scheme,
                    )
                    .await
                })
                .await
                .transpose()
                .change_context(errors::ApiErrorResponse::InternalServerError)?
                .flatten()
                .map(|address| address.address_id),
            address_id => address_id,
        };

        Ok((
            storage::PaymentAttemptNew {
                payment_id: payment_id.to_owned(),
                merchant_id: merchant_id.to_owned(),
                attempt_id,
                status,
                currency,
                payment_method,
                capture_method: request.capture_method,
                capture_on: request.capture_on,
                confirm: request.confirm.unwrap_or(false),
                created_at,
                modified_at,
                last_synced,
                authentication_type: request.authentication_type,
                browser_info,
                payment_experience: request.payment_experience,
                payment_method_type,
                payment_method_data: additional_pm_data_value,
                amount_to_capture: request.amount_to_capture,
                payment_token: request.payment_token.clone(),
                mandate_id: request.mandate_id.clone(),
                business_sub_label: request.business_sub_label.clone(),
                mandate_details: request
                    .mandate_data
                    .as_ref()
                    .and_then(|inner| inner.mandate_type.clone().map(Into::into)),
                external_three_ds_authentication_attempted: None,
                mandate_data,
                payment_method_billing_address_id,
                net_amount: hyperswitch_domain_models::payments::payment_attempt::NetAmount::from_payments_request(
                    request,
                    MinorUnit::from(amount),
                ),
                save_to_locker: None,
                connector: None,
                error_message: None,
                offer_amount: None,
                payment_method_id: payment_method_info
                    .as_ref()
                    .map(|pm_info| pm_info.get_id().clone()),
                cancellation_reason: None,
                error_code: None,
                connector_metadata: None,
                straight_through_algorithm: None,
                preprocessing_step_id: None,
                error_reason: None,
                connector_response_reference_id: None,
                multiple_capture_count: None,
                amount_capturable: MinorUnit::new(i64::default()),
                updated_by: String::default(),
                authentication_data: None,
                encoded_data: None,
                merchant_connector_id: None,
                unified_code: None,
                unified_message: None,
                fingerprint_id: None,
                authentication_connector: None,
                authentication_id: None,
                client_source: None,
                client_version: None,
                customer_acceptance: customer_acceptance
                    .clone()
                    .map(|customer_acceptance| customer_acceptance.encode_to_value())
                    .transpose()
                    .change_context(errors::ApiErrorResponse::InternalServerError)
                    .attach_printable("Failed to serialize customer_acceptance")?
                    .map(Secret::new),
                organization_id: organization_id.clone(),
                profile_id,
                connector_mandate_detail: None,
                request_extended_authorization: None,
                extended_authorization_applied: None,
                capture_before: None,
                card_discovery: None,
                processor_merchant_id: merchant_id.to_owned(),
                created_by: None,
                setup_future_usage_applied: request.setup_future_usage,
                routing_approach: Some(common_enums::RoutingApproach::default()),
                connector_request_reference_id: None,
            },
            additional_pm_data,

        ))
    }

    #[instrument(skip_all)]
    #[allow(clippy::too_many_arguments)]
    async fn make_payment_intent(
        state: &SessionState,
        payment_id: &common_utils::id_type::PaymentId,
        merchant_context: &domain::MerchantContext,
        money: (api::Amount, enums::Currency),
        request: &api::PaymentsRequest,
        shipping_address_id: Option<String>,
        payment_link_data: Option<api_models::payments::PaymentLinkResponse>,
        billing_address_id: Option<String>,
        active_attempt_id: String,
        profile_id: common_utils::id_type::ProfileId,
        session_expiry: PrimitiveDateTime,
        business_profile: &domain::Profile,
        is_payment_id_from_merchant: bool,
    ) -> RouterResult<storage::PaymentIntent> {
        let created_at @ modified_at @ last_synced = common_utils::date_time::now();

        let status = helpers::payment_intent_status_fsm(
            request
                .payment_method_data
                .as_ref()
                .and_then(|request_payment_method_data| {
                    request_payment_method_data.payment_method_data.as_ref()
                }),
            request.confirm,
        );
        let client_secret = payment_id.generate_client_secret();
        let (amount, currency) = (money.0, Some(money.1));

        let order_details = request
            .get_order_details_as_value()
            .change_context(errors::ApiErrorResponse::InternalServerError)
            .attach_printable("Failed to convert order details to value")?;

        let allowed_payment_method_types = request
            .get_allowed_payment_method_types_as_value()
            .change_context(errors::ApiErrorResponse::InternalServerError)
            .attach_printable("Error converting allowed_payment_types to Value")?;

        let connector_metadata = request
            .get_connector_metadata_as_value()
            .change_context(errors::ApiErrorResponse::InternalServerError)
            .attach_printable("Error converting connector_metadata to Value")?;

        let feature_metadata = request
            .get_feature_metadata_as_value()
            .change_context(errors::ApiErrorResponse::InternalServerError)
            .attach_printable("Error converting feature_metadata to Value")?;

        let payment_link_id = payment_link_data.map(|pl_data| pl_data.payment_link_id);

        let request_incremental_authorization =
            core_utils::get_request_incremental_authorization_value(
                request.request_incremental_authorization,
                request.capture_method,
            )?;

        let split_payments = request.split_payments.clone();

        // Derivation of directly supplied Customer data in our Payment Create Request
        let raw_customer_details = if request.customer_id.is_none()
            && (request.name.is_some()
                || request.email.is_some()
                || request.phone.is_some()
                || request.phone_country_code.is_some())
        {
            Some(CustomerData {
                name: request.name.clone(),
                phone: request.phone.clone(),
                email: request.email.clone(),
                phone_country_code: request.phone_country_code.clone(),
                tax_registration_id: None,
            })
        } else {
            None
        };
        let is_payment_processor_token_flow = request.recurring_details.as_ref().and_then(
            |recurring_details| match recurring_details {
                RecurringDetails::ProcessorPaymentToken(_) => Some(true),
                _ => None,
            },
        );

        let key = merchant_context
            .get_merchant_key_store()
            .key
            .get_inner()
            .peek();
        let identifier = Identifier::Merchant(
            merchant_context
                .get_merchant_key_store()
                .merchant_id
                .clone(),
        );
        let key_manager_state: KeyManagerState = state.into();

        let shipping_details_encoded = request
            .shipping
            .clone()
            .map(|shipping| Encode::encode_to_value(&shipping).map(Secret::new))
            .transpose()
            .change_context(errors::ApiErrorResponse::InternalServerError)
            .attach_printable("Unable to encode billing details to serde_json::Value")?;

        let billing_details_encoded = request
            .billing
            .clone()
            .map(|billing| Encode::encode_to_value(&billing).map(Secret::new))
            .transpose()
            .change_context(errors::ApiErrorResponse::InternalServerError)
            .attach_printable("Unable to encode billing details to serde_json::Value")?;

        let customer_details_encoded = raw_customer_details
            .map(|customer| Encode::encode_to_value(&customer).map(Secret::new))
            .transpose()
            .change_context(errors::ApiErrorResponse::InternalServerError)
            .attach_printable("Unable to encode shipping details to serde_json::Value")?;

        let encrypted_data = domain::types::crypto_operation(
            &key_manager_state,
            type_name!(storage::PaymentIntent),
            domain::types::CryptoOperation::BatchEncrypt(
                FromRequestEncryptablePaymentIntent::to_encryptable(
                    FromRequestEncryptablePaymentIntent {
                        shipping_details: shipping_details_encoded,
                        billing_details: billing_details_encoded,
                        customer_details: customer_details_encoded,
                    },
                ),
            ),
            identifier.clone(),
            key,
        )
        .await
        .and_then(|val| val.try_into_batchoperation())
        .change_context(errors::ApiErrorResponse::InternalServerError)
        .attach_printable("Unable to encrypt data")?;

        let encrypted_data = FromRequestEncryptablePaymentIntent::from_encryptable(encrypted_data)
            .change_context(errors::ApiErrorResponse::InternalServerError)
            .attach_printable("Unable to encrypt the payment intent data")?;

        let skip_external_tax_calculation = request.skip_external_tax_calculation;

        let tax_details = request
            .order_tax_amount
            .map(|tax_amount| diesel_models::TaxDetails {
                default: Some(diesel_models::DefaultTax {
                    order_tax_amount: tax_amount,
                }),
                payment_method_type: None,
            });
        let force_3ds_challenge_trigger = request
            .force_3ds_challenge
            .unwrap_or(business_profile.force_3ds_challenge);

        Ok(storage::PaymentIntent {
            payment_id: payment_id.to_owned(),
            merchant_id: merchant_context.get_merchant_account().get_id().to_owned(),
            status,
            amount: MinorUnit::from(amount),
            currency,
            description: request.description.clone(),
            created_at,
            modified_at,
            last_synced: Some(last_synced),
            client_secret: Some(client_secret),
            setup_future_usage: request.setup_future_usage,
            off_session: request.off_session,
            return_url: request.return_url.as_ref().map(|a| a.to_string()),
            shipping_address_id,
            billing_address_id,
            statement_descriptor_name: request.statement_descriptor_name.clone(),
            statement_descriptor_suffix: request.statement_descriptor_suffix.clone(),
            metadata: request.metadata.clone(),
            business_country: request.business_country,
            business_label: request.business_label.clone(),
            active_attempt: hyperswitch_domain_models::RemoteStorageObject::ForeignID(
                active_attempt_id,
            ),
            order_details,
            amount_captured: None,
            customer_id: request.get_customer_id().cloned(),
            connector_id: None,
            allowed_payment_method_types,
            connector_metadata,
            feature_metadata,
            attempt_count: 1,
            profile_id: Some(profile_id),
            merchant_decision: None,
            payment_link_id,
            payment_confirm_source: None,
            surcharge_applicable: None,
            updated_by: merchant_context
                .get_merchant_account()
                .storage_scheme
                .to_string(),
            request_incremental_authorization,
            incremental_authorization_allowed: None,
            authorization_count: None,
            fingerprint_id: None,
            session_expiry: Some(session_expiry),
            request_external_three_ds_authentication: request
                .request_external_three_ds_authentication,
            split_payments,
            frm_metadata: request.frm_metadata.clone(),
            billing_details: encrypted_data.billing_details,
            customer_details: encrypted_data.customer_details,
            merchant_order_reference_id: request.merchant_order_reference_id.clone(),
            shipping_details: encrypted_data.shipping_details,
            is_payment_processor_token_flow,
            organization_id: merchant_context
                .get_merchant_account()
                .organization_id
                .clone(),
            shipping_cost: request.shipping_cost,
            tax_details,
            skip_external_tax_calculation,
            request_extended_authorization: request.request_extended_authorization,
            psd2_sca_exemption_type: request.psd2_sca_exemption_type,
            processor_merchant_id: merchant_context.get_merchant_account().get_id().to_owned(),
            created_by: None,
            force_3ds_challenge: request.force_3ds_challenge,
            force_3ds_challenge_trigger: Some(force_3ds_challenge_trigger),
            is_iframe_redirection_enabled: request
                .is_iframe_redirection_enabled
                .or(business_profile.is_iframe_redirection_enabled),
            is_payment_id_from_merchant: Some(is_payment_id_from_merchant),
            payment_channel: request.payment_channel.clone(),
<<<<<<< HEAD
            enable_partial_authorization: request.enable_partial_authorization,
=======
            order_date: request.order_date,
            discount_amount: request.discount_amount,
            duty_amount: request.duty_amount,
            tax_status: request.tax_status,
            shipping_amount_tax: request.shipping_amount_tax,
>>>>>>> 640d0552
        })
    }

    #[instrument(skip_all)]
    pub async fn get_ephemeral_key(
        request: &api::PaymentsRequest,
        state: &SessionState,
        merchant_context: &domain::MerchantContext,
    ) -> Option<ephemeral_key::EphemeralKey> {
        match request.get_customer_id() {
            Some(customer_id) => helpers::make_ephemeral_key(
                state.clone(),
                customer_id.clone(),
                merchant_context
                    .get_merchant_account()
                    .get_id()
                    .to_owned()
                    .clone(),
            )
            .await
            .ok()
            .and_then(|ek| {
                if let services::ApplicationResponse::Json(ek) = ek {
                    Some(ek)
                } else {
                    None
                }
            }),
            None => None,
        }
    }
}

#[instrument(skip_all)]
pub fn payments_create_request_validation(
    req: &api::PaymentsRequest,
) -> RouterResult<(api::Amount, enums::Currency)> {
    let currency = req.currency.get_required_value("currency")?;
    let amount = req.amount.get_required_value("amount")?;
    Ok((amount, currency))
}

#[allow(clippy::too_many_arguments)]
async fn create_payment_link(
    request: &api::PaymentsRequest,
    payment_link_config: api_models::admin::PaymentLinkConfig,
    merchant_id: &common_utils::id_type::MerchantId,
    payment_id: common_utils::id_type::PaymentId,
    db: &dyn StorageInterface,
    amount: api::Amount,
    description: Option<String>,
    profile_id: common_utils::id_type::ProfileId,
    domain_name: String,
    session_expiry: PrimitiveDateTime,
    locale: Option<String>,
) -> RouterResult<Option<api_models::payments::PaymentLinkResponse>> {
    let created_at @ last_modified_at = Some(common_utils::date_time::now());
    let payment_link_id = utils::generate_id(consts::ID_LENGTH, "plink");
    let locale_str = locale.unwrap_or("en".to_owned());
    let open_payment_link = format!(
        "{}/payment_link/{}/{}?locale={}",
        domain_name,
        merchant_id.get_string_repr(),
        payment_id.get_string_repr(),
        locale_str.clone(),
    );

    let secure_link = payment_link_config.allowed_domains.as_ref().map(|_| {
        format!(
            "{}/payment_link/s/{}/{}?locale={}",
            domain_name,
            merchant_id.get_string_repr(),
            payment_id.get_string_repr(),
            locale_str,
        )
    });

    let payment_link_config_encoded_value = payment_link_config.encode_to_value().change_context(
        errors::ApiErrorResponse::InvalidDataValue {
            field_name: "payment_link_config",
        },
    )?;

    let payment_link_req = storage::PaymentLinkNew {
        payment_link_id: payment_link_id.clone(),
        payment_id: payment_id.clone(),
        merchant_id: merchant_id.clone(),
        link_to_pay: open_payment_link.clone(),
        amount: MinorUnit::from(amount),
        currency: request.currency,
        created_at,
        last_modified_at,
        fulfilment_time: Some(session_expiry),
        custom_merchant_name: Some(payment_link_config.seller_name),
        description,
        payment_link_config: Some(payment_link_config_encoded_value),
        profile_id: Some(profile_id),
        secure_link,
    };
    let payment_link_db = db
        .insert_payment_link(payment_link_req)
        .await
        .to_duplicate_response(errors::ApiErrorResponse::GenericDuplicateError {
            message: "payment link already exists!".to_string(),
        })?;

    Ok(Some(api_models::payments::PaymentLinkResponse {
        link: payment_link_db.link_to_pay.clone(),
        secure_link: payment_link_db.secure_link,
        payment_link_id: payment_link_db.payment_link_id,
    }))
}<|MERGE_RESOLUTION|>--- conflicted
+++ resolved
@@ -1623,15 +1623,12 @@
                 .or(business_profile.is_iframe_redirection_enabled),
             is_payment_id_from_merchant: Some(is_payment_id_from_merchant),
             payment_channel: request.payment_channel.clone(),
-<<<<<<< HEAD
-            enable_partial_authorization: request.enable_partial_authorization,
-=======
             order_date: request.order_date,
             discount_amount: request.discount_amount,
             duty_amount: request.duty_amount,
             tax_status: request.tax_status,
             shipping_amount_tax: request.shipping_amount_tax,
->>>>>>> 640d0552
+            enable_partial_authorization: request.enable_partial_authorization,
         })
     }
 
