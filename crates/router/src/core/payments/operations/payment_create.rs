use std::marker::PhantomData;

use api_models::{
    enums::FrmSuggestion, mandates::RecurringDetails, payment_methods::PaymentMethodsData,
    payments::GetAddressFromPaymentMethodData,
};
use async_trait::async_trait;
use common_types::payments as common_payments_types;
use common_utils::{
    ext_traits::{AsyncExt, Encode, ValueExt},
    type_name,
    types::{
        keymanager::{Identifier, KeyManagerState, ToEncryptable},
        MinorUnit,
    },
};
use diesel_models::{
    ephemeral_key,
    payment_attempt::ConnectorMandateReferenceId as DieselConnectorMandateReferenceId,
};
use error_stack::{self, ResultExt};
use hyperswitch_domain_models::{
    mandates::MandateDetails,
    payments::{
        payment_attempt::PaymentAttempt, payment_intent::CustomerData,
        FromRequestEncryptablePaymentIntent,
    },
};
use masking::{ExposeInterface, PeekInterface, Secret};
use router_derive::PaymentOperation;
use router_env::{instrument, logger, tracing};
use time::PrimitiveDateTime;

use super::{BoxedOperation, Domain, GetTracker, Operation, UpdateTracker, ValidateRequest};
use crate::{
    consts,
    core::{
        errors::{self, CustomResult, RouterResult, StorageErrorExt},
        mandate::helpers as m_helpers,
        payment_link,
        payment_methods::cards::create_encrypted_data,
        payments::{self, helpers, operations, CustomerDetails, PaymentAddress, PaymentData},
        utils as core_utils,
    },
    db::StorageInterface,
    events::audit_events::{AuditEvent, AuditEventType},
    platform_wrapper,
    routes::{app::ReqState, SessionState},
    services,
    types::{
        self,
        api::{self, ConnectorCallType, PaymentIdTypeExt},
        domain,
        storage::{
            self,
            enums::{self, IntentStatus},
        },
        transformers::{ForeignFrom, ForeignTryFrom},
    },
    utils::{self, OptionExt},
};

#[derive(Debug, Clone, Copy, PaymentOperation)]
#[operation(operations = "all", flow = "authorize")]
pub struct PaymentCreate;

type PaymentCreateOperation<'a, F> = BoxedOperation<'a, F, api::PaymentsRequest, PaymentData<F>>;

/// The `get_trackers` function for `PaymentsCreate` is an entrypoint for new payments
/// This will create all the entities required for a new payment from the request
#[async_trait]
impl<F: Send + Clone + Sync> GetTracker<F, PaymentData<F>, api::PaymentsRequest> for PaymentCreate {
    #[instrument(skip_all)]
    async fn get_trackers<'a>(
        &'a self,
        state: &'a SessionState,
        payment_id: &api::PaymentIdType,
        request: &api::PaymentsRequest,
        platform: &domain::Platform,
        _auth_flow: services::AuthFlow,
        header_payload: &hyperswitch_domain_models::payments::HeaderPayload,
    ) -> RouterResult<operations::GetTrackerResponse<'a, F, api::PaymentsRequest, PaymentData<F>>>
    {
        let db = &*state.store;
        let ephemeral_key = Self::get_ephemeral_key(request, state, platform.get_provider()).await;

        let money @ (amount, currency) = payments_create_request_validation(request)?;

        let payment_id = payment_id
            .get_payment_intent_id()
            .change_context(errors::ApiErrorResponse::PaymentNotFound)?;

        #[cfg(feature = "v1")]
        helpers::validate_business_details(
            request.business_country,
            request.business_label.as_ref(),
            platform.get_processor(),
        )?;

        // If profile id is not passed, get it from the business_country and business_label
        #[cfg(feature = "v1")]
        let profile_id = core_utils::get_profile_id_from_business_details(
            request.business_country,
            request.business_label.as_ref(),
            platform.get_processor(),
            request.profile_id.as_ref(),
            &*state.store,
            true,
        )
        .await?;

        // Profile id will be mandatory in v2 in the request / headers
        #[cfg(feature = "v2")]
        let profile_id = request
            .profile_id
            .clone()
            .get_required_value("profile_id")
            .attach_printable("Profile id is a mandatory parameter")?;

        // TODO: eliminate a redundant db call to fetch the business profile
        // Validate whether profile_id passed in request is valid and is linked to the merchant
        let business_profile = if let Some(business_profile) =
            core_utils::validate_and_get_business_profile(
                db,
                platform.get_processor(),
                Some(&profile_id),
            )
            .await?
        {
            business_profile
        } else {
            platform_wrapper::business_profile::find_business_profile_by_profile_id(
                db,
                platform.get_processor(),
                &profile_id,
            )
            .await
            .to_not_found_response(errors::ApiErrorResponse::ProfileNotFound {
                id: profile_id.get_string_repr().to_owned(),
            })?
        };
        let customer_acceptance = request.customer_acceptance.clone();

        let recurring_details = request.recurring_details.clone();

        let mandate_type = m_helpers::get_mandate_type(
            request.mandate_data.clone(),
            request.off_session,
            request.setup_future_usage,
            request.customer_acceptance.clone(),
            request.payment_token.clone(),
            request.payment_method,
        )
        .change_context(errors::ApiErrorResponse::MandateValidationFailed {
            reason: "Expected one out of recurring_details and mandate_data but got both".into(),
        })?;

        let m_helpers::MandateGenericData {
            token,
            payment_method,
            payment_method_type,
            mandate_data,
            recurring_mandate_payment_data,
            mandate_connector,
            payment_method_info,
        } = helpers::get_token_pm_type_mandate_details(
            state,
            request,
            mandate_type,
            platform,
            None,
            None,
        )
        .await?;

        helpers::validate_allowed_payment_method_types_request(
            state,
            &profile_id,
            platform.get_processor(),
            request.allowed_payment_method_types.clone(),
        )
        .await?;

        let customer_details = helpers::get_customer_details_from_request(request);

        let shipping_address = helpers::create_or_find_address_for_payment_by_request(
            state,
            request.shipping.as_ref(),
            None,
            customer_details.customer_id.as_ref(),
            &payment_id,
            platform.get_provider(),
        )
        .await?;

        let billing_address = helpers::create_or_find_address_for_payment_by_request(
            state,
            request.billing.as_ref(),
            None,
            customer_details.customer_id.as_ref(),
            &payment_id,
            platform.get_provider(),
        )
        .await?;

        let payment_method_billing_address =
            helpers::create_or_find_address_for_payment_by_request(
                state,
                request
                    .payment_method_data
                    .as_ref()
                    .and_then(|pmd| pmd.billing.as_ref()),
                None,
                customer_details.customer_id.as_ref(),
                &payment_id,
                platform.get_provider(),
            )
            .await?;

        let browser_info = request
            .browser_info
            .clone()
            .as_ref()
            .map(Encode::encode_to_value)
            .transpose()
            .change_context(errors::ApiErrorResponse::InvalidDataValue {
                field_name: "browser_info",
            })?;

        let attempt_id = if core_utils::is_merchant_enabled_for_payment_id_as_connector_request_id(
            &state.conf,
            platform.get_processor(),
        ) {
            payment_id.get_string_repr().to_string()
        } else {
            payment_id.get_attempt_id(1)
        };

        let session_expiry =
            common_utils::date_time::now().saturating_add(time::Duration::seconds(
                request.session_expiry.map(i64::from).unwrap_or(
                    business_profile
                        .session_expiry
                        .unwrap_or(consts::DEFAULT_SESSION_EXPIRY),
                ),
            ));

        let payment_link_data = match request.payment_link {
            Some(true) => {
                let default_domain_name = state.base_url.clone();

                let (payment_link_config, domain_name) =
                    payment_link::get_payment_link_config_based_on_priority(
                        request.payment_link_config.clone(),
                        business_profile.payment_link_config.clone(),
                        platform.get_processor(),
                        default_domain_name,
                        request.payment_link_config_id.clone(),
                    )?;

                create_payment_link(
                    request,
                    payment_link_config,
                    platform.get_processor(),
                    payment_id.clone(),
                    db,
                    amount,
                    request.description.clone(),
                    profile_id.clone(),
                    domain_name,
                    session_expiry,
                    header_payload.locale.clone(),
                )
                .await?
            }
            _ => None,
        };

        let payment_intent_new = Self::make_payment_intent(
            state,
            &payment_id,
            platform,
            money,
            request,
            shipping_address
                .as_ref()
                .map(|address| address.address_id.clone()),
            payment_link_data.clone(),
            billing_address
                .as_ref()
                .map(|address| address.address_id.clone()),
            attempt_id,
            profile_id.clone(),
            session_expiry,
            &business_profile,
            request.is_payment_id_from_merchant,
        )
        .await?;

        let (payment_attempt_new, additional_payment_data) = Self::make_payment_attempt(
            &payment_id,
            platform,
            money,
            payment_method,
            payment_method_type,
            request,
            browser_info,
            state,
            payment_method_billing_address
                .as_ref()
                .map(|address| address.address_id.clone()),
            &payment_method_info,
            profile_id,
            &customer_acceptance,
        )
        .await?;

        let payment_intent = platform_wrapper::payment_intent::insert_payment_intent(
            db,
            platform.get_provider(),
            payment_intent_new,
        )
        .await
        .to_duplicate_response(errors::ApiErrorResponse::DuplicatePayment {
            payment_id: payment_id.clone(),
        })?;

        if let Some(order_details) = &request.order_details {
            helpers::validate_order_details_amount(
                order_details.to_owned(),
                payment_intent.amount,
                false,
            )?;
        }

        #[cfg(feature = "v1")]
<<<<<<< HEAD
        let mut payment_attempt = platform_wrapper::payment_attempt::insert_payment_attempt(
            db,
            platform.get_provider(),
            payment_attempt_new,
        )
        .await
        .to_duplicate_response(errors::ApiErrorResponse::DuplicatePayment {
            payment_id: payment_id.clone(),
        })?;
=======
        let mut payment_attempt = db
            .insert_payment_attempt(
                payment_attempt_new,
                storage_scheme,
                platform.get_processor().get_key_store(),
            )
            .await
            .to_duplicate_response(errors::ApiErrorResponse::DuplicatePayment {
                payment_id: payment_id.clone(),
            })?;
>>>>>>> 0582129b

        #[cfg(feature = "v2")]
        let payment_attempt = platform_wrapper::payment_attempt::insert_payment_attempt(
            db,
            platform.get_provider(),
            payment_attempt_new,
        )
        .await
        .to_duplicate_response(errors::ApiErrorResponse::DuplicatePayment {
            payment_id: payment_id.clone(),
        })?;

        let mandate_details_present = payment_attempt.mandate_details.is_some();

        helpers::validate_mandate_data_and_future_usage(
            request.setup_future_usage,
            mandate_details_present,
        )?;
        // connector mandate reference update history
        let mandate_id = request
            .mandate_id
            .as_ref()
            .or_else(|| {
            request.recurring_details
                .as_ref()
                .and_then(|recurring_details| match recurring_details {
                    RecurringDetails::MandateId(id) => Some(id),
                    _ => None,
                })
        })
            .async_and_then(|mandate_id| async {
                let mandate = platform_wrapper::mandate::find_by_merchant_id_and_mandate_id(
                        db,
                        platform.get_provider(),
                        mandate_id,
                    )
                    .await
                    .to_not_found_response(errors::ApiErrorResponse::MandateNotFound);
                Some(mandate.and_then(|mandate_obj| {
                    match (
                        mandate_obj.network_transaction_id,
                        mandate_obj.connector_mandate_ids,
                    ) {
                        (_, Some(connector_mandate_id)) => connector_mandate_id
                        .parse_value("ConnectorMandateId")
                        .change_context(errors::ApiErrorResponse::MandateNotFound)
                        .map(|connector_id: api_models::payments::ConnectorMandateReferenceId| {
                            api_models::payments::MandateIds {
                                mandate_id: Some(mandate_obj.mandate_id),
                                mandate_reference_id: Some(api_models::payments::MandateReferenceId::ConnectorMandateId(
                                api_models::payments::ConnectorMandateReferenceId::new(
                                    connector_id.get_connector_mandate_id(),
                                    connector_id.get_payment_method_id(),
                                    None,
                                    None,
                                    connector_id.get_connector_mandate_request_reference_id(),
                                    None
                                )
                                ))
                            }
                         }),
                        (Some(network_tx_id), _) => Ok(api_models::payments::MandateIds {
                            mandate_id: Some(mandate_obj.mandate_id),
                            mandate_reference_id: Some(
                                api_models::payments::MandateReferenceId::NetworkMandateId(
                                    network_tx_id,
                                ),
                            ),
                        }),
                        (_, _) => Ok(api_models::payments::MandateIds {
                            mandate_id: Some(mandate_obj.mandate_id),
                            mandate_reference_id: None,
                        }),
                    }
                }))
            })
            .await
            .transpose()?;

        let mandate_id = if mandate_id.is_none() {
            request
                .recurring_details
                .as_ref()
                .and_then(|recurring_details| match recurring_details {
                    RecurringDetails::ProcessorPaymentToken(token) => {
                        Some(api_models::payments::MandateIds {
                            mandate_id: None,
                            mandate_reference_id: Some(
                                api_models::payments::MandateReferenceId::ConnectorMandateId(
                                    api_models::payments::ConnectorMandateReferenceId::new(
                                        Some(token.processor_payment_token.clone()),
                                        None,
                                        None,
                                        None,
                                        None,
                                        None,
                                    ),
                                ),
                            ),
                        })
                    }
                    _ => None,
                })
        } else {
            mandate_id
        };
        let operation = payments::if_not_create_change_operation::<_, F>(
            payment_intent.status,
            request.confirm,
            self,
        );

        let creds_identifier = request
            .merchant_connector_details
            .as_ref()
            .map(|mcd| mcd.creds_identifier.to_owned());
        request
            .merchant_connector_details
            .to_owned()
            .async_map(|mcd| async {
                helpers::insert_merchant_connector_creds_to_config(
                    db,
                    platform.get_processor(),
                    mcd,
                )
                .await
            })
            .await
            .transpose()?;

        // The operation merges mandate data from both request and payment_attempt
        let setup_mandate = mandate_data;

        let surcharge_details = request.surcharge_details.map(|request_surcharge_details| {
            payments::types::SurchargeDetails::from((&request_surcharge_details, &payment_attempt))
        });

        let payment_method_data_after_card_bin_call = request
            .payment_method_data
            .as_ref()
            .and_then(|payment_method_data_from_request| {
                payment_method_data_from_request
                    .payment_method_data
                    .as_ref()
            })
            .zip(additional_payment_data)
            .map(|(payment_method_data, additional_payment_data)| {
                payment_method_data.apply_additional_payment_data(additional_payment_data)
            })
            .transpose()
            .change_context(errors::ApiErrorResponse::InternalServerError)
            .attach_printable("Card cobadge check failed due to an invalid card network regex")?;

        let additional_pm_data_from_locker = if let Some(ref pm) = payment_method_info {
            let card_detail_from_locker: Option<api::CardDetailFromLocker> = pm
                .payment_method_data
                .clone()
                .map(|x| x.into_inner().expose())
                .and_then(|v| {
                    v.parse_value("PaymentMethodsData")
                        .map_err(|err| {
                            router_env::logger::info!(
                                "PaymentMethodsData deserialization failed: {:?}",
                                err
                            )
                        })
                        .ok()
                })
                .and_then(|pmd| match pmd {
                    PaymentMethodsData::Card(crd) => Some(api::CardDetailFromLocker::from(crd)),
                    _ => None,
                });

            card_detail_from_locker.map(|card_details| {
                let additional_data = card_details.into();
                api_models::payments::AdditionalPaymentData::Card(Box::new(additional_data))
            })
        } else {
            None
        };
        // Only set `payment_attempt.payment_method_data` if `additional_pm_data_from_locker` is not None
        if let Some(additional_pm_data) = additional_pm_data_from_locker.as_ref() {
            payment_attempt.payment_method_data = Some(
                Encode::encode_to_value(additional_pm_data)
                    .change_context(errors::ApiErrorResponse::InternalServerError)
                    .attach_printable("Failed to encode additional pm data")?,
            );
        }
        let amount = payment_attempt.get_total_amount().into();

        payment_attempt.connector_mandate_detail =
            Some(DieselConnectorMandateReferenceId::foreign_from(
                api_models::payments::ConnectorMandateReferenceId::new(
                    None,
                    None,
                    None, // update_history
                    None, // mandate_metadata
                    Some(common_utils::generate_id_with_len(
                        consts::CONNECTOR_MANDATE_REQUEST_REFERENCE_ID_LENGTH,
                    )), // connector_mandate_request_reference_id
                    None,
                ),
            ));

        let address = PaymentAddress::new(
            shipping_address.as_ref().map(From::from),
            billing_address.as_ref().map(From::from),
            payment_method_billing_address.as_ref().map(From::from),
            business_profile.use_billing_as_payment_method_billing,
        );

        let payment_method_data_billing = request
            .payment_method_data
            .as_ref()
            .and_then(|pmd| pmd.payment_method_data.as_ref())
            .and_then(|payment_method_data_billing| {
                payment_method_data_billing.get_billing_address()
            })
            .map(From::from);

        let unified_address =
            address.unify_with_payment_method_data_billing(payment_method_data_billing);

        let payment_data = PaymentData {
            flow: PhantomData,
            payment_intent,
            payment_attempt,
            currency,
            amount,
            email: request.email.clone(),
            mandate_id: mandate_id.clone(),
            mandate_connector,
            setup_mandate,
            customer_acceptance,
            token,
            address: unified_address,
            token_data: None,
            confirm: request.confirm,
            payment_method_data: payment_method_data_after_card_bin_call.map(Into::into),
            payment_method_token: None,
            payment_method_info,
            refunds: vec![],
            disputes: vec![],
            attempts: None,
            force_sync: None,
            all_keys_required: None,
            sessions_token: vec![],
            card_cvc: request.card_cvc.clone(),
            creds_identifier,
            pm_token: None,
            connector_customer_id: None,
            recurring_mandate_payment_data,
            ephemeral_key,
            multiple_capture_data: None,
            redirect_response: None,
            surcharge_details,
            frm_message: None,
            payment_link_data,
            incremental_authorization_details: None,
            authorizations: vec![],
            authentication: None,
            recurring_details,
            poll_config: None,
            tax_data: None,
            session_id: None,
            service_details: None,
            card_testing_guard_data: None,
            vault_operation: None,
            threeds_method_comp_ind: None,
            whole_connector_response: None,
            is_manual_retry_enabled: None,
            is_l2_l3_enabled: business_profile.is_l2_l3_enabled,
            external_authentication_data: request.three_ds_data.clone(),
        };

        let get_trackers_response = operations::GetTrackerResponse {
            operation,
            customer_details: Some(customer_details),
            payment_data,
            business_profile,
            mandate_type,
        };

        Ok(get_trackers_response)
    }
}

#[async_trait]
impl<F: Clone + Send + Sync> Domain<F, api::PaymentsRequest, PaymentData<F>> for PaymentCreate {
    #[instrument(skip_all)]
    async fn get_or_create_customer_details<'a>(
        &'a self,
        state: &SessionState,
        payment_data: &mut PaymentData<F>,
        request: Option<CustomerDetails>,
        key_store: &domain::MerchantKeyStore,
        storage_scheme: enums::MerchantStorageScheme,
    ) -> CustomResult<(PaymentCreateOperation<'a, F>, Option<domain::Customer>), errors::StorageError>
    {
        helpers::create_customer_if_not_exist(
            state,
            Box::new(self),
            payment_data,
            request,
            &key_store.merchant_id,
            key_store,
            storage_scheme,
        )
        .await
    }

    async fn payments_dynamic_tax_calculation<'a>(
        &'a self,
        state: &SessionState,
        payment_data: &mut PaymentData<F>,
        _connector_call_type: &ConnectorCallType,
        business_profile: &domain::Profile,
        platform: &domain::Platform,
    ) -> CustomResult<(), errors::ApiErrorResponse> {
        let is_tax_connector_enabled = business_profile.get_is_tax_connector_enabled();
        let skip_external_tax_calculation = payment_data
            .payment_intent
            .skip_external_tax_calculation
            .unwrap_or(false);
        if is_tax_connector_enabled && !skip_external_tax_calculation {
            let db = state.store.as_ref();

            let merchant_connector_id = business_profile
                .tax_connector_id
                .as_ref()
                .get_required_value("business_profile.tax_connector_id")?;

            #[cfg(feature = "v1")]
            let mca = db
                .find_by_merchant_connector_account_merchant_id_merchant_connector_id(
                    &business_profile.merchant_id,
                    merchant_connector_id,
                    platform.get_processor().get_key_store(),
                )
                .await
                .to_not_found_response(
                    errors::ApiErrorResponse::MerchantConnectorAccountNotFound {
                        id: merchant_connector_id.get_string_repr().to_string(),
                    },
                )?;

            #[cfg(feature = "v2")]
            let mca = db
                .find_merchant_connector_account_by_id(merchant_connector_id, key_store)
                .await
                .to_not_found_response(
                    errors::ApiErrorResponse::MerchantConnectorAccountNotFound {
                        id: merchant_connector_id.get_string_repr().to_string(),
                    },
                )?;

            let connector_data =
                api::TaxCalculateConnectorData::get_connector_by_name(&mca.connector_name)?;

            let router_data = core_utils::construct_payments_dynamic_tax_calculation_router_data(
                state,
                platform,
                payment_data,
                &mca,
            )
            .await?;
            let connector_integration: services::BoxedPaymentConnectorIntegrationInterface<
                api::CalculateTax,
                types::PaymentsTaxCalculationData,
                types::TaxCalculationResponseData,
            > = connector_data.connector.get_connector_integration();

            let response = services::execute_connector_processing_step(
                state,
                connector_integration,
                &router_data,
                payments::CallConnectorAction::Trigger,
                None,
                None,
            )
            .await
            .change_context(errors::ApiErrorResponse::InternalServerError)
            .attach_printable("Tax connector Response Failed")?;

            let tax_response = response.response.map_err(|err| {
                errors::ApiErrorResponse::ExternalConnectorError {
                    code: err.code,
                    message: err.message,
                    connector: connector_data.connector_name.clone().to_string(),
                    status_code: err.status_code,
                    reason: err.reason,
                }
            })?;

            payment_data.payment_intent.tax_details = Some(diesel_models::TaxDetails {
                default: Some(diesel_models::DefaultTax {
                    order_tax_amount: tax_response.order_tax_amount,
                }),
                payment_method_type: None,
            });

            Ok(())
        } else {
            Ok(())
        }
    }

    #[instrument(skip_all)]
    async fn make_pm_data<'a>(
        &'a self,
        state: &'a SessionState,
        payment_data: &mut PaymentData<F>,
        storage_scheme: enums::MerchantStorageScheme,
        merchant_key_store: &domain::MerchantKeyStore,
        customer: &Option<domain::Customer>,
        business_profile: &domain::Profile,
        should_retry_with_pan: bool,
    ) -> RouterResult<(
        PaymentCreateOperation<'a, F>,
        Option<domain::PaymentMethodData>,
        Option<String>,
    )> {
        Box::pin(helpers::make_pm_data(
            Box::new(self),
            state,
            payment_data,
            merchant_key_store,
            customer,
            storage_scheme,
            business_profile,
            should_retry_with_pan,
        ))
        .await
    }

    #[instrument(skip_all)]
    async fn add_task_to_process_tracker<'a>(
        &'a self,
        _state: &'a SessionState,
        _payment_attempt: &PaymentAttempt,
        _requeue: bool,
        _schedule_time: Option<PrimitiveDateTime>,
    ) -> CustomResult<(), errors::ApiErrorResponse> {
        Ok(())
    }

    async fn get_connector<'a>(
        &'a self,
        _platform: &domain::Platform,
        state: &SessionState,
        request: &api::PaymentsRequest,
        _payment_intent: &storage::PaymentIntent,
    ) -> CustomResult<api::ConnectorChoice, errors::ApiErrorResponse> {
        helpers::get_connector_default(state, request.routing.clone()).await
    }

    #[instrument(skip_all)]
    async fn guard_payment_against_blocklist<'a>(
        &'a self,
        _state: &SessionState,
        _platform: &domain::Platform,
        _payment_data: &mut PaymentData<F>,
    ) -> CustomResult<bool, errors::ApiErrorResponse> {
        Ok(false)
    }
}

#[async_trait]
impl<F: Clone + Sync> UpdateTracker<F, PaymentData<F>, api::PaymentsRequest> for PaymentCreate {
    #[instrument(skip_all)]
    async fn update_trackers<'b>(
        &'b self,
        state: &'b SessionState,
        req_state: ReqState,
        mut payment_data: PaymentData<F>,
        customer: Option<domain::Customer>,
        storage_scheme: enums::MerchantStorageScheme,
        _updated_customer: Option<storage::CustomerUpdate>,
        key_store: &domain::MerchantKeyStore,
        _frm_suggestion: Option<FrmSuggestion>,
        _header_payload: hyperswitch_domain_models::payments::HeaderPayload,
    ) -> RouterResult<(PaymentCreateOperation<'b, F>, PaymentData<F>)>
    where
        F: 'b + Send,
    {
        let status = match payment_data.payment_intent.status {
            IntentStatus::RequiresPaymentMethod => match payment_data.payment_method_data {
                Some(_) => Some(IntentStatus::RequiresConfirmation),
                _ => None,
            },
            IntentStatus::RequiresConfirmation => {
                if let Some(true) = payment_data.confirm {
                    //TODO: do this later, request validation should happen before
                    Some(IntentStatus::Processing)
                } else {
                    None
                }
            }
            _ => None,
        };

        let payment_token = payment_data.token.clone();
        let connector = payment_data.payment_attempt.connector.clone();
        let straight_through_algorithm = payment_data
            .payment_attempt
            .straight_through_algorithm
            .clone();
        let authorized_amount = payment_data.payment_attempt.get_total_amount();
        let merchant_connector_id = payment_data.payment_attempt.merchant_connector_id.clone();

        let surcharge_amount = payment_data
            .surcharge_details
            .as_ref()
            .map(|surcharge_details| surcharge_details.surcharge_amount);
        let tax_amount = payment_data
            .surcharge_details
            .as_ref()
            .map(|surcharge_details| surcharge_details.tax_on_surcharge_amount);

        let routing_approach = payment_data.payment_attempt.routing_approach.clone();
        let is_stored_credential = helpers::is_stored_credential(
            &payment_data.recurring_details,
            &payment_data.pm_token,
            payment_data.mandate_id.is_some(),
            payment_data.payment_attempt.is_stored_credential,
        );
        payment_data.payment_attempt = state
            .store
            .update_payment_attempt_with_attempt_id(
                payment_data.payment_attempt,
                storage::PaymentAttemptUpdate::UpdateTrackers {
                    payment_token,
                    connector,
                    straight_through_algorithm,
                    amount_capturable: match payment_data.confirm.unwrap_or(true) {
                        true => Some(authorized_amount),
                        false => None,
                    },
                    surcharge_amount,
                    tax_amount,
                    updated_by: storage_scheme.to_string(),
                    merchant_connector_id,
                    routing_approach,
                    is_stored_credential,
                },
                storage_scheme,
                key_store,
            )
            .await
            .to_not_found_response(errors::ApiErrorResponse::PaymentNotFound)?;

        let customer_id = payment_data.payment_intent.customer_id.clone();

        let raw_customer_details = customer
            .map(|customer| CustomerData::foreign_try_from(customer.clone()))
            .transpose()?;
        let key_manager_state = state.into();
        // Updation of Customer Details for the cases where both customer_id and specific customer
        // details are provided in Payment Create Request
        let customer_details = raw_customer_details
            .clone()
            .async_map(|customer_details| {
                create_encrypted_data(&key_manager_state, key_store, customer_details)
            })
            .await
            .transpose()
            .change_context(errors::ApiErrorResponse::InternalServerError)
            .attach_printable("Unable to encrypt customer details")?;

        payment_data.payment_intent = state
            .store
            .update_payment_intent(
                payment_data.payment_intent,
                storage::PaymentIntentUpdate::PaymentCreateUpdate {
                    return_url: None,
                    status,
                    customer_id,
                    shipping_address_id: None,
                    billing_address_id: None,
                    customer_details,
                    updated_by: storage_scheme.to_string(),
                },
                key_store,
                storage_scheme,
            )
            .await
            .to_not_found_response(errors::ApiErrorResponse::PaymentNotFound)?;
        req_state
            .event_context
            .event(AuditEvent::new(AuditEventType::PaymentCreate))
            .with(payment_data.to_event())
            .emit();

        // payment_data.mandate_id = response.and_then(|router_data| router_data.request.mandate_id);
        Ok((
            payments::is_confirm(self, payment_data.confirm),
            payment_data,
        ))
    }
}

impl<F: Send + Clone + Sync> ValidateRequest<F, api::PaymentsRequest, PaymentData<F>>
    for PaymentCreate
{
    #[instrument(skip_all)]
    fn validate_request<'a, 'b>(
        &'b self,
        request: &api::PaymentsRequest,
        processor: &'a domain::Processor,
    ) -> RouterResult<(PaymentCreateOperation<'b, F>, operations::ValidateResult)> {
        helpers::validate_customer_information(request)?;

        if let Some(amount) = request.amount {
            helpers::validate_max_amount(amount)?;
        }
        if let Some(session_expiry) = &request.session_expiry {
            helpers::validate_session_expiry(session_expiry.to_owned())?;
        }

        if let Some(payment_link) = &request.payment_link {
            if *payment_link {
                helpers::validate_payment_link_request(request)?;
            }
        };

        let payment_id = request.payment_id.clone().ok_or(error_stack::report!(
            errors::ApiErrorResponse::PaymentNotFound
        ))?;

        let request_merchant_id = request.merchant_id.as_ref();
        helpers::validate_merchant_id(processor.get_account().get_id(), request_merchant_id)
            .change_context(errors::ApiErrorResponse::MerchantAccountNotFound)?;

        helpers::validate_request_amount_and_amount_to_capture(
            request.amount,
            request.amount_to_capture,
            request.surcharge_details,
        )
        .change_context(errors::ApiErrorResponse::InvalidDataFormat {
            field_name: "amount_to_capture".to_string(),
            expected_format: "amount_to_capture lesser than amount".to_string(),
        })?;

        helpers::validate_amount_to_capture_and_capture_method(None, request)?;
        helpers::validate_card_data(
            request
                .payment_method_data
                .as_ref()
                .and_then(|pmd| pmd.payment_method_data.clone()),
        )?;

        helpers::validate_payment_method_fields_present(request)?;

        let mandate_type =
            helpers::validate_mandate(request, payments::is_operation_confirm(self))?;

        helpers::validate_recurring_details_and_token(
            &request.recurring_details,
            &request.payment_token,
            &request.mandate_id,
        )?;

        request.validate_stored_credential().change_context(
            errors::ApiErrorResponse::InvalidRequestData {
                message:
                    "is_stored_credential should be true when reusing stored payment method data"
                        .to_string(),
            },
        )?;

        helpers::validate_overcapture_request(
            &request.enable_overcapture,
            &request.capture_method,
        )?;
        request.validate_mit_request().change_context(
            errors::ApiErrorResponse::InvalidRequestData {
                message:
                "`mit_category` requires both: (1) `off_session = true`, and (2) `recurring_details`."
                        .to_string(),
            },
        )?;

        if request.confirm.unwrap_or(false) {
            helpers::validate_pm_or_token_given(
                &request.payment_method,
                &request
                    .payment_method_data
                    .as_ref()
                    .and_then(|pmd| pmd.payment_method_data.clone()),
                &request.payment_method_type,
                &mandate_type,
                &request.payment_token,
                &request.ctp_service_details,
            )?;

            helpers::validate_customer_id_mandatory_cases(
                request.setup_future_usage.is_some(),
                request.customer_id.as_ref().or(request
                    .customer
                    .as_ref()
                    .map(|customer| customer.id.clone())
                    .as_ref()),
            )?;
        }

        if request.split_payments.is_some() {
            let amount = request.amount.get_required_value("amount")?;
            helpers::validate_platform_request_for_marketplace(
                amount,
                request.split_payments.clone(),
            )?;
        };

        let _request_straight_through: Option<api::routing::StraightThroughAlgorithm> = request
            .routing
            .clone()
            .map(|val| val.parse_value("RoutingAlgorithm"))
            .transpose()
            .change_context(errors::ApiErrorResponse::InvalidRequestData {
                message: "Invalid straight through routing rules format".to_string(),
            })
            .attach_printable("Invalid straight through routing rules format")?;

        Ok((
            Box::new(self),
            operations::ValidateResult {
                merchant_id: processor.get_account().get_id().to_owned(),
                payment_id,
                storage_scheme: processor.get_account().storage_scheme,
                requeue: matches!(
                    request.retry_action,
                    Some(api_models::enums::RetryAction::Requeue)
                ),
            },
        ))
    }
}

impl PaymentCreate {
    #[cfg(feature = "v2")]
    #[instrument(skip_all)]
    #[allow(clippy::too_many_arguments)]
    pub async fn make_payment_attempt(
        payment_id: &common_utils::id_type::PaymentId,
        merchant_id: &common_utils::id_type::MerchantId,
        organization_id: &common_utils::id_type::OrganizationId,
        money: (api::Amount, enums::Currency),
        payment_method: Option<enums::PaymentMethod>,
        payment_method_type: Option<enums::PaymentMethodType>,
        request: &api::PaymentsRequest,
        browser_info: Option<serde_json::Value>,
        state: &SessionState,
        payment_method_billing_address_id: Option<String>,
        payment_method_info: &Option<domain::PaymentMethod>,
        _key_store: &domain::MerchantKeyStore,
        profile_id: common_utils::id_type::ProfileId,
        customer_acceptance: &Option<payments::CustomerAcceptance>,
        storage_scheme: enums::MerchantStorageScheme,
    ) -> RouterResult<(
        storage::PaymentAttemptNew,
        Option<api_models::payments::AdditionalPaymentData>,
    )> {
        todo!()
    }

    #[cfg(feature = "v1")]
    #[instrument(skip_all)]
    #[allow(clippy::too_many_arguments)]
    pub async fn make_payment_attempt(
        payment_id: &common_utils::id_type::PaymentId,
        platform: &domain::Platform,
        money: (api::Amount, enums::Currency),
        payment_method: Option<enums::PaymentMethod>,
        payment_method_type: Option<enums::PaymentMethodType>,
        request: &api::PaymentsRequest,
        browser_info: Option<serde_json::Value>,
        state: &SessionState,
        optional_payment_method_billing_address_id: Option<String>,
        payment_method_info: &Option<domain::PaymentMethod>,
        profile_id: common_utils::id_type::ProfileId,
        customer_acceptance: &Option<common_payments_types::CustomerAcceptance>,
    ) -> RouterResult<(
        PaymentAttempt,
        Option<api_models::payments::AdditionalPaymentData>,
    )> {
        let payment_method_data =
            request
                .payment_method_data
                .as_ref()
                .and_then(|payment_method_data_request| {
                    payment_method_data_request.payment_method_data.as_ref()
                });

        let created_at @ modified_at @ last_synced = common_utils::date_time::now();
        let status = helpers::payment_attempt_status_fsm(payment_method_data, request.confirm);
        let (amount, currency) = (money.0, Some(money.1));

        let mut additional_pm_data = request
            .payment_method_data
            .as_ref()
            .and_then(|payment_method_data_request| {
                payment_method_data_request.payment_method_data.clone()
            })
            .async_map(|payment_method_data| async {
                helpers::get_additional_payment_data(
                    &payment_method_data.into(),
                    &*state.store,
                    &profile_id,
                    None,
                )
                .await
            })
            .await
            .transpose()?
            .flatten();

        if additional_pm_data.is_none() {
            // If recurring payment is made using payment_method_id, then fetch payment_method_data from retrieved payment_method object
            additional_pm_data = payment_method_info.as_ref().and_then(|pm_info| {
                pm_info
                    .payment_method_data
                    .clone()
                    .map(|x| x.into_inner().expose())
                    .and_then(|v| {
                        serde_json::from_value::<PaymentMethodsData>(v)
                            .map_err(|err| {
                                logger::error!(
                                    "Unable to deserialize payment methods data: {:?}",
                                    err
                                )
                            })
                            .ok()
                    })
                    .and_then(|pmd| match pmd {
                        PaymentMethodsData::Card(card) => {
                            Some(api_models::payments::AdditionalPaymentData::Card(Box::new(
                                api::CardDetailFromLocker::from(card).into(),
                            )))
                        }
                        PaymentMethodsData::WalletDetails(wallet) => match payment_method_type {
                            Some(enums::PaymentMethodType::ApplePay) => {
                                Some(api_models::payments::AdditionalPaymentData::Wallet {
                                    apple_pay: Box::<api_models::payments::ApplepayPaymentMethod>::try_from(
                                        wallet,
                                    )
                                    .inspect_err(|err| {
                                        logger::error!(
                                            "Unable to transform PaymentMethodDataWalletInfo to ApplepayPaymentMethod: {:?}",
                                            err
                                        )
                                    })
                                    .ok(),
                                    google_pay: None,
                                    samsung_pay: None,
                                })
                            }
                            Some(enums::PaymentMethodType::GooglePay) => {
                                Some(api_models::payments::AdditionalPaymentData::Wallet {
                                    apple_pay: None,
                                    google_pay: Some(Box::new(wallet.into())),
                                    samsung_pay: None,
                                })
                            }
                            Some(enums::PaymentMethodType::SamsungPay) => {
                                Some(api_models::payments::AdditionalPaymentData::Wallet {
                                    apple_pay: None,
                                    google_pay: None,
                                    samsung_pay: Some(Box::new(wallet.into())),
                                })
                            }
                            _ => None,
                        },
                        _ => None,
                    })
                    .or_else(|| match payment_method_type {
                        Some(enums::PaymentMethodType::Paypal) => {
                            Some(api_models::payments::AdditionalPaymentData::Wallet {
                                apple_pay: None,
                                google_pay: None,
                                samsung_pay: None,
                            })
                        }
                        _ => None,
                    })
            });
        };

        let additional_pm_data_value = additional_pm_data
            .as_ref()
            .map(Encode::encode_to_value)
            .transpose()
            .change_context(errors::ApiErrorResponse::InternalServerError)
            .attach_printable("Failed to encode additional pm data")?;
        let attempt_id = if core_utils::is_merchant_enabled_for_payment_id_as_connector_request_id(
            &state.conf,
            platform.get_processor(),
        ) {
            payment_id.get_string_repr().to_owned()
        } else {
            payment_id.get_attempt_id(1)
        };

        if request.mandate_data.as_ref().is_some_and(|mandate_data| {
            mandate_data.update_mandate_id.is_some() && mandate_data.mandate_type.is_some()
        }) {
            Err(errors::ApiErrorResponse::InvalidRequestData {message:"Only one field out of 'mandate_type' and 'update_mandate_id' was expected, found both".to_string()})?
        }

        let mandate_data = if let Some(update_id) = request
            .mandate_data
            .as_ref()
            .and_then(|inner| inner.update_mandate_id.clone())
        {
            let mandate_details = MandateDetails {
                update_mandate_id: Some(update_id),
            };
            Some(mandate_details)
        } else {
            None
        };

        let payment_method_type = Option::<enums::PaymentMethodType>::foreign_from((
            payment_method_type,
            additional_pm_data.as_ref(),
            payment_method,
        ));

        // TODO: remove once https://github.com/juspay/hyperswitch/issues/7421 is fixed
        let payment_method_billing_address_id = match optional_payment_method_billing_address_id {
            None => payment_method_info
                .as_ref()
                .and_then(|pm_info| pm_info.payment_method_billing_address.as_ref())
                .map(|address| {
                    address.clone().deserialize_inner_value(|value| {
                        value.parse_value::<api_models::payments::Address>("Address")
                    })
                })
                .transpose()
                .change_context(errors::ApiErrorResponse::InternalServerError)
                .ok()
                .flatten()
                .async_map(|addr| async move {
                    helpers::create_or_find_address_for_payment_by_request(
                        state,
                        Some(addr.get_inner()),
                        None,
                        payment_method_info
                            .as_ref()
                            .map(|pmd_info| pmd_info.customer_id.clone())
                            .as_ref(),
                        payment_id,
                        platform.get_provider(),
                    )
                    .await
                })
                .await
                .transpose()
                .change_context(errors::ApiErrorResponse::InternalServerError)?
                .flatten()
                .map(|address| address.address_id),
            address_id => address_id,
        };

        let is_stored_credential = helpers::is_stored_credential(
            &request.recurring_details,
            &request.payment_token,
            request.mandate_id.is_some(),
            request.is_stored_credential,
        );
        Ok((
            PaymentAttempt {
                payment_id: payment_id.to_owned(),
                merchant_id: platform.get_provider().get_account().get_id().clone(),
                attempt_id,
                status,
                currency,
                payment_method,
                capture_method: request.capture_method,
                capture_on: request.capture_on,
                confirm: request.confirm.unwrap_or(false),
                created_at,
                modified_at,
                last_synced: Some(last_synced),
                authentication_type: request.authentication_type,
                browser_info,
                payment_experience: request.payment_experience,
                payment_method_type,
                payment_method_data: additional_pm_data_value,
                amount_to_capture: request.amount_to_capture,
                payment_token: request.payment_token.clone(),
                mandate_id: request.mandate_id.clone(),
                business_sub_label: request.business_sub_label.clone(),
                mandate_details: request
                    .mandate_data
                    .as_ref()
                    .and_then(|inner| inner.mandate_type.clone().map(Into::into)),
                external_three_ds_authentication_attempted: None,
                mandate_data,
                payment_method_billing_address_id,
                net_amount: hyperswitch_domain_models::payments::payment_attempt::NetAmount::from_payments_request(
                    request,
                    MinorUnit::from(amount),
                ),
                save_to_locker: None,
                connector: None,
                error_message: None,
                offer_amount: None,
                payment_method_id: payment_method_info
                    .as_ref()
                    .map(|pm_info| pm_info.get_id().clone()),
                cancellation_reason: None,
                error_code: None,
                connector_metadata: None,
                straight_through_algorithm: None,
                preprocessing_step_id: None,
                error_reason: None,
                connector_response_reference_id: None,
                multiple_capture_count: None,
                amount_capturable: MinorUnit::new(i64::default()),
                updated_by: String::default(),
                authentication_data: None,
                encoded_data: None,
                merchant_connector_id: None,
                unified_code: None,
                unified_message: None,
                fingerprint_id: None,
                authentication_connector: None,
                authentication_id: None,
                client_source: None,
                client_version: None,
                customer_acceptance: customer_acceptance
                    .clone()
                    .map(|customer_acceptance| customer_acceptance.encode_to_value())
                    .transpose()
                    .change_context(errors::ApiErrorResponse::InternalServerError)
                    .attach_printable("Failed to serialize customer_acceptance")?
                    .map(Secret::new),
                organization_id: platform.get_processor().get_account().organization_id.clone(),
                profile_id,
                connector_mandate_detail: None,
                request_extended_authorization: None,
                extended_authorization_applied: None,
                extended_authorization_last_applied_at: None,
                capture_before: None,
                card_discovery: None,
                processor_merchant_id: platform.get_processor().get_account().get_id().clone(),
                created_by: None,
                setup_future_usage_applied: request.setup_future_usage,
                routing_approach: Some(common_enums::RoutingApproach::default()),
                connector_request_reference_id: None,
                network_transaction_id:None,
                network_details:None,
                is_stored_credential,
                authorized_amount: None,
                tokenization:request.tokenization,
                connector_transaction_id: None,
                charge_id: None,
                charges: None,
                issuer_error_code: None,
                issuer_error_message: None,
                debit_routing_savings: None,
                is_overcapture_enabled: None,
                encrypted_payment_method_data: None,
            },
            additional_pm_data,

        ))
    }

    #[instrument(skip_all)]
    #[allow(clippy::too_many_arguments)]
    async fn make_payment_intent(
        state: &SessionState,
        payment_id: &common_utils::id_type::PaymentId,
        platform: &domain::Platform,
        money: (api::Amount, enums::Currency),
        request: &api::PaymentsRequest,
        shipping_address_id: Option<String>,
        payment_link_data: Option<api_models::payments::PaymentLinkResponse>,
        billing_address_id: Option<String>,
        active_attempt_id: String,
        profile_id: common_utils::id_type::ProfileId,
        session_expiry: PrimitiveDateTime,
        business_profile: &domain::Profile,
        is_payment_id_from_merchant: bool,
    ) -> RouterResult<storage::PaymentIntent> {
        let created_at @ modified_at @ last_synced = common_utils::date_time::now();

        let status = helpers::payment_intent_status_fsm(
            request
                .payment_method_data
                .as_ref()
                .and_then(|request_payment_method_data| {
                    request_payment_method_data.payment_method_data.as_ref()
                }),
            request.confirm,
        );
        let client_secret = payment_id.generate_client_secret();
        let (amount, currency) = (money.0, Some(money.1));

        let order_details = request
            .get_order_details_as_value()
            .change_context(errors::ApiErrorResponse::InternalServerError)
            .attach_printable("Failed to convert order details to value")?;

        let allowed_payment_method_types = request
            .get_allowed_payment_method_types_as_value()
            .change_context(errors::ApiErrorResponse::InternalServerError)
            .attach_printable("Error converting allowed_payment_types to Value")?;

        let connector_metadata = request
            .get_connector_metadata_as_value()
            .change_context(errors::ApiErrorResponse::InternalServerError)
            .attach_printable("Error converting connector_metadata to Value")?;

        let feature_metadata = request
            .get_feature_metadata_as_value()
            .change_context(errors::ApiErrorResponse::InternalServerError)
            .attach_printable("Error converting feature_metadata to Value")?;

        let payment_link_id = payment_link_data.map(|pl_data| pl_data.payment_link_id);

        let request_incremental_authorization =
            core_utils::get_request_incremental_authorization_value(
                request.request_incremental_authorization,
                request.capture_method,
            )?;

        let split_payments = request.split_payments.clone();

        // Derivation of directly supplied Customer data in our Payment Create Request
        let raw_customer_details = if request.customer_id.is_none()
            && (request.name.is_some()
                || request.email.is_some()
                || request.phone.is_some()
                || request.phone_country_code.is_some())
        {
            Some(CustomerData {
                name: request.name.clone(),
                phone: request.phone.clone(),
                email: request.email.clone(),
                phone_country_code: request.phone_country_code.clone(),
                tax_registration_id: None,
            })
        } else {
            None
        };
        let is_payment_processor_token_flow = request.recurring_details.as_ref().and_then(
            |recurring_details| match recurring_details {
                RecurringDetails::ProcessorPaymentToken(_) => Some(true),
                _ => None,
            },
        );

        let key = platform
            .get_provider()
            .get_key_store()
            .key
            .get_inner()
            .peek();

        let identifier =
            Identifier::Merchant(platform.get_provider().get_key_store().merchant_id.clone());
        let key_manager_state: KeyManagerState = state.into();

        let shipping_details_encoded = request
            .shipping
            .clone()
            .map(|shipping| Encode::encode_to_value(&shipping).map(Secret::new))
            .transpose()
            .change_context(errors::ApiErrorResponse::InternalServerError)
            .attach_printable("Unable to encode billing details to serde_json::Value")?;

        let billing_details_encoded = request
            .billing
            .clone()
            .map(|billing| Encode::encode_to_value(&billing).map(Secret::new))
            .transpose()
            .change_context(errors::ApiErrorResponse::InternalServerError)
            .attach_printable("Unable to encode billing details to serde_json::Value")?;

        let customer_details_encoded = raw_customer_details
            .map(|customer| Encode::encode_to_value(&customer).map(Secret::new))
            .transpose()
            .change_context(errors::ApiErrorResponse::InternalServerError)
            .attach_printable("Unable to encode shipping details to serde_json::Value")?;

        let encrypted_data = domain::types::crypto_operation(
            &key_manager_state,
            type_name!(storage::PaymentIntent),
            domain::types::CryptoOperation::BatchEncrypt(
                FromRequestEncryptablePaymentIntent::to_encryptable(
                    FromRequestEncryptablePaymentIntent {
                        shipping_details: shipping_details_encoded,
                        billing_details: billing_details_encoded,
                        customer_details: customer_details_encoded,
                    },
                ),
            ),
            identifier.clone(),
            key,
        )
        .await
        .and_then(|val| val.try_into_batchoperation())
        .change_context(errors::ApiErrorResponse::InternalServerError)
        .attach_printable("Unable to encrypt data")?;

        let encrypted_data = FromRequestEncryptablePaymentIntent::from_encryptable(encrypted_data)
            .change_context(errors::ApiErrorResponse::InternalServerError)
            .attach_printable("Unable to encrypt the payment intent data")?;

        let skip_external_tax_calculation = request.skip_external_tax_calculation;

        let tax_details = request
            .order_tax_amount
            .map(|tax_amount| diesel_models::TaxDetails {
                default: Some(diesel_models::DefaultTax {
                    order_tax_amount: tax_amount,
                }),
                payment_method_type: None,
            });
        let force_3ds_challenge_trigger = request
            .force_3ds_challenge
            .unwrap_or(business_profile.force_3ds_challenge);

        Ok(storage::PaymentIntent {
            payment_id: payment_id.to_owned(),
            merchant_id: platform.get_provider().get_account().get_id().to_owned(),
            status,
            amount: MinorUnit::from(amount),
            currency,
            description: request.description.clone(),
            created_at,
            modified_at,
            last_synced: Some(last_synced),
            client_secret: Some(client_secret),
            setup_future_usage: request.setup_future_usage,
            off_session: request.off_session,
            return_url: request.return_url.as_ref().map(|a| a.to_string()),
            shipping_address_id,
            billing_address_id,
            statement_descriptor_name: request.statement_descriptor_name.clone(),
            statement_descriptor_suffix: request.statement_descriptor_suffix.clone(),
            metadata: request.metadata.clone(),
            business_country: request.business_country,
            business_label: request.business_label.clone(),
            active_attempt: hyperswitch_domain_models::RemoteStorageObject::ForeignID(
                active_attempt_id,
            ),
            order_details,
            amount_captured: None,
            customer_id: request.get_customer_id().cloned(),
            connector_id: None,
            allowed_payment_method_types,
            connector_metadata,
            feature_metadata,
            attempt_count: 1,
            profile_id: Some(profile_id),
            merchant_decision: None,
            payment_link_id,
            payment_confirm_source: None,
            surcharge_applicable: None,
            updated_by: platform
                .get_processor()
                .get_account()
                .storage_scheme
                .to_string(),
            request_incremental_authorization,
            incremental_authorization_allowed: None,
            authorization_count: None,
            fingerprint_id: None,
            session_expiry: Some(session_expiry),
            request_external_three_ds_authentication: request
                .request_external_three_ds_authentication,
            split_payments,
            frm_metadata: request.frm_metadata.clone(),
            billing_details: encrypted_data.billing_details,
            customer_details: encrypted_data.customer_details,
            merchant_order_reference_id: request.merchant_order_reference_id.clone(),
            shipping_details: encrypted_data.shipping_details,
            is_payment_processor_token_flow,
            organization_id: platform
                .get_processor()
                .get_account()
                .organization_id
                .clone(),
            shipping_cost: request.shipping_cost,
            tax_details,
            skip_external_tax_calculation,
            request_extended_authorization: request.request_extended_authorization,
            psd2_sca_exemption_type: request.psd2_sca_exemption_type,
            processor_merchant_id: platform.get_processor().get_account().get_id().to_owned(),
            created_by: None,
            force_3ds_challenge: request.force_3ds_challenge,
            force_3ds_challenge_trigger: Some(force_3ds_challenge_trigger),
            is_iframe_redirection_enabled: request
                .is_iframe_redirection_enabled
                .or(business_profile.is_iframe_redirection_enabled),
            is_payment_id_from_merchant: Some(is_payment_id_from_merchant),
            payment_channel: request.payment_channel.clone(),
            order_date: request.order_date,
            discount_amount: request.discount_amount,
            duty_amount: request.duty_amount,
            tax_status: request.tax_status,
            shipping_amount_tax: request.shipping_amount_tax,
            enable_partial_authorization: request.enable_partial_authorization,
            enable_overcapture: request.enable_overcapture,
            mit_category: request.mit_category,
            billing_descriptor: request.billing_descriptor.clone(),
            tokenization: request.tokenization,
            partner_merchant_identifier_details: request
                .partner_merchant_identifier_details
                .clone(),
        })
    }

    #[instrument(skip_all)]
    pub async fn get_ephemeral_key(
        request: &api::PaymentsRequest,
        state: &SessionState,
        provider: &domain::Provider,
    ) -> Option<ephemeral_key::EphemeralKey> {
        match request.get_customer_id() {
            Some(customer_id) => helpers::make_ephemeral_key(
                state.clone(),
                customer_id.clone(),
                provider.get_account().get_id().to_owned().clone(),
            )
            .await
            .ok()
            .and_then(|ek| {
                if let services::ApplicationResponse::Json(ek) = ek {
                    Some(ek)
                } else {
                    None
                }
            }),
            None => None,
        }
    }
}

#[instrument(skip_all)]
pub fn payments_create_request_validation(
    req: &api::PaymentsRequest,
) -> RouterResult<(api::Amount, enums::Currency)> {
    let currency = req.currency.get_required_value("currency")?;
    let amount = req.amount.get_required_value("amount")?;
    Ok((amount, currency))
}

#[allow(clippy::too_many_arguments)]
async fn create_payment_link(
    request: &api::PaymentsRequest,
    payment_link_config: api_models::admin::PaymentLinkConfig,
    processor: &domain::Processor,
    payment_id: common_utils::id_type::PaymentId,
    db: &dyn StorageInterface,
    amount: api::Amount,
    description: Option<String>,
    profile_id: common_utils::id_type::ProfileId,
    domain_name: String,
    session_expiry: PrimitiveDateTime,
    locale: Option<String>,
) -> RouterResult<Option<api_models::payments::PaymentLinkResponse>> {
    let created_at @ last_modified_at = Some(common_utils::date_time::now());
    let payment_link_id = utils::generate_id(consts::ID_LENGTH, "plink");
    let locale_str = locale.unwrap_or("en".to_owned());
    let merchant_id = processor.get_account().get_id();
    let open_payment_link = format!(
        "{}/payment_link/{}/{}?locale={}",
        domain_name,
        merchant_id.get_string_repr(),
        payment_id.get_string_repr(),
        locale_str.clone(),
    );

    let secure_link = payment_link_config.allowed_domains.as_ref().map(|_| {
        format!(
            "{}/payment_link/s/{}/{}?locale={}",
            domain_name,
            merchant_id.get_string_repr(),
            payment_id.get_string_repr(),
            locale_str,
        )
    });

    let payment_link_config_encoded_value = payment_link_config.encode_to_value().change_context(
        errors::ApiErrorResponse::InvalidDataValue {
            field_name: "payment_link_config",
        },
    )?;

    let payment_link_req = storage::PaymentLinkNew {
        payment_link_id: payment_link_id.clone(),
        payment_id: payment_id.clone(),
        merchant_id: merchant_id.clone(),
        link_to_pay: open_payment_link.clone(),
        amount: MinorUnit::from(amount),
        currency: request.currency,
        created_at,
        last_modified_at,
        fulfilment_time: Some(session_expiry),
        custom_merchant_name: Some(payment_link_config.seller_name),
        description,
        payment_link_config: Some(payment_link_config_encoded_value),
        profile_id: Some(profile_id),
        secure_link,
    };
    let payment_link_db = db
        .insert_payment_link(payment_link_req)
        .await
        .to_duplicate_response(errors::ApiErrorResponse::GenericDuplicateError {
            message: "payment link already exists!".to_string(),
        })?;

    Ok(Some(api_models::payments::PaymentLinkResponse {
        link: payment_link_db.link_to_pay.clone(),
        secure_link: payment_link_db.secure_link,
        payment_link_id: payment_link_db.payment_link_id,
    }))
}<|MERGE_RESOLUTION|>--- conflicted
+++ resolved
@@ -334,7 +334,6 @@
         }
 
         #[cfg(feature = "v1")]
-<<<<<<< HEAD
         let mut payment_attempt = platform_wrapper::payment_attempt::insert_payment_attempt(
             db,
             platform.get_provider(),
@@ -344,18 +343,6 @@
         .to_duplicate_response(errors::ApiErrorResponse::DuplicatePayment {
             payment_id: payment_id.clone(),
         })?;
-=======
-        let mut payment_attempt = db
-            .insert_payment_attempt(
-                payment_attempt_new,
-                storage_scheme,
-                platform.get_processor().get_key_store(),
-            )
-            .await
-            .to_duplicate_response(errors::ApiErrorResponse::DuplicatePayment {
-                payment_id: payment_id.clone(),
-            })?;
->>>>>>> 0582129b
 
         #[cfg(feature = "v2")]
         let payment_attempt = platform_wrapper::payment_attempt::insert_payment_attempt(
