use std::marker::PhantomData;

use api_models::enums::FrmSuggestion;
use async_trait::async_trait;
use common_utils::ext_traits::{AsyncExt, Encode, ValueExt};
use data_models::{mandates::MandateData, payments::payment_attempt::PaymentAttempt};
use diesel_models::ephemeral_key;
use error_stack::{self, ResultExt};
use masking::PeekInterface;
use router_derive::PaymentOperation;
use router_env::{instrument, tracing};
use time::PrimitiveDateTime;

use super::{BoxedOperation, Domain, GetTracker, Operation, UpdateTracker, ValidateRequest};
use crate::{
    consts,
    core::{
        errors::{self, CustomResult, RouterResult, StorageErrorExt},
        payment_link,
        payment_methods::PaymentMethodRetrieve,
        payments::{self, helpers, operations, CustomerDetails, PaymentAddress, PaymentData},
        utils as core_utils,
    },
    db::StorageInterface,
    routes::AppState,
    services,
    types::{
        self,
        api::{self, PaymentIdTypeExt},
        domain,
        storage::{
            self,
            enums::{self, IntentStatus},
        },
    },
    utils::{self, OptionExt},
};

#[derive(Debug, Clone, Copy, PaymentOperation)]
#[operation(operations = "all", flow = "authorize")]
pub struct PaymentCreate;

/// The `get_trackers` function for `PaymentsCreate` is an entrypoint for new payments
/// This will create all the entities required for a new payment from the request
#[async_trait]
impl<F: Send + Clone, Ctx: PaymentMethodRetrieve>
    GetTracker<F, PaymentData<F>, api::PaymentsRequest, Ctx> for PaymentCreate
{
    #[instrument(skip_all)]
    async fn get_trackers<'a>(
        &'a self,
        state: &'a AppState,
        payment_id: &api::PaymentIdType,
        request: &api::PaymentsRequest,
        mandate_type: Option<api::MandateTransactionType>,
        merchant_account: &domain::MerchantAccount,
        merchant_key_store: &domain::MerchantKeyStore,
        _auth_flow: services::AuthFlow,
    ) -> RouterResult<operations::GetTrackerResponse<'a, F, api::PaymentsRequest, Ctx>> {
        let db = &*state.store;
        let ephemeral_key = Self::get_ephemeral_key(request, state, merchant_account).await;
        let merchant_id = &merchant_account.merchant_id;
        let storage_scheme = merchant_account.storage_scheme;
        let (payment_intent, payment_attempt);

        let money @ (amount, currency) = payments_create_request_validation(request)?;

        let payment_id = payment_id
            .get_payment_intent_id()
            .change_context(errors::ApiErrorResponse::PaymentNotFound)?;

        helpers::validate_business_details(
            request.business_country,
            request.business_label.as_ref(),
            merchant_account,
        )?;

        // If profile id is not passed, get it from the business_country and business_label
        let profile_id = core_utils::get_profile_id_from_business_details(
            request.business_country,
            request.business_label.as_ref(),
            merchant_account,
            request.profile_id.as_ref(),
            &*state.store,
            true,
        )
        .await?;

        // Validate whether profile_id passed in request is valid and is linked to the merchant
        let business_profile = if let Some(business_profile) =
<<<<<<< HEAD
            core_utils::validate_and_get_business_profile(
                db,
                request.profile_id.as_ref(),
                merchant_id,
            )
            .await?
=======
            core_utils::validate_and_get_business_profile(db, Some(&profile_id), merchant_id)
                .await?
>>>>>>> ee044a0b
        {
            business_profile
        } else {
            db.find_business_profile_by_profile_id(&profile_id)
                .await
                .to_not_found_response(errors::ApiErrorResponse::BusinessProfileNotFound {
                    id: profile_id.to_string(),
                })?
        };

        let (
            token,
            payment_method,
            payment_method_type,
            setup_mandate,
            recurring_mandate_payment_data,
            mandate_connector,
        ) = helpers::get_token_pm_type_mandate_details(
            state,
            request,
            mandate_type,
            merchant_account,
            merchant_key_store,
        )
        .await?;

        let customer_details = helpers::get_customer_details_from_request(request);

        let shipping_address = helpers::create_or_find_address_for_payment_by_request(
            db,
            request.shipping.as_ref(),
            None,
            merchant_id,
            customer_details.customer_id.as_ref(),
            merchant_key_store,
            &payment_id,
            merchant_account.storage_scheme,
        )
        .await?;

        let billing_address = helpers::create_or_find_address_for_payment_by_request(
            db,
            request.billing.as_ref(),
            None,
            merchant_id,
            customer_details.customer_id.as_ref(),
            merchant_key_store,
            &payment_id,
            merchant_account.storage_scheme,
        )
        .await?;

        let browser_info = request
            .browser_info
            .clone()
            .map(|x| {
                common_utils::ext_traits::Encode::<types::BrowserInformation>::encode_to_value(&x)
            })
            .transpose()
            .change_context(errors::ApiErrorResponse::InvalidDataValue {
                field_name: "browser_info",
            })?;

        let attempt_id = if core_utils::is_merchant_enabled_for_payment_id_as_connector_request_id(
            &state.conf,
            merchant_id,
        ) {
            payment_id.to_string()
        } else {
            utils::get_payment_attempt_id(payment_id.clone(), 1)
        };

<<<<<<< HEAD
        let intent_fulfillment_time = request.intent_fulfillment_time.map(i64::from).unwrap_or(
            business_profile
                .intent_fulfillment_time
                .unwrap_or(consts::DEFAULT_FULFILLMENT_TIME),
        );

        let expiry = common_utils::date_time::now()
            .saturating_add(time::Duration::seconds(intent_fulfillment_time));
=======
        let session_expiry =
            common_utils::date_time::now().saturating_add(time::Duration::seconds(
                request.session_expiry.map(i64::from).unwrap_or(
                    business_profile
                        .session_expiry
                        .unwrap_or(consts::DEFAULT_SESSION_EXPIRY),
                ),
            ));
>>>>>>> ee044a0b

        let payment_link_data = if let Some(payment_link_create) = request.payment_link {
            if payment_link_create {
                let merchant_name = merchant_account
                    .merchant_name
                    .clone()
                    .map(|merchant_name| merchant_name.into_inner().peek().to_owned())
                    .unwrap_or_default();

                let default_domain_name = state.conf.server.base_url.clone();

                let (payment_link_config, domain_name) =
                    payment_link::get_payment_link_config_based_on_priority(
                        request.payment_link_config.clone(),
                        business_profile.payment_link_config.clone(),
                        merchant_name,
                        default_domain_name,
                    )?;
                create_payment_link(
                    request,
                    payment_link_config,
                    merchant_id.clone(),
                    payment_id.clone(),
                    db,
                    amount,
                    request.description.clone(),
                    profile_id.clone(),
                    domain_name,
<<<<<<< HEAD
                    expiry,
=======
                    session_expiry,
>>>>>>> ee044a0b
                )
                .await?
            } else {
                None
            }
        } else {
            None
        };

        let payment_intent_new = Self::make_payment_intent(
            &payment_id,
            merchant_account,
            money,
            request,
            shipping_address.clone().map(|x| x.address_id),
            payment_link_data.clone(),
            billing_address.clone().map(|x| x.address_id),
            attempt_id,
            profile_id,
<<<<<<< HEAD
            expiry,
=======
            session_expiry,
>>>>>>> ee044a0b
        )
        .await?;

        let (payment_attempt_new, additional_payment_data) = Self::make_payment_attempt(
            &payment_id,
            merchant_id,
            money,
            payment_method,
            payment_method_type,
            request,
            browser_info,
            state,
        )
        .await?;

        payment_intent = db
            .insert_payment_intent(payment_intent_new, storage_scheme)
            .await
            .to_duplicate_response(errors::ApiErrorResponse::DuplicatePayment {
                payment_id: payment_id.clone(),
            })?;

        if let Some(order_details) = &request.order_details {
            helpers::validate_order_details_amount(
                order_details.to_owned(),
                payment_intent.amount,
            )?;
        }

        payment_attempt = db
            .insert_payment_attempt(payment_attempt_new, storage_scheme)
            .await
            .to_duplicate_response(errors::ApiErrorResponse::DuplicatePayment {
                payment_id: payment_id.clone(),
            })?;

        let mandate_id = request
            .mandate_id
            .as_ref()
            .async_and_then(|mandate_id| async {
                let mandate = db
                    .find_mandate_by_merchant_id_mandate_id(merchant_id, mandate_id)
                    .await
                    .to_not_found_response(errors::ApiErrorResponse::MandateNotFound);
                Some(mandate.and_then(|mandate_obj| {
                    match (
                        mandate_obj.network_transaction_id,
                        mandate_obj.connector_mandate_ids,
                    ) {
                        (Some(network_tx_id), _) => Ok(api_models::payments::MandateIds {
                            mandate_id: mandate_obj.mandate_id,
                            mandate_reference_id: Some(
                                api_models::payments::MandateReferenceId::NetworkMandateId(
                                    network_tx_id,
                                ),
                            ),
                        }),
                        (_, Some(connector_mandate_id)) => connector_mandate_id
                        .parse_value("ConnectorMandateId")
                        .change_context(errors::ApiErrorResponse::MandateNotFound)
                        .map(|connector_id: api_models::payments::ConnectorMandateReferenceId| {
                            api_models::payments::MandateIds {
                                mandate_id: mandate_obj.mandate_id,
                                mandate_reference_id: Some(api_models::payments::MandateReferenceId::ConnectorMandateId(
                                    api_models::payments::ConnectorMandateReferenceId {
                                        connector_mandate_id: connector_id.connector_mandate_id,
                                        payment_method_id: connector_id.payment_method_id,
                                    },
                                ))
                            }
                         }),
                        (_, _) => Ok(api_models::payments::MandateIds {
                            mandate_id: mandate_obj.mandate_id,
                            mandate_reference_id: None,
                        }),
                    }
                }))
            })
            .await
            .transpose()?;

        let operation = payments::if_not_create_change_operation::<_, F, Ctx>(
            payment_intent.status,
            request.confirm,
            self,
        );

        let creds_identifier = request
            .merchant_connector_details
            .as_ref()
            .map(|mcd| mcd.creds_identifier.to_owned());
        request
            .merchant_connector_details
            .to_owned()
            .async_map(|mcd| async {
                helpers::insert_merchant_connector_creds_to_config(
                    db,
                    merchant_account.merchant_id.as_str(),
                    mcd,
                )
                .await
            })
            .await
            .transpose()?;

        // The operation merges mandate data from both request and payment_attempt
        let setup_mandate = setup_mandate.map(MandateData::from);

        let surcharge_details = request.surcharge_details.map(|request_surcharge_details| {
            payments::types::SurchargeDetails::from((&request_surcharge_details, &payment_attempt))
        });

        let payment_method_data_after_card_bin_call = request
            .payment_method_data
            .as_ref()
            .zip(additional_payment_data)
            .map(|(payment_method_data, additional_payment_data)| {
                payment_method_data.apply_additional_payment_data(additional_payment_data)
            });
        let amount = payment_attempt.get_total_amount().into();
        let payment_data = PaymentData {
            flow: PhantomData,
            payment_intent,
            payment_attempt,
            currency,
            amount,
            email: request.email.clone(),
            mandate_id,
            mandate_connector,
            setup_mandate,
            token,
            address: PaymentAddress {
                shipping: shipping_address.as_ref().map(|a| a.into()),
                billing: billing_address.as_ref().map(|a| a.into()),
            },
            confirm: request.confirm,
            payment_method_data: payment_method_data_after_card_bin_call,
            refunds: vec![],
            disputes: vec![],
            attempts: None,
            force_sync: None,
            sessions_token: vec![],
            card_cvc: request.card_cvc.clone(),
            creds_identifier,
            pm_token: None,
            connector_customer_id: None,
            recurring_mandate_payment_data,
            ephemeral_key,
            multiple_capture_data: None,
            redirect_response: None,
            surcharge_details,
            frm_message: None,
            payment_link_data,
            incremental_authorization_details: None,
            authorizations: vec![],
            frm_metadata: request.frm_metadata.clone(),
        };

        let get_trackers_response = operations::GetTrackerResponse {
            operation,
            customer_details: Some(customer_details),
            payment_data,
            business_profile,
        };

        Ok(get_trackers_response)
    }
}

#[async_trait]
impl<F: Clone + Send, Ctx: PaymentMethodRetrieve> Domain<F, api::PaymentsRequest, Ctx>
    for PaymentCreate
{
    #[instrument(skip_all)]
    async fn get_or_create_customer_details<'a>(
        &'a self,
        db: &dyn StorageInterface,
        payment_data: &mut PaymentData<F>,
        request: Option<CustomerDetails>,
        key_store: &domain::MerchantKeyStore,
    ) -> CustomResult<
        (
            BoxedOperation<'a, F, api::PaymentsRequest, Ctx>,
            Option<domain::Customer>,
        ),
        errors::StorageError,
    > {
        helpers::create_customer_if_not_exist(
            Box::new(self),
            db,
            payment_data,
            request,
            &key_store.merchant_id,
            key_store,
        )
        .await
    }

    #[instrument(skip_all)]
    async fn make_pm_data<'a>(
        &'a self,
        state: &'a AppState,
        payment_data: &mut PaymentData<F>,
        _storage_scheme: enums::MerchantStorageScheme,
        merchant_key_store: &domain::MerchantKeyStore,
    ) -> RouterResult<(
        BoxedOperation<'a, F, api::PaymentsRequest, Ctx>,
        Option<api::PaymentMethodData>,
    )> {
        helpers::make_pm_data(Box::new(self), state, payment_data, merchant_key_store).await
    }

    #[instrument(skip_all)]
    async fn add_task_to_process_tracker<'a>(
        &'a self,
        _state: &'a AppState,
        _payment_attempt: &PaymentAttempt,
        _requeue: bool,
        _schedule_time: Option<PrimitiveDateTime>,
    ) -> CustomResult<(), errors::ApiErrorResponse> {
        Ok(())
    }

    async fn get_connector<'a>(
        &'a self,
        _merchant_account: &domain::MerchantAccount,
        state: &AppState,
        request: &api::PaymentsRequest,
        _payment_intent: &storage::PaymentIntent,
        _merchant_key_store: &domain::MerchantKeyStore,
    ) -> CustomResult<api::ConnectorChoice, errors::ApiErrorResponse> {
        helpers::get_connector_default(state, request.routing.clone()).await
    }
}

#[async_trait]
impl<F: Clone, Ctx: PaymentMethodRetrieve>
    UpdateTracker<F, PaymentData<F>, api::PaymentsRequest, Ctx> for PaymentCreate
{
    #[instrument(skip_all)]
    async fn update_trackers<'b>(
        &'b self,
        state: &'b AppState,
        mut payment_data: PaymentData<F>,
        _customer: Option<domain::Customer>,
        storage_scheme: enums::MerchantStorageScheme,
        _updated_customer: Option<storage::CustomerUpdate>,
        _merchant_key_store: &domain::MerchantKeyStore,
        _frm_suggestion: Option<FrmSuggestion>,
        _header_payload: api::HeaderPayload,
    ) -> RouterResult<(
        BoxedOperation<'b, F, api::PaymentsRequest, Ctx>,
        PaymentData<F>,
    )>
    where
        F: 'b + Send,
    {
        let status = match payment_data.payment_intent.status {
            IntentStatus::RequiresPaymentMethod => match payment_data.payment_method_data {
                Some(_) => Some(IntentStatus::RequiresConfirmation),
                _ => None,
            },
            IntentStatus::RequiresConfirmation => {
                if let Some(true) = payment_data.confirm {
                    //TODO: do this later, request validation should happen before
                    Some(IntentStatus::Processing)
                } else {
                    None
                }
            }
            _ => None,
        };

        let payment_token = payment_data.token.clone();
        let connector = payment_data.payment_attempt.connector.clone();
        let straight_through_algorithm = payment_data
            .payment_attempt
            .straight_through_algorithm
            .clone();
        let authorized_amount = payment_data.payment_attempt.amount;
        let merchant_connector_id = payment_data.payment_attempt.merchant_connector_id.clone();

        let surcharge_amount = payment_data
            .surcharge_details
            .as_ref()
            .map(|surcharge_details| surcharge_details.surcharge_amount);
        let tax_amount = payment_data
            .surcharge_details
            .as_ref()
            .map(|surcharge_details| surcharge_details.tax_on_surcharge_amount);

        payment_data.payment_attempt = state
            .store
            .update_payment_attempt_with_attempt_id(
                payment_data.payment_attempt,
                storage::PaymentAttemptUpdate::UpdateTrackers {
                    payment_token,
                    connector,
                    straight_through_algorithm,
                    amount_capturable: match payment_data.confirm.unwrap_or(true) {
                        true => Some(authorized_amount),
                        false => None,
                    },
                    surcharge_amount,
                    tax_amount,
                    updated_by: storage_scheme.to_string(),
                    merchant_connector_id,
                },
                storage_scheme,
            )
            .await
            .to_not_found_response(errors::ApiErrorResponse::PaymentNotFound)?;

        let customer_id = payment_data.payment_intent.customer_id.clone();

        payment_data.payment_intent = state
            .store
            .update_payment_intent(
                payment_data.payment_intent,
                storage::PaymentIntentUpdate::ReturnUrlUpdate {
                    return_url: None,
                    status,
                    customer_id,
                    shipping_address_id: None,
                    billing_address_id: None,
                    updated_by: storage_scheme.to_string(),
                },
                storage_scheme,
            )
            .await
            .to_not_found_response(errors::ApiErrorResponse::PaymentNotFound)?;

        // payment_data.mandate_id = response.and_then(|router_data| router_data.request.mandate_id);
        Ok((
            payments::is_confirm(self, payment_data.confirm),
            payment_data,
        ))
    }
}

impl<F: Send + Clone, Ctx: PaymentMethodRetrieve> ValidateRequest<F, api::PaymentsRequest, Ctx>
    for PaymentCreate
{
    #[instrument(skip_all)]
    fn validate_request<'a, 'b>(
        &'b self,
        request: &api::PaymentsRequest,
        merchant_account: &'a domain::MerchantAccount,
    ) -> RouterResult<(
        BoxedOperation<'b, F, api::PaymentsRequest, Ctx>,
        operations::ValidateResult<'a>,
    )> {
        helpers::validate_customer_details_in_request(request)?;
<<<<<<< HEAD
        if let Some(intent_fulfillment_time) = &request.intent_fulfillment_time {
            helpers::validate_intent_fulfillment_time(intent_fulfillment_time.to_owned())?;
=======
        if let Some(session_expiry) = &request.session_expiry {
            helpers::validate_session_expiry(session_expiry.to_owned())?;
>>>>>>> ee044a0b
        }

        if let Some(payment_link) = &request.payment_link {
            if *payment_link {
                helpers::validate_payment_link_request(request.confirm)?;
            }
        };

        let payment_id = request.payment_id.clone().ok_or(error_stack::report!(
            errors::ApiErrorResponse::PaymentNotFound
        ))?;

        let request_merchant_id = request.merchant_id.as_deref();
        helpers::validate_merchant_id(&merchant_account.merchant_id, request_merchant_id)
            .change_context(errors::ApiErrorResponse::MerchantAccountNotFound)?;

        helpers::validate_request_amount_and_amount_to_capture(
            request.amount,
            request.amount_to_capture,
            request.surcharge_details,
        )
        .change_context(errors::ApiErrorResponse::InvalidDataFormat {
            field_name: "amount_to_capture".to_string(),
            expected_format: "amount_to_capture lesser than amount".to_string(),
        })?;

        helpers::validate_amount_to_capture_and_capture_method(None, request)?;
        helpers::validate_card_data(request.payment_method_data.clone())?;

        helpers::validate_payment_method_fields_present(request)?;

        let mandate_type =
            helpers::validate_mandate(request, payments::is_operation_confirm(self))?;

        if request.confirm.unwrap_or(false) {
            helpers::validate_pm_or_token_given(
                &request.payment_method,
                &request.payment_method_data,
                &request.payment_method_type,
                &mandate_type,
                &request.payment_token,
            )?;

            helpers::validate_customer_id_mandatory_cases(
                request.setup_future_usage.is_some(),
                &request
                    .customer
                    .clone()
                    .map(|customer| customer.id)
                    .or(request.customer_id.clone()),
            )?;
        }

        Ok((
            Box::new(self),
            operations::ValidateResult {
                merchant_id: &merchant_account.merchant_id,
                payment_id,
                mandate_type,
                storage_scheme: merchant_account.storage_scheme,
                requeue: matches!(
                    request.retry_action,
                    Some(api_models::enums::RetryAction::Requeue)
                ),
            },
        ))
    }
}

impl PaymentCreate {
    #[instrument(skip_all)]
    #[allow(clippy::too_many_arguments)]
    pub async fn make_payment_attempt(
        payment_id: &str,
        merchant_id: &str,
        money: (api::Amount, enums::Currency),
        payment_method: Option<enums::PaymentMethod>,
        payment_method_type: Option<enums::PaymentMethodType>,
        request: &api::PaymentsRequest,
        browser_info: Option<serde_json::Value>,
        state: &AppState,
    ) -> RouterResult<(
        storage::PaymentAttemptNew,
        Option<api_models::payments::AdditionalPaymentData>,
    )> {
        let created_at @ modified_at @ last_synced = Some(common_utils::date_time::now());
        let status =
            helpers::payment_attempt_status_fsm(&request.payment_method_data, request.confirm);
        let (amount, currency) = (money.0, Some(money.1));

        let additional_pm_data = request
            .payment_method_data
            .as_ref()
            .async_map(|payment_method_data| async {
                helpers::get_additional_payment_data(payment_method_data, &*state.store).await
            })
            .await;
        let additional_pm_data_value = additional_pm_data
            .as_ref()
            .map(Encode::<api_models::payments::AdditionalPaymentData>::encode_to_value)
            .transpose()
            .change_context(errors::ApiErrorResponse::InternalServerError)
            .attach_printable("Failed to encode additional pm data")?;
        let attempt_id = if core_utils::is_merchant_enabled_for_payment_id_as_connector_request_id(
            &state.conf,
            merchant_id,
        ) {
            payment_id.to_string()
        } else {
            utils::get_payment_attempt_id(payment_id, 1)
        };
        let surcharge_amount = request
            .surcharge_details
            .map(|surcharge_details| surcharge_details.surcharge_amount);
        let tax_amount = request
            .surcharge_details
            .and_then(|surcharge_details| surcharge_details.tax_amount);

        Ok((
            storage::PaymentAttemptNew {
                payment_id: payment_id.to_string(),
                merchant_id: merchant_id.to_string(),
                attempt_id,
                status,
                currency,
                amount: amount.into(),
                payment_method,
                capture_method: request.capture_method,
                capture_on: request.capture_on,
                confirm: request.confirm.unwrap_or(false),
                created_at,
                modified_at,
                last_synced,
                authentication_type: request.authentication_type,
                browser_info,
                payment_experience: request.payment_experience,
                payment_method_type,
                payment_method_data: additional_pm_data_value,
                amount_to_capture: request.amount_to_capture,
                payment_token: request.payment_token.clone(),
                mandate_id: request.mandate_id.clone(),
                business_sub_label: request.business_sub_label.clone(),
                surcharge_amount,
                tax_amount,
                mandate_details: request
                    .mandate_data
                    .as_ref()
                    .and_then(|inner| inner.mandate_type.clone().map(Into::into)),
                ..storage::PaymentAttemptNew::default()
            },
            additional_pm_data,
        ))
    }

    #[instrument(skip_all)]
    #[allow(clippy::too_many_arguments)]
    async fn make_payment_intent(
        payment_id: &str,
        merchant_account: &types::domain::MerchantAccount,
        money: (api::Amount, enums::Currency),
        request: &api::PaymentsRequest,
        shipping_address_id: Option<String>,
        payment_link_data: Option<api_models::payments::PaymentLinkResponse>,
        billing_address_id: Option<String>,
        active_attempt_id: String,
        profile_id: String,
<<<<<<< HEAD
        expiry: PrimitiveDateTime,
=======
        session_expiry: PrimitiveDateTime,
>>>>>>> ee044a0b
    ) -> RouterResult<storage::PaymentIntentNew> {
        let created_at @ modified_at @ last_synced = Some(common_utils::date_time::now());
        let status =
            helpers::payment_intent_status_fsm(&request.payment_method_data, request.confirm);
        let client_secret =
            crate::utils::generate_id(consts::ID_LENGTH, format!("{payment_id}_secret").as_str());
        let (amount, currency) = (money.0, Some(money.1));

        let order_details = request
            .get_order_details_as_value()
            .change_context(errors::ApiErrorResponse::InternalServerError)
            .attach_printable("Failed to convert order details to value")?;

        let allowed_payment_method_types = request
            .get_allowed_payment_method_types_as_value()
            .change_context(errors::ApiErrorResponse::InternalServerError)
            .attach_printable("Error converting allowed_payment_types to Value")?;

        let connector_metadata = request
            .get_connector_metadata_as_value()
            .change_context(errors::ApiErrorResponse::InternalServerError)
            .attach_printable("Error converting connector_metadata to Value")?;

        let feature_metadata = request
            .get_feature_metadata_as_value()
            .change_context(errors::ApiErrorResponse::InternalServerError)
            .attach_printable("Error converting feature_metadata to Value")?;

        let payment_link_id = payment_link_data.map(|pl_data| pl_data.payment_link_id);

        let request_incremental_authorization =
            core_utils::get_request_incremental_authorization_value(
                request.request_incremental_authorization,
                request.capture_method,
            )?;

        Ok(storage::PaymentIntentNew {
            payment_id: payment_id.to_string(),
            merchant_id: merchant_account.merchant_id.to_string(),
            status,
            amount: amount.into(),
            currency,
            description: request.description.clone(),
            created_at,
            modified_at,
            last_synced,
            client_secret: Some(client_secret),
            setup_future_usage: request.setup_future_usage,
            off_session: request.off_session,
            return_url: request.return_url.as_ref().map(|a| a.to_string()),
            shipping_address_id,
            billing_address_id,
            statement_descriptor_name: request.statement_descriptor_name.clone(),
            statement_descriptor_suffix: request.statement_descriptor_suffix.clone(),
            metadata: request.metadata.clone(),
            business_country: request.business_country,
            business_label: request.business_label.clone(),
            active_attempt: data_models::RemoteStorageObject::ForeignID(active_attempt_id),
            order_details,
            amount_captured: None,
            customer_id: None,
            connector_id: None,
            allowed_payment_method_types,
            connector_metadata,
            feature_metadata,
            attempt_count: 1,
            profile_id: Some(profile_id),
            merchant_decision: None,
            payment_link_id,
            payment_confirm_source: None,
            surcharge_applicable: None,
            updated_by: merchant_account.storage_scheme.to_string(),
            request_incremental_authorization,
            incremental_authorization_allowed: None,
            authorization_count: None,
<<<<<<< HEAD
            expiry: Some(expiry),
=======
            session_expiry: Some(session_expiry),
>>>>>>> ee044a0b
        })
    }

    #[instrument(skip_all)]
    pub async fn get_ephemeral_key(
        request: &api::PaymentsRequest,
        state: &AppState,
        merchant_account: &domain::MerchantAccount,
    ) -> Option<ephemeral_key::EphemeralKey> {
        match request.customer_id.clone() {
            Some(customer_id) => helpers::make_ephemeral_key(
                state.clone(),
                customer_id,
                merchant_account.merchant_id.clone(),
            )
            .await
            .ok()
            .and_then(|ek| {
                if let services::ApplicationResponse::Json(ek) = ek {
                    Some(ek)
                } else {
                    None
                }
            }),
            None => None,
        }
    }
}

#[instrument(skip_all)]
pub fn payments_create_request_validation(
    req: &api::PaymentsRequest,
) -> RouterResult<(api::Amount, enums::Currency)> {
    let currency = req.currency.get_required_value("currency")?;
    let amount = req.amount.get_required_value("amount")?;
    Ok((amount, currency))
}

#[allow(clippy::too_many_arguments)]
async fn create_payment_link(
    request: &api::PaymentsRequest,
    payment_link_config: api_models::admin::PaymentLinkConfig,
    merchant_id: String,
    payment_id: String,
    db: &dyn StorageInterface,
    amount: api::Amount,
    description: Option<String>,
    profile_id: String,
    domain_name: String,
<<<<<<< HEAD
    expiry: PrimitiveDateTime,
=======
    session_expiry: PrimitiveDateTime,
>>>>>>> ee044a0b
) -> RouterResult<Option<api_models::payments::PaymentLinkResponse>> {
    let created_at @ last_modified_at = Some(common_utils::date_time::now());
    let payment_link_id = utils::generate_id(consts::ID_LENGTH, "plink");
    let payment_link = format!(
        "{}/payment_link/{}/{}",
        domain_name,
        merchant_id.clone(),
        payment_id.clone()
    );

    let payment_link_config_encoded_value = common_utils::ext_traits::Encode::<
        api_models::admin::PaymentLinkConfig,
    >::encode_to_value(&payment_link_config)
    .change_context(errors::ApiErrorResponse::InvalidDataValue {
        field_name: "payment_link_config",
    })?;

    let payment_link_req = storage::PaymentLinkNew {
        payment_link_id: payment_link_id.clone(),
        payment_id: payment_id.clone(),
        merchant_id: merchant_id.clone(),
        link_to_pay: payment_link.clone(),
        amount: amount.into(),
        currency: request.currency,
        created_at,
        last_modified_at,
<<<<<<< HEAD
        fulfilment_time: Some(expiry),
=======
        fulfilment_time: Some(session_expiry),
>>>>>>> ee044a0b
        custom_merchant_name: Some(payment_link_config.seller_name),
        description,
        payment_link_config: Some(payment_link_config_encoded_value),
        profile_id: Some(profile_id),
    };
    let payment_link_db = db
        .insert_payment_link(payment_link_req)
        .await
        .to_duplicate_response(errors::ApiErrorResponse::GenericDuplicateError {
            message: "payment link already exists!".to_string(),
        })?;

    Ok(Some(api_models::payments::PaymentLinkResponse {
        link: payment_link_db.link_to_pay,
        payment_link_id: payment_link_db.payment_link_id,
    }))
}<|MERGE_RESOLUTION|>--- conflicted
+++ resolved
@@ -88,17 +88,8 @@
 
         // Validate whether profile_id passed in request is valid and is linked to the merchant
         let business_profile = if let Some(business_profile) =
-<<<<<<< HEAD
-            core_utils::validate_and_get_business_profile(
-                db,
-                request.profile_id.as_ref(),
-                merchant_id,
-            )
-            .await?
-=======
             core_utils::validate_and_get_business_profile(db, Some(&profile_id), merchant_id)
                 .await?
->>>>>>> ee044a0b
         {
             business_profile
         } else {
@@ -171,16 +162,6 @@
             utils::get_payment_attempt_id(payment_id.clone(), 1)
         };
 
-<<<<<<< HEAD
-        let intent_fulfillment_time = request.intent_fulfillment_time.map(i64::from).unwrap_or(
-            business_profile
-                .intent_fulfillment_time
-                .unwrap_or(consts::DEFAULT_FULFILLMENT_TIME),
-        );
-
-        let expiry = common_utils::date_time::now()
-            .saturating_add(time::Duration::seconds(intent_fulfillment_time));
-=======
         let session_expiry =
             common_utils::date_time::now().saturating_add(time::Duration::seconds(
                 request.session_expiry.map(i64::from).unwrap_or(
@@ -189,7 +170,6 @@
                         .unwrap_or(consts::DEFAULT_SESSION_EXPIRY),
                 ),
             ));
->>>>>>> ee044a0b
 
         let payment_link_data = if let Some(payment_link_create) = request.payment_link {
             if payment_link_create {
@@ -218,11 +198,7 @@
                     request.description.clone(),
                     profile_id.clone(),
                     domain_name,
-<<<<<<< HEAD
-                    expiry,
-=======
                     session_expiry,
->>>>>>> ee044a0b
                 )
                 .await?
             } else {
@@ -242,11 +218,7 @@
             billing_address.clone().map(|x| x.address_id),
             attempt_id,
             profile_id,
-<<<<<<< HEAD
-            expiry,
-=======
             session_expiry,
->>>>>>> ee044a0b
         )
         .await?;
 
@@ -600,13 +572,8 @@
         operations::ValidateResult<'a>,
     )> {
         helpers::validate_customer_details_in_request(request)?;
-<<<<<<< HEAD
-        if let Some(intent_fulfillment_time) = &request.intent_fulfillment_time {
-            helpers::validate_intent_fulfillment_time(intent_fulfillment_time.to_owned())?;
-=======
         if let Some(session_expiry) = &request.session_expiry {
             helpers::validate_session_expiry(session_expiry.to_owned())?;
->>>>>>> ee044a0b
         }
 
         if let Some(payment_link) = &request.payment_link {
@@ -773,11 +740,7 @@
         billing_address_id: Option<String>,
         active_attempt_id: String,
         profile_id: String,
-<<<<<<< HEAD
-        expiry: PrimitiveDateTime,
-=======
         session_expiry: PrimitiveDateTime,
->>>>>>> ee044a0b
     ) -> RouterResult<storage::PaymentIntentNew> {
         let created_at @ modified_at @ last_synced = Some(common_utils::date_time::now());
         let status =
@@ -853,11 +816,7 @@
             request_incremental_authorization,
             incremental_authorization_allowed: None,
             authorization_count: None,
-<<<<<<< HEAD
-            expiry: Some(expiry),
-=======
             session_expiry: Some(session_expiry),
->>>>>>> ee044a0b
         })
     }
 
@@ -907,11 +866,7 @@
     description: Option<String>,
     profile_id: String,
     domain_name: String,
-<<<<<<< HEAD
-    expiry: PrimitiveDateTime,
-=======
     session_expiry: PrimitiveDateTime,
->>>>>>> ee044a0b
 ) -> RouterResult<Option<api_models::payments::PaymentLinkResponse>> {
     let created_at @ last_modified_at = Some(common_utils::date_time::now());
     let payment_link_id = utils::generate_id(consts::ID_LENGTH, "plink");
@@ -938,11 +893,7 @@
         currency: request.currency,
         created_at,
         last_modified_at,
-<<<<<<< HEAD
-        fulfilment_time: Some(expiry),
-=======
         fulfilment_time: Some(session_expiry),
->>>>>>> ee044a0b
         custom_merchant_name: Some(payment_link_config.seller_name),
         description,
         payment_link_config: Some(payment_link_config_encoded_value),
