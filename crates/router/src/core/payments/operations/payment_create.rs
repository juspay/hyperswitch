--- conflicted
+++ resolved
@@ -605,7 +605,6 @@
             business_country,
             business_label,
             active_attempt_id,
-<<<<<<< HEAD
             order_details,
             amount_captured: None,
             customer_id: None,
@@ -613,12 +612,7 @@
             allowed_payment_method_types,
             connector_metadata,
             feature_metadata,
-=======
-            order_details: order_details_outside_value,
-            udf: request.udf.clone(),
             attempt_count: 1,
-            ..storage::PaymentIntentNew::default()
->>>>>>> 82e1bf0d
         })
     }
 
