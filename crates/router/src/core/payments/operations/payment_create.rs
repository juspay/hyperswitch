use std::marker::PhantomData;

use api_models::enums::FrmSuggestion;
use async_trait::async_trait;
use common_utils::ext_traits::{AsyncExt, Encode, ValueExt};
use data_models::{
    mandates::{MandateData, MandateDetails},
    payments::payment_attempt::PaymentAttempt,
};
use diesel_models::ephemeral_key;
use error_stack::{self, ResultExt};
use masking::PeekInterface;
use router_derive::PaymentOperation;
use router_env::{instrument, tracing};
use time::PrimitiveDateTime;

use super::{BoxedOperation, Domain, GetTracker, Operation, UpdateTracker, ValidateRequest};
use crate::{
    consts,
    core::{
        errors::{self, CustomResult, RouterResult, StorageErrorExt},
        payment_link,
        payment_methods::PaymentMethodRetrieve,
        payments::{self, helpers, operations, CustomerDetails, PaymentAddress, PaymentData},
        utils as core_utils,
    },
    db::StorageInterface,
    routes::AppState,
    services,
    types::{
        self,
        api::{self, PaymentIdTypeExt},
        domain,
        storage::{
            self,
            enums::{self, IntentStatus},
        },
    },
    utils::{self, OptionExt},
};

#[derive(Debug, Clone, Copy, PaymentOperation)]
#[operation(operations = "all", flow = "authorize")]
pub struct PaymentCreate;

/// The `get_trackers` function for `PaymentsCreate` is an entrypoint for new payments
/// This will create all the entities required for a new payment from the request
#[async_trait]
impl<F: Send + Clone, Ctx: PaymentMethodRetrieve>
    GetTracker<F, PaymentData<F>, api::PaymentsRequest, Ctx> for PaymentCreate
{
    #[instrument(skip_all)]
    async fn get_trackers<'a>(
        &'a self,
        state: &'a AppState,
        payment_id: &api::PaymentIdType,
        request: &api::PaymentsRequest,
        mandate_type: Option<api::MandateTransactionType>,
        merchant_account: &domain::MerchantAccount,
        merchant_key_store: &domain::MerchantKeyStore,
        _auth_flow: services::AuthFlow,
        _payment_confirm_source: Option<common_enums::PaymentSource>,
    ) -> RouterResult<operations::GetTrackerResponse<'a, F, api::PaymentsRequest, Ctx>> {
        let db = &*state.store;
        let ephemeral_key = Self::get_ephemeral_key(request, state, merchant_account).await;
        let merchant_id = &merchant_account.merchant_id;
        let storage_scheme = merchant_account.storage_scheme;
        let (payment_intent, payment_attempt);

        let money @ (amount, currency) = payments_create_request_validation(request)?;

        let payment_id = payment_id
            .get_payment_intent_id()
            .change_context(errors::ApiErrorResponse::PaymentNotFound)?;

        helpers::validate_business_details(
            request.business_country,
            request.business_label.as_ref(),
            merchant_account,
        )?;

        // If profile id is not passed, get it from the business_country and business_label
        let profile_id = core_utils::get_profile_id_from_business_details(
            request.business_country,
            request.business_label.as_ref(),
            merchant_account,
            request.profile_id.as_ref(),
            &*state.store,
            true,
        )
        .await?;

        // Validate whether profile_id passed in request is valid and is linked to the merchant
        let business_profile = if let Some(business_profile) =
            core_utils::validate_and_get_business_profile(db, Some(&profile_id), merchant_id)
                .await?
        {
            business_profile
        } else {
            db.find_business_profile_by_profile_id(&profile_id)
                .await
                .to_not_found_response(errors::ApiErrorResponse::BusinessProfileNotFound {
                    id: profile_id.to_string(),
                })?
        };

        let (
            token,
            payment_method,
            payment_method_type,
            setup_mandate,
            recurring_mandate_payment_data,
            mandate_connector,
        ) = helpers::get_token_pm_type_mandate_details(
            state,
            request,
            mandate_type,
            merchant_account,
            merchant_key_store,
        )
        .await?;

        let customer_details = helpers::get_customer_details_from_request(request);

        let shipping_address = helpers::create_or_find_address_for_payment_by_request(
            db,
            request.shipping.as_ref(),
            None,
            merchant_id,
            customer_details.customer_id.as_ref(),
            merchant_key_store,
            &payment_id,
            merchant_account.storage_scheme,
        )
        .await?;

        let billing_address = helpers::create_or_find_address_for_payment_by_request(
            db,
            request.billing.as_ref(),
            None,
            merchant_id,
            customer_details.customer_id.as_ref(),
            merchant_key_store,
            &payment_id,
            merchant_account.storage_scheme,
        )
        .await?;

        let payment_method_billing_address =
            helpers::create_or_find_address_for_payment_by_request(
                db,
                request
                    .payment_method_data
                    .as_ref()
                    .and_then(|pmd| pmd.billing.as_ref()),
                None,
                merchant_id,
                customer_details.customer_id.as_ref(),
                merchant_key_store,
                &payment_id,
                merchant_account.storage_scheme,
            )
            .await?;

        let browser_info = request
            .browser_info
            .clone()
            .as_ref()
            .map(Encode::encode_to_value)
            .transpose()
            .change_context(errors::ApiErrorResponse::InvalidDataValue {
                field_name: "browser_info",
            })?;

        let attempt_id = if core_utils::is_merchant_enabled_for_payment_id_as_connector_request_id(
            &state.conf,
            merchant_id,
        ) {
            payment_id.to_string()
        } else {
            utils::get_payment_attempt_id(payment_id.clone(), 1)
        };

        let session_expiry =
            common_utils::date_time::now().saturating_add(time::Duration::seconds(
                request.session_expiry.map(i64::from).unwrap_or(
                    business_profile
                        .session_expiry
                        .unwrap_or(consts::DEFAULT_SESSION_EXPIRY),
                ),
            ));

        let payment_link_data = if let Some(payment_link_create) = request.payment_link {
            if payment_link_create {
                let merchant_name = merchant_account
                    .merchant_name
                    .clone()
                    .map(|merchant_name| merchant_name.into_inner().peek().to_owned())
                    .unwrap_or_default();

                let default_domain_name = state.conf.server.base_url.clone();

                let (payment_link_config, domain_name) =
                    payment_link::get_payment_link_config_based_on_priority(
                        request.payment_link_config.clone(),
                        business_profile.payment_link_config.clone(),
                        merchant_name,
                        default_domain_name,
                    )?;
                create_payment_link(
                    request,
                    payment_link_config,
                    merchant_id.clone(),
                    payment_id.clone(),
                    db,
                    amount,
                    request.description.clone(),
                    profile_id.clone(),
                    domain_name,
                    session_expiry,
                )
                .await?
            } else {
                None
            }
        } else {
            None
        };

        let payment_intent_new = Self::make_payment_intent(
            &payment_id,
            merchant_account,
            money,
            request,
            shipping_address
                .as_ref()
                .map(|address| address.address_id.clone()),
            payment_link_data.clone(),
            billing_address
                .as_ref()
                .map(|address| address.address_id.clone()),
            attempt_id,
            profile_id,
            session_expiry,
        )
        .await?;

        let (payment_attempt_new, additional_payment_data) = Self::make_payment_attempt(
            &payment_id,
            merchant_id,
            money,
            payment_method,
            payment_method_type,
            request,
            browser_info,
            state,
            payment_method_billing_address
                .as_ref()
                .map(|address| address.address_id.clone()),
        )
        .await?;

        payment_intent = db
            .insert_payment_intent(payment_intent_new, storage_scheme)
            .await
            .to_duplicate_response(errors::ApiErrorResponse::DuplicatePayment {
                payment_id: payment_id.clone(),
            })?;

        if let Some(order_details) = &request.order_details {
            helpers::validate_order_details_amount(
                order_details.to_owned(),
                payment_intent.amount,
                false,
            )?;
        }

        payment_attempt = db
            .insert_payment_attempt(payment_attempt_new, storage_scheme)
            .await
            .to_duplicate_response(errors::ApiErrorResponse::DuplicatePayment {
                payment_id: payment_id.clone(),
            })?;
        // connector mandate reference update history
        let mandate_id = request
            .mandate_id
            .as_ref()
            .async_and_then(|mandate_id| async {
                let mandate = db
                    .find_mandate_by_merchant_id_mandate_id(merchant_id, mandate_id)
                    .await
                    .to_not_found_response(errors::ApiErrorResponse::MandateNotFound);
                Some(mandate.and_then(|mandate_obj| {
                    match (
                        mandate_obj.network_transaction_id,
                        mandate_obj.connector_mandate_ids,
                    ) {
                        (Some(network_tx_id), _) => Ok(api_models::payments::MandateIds {
                            mandate_id: mandate_obj.mandate_id,
                            mandate_reference_id: Some(
                                api_models::payments::MandateReferenceId::NetworkMandateId(
                                    network_tx_id,
                                ),
                            ),
                        }),
                        (_, Some(connector_mandate_id)) => connector_mandate_id
                        .parse_value("ConnectorMandateId")
                        .change_context(errors::ApiErrorResponse::MandateNotFound)
                        .map(|connector_id: api_models::payments::ConnectorMandateReferenceId| {
                            api_models::payments::MandateIds {
                                mandate_id: mandate_obj.mandate_id,
                                mandate_reference_id: Some(api_models::payments::MandateReferenceId::ConnectorMandateId(
                                api_models::payments::ConnectorMandateReferenceId{
                                    connector_mandate_id: connector_id.connector_mandate_id,
                                    payment_method_id: connector_id.payment_method_id,
                                    update_history: None
                                }
                                ))
                            }
                         }),
                        (_, _) => Ok(api_models::payments::MandateIds {
                            mandate_id: mandate_obj.mandate_id,
                            mandate_reference_id: None,
                        }),
                    }
                }))
            })
            .await
            .transpose()?;

        let operation = payments::if_not_create_change_operation::<_, F, Ctx>(
            payment_intent.status,
            request.confirm,
            self,
        );

        let creds_identifier = request
            .merchant_connector_details
            .as_ref()
            .map(|mcd| mcd.creds_identifier.to_owned());
        request
            .merchant_connector_details
            .to_owned()
            .async_map(|mcd| async {
                helpers::insert_merchant_connector_creds_to_config(
                    db,
                    merchant_account.merchant_id.as_str(),
                    mcd,
                )
                .await
            })
            .await
            .transpose()?;

        // The operation merges mandate data from both request and payment_attempt
        let setup_mandate = setup_mandate.map(MandateData::from);

        let surcharge_details = request.surcharge_details.map(|request_surcharge_details| {
            payments::types::SurchargeDetails::from((&request_surcharge_details, &payment_attempt))
        });

        let payment_method_data_after_card_bin_call = request
            .payment_method_data
            .as_ref()
            .zip(additional_payment_data)
            .map(|(payment_method_data, additional_payment_data)| {
                payment_method_data
                    .payment_method_data
                    .apply_additional_payment_data(additional_payment_data)
            });
        let amount = payment_attempt.get_total_amount().into();
        let payment_data = PaymentData {
            flow: PhantomData,
            payment_intent,
            payment_attempt,
            currency,
            amount,
            email: request.email.clone(),
            mandate_id,
            mandate_connector,
            setup_mandate,
            token,
            address: PaymentAddress {
                shipping: shipping_address.as_ref().map(|a| a.into()),
                billing: billing_address.as_ref().map(|a| a.into()),
                payment_method_billing: payment_method_billing_address
                    .as_ref()
                    .map(|address| address.into()),
            },
            confirm: request.confirm,
            payment_method_data: payment_method_data_after_card_bin_call,
            refunds: vec![],
            disputes: vec![],
            attempts: None,
            force_sync: None,
            sessions_token: vec![],
            card_cvc: request.card_cvc.clone(),
            creds_identifier,
            pm_token: None,
            connector_customer_id: None,
            recurring_mandate_payment_data,
            ephemeral_key,
            multiple_capture_data: None,
            redirect_response: None,
            surcharge_details,
            frm_message: None,
            payment_link_data,
            incremental_authorization_details: None,
            authorizations: vec![],
            frm_metadata: request.frm_metadata.clone(),
        };

        let get_trackers_response = operations::GetTrackerResponse {
            operation,
            customer_details: Some(customer_details),
            payment_data,
            business_profile,
        };

        Ok(get_trackers_response)
    }
}

#[async_trait]
impl<F: Clone + Send, Ctx: PaymentMethodRetrieve> Domain<F, api::PaymentsRequest, Ctx>
    for PaymentCreate
{
    #[instrument(skip_all)]
    async fn get_or_create_customer_details<'a>(
        &'a self,
        db: &dyn StorageInterface,
        payment_data: &mut PaymentData<F>,
        request: Option<CustomerDetails>,
        key_store: &domain::MerchantKeyStore,
    ) -> CustomResult<
        (
            BoxedOperation<'a, F, api::PaymentsRequest, Ctx>,
            Option<domain::Customer>,
        ),
        errors::StorageError,
    > {
        helpers::create_customer_if_not_exist(
            Box::new(self),
            db,
            payment_data,
            request,
            &key_store.merchant_id,
            key_store,
        )
        .await
    }

    #[instrument(skip_all)]
    async fn make_pm_data<'a>(
        &'a self,
        state: &'a AppState,
        payment_data: &mut PaymentData<F>,
        _storage_scheme: enums::MerchantStorageScheme,
        merchant_key_store: &domain::MerchantKeyStore,
        customer: &Option<domain::Customer>,
    ) -> RouterResult<(
        BoxedOperation<'a, F, api::PaymentsRequest, Ctx>,
        Option<api::PaymentMethodData>,
    )> {
        helpers::make_pm_data(
            Box::new(self),
            state,
            payment_data,
            merchant_key_store,
            customer,
        )
        .await
    }

    #[instrument(skip_all)]
    async fn add_task_to_process_tracker<'a>(
        &'a self,
        _state: &'a AppState,
        _payment_attempt: &PaymentAttempt,
        _requeue: bool,
        _schedule_time: Option<PrimitiveDateTime>,
    ) -> CustomResult<(), errors::ApiErrorResponse> {
        Ok(())
    }

    async fn get_connector<'a>(
        &'a self,
        _merchant_account: &domain::MerchantAccount,
        state: &AppState,
        request: &api::PaymentsRequest,
        _payment_intent: &storage::PaymentIntent,
        _merchant_key_store: &domain::MerchantKeyStore,
    ) -> CustomResult<api::ConnectorChoice, errors::ApiErrorResponse> {
        helpers::get_connector_default(state, request.routing.clone()).await
    }

    #[instrument(skip_all)]
    async fn guard_payment_against_blocklist<'a>(
        &'a self,
        _state: &AppState,
        _merchant_account: &domain::MerchantAccount,
        _payment_data: &mut PaymentData<F>,
    ) -> CustomResult<bool, errors::ApiErrorResponse> {
        Ok(false)
    }
}

#[async_trait]
impl<F: Clone, Ctx: PaymentMethodRetrieve>
    UpdateTracker<F, PaymentData<F>, api::PaymentsRequest, Ctx> for PaymentCreate
{
    #[instrument(skip_all)]
    async fn update_trackers<'b>(
        &'b self,
        state: &'b AppState,
        mut payment_data: PaymentData<F>,
        _customer: Option<domain::Customer>,
        storage_scheme: enums::MerchantStorageScheme,
        _updated_customer: Option<storage::CustomerUpdate>,
        _merchant_key_store: &domain::MerchantKeyStore,
        _frm_suggestion: Option<FrmSuggestion>,
        _header_payload: api::HeaderPayload,
    ) -> RouterResult<(
        BoxedOperation<'b, F, api::PaymentsRequest, Ctx>,
        PaymentData<F>,
    )>
    where
        F: 'b + Send,
    {
        let status = match payment_data.payment_intent.status {
            IntentStatus::RequiresPaymentMethod => match payment_data.payment_method_data {
                Some(_) => Some(IntentStatus::RequiresConfirmation),
                _ => None,
            },
            IntentStatus::RequiresConfirmation => {
                if let Some(true) = payment_data.confirm {
                    //TODO: do this later, request validation should happen before
                    Some(IntentStatus::Processing)
                } else {
                    None
                }
            }
            _ => None,
        };

        let payment_token = payment_data.token.clone();
        let connector = payment_data.payment_attempt.connector.clone();
        let straight_through_algorithm = payment_data
            .payment_attempt
            .straight_through_algorithm
            .clone();
        let authorized_amount = payment_data.payment_attempt.amount;
        let merchant_connector_id = payment_data.payment_attempt.merchant_connector_id.clone();

        let surcharge_amount = payment_data
            .surcharge_details
            .as_ref()
            .map(|surcharge_details| surcharge_details.surcharge_amount);
        let tax_amount = payment_data
            .surcharge_details
            .as_ref()
            .map(|surcharge_details| surcharge_details.tax_on_surcharge_amount);

        payment_data.payment_attempt = state
            .store
            .update_payment_attempt_with_attempt_id(
                payment_data.payment_attempt,
                storage::PaymentAttemptUpdate::UpdateTrackers {
                    payment_token,
                    connector,
                    straight_through_algorithm,
                    amount_capturable: match payment_data.confirm.unwrap_or(true) {
                        true => Some(authorized_amount),
                        false => None,
                    },
                    surcharge_amount,
                    tax_amount,
                    updated_by: storage_scheme.to_string(),
                    merchant_connector_id,
                },
                storage_scheme,
            )
            .await
            .to_not_found_response(errors::ApiErrorResponse::PaymentNotFound)?;

        let customer_id = payment_data.payment_intent.customer_id.clone();

        payment_data.payment_intent = state
            .store
            .update_payment_intent(
                payment_data.payment_intent,
                storage::PaymentIntentUpdate::ReturnUrlUpdate {
                    return_url: None,
                    status,
                    customer_id,
                    shipping_address_id: None,
                    billing_address_id: None,
                    updated_by: storage_scheme.to_string(),
                },
                storage_scheme,
            )
            .await
            .to_not_found_response(errors::ApiErrorResponse::PaymentNotFound)?;

        // payment_data.mandate_id = response.and_then(|router_data| router_data.request.mandate_id);
        Ok((
            payments::is_confirm(self, payment_data.confirm),
            payment_data,
        ))
    }
}

impl<F: Send + Clone, Ctx: PaymentMethodRetrieve> ValidateRequest<F, api::PaymentsRequest, Ctx>
    for PaymentCreate
{
    #[instrument(skip_all)]
    fn validate_request<'a, 'b>(
        &'b self,
        request: &api::PaymentsRequest,
        merchant_account: &'a domain::MerchantAccount,
    ) -> RouterResult<(
        BoxedOperation<'b, F, api::PaymentsRequest, Ctx>,
        operations::ValidateResult<'a>,
    )> {
        helpers::validate_customer_details_in_request(request)?;
        if let Some(session_expiry) = &request.session_expiry {
            helpers::validate_session_expiry(session_expiry.to_owned())?;
        }

        if let Some(payment_link) = &request.payment_link {
            if *payment_link {
                helpers::validate_payment_link_request(request.confirm)?;
            }
        };

        let payment_id = request.payment_id.clone().ok_or(error_stack::report!(
            errors::ApiErrorResponse::PaymentNotFound
        ))?;

        let request_merchant_id = request.merchant_id.as_deref();
        helpers::validate_merchant_id(&merchant_account.merchant_id, request_merchant_id)
            .change_context(errors::ApiErrorResponse::MerchantAccountNotFound)?;

        helpers::validate_request_amount_and_amount_to_capture(
            request.amount,
            request.amount_to_capture,
            request.surcharge_details,
        )
        .change_context(errors::ApiErrorResponse::InvalidDataFormat {
            field_name: "amount_to_capture".to_string(),
            expected_format: "amount_to_capture lesser than amount".to_string(),
        })?;

        helpers::validate_amount_to_capture_and_capture_method(None, request)?;
        helpers::validate_card_data(
            request
                .payment_method_data
                .as_ref()
                .map(|pmd| pmd.payment_method_data.clone()),
        )?;

        helpers::validate_payment_method_fields_present(request)?;

        let mandate_type =
            helpers::validate_mandate(request, payments::is_operation_confirm(self))?;

        if request.confirm.unwrap_or(false) {
            helpers::validate_pm_or_token_given(
                &request.payment_method,
                &request
                    .payment_method_data
                    .as_ref()
                    .map(|pmd| pmd.payment_method_data.clone()),
                &request.payment_method_type,
                &mandate_type,
                &request.payment_token,
            )?;

            helpers::validate_customer_id_mandatory_cases(
                request.setup_future_usage.is_some(),
                &request
                    .customer
                    .clone()
                    .map(|customer| customer.id)
                    .or(request.customer_id.clone()),
            )?;
        }

        Ok((
            Box::new(self),
            operations::ValidateResult {
                merchant_id: &merchant_account.merchant_id,
                payment_id,
                mandate_type,
                storage_scheme: merchant_account.storage_scheme,
                requeue: matches!(
                    request.retry_action,
                    Some(api_models::enums::RetryAction::Requeue)
                ),
            },
        ))
    }
}

impl PaymentCreate {
    #[instrument(skip_all)]
    #[allow(clippy::too_many_arguments)]
    pub async fn make_payment_attempt(
        payment_id: &str,
        merchant_id: &str,
        money: (api::Amount, enums::Currency),
        payment_method: Option<enums::PaymentMethod>,
        payment_method_type: Option<enums::PaymentMethodType>,
        request: &api::PaymentsRequest,
        browser_info: Option<serde_json::Value>,
        state: &AppState,
        payment_method_billing_address_id: Option<String>,
    ) -> RouterResult<(
        storage::PaymentAttemptNew,
        Option<api_models::payments::AdditionalPaymentData>,
    )> {
        let created_at @ modified_at @ last_synced = Some(common_utils::date_time::now());
        let status =
            helpers::payment_attempt_status_fsm(&request.payment_method_data, request.confirm);
        let (amount, currency) = (money.0, Some(money.1));

        let additional_pm_data = request
            .payment_method_data
            .as_ref()
            .async_map(|payment_method_data| async {
                helpers::get_additional_payment_data(
                    &payment_method_data.payment_method_data,
                    &*state.store,
                )
                .await
            })
            .await;
        let additional_pm_data_value = additional_pm_data
            .as_ref()
            .map(Encode::encode_to_value)
            .transpose()
            .change_context(errors::ApiErrorResponse::InternalServerError)
            .attach_printable("Failed to encode additional pm data")?;
        let attempt_id = if core_utils::is_merchant_enabled_for_payment_id_as_connector_request_id(
            &state.conf,
            merchant_id,
        ) {
            payment_id.to_string()
        } else {
            utils::get_payment_attempt_id(payment_id, 1)
        };
        let surcharge_amount = request
            .surcharge_details
            .map(|surcharge_details| surcharge_details.surcharge_amount);
        let tax_amount = request
            .surcharge_details
            .and_then(|surcharge_details| surcharge_details.tax_amount);

        if request.mandate_data.as_ref().map_or(false, |mandate_data| {
            mandate_data.update_mandate_id.is_some() && mandate_data.mandate_type.is_some()
        }) {
            Err(errors::ApiErrorResponse::InvalidRequestData {message:"Only one field out of 'mandate_type' and 'update_mandate_id' was expected, found both".to_string()})?
        }

        let mandate_data = if let Some(update_id) = request
            .mandate_data
            .as_ref()
            .and_then(|inner| inner.update_mandate_id.clone())
        {
            let mandate_details = MandateDetails {
                update_mandate_id: Some(update_id),
            };
            Some(mandate_details)
        } else {
            None
        };

        Ok((
            storage::PaymentAttemptNew {
                payment_id: payment_id.to_string(),
                merchant_id: merchant_id.to_string(),
                attempt_id,
                status,
                currency,
                amount: amount.into(),
                payment_method,
                capture_method: request.capture_method,
                capture_on: request.capture_on,
                confirm: request.confirm.unwrap_or(false),
                created_at,
                modified_at,
                last_synced,
                authentication_type: request.authentication_type,
                browser_info,
                payment_experience: request.payment_experience,
                payment_method_type,
                payment_method_data: additional_pm_data_value,
                amount_to_capture: request.amount_to_capture,
                payment_token: request.payment_token.clone(),
                mandate_id: request.mandate_id.clone(),
                business_sub_label: request.business_sub_label.clone(),
                surcharge_amount,
                tax_amount,
                mandate_details: request
                    .mandate_data
                    .as_ref()
                    .and_then(|inner| inner.mandate_type.clone().map(Into::into)),
<<<<<<< HEAD
                external_three_ds_authentication_requested: None,
=======
                external_three_ds_authentication_attempted: None,
>>>>>>> c09b2b3a
                mandate_data,
                payment_method_billing_address_id,
                ..storage::PaymentAttemptNew::default()
            },
            additional_pm_data,
        ))
    }

    #[instrument(skip_all)]
    #[allow(clippy::too_many_arguments)]
    async fn make_payment_intent(
        payment_id: &str,
        merchant_account: &types::domain::MerchantAccount,
        money: (api::Amount, enums::Currency),
        request: &api::PaymentsRequest,
        shipping_address_id: Option<String>,
        payment_link_data: Option<api_models::payments::PaymentLinkResponse>,
        billing_address_id: Option<String>,
        active_attempt_id: String,
        profile_id: String,
        session_expiry: PrimitiveDateTime,
    ) -> RouterResult<storage::PaymentIntentNew> {
        let created_at @ modified_at @ last_synced = Some(common_utils::date_time::now());
        let status =
            helpers::payment_intent_status_fsm(&request.payment_method_data, request.confirm);
        let client_secret =
            crate::utils::generate_id(consts::ID_LENGTH, format!("{payment_id}_secret").as_str());
        let (amount, currency) = (money.0, Some(money.1));

        let order_details = request
            .get_order_details_as_value()
            .change_context(errors::ApiErrorResponse::InternalServerError)
            .attach_printable("Failed to convert order details to value")?;

        let allowed_payment_method_types = request
            .get_allowed_payment_method_types_as_value()
            .change_context(errors::ApiErrorResponse::InternalServerError)
            .attach_printable("Error converting allowed_payment_types to Value")?;

        let connector_metadata = request
            .get_connector_metadata_as_value()
            .change_context(errors::ApiErrorResponse::InternalServerError)
            .attach_printable("Error converting connector_metadata to Value")?;

        let feature_metadata = request
            .get_feature_metadata_as_value()
            .change_context(errors::ApiErrorResponse::InternalServerError)
            .attach_printable("Error converting feature_metadata to Value")?;

        let payment_link_id = payment_link_data.map(|pl_data| pl_data.payment_link_id);

        let request_incremental_authorization =
            core_utils::get_request_incremental_authorization_value(
                request.request_incremental_authorization,
                request.capture_method,
            )?;

        Ok(storage::PaymentIntentNew {
            payment_id: payment_id.to_string(),
            merchant_id: merchant_account.merchant_id.to_string(),
            status,
            amount: amount.into(),
            currency,
            description: request.description.clone(),
            created_at,
            modified_at,
            last_synced,
            client_secret: Some(client_secret),
            setup_future_usage: request.setup_future_usage,
            off_session: request.off_session,
            return_url: request.return_url.as_ref().map(|a| a.to_string()),
            shipping_address_id,
            billing_address_id,
            statement_descriptor_name: request.statement_descriptor_name.clone(),
            statement_descriptor_suffix: request.statement_descriptor_suffix.clone(),
            metadata: request.metadata.clone(),
            business_country: request.business_country,
            business_label: request.business_label.clone(),
            active_attempt: data_models::RemoteStorageObject::ForeignID(active_attempt_id),
            order_details,
            amount_captured: None,
            customer_id: None,
            connector_id: None,
            allowed_payment_method_types,
            connector_metadata,
            feature_metadata,
            attempt_count: 1,
            profile_id: Some(profile_id),
            merchant_decision: None,
            payment_link_id,
            payment_confirm_source: None,
            surcharge_applicable: None,
            updated_by: merchant_account.storage_scheme.to_string(),
            request_incremental_authorization,
            incremental_authorization_allowed: None,
            authorization_count: None,
            fingerprint_id: None,
            session_expiry: Some(session_expiry),
            request_external_three_ds_authentication: None,
        })
    }

    #[instrument(skip_all)]
    pub async fn get_ephemeral_key(
        request: &api::PaymentsRequest,
        state: &AppState,
        merchant_account: &domain::MerchantAccount,
    ) -> Option<ephemeral_key::EphemeralKey> {
        match request.customer_id.clone() {
            Some(customer_id) => helpers::make_ephemeral_key(
                state.clone(),
                customer_id,
                merchant_account.merchant_id.clone(),
            )
            .await
            .ok()
            .and_then(|ek| {
                if let services::ApplicationResponse::Json(ek) = ek {
                    Some(ek)
                } else {
                    None
                }
            }),
            None => None,
        }
    }
}

#[instrument(skip_all)]
pub fn payments_create_request_validation(
    req: &api::PaymentsRequest,
) -> RouterResult<(api::Amount, enums::Currency)> {
    let currency = req.currency.get_required_value("currency")?;
    let amount = req.amount.get_required_value("amount")?;
    Ok((amount, currency))
}

#[allow(clippy::too_many_arguments)]
async fn create_payment_link(
    request: &api::PaymentsRequest,
    payment_link_config: api_models::admin::PaymentLinkConfig,
    merchant_id: String,
    payment_id: String,
    db: &dyn StorageInterface,
    amount: api::Amount,
    description: Option<String>,
    profile_id: String,
    domain_name: String,
    session_expiry: PrimitiveDateTime,
) -> RouterResult<Option<api_models::payments::PaymentLinkResponse>> {
    let created_at @ last_modified_at = Some(common_utils::date_time::now());
    let payment_link_id = utils::generate_id(consts::ID_LENGTH, "plink");
    let payment_link = format!(
        "{}/payment_link/{}/{}",
        domain_name,
        merchant_id.clone(),
        payment_id.clone()
    );

    let payment_link_config_encoded_value = payment_link_config.encode_to_value().change_context(
        errors::ApiErrorResponse::InvalidDataValue {
            field_name: "payment_link_config",
        },
    )?;

    let payment_link_req = storage::PaymentLinkNew {
        payment_link_id: payment_link_id.clone(),
        payment_id: payment_id.clone(),
        merchant_id: merchant_id.clone(),
        link_to_pay: payment_link.clone(),
        amount: amount.into(),
        currency: request.currency,
        created_at,
        last_modified_at,
        fulfilment_time: Some(session_expiry),
        custom_merchant_name: Some(payment_link_config.seller_name),
        description,
        payment_link_config: Some(payment_link_config_encoded_value),
        profile_id: Some(profile_id),
    };
    let payment_link_db = db
        .insert_payment_link(payment_link_req)
        .await
        .to_duplicate_response(errors::ApiErrorResponse::GenericDuplicateError {
            message: "payment link already exists!".to_string(),
        })?;

    Ok(Some(api_models::payments::PaymentLinkResponse {
        link: payment_link_db.link_to_pay,
        payment_link_id: payment_link_db.payment_link_id,
    }))
}<|MERGE_RESOLUTION|>--- conflicted
+++ resolved
@@ -805,11 +805,7 @@
                     .mandate_data
                     .as_ref()
                     .and_then(|inner| inner.mandate_type.clone().map(Into::into)),
-<<<<<<< HEAD
-                external_three_ds_authentication_requested: None,
-=======
                 external_three_ds_authentication_attempted: None,
->>>>>>> c09b2b3a
                 mandate_data,
                 payment_method_billing_address_id,
                 ..storage::PaymentAttemptNew::default()
