use std::marker::PhantomData;

use async_trait::async_trait;
use error_stack::ResultExt;
use router_derive::PaymentOperation;
use router_env::{instrument, tracing};
use uuid::Uuid;

use super::{BoxedOperation, Domain, GetTracker, Operation, UpdateTracker, ValidateRequest};
use crate::{
    consts,
    core::{
        errors::{self, RouterResult, StorageErrorExt},
        payments::{self, helpers, operations, CustomerDetails, PaymentAddress, PaymentData},
        utils as core_utils,
    },
    db::StorageInterface,
    routes::AppState,
    types::{
        self, api,
        storage::{
            self,
            enums::{self, IntentStatus},
        },
    },
    utils::OptionExt,
};
#[derive(Debug, Clone, Copy, PaymentOperation)]
#[operation(ops = "all", flow = "authorize")]
pub struct PaymentCreate;

#[async_trait]
impl<F: Send + Clone> GetTracker<F, PaymentData<F>, api::PaymentsRequest> for PaymentCreate {
    #[instrument(skip_all)]
    async fn get_trackers<'a>(
        &'a self,
        state: &'a AppState,
        payment_id: &api::PaymentIdType,
        merchant_id: &str,
        request: &api::PaymentsRequest,
        mandate_type: Option<api::MandateTxnType>,
        storage_scheme: enums::MerchantStorageScheme,
    ) -> RouterResult<(
        BoxedOperation<'a, F, api::PaymentsRequest>,
        PaymentData<F>,
        Option<CustomerDetails>,
    )> {
        let db = &*state.store;

        let (payment_intent, payment_attempt, connector_response);

        let money @ (amount, currency) = payments_create_request_validation(request)?;

        let mut is_update = false;

        let payment_id = payment_id
            .get_payment_intent_id()
            .change_context(errors::ApiErrorResponse::PaymentNotFound)?;

        let (token, payment_method_type, setup_mandate) =
            helpers::get_token_pm_type_mandate_details(state, request, mandate_type, merchant_id)
                .await?;

        let shipping_address =
            helpers::get_address_for_payment_request(db, request.shipping.as_ref(), None).await?;

        let billing_address =
            helpers::get_address_for_payment_request(db, request.billing.as_ref(), None).await?;

        let browser_info = request
            .browser_info
            .clone()
            .map(|x| {
                common_utils::ext_traits::Encode::<types::BrowserInformation>::encode_to_value(&x)
            })
            .transpose()
            .change_context(errors::ApiErrorResponse::InvalidDataValue {
                field_name: "browser_info",
            })?;

        payment_attempt = match db
            .insert_payment_attempt(
                Self::make_payment_attempt(
                    &payment_id,
                    merchant_id,
                    money,
                    payment_method_type,
                    request,
                    browser_info,
                ),
                storage_scheme,
            )
            .await
        {
            Ok(payment_attempt) => Ok(payment_attempt),

            Err(err) => match err.current_context() {
                errors::StorageError::DatabaseError(errors::DatabaseError::UniqueViolation) => {
                    is_update = true;
                    db.find_payment_attempt_by_payment_id_merchant_id(
                        &payment_id,
                        merchant_id,
                        storage_scheme,
                    )
                    .await
                    .map_err(|error| {
                        error.to_not_found_response(errors::ApiErrorResponse::PaymentNotFound)
                    })
                }
                _ => Err(err).change_context(errors::ApiErrorResponse::InternalServerError),
            },
        }?;
        payment_intent = match db
            .insert_payment_intent(
                Self::make_payment_intent(
                    &payment_id,
                    merchant_id,
                    money,
                    request,
                    shipping_address.clone().map(|x| x.address_id),
                    billing_address.clone().map(|x| x.address_id),
                ),
                storage_scheme,
            )
            .await
        {
            Ok(payment_intent) => Ok(payment_intent),

            Err(err) => match err.current_context() {
                errors::StorageError::DatabaseError(errors::DatabaseError::UniqueViolation) => {
                    is_update = true;
                    db.find_payment_intent_by_payment_id_merchant_id(
                        &payment_id,
                        merchant_id,
                        storage_scheme,
                    )
                    .await
                    .map_err(|error| {
                        error.to_not_found_response(errors::ApiErrorResponse::PaymentNotFound)
                    })
                }
                _ => Err(err).change_context(errors::ApiErrorResponse::InternalServerError),
            },
        }?;

        connector_response = match db
            .insert_connector_response(
                Self::make_connector_response(&payment_attempt),
                storage_scheme,
            )
            .await
        {
            Ok(connector_resp) => Ok(connector_resp),
            Err(err) => match err.current_context() {
                errors::StorageError::DatabaseError(errors::DatabaseError::UniqueViolation) => {
                    Err(err)
                        .change_context(errors::ApiErrorResponse::InternalServerError)
                        .attach_printable("Duplicate connector response in the database")
                }
                _ => Err(err)
                    .change_context(errors::ApiErrorResponse::InternalServerError)
                    .attach_printable("Error occured when inserting connector response")?,
            },
        }?;

        let operation = payments::if_not_create_change_operation::<_, F>(
            is_update,
            payment_intent.status,
            self,
        );

        Ok((
            operation,
            PaymentData {
                flow: PhantomData,
                payment_intent,
                payment_attempt,
                currency,
                amount,
                mandate_id: request.mandate_id.clone(),
                setup_mandate,
                token,
                address: PaymentAddress {
                    shipping: shipping_address.as_ref().map(|a| a.into()),
                    billing: billing_address.as_ref().map(|a| a.into()),
                },
                confirm: request.confirm,
                payment_method_data: request.payment_method_data.clone(),
                refunds: vec![],
                force_sync: None,
                connector_response,
                sessions_token: vec![],
            },
            Some(CustomerDetails {
                customer_id: request.customer_id.clone(),
                name: request.name.clone(),
                email: request.email.clone(),
                phone: request.phone.clone(),
                phone_country_code: request.phone_country_code.clone(),
            }),
        ))
    }
}

#[async_trait]
impl<F: Clone> UpdateTracker<F, PaymentData<F>, api::PaymentsRequest> for PaymentCreate {
    #[instrument(skip_all)]
    async fn update_trackers<'b>(
        &'b self,
        db: &dyn StorageInterface,
        _payment_id: &api::PaymentIdType,
        mut payment_data: PaymentData<F>,
        _customer: Option<storage::Customer>,
        storage_scheme: enums::MerchantStorageScheme,
    ) -> RouterResult<(BoxedOperation<'b, F, api::PaymentsRequest>, PaymentData<F>)>
    where
        F: 'b + Send,
    {
        let status = match payment_data.payment_intent.status {
            IntentStatus::RequiresPaymentMethod => match payment_data.payment_method_data {
                Some(_) => Some(IntentStatus::RequiresConfirmation),
                _ => None,
            },
            IntentStatus::RequiresConfirmation => {
                if let Some(true) = payment_data.confirm {
                    Some(IntentStatus::Processing)
                } else {
                    None
                }
            }
            _ => None,
        };

        let customer_id = payment_data.payment_intent.customer_id.clone();
        payment_data.payment_intent = db
            .update_payment_intent(
                payment_data.payment_intent,
                storage::PaymentIntentUpdate::ReturnUrlUpdate {
                    return_url: None,
                    status,
                    customer_id,
                    shipping_address_id: None,
                    billing_address_id: None,
                },
                storage_scheme,
            )
            .await
            .map_err(|error| {
                error.to_not_found_response(errors::ApiErrorResponse::PaymentNotFound)
            })?;

        // payment_data.mandate_id = response.and_then(|router_data| router_data.request.mandate_id);

        Ok((
            payments::is_confirm(self, payment_data.confirm),
            payment_data,
        ))
    }
}

impl<F: Send + Clone> ValidateRequest<F, api::PaymentsRequest> for PaymentCreate {
    #[instrument(skip_all)]
    fn validate_request<'a, 'b>(
        &'b self,
        request: &api::PaymentsRequest,
        merchant_account: &'a storage::MerchantAccount,
    ) -> RouterResult<(
        BoxedOperation<'b, F, api::PaymentsRequest>,
        operations::ValidateResult<'a>,
    )> {
        let given_payment_id = match &request.payment_id {
            Some(id_type) => Some(
                id_type
                    .get_payment_intent_id()
                    .change_context(errors::ApiErrorResponse::PaymentNotFound)?,
            ),
            None => None,
        };

        let request_merchant_id = request.merchant_id.as_deref();
        helpers::validate_merchant_id(&merchant_account.merchant_id, request_merchant_id)
            .change_context(errors::ApiErrorResponse::MerchantAccountNotFound)?;

        helpers::validate_request_amount_and_amount_to_capture(
            request.amount,
            request.amount_to_capture,
        )
        .change_context(errors::ApiErrorResponse::InvalidDataFormat {
            field_name: "amount_to_capture".to_string(),
            expected_format: "amount_to_capture lesser than amount".to_string(),
        })?;

        let payment_id = core_utils::get_or_generate_id("payment_id", &given_payment_id, "pay")?;

        let mandate_type = helpers::validate_mandate(request)?;

        Ok((
            Box::new(self),
            operations::ValidateResult {
                merchant_id: &merchant_account.merchant_id,
                payment_id: api::PaymentIdType::PaymentIntentId(payment_id),
                mandate_type,
                storage_scheme: merchant_account.storage_scheme,
            },
        ))
    }
}

impl PaymentCreate {
    #[instrument(skip_all)]
    fn make_payment_attempt(
        payment_id: &str,
        merchant_id: &str,
<<<<<<< HEAD
        money: (i32, enums::Currency),
=======
        connector: types::Connector,
        money: (api::Amount, enums::Currency),
>>>>>>> 031c073e
        payment_method: Option<enums::PaymentMethodType>,
        request: &api::PaymentsRequest,
        browser_info: Option<serde_json::Value>,
    ) -> storage::PaymentAttemptNew {
        let created_at @ modified_at @ last_synced = Some(common_utils::date_time::now());
        let status =
            helpers::payment_attempt_status_fsm(&request.payment_method_data, request.confirm);
        let (amount, currency) = (money.0, Some(money.1));
        storage::PaymentAttemptNew {
            payment_id: payment_id.to_string(),
            merchant_id: merchant_id.to_string(),
            txn_id: Uuid::new_v4().to_string(),
            status,
            amount: amount.into(),
            currency,
            payment_method,
            capture_method: request.capture_method.map(Into::into),
            capture_on: request.capture_on,
            confirm: request.confirm.unwrap_or(false),
            created_at,
            modified_at,
            last_synced,
            authentication_type: request.authentication_type.map(Into::into),
            browser_info,
            ..storage::PaymentAttemptNew::default()
        }
    }

    #[instrument(skip_all)]
    fn make_payment_intent(
        payment_id: &str,
        merchant_id: &str,
<<<<<<< HEAD
        money: (i32, enums::Currency),
=======
        connector_id: &str,
        money: (api::Amount, enums::Currency),
>>>>>>> 031c073e
        request: &api::PaymentsRequest,
        shipping_address_id: Option<String>,
        billing_address_id: Option<String>,
    ) -> storage::PaymentIntentNew {
        let created_at @ modified_at @ last_synced = Some(common_utils::date_time::now());
        let status =
            helpers::payment_intent_status_fsm(&request.payment_method_data, request.confirm);
        let client_secret =
            crate::utils::generate_id(consts::ID_LENGTH, format!("{payment_id}_secret").as_str());
        let (amount, currency) = (money.0, Some(money.1));
        storage::PaymentIntentNew {
            payment_id: payment_id.to_string(),
            merchant_id: merchant_id.to_string(),
            status,
            amount: amount.into(),
            currency,
            description: request.description.clone(),
            created_at,
            modified_at,
            last_synced,
            client_secret: Some(client_secret),
            setup_future_usage: request.setup_future_usage.map(Into::into),
            off_session: request.off_session,
            return_url: request.return_url.clone(),
            shipping_address_id,
            billing_address_id,
            statement_descriptor_name: request.statement_descriptor_name.clone(),
            statement_descriptor_suffix: request.statement_descriptor_suffix.clone(),
            ..storage::PaymentIntentNew::default()
        }
    }

    #[instrument(skip_all)]
    pub fn make_connector_response(
        payment_attempt: &storage::PaymentAttempt,
    ) -> storage::ConnectorResponseNew {
        storage::ConnectorResponseNew {
            payment_id: payment_attempt.payment_id.clone(),
            merchant_id: payment_attempt.merchant_id.clone(),
            txn_id: payment_attempt.txn_id.clone(),
            created_at: payment_attempt.created_at,
            modified_at: payment_attempt.modified_at,
            connector_name: payment_attempt.connector.clone(),
            connector_transaction_id: None,
            authentication_data: None,
            encoded_data: None,
        }
    }
}

#[instrument(skip_all)]
pub fn payments_create_request_validation(
    req: &api::PaymentsRequest,
) -> RouterResult<(api::Amount, enums::Currency)> {
    let currency: enums::Currency = req
        .currency
        .as_ref()
        .parse_enum("currency")
        .change_context(errors::ApiErrorResponse::InvalidRequestData {
            message: "invalid currency".to_string(),
        })?;
    let amount = req.amount.get_required_value("amount")?;
    Ok((amount, currency))
}<|MERGE_RESOLUTION|>--- conflicted
+++ resolved
@@ -311,12 +311,7 @@
     fn make_payment_attempt(
         payment_id: &str,
         merchant_id: &str,
-<<<<<<< HEAD
-        money: (i32, enums::Currency),
-=======
-        connector: types::Connector,
         money: (api::Amount, enums::Currency),
->>>>>>> 031c073e
         payment_method: Option<enums::PaymentMethodType>,
         request: &api::PaymentsRequest,
         browser_info: Option<serde_json::Value>,
@@ -349,12 +344,7 @@
     fn make_payment_intent(
         payment_id: &str,
         merchant_id: &str,
-<<<<<<< HEAD
-        money: (i32, enums::Currency),
-=======
-        connector_id: &str,
         money: (api::Amount, enums::Currency),
->>>>>>> 031c073e
         request: &api::PaymentsRequest,
         shipping_address_id: Option<String>,
         billing_address_id: Option<String>,
