--- conflicted
+++ resolved
@@ -63,16 +63,6 @@
             .get_payment_intent_id()
             .change_context(errors::ApiErrorResponse::PaymentNotFound)?;
 
-<<<<<<< HEAD
-        let (token, payment_method_type, setup_mandate, mandate_metadata) =
-            helpers::get_token_pm_type_mandate_details(
-                state,
-                request,
-                mandate_type,
-                merchant_account,
-            )
-            .await?;
-=======
         let (
             token,
             payment_method_type,
@@ -86,7 +76,6 @@
             merchant_account,
         )
         .await?;
->>>>>>> 166f21b7
 
         let shipping_address = helpers::get_address_for_payment_request(
             db,
@@ -267,13 +256,10 @@
                 creds_identifier,
                 pm_token: None,
                 connector_customer_id: None,
-<<<<<<< HEAD
-                mandate_metadata,
-=======
                 recurring_mandate_payment_data,
->>>>>>> 166f21b7
                 ephemeral_key,
                 redirect_response: None,
+                delayed_session_token: None,
             },
             Some(CustomerDetails {
                 customer_id: request.customer_id.clone(),
