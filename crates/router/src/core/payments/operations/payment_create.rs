use std::marker::PhantomData;

use api_models::{
    enums::FrmSuggestion, mandates::RecurringDetails, payment_methods::PaymentMethodsData,
};
use async_trait::async_trait;
use common_utils::{
    ext_traits::{AsyncExt, Encode, ValueExt},
    types::{keymanager::Identifier, MinorUnit},
};
use diesel_models::{ephemeral_key, PaymentMethod};
use error_stack::{self, ResultExt};
use hyperswitch_domain_models::{
    mandates::{MandateData, MandateDetails},
    payments::{payment_attempt::PaymentAttempt, payment_intent::CustomerData},
    type_encryption::decrypt,
};
use masking::{ExposeInterface, PeekInterface, Secret};
use router_derive::PaymentOperation;
use router_env::{instrument, logger, tracing};
use time::PrimitiveDateTime;

use super::{BoxedOperation, Domain, GetTracker, Operation, UpdateTracker, ValidateRequest};
use crate::{
    consts,
    core::{
        errors::{self, CustomResult, RouterResult, StorageErrorExt},
        mandate::helpers as m_helpers,
        payment_link,
        payment_methods::cards::create_encrypted_data,
        payments::{self, helpers, operations, CustomerDetails, PaymentAddress, PaymentData},
        utils as core_utils,
    },
    db::StorageInterface,
    routes::{
        app::{ReqState, SessionStateInfo},
        SessionState,
    },
    services,
    types::{
        api::{self, PaymentIdTypeExt},
        domain,
        storage::{
            self,
            enums::{self, IntentStatus},
        },
    },
    utils::{self, OptionExt},
};

#[derive(Debug, Clone, Copy, PaymentOperation)]
#[operation(operations = "all", flow = "authorize")]
pub struct PaymentCreate;

/// The `get_trackers` function for `PaymentsCreate` is an entrypoint for new payments
/// This will create all the entities required for a new payment from the request
#[async_trait]
impl<F: Send + Clone> GetTracker<F, PaymentData<F>, api::PaymentsRequest> for PaymentCreate {
    #[instrument(skip_all)]
    async fn get_trackers<'a>(
        &'a self,
        state: &'a SessionState,
        payment_id: &api::PaymentIdType,
        request: &api::PaymentsRequest,
        merchant_account: &domain::MerchantAccount,
        merchant_key_store: &domain::MerchantKeyStore,
        _auth_flow: services::AuthFlow,
        _payment_confirm_source: Option<common_enums::PaymentSource>,
    ) -> RouterResult<operations::GetTrackerResponse<'a, F, api::PaymentsRequest>> {
        let db = &*state.store;
        let ephemeral_key = Self::get_ephemeral_key(request, state, merchant_account).await;
        let merchant_id = &merchant_account.merchant_id;
        let storage_scheme = merchant_account.storage_scheme;
        let (payment_intent, payment_attempt);

        let money @ (amount, currency) = payments_create_request_validation(request)?;

        let payment_id = payment_id
            .get_payment_intent_id()
            .change_context(errors::ApiErrorResponse::PaymentNotFound)?;

        helpers::validate_business_details(
            request.business_country,
            request.business_label.as_ref(),
            merchant_account,
        )?;

        // If profile id is not passed, get it from the business_country and business_label
        let profile_id = core_utils::get_profile_id_from_business_details(
            request.business_country,
            request.business_label.as_ref(),
            merchant_account,
            request.profile_id.as_ref(),
            &*state.store,
            true,
        )
        .await?;

        // Validate whether profile_id passed in request is valid and is linked to the merchant
        let business_profile = if let Some(business_profile) =
            core_utils::validate_and_get_business_profile(db, Some(&profile_id), merchant_id)
                .await?
        {
            business_profile
        } else {
            db.find_business_profile_by_profile_id(&profile_id)
                .await
                .to_not_found_response(errors::ApiErrorResponse::BusinessProfileNotFound {
                    id: profile_id.to_string(),
                })?
        };
        let customer_acceptance = request.customer_acceptance.clone().map(From::from);

        let recurring_details = request.recurring_details.clone();

        let mandate_type = m_helpers::get_mandate_type(
            request.mandate_data.clone(),
            request.off_session,
            request.setup_future_usage,
            request.customer_acceptance.clone(),
            request.payment_token.clone(),
        )
        .change_context(errors::ApiErrorResponse::MandateValidationFailed {
            reason: "Expected one out of recurring_details and mandate_data but got both".into(),
        })?;

        let m_helpers::MandateGenericData {
            token,
            payment_method,
            payment_method_type,
            mandate_data,
            recurring_mandate_payment_data,
            mandate_connector,
            payment_method_info,
        } = helpers::get_token_pm_type_mandate_details(
            state,
            request,
            mandate_type.clone(),
            merchant_account,
            merchant_key_store,
            None,
            None,
        )
        .await?;

        let customer_details = helpers::get_customer_details_from_request(request);

        let shipping_address = helpers::create_or_find_address_for_payment_by_request(
            state,
            request.shipping.as_ref(),
            None,
            merchant_id,
            customer_details.customer_id.as_ref(),
            merchant_key_store,
            &payment_id,
            merchant_account.storage_scheme,
        )
        .await?;

        let billing_address = helpers::create_or_find_address_for_payment_by_request(
            state,
            request.billing.as_ref(),
            None,
            merchant_id,
            customer_details.customer_id.as_ref(),
            merchant_key_store,
            &payment_id,
            merchant_account.storage_scheme,
        )
        .await?;

        let payment_method_billing_address =
            helpers::create_or_find_address_for_payment_by_request(
                state,
                request
                    .payment_method_data
                    .as_ref()
                    .and_then(|pmd| pmd.billing.as_ref()),
                None,
                merchant_id,
                customer_details.customer_id.as_ref(),
                merchant_key_store,
                &payment_id,
                merchant_account.storage_scheme,
            )
            .await?;

        let browser_info = request
            .browser_info
            .clone()
            .as_ref()
            .map(Encode::encode_to_value)
            .transpose()
            .change_context(errors::ApiErrorResponse::InvalidDataValue {
                field_name: "browser_info",
            })?;

        let attempt_id = if core_utils::is_merchant_enabled_for_payment_id_as_connector_request_id(
            &state.conf,
            merchant_id,
        ) {
            payment_id.to_string()
        } else {
            utils::get_payment_attempt_id(payment_id.clone(), 1)
        };

        let session_expiry =
            common_utils::date_time::now().saturating_add(time::Duration::seconds(
                request.session_expiry.map(i64::from).unwrap_or(
                    business_profile
                        .session_expiry
                        .unwrap_or(consts::DEFAULT_SESSION_EXPIRY),
                ),
            ));

        let payment_link_data = match request.payment_link {
            Some(true) => {
                let merchant_name = merchant_account
                    .merchant_name
                    .clone()
                    .map(|name| name.into_inner().peek().to_owned())
                    .unwrap_or_default();

                let default_domain_name = state.base_url.clone();

                let (payment_link_config, domain_name) =
                    payment_link::get_payment_link_config_based_on_priority(
                        request.payment_link_config.clone(),
                        business_profile.payment_link_config.clone(),
                        merchant_name,
                        default_domain_name,
                        request.payment_link_config_id.clone(),
                    )?;

                create_payment_link(
                    request,
                    payment_link_config,
                    merchant_id.clone(),
                    payment_id.clone(),
                    db,
                    amount,
                    request.description.clone(),
                    profile_id.clone(),
                    domain_name,
                    session_expiry,
                )
                .await?
            }
            _ => None,
        };

        let payment_intent_new = Self::make_payment_intent(
            state,
            &payment_id,
            merchant_account,
            merchant_key_store,
            money,
            request,
            shipping_address
                .as_ref()
                .map(|address| address.address_id.clone()),
            payment_link_data.clone(),
            billing_address
                .as_ref()
                .map(|address| address.address_id.clone()),
            attempt_id,
            profile_id.clone(),
            session_expiry,
        )
        .await?;

        let (payment_attempt_new, additional_payment_data) = Self::make_payment_attempt(
            &payment_id,
            merchant_id,
            money,
            payment_method,
            payment_method_type,
            request,
            browser_info,
            state,
            payment_method_billing_address
                .as_ref()
                .map(|address| address.address_id.clone()),
            &payment_method_info,
            merchant_key_store,
            profile_id,
        )
        .await?;

        payment_intent = db
            .insert_payment_intent(
                &state.into(),
                payment_intent_new,
                merchant_key_store,
                storage_scheme,
            )
            .await
            .to_duplicate_response(errors::ApiErrorResponse::DuplicatePayment {
                payment_id: payment_id.clone(),
            })?;

        if let Some(order_details) = &request.order_details {
            helpers::validate_order_details_amount(
                order_details.to_owned(),
                payment_intent.amount.get_amount_as_i64(),
                false,
            )?;
        }

        payment_attempt = db
            .insert_payment_attempt(payment_attempt_new, storage_scheme)
            .await
            .to_duplicate_response(errors::ApiErrorResponse::DuplicatePayment {
                payment_id: payment_id.clone(),
            })?;
        let mandate_details_present = payment_attempt.mandate_details.is_some();

        helpers::validate_mandate_data_and_future_usage(
            request.setup_future_usage,
            mandate_details_present,
        )?;
        // connector mandate reference update history
        let mandate_id = request
            .mandate_id
            .as_ref()
            .or_else(|| {
            request.recurring_details
                .as_ref()
                .and_then(|recurring_details| match recurring_details {
                    RecurringDetails::MandateId(id) => Some(id),
                    _ => None,
                })
        })
            .async_and_then(|mandate_id| async {
                let mandate = db
                    .find_mandate_by_merchant_id_mandate_id(merchant_id, mandate_id, storage_scheme)
                    .await
                    .to_not_found_response(errors::ApiErrorResponse::MandateNotFound);
                Some(mandate.and_then(|mandate_obj| {
                    match (
                        mandate_obj.network_transaction_id,
                        mandate_obj.connector_mandate_ids,
                    ) {
                        (_, Some(connector_mandate_id)) => connector_mandate_id
                        .parse_value("ConnectorMandateId")
                        .change_context(errors::ApiErrorResponse::MandateNotFound)
                        .map(|connector_id: api_models::payments::ConnectorMandateReferenceId| {
                            api_models::payments::MandateIds {
                                mandate_id: Some(mandate_obj.mandate_id),
                                mandate_reference_id: Some(api_models::payments::MandateReferenceId::ConnectorMandateId(
                                api_models::payments::ConnectorMandateReferenceId{
                                    connector_mandate_id: connector_id.connector_mandate_id,
                                    payment_method_id: connector_id.payment_method_id,
                                    update_history: None
                                }
                                ))
                            }
                         }),
                        (Some(network_tx_id), _) => Ok(api_models::payments::MandateIds {
                            mandate_id: Some(mandate_obj.mandate_id),
                            mandate_reference_id: Some(
                                api_models::payments::MandateReferenceId::NetworkMandateId(
                                    network_tx_id,
                                ),
                            ),
                        }),
                        (_, _) => Ok(api_models::payments::MandateIds {
                            mandate_id: Some(mandate_obj.mandate_id),
                            mandate_reference_id: None,
                        }),
                    }
                }))
            })
            .await
            .transpose()?;

        let operation = payments::if_not_create_change_operation::<_, F>(
            payment_intent.status,
            request.confirm,
            self,
        );

        let creds_identifier = request
            .merchant_connector_details
            .as_ref()
            .map(|mcd| mcd.creds_identifier.to_owned());
        request
            .merchant_connector_details
            .to_owned()
            .async_map(|mcd| async {
                helpers::insert_merchant_connector_creds_to_config(
                    db,
                    merchant_account.merchant_id.as_str(),
                    mcd,
                )
                .await
            })
            .await
            .transpose()?;

        // The operation merges mandate data from both request and payment_attempt
        let setup_mandate = mandate_data.map(MandateData::from);

        let surcharge_details = request.surcharge_details.map(|request_surcharge_details| {
            payments::types::SurchargeDetails::from((&request_surcharge_details, &payment_attempt))
        });

        let payment_method_data_after_card_bin_call = request
            .payment_method_data
            .as_ref()
            .and_then(|payment_method_data_from_request| {
                payment_method_data_from_request
                    .payment_method_data
                    .as_ref()
            })
            .zip(additional_payment_data)
            .map(|(payment_method_data, additional_payment_data)| {
                payment_method_data.apply_additional_payment_data(additional_payment_data)
            });

        let amount = payment_attempt.get_total_amount().into();

        let payment_data = PaymentData {
            flow: PhantomData,
            payment_intent,
            payment_attempt,
            currency,
            amount,
            email: request.email.clone(),
            mandate_id,
            mandate_connector,
            setup_mandate,
            customer_acceptance,
            token,
            address: PaymentAddress::new(
                shipping_address.as_ref().map(From::from),
                billing_address.as_ref().map(From::from),
                payment_method_billing_address.as_ref().map(From::from),
                business_profile.use_billing_as_payment_method_billing,
            ),
            token_data: None,
            confirm: request.confirm,
            payment_method_data: payment_method_data_after_card_bin_call,
            payment_method_info,
            refunds: vec![],
            disputes: vec![],
            attempts: None,
            force_sync: None,
            sessions_token: vec![],
            card_cvc: request.card_cvc.clone(),
            creds_identifier,
            pm_token: None,
            connector_customer_id: None,
            recurring_mandate_payment_data,
            ephemeral_key,
            multiple_capture_data: None,
            redirect_response: None,
            surcharge_details,
            frm_message: None,
            payment_link_data,
            incremental_authorization_details: None,
            authorizations: vec![],
            authentication: None,
            recurring_details,
            poll_config: None,
        };

        let get_trackers_response = operations::GetTrackerResponse {
            operation,
            customer_details: Some(customer_details),
            payment_data,
            business_profile,
            mandate_type,
        };

        Ok(get_trackers_response)
    }
}

#[async_trait]
impl<F: Clone + Send> Domain<F, api::PaymentsRequest> for PaymentCreate {
    #[instrument(skip_all)]
    async fn get_or_create_customer_details<'a>(
        &'a self,
        state: &SessionState,
        payment_data: &mut PaymentData<F>,
        request: Option<CustomerDetails>,
        key_store: &domain::MerchantKeyStore,
        storage_scheme: enums::MerchantStorageScheme,
    ) -> CustomResult<
        (
            BoxedOperation<'a, F, api::PaymentsRequest>,
            Option<domain::Customer>,
        ),
        errors::StorageError,
    > {
        helpers::create_customer_if_not_exist(
            state,
            Box::new(self),
            payment_data,
            request,
            &key_store.merchant_id,
            key_store,
            storage_scheme,
        )
        .await
    }

    #[instrument(skip_all)]
    async fn make_pm_data<'a>(
        &'a self,
        state: &'a SessionState,
        payment_data: &mut PaymentData<F>,
        storage_scheme: enums::MerchantStorageScheme,
        merchant_key_store: &domain::MerchantKeyStore,
        customer: &Option<domain::Customer>,
        business_profile: Option<&diesel_models::business_profile::BusinessProfile>,
    ) -> RouterResult<(
        BoxedOperation<'a, F, api::PaymentsRequest>,
        Option<api::PaymentMethodData>,
        Option<String>,
    )> {
        helpers::make_pm_data(
            Box::new(self),
            state,
            payment_data,
            merchant_key_store,
            customer,
            storage_scheme,
            business_profile,
        )
        .await
    }

    #[instrument(skip_all)]
    async fn add_task_to_process_tracker<'a>(
        &'a self,
        _state: &'a SessionState,
        _payment_attempt: &PaymentAttempt,
        _requeue: bool,
        _schedule_time: Option<PrimitiveDateTime>,
    ) -> CustomResult<(), errors::ApiErrorResponse> {
        Ok(())
    }

    async fn get_connector<'a>(
        &'a self,
        _merchant_account: &domain::MerchantAccount,
        state: &SessionState,
        request: &api::PaymentsRequest,
        _payment_intent: &storage::PaymentIntent,
        _merchant_key_store: &domain::MerchantKeyStore,
    ) -> CustomResult<api::ConnectorChoice, errors::ApiErrorResponse> {
        helpers::get_connector_default(state, request.routing.clone()).await
    }

    #[instrument(skip_all)]
    async fn guard_payment_against_blocklist<'a>(
        &'a self,
        _state: &SessionState,
        _merchant_account: &domain::MerchantAccount,
        _key_store: &domain::MerchantKeyStore,
        _payment_data: &mut PaymentData<F>,
    ) -> CustomResult<bool, errors::ApiErrorResponse> {
        Ok(false)
    }
}

#[async_trait]
impl<F: Clone> UpdateTracker<F, PaymentData<F>, api::PaymentsRequest> for PaymentCreate {
    #[instrument(skip_all)]
    async fn update_trackers<'b>(
        &'b self,
        state: &'b SessionState,
        _req_state: ReqState,
        mut payment_data: PaymentData<F>,
        customer: Option<domain::Customer>,
        storage_scheme: enums::MerchantStorageScheme,
        _updated_customer: Option<storage::CustomerUpdate>,
        key_store: &domain::MerchantKeyStore,
        _frm_suggestion: Option<FrmSuggestion>,
        _header_payload: api::HeaderPayload,
    ) -> RouterResult<(BoxedOperation<'b, F, api::PaymentsRequest>, PaymentData<F>)>
    where
        F: 'b + Send,
    {
        let status = match payment_data.payment_intent.status {
            IntentStatus::RequiresPaymentMethod => match payment_data.payment_method_data {
                Some(_) => Some(IntentStatus::RequiresConfirmation),
                _ => None,
            },
            IntentStatus::RequiresConfirmation => {
                if let Some(true) = payment_data.confirm {
                    //TODO: do this later, request validation should happen before
                    Some(IntentStatus::Processing)
                } else {
                    None
                }
            }
            _ => None,
        };

        let payment_token = payment_data.token.clone();
        let connector = payment_data.payment_attempt.connector.clone();
        let straight_through_algorithm = payment_data
            .payment_attempt
            .straight_through_algorithm
            .clone();
        let authorized_amount = payment_data.payment_attempt.amount;
        let merchant_connector_id = payment_data.payment_attempt.merchant_connector_id.clone();

        let surcharge_amount = payment_data
            .surcharge_details
            .as_ref()
            .map(|surcharge_details| surcharge_details.surcharge_amount);
        let tax_amount = payment_data
            .surcharge_details
            .as_ref()
            .map(|surcharge_details| surcharge_details.tax_on_surcharge_amount);

        payment_data.payment_attempt = state
            .store
            .update_payment_attempt_with_attempt_id(
                payment_data.payment_attempt,
                storage::PaymentAttemptUpdate::UpdateTrackers {
                    payment_token,
                    connector,
                    straight_through_algorithm,
                    amount_capturable: match payment_data.confirm.unwrap_or(true) {
                        true => Some(authorized_amount),
                        false => None,
                    },
                    surcharge_amount,
                    tax_amount,
                    updated_by: storage_scheme.to_string(),
                    merchant_connector_id,
                },
                storage_scheme,
            )
            .await
            .to_not_found_response(errors::ApiErrorResponse::PaymentNotFound)?;

        let customer_id = payment_data.payment_intent.customer_id.clone();

        let raw_customer_details = customer
            .map(|customer| CustomerData::try_from(customer.clone()))
            .transpose()?;

        // Updation of Customer Details for the cases where both customer_id and specific customer
        // details are provided in Payment Create Request
        let customer_details = raw_customer_details
            .clone()
<<<<<<< HEAD
            .async_and_then(|_| async {
                create_encrypted_data(&state.session_state(), key_store, raw_customer_details).await
            })
            .await;
=======
            .async_map(|customer_details| create_encrypted_data(key_store, customer_details))
            .await
            .transpose()
            .change_context(errors::ApiErrorResponse::InternalServerError)
            .attach_printable("Unable to encrypt customer details")?;
>>>>>>> cabb9165

        payment_data.payment_intent = state
            .store
            .update_payment_intent(
                &state.into(),
                payment_data.payment_intent,
                storage::PaymentIntentUpdate::PaymentCreateUpdate {
                    return_url: None,
                    status,
                    customer_id,
                    shipping_address_id: None,
                    billing_address_id: None,
                    customer_details,
                    updated_by: storage_scheme.to_string(),
                },
                key_store,
                storage_scheme,
            )
            .await
            .to_not_found_response(errors::ApiErrorResponse::PaymentNotFound)?;

        // payment_data.mandate_id = response.and_then(|router_data| router_data.request.mandate_id);
        Ok((
            payments::is_confirm(self, payment_data.confirm),
            payment_data,
        ))
    }
}

impl<F: Send + Clone> ValidateRequest<F, api::PaymentsRequest> for PaymentCreate {
    #[instrument(skip_all)]
    fn validate_request<'a, 'b>(
        &'b self,
        request: &api::PaymentsRequest,
        merchant_account: &'a domain::MerchantAccount,
    ) -> RouterResult<(
        BoxedOperation<'b, F, api::PaymentsRequest>,
        operations::ValidateResult<'a>,
    )> {
        helpers::validate_customer_information(request)?;

        if let Some(amount) = request.amount {
            helpers::validate_max_amount(amount)?;
        }
        if let Some(session_expiry) = &request.session_expiry {
            helpers::validate_session_expiry(session_expiry.to_owned())?;
        }

        if let Some(payment_link) = &request.payment_link {
            if *payment_link {
                helpers::validate_payment_link_request(request.confirm)?;
            }
        };

        let payment_id = request.payment_id.clone().ok_or(error_stack::report!(
            errors::ApiErrorResponse::PaymentNotFound
        ))?;

        let request_merchant_id = request.merchant_id.as_deref();
        helpers::validate_merchant_id(&merchant_account.merchant_id, request_merchant_id)
            .change_context(errors::ApiErrorResponse::MerchantAccountNotFound)?;

        helpers::validate_request_amount_and_amount_to_capture(
            request.amount,
            request.amount_to_capture,
            request.surcharge_details,
        )
        .change_context(errors::ApiErrorResponse::InvalidDataFormat {
            field_name: "amount_to_capture".to_string(),
            expected_format: "amount_to_capture lesser than amount".to_string(),
        })?;

        helpers::validate_amount_to_capture_and_capture_method(None, request)?;
        helpers::validate_card_data(
            request
                .payment_method_data
                .as_ref()
                .and_then(|pmd| pmd.payment_method_data.clone()),
        )?;

        helpers::validate_payment_method_fields_present(request)?;

        let mandate_type =
            helpers::validate_mandate(request, payments::is_operation_confirm(self))?;

        helpers::validate_recurring_details_and_token(
            &request.recurring_details,
            &request.payment_token,
            &request.mandate_id,
        )?;

        if request.confirm.unwrap_or(false) {
            helpers::validate_pm_or_token_given(
                &request.payment_method,
                &request
                    .payment_method_data
                    .as_ref()
                    .and_then(|pmd| pmd.payment_method_data.clone()),
                &request.payment_method_type,
                &mandate_type,
                &request.payment_token,
            )?;

            helpers::validate_customer_id_mandatory_cases(
                request.setup_future_usage.is_some(),
                request.get_customer_id(),
            )?;
        }

        let _request_straight_through: Option<api::routing::StraightThroughAlgorithm> = request
            .routing
            .clone()
            .map(|val| val.parse_value("RoutingAlgorithm"))
            .transpose()
            .change_context(errors::ApiErrorResponse::InvalidRequestData {
                message: "Invalid straight through routing rules format".to_string(),
            })
            .attach_printable("Invalid straight through routing rules format")?;

        Ok((
            Box::new(self),
            operations::ValidateResult {
                merchant_id: &merchant_account.merchant_id,
                payment_id,
                storage_scheme: merchant_account.storage_scheme,
                requeue: matches!(
                    request.retry_action,
                    Some(api_models::enums::RetryAction::Requeue)
                ),
            },
        ))
    }
}

impl PaymentCreate {
    #[instrument(skip_all)]
    #[allow(clippy::too_many_arguments)]
    pub async fn make_payment_attempt(
        payment_id: &str,
        merchant_id: &str,
        money: (api::Amount, enums::Currency),
        payment_method: Option<enums::PaymentMethod>,
        payment_method_type: Option<enums::PaymentMethodType>,
        request: &api::PaymentsRequest,
        browser_info: Option<serde_json::Value>,
        state: &SessionState,
        payment_method_billing_address_id: Option<String>,
        payment_method_info: &Option<PaymentMethod>,
        key_store: &domain::MerchantKeyStore,
        profile_id: String,
    ) -> RouterResult<(
        storage::PaymentAttemptNew,
        Option<api_models::payments::AdditionalPaymentData>,
    )> {
        let payment_method_data =
            request
                .payment_method_data
                .as_ref()
                .and_then(|payment_method_data_request| {
                    payment_method_data_request.payment_method_data.as_ref()
                });

        let created_at @ modified_at @ last_synced = Some(common_utils::date_time::now());
        let status = helpers::payment_attempt_status_fsm(payment_method_data, request.confirm);
        let (amount, currency) = (money.0, Some(money.1));

        let mut additional_pm_data = request
            .payment_method_data
            .as_ref()
            .and_then(|payment_method_data_request| {
                payment_method_data_request.payment_method_data.as_ref()
            })
            .async_map(|payment_method_data| async {
                helpers::get_additional_payment_data(
                    payment_method_data,
                    &*state.store,
                    &profile_id,
                )
                .await
            })
            .await;

        if additional_pm_data.is_none() {
            // If recurring payment is made using payment_method_id, then fetch payment_method_data from retrieved payment_method object
            additional_pm_data = payment_method_info
                .as_ref()
                .async_map(|pm_info| async {
                    decrypt::<serde_json::Value, masking::WithType>(
                        &state.into(),
                        pm_info.payment_method_data.clone(),
                        Identifier::Merchant(key_store.merchant_id.clone()),
                        key_store.key.get_inner().peek(),
                    )
                    .await
                    .map_err(|err| logger::error!("Failed to decrypt card details: {:?}", err))
                    .ok()
                    .flatten()
                    .map(|x| x.into_inner().expose())
                    .and_then(|v| {
                        serde_json::from_value::<PaymentMethodsData>(v)
                            .map_err(|err| {
                                logger::error!(
                                    "Unable to deserialize payment methods data: {:?}",
                                    err
                                )
                            })
                            .ok()
                    })
                    .and_then(|pmd| match pmd {
                        PaymentMethodsData::Card(crd) => Some(api::CardDetailFromLocker::from(crd)),
                        _ => None,
                    })
                })
                .await
                .flatten()
                .map(|card| {
                    api_models::payments::AdditionalPaymentData::Card(Box::new(card.into()))
                })
        };

        let additional_pm_data_value = additional_pm_data
            .as_ref()
            .map(Encode::encode_to_value)
            .transpose()
            .change_context(errors::ApiErrorResponse::InternalServerError)
            .attach_printable("Failed to encode additional pm data")?;
        let attempt_id = if core_utils::is_merchant_enabled_for_payment_id_as_connector_request_id(
            &state.conf,
            merchant_id,
        ) {
            payment_id.to_string()
        } else {
            utils::get_payment_attempt_id(payment_id, 1)
        };
        let surcharge_amount = request
            .surcharge_details
            .map(|surcharge_details| surcharge_details.surcharge_amount);
        let tax_amount = request
            .surcharge_details
            .and_then(|surcharge_details| surcharge_details.tax_amount);

        if request.mandate_data.as_ref().map_or(false, |mandate_data| {
            mandate_data.update_mandate_id.is_some() && mandate_data.mandate_type.is_some()
        }) {
            Err(errors::ApiErrorResponse::InvalidRequestData {message:"Only one field out of 'mandate_type' and 'update_mandate_id' was expected, found both".to_string()})?
        }

        let mandate_data = if let Some(update_id) = request
            .mandate_data
            .as_ref()
            .and_then(|inner| inner.update_mandate_id.clone())
        {
            let mandate_details = MandateDetails {
                update_mandate_id: Some(update_id),
            };
            Some(mandate_details)
        } else {
            None
        };

        Ok((
            storage::PaymentAttemptNew {
                payment_id: payment_id.to_string(),
                merchant_id: merchant_id.to_string(),
                attempt_id,
                status,
                currency,
                amount: MinorUnit::from(amount),
                payment_method,
                capture_method: request.capture_method,
                capture_on: request.capture_on,
                confirm: request.confirm.unwrap_or(false),
                created_at,
                modified_at,
                last_synced,
                authentication_type: request.authentication_type,
                browser_info,
                payment_experience: request.payment_experience,
                payment_method_type,
                payment_method_data: additional_pm_data_value,
                amount_to_capture: request.amount_to_capture,
                payment_token: request.payment_token.clone(),
                mandate_id: request.mandate_id.clone(),
                business_sub_label: request.business_sub_label.clone(),
                surcharge_amount,
                tax_amount,
                mandate_details: request
                    .mandate_data
                    .as_ref()
                    .and_then(|inner| inner.mandate_type.clone().map(Into::into)),
                external_three_ds_authentication_attempted: None,
                mandate_data,
                payment_method_billing_address_id,
                net_amount: MinorUnit::new(i64::default()),
                save_to_locker: None,
                connector: None,
                error_message: None,
                offer_amount: None,
                payment_method_id: payment_method_info
                    .as_ref()
                    .map(|pm_info| pm_info.payment_method_id.clone()),
                cancellation_reason: None,
                error_code: None,
                connector_metadata: None,
                straight_through_algorithm: None,
                preprocessing_step_id: None,
                error_reason: None,
                connector_response_reference_id: None,
                multiple_capture_count: None,
                amount_capturable: MinorUnit::new(i64::default()),
                updated_by: String::default(),
                authentication_data: None,
                encoded_data: None,
                merchant_connector_id: None,
                unified_code: None,
                unified_message: None,
                fingerprint_id: None,
                authentication_connector: None,
                authentication_id: None,
                charge_id: None,
                client_source: None,
                client_version: None,
            },
            additional_pm_data,
        ))
    }

    #[instrument(skip_all)]
    #[allow(clippy::too_many_arguments)]
    async fn make_payment_intent(
        state: &SessionState,
        payment_id: &str,
        merchant_account: &domain::MerchantAccount,
        key_store: &domain::MerchantKeyStore,
        money: (api::Amount, enums::Currency),
        request: &api::PaymentsRequest,
        shipping_address_id: Option<String>,
        payment_link_data: Option<api_models::payments::PaymentLinkResponse>,
        billing_address_id: Option<String>,
        active_attempt_id: String,
        profile_id: String,
        session_expiry: PrimitiveDateTime,
    ) -> RouterResult<storage::PaymentIntent> {
        let created_at @ modified_at @ last_synced = common_utils::date_time::now();

        let status = helpers::payment_intent_status_fsm(
            request
                .payment_method_data
                .as_ref()
                .and_then(|request_payment_method_data| {
                    request_payment_method_data.payment_method_data.as_ref()
                }),
            request.confirm,
        );
        let client_secret =
            utils::generate_id(consts::ID_LENGTH, format!("{payment_id}_secret").as_str());
        let (amount, currency) = (money.0, Some(money.1));

        let order_details = request
            .get_order_details_as_value()
            .change_context(errors::ApiErrorResponse::InternalServerError)
            .attach_printable("Failed to convert order details to value")?;

        let allowed_payment_method_types = request
            .get_allowed_payment_method_types_as_value()
            .change_context(errors::ApiErrorResponse::InternalServerError)
            .attach_printable("Error converting allowed_payment_types to Value")?;

        let connector_metadata = request
            .get_connector_metadata_as_value()
            .change_context(errors::ApiErrorResponse::InternalServerError)
            .attach_printable("Error converting connector_metadata to Value")?;

        let feature_metadata = request
            .get_feature_metadata_as_value()
            .change_context(errors::ApiErrorResponse::InternalServerError)
            .attach_printable("Error converting feature_metadata to Value")?;

        let payment_link_id = payment_link_data.map(|pl_data| pl_data.payment_link_id);

        let request_incremental_authorization =
            core_utils::get_request_incremental_authorization_value(
                request.request_incremental_authorization,
                request.capture_method,
            )?;

        let charges = request
            .charges
            .as_ref()
            .map(|charges| {
                charges.encode_to_value().map_err(|err| {
                    logger::warn!("Failed to serialize PaymentCharges - {}", err);
                    err
                })
            })
            .transpose()
            .change_context(errors::ApiErrorResponse::InternalServerError)?
            .map(Secret::new);

        // Derivation of directly supplied Billing Address data in our Payment Create Request
        // Encrypting our Billing Address Details to be stored in Payment Intent
        let billing_details = request
            .billing
            .clone()
<<<<<<< HEAD
            .async_and_then(|_| async {
                create_encrypted_data(state, key_store, request.billing.clone()).await
            })
            .await;
=======
            .async_map(|billing_details| create_encrypted_data(key_store, billing_details))
            .await
            .transpose()
            .change_context(errors::ApiErrorResponse::InternalServerError)
            .attach_printable("Unable to encrypt billing details")?;
>>>>>>> cabb9165

        // Derivation of directly supplied Shipping Address data in our Payment Create Request
        // Encrypting our Shipping Address Details to be stored in Payment Intent
        let shipping_details = request
            .shipping
            .clone()
<<<<<<< HEAD
            .async_and_then(|_| async {
                create_encrypted_data(state, key_store, request.shipping.clone()).await
            })
            .await;
=======
            .async_map(|shipping_details| create_encrypted_data(key_store, shipping_details))
            .await
            .transpose()
            .change_context(errors::ApiErrorResponse::InternalServerError)
            .attach_printable("Unable to encrypt shipping details")?;
>>>>>>> cabb9165

        // Derivation of directly supplied Customer data in our Payment Create Request
        let raw_customer_details = if request.get_customer_id().is_none()
            && (request.name.is_some()
                || request.email.is_some()
                || request.phone.is_some()
                || request.phone_country_code.is_some())
        {
            Some(CustomerData {
                name: request.name.clone(),
                phone: request.phone.clone(),
                email: request.email.clone(),
                phone_country_code: request.phone_country_code.clone(),
            })
        } else {
            None
        };

        // Encrypting our Customer Details to be stored in Payment Intent
<<<<<<< HEAD
        let customer_details = if raw_customer_details.is_some() {
            create_encrypted_data(state, key_store, raw_customer_details).await
        } else {
            None
        };
=======
        let customer_details = raw_customer_details
            .async_map(|customer_details| create_encrypted_data(key_store, customer_details))
            .await
            .transpose()
            .change_context(errors::ApiErrorResponse::InternalServerError)
            .attach_printable("Unable to encrypt customer details")?;
>>>>>>> cabb9165

        Ok(storage::PaymentIntent {
            payment_id: payment_id.to_string(),
            merchant_id: merchant_account.merchant_id.to_string(),
            status,
            amount: MinorUnit::from(amount),
            currency,
            description: request.description.clone(),
            created_at,
            modified_at,
            last_synced: Some(last_synced),
            client_secret: Some(client_secret),
            setup_future_usage: request.setup_future_usage,
            off_session: request.off_session,
            return_url: request.return_url.as_ref().map(|a| a.to_string()),
            shipping_address_id,
            billing_address_id,
            statement_descriptor_name: request.statement_descriptor_name.clone(),
            statement_descriptor_suffix: request.statement_descriptor_suffix.clone(),
            metadata: request.metadata.clone(),
            business_country: request.business_country,
            business_label: request.business_label.clone(),
            active_attempt: hyperswitch_domain_models::RemoteStorageObject::ForeignID(
                active_attempt_id,
            ),
            order_details,
            amount_captured: None,
            customer_id: request.get_customer_id().cloned(),
            connector_id: None,
            allowed_payment_method_types,
            connector_metadata,
            feature_metadata,
            attempt_count: 1,
            profile_id: Some(profile_id),
            merchant_decision: None,
            payment_link_id,
            payment_confirm_source: None,
            surcharge_applicable: None,
            updated_by: merchant_account.storage_scheme.to_string(),
            request_incremental_authorization,
            incremental_authorization_allowed: None,
            authorization_count: None,
            fingerprint_id: None,
            session_expiry: Some(session_expiry),
            request_external_three_ds_authentication: request
                .request_external_three_ds_authentication,
            charges,
            frm_metadata: request.frm_metadata.clone(),
            billing_details,
            customer_details,
            merchant_order_reference_id: request.merchant_order_reference_id.clone(),
            shipping_details,
        })
    }

    #[instrument(skip_all)]
    pub async fn get_ephemeral_key(
        request: &api::PaymentsRequest,
        state: &SessionState,
        merchant_account: &domain::MerchantAccount,
    ) -> Option<ephemeral_key::EphemeralKey> {
        match request.get_customer_id() {
            Some(customer_id) => helpers::make_ephemeral_key(
                state.clone(),
                customer_id.clone(),
                merchant_account.merchant_id.clone(),
            )
            .await
            .ok()
            .and_then(|ek| {
                if let services::ApplicationResponse::Json(ek) = ek {
                    Some(ek)
                } else {
                    None
                }
            }),
            None => None,
        }
    }
}

#[instrument(skip_all)]
pub fn payments_create_request_validation(
    req: &api::PaymentsRequest,
) -> RouterResult<(api::Amount, enums::Currency)> {
    let currency = req.currency.get_required_value("currency")?;
    let amount = req.amount.get_required_value("amount")?;
    Ok((amount, currency))
}

#[allow(clippy::too_many_arguments)]
async fn create_payment_link(
    request: &api::PaymentsRequest,
    payment_link_config: api_models::admin::PaymentLinkConfig,
    merchant_id: String,
    payment_id: String,
    db: &dyn StorageInterface,
    amount: api::Amount,
    description: Option<String>,
    profile_id: String,
    domain_name: String,
    session_expiry: PrimitiveDateTime,
) -> RouterResult<Option<api_models::payments::PaymentLinkResponse>> {
    let created_at @ last_modified_at = Some(common_utils::date_time::now());
    let payment_link_id = utils::generate_id(consts::ID_LENGTH, "plink");
    let payment_link = format!(
        "{}/payment_link/{}/{}",
        domain_name,
        merchant_id.clone(),
        payment_id.clone()
    );

    let payment_link_config_encoded_value = payment_link_config.encode_to_value().change_context(
        errors::ApiErrorResponse::InvalidDataValue {
            field_name: "payment_link_config",
        },
    )?;

    let payment_link_req = storage::PaymentLinkNew {
        payment_link_id: payment_link_id.clone(),
        payment_id: payment_id.clone(),
        merchant_id: merchant_id.clone(),
        link_to_pay: payment_link.clone(),
        amount: MinorUnit::from(amount),
        currency: request.currency,
        created_at,
        last_modified_at,
        fulfilment_time: Some(session_expiry),
        custom_merchant_name: Some(payment_link_config.seller_name),
        description,
        payment_link_config: Some(payment_link_config_encoded_value),
        profile_id: Some(profile_id),
    };
    let payment_link_db = db
        .insert_payment_link(payment_link_req)
        .await
        .to_duplicate_response(errors::ApiErrorResponse::GenericDuplicateError {
            message: "payment link already exists!".to_string(),
        })?;

    Ok(Some(api_models::payments::PaymentLinkResponse {
        link: payment_link_db.link_to_pay,
        payment_link_id: payment_link_db.payment_link_id,
    }))
}<|MERGE_RESOLUTION|>--- conflicted
+++ resolved
@@ -645,23 +645,19 @@
         let raw_customer_details = customer
             .map(|customer| CustomerData::try_from(customer.clone()))
             .transpose()?;
+        let session_state = state.session_state();
 
         // Updation of Customer Details for the cases where both customer_id and specific customer
         // details are provided in Payment Create Request
         let customer_details = raw_customer_details
             .clone()
-<<<<<<< HEAD
-            .async_and_then(|_| async {
-                create_encrypted_data(&state.session_state(), key_store, raw_customer_details).await
+            .async_map(|customer_details| {
+                create_encrypted_data(&session_state, key_store, customer_details)
             })
-            .await;
-=======
-            .async_map(|customer_details| create_encrypted_data(key_store, customer_details))
             .await
             .transpose()
             .change_context(errors::ApiErrorResponse::InternalServerError)
             .attach_printable("Unable to encrypt customer details")?;
->>>>>>> cabb9165
 
         payment_data.payment_intent = state
             .store
@@ -1066,36 +1062,22 @@
         let billing_details = request
             .billing
             .clone()
-<<<<<<< HEAD
-            .async_and_then(|_| async {
-                create_encrypted_data(state, key_store, request.billing.clone()).await
-            })
-            .await;
-=======
-            .async_map(|billing_details| create_encrypted_data(key_store, billing_details))
+            .async_map(|billing_details| create_encrypted_data(state, key_store, billing_details))
             .await
             .transpose()
             .change_context(errors::ApiErrorResponse::InternalServerError)
             .attach_printable("Unable to encrypt billing details")?;
->>>>>>> cabb9165
 
         // Derivation of directly supplied Shipping Address data in our Payment Create Request
         // Encrypting our Shipping Address Details to be stored in Payment Intent
         let shipping_details = request
             .shipping
             .clone()
-<<<<<<< HEAD
-            .async_and_then(|_| async {
-                create_encrypted_data(state, key_store, request.shipping.clone()).await
-            })
-            .await;
-=======
-            .async_map(|shipping_details| create_encrypted_data(key_store, shipping_details))
+            .async_map(|shipping_details| create_encrypted_data(state, key_store, shipping_details))
             .await
             .transpose()
             .change_context(errors::ApiErrorResponse::InternalServerError)
             .attach_printable("Unable to encrypt shipping details")?;
->>>>>>> cabb9165
 
         // Derivation of directly supplied Customer data in our Payment Create Request
         let raw_customer_details = if request.get_customer_id().is_none()
@@ -1115,20 +1097,12 @@
         };
 
         // Encrypting our Customer Details to be stored in Payment Intent
-<<<<<<< HEAD
-        let customer_details = if raw_customer_details.is_some() {
-            create_encrypted_data(state, key_store, raw_customer_details).await
-        } else {
-            None
-        };
-=======
         let customer_details = raw_customer_details
-            .async_map(|customer_details| create_encrypted_data(key_store, customer_details))
+            .async_map(|customer_details| create_encrypted_data(state, key_store, customer_details))
             .await
             .transpose()
             .change_context(errors::ApiErrorResponse::InternalServerError)
             .attach_printable("Unable to encrypt customer details")?;
->>>>>>> cabb9165
 
         Ok(storage::PaymentIntent {
             payment_id: payment_id.to_string(),
