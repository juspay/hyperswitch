use std::marker::PhantomData;

use api_models::enums::FrmSuggestion;
use async_trait::async_trait;
use common_utils::ext_traits::{AsyncExt, Encode, ValueExt};
use data_models::{mandates::MandateData, payments::payment_attempt::PaymentAttempt};
use diesel_models::ephemeral_key;
use error_stack::{self, ResultExt};
use masking::PeekInterface;
use router_derive::PaymentOperation;
use router_env::{instrument, tracing};

use super::{BoxedOperation, Domain, GetTracker, Operation, UpdateTracker, ValidateRequest};
use crate::{
    consts,
    core::{
        errors::{self, CustomResult, RouterResult, StorageErrorExt},
        payment_link,
        payment_methods::PaymentMethodRetrieve,
        payments::{self, helpers, operations, CustomerDetails, PaymentAddress, PaymentData},
        utils as core_utils,
    },
    db::StorageInterface,
    routes::AppState,
    services,
    types::{
        self,
        api::{self, PaymentIdTypeExt},
        domain,
        storage::{
            self,
            enums::{self, IntentStatus},
        },
    },
    utils::{self, OptionExt},
};

#[derive(Debug, Clone, Copy, PaymentOperation)]
#[operation(operations = "all", flow = "authorize")]
pub struct PaymentCreate;

/// The `get_trackers` function for `PaymentsCreate` is an entrypoint for new payments
/// This will create all the entities required for a new payment from the request
#[async_trait]
impl<F: Send + Clone, Ctx: PaymentMethodRetrieve>
    GetTracker<F, PaymentData<F>, api::PaymentsRequest, Ctx> for PaymentCreate
{
    #[instrument(skip_all)]
    async fn get_trackers<'a>(
        &'a self,
        state: &'a AppState,
        payment_id: &api::PaymentIdType,
        request: &api::PaymentsRequest,
        mandate_type: Option<api::MandateTransactionType>,
        merchant_account: &domain::MerchantAccount,
        merchant_key_store: &domain::MerchantKeyStore,
        _auth_flow: services::AuthFlow,
    ) -> RouterResult<operations::GetTrackerResponse<'a, F, api::PaymentsRequest, Ctx>> {
        let db = &*state.store;
        let ephemeral_key = Self::get_ephemeral_key(request, state, merchant_account).await;
        let merchant_id = &merchant_account.merchant_id;
        let storage_scheme = merchant_account.storage_scheme;
        let (payment_intent, payment_attempt);

        let money @ (amount, currency) = payments_create_request_validation(request)?;

        let payment_id = payment_id
            .get_payment_intent_id()
            .change_context(errors::ApiErrorResponse::PaymentNotFound)?;

        helpers::validate_business_details(
            request.business_country,
            request.business_label.as_ref(),
            merchant_account,
        )?;

        // Validate whether profile_id passed in request is valid and is linked to the merchant
        core_utils::validate_and_get_business_profile(db, request.profile_id.as_ref(), merchant_id)
            .await?;

        let (
            token,
            payment_method,
            payment_method_type,
            setup_mandate,
            recurring_mandate_payment_data,
            mandate_connector,
        ) = helpers::get_token_pm_type_mandate_details(
            state,
            request,
            mandate_type,
            merchant_account,
            merchant_key_store,
        )
        .await?;

        let customer_details = helpers::get_customer_details_from_request(request);

        let shipping_address = helpers::create_or_find_address_for_payment_by_request(
            db,
            request.shipping.as_ref(),
            None,
            merchant_id,
            customer_details.customer_id.as_ref(),
            merchant_key_store,
            &payment_id,
            merchant_account.storage_scheme,
        )
        .await?;

        let billing_address = helpers::create_or_find_address_for_payment_by_request(
            db,
            request.billing.as_ref(),
            None,
            merchant_id,
            customer_details.customer_id.as_ref(),
            merchant_key_store,
            &payment_id,
            merchant_account.storage_scheme,
        )
        .await?;

        let browser_info = request
            .browser_info
            .clone()
            .map(|x| {
                common_utils::ext_traits::Encode::<types::BrowserInformation>::encode_to_value(&x)
            })
            .transpose()
            .change_context(errors::ApiErrorResponse::InvalidDataValue {
                field_name: "browser_info",
            })?;

        let attempt_id = if core_utils::is_merchant_enabled_for_payment_id_as_connector_request_id(
            &state.conf,
            merchant_id,
        ) {
            payment_id.to_string()
        } else {
            utils::get_payment_attempt_id(payment_id.clone(), 1)
        };

        // If profile id is not passed, get it from the business_country and business_label
        let profile_id = core_utils::get_profile_id_from_business_details(
            request.business_country,
            request.business_label.as_ref(),
            merchant_account,
            request.profile_id.as_ref(),
            &*state.store,
            true,
        )
        .await?;

        let business_profile = db
            .find_business_profile_by_profile_id(&profile_id)
            .await
            .to_not_found_response(errors::ApiErrorResponse::BusinessProfileNotFound {
                id: profile_id.to_string(),
            })?;

        let max_age = request.max_age.map_or_else(
            || {
                business_profile.max_age.unwrap_or_else(|| {
                    common_utils::date_time::now()
                        .saturating_add(time::Duration::seconds(consts::DEFAULT_FULFILLMENT_TIME))
                })
            },
            |max_age| {
                common_utils::date_time::now().saturating_add(time::Duration::seconds(max_age))
            },
        );

        let payment_link_data = if let Some(payment_link_create) = request.payment_link {
            if payment_link_create {
                let merchant_name = merchant_account
                    .merchant_name
                    .clone()
                    .map(|merchant_name| merchant_name.into_inner().peek().to_owned())
                    .unwrap_or_default();

                let default_domain_name = state.conf.server.base_url.clone();

                let (payment_link_config, domain_name) =
                    payment_link::get_payment_link_config_based_on_priority(
                        request.payment_link_config.clone(),
                        business_profile.payment_link_config.clone(),
                        merchant_name,
                        default_domain_name,
                    )?;

                create_payment_link(
                    request,
                    payment_link_config,
                    merchant_id.clone(),
                    payment_id.clone(),
                    db,
                    amount,
                    request.description.clone(),
                    profile_id.clone(),
                    domain_name,
                    max_age,
                )
                .await?
            } else {
                None
            }
        } else {
            None
        };

        let payment_intent_new = Self::make_payment_intent(
            &payment_id,
            merchant_account,
            money,
            request,
            shipping_address.clone().map(|x| x.address_id),
            payment_link_data.clone(),
            billing_address.clone().map(|x| x.address_id),
            attempt_id,
            profile_id,
            max_age,
        )
        .await?;

        let (payment_attempt_new, additional_payment_data) = Self::make_payment_attempt(
            &payment_id,
            merchant_id,
            money,
            payment_method,
            payment_method_type,
            request,
            browser_info,
            state,
        )
        .await?;

        payment_intent = db
            .insert_payment_intent(payment_intent_new, storage_scheme)
            .await
            .to_duplicate_response(errors::ApiErrorResponse::DuplicatePayment {
                payment_id: payment_id.clone(),
            })?;

        if let Some(order_details) = &request.order_details {
            helpers::validate_order_details_amount(
                order_details.to_owned(),
                payment_intent.amount,
            )?;
        }

        payment_attempt = db
            .insert_payment_attempt(payment_attempt_new, storage_scheme)
            .await
            .to_duplicate_response(errors::ApiErrorResponse::DuplicatePayment {
                payment_id: payment_id.clone(),
            })?;

        let mandate_id = request
            .mandate_id
            .as_ref()
            .async_and_then(|mandate_id| async {
                let mandate = db
                    .find_mandate_by_merchant_id_mandate_id(merchant_id, mandate_id)
                    .await
                    .to_not_found_response(errors::ApiErrorResponse::MandateNotFound);
                Some(mandate.and_then(|mandate_obj| {
                    match (
                        mandate_obj.network_transaction_id,
                        mandate_obj.connector_mandate_ids,
                    ) {
                        (Some(network_tx_id), _) => Ok(api_models::payments::MandateIds {
                            mandate_id: mandate_obj.mandate_id,
                            mandate_reference_id: Some(
                                api_models::payments::MandateReferenceId::NetworkMandateId(
                                    network_tx_id,
                                ),
                            ),
                        }),
                        (_, Some(connector_mandate_id)) => connector_mandate_id
                        .parse_value("ConnectorMandateId")
                        .change_context(errors::ApiErrorResponse::MandateNotFound)
                        .map(|connector_id: api_models::payments::ConnectorMandateReferenceId| {
                            api_models::payments::MandateIds {
                                mandate_id: mandate_obj.mandate_id,
                                mandate_reference_id: Some(api_models::payments::MandateReferenceId::ConnectorMandateId(
                                    api_models::payments::ConnectorMandateReferenceId {
                                        connector_mandate_id: connector_id.connector_mandate_id,
                                        payment_method_id: connector_id.payment_method_id,
                                    },
                                ))
                            }
                         }),
                        (_, _) => Ok(api_models::payments::MandateIds {
                            mandate_id: mandate_obj.mandate_id,
                            mandate_reference_id: None,
                        }),
                    }
                }))
            })
            .await
            .transpose()?;

        let operation = payments::if_not_create_change_operation::<_, F, Ctx>(
            payment_intent.status,
            request.confirm,
            self,
        );

        let creds_identifier = request
            .merchant_connector_details
            .as_ref()
            .map(|mcd| mcd.creds_identifier.to_owned());
        request
            .merchant_connector_details
            .to_owned()
            .async_map(|mcd| async {
                helpers::insert_merchant_connector_creds_to_config(
                    db,
                    merchant_account.merchant_id.as_str(),
                    mcd,
                )
                .await
            })
            .await
            .transpose()?;

        // The operation merges mandate data from both request and payment_attempt
        let setup_mandate = setup_mandate.map(MandateData::from);

        let surcharge_details = request.surcharge_details.map(|request_surcharge_details| {
            payments::types::SurchargeDetails::from((&request_surcharge_details, &payment_attempt))
        });

        let payment_method_data_after_card_bin_call = request
            .payment_method_data
            .as_ref()
            .zip(additional_payment_data)
            .map(|(payment_method_data, additional_payment_data)| {
                payment_method_data.apply_additional_payment_data(additional_payment_data)
            });

        let payment_data = PaymentData {
            flow: PhantomData,
            payment_intent,
            payment_attempt,
            currency,
            amount,
            email: request.email.clone(),
            mandate_id,
            mandate_connector,
            setup_mandate,
            token,
            address: PaymentAddress {
                shipping: shipping_address.as_ref().map(|a| a.into()),
                billing: billing_address.as_ref().map(|a| a.into()),
            },
            confirm: request.confirm,
            payment_method_data: payment_method_data_after_card_bin_call,
            refunds: vec![],
            disputes: vec![],
            attempts: None,
            force_sync: None,
            sessions_token: vec![],
            card_cvc: request.card_cvc.clone(),
            creds_identifier,
            pm_token: None,
            connector_customer_id: None,
            recurring_mandate_payment_data,
            ephemeral_key,
            multiple_capture_data: None,
            redirect_response: None,
            surcharge_details,
            frm_message: None,
            payment_link_data,
            incremental_authorization_details: None,
            authorizations: vec![],
        };

        let get_trackers_response = operations::GetTrackerResponse {
            operation,
            customer_details: Some(customer_details),
            payment_data,
            business_profile,
        };

        Ok(get_trackers_response)
    }
}

#[async_trait]
impl<F: Clone + Send, Ctx: PaymentMethodRetrieve> Domain<F, api::PaymentsRequest, Ctx>
    for PaymentCreate
{
    #[instrument(skip_all)]
    async fn get_or_create_customer_details<'a>(
        &'a self,
        db: &dyn StorageInterface,
        payment_data: &mut PaymentData<F>,
        request: Option<CustomerDetails>,
        key_store: &domain::MerchantKeyStore,
    ) -> CustomResult<
        (
            BoxedOperation<'a, F, api::PaymentsRequest, Ctx>,
            Option<domain::Customer>,
        ),
        errors::StorageError,
    > {
        helpers::create_customer_if_not_exist(
            Box::new(self),
            db,
            payment_data,
            request,
            &key_store.merchant_id,
            key_store,
        )
        .await
    }

    #[instrument(skip_all)]
    async fn make_pm_data<'a>(
        &'a self,
        state: &'a AppState,
        payment_data: &mut PaymentData<F>,
        _storage_scheme: enums::MerchantStorageScheme,
        merchant_key_store: &domain::MerchantKeyStore,
    ) -> RouterResult<(
        BoxedOperation<'a, F, api::PaymentsRequest, Ctx>,
        Option<api::PaymentMethodData>,
    )> {
        helpers::make_pm_data(Box::new(self), state, payment_data, merchant_key_store).await
    }

    #[instrument(skip_all)]
    async fn add_task_to_process_tracker<'a>(
        &'a self,
        _state: &'a AppState,
        _payment_attempt: &PaymentAttempt,
        _requeue: bool,
        _schedule_time: Option<time::PrimitiveDateTime>,
    ) -> CustomResult<(), errors::ApiErrorResponse> {
        Ok(())
    }

    async fn get_connector<'a>(
        &'a self,
        _merchant_account: &domain::MerchantAccount,
        state: &AppState,
        request: &api::PaymentsRequest,
        _payment_intent: &storage::PaymentIntent,
        _merchant_key_store: &domain::MerchantKeyStore,
    ) -> CustomResult<api::ConnectorChoice, errors::ApiErrorResponse> {
        helpers::get_connector_default(state, request.routing.clone()).await
    }
}

#[async_trait]
impl<F: Clone, Ctx: PaymentMethodRetrieve>
    UpdateTracker<F, PaymentData<F>, api::PaymentsRequest, Ctx> for PaymentCreate
{
    #[instrument(skip_all)]
    async fn update_trackers<'b>(
        &'b self,
        state: &'b AppState,
        mut payment_data: PaymentData<F>,
        _customer: Option<domain::Customer>,
        storage_scheme: enums::MerchantStorageScheme,
        _updated_customer: Option<storage::CustomerUpdate>,
        _merchant_key_store: &domain::MerchantKeyStore,
        _frm_suggestion: Option<FrmSuggestion>,
        _header_payload: api::HeaderPayload,
    ) -> RouterResult<(
        BoxedOperation<'b, F, api::PaymentsRequest, Ctx>,
        PaymentData<F>,
    )>
    where
        F: 'b + Send,
    {
        let status = match payment_data.payment_intent.status {
            IntentStatus::RequiresPaymentMethod => match payment_data.payment_method_data {
                Some(_) => Some(IntentStatus::RequiresConfirmation),
                _ => None,
            },
            IntentStatus::RequiresConfirmation => {
                if let Some(true) = payment_data.confirm {
                    //TODO: do this later, request validation should happen before
                    Some(IntentStatus::Processing)
                } else {
                    None
                }
            }
            _ => None,
        };

        let payment_token = payment_data.token.clone();
        let connector = payment_data.payment_attempt.connector.clone();
        let straight_through_algorithm = payment_data
            .payment_attempt
            .straight_through_algorithm
            .clone();
        let authorized_amount = payment_data.payment_attempt.amount;
        let merchant_connector_id = payment_data.payment_attempt.merchant_connector_id.clone();

        let surcharge_amount = payment_data
            .surcharge_details
            .as_ref()
            .map(|surcharge_details| surcharge_details.surcharge_amount);
        let tax_amount = payment_data
            .surcharge_details
            .as_ref()
            .map(|surcharge_details| surcharge_details.tax_on_surcharge_amount);

        payment_data.payment_attempt = state
            .store
            .update_payment_attempt_with_attempt_id(
                payment_data.payment_attempt,
                storage::PaymentAttemptUpdate::UpdateTrackers {
                    payment_token,
                    connector,
                    straight_through_algorithm,
                    amount_capturable: match payment_data.confirm.unwrap_or(true) {
                        true => Some(authorized_amount),
                        false => None,
                    },
                    surcharge_amount,
                    tax_amount,
                    updated_by: storage_scheme.to_string(),
                    merchant_connector_id,
                },
                storage_scheme,
            )
            .await
            .to_not_found_response(errors::ApiErrorResponse::PaymentNotFound)?;

        let customer_id = payment_data.payment_intent.customer_id.clone();

        payment_data.payment_intent = state
            .store
            .update_payment_intent(
                payment_data.payment_intent,
                storage::PaymentIntentUpdate::ReturnUrlUpdate {
                    return_url: None,
                    status,
                    customer_id,
                    shipping_address_id: None,
                    billing_address_id: None,
                    updated_by: storage_scheme.to_string(),
                },
                storage_scheme,
            )
            .await
            .to_not_found_response(errors::ApiErrorResponse::PaymentNotFound)?;

        // payment_data.mandate_id = response.and_then(|router_data| router_data.request.mandate_id);
        Ok((
            payments::is_confirm(self, payment_data.confirm),
            payment_data,
        ))
    }
}

impl<F: Send + Clone, Ctx: PaymentMethodRetrieve> ValidateRequest<F, api::PaymentsRequest, Ctx>
    for PaymentCreate
{
    #[instrument(skip_all)]
    fn validate_request<'a, 'b>(
        &'b self,
        request: &api::PaymentsRequest,
        merchant_account: &'a domain::MerchantAccount,
    ) -> RouterResult<(
        BoxedOperation<'b, F, api::PaymentsRequest, Ctx>,
        operations::ValidateResult<'a>,
    )> {
        helpers::validate_customer_details_in_request(request)?;

        if let Some(max_age) = &request.max_age {
            helpers::validate_max_age(max_age.to_owned())?;
        }

        if let Some(payment_link) = &request.payment_link {
            if *payment_link {
                helpers::validate_payment_link_request(
                    request.confirm,
                    request.order_details.clone(),
                )?;
            }
        }

        let payment_id = request.payment_id.clone().ok_or(error_stack::report!(
            errors::ApiErrorResponse::PaymentNotFound
        ))?;

        let request_merchant_id = request.merchant_id.as_deref();
        helpers::validate_merchant_id(&merchant_account.merchant_id, request_merchant_id)
            .change_context(errors::ApiErrorResponse::MerchantAccountNotFound)?;

        helpers::validate_request_amount_and_amount_to_capture(
            request.amount,
            request.amount_to_capture,
            request.surcharge_details,
        )
        .change_context(errors::ApiErrorResponse::InvalidDataFormat {
            field_name: "amount_to_capture".to_string(),
            expected_format: "amount_to_capture lesser than amount".to_string(),
        })?;

        helpers::validate_amount_to_capture_and_capture_method(None, request)?;
        helpers::validate_card_data(request.payment_method_data.clone())?;

        helpers::validate_payment_method_fields_present(request)?;

        let mandate_type =
            helpers::validate_mandate(request, payments::is_operation_confirm(self))?;

        if request.confirm.unwrap_or(false) {
            helpers::validate_pm_or_token_given(
                &request.payment_method,
                &request.payment_method_data,
                &request.payment_method_type,
                &mandate_type,
                &request.payment_token,
            )?;

            helpers::validate_customer_id_mandatory_cases(
                request.setup_future_usage.is_some(),
                &request
                    .customer
                    .clone()
                    .map(|customer| customer.id)
                    .or(request.customer_id.clone()),
            )?;
        }

        Ok((
            Box::new(self),
            operations::ValidateResult {
                merchant_id: &merchant_account.merchant_id,
                payment_id,
                mandate_type,
                storage_scheme: merchant_account.storage_scheme,
                requeue: matches!(
                    request.retry_action,
                    Some(api_models::enums::RetryAction::Requeue)
                ),
            },
        ))
    }
}

impl PaymentCreate {
    #[instrument(skip_all)]
    #[allow(clippy::too_many_arguments)]
    pub async fn make_payment_attempt(
        payment_id: &str,
        merchant_id: &str,
        money: (api::Amount, enums::Currency),
        payment_method: Option<enums::PaymentMethod>,
        payment_method_type: Option<enums::PaymentMethodType>,
        request: &api::PaymentsRequest,
        browser_info: Option<serde_json::Value>,
        state: &AppState,
    ) -> RouterResult<(
        storage::PaymentAttemptNew,
        Option<api_models::payments::AdditionalPaymentData>,
    )> {
        let created_at @ modified_at @ last_synced = Some(common_utils::date_time::now());
        let status =
            helpers::payment_attempt_status_fsm(&request.payment_method_data, request.confirm);
        let (amount, currency) = (money.0, Some(money.1));

        let additional_pm_data = request
            .payment_method_data
            .as_ref()
            .async_map(|payment_method_data| async {
                helpers::get_additional_payment_data(payment_method_data, &*state.store).await
            })
            .await;
        let additional_pm_data_value = additional_pm_data
            .as_ref()
            .map(Encode::<api_models::payments::AdditionalPaymentData>::encode_to_value)
            .transpose()
            .change_context(errors::ApiErrorResponse::InternalServerError)
            .attach_printable("Failed to encode additional pm data")?;
        let attempt_id = if core_utils::is_merchant_enabled_for_payment_id_as_connector_request_id(
            &state.conf,
            merchant_id,
        ) {
            payment_id.to_string()
        } else {
            utils::get_payment_attempt_id(payment_id, 1)
        };

        Ok((
            storage::PaymentAttemptNew {
                payment_id: payment_id.to_string(),
                merchant_id: merchant_id.to_string(),
                attempt_id,
                status,
                currency,
                amount: amount.into(),
                payment_method,
                capture_method: request.capture_method,
                capture_on: request.capture_on,
                confirm: request.confirm.unwrap_or(false),
                created_at,
                modified_at,
                last_synced,
                authentication_type: request.authentication_type,
                browser_info,
                payment_experience: request.payment_experience,
                payment_method_type,
                payment_method_data: additional_pm_data_value,
                amount_to_capture: request.amount_to_capture,
                payment_token: request.payment_token.clone(),
                mandate_id: request.mandate_id.clone(),
                business_sub_label: request.business_sub_label.clone(),
                mandate_details: request
                    .mandate_data
                    .as_ref()
                    .and_then(|inner| inner.mandate_type.clone().map(Into::into)),
                ..storage::PaymentAttemptNew::default()
            },
            additional_pm_data,
        ))
    }

    #[instrument(skip_all)]
    #[allow(clippy::too_many_arguments)]
    async fn make_payment_intent(
        payment_id: &str,
        merchant_account: &types::domain::MerchantAccount,
        money: (api::Amount, enums::Currency),
        request: &api::PaymentsRequest,
        shipping_address_id: Option<String>,
        payment_link_data: Option<api_models::payments::PaymentLinkResponse>,
        billing_address_id: Option<String>,
        active_attempt_id: String,
        profile_id: String,
        max_age: time::PrimitiveDateTime,
    ) -> RouterResult<storage::PaymentIntentNew> {
        let created_at @ modified_at @ last_synced = Some(common_utils::date_time::now());
        let status =
            helpers::payment_intent_status_fsm(&request.payment_method_data, request.confirm);
        let client_secret =
            crate::utils::generate_id(consts::ID_LENGTH, format!("{payment_id}_secret").as_str());
        let (amount, currency) = (money.0, Some(money.1));

        let order_details = request
            .get_order_details_as_value()
            .change_context(errors::ApiErrorResponse::InternalServerError)
            .attach_printable("Failed to convert order details to value")?;

        let allowed_payment_method_types = request
            .get_allowed_payment_method_types_as_value()
            .change_context(errors::ApiErrorResponse::InternalServerError)
            .attach_printable("Error converting allowed_payment_types to Value")?;

        let connector_metadata = request
            .get_connector_metadata_as_value()
            .change_context(errors::ApiErrorResponse::InternalServerError)
            .attach_printable("Error converting connector_metadata to Value")?;

        let feature_metadata = request
            .get_feature_metadata_as_value()
            .change_context(errors::ApiErrorResponse::InternalServerError)
            .attach_printable("Error converting feature_metadata to Value")?;

        let payment_link_id = payment_link_data.map(|pl_data| pl_data.payment_link_id);

        let request_incremental_authorization =
            core_utils::get_request_incremental_authorization_value(
                request.request_incremental_authorization,
                request.capture_method,
            )?;

        Ok(storage::PaymentIntentNew {
            payment_id: payment_id.to_string(),
            merchant_id: merchant_account.merchant_id.to_string(),
            status,
            amount: amount.into(),
            currency,
            description: request.description.clone(),
            created_at,
            modified_at,
            last_synced,
            client_secret: Some(client_secret),
            setup_future_usage: request.setup_future_usage,
            off_session: request.off_session,
            return_url: request.return_url.as_ref().map(|a| a.to_string()),
            shipping_address_id,
            billing_address_id,
            statement_descriptor_name: request.statement_descriptor_name.clone(),
            statement_descriptor_suffix: request.statement_descriptor_suffix.clone(),
            metadata: request.metadata.clone(),
            business_country: request.business_country,
            business_label: request.business_label.clone(),
            active_attempt: data_models::RemoteStorageObject::ForeignID(active_attempt_id),
            order_details,
            amount_captured: None,
            customer_id: None,
            connector_id: None,
            allowed_payment_method_types,
            connector_metadata,
            feature_metadata,
            attempt_count: 1,
            profile_id: Some(profile_id),
            merchant_decision: None,
            payment_link_id,
            payment_confirm_source: None,
            surcharge_applicable: None,
            updated_by: merchant_account.storage_scheme.to_string(),
            request_incremental_authorization,
            incremental_authorization_allowed: None,
<<<<<<< HEAD
            max_age,
=======
            authorization_count: None,
>>>>>>> a2405e56
        })
    }

    #[instrument(skip_all)]
    pub async fn get_ephemeral_key(
        request: &api::PaymentsRequest,
        state: &AppState,
        merchant_account: &domain::MerchantAccount,
    ) -> Option<ephemeral_key::EphemeralKey> {
        match request.customer_id.clone() {
            Some(customer_id) => helpers::make_ephemeral_key(
                state.clone(),
                customer_id,
                merchant_account.merchant_id.clone(),
            )
            .await
            .ok()
            .and_then(|ek| {
                if let services::ApplicationResponse::Json(ek) = ek {
                    Some(ek)
                } else {
                    None
                }
            }),
            None => None,
        }
    }
}

#[instrument(skip_all)]
pub fn payments_create_request_validation(
    req: &api::PaymentsRequest,
) -> RouterResult<(api::Amount, enums::Currency)> {
    let currency = req.currency.get_required_value("currency")?;
    let amount = req.amount.get_required_value("amount")?;
    Ok((amount, currency))
}

#[allow(clippy::too_many_arguments)]
async fn create_payment_link(
    request: &api::PaymentsRequest,
    payment_link_config: api_models::admin::PaymentCreatePaymentLinkConfig,
    merchant_id: String,
    payment_id: String,
    db: &dyn StorageInterface,
    amount: api::Amount,
    description: Option<String>,
    profile_id: String,
    domain_name: String,
    max_age: time::PrimitiveDateTime,
) -> RouterResult<Option<api_models::payments::PaymentLinkResponse>> {
    let created_at @ last_modified_at = Some(common_utils::date_time::now());
    let payment_link_id = utils::generate_id(consts::ID_LENGTH, "plink");
    let payment_link = format!(
        "{}/payment_link/{}/{}",
        domain_name,
        merchant_id.clone(),
        payment_id.clone()
    );

    let payment_link_config_encoded_value = common_utils::ext_traits::Encode::<
        api_models::admin::PaymentCreatePaymentLinkConfig,
    >::encode_to_value(&payment_link_config)
    .change_context(errors::ApiErrorResponse::InvalidDataValue {
        field_name: "payment_link_config",
    })?;

    let payment_link_req = storage::PaymentLinkNew {
        payment_link_id: payment_link_id.clone(),
        payment_id: payment_id.clone(),
        merchant_id: merchant_id.clone(),
        link_to_pay: payment_link.clone(),
        amount: amount.into(),
        currency: request.currency,
        created_at,
        last_modified_at,
        max_age,
        description,
        payment_link_config: payment_link_config_encoded_value,
        profile_id,
    };
    let payment_link_db = db
        .insert_payment_link(payment_link_req)
        .await
        .to_duplicate_response(errors::ApiErrorResponse::GenericDuplicateError {
            message: "payment link already exists!".to_string(),
        })?;

    Ok(Some(api_models::payments::PaymentLinkResponse {
        link: payment_link_db.link_to_pay,
        payment_link_id: payment_link_db.payment_link_id,
    }))
}<|MERGE_RESOLUTION|>--- conflicted
+++ resolved
@@ -810,11 +810,8 @@
             updated_by: merchant_account.storage_scheme.to_string(),
             request_incremental_authorization,
             incremental_authorization_allowed: None,
-<<<<<<< HEAD
             max_age,
-=======
             authorization_count: None,
->>>>>>> a2405e56
         })
     }
 
