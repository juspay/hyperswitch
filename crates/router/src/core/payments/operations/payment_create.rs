--- conflicted
+++ resolved
@@ -192,17 +192,6 @@
                 payment_id: payment_id.clone(),
             })?;
 
-<<<<<<< HEAD
-        connector_response = db
-            .insert_connector_response(
-                Self::make_connector_response(&payment_attempt),
-                storage_scheme,
-            )
-            .await
-            .to_duplicate_response(errors::ApiErrorResponse::DuplicatePayment {
-                payment_id: payment_id.clone(),
-            })?;
-
         let profile_id = payment_intent
             .profile_id
             .as_ref()
@@ -217,8 +206,6 @@
                 id: profile_id.to_string(),
             })?;
 
-=======
->>>>>>> 20c4226a
         let mandate_id = request
             .mandate_id
             .as_ref()
@@ -311,7 +298,6 @@
             disputes: vec![],
             attempts: None,
             force_sync: None,
-            connector_response,
             sessions_token: vec![],
             card_cvc: request.card_cvc.clone(),
             creds_identifier,
@@ -328,51 +314,12 @@
 
         let get_trackers_response = operations::GetTrackerResponse {
             operation,
-<<<<<<< HEAD
             customer_details: Some(customer_details),
             payment_data,
             business_profile: business_profile,
         };
 
         Ok(get_trackers_response)
-=======
-            PaymentData {
-                flow: PhantomData,
-                payment_intent,
-                payment_attempt,
-                currency,
-                amount,
-                email: request.email.clone(),
-                mandate_id,
-                mandate_connector,
-                setup_mandate,
-                token,
-                address: PaymentAddress {
-                    shipping: shipping_address.as_ref().map(|a| a.into()),
-                    billing: billing_address.as_ref().map(|a| a.into()),
-                },
-                confirm: request.confirm,
-                payment_method_data: request.payment_method_data.clone(),
-                refunds: vec![],
-                disputes: vec![],
-                attempts: None,
-                force_sync: None,
-                sessions_token: vec![],
-                card_cvc: request.card_cvc.clone(),
-                creds_identifier,
-                pm_token: None,
-                connector_customer_id: None,
-                recurring_mandate_payment_data,
-                ephemeral_key,
-                multiple_capture_data: None,
-                redirect_response: None,
-                surcharge_details: None,
-                frm_message: None,
-                payment_link_data,
-            },
-            Some(customer_details),
-        ))
->>>>>>> 20c4226a
     }
 }
 
