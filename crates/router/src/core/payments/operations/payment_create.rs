use std::marker::PhantomData;

use api_models::{
    enums::FrmSuggestion, mandates::RecurringDetails, payment_methods::PaymentMethodsData,
    payments::AddressDetails,
};
use async_trait::async_trait;
use common_utils::{
    ext_traits::{AsyncExt, Encode, ValueExt},
    types::MinorUnit,
};
use diesel_models::{ephemeral_key, PaymentMethod};
use error_stack::{self, ResultExt};
use hyperswitch_domain_models::{
    mandates::{MandateData, MandateDetails},
<<<<<<< HEAD
    payments::payment_attempt::PaymentAttempt,
    type_encryption::{encrypt_optional, AsyncLift},
=======
    payments::{payment_attempt::PaymentAttempt, payment_intent::CustomerData},
    type_encryption::decrypt,
>>>>>>> 61d31dc4
};
use masking::{ExposeInterface, PeekInterface, Secret};
use router_derive::PaymentOperation;
use router_env::{instrument, logger, tracing};
use time::PrimitiveDateTime;

use super::{BoxedOperation, Domain, GetTracker, Operation, UpdateTracker, ValidateRequest};
use crate::{
    consts,
    core::{
        errors::{self, CustomResult, RouterResult, StorageErrorExt},
        mandate::helpers as m_helpers,
        payment_link,
        payment_methods::cards::create_encrypted_data,
        payments::{self, helpers, operations, CustomerDetails, PaymentAddress, PaymentData},
        utils as core_utils,
    },
    db::StorageInterface,
    routes::{app::ReqState, SessionState},
    services,
    types::{
        api::{self, PaymentIdTypeExt},
        domain,
        storage::{
            self,
            enums::{self, IntentStatus},
        },
    },
    utils::{self, OptionExt},
};

#[derive(Debug, Clone, Copy, PaymentOperation)]
#[operation(operations = "all", flow = "authorize")]
pub struct PaymentCreate;

/// The `get_trackers` function for `PaymentsCreate` is an entrypoint for new payments
/// This will create all the entities required for a new payment from the request
#[async_trait]
impl<F: Send + Clone> GetTracker<F, PaymentData<F>, api::PaymentsRequest> for PaymentCreate {
    #[instrument(skip_all)]
    async fn get_trackers<'a>(
        &'a self,
        state: &'a SessionState,
        payment_id: &api::PaymentIdType,
        request: &api::PaymentsRequest,
        merchant_account: &domain::MerchantAccount,
        merchant_key_store: &domain::MerchantKeyStore,
        _auth_flow: services::AuthFlow,
        _payment_confirm_source: Option<common_enums::PaymentSource>,
    ) -> RouterResult<operations::GetTrackerResponse<'a, F, api::PaymentsRequest>> {
        let db = &*state.store;
        let ephemeral_key = Self::get_ephemeral_key(request, state, merchant_account).await;
        let merchant_id = &merchant_account.merchant_id;
        let storage_scheme = merchant_account.storage_scheme;
        let (payment_intent, payment_attempt);

        let money @ (amount, currency) = payments_create_request_validation(request)?;

        let payment_id = payment_id
            .get_payment_intent_id()
            .change_context(errors::ApiErrorResponse::PaymentNotFound)?;

        helpers::validate_business_details(
            request.business_country,
            request.business_label.as_ref(),
            merchant_account,
        )?;

        // If profile id is not passed, get it from the business_country and business_label
        let profile_id = core_utils::get_profile_id_from_business_details(
            request.business_country,
            request.business_label.as_ref(),
            merchant_account,
            request.profile_id.as_ref(),
            &*state.store,
            true,
        )
        .await?;

        // Validate whether profile_id passed in request is valid and is linked to the merchant
        let business_profile = if let Some(business_profile) =
            core_utils::validate_and_get_business_profile(db, Some(&profile_id), merchant_id)
                .await?
        {
            business_profile
        } else {
            db.find_business_profile_by_profile_id(&profile_id)
                .await
                .to_not_found_response(errors::ApiErrorResponse::BusinessProfileNotFound {
                    id: profile_id.to_string(),
                })?
        };
        let customer_acceptance = request.customer_acceptance.clone().map(From::from);

        let recurring_details = request.recurring_details.clone();

        let mandate_type = m_helpers::get_mandate_type(
            request.mandate_data.clone(),
            request.off_session,
            request.setup_future_usage,
            request.customer_acceptance.clone(),
            request.payment_token.clone(),
        )
        .change_context(errors::ApiErrorResponse::MandateValidationFailed {
            reason: "Expected one out of recurring_details and mandate_data but got both".into(),
        })?;

        let m_helpers::MandateGenericData {
            token,
            payment_method,
            payment_method_type,
            mandate_data,
            recurring_mandate_payment_data,
            mandate_connector,
            payment_method_info,
        } = helpers::get_token_pm_type_mandate_details(
            state,
            request,
            mandate_type.clone(),
            merchant_account,
            merchant_key_store,
            None,
        )
        .await?;

        let customer_details = helpers::get_customer_details_from_request(request);

        let shipping_address = helpers::create_or_find_address_for_payment_by_request(
            db,
            request.shipping.as_ref(),
            None,
            merchant_id,
            customer_details.customer_id.as_ref(),
            merchant_key_store,
            &payment_id,
            merchant_account.storage_scheme,
        )
        .await?;

        let billing_address = helpers::create_or_find_address_for_payment_by_request(
            db,
            request.billing.as_ref(),
            None,
            merchant_id,
            customer_details.customer_id.as_ref(),
            merchant_key_store,
            &payment_id,
            merchant_account.storage_scheme,
        )
        .await?;

        let payment_method_billing_address =
            helpers::create_or_find_address_for_payment_by_request(
                db,
                request
                    .payment_method_data
                    .as_ref()
                    .and_then(|pmd| pmd.billing.as_ref()),
                None,
                merchant_id,
                customer_details.customer_id.as_ref(),
                merchant_key_store,
                &payment_id,
                merchant_account.storage_scheme,
            )
            .await?;

        let browser_info = request
            .browser_info
            .clone()
            .as_ref()
            .map(Encode::encode_to_value)
            .transpose()
            .change_context(errors::ApiErrorResponse::InvalidDataValue {
                field_name: "browser_info",
            })?;

        let attempt_id = if core_utils::is_merchant_enabled_for_payment_id_as_connector_request_id(
            &state.conf,
            merchant_id,
        ) {
            payment_id.to_string()
        } else {
            utils::get_payment_attempt_id(payment_id.clone(), 1)
        };

        let session_expiry =
            common_utils::date_time::now().saturating_add(time::Duration::seconds(
                request.session_expiry.map(i64::from).unwrap_or(
                    business_profile
                        .session_expiry
                        .unwrap_or(consts::DEFAULT_SESSION_EXPIRY),
                ),
            ));

        let payment_link_data = if let Some(payment_link_create) = request.payment_link {
            if payment_link_create {
                let merchant_name = merchant_account
                    .merchant_name
                    .clone()
                    .map(|merchant_name| merchant_name.into_inner().peek().to_owned())
                    .unwrap_or_default();

                let default_domain_name = state.base_url.clone();

                let (payment_link_config, domain_name) =
                    payment_link::get_payment_link_config_based_on_priority(
                        request.payment_link_config.clone(),
                        business_profile.payment_link_config.clone(),
                        merchant_name,
                        default_domain_name,
                    )?;
                create_payment_link(
                    request,
                    payment_link_config,
                    merchant_id.clone(),
                    payment_id.clone(),
                    db,
                    amount,
                    request.description.clone(),
                    profile_id.clone(),
                    domain_name,
                    session_expiry,
                )
                .await?
            } else {
                None
            }
        } else {
            None
        };

        let payment_intent_new = Self::make_payment_intent(
            state,
            &payment_id,
            merchant_account,
            merchant_key_store,
            money,
            request,
            shipping_address
                .as_ref()
                .map(|address| address.address_id.clone()),
            payment_link_data.clone(),
            billing_address
                .as_ref()
                .map(|address| address.address_id.clone()),
            attempt_id,
            profile_id.clone(),
            session_expiry,
        )
        .await?;

        let (payment_attempt_new, additional_payment_data) = Self::make_payment_attempt(
            &payment_id,
            merchant_id,
            money,
            payment_method,
            payment_method_type,
            request,
            browser_info,
            state,
            payment_method_billing_address
                .as_ref()
                .map(|address| address.address_id.clone()),
            &payment_method_info,
            merchant_key_store,
            profile_id,
        )
        .await?;

        payment_intent = db
            .insert_payment_intent(payment_intent_new, merchant_key_store, storage_scheme)
            .await
            .to_duplicate_response(errors::ApiErrorResponse::DuplicatePayment {
                payment_id: payment_id.clone(),
            })?;

        if let Some(order_details) = &request.order_details {
            helpers::validate_order_details_amount(
                order_details.to_owned(),
                payment_intent.amount.get_amount_as_i64(),
                false,
            )?;
        }

        payment_attempt = db
            .insert_payment_attempt(payment_attempt_new, storage_scheme)
            .await
            .to_duplicate_response(errors::ApiErrorResponse::DuplicatePayment {
                payment_id: payment_id.clone(),
            })?;
        let mandate_details_present = payment_attempt.mandate_details.is_some();

        helpers::validate_mandate_data_and_future_usage(
            request.setup_future_usage,
            mandate_details_present,
        )?;
        // connector mandate reference update history
        let mandate_id = request
            .mandate_id
            .as_ref()
            .or_else(|| {
            request.recurring_details
                .as_ref()
                .and_then(|recurring_details| match recurring_details {
                    RecurringDetails::MandateId(id) => Some(id),
                    _ => None,
                })
        })
            .async_and_then(|mandate_id| async {
                let mandate = db
                    .find_mandate_by_merchant_id_mandate_id(merchant_id, mandate_id, storage_scheme)
                    .await
                    .to_not_found_response(errors::ApiErrorResponse::MandateNotFound);
                Some(mandate.and_then(|mandate_obj| {
                    match (
                        mandate_obj.network_transaction_id,
                        mandate_obj.connector_mandate_ids,
                    ) {
                        (_, Some(connector_mandate_id)) => connector_mandate_id
                        .parse_value("ConnectorMandateId")
                        .change_context(errors::ApiErrorResponse::MandateNotFound)
                        .map(|connector_id: api_models::payments::ConnectorMandateReferenceId| {
                            api_models::payments::MandateIds {
                                mandate_id: Some(mandate_obj.mandate_id),
                                mandate_reference_id: Some(api_models::payments::MandateReferenceId::ConnectorMandateId(
                                api_models::payments::ConnectorMandateReferenceId{
                                    connector_mandate_id: connector_id.connector_mandate_id,
                                    payment_method_id: connector_id.payment_method_id,
                                    update_history: None
                                }
                                ))
                            }
                         }),
                        (Some(network_tx_id), _) => Ok(api_models::payments::MandateIds {
                            mandate_id: Some(mandate_obj.mandate_id),
                            mandate_reference_id: Some(
                                api_models::payments::MandateReferenceId::NetworkMandateId(
                                    network_tx_id,
                                ),
                            ),
                        }),
                        (_, _) => Ok(api_models::payments::MandateIds {
                            mandate_id: Some(mandate_obj.mandate_id),
                            mandate_reference_id: None,
                        }),
                    }
                }))
            })
            .await
            .transpose()?;

        let operation = payments::if_not_create_change_operation::<_, F>(
            payment_intent.status,
            request.confirm,
            self,
        );

        let creds_identifier = request
            .merchant_connector_details
            .as_ref()
            .map(|mcd| mcd.creds_identifier.to_owned());
        request
            .merchant_connector_details
            .to_owned()
            .async_map(|mcd| async {
                helpers::insert_merchant_connector_creds_to_config(
                    db,
                    merchant_account.merchant_id.as_str(),
                    mcd,
                )
                .await
            })
            .await
            .transpose()?;

        // The operation merges mandate data from both request and payment_attempt
        let setup_mandate = mandate_data.map(MandateData::from);

        let surcharge_details = request.surcharge_details.map(|request_surcharge_details| {
            payments::types::SurchargeDetails::from((&request_surcharge_details, &payment_attempt))
        });

        let payment_method_data_after_card_bin_call = request
            .payment_method_data
            .as_ref()
            .and_then(|payment_method_data_from_request| {
                payment_method_data_from_request
                    .payment_method_data
                    .as_ref()
            })
            .zip(additional_payment_data)
            .map(|(payment_method_data, additional_payment_data)| {
                payment_method_data.apply_additional_payment_data(additional_payment_data)
            });

        let amount = payment_attempt.get_total_amount().into();

        let payment_data = PaymentData {
            flow: PhantomData,
            payment_intent,
            payment_attempt,
            currency,
            amount,
            email: request.email.clone(),
            mandate_id,
            mandate_connector,
            setup_mandate,
            customer_acceptance,
            token,
            address: PaymentAddress::new(
                shipping_address.as_ref().map(From::from),
                billing_address.as_ref().map(From::from),
                payment_method_billing_address.as_ref().map(From::from),
                business_profile.use_billing_as_payment_method_billing,
            ),
            token_data: None,
            confirm: request.confirm,
            payment_method_data: payment_method_data_after_card_bin_call,
            payment_method_info,
            refunds: vec![],
            disputes: vec![],
            attempts: None,
            force_sync: None,
            sessions_token: vec![],
            card_cvc: request.card_cvc.clone(),
            creds_identifier,
            pm_token: None,
            connector_customer_id: None,
            recurring_mandate_payment_data,
            ephemeral_key,
            multiple_capture_data: None,
            redirect_response: None,
            surcharge_details,
            frm_message: None,
            payment_link_data,
            incremental_authorization_details: None,
            authorizations: vec![],
            authentication: None,
            recurring_details,
            poll_config: None,
        };

        let get_trackers_response = operations::GetTrackerResponse {
            operation,
            customer_details: Some(customer_details),
            payment_data,
            business_profile,
            mandate_type,
        };

        Ok(get_trackers_response)
    }
}

#[async_trait]
impl<F: Clone + Send> Domain<F, api::PaymentsRequest> for PaymentCreate {
    #[instrument(skip_all)]
    async fn get_or_create_customer_details<'a>(
        &'a self,
        db: &dyn StorageInterface,
        payment_data: &mut PaymentData<F>,
        request: Option<CustomerDetails>,
        key_store: &domain::MerchantKeyStore,
        storage_scheme: enums::MerchantStorageScheme,
    ) -> CustomResult<
        (
            BoxedOperation<'a, F, api::PaymentsRequest>,
            Option<domain::Customer>,
        ),
        errors::StorageError,
    > {
        helpers::create_customer_if_not_exist(
            Box::new(self),
            db,
            payment_data,
            request,
            &key_store.merchant_id,
            key_store,
            storage_scheme,
        )
        .await
    }

    #[instrument(skip_all)]
    async fn make_pm_data<'a>(
        &'a self,
        state: &'a SessionState,
        payment_data: &mut PaymentData<F>,
        storage_scheme: enums::MerchantStorageScheme,
        merchant_key_store: &domain::MerchantKeyStore,
        customer: &Option<domain::Customer>,
    ) -> RouterResult<(
        BoxedOperation<'a, F, api::PaymentsRequest>,
        Option<api::PaymentMethodData>,
        Option<String>,
    )> {
        helpers::make_pm_data(
            Box::new(self),
            state,
            payment_data,
            merchant_key_store,
            customer,
            storage_scheme,
        )
        .await
    }

    #[instrument(skip_all)]
    async fn add_task_to_process_tracker<'a>(
        &'a self,
        _state: &'a SessionState,
        _payment_attempt: &PaymentAttempt,
        _requeue: bool,
        _schedule_time: Option<PrimitiveDateTime>,
    ) -> CustomResult<(), errors::ApiErrorResponse> {
        Ok(())
    }

    async fn get_connector<'a>(
        &'a self,
        _merchant_account: &domain::MerchantAccount,
        state: &SessionState,
        request: &api::PaymentsRequest,
        _payment_intent: &storage::PaymentIntent,
        _merchant_key_store: &domain::MerchantKeyStore,
    ) -> CustomResult<api::ConnectorChoice, errors::ApiErrorResponse> {
        helpers::get_connector_default(state, request.routing.clone()).await
    }

    #[instrument(skip_all)]
    async fn guard_payment_against_blocklist<'a>(
        &'a self,
        _state: &SessionState,
        _merchant_account: &domain::MerchantAccount,
        _key_store: &domain::MerchantKeyStore,
        _payment_data: &mut PaymentData<F>,
    ) -> CustomResult<bool, errors::ApiErrorResponse> {
        Ok(false)
    }
}

#[async_trait]
impl<F: Clone> UpdateTracker<F, PaymentData<F>, api::PaymentsRequest> for PaymentCreate {
    #[instrument(skip_all)]
    async fn update_trackers<'b>(
        &'b self,
        state: &'b SessionState,
        _req_state: ReqState,
        mut payment_data: PaymentData<F>,
        customer: Option<domain::Customer>,
        storage_scheme: enums::MerchantStorageScheme,
        _updated_customer: Option<storage::CustomerUpdate>,
        key_store: &domain::MerchantKeyStore,
        _frm_suggestion: Option<FrmSuggestion>,
        _header_payload: api::HeaderPayload,
    ) -> RouterResult<(BoxedOperation<'b, F, api::PaymentsRequest>, PaymentData<F>)>
    where
        F: 'b + Send,
    {
        let status = match payment_data.payment_intent.status {
            IntentStatus::RequiresPaymentMethod => match payment_data.payment_method_data {
                Some(_) => Some(IntentStatus::RequiresConfirmation),
                _ => None,
            },
            IntentStatus::RequiresConfirmation => {
                if let Some(true) = payment_data.confirm {
                    //TODO: do this later, request validation should happen before
                    Some(IntentStatus::Processing)
                } else {
                    None
                }
            }
            _ => None,
        };

        let payment_token = payment_data.token.clone();
        let connector = payment_data.payment_attempt.connector.clone();
        let straight_through_algorithm = payment_data
            .payment_attempt
            .straight_through_algorithm
            .clone();
        let authorized_amount = payment_data.payment_attempt.amount;
        let merchant_connector_id = payment_data.payment_attempt.merchant_connector_id.clone();

        let surcharge_amount = payment_data
            .surcharge_details
            .as_ref()
            .map(|surcharge_details| surcharge_details.surcharge_amount);
        let tax_amount = payment_data
            .surcharge_details
            .as_ref()
            .map(|surcharge_details| surcharge_details.tax_on_surcharge_amount);

        payment_data.payment_attempt = state
            .store
            .update_payment_attempt_with_attempt_id(
                payment_data.payment_attempt,
                storage::PaymentAttemptUpdate::UpdateTrackers {
                    payment_token,
                    connector,
                    straight_through_algorithm,
                    amount_capturable: match payment_data.confirm.unwrap_or(true) {
                        true => Some(authorized_amount),
                        false => None,
                    },
                    surcharge_amount,
                    tax_amount,
                    updated_by: storage_scheme.to_string(),
                    merchant_connector_id,
                },
                storage_scheme,
            )
            .await
            .to_not_found_response(errors::ApiErrorResponse::PaymentNotFound)?;

        let customer_id = payment_data.payment_intent.customer_id.clone();

        let raw_customer_details = customer
            .map(|customer| CustomerData::try_from(customer.clone()))
            .transpose()?;

        // Updation of Customer Details for the cases where both customer_id and specific customer
        // details are provided in Payment Create Request
        let customer_details = raw_customer_details
            .clone()
            .async_and_then(|_| async {
                create_encrypted_data(key_store, raw_customer_details).await
            })
            .await;

        payment_data.payment_intent = state
            .store
            .update_payment_intent(
                payment_data.payment_intent,
                storage::PaymentIntentUpdate::PaymentCreateUpdate {
                    return_url: None,
                    status,
                    customer_id,
                    shipping_address_id: None,
                    billing_address_id: None,
                    customer_details,
                    updated_by: storage_scheme.to_string(),
                },
                key_store,
                storage_scheme,
            )
            .await
            .to_not_found_response(errors::ApiErrorResponse::PaymentNotFound)?;

        // payment_data.mandate_id = response.and_then(|router_data| router_data.request.mandate_id);
        Ok((
            payments::is_confirm(self, payment_data.confirm),
            payment_data,
        ))
    }
}

impl<F: Send + Clone> ValidateRequest<F, api::PaymentsRequest> for PaymentCreate {
    #[instrument(skip_all)]
    fn validate_request<'a, 'b>(
        &'b self,
        request: &api::PaymentsRequest,
        merchant_account: &'a domain::MerchantAccount,
    ) -> RouterResult<(
        BoxedOperation<'b, F, api::PaymentsRequest>,
        operations::ValidateResult<'a>,
    )> {
        helpers::validate_customer_details_in_request(request)?;
        if let Some(amount) = request.amount {
            helpers::validate_max_amount(amount)?;
        }
        if let Some(session_expiry) = &request.session_expiry {
            helpers::validate_session_expiry(session_expiry.to_owned())?;
        }

        if let Some(payment_link) = &request.payment_link {
            if *payment_link {
                helpers::validate_payment_link_request(request.confirm)?;
            }
        };

        let payment_id = request.payment_id.clone().ok_or(error_stack::report!(
            errors::ApiErrorResponse::PaymentNotFound
        ))?;

        let request_merchant_id = request.merchant_id.as_deref();
        helpers::validate_merchant_id(&merchant_account.merchant_id, request_merchant_id)
            .change_context(errors::ApiErrorResponse::MerchantAccountNotFound)?;

        helpers::validate_request_amount_and_amount_to_capture(
            request.amount,
            request.amount_to_capture,
            request.surcharge_details,
        )
        .change_context(errors::ApiErrorResponse::InvalidDataFormat {
            field_name: "amount_to_capture".to_string(),
            expected_format: "amount_to_capture lesser than amount".to_string(),
        })?;

        helpers::validate_amount_to_capture_and_capture_method(None, request)?;
        helpers::validate_card_data(
            request
                .payment_method_data
                .as_ref()
                .and_then(|pmd| pmd.payment_method_data.clone()),
        )?;

        helpers::validate_payment_method_fields_present(request)?;

        let mandate_type =
            helpers::validate_mandate(request, payments::is_operation_confirm(self))?;

        helpers::validate_recurring_details_and_token(
            &request.recurring_details,
            &request.payment_token,
            &request.mandate_id,
        )?;

        if request.confirm.unwrap_or(false) {
            helpers::validate_pm_or_token_given(
                &request.payment_method,
                &request
                    .payment_method_data
                    .as_ref()
                    .and_then(|pmd| pmd.payment_method_data.clone()),
                &request.payment_method_type,
                &mandate_type,
                &request.payment_token,
            )?;

            helpers::validate_customer_id_mandatory_cases(
                request.setup_future_usage.is_some(),
                request
                    .customer
                    .as_ref()
                    .map(|customer| &customer.id)
                    .or(request.customer_id.as_ref()),
            )?;
        }

        let _request_straight_through: Option<api::routing::StraightThroughAlgorithm> = request
            .routing
            .clone()
            .map(|val| val.parse_value("RoutingAlgorithm"))
            .transpose()
            .change_context(errors::ApiErrorResponse::InvalidRequestData {
                message: "Invalid straight through routing rules format".to_string(),
            })
            .attach_printable("Invalid straight through routing rules format")?;

        Ok((
            Box::new(self),
            operations::ValidateResult {
                merchant_id: &merchant_account.merchant_id,
                payment_id,
                storage_scheme: merchant_account.storage_scheme,
                requeue: matches!(
                    request.retry_action,
                    Some(api_models::enums::RetryAction::Requeue)
                ),
            },
        ))
    }
}

impl PaymentCreate {
    #[instrument(skip_all)]
    #[allow(clippy::too_many_arguments)]
    pub async fn make_payment_attempt(
        payment_id: &str,
        merchant_id: &str,
        money: (api::Amount, enums::Currency),
        payment_method: Option<enums::PaymentMethod>,
        payment_method_type: Option<enums::PaymentMethodType>,
        request: &api::PaymentsRequest,
        browser_info: Option<serde_json::Value>,
        state: &SessionState,
        payment_method_billing_address_id: Option<String>,
        payment_method_info: &Option<PaymentMethod>,
        key_store: &domain::MerchantKeyStore,
        profile_id: String,
    ) -> RouterResult<(
        storage::PaymentAttemptNew,
        Option<api_models::payments::AdditionalPaymentData>,
    )> {
        let payment_method_data =
            request
                .payment_method_data
                .as_ref()
                .and_then(|payment_method_data_request| {
                    payment_method_data_request.payment_method_data.as_ref()
                });

        let created_at @ modified_at @ last_synced = Some(common_utils::date_time::now());
        let status = helpers::payment_attempt_status_fsm(payment_method_data, request.confirm);
        let (amount, currency) = (money.0, Some(money.1));

        let mut additional_pm_data = request
            .payment_method_data
            .as_ref()
            .and_then(|payment_method_data_request| {
                payment_method_data_request.payment_method_data.as_ref()
            })
            .async_map(|payment_method_data| async {
                helpers::get_additional_payment_data(
                    payment_method_data,
                    &*state.store,
                    &profile_id,
                )
                .await
            })
            .await;

        if additional_pm_data.is_none() {
            // If recurring payment is made using payment_method_id, then fetch payment_method_data from retrieved payment_method object
            additional_pm_data = payment_method_info
                .as_ref()
                .async_map(|pm_info| async {
                    decrypt::<serde_json::Value, masking::WithType>(
                        pm_info.payment_method_data.clone(),
                        key_store.key.get_inner().peek(),
                    )
                    .await
                    .map_err(|err| logger::error!("Failed to decrypt card details: {:?}", err))
                    .ok()
                    .flatten()
                    .map(|x| x.into_inner().expose())
                    .and_then(|v| {
                        serde_json::from_value::<PaymentMethodsData>(v)
                            .map_err(|err| {
                                logger::error!(
                                    "Unable to deserialize payment methods data: {:?}",
                                    err
                                )
                            })
                            .ok()
                    })
                    .and_then(|pmd| match pmd {
                        PaymentMethodsData::Card(crd) => Some(api::CardDetailFromLocker::from(crd)),
                        _ => None,
                    })
                })
                .await
                .flatten()
                .map(|card| {
                    api_models::payments::AdditionalPaymentData::Card(Box::new(card.into()))
                })
        };

        let additional_pm_data_value = additional_pm_data
            .as_ref()
            .map(Encode::encode_to_value)
            .transpose()
            .change_context(errors::ApiErrorResponse::InternalServerError)
            .attach_printable("Failed to encode additional pm data")?;
        let attempt_id = if core_utils::is_merchant_enabled_for_payment_id_as_connector_request_id(
            &state.conf,
            merchant_id,
        ) {
            payment_id.to_string()
        } else {
            utils::get_payment_attempt_id(payment_id, 1)
        };
        let surcharge_amount = request
            .surcharge_details
            .map(|surcharge_details| surcharge_details.surcharge_amount);
        let tax_amount = request
            .surcharge_details
            .and_then(|surcharge_details| surcharge_details.tax_amount);

        if request.mandate_data.as_ref().map_or(false, |mandate_data| {
            mandate_data.update_mandate_id.is_some() && mandate_data.mandate_type.is_some()
        }) {
            Err(errors::ApiErrorResponse::InvalidRequestData {message:"Only one field out of 'mandate_type' and 'update_mandate_id' was expected, found both".to_string()})?
        }

        let mandate_data = if let Some(update_id) = request
            .mandate_data
            .as_ref()
            .and_then(|inner| inner.update_mandate_id.clone())
        {
            let mandate_details = MandateDetails {
                update_mandate_id: Some(update_id),
            };
            Some(mandate_details)
        } else {
            None
        };

        Ok((
            storage::PaymentAttemptNew {
                payment_id: payment_id.to_string(),
                merchant_id: merchant_id.to_string(),
                attempt_id,
                status,
                currency,
                amount: MinorUnit::from(amount),
                payment_method,
                capture_method: request.capture_method,
                capture_on: request.capture_on,
                confirm: request.confirm.unwrap_or(false),
                created_at,
                modified_at,
                last_synced,
                authentication_type: request.authentication_type,
                browser_info,
                payment_experience: request.payment_experience,
                payment_method_type,
                payment_method_data: additional_pm_data_value,
                amount_to_capture: request.amount_to_capture,
                payment_token: request.payment_token.clone(),
                mandate_id: request.mandate_id.clone(),
                business_sub_label: request.business_sub_label.clone(),
                surcharge_amount,
                tax_amount,
                mandate_details: request
                    .mandate_data
                    .as_ref()
                    .and_then(|inner| inner.mandate_type.clone().map(Into::into)),
                external_three_ds_authentication_attempted: None,
                mandate_data,
                payment_method_billing_address_id,
                net_amount: MinorUnit::new(i64::default()),
                save_to_locker: None,
                connector: None,
                error_message: None,
                offer_amount: None,
                payment_method_id: payment_method_info
                    .as_ref()
                    .map(|pm_info| pm_info.payment_method_id.clone()),
                cancellation_reason: None,
                error_code: None,
                connector_metadata: None,
                straight_through_algorithm: None,
                preprocessing_step_id: None,
                error_reason: None,
                connector_response_reference_id: None,
                multiple_capture_count: None,
                amount_capturable: MinorUnit::new(i64::default()),
                updated_by: String::default(),
                authentication_data: None,
                encoded_data: None,
                merchant_connector_id: None,
                unified_code: None,
                unified_message: None,
                fingerprint_id: None,
                authentication_connector: None,
                authentication_id: None,
                charge_id: None,
                client_source: None,
                client_version: None,
            },
            additional_pm_data,
        ))
    }

    #[instrument(skip_all)]
    #[allow(clippy::too_many_arguments)]
    async fn make_payment_intent(
        _state: &SessionState,
        payment_id: &str,
        merchant_account: &domain::MerchantAccount,
        key_store: &domain::MerchantKeyStore,
        money: (api::Amount, enums::Currency),
        request: &api::PaymentsRequest,
        shipping_address_id: Option<String>,
        payment_link_data: Option<api_models::payments::PaymentLinkResponse>,
        billing_address_id: Option<String>,
        active_attempt_id: String,
        profile_id: String,
        session_expiry: PrimitiveDateTime,
    ) -> RouterResult<storage::PaymentIntent> {
        let created_at @ modified_at @ last_synced = common_utils::date_time::now();

        let status = helpers::payment_intent_status_fsm(
            request
                .payment_method_data
                .as_ref()
                .and_then(|request_payment_method_data| {
                    request_payment_method_data.payment_method_data.as_ref()
                }),
            request.confirm,
        );
        let client_secret =
            utils::generate_id(consts::ID_LENGTH, format!("{payment_id}_secret").as_str());
        let (amount, currency) = (money.0, Some(money.1));

        let order_details = request
            .get_order_details_as_value()
            .change_context(errors::ApiErrorResponse::InternalServerError)
            .attach_printable("Failed to convert order details to value")?;

        let allowed_payment_method_types = request
            .get_allowed_payment_method_types_as_value()
            .change_context(errors::ApiErrorResponse::InternalServerError)
            .attach_printable("Error converting allowed_payment_types to Value")?;

        let connector_metadata = request
            .get_connector_metadata_as_value()
            .change_context(errors::ApiErrorResponse::InternalServerError)
            .attach_printable("Error converting connector_metadata to Value")?;

        let feature_metadata = request
            .get_feature_metadata_as_value()
            .change_context(errors::ApiErrorResponse::InternalServerError)
            .attach_printable("Error converting feature_metadata to Value")?;

        let payment_link_id = payment_link_data.map(|pl_data| pl_data.payment_link_id);

        let request_incremental_authorization =
            core_utils::get_request_incremental_authorization_value(
                request.request_incremental_authorization,
                request.capture_method,
            )?;

        let charges = request
            .charges
            .as_ref()
            .map(|charges| {
                charges.encode_to_value().map_err(|err| {
                    logger::warn!("Failed to serialize PaymentCharges - {}", err);
                    err
                })
            })
            .transpose()
            .change_context(errors::ApiErrorResponse::InternalServerError)?
            .map(Secret::new);

<<<<<<< HEAD
        // Derivation of directly supplied Billing Address data in our Payment Create Request
        let mut raw_billing_address_details = AddressDetails::default();
        let details_present = request.billing.clone().map(|billing_details| {
            billing_details.address.clone().map(|address| {
                raw_billing_address_details.set_city(address.city);
                raw_billing_address_details.set_country(address.country);
                raw_billing_address_details.set_line1(address.line1);
                raw_billing_address_details.set_line2(address.line2);
                raw_billing_address_details.set_line3(address.line3);
                raw_billing_address_details.set_zip(address.zip);
                raw_billing_address_details.set_state(address.state);
                raw_billing_address_details.set_first_name(address.first_name);
                raw_billing_address_details.set_last_name(address.last_name);
                true
            })
        });

        // Encrypting our Billing Address Details to be stored in Payment Intent
        let key = key_store.key.get_inner().peek();
        let billing_address_details = if details_present.is_some_and(|d| d.is_some_and(|d| d)) {
            Some(raw_billing_address_details)
                .as_ref()
                .map(Encode::encode_to_value)
                .transpose()
                .change_context(errors::ApiErrorResponse::InvalidDataValue {
                    field_name: "billing_address_details",
                })
                .attach_printable("Unable to convert billing address details to a value")?
                .map(Secret::new)
                .async_lift(|inner| encrypt_optional(inner, key))
                .await
                .change_context(errors::ApiErrorResponse::InternalServerError)
                .attach_printable("Unable to encrypt guest customer details")?
=======
        // Derivation of directly supplied Customer data in our Payment Create Request
        let raw_customer_details = if request.customer_id.is_none()
            && (request.name.is_some()
                || request.email.is_some()
                || request.phone.is_some()
                || request.phone_country_code.is_some())
        {
            Some(CustomerData {
                name: request.name.clone(),
                phone: request.phone.clone(),
                email: request.email.clone(),
                phone_country_code: request.phone_country_code.clone(),
            })
        } else {
            None
        };

        // Encrypting our Customer Details to be stored in Payment Intent
        let customer_details = if raw_customer_details.is_some() {
            create_encrypted_data(key_store, raw_customer_details).await
>>>>>>> 61d31dc4
        } else {
            None
        };

        Ok(storage::PaymentIntent {
            payment_id: payment_id.to_string(),
            merchant_id: merchant_account.merchant_id.to_string(),
            status,
            amount: MinorUnit::from(amount),
            currency,
            description: request.description.clone(),
            created_at,
            modified_at,
            last_synced: Some(last_synced),
            client_secret: Some(client_secret),
            setup_future_usage: request.setup_future_usage,
            off_session: request.off_session,
            return_url: request.return_url.as_ref().map(|a| a.to_string()),
            shipping_address_id,
            billing_address_id,
            statement_descriptor_name: request.statement_descriptor_name.clone(),
            statement_descriptor_suffix: request.statement_descriptor_suffix.clone(),
            metadata: request.metadata.clone(),
            business_country: request.business_country,
            business_label: request.business_label.clone(),
            active_attempt: hyperswitch_domain_models::RemoteStorageObject::ForeignID(
                active_attempt_id,
            ),
            order_details,
            amount_captured: None,
            customer_id: None,
            connector_id: None,
            allowed_payment_method_types,
            connector_metadata,
            feature_metadata,
            attempt_count: 1,
            profile_id: Some(profile_id),
            merchant_decision: None,
            payment_link_id,
            payment_confirm_source: None,
            surcharge_applicable: None,
            updated_by: merchant_account.storage_scheme.to_string(),
            request_incremental_authorization,
            incremental_authorization_allowed: None,
            authorization_count: None,
            fingerprint_id: None,
            session_expiry: Some(session_expiry),
            request_external_three_ds_authentication: request
                .request_external_three_ds_authentication,
            charges,
            frm_metadata: request.frm_metadata.clone(),
<<<<<<< HEAD
            billing_address_details,
=======
            customer_details,
>>>>>>> 61d31dc4
        })
    }

    #[instrument(skip_all)]
    pub async fn get_ephemeral_key(
        request: &api::PaymentsRequest,
        state: &SessionState,
        merchant_account: &domain::MerchantAccount,
    ) -> Option<ephemeral_key::EphemeralKey> {
        match request.customer_id.clone() {
            Some(customer_id) => helpers::make_ephemeral_key(
                state.clone(),
                customer_id,
                merchant_account.merchant_id.clone(),
            )
            .await
            .ok()
            .and_then(|ek| {
                if let services::ApplicationResponse::Json(ek) = ek {
                    Some(ek)
                } else {
                    None
                }
            }),
            None => None,
        }
    }
}

#[instrument(skip_all)]
pub fn payments_create_request_validation(
    req: &api::PaymentsRequest,
) -> RouterResult<(api::Amount, enums::Currency)> {
    let currency = req.currency.get_required_value("currency")?;
    let amount = req.amount.get_required_value("amount")?;
    Ok((amount, currency))
}

#[allow(clippy::too_many_arguments)]
async fn create_payment_link(
    request: &api::PaymentsRequest,
    payment_link_config: api_models::admin::PaymentLinkConfig,
    merchant_id: String,
    payment_id: String,
    db: &dyn StorageInterface,
    amount: api::Amount,
    description: Option<String>,
    profile_id: String,
    domain_name: String,
    session_expiry: PrimitiveDateTime,
) -> RouterResult<Option<api_models::payments::PaymentLinkResponse>> {
    let created_at @ last_modified_at = Some(common_utils::date_time::now());
    let payment_link_id = utils::generate_id(consts::ID_LENGTH, "plink");
    let payment_link = format!(
        "{}/payment_link/{}/{}",
        domain_name,
        merchant_id.clone(),
        payment_id.clone()
    );

    let payment_link_config_encoded_value = payment_link_config.encode_to_value().change_context(
        errors::ApiErrorResponse::InvalidDataValue {
            field_name: "payment_link_config",
        },
    )?;

    let payment_link_req = storage::PaymentLinkNew {
        payment_link_id: payment_link_id.clone(),
        payment_id: payment_id.clone(),
        merchant_id: merchant_id.clone(),
        link_to_pay: payment_link.clone(),
        amount: MinorUnit::from(amount),
        currency: request.currency,
        created_at,
        last_modified_at,
        fulfilment_time: Some(session_expiry),
        custom_merchant_name: Some(payment_link_config.seller_name),
        description,
        payment_link_config: Some(payment_link_config_encoded_value),
        profile_id: Some(profile_id),
    };
    let payment_link_db = db
        .insert_payment_link(payment_link_req)
        .await
        .to_duplicate_response(errors::ApiErrorResponse::GenericDuplicateError {
            message: "payment link already exists!".to_string(),
        })?;

    Ok(Some(api_models::payments::PaymentLinkResponse {
        link: payment_link_db.link_to_pay,
        payment_link_id: payment_link_db.payment_link_id,
    }))
}<|MERGE_RESOLUTION|>--- conflicted
+++ resolved
@@ -13,13 +13,8 @@
 use error_stack::{self, ResultExt};
 use hyperswitch_domain_models::{
     mandates::{MandateData, MandateDetails},
-<<<<<<< HEAD
-    payments::payment_attempt::PaymentAttempt,
-    type_encryption::{encrypt_optional, AsyncLift},
-=======
     payments::{payment_attempt::PaymentAttempt, payment_intent::CustomerData},
     type_encryption::decrypt,
->>>>>>> 61d31dc4
 };
 use masking::{ExposeInterface, PeekInterface, Secret};
 use router_derive::PaymentOperation;
@@ -1049,7 +1044,6 @@
             .change_context(errors::ApiErrorResponse::InternalServerError)?
             .map(Secret::new);
 
-<<<<<<< HEAD
         // Derivation of directly supplied Billing Address data in our Payment Create Request
         let mut raw_billing_address_details = AddressDetails::default();
         let details_present = request.billing.clone().map(|billing_details| {
@@ -1068,22 +1062,12 @@
         });
 
         // Encrypting our Billing Address Details to be stored in Payment Intent
-        let key = key_store.key.get_inner().peek();
         let billing_address_details = if details_present.is_some_and(|d| d.is_some_and(|d| d)) {
-            Some(raw_billing_address_details)
-                .as_ref()
-                .map(Encode::encode_to_value)
-                .transpose()
-                .change_context(errors::ApiErrorResponse::InvalidDataValue {
-                    field_name: "billing_address_details",
-                })
-                .attach_printable("Unable to convert billing address details to a value")?
-                .map(Secret::new)
-                .async_lift(|inner| encrypt_optional(inner, key))
-                .await
-                .change_context(errors::ApiErrorResponse::InternalServerError)
-                .attach_printable("Unable to encrypt guest customer details")?
-=======
+            create_encrypted_data(key_store, Some(raw_billing_address_details)).await
+        } else {
+            None
+        };
+
         // Derivation of directly supplied Customer data in our Payment Create Request
         let raw_customer_details = if request.customer_id.is_none()
             && (request.name.is_some()
@@ -1104,7 +1088,6 @@
         // Encrypting our Customer Details to be stored in Payment Intent
         let customer_details = if raw_customer_details.is_some() {
             create_encrypted_data(key_store, raw_customer_details).await
->>>>>>> 61d31dc4
         } else {
             None
         };
@@ -1156,11 +1139,8 @@
                 .request_external_three_ds_authentication,
             charges,
             frm_metadata: request.frm_metadata.clone(),
-<<<<<<< HEAD
             billing_address_details,
-=======
             customer_details,
->>>>>>> 61d31dc4
         })
     }
 
