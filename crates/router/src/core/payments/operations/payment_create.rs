use std::marker::PhantomData;

use api_models::enums::FrmSuggestion;
use async_trait::async_trait;
use common_utils::ext_traits::{AsyncExt, Encode, ValueExt};
use data_models::{mandates::MandateData, payments::payment_attempt::PaymentAttempt};
use diesel_models::ephemeral_key;
use error_stack::{self, ResultExt};
use router_derive::PaymentOperation;
use router_env::{instrument, tracing};

use super::{BoxedOperation, Domain, GetTracker, Operation, UpdateTracker, ValidateRequest};
use crate::{
    consts,
    core::{
        errors::{self, CustomResult, RouterResult, StorageErrorExt},
        payment_methods::PaymentMethodRetrieve,
        payments::{self, helpers, operations, CustomerDetails, PaymentAddress, PaymentData},
        utils::{self as core_utils},
    },
    db::StorageInterface,
    routes::AppState,
    services,
    types::{
        self,
        api::{self, PaymentIdTypeExt},
        domain,
        storage::{
            self,
            enums::{self, IntentStatus},
        },
    },
    utils::{self, OptionExt},
};

#[derive(Debug, Clone, Copy, PaymentOperation)]
#[operation(ops = "all", flow = "authorize")]
pub struct PaymentCreate;

/// The `get_trackers` function for `PaymentsCreate` is an entrypoint for new payments
/// This will create all the entities required for a new payment from the request
#[async_trait]
impl<F: Send + Clone, Ctx: PaymentMethodRetrieve>
    GetTracker<F, PaymentData<F>, api::PaymentsRequest, Ctx> for PaymentCreate
{
    #[instrument(skip_all)]
    async fn get_trackers<'a>(
        &'a self,
        state: &'a AppState,
        payment_id: &api::PaymentIdType,
        request: &api::PaymentsRequest,
        mandate_type: Option<api::MandateTransactionType>,
        merchant_account: &domain::MerchantAccount,
        merchant_key_store: &domain::MerchantKeyStore,
        _auth_flow: services::AuthFlow,
    ) -> RouterResult<(
        BoxedOperation<'a, F, api::PaymentsRequest, Ctx>,
        PaymentData<F>,
        Option<CustomerDetails>,
    )> {
        let db = &*state.store;
        let ephemeral_key = Self::get_ephemeral_key(request, state, merchant_account).await;
        let merchant_id = &merchant_account.merchant_id;
        let storage_scheme = merchant_account.storage_scheme;
        let (payment_intent, payment_attempt, connector_response);

        let money @ (amount, currency) = payments_create_request_validation(request)?;

        let payment_id = payment_id
            .get_payment_intent_id()
            .change_context(errors::ApiErrorResponse::PaymentNotFound)?;

        let payment_link_data = if let Some(payment_link_object) = &request.payment_link_object {
            create_payment_link(
                request,
                payment_link_object.clone(),
                merchant_id.clone(),
                payment_id.clone(),
                db,
                state,
                amount,
                request.description.clone(),
            )
            .await?
        } else {
            None
        };

        helpers::validate_business_details(
            request.business_country,
            request.business_label.as_ref(),
            merchant_account,
        )?;

        // Validate whether profile_id passed in request is valid and is linked to the merchant
        core_utils::validate_and_get_business_profile(db, request.profile_id.as_ref(), merchant_id)
            .await?;

        let (
            token,
            payment_method,
            payment_method_type,
            setup_mandate,
            recurring_mandate_payment_data,
            mandate_connector,
        ) = helpers::get_token_pm_type_mandate_details(
            state,
            request,
            mandate_type,
            merchant_account,
        )
        .await?;

        let customer_details = helpers::get_customer_details_from_request(request);

        let shipping_address = helpers::create_or_find_address_for_payment_by_request(
            db,
            request.shipping.as_ref(),
            None,
            merchant_id,
            customer_details.customer_id.as_ref(),
            merchant_key_store,
            &payment_id,
            merchant_account.storage_scheme,
        )
        .await?;

        let billing_address = helpers::create_or_find_address_for_payment_by_request(
            db,
            request.billing.as_ref(),
            None,
            merchant_id,
            customer_details.customer_id.as_ref(),
            merchant_key_store,
            &payment_id,
            merchant_account.storage_scheme,
        )
        .await?;

        let browser_info = request
            .browser_info
            .clone()
            .map(|x| {
                common_utils::ext_traits::Encode::<types::BrowserInformation>::encode_to_value(&x)
            })
            .transpose()
            .change_context(errors::ApiErrorResponse::InvalidDataValue {
                field_name: "browser_info",
            })?;

        let attempt_id = if core_utils::is_merchant_enabled_for_payment_id_as_connector_request_id(
            &state.conf,
            merchant_id,
        ) {
            payment_id.to_string()
        } else {
            utils::get_payment_attempt_id(payment_id.clone(), 1)
        };

        let payment_intent_new = Self::make_payment_intent(
            &payment_id,
            merchant_account,
            money,
            request,
            shipping_address.clone().map(|x| x.address_id),
            payment_link_data.clone(),
            billing_address.clone().map(|x| x.address_id),
            attempt_id,
            state,
        )
        .await?;

        let payment_attempt_new = Self::make_payment_attempt(
            &payment_id,
            merchant_id,
            money,
            payment_method,
            payment_method_type,
            request,
            browser_info,
            state,
        )
        .await?;

        payment_intent = db
            .insert_payment_intent(payment_intent_new, storage_scheme)
            .await
            .to_duplicate_response(errors::ApiErrorResponse::DuplicatePayment {
                payment_id: payment_id.clone(),
            })?;

        payment_attempt = db
            .insert_payment_attempt(payment_attempt_new, storage_scheme)
            .await
            .to_duplicate_response(errors::ApiErrorResponse::DuplicatePayment {
                payment_id: payment_id.clone(),
            })?;

        connector_response = db
            .insert_connector_response(
                Self::make_connector_response(&payment_attempt),
                storage_scheme,
            )
            .await
            .to_duplicate_response(errors::ApiErrorResponse::DuplicatePayment {
                payment_id: payment_id.clone(),
            })?;

        let mandate_id = request
            .mandate_id
            .as_ref()
            .async_and_then(|mandate_id| async {
                let mandate = db
                    .find_mandate_by_merchant_id_mandate_id(merchant_id, mandate_id)
                    .await
                    .to_not_found_response(errors::ApiErrorResponse::MandateNotFound);
                Some(mandate.and_then(|mandate_obj| {
                    match (
                        mandate_obj.network_transaction_id,
                        mandate_obj.connector_mandate_ids,
                    ) {
                        (Some(network_tx_id), _) => Ok(api_models::payments::MandateIds {
                            mandate_id: mandate_obj.mandate_id,
                            mandate_reference_id: Some(
                                api_models::payments::MandateReferenceId::NetworkMandateId(
                                    network_tx_id,
                                ),
                            ),
                        }),
                        (_, Some(connector_mandate_id)) => connector_mandate_id
                        .parse_value("ConnectorMandateId")
                        .change_context(errors::ApiErrorResponse::MandateNotFound)
                        .map(|connector_id: api_models::payments::ConnectorMandateReferenceId| {
                            api_models::payments::MandateIds {
                                mandate_id: mandate_obj.mandate_id,
                                mandate_reference_id: Some(api_models::payments::MandateReferenceId::ConnectorMandateId(
                                    api_models::payments::ConnectorMandateReferenceId {
                                        connector_mandate_id: connector_id.connector_mandate_id,
                                        payment_method_id: connector_id.payment_method_id,
                                    },
                                ))
                            }
                         }),
                        (_, _) => Ok(api_models::payments::MandateIds {
                            mandate_id: mandate_obj.mandate_id,
                            mandate_reference_id: None,
                        }),
                    }
                }))
            })
            .await
            .transpose()?;

        let operation = payments::if_not_create_change_operation::<_, F, Ctx>(
            payment_intent.status,
            request.confirm,
            self,
        );
        let creds_identifier = request
            .merchant_connector_details
            .as_ref()
            .map(|mcd| mcd.creds_identifier.to_owned());
        request
            .merchant_connector_details
            .to_owned()
            .async_map(|mcd| async {
                helpers::insert_merchant_connector_creds_to_config(
                    db,
                    merchant_account.merchant_id.as_str(),
                    mcd,
                )
                .await
            })
            .await
            .transpose()?;

        // The operation merges mandate data from both request and payment_attempt
        let setup_mandate: Option<MandateData> = setup_mandate.map(Into::into);

        Ok((
            operation,
            PaymentData {
                flow: PhantomData,
                payment_intent,
                payment_attempt,
                currency,
                amount,
                email: request.email.clone(),
                mandate_id,
                mandate_connector,
                setup_mandate,
                token,
                address: PaymentAddress {
                    shipping: shipping_address.as_ref().map(|a| a.into()),
                    billing: billing_address.as_ref().map(|a| a.into()),
                },
                confirm: request.confirm,
                payment_method_data: request.payment_method_data.clone(),
                refunds: vec![],
                disputes: vec![],
                attempts: None,
                force_sync: None,
                connector_response,
                sessions_token: vec![],
                card_cvc: request.card_cvc.clone(),
                creds_identifier,
                pm_token: None,
                connector_customer_id: None,
                recurring_mandate_payment_data,
                ephemeral_key,
                multiple_capture_data: None,
                redirect_response: None,
                surcharge_details: None,
                frm_message: None,
                payment_link_data,
            },
            Some(customer_details),
        ))
    }
}

#[async_trait]
impl<F: Clone + Send, Ctx: PaymentMethodRetrieve> Domain<F, api::PaymentsRequest, Ctx>
    for PaymentCreate
{
    #[instrument(skip_all)]
    async fn get_or_create_customer_details<'a>(
        &'a self,
        db: &dyn StorageInterface,
        payment_data: &mut PaymentData<F>,
        request: Option<CustomerDetails>,
        key_store: &domain::MerchantKeyStore,
    ) -> CustomResult<
        (
            BoxedOperation<'a, F, api::PaymentsRequest, Ctx>,
            Option<domain::Customer>,
        ),
        errors::StorageError,
    > {
        helpers::create_customer_if_not_exist(
            Box::new(self),
            db,
            payment_data,
            request,
            &key_store.merchant_id,
            key_store,
        )
        .await
    }

    #[instrument(skip_all)]
    async fn make_pm_data<'a>(
        &'a self,
        state: &'a AppState,
        payment_data: &mut PaymentData<F>,
        _storage_scheme: enums::MerchantStorageScheme,
    ) -> RouterResult<(
        BoxedOperation<'a, F, api::PaymentsRequest, Ctx>,
        Option<api::PaymentMethodData>,
    )> {
        helpers::make_pm_data(Box::new(self), state, payment_data).await
    }

    #[instrument(skip_all)]
    async fn add_task_to_process_tracker<'a>(
        &'a self,
        _state: &'a AppState,
        _payment_attempt: &PaymentAttempt,
        _requeue: bool,
        _schedule_time: Option<time::PrimitiveDateTime>,
    ) -> CustomResult<(), errors::ApiErrorResponse> {
        Ok(())
    }

    async fn get_connector<'a>(
        &'a self,
        _merchant_account: &domain::MerchantAccount,
        state: &AppState,
        request: &api::PaymentsRequest,
        _payment_intent: &storage::PaymentIntent,
        _merchant_key_store: &domain::MerchantKeyStore,
    ) -> CustomResult<api::ConnectorChoice, errors::ApiErrorResponse> {
        helpers::get_connector_default(state, request.routing.clone()).await
    }
}

#[async_trait]
impl<F: Clone, Ctx: PaymentMethodRetrieve>
    UpdateTracker<F, PaymentData<F>, api::PaymentsRequest, Ctx> for PaymentCreate
{
    #[instrument(skip_all)]
    async fn update_trackers<'b>(
        &'b self,
        db: &dyn StorageInterface,
        mut payment_data: PaymentData<F>,
        _customer: Option<domain::Customer>,
        storage_scheme: enums::MerchantStorageScheme,
        _updated_customer: Option<storage::CustomerUpdate>,
        _merchant_key_store: &domain::MerchantKeyStore,
        _frm_suggestion: Option<FrmSuggestion>,
        _header_payload: api::HeaderPayload,
    ) -> RouterResult<(
        BoxedOperation<'b, F, api::PaymentsRequest, Ctx>,
        PaymentData<F>,
    )>
    where
        F: 'b + Send,
    {
        let status = match payment_data.payment_intent.status {
            IntentStatus::RequiresPaymentMethod => match payment_data.payment_method_data {
                Some(_) => Some(IntentStatus::RequiresConfirmation),
                _ => None,
            },
            IntentStatus::RequiresConfirmation => {
                if let Some(true) = payment_data.confirm {
                    //TODO: do this later, request validation should happen before
                    Some(IntentStatus::Processing)
                } else {
                    None
                }
            }
            _ => None,
        };

        let payment_token = payment_data.token.clone();
        let connector = payment_data.payment_attempt.connector.clone();
        let straight_through_algorithm = payment_data
            .payment_attempt
            .straight_through_algorithm
            .clone();
        let authorized_amount = payment_data.payment_attempt.amount;
        let merchant_connector_id = payment_data.payment_attempt.merchant_connector_id.clone();

        payment_data.payment_attempt = db
            .update_payment_attempt_with_attempt_id(
                payment_data.payment_attempt,
                storage::PaymentAttemptUpdate::UpdateTrackers {
                    payment_token,
                    connector,
                    straight_through_algorithm,
                    amount_capturable: match payment_data.confirm.unwrap_or(true) {
                        true => Some(authorized_amount),
                        false => None,
                    },
                    updated_by: storage_scheme.to_string(),
                    merchant_connector_id,
                },
                storage_scheme,
            )
            .await
            .to_not_found_response(errors::ApiErrorResponse::PaymentNotFound)?;

        let customer_id = payment_data.payment_intent.customer_id.clone();

        payment_data.payment_intent = db
            .update_payment_intent(
                payment_data.payment_intent,
                storage::PaymentIntentUpdate::ReturnUrlUpdate {
                    return_url: None,
                    status,
                    customer_id,
                    shipping_address_id: None,
                    billing_address_id: None,
                    updated_by: storage_scheme.to_string(),
                },
                storage_scheme,
            )
            .await
            .to_not_found_response(errors::ApiErrorResponse::PaymentNotFound)?;

        // payment_data.mandate_id = response.and_then(|router_data| router_data.request.mandate_id);
        Ok((
            payments::is_confirm(self, payment_data.confirm),
            payment_data,
        ))
    }
}

impl<F: Send + Clone, Ctx: PaymentMethodRetrieve> ValidateRequest<F, api::PaymentsRequest, Ctx>
    for PaymentCreate
{
    #[instrument(skip_all)]
    fn validate_request<'a, 'b>(
        &'b self,
        request: &api::PaymentsRequest,
        merchant_account: &'a domain::MerchantAccount,
    ) -> RouterResult<(
        BoxedOperation<'b, F, api::PaymentsRequest, Ctx>,
        operations::ValidateResult<'a>,
    )> {
        helpers::validate_customer_details_in_request(request)?;

        if let Some(payment_link_object) = &request.payment_link_object {
            helpers::validate_payment_link_request(
                payment_link_object,
                request.confirm,
                request.order_details.clone(),
            )?;
        }

        let given_payment_id = match &request.payment_id {
            Some(id_type) => Some(
                id_type
                    .get_payment_intent_id()
                    .change_context(errors::ApiErrorResponse::PaymentNotFound)?,
            ),
            None => None,
        };

        let request_merchant_id = request.merchant_id.as_deref();
        helpers::validate_merchant_id(&merchant_account.merchant_id, request_merchant_id)
            .change_context(errors::ApiErrorResponse::MerchantAccountNotFound)?;

        helpers::validate_request_amount_and_amount_to_capture(
            request.amount,
            request.amount_to_capture,
        )
        .change_context(errors::ApiErrorResponse::InvalidDataFormat {
            field_name: "amount_to_capture".to_string(),
            expected_format: "amount_to_capture lesser than amount".to_string(),
        })?;

        helpers::validate_card_data(request.payment_method_data.clone())?;

        helpers::validate_payment_method_fields_present(request)?;

        let payment_id = core_utils::get_or_generate_id("payment_id", &given_payment_id, "pay")?;

        let mandate_type =
            helpers::validate_mandate(request, payments::is_operation_confirm(self))?;

        if request.confirm.unwrap_or(false) {
            helpers::validate_pm_or_token_given(
                &request.payment_method,
                &request.payment_method_data,
                &request.payment_method_type,
                &mandate_type,
                &request.payment_token,
            )?;

            helpers::validate_customer_id_mandatory_cases(
                request.shipping.is_some(),
                request.billing.is_some(),
                request.setup_future_usage.is_some(),
                &request
                    .customer
                    .clone()
                    .map(|customer| customer.id)
                    .or(request.customer_id.clone()),
            )?;
        }

        Ok((
            Box::new(self),
            operations::ValidateResult {
                merchant_id: &merchant_account.merchant_id,
                payment_id: api::PaymentIdType::PaymentIntentId(payment_id),
                mandate_type,
                storage_scheme: merchant_account.storage_scheme,
                requeue: matches!(
                    request.retry_action,
                    Some(api_models::enums::RetryAction::Requeue)
                ),
            },
        ))
    }
}

impl PaymentCreate {
    #[instrument(skip_all)]
    #[allow(clippy::too_many_arguments)]
    pub async fn make_payment_attempt(
        payment_id: &str,
        merchant_id: &str,
        money: (api::Amount, enums::Currency),
        payment_method: Option<enums::PaymentMethod>,
        payment_method_type: Option<enums::PaymentMethodType>,
        request: &api::PaymentsRequest,
        browser_info: Option<serde_json::Value>,
        state: &AppState,
    ) -> RouterResult<storage::PaymentAttemptNew> {
        let created_at @ modified_at @ last_synced = Some(common_utils::date_time::now());
        let status =
            helpers::payment_attempt_status_fsm(&request.payment_method_data, request.confirm);
        let (amount, currency) = (money.0, Some(money.1));

        let additional_pm_data = request
            .payment_method_data
            .as_ref()
            .async_map(|payment_method_data| async {
                helpers::get_additional_payment_data(payment_method_data, &*state.store).await
            })
            .await
            .as_ref()
            .map(Encode::<api_models::payments::AdditionalPaymentData>::encode_to_value)
            .transpose()
            .change_context(errors::ApiErrorResponse::InternalServerError)
            .attach_printable("Failed to encode additional pm data")?;
        let attempt_id = if core_utils::is_merchant_enabled_for_payment_id_as_connector_request_id(
            &state.conf,
            merchant_id,
        ) {
            payment_id.to_string()
        } else {
            utils::get_payment_attempt_id(payment_id, 1)
        };

        Ok(storage::PaymentAttemptNew {
            payment_id: payment_id.to_string(),
            merchant_id: merchant_id.to_string(),
            attempt_id,
            status,
            currency,
            amount: amount.into(),
            payment_method,
            capture_method: request.capture_method,
            capture_on: request.capture_on,
            confirm: request.confirm.unwrap_or(false),
            created_at,
            modified_at,
            last_synced,
            authentication_type: request.authentication_type,
            browser_info,
            payment_experience: request.payment_experience,
            payment_method_type,
            payment_method_data: additional_pm_data,
            amount_to_capture: request.amount_to_capture,
            payment_token: request.payment_token.clone(),
            mandate_id: request.mandate_id.clone(),
            business_sub_label: request.business_sub_label.clone(),
            mandate_details: request
                .mandate_data
                .as_ref()
                .and_then(|inner| inner.mandate_type.clone().map(Into::into)),
            ..storage::PaymentAttemptNew::default()
        })
    }

    #[instrument(skip_all)]
    #[allow(clippy::too_many_arguments)]
    async fn make_payment_intent(
        payment_id: &str,
        merchant_account: &types::domain::MerchantAccount,
        money: (api::Amount, enums::Currency),
        request: &api::PaymentsRequest,
        shipping_address_id: Option<String>,
        payment_link_data: Option<api_models::payments::PaymentLinkResponse>,
        billing_address_id: Option<String>,
        active_attempt_id: String,
        state: &AppState,
    ) -> RouterResult<storage::PaymentIntentNew> {
        let created_at @ modified_at @ last_synced = Some(common_utils::date_time::now());
        let status =
            helpers::payment_intent_status_fsm(&request.payment_method_data, request.confirm);
        let client_secret =
            crate::utils::generate_id(consts::ID_LENGTH, format!("{payment_id}_secret").as_str());
        let (amount, currency) = (money.0, Some(money.1));

        let order_details = request
            .get_order_details_as_value()
            .change_context(errors::ApiErrorResponse::InternalServerError)
            .attach_printable("Failed to convert order details to value")?;

        // If profile id is not passed, get it from the business_country and business_label
        let profile_id = core_utils::get_profile_id_from_business_details(
            request.business_country,
            request.business_label.as_ref(),
            merchant_account,
            request.profile_id.as_ref(),
            &*state.store,
            true,
        )
        .await?;

        let allowed_payment_method_types = request
            .get_allowed_payment_method_types_as_value()
            .change_context(errors::ApiErrorResponse::InternalServerError)
            .attach_printable("Error converting allowed_payment_types to Value")?;

        let connector_metadata = request
            .get_connector_metadata_as_value()
            .change_context(errors::ApiErrorResponse::InternalServerError)
            .attach_printable("Error converting connector_metadata to Value")?;

        let feature_metadata = request
            .get_feature_metadata_as_value()
            .change_context(errors::ApiErrorResponse::InternalServerError)
            .attach_printable("Error converting feature_metadata to Value")?;

        let payment_link_id = payment_link_data.map(|pl_data| pl_data.payment_link_id);

        Ok(storage::PaymentIntentNew {
            payment_id: payment_id.to_string(),
            merchant_id: merchant_account.merchant_id.to_string(),
            status,
            amount: amount.into(),
            currency,
            description: request.description.clone(),
            created_at,
            modified_at,
            last_synced,
            client_secret: Some(client_secret),
            setup_future_usage: request.setup_future_usage,
            off_session: request.off_session,
            return_url: request.return_url.as_ref().map(|a| a.to_string()),
            shipping_address_id,
            billing_address_id,
            statement_descriptor_name: request.statement_descriptor_name.clone(),
            statement_descriptor_suffix: request.statement_descriptor_suffix.clone(),
            metadata: request.metadata.clone(),
            business_country: request.business_country,
            business_label: request.business_label.clone(),
            active_attempt: data_models::RemoteStorageObject::ForeignID(active_attempt_id),
            order_details,
            amount_captured: None,
            customer_id: None,
            connector_id: None,
            allowed_payment_method_types,
            connector_metadata,
            feature_metadata,
            attempt_count: 1,
            profile_id: Some(profile_id),
            merchant_decision: None,
            payment_link_id,
            payment_confirm_source: None,
            surcharge_applicable: None,
            updated_by: merchant_account.storage_scheme.to_string(),
        })
    }

    #[instrument(skip_all)]
    pub fn make_connector_response(
        payment_attempt: &PaymentAttempt,
    ) -> storage::ConnectorResponseNew {
        storage::ConnectorResponseNew {
            payment_id: payment_attempt.payment_id.clone(),
            merchant_id: payment_attempt.merchant_id.clone(),
            attempt_id: payment_attempt.attempt_id.clone(),
            created_at: payment_attempt.created_at,
            modified_at: payment_attempt.modified_at,
            connector_name: payment_attempt.connector.clone(),
            connector_transaction_id: None,
            authentication_data: None,
            encoded_data: None,
            updated_by: payment_attempt.updated_by.clone(),
        }
    }

    #[instrument(skip_all)]
    pub async fn get_ephemeral_key(
        request: &api::PaymentsRequest,
        state: &AppState,
        merchant_account: &domain::MerchantAccount,
    ) -> Option<ephemeral_key::EphemeralKey> {
        match request.customer_id.clone() {
            Some(customer_id) => helpers::make_ephemeral_key(
                state.clone(),
                customer_id,
                merchant_account.merchant_id.clone(),
            )
            .await
            .ok()
            .and_then(|ek| {
                if let services::ApplicationResponse::Json(ek) = ek {
                    Some(ek)
                } else {
                    None
                }
            }),
            None => None,
        }
    }
}

#[instrument(skip_all)]
pub fn payments_create_request_validation(
    req: &api::PaymentsRequest,
) -> RouterResult<(api::Amount, enums::Currency)> {
    let currency = req.currency.get_required_value("currency")?;
    let amount = req.amount.get_required_value("amount")?;
    Ok((amount, currency))
}

async fn create_payment_link(
    request: &api::PaymentsRequest,
    payment_link_object: api_models::payments::PaymentLinkObject,
    merchant_id: String,
    payment_id: String,
    db: &dyn StorageInterface,
    state: &AppState,
    amount: api::Amount,
    description: Option<String>
) -> RouterResult<Option<api_models::payments::PaymentLinkResponse>> {
    let created_at @ last_modified_at = Some(common_utils::date_time::now());
    let domain = if let Some(domain_name) = payment_link_object.merchant_custom_domain_name {
        format!("https://{domain_name}")
    } else {
        state.conf.server.base_url.clone()
    };

    let payment_link_id = utils::generate_id(consts::ID_LENGTH, "plink");
    let payment_link = format!(
        "{}/payment_link/{}/{}",
        domain,
        merchant_id.clone(),
        payment_id.clone()
    );

    let payment_link_config = payment_link_object.payment_link_config.map(|pl_config|{
        common_utils::ext_traits::Encode::<api_models::admin::PaymentLinkConfig>::encode_to_value(&pl_config)
    }).transpose().change_context(errors::ApiErrorResponse::InvalidDataValue { field_name: "payment_link_config" })?;

    let payment_link_req = storage::PaymentLinkNew {
        payment_link_id: payment_link_id.clone(),
        payment_id: payment_id.clone(),
        merchant_id: merchant_id.clone(),
        link_to_pay: payment_link.clone(),
        amount: amount.into(),
        currency: request.currency,
        created_at,
        last_modified_at,
        fulfilment_time: payment_link_object.link_expiry,
<<<<<<< HEAD
        description,
=======
        payment_link_config,
>>>>>>> e05614d3
    };
    let payment_link_db = db
        .insert_payment_link(payment_link_req)
        .await
        .to_duplicate_response(errors::ApiErrorResponse::GenericDuplicateError {
            message: "payment link already exists!".to_string(),
        })?;

    Ok(Some(api_models::payments::PaymentLinkResponse {
        link: payment_link_db.link_to_pay,
        payment_link_id: payment_link_db.payment_link_id,
    }))
}<|MERGE_RESOLUTION|>--- conflicted
+++ resolved
@@ -781,6 +781,7 @@
     Ok((amount, currency))
 }
 
+#[allow(clippy::too_many_arguments)]
 async fn create_payment_link(
     request: &api::PaymentsRequest,
     payment_link_object: api_models::payments::PaymentLinkObject,
@@ -789,7 +790,7 @@
     db: &dyn StorageInterface,
     state: &AppState,
     amount: api::Amount,
-    description: Option<String>
+    description: Option<String>,
 ) -> RouterResult<Option<api_models::payments::PaymentLinkResponse>> {
     let created_at @ last_modified_at = Some(common_utils::date_time::now());
     let domain = if let Some(domain_name) = payment_link_object.merchant_custom_domain_name {
@@ -820,11 +821,8 @@
         created_at,
         last_modified_at,
         fulfilment_time: payment_link_object.link_expiry,
-<<<<<<< HEAD
         description,
-=======
         payment_link_config,
->>>>>>> e05614d3
     };
     let payment_link_db = db
         .insert_payment_link(payment_link_req)
