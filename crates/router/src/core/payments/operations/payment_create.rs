use std::marker::PhantomData;

use api_models::{
    enums::FrmSuggestion, mandates::RecurringDetails, payment_methods::PaymentMethodsData,
};
use async_trait::async_trait;
use common_utils::ext_traits::{AsyncExt, Encode, ValueExt};
use diesel_models::{ephemeral_key, PaymentMethod};
use error_stack::{self, ResultExt};
use hyperswitch_domain_models::{
    mandates::{MandateData, MandateDetails},
    payments::payment_attempt::PaymentAttempt,
};
use masking::{ExposeInterface, PeekInterface, Secret};
use router_derive::PaymentOperation;
use router_env::{instrument, logger, tracing};
use time::PrimitiveDateTime;

use super::{BoxedOperation, Domain, GetTracker, Operation, UpdateTracker, ValidateRequest};
use crate::{
    consts,
    core::{
        errors::{self, CustomResult, RouterResult, StorageErrorExt},
        mandate::helpers as m_helpers,
        payment_link,
        payments::{self, helpers, operations, CustomerDetails, PaymentAddress, PaymentData},
        utils as core_utils,
    },
    db::StorageInterface,
    routes::{app::ReqState, AppState},
    services,
    types::{
        api::{self, PaymentIdTypeExt},
        domain,
        storage::{
            self,
            enums::{self, IntentStatus},
        },
    },
    utils::{self, OptionExt},
};

#[derive(Debug, Clone, Copy, PaymentOperation)]
#[operation(operations = "all", flow = "authorize")]
pub struct PaymentCreate;

/// The `get_trackers` function for `PaymentsCreate` is an entrypoint for new payments
/// This will create all the entities required for a new payment from the request
#[async_trait]
impl<F: Send + Clone> GetTracker<F, PaymentData<F>, api::PaymentsRequest> for PaymentCreate {
    #[instrument(skip_all)]
    async fn get_trackers<'a>(
        &'a self,
        state: &'a AppState,
        payment_id: &api::PaymentIdType,
        request: &api::PaymentsRequest,
        merchant_account: &domain::MerchantAccount,
        merchant_key_store: &domain::MerchantKeyStore,
        _auth_flow: services::AuthFlow,
        _payment_confirm_source: Option<common_enums::PaymentSource>,
    ) -> RouterResult<operations::GetTrackerResponse<'a, F, api::PaymentsRequest>> {
        let db = &*state.store;
        let ephemeral_key = Self::get_ephemeral_key(request, state, merchant_account).await;
        let merchant_id = &merchant_account.merchant_id;
        let storage_scheme = merchant_account.storage_scheme;
        let (payment_intent, payment_attempt);

        let money @ (amount, currency) = payments_create_request_validation(request)?;

        let payment_id = payment_id
            .get_payment_intent_id()
            .change_context(errors::ApiErrorResponse::PaymentNotFound)?;

        helpers::validate_business_details(
            request.business_country,
            request.business_label.as_ref(),
            merchant_account,
        )?;

        // If profile id is not passed, get it from the business_country and business_label
        let profile_id = core_utils::get_profile_id_from_business_details(
            request.business_country,
            request.business_label.as_ref(),
            merchant_account,
            request.profile_id.as_ref(),
            &*state.store,
            true,
        )
        .await?;

        // Validate whether profile_id passed in request is valid and is linked to the merchant
        let business_profile = if let Some(business_profile) =
            core_utils::validate_and_get_business_profile(db, Some(&profile_id), merchant_id)
                .await?
        {
            business_profile
        } else {
            db.find_business_profile_by_profile_id(&profile_id)
                .await
                .to_not_found_response(errors::ApiErrorResponse::BusinessProfileNotFound {
                    id: profile_id.to_string(),
                })?
        };
        let customer_acceptance = request.customer_acceptance.clone().map(From::from);

        let recurring_details = request.recurring_details.clone();

        let mandate_type = m_helpers::get_mandate_type(
            request.mandate_data.clone(),
            request.off_session,
            request.setup_future_usage,
            request.customer_acceptance.clone(),
            request.payment_token.clone(),
        )
        .change_context(errors::ApiErrorResponse::MandateValidationFailed {
            reason: "Expected one out of recurring_details and mandate_data but got both".into(),
        })?;

        let m_helpers::MandateGenericData {
            token,
            payment_method,
            payment_method_type,
            mandate_data,
            recurring_mandate_payment_data,
            mandate_connector,
            payment_method_info,
        } = helpers::get_token_pm_type_mandate_details(
            state,
            request,
            mandate_type.clone(),
            merchant_account,
            merchant_key_store,
            None,
        )
        .await?;

        let customer_details = helpers::get_customer_details_from_request(request);

        let shipping_address = helpers::create_or_find_address_for_payment_by_request(
            db,
            request.shipping.as_ref(),
            None,
            merchant_id,
            customer_details.customer_id.as_ref(),
            merchant_key_store,
            &payment_id,
            merchant_account.storage_scheme,
        )
        .await?;

        let billing_address = helpers::create_or_find_address_for_payment_by_request(
            db,
            request.billing.as_ref(),
            None,
            merchant_id,
            customer_details.customer_id.as_ref(),
            merchant_key_store,
            &payment_id,
            merchant_account.storage_scheme,
        )
        .await?;

        let payment_method_billing_address =
            helpers::create_or_find_address_for_payment_by_request(
                db,
                request
                    .payment_method_data
                    .as_ref()
                    .and_then(|pmd| pmd.billing.as_ref()),
                None,
                merchant_id,
                customer_details.customer_id.as_ref(),
                merchant_key_store,
                &payment_id,
                merchant_account.storage_scheme,
            )
            .await?;

        let browser_info = request
            .browser_info
            .clone()
            .as_ref()
            .map(Encode::encode_to_value)
            .transpose()
            .change_context(errors::ApiErrorResponse::InvalidDataValue {
                field_name: "browser_info",
            })?;

        let attempt_id = if core_utils::is_merchant_enabled_for_payment_id_as_connector_request_id(
            &state.conf,
            merchant_id,
        ) {
            payment_id.to_string()
        } else {
            utils::get_payment_attempt_id(payment_id.clone(), 1)
        };

        let session_expiry =
            common_utils::date_time::now().saturating_add(time::Duration::seconds(
                request.session_expiry.map(i64::from).unwrap_or(
                    business_profile
                        .session_expiry
                        .unwrap_or(consts::DEFAULT_SESSION_EXPIRY),
                ),
            ));

        let payment_link_data = if let Some(payment_link_create) = request.payment_link {
            if payment_link_create {
                let merchant_name = merchant_account
                    .merchant_name
                    .clone()
                    .map(|merchant_name| merchant_name.into_inner().peek().to_owned())
                    .unwrap_or_default();

                let default_domain_name = state.conf.server.base_url.clone();

                let (payment_link_config, domain_name) =
                    payment_link::get_payment_link_config_based_on_priority(
                        request.payment_link_config.clone(),
                        business_profile.payment_link_config.clone(),
                        merchant_name,
                        default_domain_name,
                    )?;
                create_payment_link(
                    request,
                    payment_link_config,
                    merchant_id.clone(),
                    payment_id.clone(),
                    db,
                    amount,
                    request.description.clone(),
                    profile_id.clone(),
                    domain_name,
                    session_expiry,
                )
                .await?
            } else {
                None
            }
        } else {
            None
        };

        let payment_intent_new = Self::make_payment_intent(
            &payment_id,
            merchant_account,
            money,
            request,
            shipping_address
                .as_ref()
                .map(|address| address.address_id.clone()),
            payment_link_data.clone(),
            billing_address
                .as_ref()
                .map(|address| address.address_id.clone()),
            attempt_id,
            profile_id.clone(),
            session_expiry,
        )
        .await?;

        let (payment_attempt_new, additional_payment_data) = Self::make_payment_attempt(
            &payment_id,
            merchant_id,
            money,
            payment_method,
            payment_method_type,
            request,
            browser_info,
            state,
            payment_method_billing_address
                .as_ref()
                .map(|address| address.address_id.clone()),
            &payment_method_info,
            merchant_key_store,
            profile_id,
        )
        .await?;

        payment_intent = db
            .insert_payment_intent(payment_intent_new, storage_scheme)
            .await
            .to_duplicate_response(errors::ApiErrorResponse::DuplicatePayment {
                payment_id: payment_id.clone(),
            })?;

        if let Some(order_details) = &request.order_details {
            helpers::validate_order_details_amount(
                order_details.to_owned(),
                payment_intent.amount,
                false,
            )?;
        }

        payment_attempt = db
            .insert_payment_attempt(payment_attempt_new, storage_scheme)
            .await
            .to_duplicate_response(errors::ApiErrorResponse::DuplicatePayment {
                payment_id: payment_id.clone(),
            })?;
        let mandate_details_present = payment_attempt.mandate_details.is_some();

        helpers::validate_mandate_data_and_future_usage(
            request.setup_future_usage,
            mandate_details_present,
        )?;
        // connector mandate reference update history
        let mandate_id = request
            .mandate_id
            .as_ref()
            .or_else(|| {
            request.recurring_details
                .as_ref()
                .and_then(|recurring_details| match recurring_details {
                    RecurringDetails::MandateId(id) => Some(id),
                    _ => None,
                })
        })
            .async_and_then(|mandate_id| async {
                let mandate = db
                    .find_mandate_by_merchant_id_mandate_id(merchant_id, mandate_id, storage_scheme)
                    .await
                    .to_not_found_response(errors::ApiErrorResponse::MandateNotFound);
                Some(mandate.and_then(|mandate_obj| {
                    match (
                        mandate_obj.network_transaction_id,
                        mandate_obj.connector_mandate_ids,
                    ) {
                        (_, Some(connector_mandate_id)) => connector_mandate_id
                        .parse_value("ConnectorMandateId")
                        .change_context(errors::ApiErrorResponse::MandateNotFound)
                        .map(|connector_id: api_models::payments::ConnectorMandateReferenceId| {
                            api_models::payments::MandateIds {
                                mandate_id: Some(mandate_obj.mandate_id),
                                mandate_reference_id: Some(api_models::payments::MandateReferenceId::ConnectorMandateId(
                                api_models::payments::ConnectorMandateReferenceId{
                                    connector_mandate_id: connector_id.connector_mandate_id,
                                    payment_method_id: connector_id.payment_method_id,
                                    update_history: None
                                }
                                ))
                            }
                         }),
                        (Some(network_tx_id), _) => Ok(api_models::payments::MandateIds {
                            mandate_id: Some(mandate_obj.mandate_id),
                            mandate_reference_id: Some(
                                api_models::payments::MandateReferenceId::NetworkMandateId(
                                    network_tx_id,
                                ),
                            ),
                        }),
                        (_, _) => Ok(api_models::payments::MandateIds {
                            mandate_id: Some(mandate_obj.mandate_id),
                            mandate_reference_id: None,
                        }),
                    }
                }))
            })
            .await
            .transpose()?;

        let operation = payments::if_not_create_change_operation::<_, F>(
            payment_intent.status,
            request.confirm,
            self,
        );

        let creds_identifier = request
            .merchant_connector_details
            .as_ref()
            .map(|mcd| mcd.creds_identifier.to_owned());
        request
            .merchant_connector_details
            .to_owned()
            .async_map(|mcd| async {
                helpers::insert_merchant_connector_creds_to_config(
                    db,
                    merchant_account.merchant_id.as_str(),
                    mcd,
                )
                .await
            })
            .await
            .transpose()?;

        // The operation merges mandate data from both request and payment_attempt
        let setup_mandate = mandate_data.map(MandateData::from);

        let surcharge_details = request.surcharge_details.map(|request_surcharge_details| {
            payments::types::SurchargeDetails::from((&request_surcharge_details, &payment_attempt))
        });

        let payment_method_data_after_card_bin_call = request
            .payment_method_data
            .as_ref()
            .and_then(|payment_method_data_from_request| {
                payment_method_data_from_request
                    .payment_method_data
                    .as_ref()
            })
            .zip(additional_payment_data)
            .map(|(payment_method_data, additional_payment_data)| {
                payment_method_data.apply_additional_payment_data(additional_payment_data)
            });

        let amount = payment_attempt.get_total_amount().into();

        let payment_data = PaymentData {
            flow: PhantomData,
            payment_intent,
            payment_attempt,
            currency,
            amount,
            email: request.email.clone(),
            mandate_id,
            mandate_connector,
            setup_mandate,
            customer_acceptance,
            token,
            address: PaymentAddress::new(
                shipping_address.as_ref().map(From::from),
                billing_address.as_ref().map(From::from),
                payment_method_billing_address.as_ref().map(From::from),
                business_profile.use_billing_as_payment_method_billing,
            ),
            token_data: None,
            confirm: request.confirm,
            payment_method_data: payment_method_data_after_card_bin_call,
            payment_method_info,
            refunds: vec![],
            disputes: vec![],
            attempts: None,
            force_sync: None,
            sessions_token: vec![],
            card_cvc: request.card_cvc.clone(),
            creds_identifier,
            pm_token: None,
            connector_customer_id: None,
            recurring_mandate_payment_data,
            ephemeral_key,
            multiple_capture_data: None,
            redirect_response: None,
            surcharge_details,
            frm_message: None,
            payment_link_data,
            incremental_authorization_details: None,
            authorizations: vec![],
            authentication: None,
            recurring_details,
            poll_config: None,
        };

        let get_trackers_response = operations::GetTrackerResponse {
            operation,
            customer_details: Some(customer_details),
            payment_data,
            business_profile,
            mandate_type,
        };

        Ok(get_trackers_response)
    }
}

#[async_trait]
impl<F: Clone + Send> Domain<F, api::PaymentsRequest> for PaymentCreate {
    #[instrument(skip_all)]
    async fn get_or_create_customer_details<'a>(
        &'a self,
        db: &dyn StorageInterface,
        payment_data: &mut PaymentData<F>,
        request: Option<CustomerDetails>,
        key_store: &domain::MerchantKeyStore,
        storage_scheme: enums::MerchantStorageScheme,
    ) -> CustomResult<
        (
            BoxedOperation<'a, F, api::PaymentsRequest>,
            Option<domain::Customer>,
        ),
        errors::StorageError,
    > {
        helpers::create_customer_if_not_exist(
            Box::new(self),
            db,
            payment_data,
            request,
            &key_store.merchant_id,
            key_store,
            storage_scheme,
        )
        .await
    }

    #[instrument(skip_all)]
    async fn make_pm_data<'a>(
        &'a self,
        state: &'a AppState,
        payment_data: &mut PaymentData<F>,
        storage_scheme: enums::MerchantStorageScheme,
        merchant_key_store: &domain::MerchantKeyStore,
        customer: &Option<domain::Customer>,
    ) -> RouterResult<(
        BoxedOperation<'a, F, api::PaymentsRequest>,
        Option<api::PaymentMethodData>,
        Option<String>,
    )> {
        helpers::make_pm_data(
            Box::new(self),
            state,
            payment_data,
            merchant_key_store,
            customer,
            storage_scheme,
        )
        .await
    }

    #[instrument(skip_all)]
    async fn add_task_to_process_tracker<'a>(
        &'a self,
        _state: &'a AppState,
        _payment_attempt: &PaymentAttempt,
        _requeue: bool,
        _schedule_time: Option<PrimitiveDateTime>,
    ) -> CustomResult<(), errors::ApiErrorResponse> {
        Ok(())
    }

    async fn get_connector<'a>(
        &'a self,
        _merchant_account: &domain::MerchantAccount,
        state: &AppState,
        request: &api::PaymentsRequest,
        _payment_intent: &storage::PaymentIntent,
        _merchant_key_store: &domain::MerchantKeyStore,
    ) -> CustomResult<api::ConnectorChoice, errors::ApiErrorResponse> {
        helpers::get_connector_default(state, request.routing.clone()).await
    }

    #[instrument(skip_all)]
    async fn guard_payment_against_blocklist<'a>(
        &'a self,
        _state: &AppState,
        _merchant_account: &domain::MerchantAccount,
        _payment_data: &mut PaymentData<F>,
    ) -> CustomResult<bool, errors::ApiErrorResponse> {
        Ok(false)
    }
}

#[async_trait]
impl<F: Clone> UpdateTracker<F, PaymentData<F>, api::PaymentsRequest> for PaymentCreate {
    #[instrument(skip_all)]
    async fn update_trackers<'b>(
        &'b self,
        state: &'b AppState,
        _req_state: ReqState,
        mut payment_data: PaymentData<F>,
        _customer: Option<domain::Customer>,
        storage_scheme: enums::MerchantStorageScheme,
        _updated_customer: Option<storage::CustomerUpdate>,
        _merchant_key_store: &domain::MerchantKeyStore,
        _frm_suggestion: Option<FrmSuggestion>,
        _header_payload: api::HeaderPayload,
    ) -> RouterResult<(BoxedOperation<'b, F, api::PaymentsRequest>, PaymentData<F>)>
    where
        F: 'b + Send,
    {
        let status = match payment_data.payment_intent.status {
            IntentStatus::RequiresPaymentMethod => match payment_data.payment_method_data {
                Some(_) => Some(IntentStatus::RequiresConfirmation),
                _ => None,
            },
            IntentStatus::RequiresConfirmation => {
                if let Some(true) = payment_data.confirm {
                    //TODO: do this later, request validation should happen before
                    Some(IntentStatus::Processing)
                } else {
                    None
                }
            }
            _ => None,
        };

        let payment_token = payment_data.token.clone();
        let connector = payment_data.payment_attempt.connector.clone();
        let straight_through_algorithm = payment_data
            .payment_attempt
            .straight_through_algorithm
            .clone();
        let authorized_amount = payment_data.payment_attempt.amount;
        let merchant_connector_id = payment_data.payment_attempt.merchant_connector_id.clone();

        let surcharge_amount = payment_data
            .surcharge_details
            .as_ref()
            .map(|surcharge_details| surcharge_details.surcharge_amount);
        let tax_amount = payment_data
            .surcharge_details
            .as_ref()
            .map(|surcharge_details| surcharge_details.tax_on_surcharge_amount);

        payment_data.payment_attempt = state
            .store
            .update_payment_attempt_with_attempt_id(
                payment_data.payment_attempt,
                storage::PaymentAttemptUpdate::UpdateTrackers {
                    payment_token,
                    connector,
                    straight_through_algorithm,
                    amount_capturable: match payment_data.confirm.unwrap_or(true) {
                        true => Some(authorized_amount),
                        false => None,
                    },
                    surcharge_amount,
                    tax_amount,
                    updated_by: storage_scheme.to_string(),
                    merchant_connector_id,
                },
                storage_scheme,
            )
            .await
            .to_not_found_response(errors::ApiErrorResponse::PaymentNotFound)?;

        let customer_id = payment_data.payment_intent.customer_id.clone();

        payment_data.payment_intent = state
            .store
            .update_payment_intent(
                payment_data.payment_intent,
                storage::PaymentIntentUpdate::ReturnUrlUpdate {
                    return_url: None,
                    status,
                    customer_id,
                    shipping_address_id: None,
                    billing_address_id: None,
                    updated_by: storage_scheme.to_string(),
                },
                storage_scheme,
            )
            .await
            .to_not_found_response(errors::ApiErrorResponse::PaymentNotFound)?;

        // payment_data.mandate_id = response.and_then(|router_data| router_data.request.mandate_id);
        Ok((
            payments::is_confirm(self, payment_data.confirm),
            payment_data,
        ))
    }
}

impl<F: Send + Clone> ValidateRequest<F, api::PaymentsRequest> for PaymentCreate {
    #[instrument(skip_all)]
    fn validate_request<'a, 'b>(
        &'b self,
        request: &api::PaymentsRequest,
        merchant_account: &'a domain::MerchantAccount,
    ) -> RouterResult<(
        BoxedOperation<'b, F, api::PaymentsRequest>,
        operations::ValidateResult<'a>,
    )> {
        helpers::validate_customer_details_in_request(request)?;
        if let Some(amount) = request.amount {
            helpers::validate_max_amount(amount)?;
        }
        if let Some(session_expiry) = &request.session_expiry {
            helpers::validate_session_expiry(session_expiry.to_owned())?;
        }

        if let Some(payment_link) = &request.payment_link {
            if *payment_link {
                helpers::validate_payment_link_request(request.confirm)?;
            }
        };

        let payment_id = request.payment_id.clone().ok_or(error_stack::report!(
            errors::ApiErrorResponse::PaymentNotFound
        ))?;

        let request_merchant_id = request.merchant_id.as_deref();
        helpers::validate_merchant_id(&merchant_account.merchant_id, request_merchant_id)
            .change_context(errors::ApiErrorResponse::MerchantAccountNotFound)?;

        helpers::validate_request_amount_and_amount_to_capture(
            request.amount,
            request.amount_to_capture,
            request.surcharge_details,
        )
        .change_context(errors::ApiErrorResponse::InvalidDataFormat {
            field_name: "amount_to_capture".to_string(),
            expected_format: "amount_to_capture lesser than amount".to_string(),
        })?;

        helpers::validate_amount_to_capture_and_capture_method(None, request)?;
        helpers::validate_card_data(
            request
                .payment_method_data
                .as_ref()
                .and_then(|pmd| pmd.payment_method_data.clone()),
        )?;

        helpers::validate_payment_method_fields_present(request)?;

        let mandate_type =
            helpers::validate_mandate(request, payments::is_operation_confirm(self))?;

        helpers::validate_recurring_details_and_token(
            &request.recurring_details,
            &request.payment_token,
            &request.mandate_id,
        )?;

        if request.confirm.unwrap_or(false) {
            helpers::validate_pm_or_token_given(
                &request.payment_method,
                &request
                    .payment_method_data
                    .as_ref()
                    .and_then(|pmd| pmd.payment_method_data.clone()),
                &request.payment_method_type,
                &mandate_type,
                &request.payment_token,
            )?;

            helpers::validate_customer_id_mandatory_cases(
                request.setup_future_usage.is_some(),
                &request
                    .customer
                    .clone()
                    .map(|customer| customer.id)
                    .or(request.customer_id.clone()),
            )?;
        }

        Ok((
            Box::new(self),
            operations::ValidateResult {
                merchant_id: &merchant_account.merchant_id,
                payment_id,
                storage_scheme: merchant_account.storage_scheme,
                requeue: matches!(
                    request.retry_action,
                    Some(api_models::enums::RetryAction::Requeue)
                ),
            },
        ))
    }
}

impl PaymentCreate {
    #[instrument(skip_all)]
    #[allow(clippy::too_many_arguments)]
    pub async fn make_payment_attempt(
        payment_id: &str,
        merchant_id: &str,
        money: (api::Amount, enums::Currency),
        payment_method: Option<enums::PaymentMethod>,
        payment_method_type: Option<enums::PaymentMethodType>,
        request: &api::PaymentsRequest,
        browser_info: Option<serde_json::Value>,
        state: &AppState,
        payment_method_billing_address_id: Option<String>,
        payment_method_info: &Option<PaymentMethod>,
        key_store: &domain::MerchantKeyStore,
        profile_id: String,
    ) -> RouterResult<(
        storage::PaymentAttemptNew,
        Option<api_models::payments::AdditionalPaymentData>,
    )> {
        let payment_method_data =
            request
                .payment_method_data
                .as_ref()
                .and_then(|payment_method_data_request| {
                    payment_method_data_request.payment_method_data.as_ref()
                });

        let created_at @ modified_at @ last_synced = Some(common_utils::date_time::now());
        let status = helpers::payment_attempt_status_fsm(payment_method_data, request.confirm);
        let (amount, currency) = (money.0, Some(money.1));

        let mut additional_pm_data = request
            .payment_method_data
            .as_ref()
            .and_then(|payment_method_data_request| {
                payment_method_data_request.payment_method_data.as_ref()
            })
            .async_map(|payment_method_data| async {
                helpers::get_additional_payment_data(
                    payment_method_data,
                    &*state.store,
                    &profile_id,
                )
                .await
            })
            .await;

        if additional_pm_data.is_none() {
            // If recurring payment is made using payment_method_id, then fetch payment_method_data from retrieved payment_method object
            additional_pm_data = payment_method_info
                .as_ref()
                .async_map(|pm_info| async {
                    domain::types::decrypt::<serde_json::Value, masking::WithType>(
                        pm_info.payment_method_data.clone(),
                        key_store.key.get_inner().peek(),
                    )
                    .await
                    .map_err(|err| logger::error!("Failed to decrypt card details: {:?}", err))
                    .ok()
                    .flatten()
                    .map(|x| x.into_inner().expose())
                    .and_then(|v| {
                        serde_json::from_value::<PaymentMethodsData>(v)
                            .map_err(|err| {
                                logger::error!(
                                    "Unable to deserialize payment methods data: {:?}",
                                    err
                                )
                            })
                            .ok()
                    })
                    .and_then(|pmd| match pmd {
                        PaymentMethodsData::Card(crd) => Some(api::CardDetailFromLocker::from(crd)),
                        _ => None,
                    })
                })
                .await
                .flatten()
                .map(|card| {
                    api_models::payments::AdditionalPaymentData::Card(Box::new(card.into()))
                })
        };

        let additional_pm_data_value = additional_pm_data
            .as_ref()
            .map(Encode::encode_to_value)
            .transpose()
            .change_context(errors::ApiErrorResponse::InternalServerError)
            .attach_printable("Failed to encode additional pm data")?;
        let attempt_id = if core_utils::is_merchant_enabled_for_payment_id_as_connector_request_id(
            &state.conf,
            merchant_id,
        ) {
            payment_id.to_string()
        } else {
            utils::get_payment_attempt_id(payment_id, 1)
        };
        let surcharge_amount = request
            .surcharge_details
            .map(|surcharge_details| surcharge_details.surcharge_amount);
        let tax_amount = request
            .surcharge_details
            .and_then(|surcharge_details| surcharge_details.tax_amount);

        if request.mandate_data.as_ref().map_or(false, |mandate_data| {
            mandate_data.update_mandate_id.is_some() && mandate_data.mandate_type.is_some()
        }) {
            Err(errors::ApiErrorResponse::InvalidRequestData {message:"Only one field out of 'mandate_type' and 'update_mandate_id' was expected, found both".to_string()})?
        }

        let mandate_data = if let Some(update_id) = request
            .mandate_data
            .as_ref()
            .and_then(|inner| inner.update_mandate_id.clone())
        {
            let mandate_details = MandateDetails {
                update_mandate_id: Some(update_id),
            };
            Some(mandate_details)
        } else {
            None
        };

        Ok((
            storage::PaymentAttemptNew {
                payment_id: payment_id.to_string(),
                merchant_id: merchant_id.to_string(),
                attempt_id,
                status,
                currency,
                amount: amount.into(),
                payment_method,
                capture_method: request.capture_method,
                capture_on: request.capture_on,
                confirm: request.confirm.unwrap_or(false),
                created_at,
                modified_at,
                last_synced,
                authentication_type: request.authentication_type,
                browser_info,
                payment_experience: request.payment_experience,
                payment_method_type,
                payment_method_data: additional_pm_data_value,
                amount_to_capture: request.amount_to_capture,
                payment_token: request.payment_token.clone(),
                mandate_id: request.mandate_id.clone(),
                business_sub_label: request.business_sub_label.clone(),
                surcharge_amount,
                tax_amount,
                mandate_details: request
                    .mandate_data
                    .as_ref()
                    .and_then(|inner| inner.mandate_type.clone().map(Into::into)),
                external_three_ds_authentication_attempted: None,
                mandate_data,
                payment_method_billing_address_id,
                net_amount: i64::default(),
                save_to_locker: None,
                connector: None,
                error_message: None,
                offer_amount: None,
                payment_method_id: payment_method_info
                    .as_ref()
                    .map(|pm_info| pm_info.payment_method_id.clone()),
                cancellation_reason: None,
                error_code: None,
                connector_metadata: None,
                straight_through_algorithm: None,
                preprocessing_step_id: None,
                error_reason: None,
                connector_response_reference_id: None,
                multiple_capture_count: None,
                amount_capturable: i64::default(),
                updated_by: String::default(),
                authentication_data: None,
                encoded_data: None,
                merchant_connector_id: None,
                unified_code: None,
                unified_message: None,
                fingerprint_id: None,
                authentication_connector: None,
                authentication_id: None,
<<<<<<< HEAD
                charge_id: None,
=======
                client_source: None,
                client_version: None,
>>>>>>> 5e848554
            },
            additional_pm_data,
        ))
    }

    #[instrument(skip_all)]
    #[allow(clippy::too_many_arguments)]
    async fn make_payment_intent(
        payment_id: &str,
        merchant_account: &domain::MerchantAccount,
        money: (api::Amount, enums::Currency),
        request: &api::PaymentsRequest,
        shipping_address_id: Option<String>,
        payment_link_data: Option<api_models::payments::PaymentLinkResponse>,
        billing_address_id: Option<String>,
        active_attempt_id: String,
        profile_id: String,
        session_expiry: PrimitiveDateTime,
    ) -> RouterResult<storage::PaymentIntentNew> {
        let created_at @ modified_at @ last_synced = Some(common_utils::date_time::now());

        let status = helpers::payment_intent_status_fsm(
            request
                .payment_method_data
                .as_ref()
                .and_then(|request_payment_method_data| {
                    request_payment_method_data.payment_method_data.as_ref()
                }),
            request.confirm,
        );
        let client_secret =
            utils::generate_id(consts::ID_LENGTH, format!("{payment_id}_secret").as_str());
        let (amount, currency) = (money.0, Some(money.1));

        let order_details = request
            .get_order_details_as_value()
            .change_context(errors::ApiErrorResponse::InternalServerError)
            .attach_printable("Failed to convert order details to value")?;

        let allowed_payment_method_types = request
            .get_allowed_payment_method_types_as_value()
            .change_context(errors::ApiErrorResponse::InternalServerError)
            .attach_printable("Error converting allowed_payment_types to Value")?;

        let connector_metadata = request
            .get_connector_metadata_as_value()
            .change_context(errors::ApiErrorResponse::InternalServerError)
            .attach_printable("Error converting connector_metadata to Value")?;

        let feature_metadata = request
            .get_feature_metadata_as_value()
            .change_context(errors::ApiErrorResponse::InternalServerError)
            .attach_printable("Error converting feature_metadata to Value")?;

        let payment_link_id = payment_link_data.map(|pl_data| pl_data.payment_link_id);

        let request_incremental_authorization =
            core_utils::get_request_incremental_authorization_value(
                request.request_incremental_authorization,
                request.capture_method,
            )?;

        let charges = request
            .charges
            .as_ref()
            .map(|charges| {
                charges.encode_to_value().map_err(|err| {
                    logger::warn!("Failed to serialize PaymentCharges - {}", err);
                    err
                })
            })
            .transpose()
            .change_context(errors::ApiErrorResponse::InternalServerError)?
            .map(Secret::new);

        Ok(storage::PaymentIntentNew {
            payment_id: payment_id.to_string(),
            merchant_id: merchant_account.merchant_id.to_string(),
            status,
            amount: amount.into(),
            currency,
            description: request.description.clone(),
            created_at,
            modified_at,
            last_synced,
            client_secret: Some(client_secret),
            setup_future_usage: request.setup_future_usage,
            off_session: request.off_session,
            return_url: request.return_url.as_ref().map(|a| a.to_string()),
            shipping_address_id,
            billing_address_id,
            statement_descriptor_name: request.statement_descriptor_name.clone(),
            statement_descriptor_suffix: request.statement_descriptor_suffix.clone(),
            metadata: request.metadata.clone(),
            business_country: request.business_country,
            business_label: request.business_label.clone(),
            active_attempt: hyperswitch_domain_models::RemoteStorageObject::ForeignID(
                active_attempt_id,
            ),
            order_details,
            amount_captured: None,
            customer_id: None,
            connector_id: None,
            allowed_payment_method_types,
            connector_metadata,
            feature_metadata,
            attempt_count: 1,
            profile_id: Some(profile_id),
            merchant_decision: None,
            payment_link_id,
            payment_confirm_source: None,
            surcharge_applicable: None,
            updated_by: merchant_account.storage_scheme.to_string(),
            request_incremental_authorization,
            incremental_authorization_allowed: None,
            authorization_count: None,
            fingerprint_id: None,
            session_expiry: Some(session_expiry),
            request_external_three_ds_authentication: request
                .request_external_three_ds_authentication,
<<<<<<< HEAD
            charges,
=======
            frm_metadata: request.frm_metadata.clone(),
>>>>>>> 5e848554
        })
    }

    #[instrument(skip_all)]
    pub async fn get_ephemeral_key(
        request: &api::PaymentsRequest,
        state: &AppState,
        merchant_account: &domain::MerchantAccount,
    ) -> Option<ephemeral_key::EphemeralKey> {
        match request.customer_id.clone() {
            Some(customer_id) => helpers::make_ephemeral_key(
                state.clone(),
                customer_id,
                merchant_account.merchant_id.clone(),
            )
            .await
            .ok()
            .and_then(|ek| {
                if let services::ApplicationResponse::Json(ek) = ek {
                    Some(ek)
                } else {
                    None
                }
            }),
            None => None,
        }
    }
}

#[instrument(skip_all)]
pub fn payments_create_request_validation(
    req: &api::PaymentsRequest,
) -> RouterResult<(api::Amount, enums::Currency)> {
    let currency = req.currency.get_required_value("currency")?;
    let amount = req.amount.get_required_value("amount")?;
    Ok((amount, currency))
}

#[allow(clippy::too_many_arguments)]
async fn create_payment_link(
    request: &api::PaymentsRequest,
    payment_link_config: api_models::admin::PaymentLinkConfig,
    merchant_id: String,
    payment_id: String,
    db: &dyn StorageInterface,
    amount: api::Amount,
    description: Option<String>,
    profile_id: String,
    domain_name: String,
    session_expiry: PrimitiveDateTime,
) -> RouterResult<Option<api_models::payments::PaymentLinkResponse>> {
    let created_at @ last_modified_at = Some(common_utils::date_time::now());
    let payment_link_id = utils::generate_id(consts::ID_LENGTH, "plink");
    let payment_link = format!(
        "{}/payment_link/{}/{}",
        domain_name,
        merchant_id.clone(),
        payment_id.clone()
    );

    let payment_link_config_encoded_value = payment_link_config.encode_to_value().change_context(
        errors::ApiErrorResponse::InvalidDataValue {
            field_name: "payment_link_config",
        },
    )?;

    let payment_link_req = storage::PaymentLinkNew {
        payment_link_id: payment_link_id.clone(),
        payment_id: payment_id.clone(),
        merchant_id: merchant_id.clone(),
        link_to_pay: payment_link.clone(),
        amount: amount.into(),
        currency: request.currency,
        created_at,
        last_modified_at,
        fulfilment_time: Some(session_expiry),
        custom_merchant_name: Some(payment_link_config.seller_name),
        description,
        payment_link_config: Some(payment_link_config_encoded_value),
        profile_id: Some(profile_id),
    };
    let payment_link_db = db
        .insert_payment_link(payment_link_req)
        .await
        .to_duplicate_response(errors::ApiErrorResponse::GenericDuplicateError {
            message: "payment link already exists!".to_string(),
        })?;

    Ok(Some(api_models::payments::PaymentLinkResponse {
        link: payment_link_db.link_to_pay,
        payment_link_id: payment_link_db.payment_link_id,
    }))
}<|MERGE_RESOLUTION|>--- conflicted
+++ resolved
@@ -930,12 +930,9 @@
                 fingerprint_id: None,
                 authentication_connector: None,
                 authentication_id: None,
-<<<<<<< HEAD
                 charge_id: None,
-=======
                 client_source: None,
                 client_version: None,
->>>>>>> 5e848554
             },
             additional_pm_data,
         ))
@@ -1056,11 +1053,8 @@
             session_expiry: Some(session_expiry),
             request_external_three_ds_authentication: request
                 .request_external_three_ds_authentication,
-<<<<<<< HEAD
             charges,
-=======
             frm_metadata: request.frm_metadata.clone(),
->>>>>>> 5e848554
         })
     }
 
