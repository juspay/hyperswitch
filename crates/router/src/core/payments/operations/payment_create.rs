use std::marker::PhantomData;

use api_models::{
    enums::FrmSuggestion, mandates::RecurringDetails, payment_methods::PaymentMethodsData,
    payments::GetAddressFromPaymentMethodData,
};
use async_trait::async_trait;
use common_types::payments as common_payments_types;
use common_utils::{
    ext_traits::{AsyncExt, Encode, ValueExt},
    type_name,
    types::{
        keymanager::{Identifier, KeyManagerState, ToEncryptable},
        MinorUnit,
    },
};
use diesel_models::{
    ephemeral_key,
    payment_attempt::ConnectorMandateReferenceId as DieselConnectorMandateReferenceId,
};
use error_stack::{self, ResultExt};
use hyperswitch_domain_models::{
    mandates::MandateDetails,
    payments::{
        payment_attempt::PaymentAttempt, payment_intent::CustomerData,
        FromRequestEncryptablePaymentIntent,
    },
};
use masking::{ExposeInterface, PeekInterface, Secret};
use router_derive::PaymentOperation;
use router_env::{instrument, logger, tracing};
use time::PrimitiveDateTime;

use super::{BoxedOperation, Domain, GetTracker, Operation, UpdateTracker, ValidateRequest};
use crate::{
    consts,
    core::{
        errors::{self, CustomResult, RouterResult, StorageErrorExt},
        mandate::helpers as m_helpers,
        payment_link,
        payment_methods::cards::create_encrypted_data,
        payments::{self, helpers, operations, CustomerDetails, PaymentAddress, PaymentData},
        utils as core_utils,
    },
    db::StorageInterface,
    events::audit_events::{AuditEvent, AuditEventType},
    routes::{app::ReqState, SessionState},
    services,
    types::{
        self,
        api::{self, ConnectorCallType, PaymentIdTypeExt},
        domain,
        storage::{
            self,
            enums::{self, IntentStatus},
        },
        transformers::{ForeignFrom, ForeignTryFrom},
    },
    utils::{self, OptionExt},
};

#[derive(Debug, Clone, Copy, PaymentOperation)]
#[operation(operations = "all", flow = "authorize")]
pub struct PaymentCreate;

type PaymentCreateOperation<'a, F> = BoxedOperation<'a, F, api::PaymentsRequest, PaymentData<F>>;

/// The `get_trackers` function for `PaymentsCreate` is an entrypoint for new payments
/// This will create all the entities required for a new payment from the request
#[async_trait]
impl<F: Send + Clone + Sync> GetTracker<F, PaymentData<F>, api::PaymentsRequest> for PaymentCreate {
    #[instrument(skip_all)]
    async fn get_trackers<'a>(
        &'a self,
        state: &'a SessionState,
        payment_id: &api::PaymentIdType,
        request: &api::PaymentsRequest,
        merchant_context: &domain::MerchantContext,
        _auth_flow: services::AuthFlow,
        header_payload: &hyperswitch_domain_models::payments::HeaderPayload,
    ) -> RouterResult<operations::GetTrackerResponse<'a, F, api::PaymentsRequest, PaymentData<F>>>
    {
        let db = &*state.store;
        let key_manager_state = &state.into();
        let ephemeral_key = Self::get_ephemeral_key(request, state, merchant_context).await;
        let merchant_id = merchant_context.get_merchant_account().get_id();
        let storage_scheme = merchant_context.get_merchant_account().storage_scheme;

        let money @ (amount, currency) = payments_create_request_validation(request)?;

        let payment_id = payment_id
            .get_payment_intent_id()
            .change_context(errors::ApiErrorResponse::PaymentNotFound)?;

        #[cfg(feature = "v1")]
        helpers::validate_business_details(
            request.business_country,
            request.business_label.as_ref(),
            merchant_context,
        )?;

        // If profile id is not passed, get it from the business_country and business_label
        #[cfg(feature = "v1")]
        let profile_id = core_utils::get_profile_id_from_business_details(
            key_manager_state,
            request.business_country,
            request.business_label.as_ref(),
            merchant_context,
            request.profile_id.as_ref(),
            &*state.store,
            true,
        )
        .await?;

        // Profile id will be mandatory in v2 in the request / headers
        #[cfg(feature = "v2")]
        let profile_id = request
            .profile_id
            .clone()
            .get_required_value("profile_id")
            .attach_printable("Profile id is a mandatory parameter")?;

        // TODO: eliminate a redundant db call to fetch the business profile
        // Validate whether profile_id passed in request is valid and is linked to the merchant
        let business_profile = if let Some(business_profile) =
            core_utils::validate_and_get_business_profile(
                db,
                key_manager_state,
                merchant_context.get_merchant_key_store(),
                Some(&profile_id),
                merchant_id,
            )
            .await?
        {
            business_profile
        } else {
            db.find_business_profile_by_profile_id(
                key_manager_state,
                merchant_context.get_merchant_key_store(),
                &profile_id,
            )
            .await
            .to_not_found_response(errors::ApiErrorResponse::ProfileNotFound {
                id: profile_id.get_string_repr().to_owned(),
            })?
        };
        let customer_acceptance = request.customer_acceptance.clone();

        let recurring_details = request.recurring_details.clone();

        let mandate_type = m_helpers::get_mandate_type(
            request.mandate_data.clone(),
            request.off_session,
            request.setup_future_usage,
            request.customer_acceptance.clone(),
            request.payment_token.clone(),
            request.payment_method,
        )
        .change_context(errors::ApiErrorResponse::MandateValidationFailed {
            reason: "Expected one out of recurring_details and mandate_data but got both".into(),
        })?;

        let m_helpers::MandateGenericData {
            token,
            payment_method,
            payment_method_type,
            mandate_data,
            recurring_mandate_payment_data,
            mandate_connector,
            payment_method_info,
        } = helpers::get_token_pm_type_mandate_details(
            state,
            request,
            mandate_type,
            merchant_context,
            None,
            None,
        )
        .await?;

        helpers::validate_allowed_payment_method_types_request(
            state,
            &profile_id,
            merchant_context,
            request.allowed_payment_method_types.clone(),
        )
        .await?;

        let customer_details = helpers::get_customer_details_from_request(request);

        let shipping_address = helpers::create_or_find_address_for_payment_by_request(
            state,
            request.shipping.as_ref(),
            None,
            merchant_id,
            customer_details.customer_id.as_ref(),
            merchant_context.get_merchant_key_store(),
            &payment_id,
            merchant_context.get_merchant_account().storage_scheme,
        )
        .await?;

        let billing_address = helpers::create_or_find_address_for_payment_by_request(
            state,
            request.billing.as_ref(),
            None,
            merchant_id,
            customer_details.customer_id.as_ref(),
            merchant_context.get_merchant_key_store(),
            &payment_id,
            merchant_context.get_merchant_account().storage_scheme,
        )
        .await?;

        let payment_method_billing_address =
            helpers::create_or_find_address_for_payment_by_request(
                state,
                request
                    .payment_method_data
                    .as_ref()
                    .and_then(|pmd| pmd.billing.as_ref()),
                None,
                merchant_id,
                customer_details.customer_id.as_ref(),
                merchant_context.get_merchant_key_store(),
                &payment_id,
                merchant_context.get_merchant_account().storage_scheme,
            )
            .await?;

        let browser_info = request
            .browser_info
            .clone()
            .as_ref()
            .map(Encode::encode_to_value)
            .transpose()
            .change_context(errors::ApiErrorResponse::InvalidDataValue {
                field_name: "browser_info",
            })?;

        let attempt_id = if core_utils::is_merchant_enabled_for_payment_id_as_connector_request_id(
            &state.conf,
            merchant_id,
        ) {
            payment_id.get_string_repr().to_string()
        } else {
            payment_id.get_attempt_id(1)
        };

        let session_expiry =
            common_utils::date_time::now().saturating_add(time::Duration::seconds(
                request.session_expiry.map(i64::from).unwrap_or(
                    business_profile
                        .session_expiry
                        .unwrap_or(consts::DEFAULT_SESSION_EXPIRY),
                ),
            ));

        let payment_link_data = match request.payment_link {
            Some(true) => {
                let merchant_name = merchant_context
                    .get_merchant_account()
                    .merchant_name
                    .clone()
                    .map(|name| name.into_inner().peek().to_owned())
                    .unwrap_or_default();

                let default_domain_name = state.base_url.clone();

                let (payment_link_config, domain_name) =
                    payment_link::get_payment_link_config_based_on_priority(
                        request.payment_link_config.clone(),
                        business_profile.payment_link_config.clone(),
                        merchant_name,
                        default_domain_name,
                        request.payment_link_config_id.clone(),
                    )?;

                create_payment_link(
                    request,
                    payment_link_config,
                    merchant_id,
                    payment_id.clone(),
                    db,
                    amount,
                    request.description.clone(),
                    profile_id.clone(),
                    domain_name,
                    session_expiry,
                    header_payload.locale.clone(),
                )
                .await?
            }
            _ => None,
        };

        let payment_intent_new = Self::make_payment_intent(
            state,
            &payment_id,
            merchant_context,
            money,
            request,
            shipping_address
                .as_ref()
                .map(|address| address.address_id.clone()),
            payment_link_data.clone(),
            billing_address
                .as_ref()
                .map(|address| address.address_id.clone()),
            attempt_id,
            profile_id.clone(),
            session_expiry,
            &business_profile,
            request.is_payment_id_from_merchant,
        )
        .await?;

        let (payment_attempt_new, additional_payment_data) = Self::make_payment_attempt(
            &payment_id,
            merchant_id,
            &merchant_context.get_merchant_account().organization_id,
            money,
            payment_method,
            payment_method_type,
            request,
            browser_info,
            state,
            payment_method_billing_address
                .as_ref()
                .map(|address| address.address_id.clone()),
            &payment_method_info,
            merchant_context.get_merchant_key_store(),
            profile_id,
            &customer_acceptance,
            merchant_context.get_merchant_account().storage_scheme,
        )
        .await?;

        let payment_intent = db
            .insert_payment_intent(
                key_manager_state,
                payment_intent_new,
                merchant_context.get_merchant_key_store(),
                storage_scheme,
            )
            .await
            .to_duplicate_response(errors::ApiErrorResponse::DuplicatePayment {
                payment_id: payment_id.clone(),
            })?;

        if let Some(order_details) = &request.order_details {
            helpers::validate_order_details_amount(
                order_details.to_owned(),
                payment_intent.amount,
                false,
            )?;
        }

        #[cfg(feature = "v1")]
        let mut payment_attempt = db
            .insert_payment_attempt(payment_attempt_new, storage_scheme)
            .await
            .to_duplicate_response(errors::ApiErrorResponse::DuplicatePayment {
                payment_id: payment_id.clone(),
            })?;

        #[cfg(feature = "v2")]
        let payment_attempt = db
            .insert_payment_attempt(
                key_manager_state,
                merchant_key_store,
                payment_attempt_new,
                storage_scheme,
            )
            .await
            .to_duplicate_response(errors::ApiErrorResponse::DuplicatePayment {
                payment_id: payment_id.clone(),
            })?;

        let mandate_details_present = payment_attempt.mandate_details.is_some();

        helpers::validate_mandate_data_and_future_usage(
            request.setup_future_usage,
            mandate_details_present,
        )?;
        // connector mandate reference update history
        let mandate_id = request
            .mandate_id
            .as_ref()
            .or_else(|| {
            request.recurring_details
                .as_ref()
                .and_then(|recurring_details| match recurring_details {
                    RecurringDetails::MandateId(id) => Some(id),
                    _ => None,
                })
        })
            .async_and_then(|mandate_id| async {
                let mandate = db
                    .find_mandate_by_merchant_id_mandate_id(merchant_id, mandate_id, storage_scheme)
                    .await
                    .to_not_found_response(errors::ApiErrorResponse::MandateNotFound);
                Some(mandate.and_then(|mandate_obj| {
                    match (
                        mandate_obj.network_transaction_id,
                        mandate_obj.connector_mandate_ids,
                    ) {
                        (_, Some(connector_mandate_id)) => connector_mandate_id
                        .parse_value("ConnectorMandateId")
                        .change_context(errors::ApiErrorResponse::MandateNotFound)
                        .map(|connector_id: api_models::payments::ConnectorMandateReferenceId| {
                            api_models::payments::MandateIds {
                                mandate_id: Some(mandate_obj.mandate_id),
                                mandate_reference_id: Some(api_models::payments::MandateReferenceId::ConnectorMandateId(
                                api_models::payments::ConnectorMandateReferenceId::new(
                                    connector_id.get_connector_mandate_id(),
                                    connector_id.get_payment_method_id(),
                                    None,
                                    None,
                                    connector_id.get_connector_mandate_request_reference_id(),
                                    None
                                )
                                ))
                            }
                         }),
                        (Some(network_tx_id), _) => Ok(api_models::payments::MandateIds {
                            mandate_id: Some(mandate_obj.mandate_id),
                            mandate_reference_id: Some(
                                api_models::payments::MandateReferenceId::NetworkMandateId(
                                    network_tx_id,
                                ),
                            ),
                        }),
                        (_, _) => Ok(api_models::payments::MandateIds {
                            mandate_id: Some(mandate_obj.mandate_id),
                            mandate_reference_id: None,
                        }),
                    }
                }))
            })
            .await
            .transpose()?;

        let mandate_id = if mandate_id.is_none() {
            request
                .recurring_details
                .as_ref()
                .and_then(|recurring_details| match recurring_details {
                    RecurringDetails::ProcessorPaymentToken(token) => {
                        Some(api_models::payments::MandateIds {
                            mandate_id: None,
                            mandate_reference_id: Some(
                                api_models::payments::MandateReferenceId::ConnectorMandateId(
                                    api_models::payments::ConnectorMandateReferenceId::new(
                                        Some(token.processor_payment_token.clone()),
                                        None,
                                        None,
                                        None,
                                        None,
                                        None,
                                    ),
                                ),
                            ),
                        })
                    }
                    _ => None,
                })
        } else {
            mandate_id
        };
        let operation = payments::if_not_create_change_operation::<_, F>(
            payment_intent.status,
            request.confirm,
            self,
        );

        let creds_identifier = request
            .merchant_connector_details
            .as_ref()
            .map(|mcd| mcd.creds_identifier.to_owned());
        request
            .merchant_connector_details
            .to_owned()
            .async_map(|mcd| async {
                helpers::insert_merchant_connector_creds_to_config(
                    db,
                    merchant_context.get_merchant_account().get_id(),
                    mcd,
                )
                .await
            })
            .await
            .transpose()?;

        // The operation merges mandate data from both request and payment_attempt
        let setup_mandate = mandate_data;

        let surcharge_details = request.surcharge_details.map(|request_surcharge_details| {
            payments::types::SurchargeDetails::from((&request_surcharge_details, &payment_attempt))
        });

        let payment_method_data_after_card_bin_call = request
            .payment_method_data
            .as_ref()
            .and_then(|payment_method_data_from_request| {
                payment_method_data_from_request
                    .payment_method_data
                    .as_ref()
            })
            .zip(additional_payment_data)
            .map(|(payment_method_data, additional_payment_data)| {
                payment_method_data.apply_additional_payment_data(additional_payment_data)
            })
            .transpose()
            .change_context(errors::ApiErrorResponse::InternalServerError)
            .attach_printable("Card cobadge check failed due to an invalid card network regex")?;

        let additional_pm_data_from_locker = if let Some(ref pm) = payment_method_info {
            let card_detail_from_locker: Option<api::CardDetailFromLocker> = pm
                .payment_method_data
                .clone()
                .map(|x| x.into_inner().expose())
                .and_then(|v| {
                    v.parse_value("PaymentMethodsData")
                        .map_err(|err| {
                            router_env::logger::info!(
                                "PaymentMethodsData deserialization failed: {:?}",
                                err
                            )
                        })
                        .ok()
                })
                .and_then(|pmd| match pmd {
                    PaymentMethodsData::Card(crd) => Some(api::CardDetailFromLocker::from(crd)),
                    _ => None,
                });

            card_detail_from_locker.map(|card_details| {
                let additional_data = card_details.into();
                api_models::payments::AdditionalPaymentData::Card(Box::new(additional_data))
            })
        } else {
            None
        };
        // Only set `payment_attempt.payment_method_data` if `additional_pm_data_from_locker` is not None
        if let Some(additional_pm_data) = additional_pm_data_from_locker.as_ref() {
            payment_attempt.payment_method_data = Some(
                Encode::encode_to_value(additional_pm_data)
                    .change_context(errors::ApiErrorResponse::InternalServerError)
                    .attach_printable("Failed to encode additional pm data")?,
            );
        }
        let amount = payment_attempt.get_total_amount().into();

        payment_attempt.connector_mandate_detail =
            Some(DieselConnectorMandateReferenceId::foreign_from(
                api_models::payments::ConnectorMandateReferenceId::new(
                    None,
                    None,
                    None, // update_history
                    None, // mandate_metadata
                    Some(common_utils::generate_id_with_len(
                        consts::CONNECTOR_MANDATE_REQUEST_REFERENCE_ID_LENGTH,
                    )), // connector_mandate_request_reference_id
                    None,
                ),
            ));

        let address = PaymentAddress::new(
            shipping_address.as_ref().map(From::from),
            billing_address.as_ref().map(From::from),
            payment_method_billing_address.as_ref().map(From::from),
            business_profile.use_billing_as_payment_method_billing,
        );

        let payment_method_data_billing = request
            .payment_method_data
            .as_ref()
            .and_then(|pmd| pmd.payment_method_data.as_ref())
            .and_then(|payment_method_data_billing| {
                payment_method_data_billing.get_billing_address()
            })
            .map(From::from);

        let unified_address =
            address.unify_with_payment_method_data_billing(payment_method_data_billing);

        let payment_data = PaymentData {
            flow: PhantomData,
            payment_intent,
            payment_attempt,
            currency,
            amount,
            email: request.email.clone(),
            mandate_id: mandate_id.clone(),
            mandate_connector,
            setup_mandate,
            customer_acceptance,
            token,
            address: unified_address,
            token_data: None,
            confirm: request.confirm,
            payment_method_data: payment_method_data_after_card_bin_call.map(Into::into),
            payment_method_token: None,
            payment_method_info,
            refunds: vec![],
            disputes: vec![],
            attempts: None,
            force_sync: None,
            all_keys_required: None,
            sessions_token: vec![],
            card_cvc: request.card_cvc.clone(),
            creds_identifier,
            pm_token: None,
            connector_customer_id: None,
            recurring_mandate_payment_data,
            ephemeral_key,
            multiple_capture_data: None,
            redirect_response: None,
            surcharge_details,
            frm_message: None,
            payment_link_data,
            incremental_authorization_details: None,
            authorizations: vec![],
            authentication: None,
            recurring_details,
            poll_config: None,
            tax_data: None,
            session_id: None,
            service_details: None,
            card_testing_guard_data: None,
            vault_operation: None,
            threeds_method_comp_ind: None,
            whole_connector_response: None,
            is_manual_retry_enabled: None,
            is_l2_l3_enabled: business_profile.is_l2_l3_enabled,
            external_authentication_data: request.three_ds_data.clone(),
        };

        let get_trackers_response = operations::GetTrackerResponse {
            operation,
            customer_details: Some(customer_details),
            payment_data,
            business_profile,
            mandate_type,
        };

        Ok(get_trackers_response)
    }
}

#[async_trait]
impl<F: Clone + Send + Sync> Domain<F, api::PaymentsRequest, PaymentData<F>> for PaymentCreate {
    #[instrument(skip_all)]
    async fn get_or_create_customer_details<'a>(
        &'a self,
        state: &SessionState,
        payment_data: &mut PaymentData<F>,
        request: Option<CustomerDetails>,
        key_store: &domain::MerchantKeyStore,
        storage_scheme: enums::MerchantStorageScheme,
    ) -> CustomResult<(PaymentCreateOperation<'a, F>, Option<domain::Customer>), errors::StorageError>
    {
        helpers::create_customer_if_not_exist(
            state,
            Box::new(self),
            payment_data,
            request,
            &key_store.merchant_id,
            key_store,
            storage_scheme,
        )
        .await
    }

    async fn payments_dynamic_tax_calculation<'a>(
        &'a self,
        state: &SessionState,
        payment_data: &mut PaymentData<F>,
        _connector_call_type: &ConnectorCallType,
        business_profile: &domain::Profile,
        merchant_context: &domain::MerchantContext,
    ) -> CustomResult<(), errors::ApiErrorResponse> {
        let is_tax_connector_enabled = business_profile.get_is_tax_connector_enabled();
        let skip_external_tax_calculation = payment_data
            .payment_intent
            .skip_external_tax_calculation
            .unwrap_or(false);
        if is_tax_connector_enabled && !skip_external_tax_calculation {
            let db = state.store.as_ref();

            let key_manager_state: &KeyManagerState = &state.into();

            let merchant_connector_id = business_profile
                .tax_connector_id
                .as_ref()
                .get_required_value("business_profile.tax_connector_id")?;

            #[cfg(feature = "v1")]
            let mca = db
                .find_by_merchant_connector_account_merchant_id_merchant_connector_id(
                    key_manager_state,
                    &business_profile.merchant_id,
                    merchant_connector_id,
                    merchant_context.get_merchant_key_store(),
                )
                .await
                .to_not_found_response(
                    errors::ApiErrorResponse::MerchantConnectorAccountNotFound {
                        id: merchant_connector_id.get_string_repr().to_string(),
                    },
                )?;

            #[cfg(feature = "v2")]
            let mca = db
                .find_merchant_connector_account_by_id(
                    key_manager_state,
                    merchant_connector_id,
                    key_store,
                )
                .await
                .to_not_found_response(
                    errors::ApiErrorResponse::MerchantConnectorAccountNotFound {
                        id: merchant_connector_id.get_string_repr().to_string(),
                    },
                )?;

            let connector_data =
                api::TaxCalculateConnectorData::get_connector_by_name(&mca.connector_name)?;

            let router_data = core_utils::construct_payments_dynamic_tax_calculation_router_data(
                state,
                merchant_context,
                payment_data,
                &mca,
            )
            .await?;
            let connector_integration: services::BoxedPaymentConnectorIntegrationInterface<
                api::CalculateTax,
                types::PaymentsTaxCalculationData,
                types::TaxCalculationResponseData,
            > = connector_data.connector.get_connector_integration();

            let response = services::execute_connector_processing_step(
                state,
                connector_integration,
                &router_data,
                payments::CallConnectorAction::Trigger,
                None,
                None,
            )
            .await
            .change_context(errors::ApiErrorResponse::InternalServerError)
            .attach_printable("Tax connector Response Failed")?;

            let tax_response = response.response.map_err(|err| {
                errors::ApiErrorResponse::ExternalConnectorError {
                    code: err.code,
                    message: err.message,
                    connector: connector_data.connector_name.clone().to_string(),
                    status_code: err.status_code,
                    reason: err.reason,
                }
            })?;

            payment_data.payment_intent.tax_details = Some(diesel_models::TaxDetails {
                default: Some(diesel_models::DefaultTax {
                    order_tax_amount: tax_response.order_tax_amount,
                }),
                payment_method_type: None,
            });

            Ok(())
        } else {
            Ok(())
        }
    }

    #[instrument(skip_all)]
    async fn make_pm_data<'a>(
        &'a self,
        state: &'a SessionState,
        payment_data: &mut PaymentData<F>,
        storage_scheme: enums::MerchantStorageScheme,
        merchant_key_store: &domain::MerchantKeyStore,
        customer: &Option<domain::Customer>,
        business_profile: &domain::Profile,
        should_retry_with_pan: bool,
    ) -> RouterResult<(
        PaymentCreateOperation<'a, F>,
        Option<domain::PaymentMethodData>,
        Option<String>,
    )> {
        Box::pin(helpers::make_pm_data(
            Box::new(self),
            state,
            payment_data,
            merchant_key_store,
            customer,
            storage_scheme,
            business_profile,
            should_retry_with_pan,
        ))
        .await
    }

    #[instrument(skip_all)]
    async fn add_task_to_process_tracker<'a>(
        &'a self,
        _state: &'a SessionState,
        _payment_attempt: &PaymentAttempt,
        _requeue: bool,
        _schedule_time: Option<PrimitiveDateTime>,
    ) -> CustomResult<(), errors::ApiErrorResponse> {
        Ok(())
    }

    async fn get_connector<'a>(
        &'a self,
        _merchant_context: &domain::MerchantContext,
        state: &SessionState,
        request: &api::PaymentsRequest,
        _payment_intent: &storage::PaymentIntent,
    ) -> CustomResult<api::ConnectorChoice, errors::ApiErrorResponse> {
        helpers::get_connector_default(state, request.routing.clone()).await
    }

    #[instrument(skip_all)]
    async fn guard_payment_against_blocklist<'a>(
        &'a self,
        _state: &SessionState,
        _merchant_context: &domain::MerchantContext,
        _payment_data: &mut PaymentData<F>,
    ) -> CustomResult<bool, errors::ApiErrorResponse> {
        Ok(false)
    }
}

#[async_trait]
impl<F: Clone + Sync> UpdateTracker<F, PaymentData<F>, api::PaymentsRequest> for PaymentCreate {
    #[instrument(skip_all)]
    async fn update_trackers<'b>(
        &'b self,
        state: &'b SessionState,
        req_state: ReqState,
        mut payment_data: PaymentData<F>,
        customer: Option<domain::Customer>,
        storage_scheme: enums::MerchantStorageScheme,
        _updated_customer: Option<storage::CustomerUpdate>,
        key_store: &domain::MerchantKeyStore,
        _frm_suggestion: Option<FrmSuggestion>,
        _header_payload: hyperswitch_domain_models::payments::HeaderPayload,
    ) -> RouterResult<(PaymentCreateOperation<'b, F>, PaymentData<F>)>
    where
        F: 'b + Send,
    {
        let status = match payment_data.payment_intent.status {
            IntentStatus::RequiresPaymentMethod => match payment_data.payment_method_data {
                Some(_) => Some(IntentStatus::RequiresConfirmation),
                _ => None,
            },
            IntentStatus::RequiresConfirmation => {
                if let Some(true) = payment_data.confirm {
                    //TODO: do this later, request validation should happen before
                    Some(IntentStatus::Processing)
                } else {
                    None
                }
            }
            _ => None,
        };

        let payment_token = payment_data.token.clone();
        let connector = payment_data.payment_attempt.connector.clone();
        let straight_through_algorithm = payment_data
            .payment_attempt
            .straight_through_algorithm
            .clone();
        let authorized_amount = payment_data.payment_attempt.get_total_amount();
        let merchant_connector_id = payment_data.payment_attempt.merchant_connector_id.clone();

        let surcharge_amount = payment_data
            .surcharge_details
            .as_ref()
            .map(|surcharge_details| surcharge_details.surcharge_amount);
        let tax_amount = payment_data
            .surcharge_details
            .as_ref()
            .map(|surcharge_details| surcharge_details.tax_on_surcharge_amount);

        let routing_approach = payment_data.payment_attempt.routing_approach.clone();
        let is_stored_credential = helpers::is_stored_credential(
            &payment_data.recurring_details,
            &payment_data.pm_token,
            payment_data.mandate_id.is_some(),
            payment_data.payment_attempt.is_stored_credential,
        );
        payment_data.payment_attempt = state
            .store
            .update_payment_attempt_with_attempt_id(
                payment_data.payment_attempt,
                storage::PaymentAttemptUpdate::UpdateTrackers {
                    payment_token,
                    connector,
                    straight_through_algorithm,
                    amount_capturable: match payment_data.confirm.unwrap_or(true) {
                        true => Some(authorized_amount),
                        false => None,
                    },
                    surcharge_amount,
                    tax_amount,
                    updated_by: storage_scheme.to_string(),
                    merchant_connector_id,
                    routing_approach,
                    is_stored_credential,
                },
                storage_scheme,
            )
            .await
            .to_not_found_response(errors::ApiErrorResponse::PaymentNotFound)?;

        let customer_id = payment_data.payment_intent.customer_id.clone();

        let raw_customer_details = customer
            .map(|customer| CustomerData::foreign_try_from(customer.clone()))
            .transpose()?;
        let key_manager_state = state.into();
        // Updation of Customer Details for the cases where both customer_id and specific customer
        // details are provided in Payment Create Request
        let customer_details = raw_customer_details
            .clone()
            .async_map(|customer_details| {
                create_encrypted_data(&key_manager_state, key_store, customer_details)
            })
            .await
            .transpose()
            .change_context(errors::ApiErrorResponse::InternalServerError)
            .attach_printable("Unable to encrypt customer details")?;

        payment_data.payment_intent = state
            .store
            .update_payment_intent(
                &state.into(),
                payment_data.payment_intent,
                storage::PaymentIntentUpdate::PaymentCreateUpdate {
                    return_url: None,
                    status,
                    customer_id,
                    shipping_address_id: None,
                    billing_address_id: None,
                    customer_details,
                    updated_by: storage_scheme.to_string(),
                },
                key_store,
                storage_scheme,
            )
            .await
            .to_not_found_response(errors::ApiErrorResponse::PaymentNotFound)?;
        req_state
            .event_context
            .event(AuditEvent::new(AuditEventType::PaymentCreate))
            .with(payment_data.to_event())
            .emit();

        // payment_data.mandate_id = response.and_then(|router_data| router_data.request.mandate_id);
        Ok((
            payments::is_confirm(self, payment_data.confirm),
            payment_data,
        ))
    }
}

impl<F: Send + Clone + Sync> ValidateRequest<F, api::PaymentsRequest, PaymentData<F>>
    for PaymentCreate
{
    #[instrument(skip_all)]
    fn validate_request<'a, 'b>(
        &'b self,
        request: &api::PaymentsRequest,
        merchant_context: &'a domain::MerchantContext,
    ) -> RouterResult<(PaymentCreateOperation<'b, F>, operations::ValidateResult)> {
        helpers::validate_customer_information(request)?;

        if let Some(amount) = request.amount {
            helpers::validate_max_amount(amount)?;
        }
        if let Some(session_expiry) = &request.session_expiry {
            helpers::validate_session_expiry(session_expiry.to_owned())?;
        }

        if let Some(payment_link) = &request.payment_link {
            if *payment_link {
                helpers::validate_payment_link_request(request)?;
            }
        };

        let payment_id = request.payment_id.clone().ok_or(error_stack::report!(
            errors::ApiErrorResponse::PaymentNotFound
        ))?;

        let request_merchant_id = request.merchant_id.as_ref();
        helpers::validate_merchant_id(
            merchant_context.get_merchant_account().get_id(),
            request_merchant_id,
        )
        .change_context(errors::ApiErrorResponse::MerchantAccountNotFound)?;

        helpers::validate_request_amount_and_amount_to_capture(
            request.amount,
            request.amount_to_capture,
            request.surcharge_details,
        )
        .change_context(errors::ApiErrorResponse::InvalidDataFormat {
            field_name: "amount_to_capture".to_string(),
            expected_format: "amount_to_capture lesser than amount".to_string(),
        })?;

        helpers::validate_amount_to_capture_and_capture_method(None, request)?;
        helpers::validate_card_data(
            request
                .payment_method_data
                .as_ref()
                .and_then(|pmd| pmd.payment_method_data.clone()),
        )?;

        helpers::validate_payment_method_fields_present(request)?;

        let mandate_type =
            helpers::validate_mandate(request, payments::is_operation_confirm(self))?;

        helpers::validate_recurring_details_and_token(
            &request.recurring_details,
            &request.payment_token,
            &request.mandate_id,
        )?;

        request.validate_stored_credential().change_context(
            errors::ApiErrorResponse::InvalidRequestData {
                message:
                    "is_stored_credential should be true when reusing stored payment method data"
                        .to_string(),
            },
        )?;

        helpers::validate_overcapture_request(
            &request.enable_overcapture,
            &request.capture_method,
        )?;
        request.validate_mit_request().change_context(
            errors::ApiErrorResponse::InvalidRequestData {
                message:
                "`mit_category` requires both: (1) `off_session = true`, and (2) `recurring_details`."
                        .to_string(),
            },
        )?;

        if request.confirm.unwrap_or(false) {
            helpers::validate_pm_or_token_given(
                &request.payment_method,
                &request
                    .payment_method_data
                    .as_ref()
                    .and_then(|pmd| pmd.payment_method_data.clone()),
                &request.payment_method_type,
                &mandate_type,
                &request.payment_token,
                &request.ctp_service_details,
            )?;

            helpers::validate_customer_id_mandatory_cases(
                request.setup_future_usage.is_some(),
                request.customer_id.as_ref().or(request
                    .customer
                    .as_ref()
                    .map(|customer| customer.id.clone())
                    .as_ref()),
            )?;
        }

        if request.split_payments.is_some() {
            let amount = request.amount.get_required_value("amount")?;
            helpers::validate_platform_request_for_marketplace(
                amount,
                request.split_payments.clone(),
            )?;
        };

        let _request_straight_through: Option<api::routing::StraightThroughAlgorithm> = request
            .routing
            .clone()
            .map(|val| val.parse_value("RoutingAlgorithm"))
            .transpose()
            .change_context(errors::ApiErrorResponse::InvalidRequestData {
                message: "Invalid straight through routing rules format".to_string(),
            })
            .attach_printable("Invalid straight through routing rules format")?;

        Ok((
            Box::new(self),
            operations::ValidateResult {
                merchant_id: merchant_context.get_merchant_account().get_id().to_owned(),
                payment_id,
                storage_scheme: merchant_context.get_merchant_account().storage_scheme,
                requeue: matches!(
                    request.retry_action,
                    Some(api_models::enums::RetryAction::Requeue)
                ),
            },
        ))
    }
}

impl PaymentCreate {
    #[cfg(feature = "v2")]
    #[instrument(skip_all)]
    #[allow(clippy::too_many_arguments)]
    pub async fn make_payment_attempt(
        payment_id: &common_utils::id_type::PaymentId,
        merchant_id: &common_utils::id_type::MerchantId,
        organization_id: &common_utils::id_type::OrganizationId,
        money: (api::Amount, enums::Currency),
        payment_method: Option<enums::PaymentMethod>,
        payment_method_type: Option<enums::PaymentMethodType>,
        request: &api::PaymentsRequest,
        browser_info: Option<serde_json::Value>,
        state: &SessionState,
        payment_method_billing_address_id: Option<String>,
        payment_method_info: &Option<domain::PaymentMethod>,
        _key_store: &domain::MerchantKeyStore,
        profile_id: common_utils::id_type::ProfileId,
        customer_acceptance: &Option<payments::CustomerAcceptance>,
        storage_scheme: enums::MerchantStorageScheme,
    ) -> RouterResult<(
        storage::PaymentAttemptNew,
        Option<api_models::payments::AdditionalPaymentData>,
    )> {
        todo!()
    }

    #[cfg(feature = "v1")]
    #[instrument(skip_all)]
    #[allow(clippy::too_many_arguments)]
    pub async fn make_payment_attempt(
        payment_id: &common_utils::id_type::PaymentId,
        merchant_id: &common_utils::id_type::MerchantId,
        organization_id: &common_utils::id_type::OrganizationId,
        money: (api::Amount, enums::Currency),
        payment_method: Option<enums::PaymentMethod>,
        payment_method_type: Option<enums::PaymentMethodType>,
        request: &api::PaymentsRequest,
        browser_info: Option<serde_json::Value>,
        state: &SessionState,
        optional_payment_method_billing_address_id: Option<String>,
        payment_method_info: &Option<domain::PaymentMethod>,
        key_store: &domain::MerchantKeyStore,
        profile_id: common_utils::id_type::ProfileId,
        customer_acceptance: &Option<common_payments_types::CustomerAcceptance>,
        storage_scheme: enums::MerchantStorageScheme,
    ) -> RouterResult<(
        storage::PaymentAttemptNew,
        Option<api_models::payments::AdditionalPaymentData>,
    )> {
        let payment_method_data =
            request
                .payment_method_data
                .as_ref()
                .and_then(|payment_method_data_request| {
                    payment_method_data_request.payment_method_data.as_ref()
                });

        let created_at @ modified_at @ last_synced = Some(common_utils::date_time::now());
        let status = helpers::payment_attempt_status_fsm(payment_method_data, request.confirm);
        let (amount, currency) = (money.0, Some(money.1));

        let mut additional_pm_data = request
            .payment_method_data
            .as_ref()
            .and_then(|payment_method_data_request| {
                payment_method_data_request.payment_method_data.clone()
            })
            .async_map(|payment_method_data| async {
                helpers::get_additional_payment_data(
                    &payment_method_data.into(),
                    &*state.store,
                    &profile_id,
                )
                .await
            })
            .await
            .transpose()?
            .flatten();

        if additional_pm_data.is_none() {
            // If recurring payment is made using payment_method_id, then fetch payment_method_data from retrieved payment_method object
            additional_pm_data = payment_method_info.as_ref().and_then(|pm_info| {
                pm_info
                    .payment_method_data
                    .clone()
                    .map(|x| x.into_inner().expose())
                    .and_then(|v| {
                        serde_json::from_value::<PaymentMethodsData>(v)
                            .map_err(|err| {
                                logger::error!(
                                    "Unable to deserialize payment methods data: {:?}",
                                    err
                                )
                            })
                            .ok()
                    })
                    .and_then(|pmd| match pmd {
                        PaymentMethodsData::Card(card) => {
                            Some(api_models::payments::AdditionalPaymentData::Card(Box::new(
                                api::CardDetailFromLocker::from(card).into(),
                            )))
                        }
                        PaymentMethodsData::WalletDetails(wallet) => match payment_method_type {
                            Some(enums::PaymentMethodType::ApplePay) => {
                                Some(api_models::payments::AdditionalPaymentData::Wallet {
                                    apple_pay: Box::<api_models::payments::ApplepayPaymentMethod>::try_from(
                                        wallet,
                                    )
                                    .inspect_err(|err| {
                                        logger::error!(
                                            "Unable to transform PaymentMethodDataWalletInfo to ApplepayPaymentMethod: {:?}",
                                            err
                                        )
                                    })
                                    .ok(),
                                    google_pay: None,
                                    samsung_pay: None,
                                })
                            }
                            Some(enums::PaymentMethodType::GooglePay) => {
                                Some(api_models::payments::AdditionalPaymentData::Wallet {
                                    apple_pay: None,
                                    google_pay: Some(Box::new(wallet.into())),
                                    samsung_pay: None,
                                })
                            }
                            Some(enums::PaymentMethodType::SamsungPay) => {
                                Some(api_models::payments::AdditionalPaymentData::Wallet {
                                    apple_pay: None,
                                    google_pay: None,
                                    samsung_pay: Some(Box::new(wallet.into())),
                                })
                            }
                            _ => None,
                        },
                        _ => None,
                    })
                    .or_else(|| match payment_method_type {
                        Some(enums::PaymentMethodType::Paypal) => {
                            Some(api_models::payments::AdditionalPaymentData::Wallet {
                                apple_pay: None,
                                google_pay: None,
                                samsung_pay: None,
                            })
                        }
                        _ => None,
                    })
            });
        };

        let additional_pm_data_value = additional_pm_data
            .as_ref()
            .map(Encode::encode_to_value)
            .transpose()
            .change_context(errors::ApiErrorResponse::InternalServerError)
            .attach_printable("Failed to encode additional pm data")?;
        let attempt_id = if core_utils::is_merchant_enabled_for_payment_id_as_connector_request_id(
            &state.conf,
            merchant_id,
        ) {
            payment_id.get_string_repr().to_owned()
        } else {
            payment_id.get_attempt_id(1)
        };

        if request.mandate_data.as_ref().is_some_and(|mandate_data| {
            mandate_data.update_mandate_id.is_some() && mandate_data.mandate_type.is_some()
        }) {
            Err(errors::ApiErrorResponse::InvalidRequestData {message:"Only one field out of 'mandate_type' and 'update_mandate_id' was expected, found both".to_string()})?
        }

        let mandate_data = if let Some(update_id) = request
            .mandate_data
            .as_ref()
            .and_then(|inner| inner.update_mandate_id.clone())
        {
            let mandate_details = MandateDetails {
                update_mandate_id: Some(update_id),
            };
            Some(mandate_details)
        } else {
            None
        };

        let payment_method_type = Option::<enums::PaymentMethodType>::foreign_from((
            payment_method_type,
            additional_pm_data.as_ref(),
            payment_method,
        ));

        // TODO: remove once https://github.com/juspay/hyperswitch/issues/7421 is fixed
        let payment_method_billing_address_id = match optional_payment_method_billing_address_id {
            None => payment_method_info
                .as_ref()
                .and_then(|pm_info| pm_info.payment_method_billing_address.as_ref())
                .map(|address| {
                    address.clone().deserialize_inner_value(|value| {
                        value.parse_value::<api_models::payments::Address>("Address")
                    })
                })
                .transpose()
                .change_context(errors::ApiErrorResponse::InternalServerError)
                .ok()
                .flatten()
                .async_map(|addr| async move {
                    helpers::create_or_find_address_for_payment_by_request(
                        state,
                        Some(addr.get_inner()),
                        None,
                        merchant_id,
                        payment_method_info
                            .as_ref()
                            .map(|pmd_info| pmd_info.customer_id.clone())
                            .as_ref(),
                        key_store,
                        payment_id,
                        storage_scheme,
                    )
                    .await
                })
                .await
                .transpose()
                .change_context(errors::ApiErrorResponse::InternalServerError)?
                .flatten()
                .map(|address| address.address_id),
            address_id => address_id,
        };

        let is_stored_credential = helpers::is_stored_credential(
            &request.recurring_details,
            &request.payment_token,
            request.mandate_id.is_some(),
            request.is_stored_credential,
        );
        Ok((
            storage::PaymentAttemptNew {
                payment_id: payment_id.to_owned(),
                merchant_id: merchant_id.to_owned(),
                attempt_id,
                status,
                currency,
                payment_method,
                capture_method: request.capture_method,
                capture_on: request.capture_on,
                confirm: request.confirm.unwrap_or(false),
                created_at,
                modified_at,
                last_synced,
                authentication_type: request.authentication_type,
                browser_info,
                payment_experience: request.payment_experience,
                payment_method_type,
                payment_method_data: additional_pm_data_value,
                amount_to_capture: request.amount_to_capture,
                payment_token: request.payment_token.clone(),
                mandate_id: request.mandate_id.clone(),
                business_sub_label: request.business_sub_label.clone(),
                mandate_details: request
                    .mandate_data
                    .as_ref()
                    .and_then(|inner| inner.mandate_type.clone().map(Into::into)),
                external_three_ds_authentication_attempted: None,
                mandate_data,
                payment_method_billing_address_id,
                net_amount: hyperswitch_domain_models::payments::payment_attempt::NetAmount::from_payments_request(
                    request,
                    MinorUnit::from(amount),
                ),
                save_to_locker: None,
                connector: None,
                error_message: None,
                offer_amount: None,
                payment_method_id: payment_method_info
                    .as_ref()
                    .map(|pm_info| pm_info.get_id().clone()),
                cancellation_reason: None,
                error_code: None,
                connector_metadata: None,
                straight_through_algorithm: None,
                preprocessing_step_id: None,
                error_reason: None,
                connector_response_reference_id: None,
                multiple_capture_count: None,
                amount_capturable: MinorUnit::new(i64::default()),
                updated_by: String::default(),
                authentication_data: None,
                encoded_data: None,
                merchant_connector_id: None,
                unified_code: None,
                unified_message: None,
                fingerprint_id: None,
                authentication_connector: None,
                authentication_id: None,
                client_source: None,
                client_version: None,
                customer_acceptance: customer_acceptance
                    .clone()
                    .map(|customer_acceptance| customer_acceptance.encode_to_value())
                    .transpose()
                    .change_context(errors::ApiErrorResponse::InternalServerError)
                    .attach_printable("Failed to serialize customer_acceptance")?
                    .map(Secret::new),
                organization_id: organization_id.clone(),
                profile_id,
                connector_mandate_detail: None,
                request_extended_authorization: None,
                extended_authorization_applied: None,
                extended_authorization_last_applied_at: None,
                capture_before: None,
                card_discovery: None,
                processor_merchant_id: merchant_id.to_owned(),
                created_by: None,
                setup_future_usage_applied: request.setup_future_usage,
                routing_approach: Some(common_enums::RoutingApproach::default()),
                connector_request_reference_id: None,
                network_transaction_id:None,
                network_details:None,
                is_stored_credential,
                authorized_amount: None,
                tokenization:request.tokenization
            },
            additional_pm_data,

        ))
    }

    #[instrument(skip_all)]
    #[allow(clippy::too_many_arguments)]
    async fn make_payment_intent(
        state: &SessionState,
        payment_id: &common_utils::id_type::PaymentId,
        merchant_context: &domain::MerchantContext,
        money: (api::Amount, enums::Currency),
        request: &api::PaymentsRequest,
        shipping_address_id: Option<String>,
        payment_link_data: Option<api_models::payments::PaymentLinkResponse>,
        billing_address_id: Option<String>,
        active_attempt_id: String,
        profile_id: common_utils::id_type::ProfileId,
        session_expiry: PrimitiveDateTime,
        business_profile: &domain::Profile,
        is_payment_id_from_merchant: bool,
    ) -> RouterResult<storage::PaymentIntent> {
        let created_at @ modified_at @ last_synced = common_utils::date_time::now();

        let status = helpers::payment_intent_status_fsm(
            request
                .payment_method_data
                .as_ref()
                .and_then(|request_payment_method_data| {
                    request_payment_method_data.payment_method_data.as_ref()
                }),
            request.confirm,
        );
        let client_secret = payment_id.generate_client_secret();
        let (amount, currency) = (money.0, Some(money.1));

        let order_details = request
            .get_order_details_as_value()
            .change_context(errors::ApiErrorResponse::InternalServerError)
            .attach_printable("Failed to convert order details to value")?;

        let allowed_payment_method_types = request
            .get_allowed_payment_method_types_as_value()
            .change_context(errors::ApiErrorResponse::InternalServerError)
            .attach_printable("Error converting allowed_payment_types to Value")?;

        let connector_metadata = request
            .get_connector_metadata_as_value()
            .change_context(errors::ApiErrorResponse::InternalServerError)
            .attach_printable("Error converting connector_metadata to Value")?;

        let feature_metadata = request
            .get_feature_metadata_as_value()
            .change_context(errors::ApiErrorResponse::InternalServerError)
            .attach_printable("Error converting feature_metadata to Value")?;

        let payment_link_id = payment_link_data.map(|pl_data| pl_data.payment_link_id);

        let request_incremental_authorization =
            core_utils::get_request_incremental_authorization_value(
                request.request_incremental_authorization,
                request.capture_method,
            )?;

        let split_payments = request.split_payments.clone();

        // Derivation of directly supplied Customer data in our Payment Create Request
        let raw_customer_details = if request.customer_id.is_none()
            && (request.name.is_some()
                || request.email.is_some()
                || request.phone.is_some()
                || request.phone_country_code.is_some())
        {
            Some(CustomerData {
                name: request.name.clone(),
                phone: request.phone.clone(),
                email: request.email.clone(),
                phone_country_code: request.phone_country_code.clone(),
                tax_registration_id: None,
            })
        } else {
            None
        };
        let is_payment_processor_token_flow = request.recurring_details.as_ref().and_then(
            |recurring_details| match recurring_details {
                RecurringDetails::ProcessorPaymentToken(_) => Some(true),
                _ => None,
            },
        );

        let key = merchant_context
            .get_merchant_key_store()
            .key
            .get_inner()
            .peek();
        let identifier = Identifier::Merchant(
            merchant_context
                .get_merchant_key_store()
                .merchant_id
                .clone(),
        );
        let key_manager_state: KeyManagerState = state.into();

        let shipping_details_encoded = request
            .shipping
            .clone()
            .map(|shipping| Encode::encode_to_value(&shipping).map(Secret::new))
            .transpose()
            .change_context(errors::ApiErrorResponse::InternalServerError)
            .attach_printable("Unable to encode billing details to serde_json::Value")?;

        let billing_details_encoded = request
            .billing
            .clone()
            .map(|billing| Encode::encode_to_value(&billing).map(Secret::new))
            .transpose()
            .change_context(errors::ApiErrorResponse::InternalServerError)
            .attach_printable("Unable to encode billing details to serde_json::Value")?;

        let customer_details_encoded = raw_customer_details
            .map(|customer| Encode::encode_to_value(&customer).map(Secret::new))
            .transpose()
            .change_context(errors::ApiErrorResponse::InternalServerError)
            .attach_printable("Unable to encode shipping details to serde_json::Value")?;

        let encrypted_data = domain::types::crypto_operation(
            &key_manager_state,
            type_name!(storage::PaymentIntent),
            domain::types::CryptoOperation::BatchEncrypt(
                FromRequestEncryptablePaymentIntent::to_encryptable(
                    FromRequestEncryptablePaymentIntent {
                        shipping_details: shipping_details_encoded,
                        billing_details: billing_details_encoded,
                        customer_details: customer_details_encoded,
                    },
                ),
            ),
            identifier.clone(),
            key,
        )
        .await
        .and_then(|val| val.try_into_batchoperation())
        .change_context(errors::ApiErrorResponse::InternalServerError)
        .attach_printable("Unable to encrypt data")?;

        let encrypted_data = FromRequestEncryptablePaymentIntent::from_encryptable(encrypted_data)
            .change_context(errors::ApiErrorResponse::InternalServerError)
            .attach_printable("Unable to encrypt the payment intent data")?;

        let skip_external_tax_calculation = request.skip_external_tax_calculation;

        let tax_details = request
            .order_tax_amount
            .map(|tax_amount| diesel_models::TaxDetails {
                default: Some(diesel_models::DefaultTax {
                    order_tax_amount: tax_amount,
                }),
                payment_method_type: None,
            });
        let force_3ds_challenge_trigger = request
            .force_3ds_challenge
            .unwrap_or(business_profile.force_3ds_challenge);

        Ok(storage::PaymentIntent {
            payment_id: payment_id.to_owned(),
            merchant_id: merchant_context.get_merchant_account().get_id().to_owned(),
            status,
            amount: MinorUnit::from(amount),
            currency,
            description: request.description.clone(),
            created_at,
            modified_at,
            last_synced: Some(last_synced),
            client_secret: Some(client_secret),
            setup_future_usage: request.setup_future_usage,
            off_session: request.off_session,
            return_url: request.return_url.as_ref().map(|a| a.to_string()),
            shipping_address_id,
            billing_address_id,
            statement_descriptor_name: request.statement_descriptor_name.clone(),
            statement_descriptor_suffix: request.statement_descriptor_suffix.clone(),
            metadata: request.metadata.clone(),
            business_country: request.business_country,
            business_label: request.business_label.clone(),
            active_attempt: hyperswitch_domain_models::RemoteStorageObject::ForeignID(
                active_attempt_id,
            ),
            order_details,
            amount_captured: None,
            customer_id: request.get_customer_id().cloned(),
            connector_id: None,
            allowed_payment_method_types,
            connector_metadata,
            feature_metadata,
            attempt_count: 1,
            profile_id: Some(profile_id),
            merchant_decision: None,
            payment_link_id,
            payment_confirm_source: None,
            surcharge_applicable: None,
            updated_by: merchant_context
                .get_merchant_account()
                .storage_scheme
                .to_string(),
            request_incremental_authorization,
            incremental_authorization_allowed: None,
            authorization_count: None,
            fingerprint_id: None,
            session_expiry: Some(session_expiry),
            request_external_three_ds_authentication: request
                .request_external_three_ds_authentication,
            split_payments,
            frm_metadata: request.frm_metadata.clone(),
            billing_details: encrypted_data.billing_details,
            customer_details: encrypted_data.customer_details,
            merchant_order_reference_id: request.merchant_order_reference_id.clone(),
            shipping_details: encrypted_data.shipping_details,
            is_payment_processor_token_flow,
            organization_id: merchant_context
                .get_merchant_account()
                .organization_id
                .clone(),
            shipping_cost: request.shipping_cost,
            tax_details,
            skip_external_tax_calculation,
            request_extended_authorization: request.request_extended_authorization,
            psd2_sca_exemption_type: request.psd2_sca_exemption_type,
            processor_merchant_id: merchant_context.get_merchant_account().get_id().to_owned(),
            created_by: None,
            force_3ds_challenge: request.force_3ds_challenge,
            force_3ds_challenge_trigger: Some(force_3ds_challenge_trigger),
            is_iframe_redirection_enabled: request
                .is_iframe_redirection_enabled
                .or(business_profile.is_iframe_redirection_enabled),
            is_payment_id_from_merchant: Some(is_payment_id_from_merchant),
            payment_channel: request.payment_channel.clone(),
            order_date: request.order_date,
            discount_amount: request.discount_amount,
            duty_amount: request.duty_amount,
            tax_status: request.tax_status,
            shipping_amount_tax: request.shipping_amount_tax,
            enable_partial_authorization: request.enable_partial_authorization,
            enable_overcapture: request.enable_overcapture,
            mit_category: request.mit_category,
            billing_descriptor: request.billing_descriptor.clone(),
<<<<<<< HEAD
            partner_merchant_identifier_details: request
                .partner_merchant_identifier_details
                .clone(),
=======
            tokenization: request.tokenization,
>>>>>>> 947941ca
        })
    }

    #[instrument(skip_all)]
    pub async fn get_ephemeral_key(
        request: &api::PaymentsRequest,
        state: &SessionState,
        merchant_context: &domain::MerchantContext,
    ) -> Option<ephemeral_key::EphemeralKey> {
        match request.get_customer_id() {
            Some(customer_id) => helpers::make_ephemeral_key(
                state.clone(),
                customer_id.clone(),
                merchant_context
                    .get_merchant_account()
                    .get_id()
                    .to_owned()
                    .clone(),
            )
            .await
            .ok()
            .and_then(|ek| {
                if let services::ApplicationResponse::Json(ek) = ek {
                    Some(ek)
                } else {
                    None
                }
            }),
            None => None,
        }
    }
}

#[instrument(skip_all)]
pub fn payments_create_request_validation(
    req: &api::PaymentsRequest,
) -> RouterResult<(api::Amount, enums::Currency)> {
    let currency = req.currency.get_required_value("currency")?;
    let amount = req.amount.get_required_value("amount")?;
    Ok((amount, currency))
}

#[allow(clippy::too_many_arguments)]
async fn create_payment_link(
    request: &api::PaymentsRequest,
    payment_link_config: api_models::admin::PaymentLinkConfig,
    merchant_id: &common_utils::id_type::MerchantId,
    payment_id: common_utils::id_type::PaymentId,
    db: &dyn StorageInterface,
    amount: api::Amount,
    description: Option<String>,
    profile_id: common_utils::id_type::ProfileId,
    domain_name: String,
    session_expiry: PrimitiveDateTime,
    locale: Option<String>,
) -> RouterResult<Option<api_models::payments::PaymentLinkResponse>> {
    let created_at @ last_modified_at = Some(common_utils::date_time::now());
    let payment_link_id = utils::generate_id(consts::ID_LENGTH, "plink");
    let locale_str = locale.unwrap_or("en".to_owned());
    let open_payment_link = format!(
        "{}/payment_link/{}/{}?locale={}",
        domain_name,
        merchant_id.get_string_repr(),
        payment_id.get_string_repr(),
        locale_str.clone(),
    );

    let secure_link = payment_link_config.allowed_domains.as_ref().map(|_| {
        format!(
            "{}/payment_link/s/{}/{}?locale={}",
            domain_name,
            merchant_id.get_string_repr(),
            payment_id.get_string_repr(),
            locale_str,
        )
    });

    let payment_link_config_encoded_value = payment_link_config.encode_to_value().change_context(
        errors::ApiErrorResponse::InvalidDataValue {
            field_name: "payment_link_config",
        },
    )?;

    let payment_link_req = storage::PaymentLinkNew {
        payment_link_id: payment_link_id.clone(),
        payment_id: payment_id.clone(),
        merchant_id: merchant_id.clone(),
        link_to_pay: open_payment_link.clone(),
        amount: MinorUnit::from(amount),
        currency: request.currency,
        created_at,
        last_modified_at,
        fulfilment_time: Some(session_expiry),
        custom_merchant_name: Some(payment_link_config.seller_name),
        description,
        payment_link_config: Some(payment_link_config_encoded_value),
        profile_id: Some(profile_id),
        secure_link,
    };
    let payment_link_db = db
        .insert_payment_link(payment_link_req)
        .await
        .to_duplicate_response(errors::ApiErrorResponse::GenericDuplicateError {
            message: "payment link already exists!".to_string(),
        })?;

    Ok(Some(api_models::payments::PaymentLinkResponse {
        link: payment_link_db.link_to_pay.clone(),
        secure_link: payment_link_db.secure_link,
        payment_link_id: payment_link_db.payment_link_id,
    }))
}<|MERGE_RESOLUTION|>--- conflicted
+++ resolved
@@ -1677,13 +1677,10 @@
             enable_overcapture: request.enable_overcapture,
             mit_category: request.mit_category,
             billing_descriptor: request.billing_descriptor.clone(),
-<<<<<<< HEAD
+            tokenization: request.tokenization,
             partner_merchant_identifier_details: request
                 .partner_merchant_identifier_details
                 .clone(),
-=======
-            tokenization: request.tokenization,
->>>>>>> 947941ca
         })
     }
 
