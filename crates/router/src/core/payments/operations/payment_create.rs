--- conflicted
+++ resolved
@@ -390,16 +390,6 @@
             None => None,
         };
 
-<<<<<<< HEAD
-        if let Some(true) = request.confirm {
-            helpers::validate_pm_or_token_given(
-                &request.payment_token,
-                &request.payment_method_data,
-            )?;
-        }
-
-=======
->>>>>>> 19b7b17d
         let request_merchant_id = request.merchant_id.as_deref();
         helpers::validate_merchant_id(&merchant_account.merchant_id, request_merchant_id)
             .change_context(errors::ApiErrorResponse::MerchantAccountNotFound)?;
