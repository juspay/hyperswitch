--- conflicted
+++ resolved
@@ -570,12 +570,7 @@
             mandate_details: request
                 .mandate_data
                 .as_ref()
-<<<<<<< HEAD
-                .and_then(|inner| inner.mandate_type.clone().map(ForeignInto::foreign_into)),
-            amount_capturable: amount.into(),
-=======
                 .and_then(|inner| inner.mandate_type.clone().map(Into::into)),
->>>>>>> ad4b7de6
             ..storage::PaymentAttemptNew::default()
         })
     }
