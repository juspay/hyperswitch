--- conflicted
+++ resolved
@@ -1044,82 +1044,6 @@
             .map(Secret::new);
 
         // Derivation of directly supplied Billing Address data in our Payment Create Request
-<<<<<<< HEAD
-        let mut raw_billing_address_details = AddressDetails::default();
-        let billing_details_present = request.billing.clone().map(|billing_details| {
-            billing_details.address.clone().map(|address| {
-                raw_billing_address_details.set_city(address.city);
-                raw_billing_address_details.set_country(address.country);
-                raw_billing_address_details.set_line1(address.line1);
-                raw_billing_address_details.set_line2(address.line2);
-                raw_billing_address_details.set_line3(address.line3);
-                raw_billing_address_details.set_zip(address.zip);
-                raw_billing_address_details.set_state(address.state);
-                raw_billing_address_details.set_first_name(address.first_name);
-                raw_billing_address_details.set_last_name(address.last_name);
-                true
-            })
-        });
-
-        // Encrypting our Billing Address Details to be stored in Payment Intent
-        let key = key_store.key.get_inner().peek();
-        let billing_address_details =
-            if billing_details_present.is_some_and(|d| d.is_some_and(|d| d)) {
-                Some(raw_billing_address_details)
-                    .as_ref()
-                    .map(Encode::encode_to_value)
-                    .transpose()
-                    .change_context(errors::ApiErrorResponse::InvalidDataValue {
-                        field_name: "billing_address_details",
-                    })
-                    .attach_printable("Unable to convert billing address details to a value")?
-                    .map(Secret::new)
-                    .async_lift(|inner| encrypt_optional(inner, key))
-                    .await
-                    .change_context(errors::ApiErrorResponse::InternalServerError)
-                    .attach_printable("Unable to encrypt guest customer details")?
-            } else {
-                None
-            };
-
-        // Derivation of directly supplied Shipping Address data in our Payment Create Request
-        let mut raw_shipping_details = AddressDetails::default();
-        let shipping_details_present = request.shipping.clone().map(|shipping_details| {
-            shipping_details.address.clone().map(|address| {
-                raw_shipping_details.set_city(address.city);
-                raw_shipping_details.set_country(address.country);
-                raw_shipping_details.set_line1(address.line1);
-                raw_shipping_details.set_line2(address.line2);
-                raw_shipping_details.set_line3(address.line3);
-                raw_shipping_details.set_zip(address.zip);
-                raw_shipping_details.set_state(address.state);
-                raw_shipping_details.set_first_name(address.first_name);
-                raw_shipping_details.set_last_name(address.last_name);
-                true
-            })
-        });
-
-        // Encrypting our Billing Address Details to be stored in Payment Intent
-        let key = key_store.key.get_inner().peek();
-        let shipping_address_details =
-            if shipping_details_present.is_some_and(|d| d.is_some_and(|d| d)) {
-                Some(raw_shipping_details)
-                    .as_ref()
-                    .map(Encode::encode_to_value)
-                    .transpose()
-                    .change_context(errors::ApiErrorResponse::InvalidDataValue {
-                        field_name: "shipping_address_details",
-                    })
-                    .attach_printable("Unable to convert shipping address details to a value")?
-                    .map(Secret::new)
-                    .async_lift(|inner| encrypt_optional(inner, key))
-                    .await
-                    .change_context(errors::ApiErrorResponse::InternalServerError)
-                    .attach_printable("Unable to encrypt shipping address details")?
-            } else {
-                None
-            };
-=======
         let raw_billing_address_details = request
             .billing
             .clone()
@@ -1156,7 +1080,6 @@
         } else {
             None
         };
->>>>>>> 17305b2b
 
         Ok(storage::PaymentIntent {
             payment_id: payment_id.to_string(),
@@ -1206,11 +1129,8 @@
             charges,
             frm_metadata: request.frm_metadata.clone(),
             billing_address_details,
-<<<<<<< HEAD
             shipping_address_details,
-=======
             customer_details,
->>>>>>> 17305b2b
         })
     }
 
