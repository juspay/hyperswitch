use std::marker::PhantomData;

use api_models::enums::FrmSuggestion;
use async_trait::async_trait;
use common_utils::ext_traits::{AsyncExt, Encode, ValueExt};
use data_models::mandates::MandateData;
use diesel_models::ephemeral_key;
use error_stack::{self, ResultExt};
use router_derive::PaymentOperation;
use router_env::{instrument, tracing};

use super::{BoxedOperation, Domain, GetTracker, Operation, UpdateTracker, ValidateRequest};
use crate::{
    consts,
    core::{
        errors::{self, CustomResult, RouterResult, StorageErrorExt},
        payments::{self, helpers, operations, CustomerDetails, PaymentAddress, PaymentData},
        utils::{self as core_utils},
    },
    db::StorageInterface,
    routes::AppState,
    services,
    types::{
        self,
        api::{self, PaymentIdTypeExt},
        domain,
        storage::{
            self,
            enums::{self, IntentStatus},
        },
    },
    utils::{self, OptionExt},
};

#[derive(Debug, Clone, Copy, PaymentOperation)]
#[operation(ops = "all", flow = "authorize")]
pub struct PaymentCreate;

/// The `get_trackers` function for `PaymentsCreate` is an entrypoint for new payments
/// This will create all the entities required for a new payment from the request
#[async_trait]
impl<F: Send + Clone> GetTracker<F, PaymentData<F>, api::PaymentsRequest> for PaymentCreate {
    #[instrument(skip_all)]
    async fn get_trackers<'a>(
        &'a self,
        state: &'a AppState,
        payment_id: &api::PaymentIdType,
        request: &api::PaymentsRequest,
        mandate_type: Option<api::MandateTransactionType>,
        merchant_account: &domain::MerchantAccount,
        merchant_key_store: &domain::MerchantKeyStore,
        _auth_flow: services::AuthFlow,
    ) -> RouterResult<(
        BoxedOperation<'a, F, api::PaymentsRequest>,
        PaymentData<F>,
        Option<CustomerDetails>,
    )> {
        let db = &*state.store;
        let ephemeral_key = Self::get_ephemeral_key(request, state, merchant_account).await;
        let merchant_id = &merchant_account.merchant_id;
        let storage_scheme = merchant_account.storage_scheme;
        let (payment_intent, payment_attempt, connector_response);

        let money @ (amount, currency) = payments_create_request_validation(request)?;

        let payment_id = payment_id
            .get_payment_intent_id()
            .change_context(errors::ApiErrorResponse::PaymentNotFound)?;

        helpers::validate_business_details(
            request.business_country,
            request.business_label.as_ref(),
            merchant_account,
        )?;

        // Validate whether profile_id passed in request is valid and is linked to the merchant
        core_utils::validate_and_get_business_profile(db, request.profile_id.as_ref(), merchant_id)
            .await?;

        let payment_type = helpers::infer_payment_type(&amount, mandate_type.as_ref());

        let (
            token,
            payment_method,
            payment_method_type,
            setup_mandate,
            recurring_mandate_payment_data,
            mandate_connector,
        ) = helpers::get_token_pm_type_mandate_details(
            state,
            request,
            mandate_type,
            merchant_account,
        )
        .await?;

        let customer_details = helpers::get_customer_details_from_request(request);

        let shipping_address = helpers::create_or_find_address_for_payment_by_request(
            db,
            request.shipping.as_ref(),
            None,
            merchant_id,
            customer_details.customer_id.as_ref(),
            merchant_key_store,
            &payment_id,
            merchant_account.storage_scheme,
        )
        .await?;

        let billing_address = helpers::create_or_find_address_for_payment_by_request(
            db,
            request.billing.as_ref(),
            None,
            merchant_id,
            customer_details.customer_id.as_ref(),
            merchant_key_store,
            &payment_id,
            merchant_account.storage_scheme,
        )
        .await?;

        let browser_info = request
            .browser_info
            .clone()
            .map(|x| {
                common_utils::ext_traits::Encode::<types::BrowserInformation>::encode_to_value(&x)
            })
            .transpose()
            .change_context(errors::ApiErrorResponse::InvalidDataValue {
                field_name: "browser_info",
            })?;

        let attempt_id = if core_utils::is_merchant_enabled_for_payment_id_as_connector_request_id(
            &state.conf,
            merchant_id,
        ) {
            payment_id.to_string()
        } else {
            utils::get_payment_attempt_id(payment_id.clone(), 1)
        };

        let payment_intent_new = Self::make_payment_intent(
            &payment_id,
            merchant_account,
            money,
            request,
            shipping_address.clone().map(|x| x.address_id),
            billing_address.clone().map(|x| x.address_id),
            attempt_id,
            state,
        )
        .await?;

        let payment_attempt_new = Self::make_payment_attempt(
            &payment_id,
            merchant_id,
            money,
            payment_method,
            payment_method_type,
            request,
            browser_info,
            state,
        )
        .await?;

        payment_intent = db
            .insert_payment_intent(payment_intent_new, storage_scheme)
            .await
            .to_duplicate_response(errors::ApiErrorResponse::DuplicatePayment {
                payment_id: payment_id.clone(),
            })?;

<<<<<<< HEAD
        payment_intent = db
            .insert_payment_intent(
                Self::make_payment_intent(
                    &payment_id,
                    merchant_account,
                    money,
                    request,
                    shipping_address.clone().map(|x| x.address_id),
                    billing_address.clone().map(|x| x.address_id),
                    payment_type,
                    payment_attempt.attempt_id.to_owned(),
                    state,
                )
                .await?,
                storage_scheme,
            )
=======
        payment_attempt = db
            .insert_payment_attempt(payment_attempt_new, storage_scheme)
>>>>>>> 7fb5c044
            .await
            .to_duplicate_response(errors::ApiErrorResponse::DuplicatePayment {
                payment_id: payment_id.clone(),
            })?;

        connector_response = db
            .insert_connector_response(
                Self::make_connector_response(&payment_attempt),
                storage_scheme,
            )
            .await
            .to_duplicate_response(errors::ApiErrorResponse::DuplicatePayment {
                payment_id: payment_id.clone(),
            })?;

        let mandate_id = request
            .mandate_id
            .as_ref()
            .async_and_then(|mandate_id| async {
                let mandate = db
                    .find_mandate_by_merchant_id_mandate_id(merchant_id, mandate_id)
                    .await
                    .to_not_found_response(errors::ApiErrorResponse::MandateNotFound);
                Some(mandate.and_then(|mandate_obj| {
                    match (
                        mandate_obj.network_transaction_id,
                        mandate_obj.connector_mandate_ids,
                    ) {
                        (Some(network_tx_id), _) => Ok(api_models::payments::MandateIds {
                            mandate_id: mandate_obj.mandate_id,
                            mandate_reference_id: Some(
                                api_models::payments::MandateReferenceId::NetworkMandateId(
                                    network_tx_id,
                                ),
                            ),
                        }),
                        (_, Some(connector_mandate_id)) => connector_mandate_id
                        .parse_value("ConnectorMandateId")
                        .change_context(errors::ApiErrorResponse::MandateNotFound)
                        .map(|connector_id: api_models::payments::ConnectorMandateReferenceId| {
                            api_models::payments::MandateIds {
                                mandate_id: mandate_obj.mandate_id,
                                mandate_reference_id: Some(api_models::payments::MandateReferenceId::ConnectorMandateId(
                                    api_models::payments::ConnectorMandateReferenceId {
                                        connector_mandate_id: connector_id.connector_mandate_id,
                                        payment_method_id: connector_id.payment_method_id,
                                    },
                                ))
                            }
                         }),
                        (_, _) => Ok(api_models::payments::MandateIds {
                            mandate_id: mandate_obj.mandate_id,
                            mandate_reference_id: None,
                        }),
                    }
                }))
            })
            .await
            .transpose()?;

        let operation = payments::if_not_create_change_operation::<_, F>(
            payment_intent.status,
            request.confirm,
            self,
        );

        let creds_identifier = request
            .merchant_connector_details
            .as_ref()
            .map(|mcd| mcd.creds_identifier.to_owned());
        request
            .merchant_connector_details
            .to_owned()
            .async_map(|mcd| async {
                helpers::insert_merchant_connector_creds_to_config(
                    db,
                    merchant_account.merchant_id.as_str(),
                    mcd,
                )
                .await
            })
            .await
            .transpose()?;

        // The operation merges mandate data from both request and payment_attempt
        let setup_mandate: Option<MandateData> = setup_mandate.map(Into::into);

        Ok((
            operation,
            PaymentData {
                flow: PhantomData,
                payment_intent,
                payment_attempt,
                currency,
                amount,
                email: request.email.clone(),
                mandate_id,
                mandate_connector,
                setup_mandate,
                token,
                address: PaymentAddress {
                    shipping: shipping_address.as_ref().map(|a| a.into()),
                    billing: billing_address.as_ref().map(|a| a.into()),
                },
                confirm: request.confirm,
                payment_method_data: request.payment_method_data.clone(),
                refunds: vec![],
                disputes: vec![],
                attempts: None,
                force_sync: None,
                connector_response,
                sessions_token: vec![],
                card_cvc: request.card_cvc.clone(),
                creds_identifier,
                pm_token: None,
                connector_customer_id: None,
                recurring_mandate_payment_data,
                ephemeral_key,
                multiple_capture_data: None,
                redirect_response: None,
                frm_message: None,
            },
            Some(customer_details),
        ))
    }
}

#[async_trait]
impl<F: Clone + Send> Domain<F, api::PaymentsRequest> for PaymentCreate {
    #[instrument(skip_all)]
    async fn get_or_create_customer_details<'a>(
        &'a self,
        db: &dyn StorageInterface,
        payment_data: &mut PaymentData<F>,
        request: Option<CustomerDetails>,
        key_store: &domain::MerchantKeyStore,
    ) -> CustomResult<
        (
            BoxedOperation<'a, F, api::PaymentsRequest>,
            Option<domain::Customer>,
        ),
        errors::StorageError,
    > {
        helpers::create_customer_if_not_exist(
            Box::new(self),
            db,
            payment_data,
            request,
            &key_store.merchant_id,
            key_store,
        )
        .await
    }

    #[instrument(skip_all)]
    async fn make_pm_data<'a>(
        &'a self,
        state: &'a AppState,
        payment_data: &mut PaymentData<F>,
        _storage_scheme: enums::MerchantStorageScheme,
    ) -> RouterResult<(
        BoxedOperation<'a, F, api::PaymentsRequest>,
        Option<api::PaymentMethodData>,
    )> {
        helpers::make_pm_data(Box::new(self), state, payment_data).await
    }

    #[instrument(skip_all)]
    async fn add_task_to_process_tracker<'a>(
        &'a self,
        _state: &'a AppState,
        _payment_attempt: &storage::PaymentAttempt,
        _requeue: bool,
        _schedule_time: Option<time::PrimitiveDateTime>,
    ) -> CustomResult<(), errors::ApiErrorResponse> {
        Ok(())
    }

    async fn get_connector<'a>(
        &'a self,
        _merchant_account: &domain::MerchantAccount,
        state: &AppState,
        request: &api::PaymentsRequest,
        _payment_intent: &storage::PaymentIntent,
        _merchant_key_store: &domain::MerchantKeyStore,
    ) -> CustomResult<api::ConnectorChoice, errors::ApiErrorResponse> {
        helpers::get_connector_default(state, request.routing.clone()).await
    }
}

#[async_trait]
impl<F: Clone> UpdateTracker<F, PaymentData<F>, api::PaymentsRequest> for PaymentCreate {
    #[instrument(skip_all)]
    async fn update_trackers<'b>(
        &'b self,
        db: &dyn StorageInterface,
        mut payment_data: PaymentData<F>,
        _customer: Option<domain::Customer>,
        storage_scheme: enums::MerchantStorageScheme,
        _updated_customer: Option<storage::CustomerUpdate>,
        _merchant_key_store: &domain::MerchantKeyStore,
        _frm_suggestion: Option<FrmSuggestion>,
        _header_payload: api::HeaderPayload,
    ) -> RouterResult<(BoxedOperation<'b, F, api::PaymentsRequest>, PaymentData<F>)>
    where
        F: 'b + Send,
    {
        let status = match payment_data.payment_intent.status {
            IntentStatus::RequiresPaymentMethod => match payment_data.payment_method_data {
                Some(_) => Some(IntentStatus::RequiresConfirmation),
                _ => None,
            },
            IntentStatus::RequiresConfirmation => {
                if let Some(true) = payment_data.confirm {
                    //TODO: do this later, request validation should happen before
                    Some(IntentStatus::Processing)
                } else {
                    None
                }
            }
            _ => None,
        };

        let payment_token = payment_data.token.clone();
        let connector = payment_data.payment_attempt.connector.clone();
        let straight_through_algorithm = payment_data
            .payment_attempt
            .straight_through_algorithm
            .clone();
        let authorized_amount = payment_data.payment_attempt.amount;

        payment_data.payment_attempt = db
            .update_payment_attempt_with_attempt_id(
                payment_data.payment_attempt,
                storage::PaymentAttemptUpdate::UpdateTrackers {
                    payment_token,
                    connector,
                    straight_through_algorithm,
                    amount_capturable: match payment_data.confirm.unwrap_or(true) {
                        true => Some(authorized_amount),
                        false => None,
                    },
                },
                storage_scheme,
            )
            .await
            .to_not_found_response(errors::ApiErrorResponse::PaymentNotFound)?;

        let customer_id = payment_data.payment_intent.customer_id.clone();
        payment_data.payment_intent = db
            .update_payment_intent(
                payment_data.payment_intent,
                storage::PaymentIntentUpdate::ReturnUrlUpdate {
                    return_url: None,
                    status,
                    customer_id,
                    shipping_address_id: None,
                    billing_address_id: None,
                },
                storage_scheme,
            )
            .await
            .to_not_found_response(errors::ApiErrorResponse::PaymentNotFound)?;

        // payment_data.mandate_id = response.and_then(|router_data| router_data.request.mandate_id);

        Ok((
            payments::is_confirm(self, payment_data.confirm),
            payment_data,
        ))
    }
}

impl<F: Send + Clone> ValidateRequest<F, api::PaymentsRequest> for PaymentCreate {
    #[instrument(skip_all)]
    fn validate_request<'a, 'b>(
        &'b self,
        request: &api::PaymentsRequest,
        merchant_account: &'a domain::MerchantAccount,
    ) -> RouterResult<(
        BoxedOperation<'b, F, api::PaymentsRequest>,
        operations::ValidateResult<'a>,
    )> {
        helpers::validate_customer_details_in_request(request)?;

        let given_payment_id = match &request.payment_id {
            Some(id_type) => Some(
                id_type
                    .get_payment_intent_id()
                    .change_context(errors::ApiErrorResponse::PaymentNotFound)?,
            ),
            None => None,
        };

        let request_merchant_id = request.merchant_id.as_deref();
        helpers::validate_merchant_id(&merchant_account.merchant_id, request_merchant_id)
            .change_context(errors::ApiErrorResponse::MerchantAccountNotFound)?;

        helpers::validate_request_amount_and_amount_to_capture(
            request.amount,
            request.amount_to_capture,
        )
        .change_context(errors::ApiErrorResponse::InvalidDataFormat {
            field_name: "amount_to_capture".to_string(),
            expected_format: "amount_to_capture lesser than amount".to_string(),
        })?;

        helpers::validate_card_data(request.payment_method_data.clone())?;

        helpers::validate_payment_method_fields_present(request)?;

        let payment_id = core_utils::get_or_generate_id("payment_id", &given_payment_id, "pay")?;

        let mandate_type =
            helpers::validate_mandate(request, payments::is_operation_confirm(self))?;

        if request.confirm.unwrap_or(false) {
            helpers::validate_pm_or_token_given(
                &request.payment_method,
                &request.payment_method_data,
                &request.payment_method_type,
                &mandate_type,
                &request.payment_token,
            )?;

            helpers::validate_customer_id_mandatory_cases(
                request.shipping.is_some(),
                request.billing.is_some(),
                request.setup_future_usage.is_some(),
                &request
                    .customer
                    .clone()
                    .map(|customer| customer.id)
                    .or(request.customer_id.clone()),
            )?;
        }

        Ok((
            Box::new(self),
            operations::ValidateResult {
                merchant_id: &merchant_account.merchant_id,
                payment_id: api::PaymentIdType::PaymentIntentId(payment_id),
                mandate_type,
                storage_scheme: merchant_account.storage_scheme,
                requeue: matches!(
                    request.retry_action,
                    Some(api_models::enums::RetryAction::Requeue)
                ),
            },
        ))
    }
}

impl PaymentCreate {
    #[instrument(skip_all)]
    #[allow(clippy::too_many_arguments)]
    pub async fn make_payment_attempt(
        payment_id: &str,
        merchant_id: &str,
        money: (api::Amount, enums::Currency),
        payment_method: Option<enums::PaymentMethod>,
        payment_method_type: Option<enums::PaymentMethodType>,
        request: &api::PaymentsRequest,
        browser_info: Option<serde_json::Value>,
        state: &AppState,
    ) -> RouterResult<storage::PaymentAttemptNew> {
        let created_at @ modified_at @ last_synced = Some(common_utils::date_time::now());
        let status =
            helpers::payment_attempt_status_fsm(&request.payment_method_data, request.confirm);
        let (amount, currency) = (money.0, Some(money.1));

        let additional_pm_data = request
            .payment_method_data
            .as_ref()
            .async_map(|payment_method_data| async {
                helpers::get_additional_payment_data(payment_method_data, &*state.store).await
            })
            .await
            .as_ref()
            .map(Encode::<api_models::payments::AdditionalPaymentData>::encode_to_value)
            .transpose()
            .change_context(errors::ApiErrorResponse::InternalServerError)
            .attach_printable("Failed to encode additional pm data")?;
        let attempt_id = if core_utils::is_merchant_enabled_for_payment_id_as_connector_request_id(
            &state.conf,
            merchant_id,
        ) {
            payment_id.to_string()
        } else {
            utils::get_payment_attempt_id(payment_id, 1)
        };

        Ok(storage::PaymentAttemptNew {
            payment_id: payment_id.to_string(),
            merchant_id: merchant_id.to_string(),
            attempt_id,
            status,
            currency,
            amount: amount.into(),
            payment_method,
            capture_method: request.capture_method,
            capture_on: request.capture_on,
            confirm: request.confirm.unwrap_or(false),
            created_at,
            modified_at,
            last_synced,
            authentication_type: request.authentication_type,
            browser_info,
            payment_experience: request.payment_experience,
            payment_method_type,
            payment_method_data: additional_pm_data,
            amount_to_capture: request.amount_to_capture,
            payment_token: request.payment_token.clone(),
            mandate_id: request.mandate_id.clone(),
            business_sub_label: request.business_sub_label.clone(),
            mandate_details: request
                .mandate_data
                .as_ref()
                .and_then(|inner| inner.mandate_type.clone().map(Into::into)),
            ..storage::PaymentAttemptNew::default()
        })
    }

    #[instrument(skip_all)]
    #[allow(clippy::too_many_arguments)]
    async fn make_payment_intent(
        payment_id: &str,
        merchant_account: &types::domain::MerchantAccount,
        money: (api::Amount, enums::Currency),
        request: &api::PaymentsRequest,
        shipping_address_id: Option<String>,
        billing_address_id: Option<String>,
        payment_type: enums::PaymentType,
        active_attempt_id: String,
        state: &AppState,
    ) -> RouterResult<storage::PaymentIntentNew> {
        let created_at @ modified_at @ last_synced = Some(common_utils::date_time::now());
        let status =
            helpers::payment_intent_status_fsm(&request.payment_method_data, request.confirm);
        let client_secret =
            crate::utils::generate_id(consts::ID_LENGTH, format!("{payment_id}_secret").as_str());
        let (amount, currency) = (money.0, Some(money.1));

        let order_details = request
            .get_order_details_as_value()
            .change_context(errors::ApiErrorResponse::InternalServerError)
            .attach_printable("Failed to convert order details to value")?;

        // If profile id is not passed, get it from the business_country and business_label
        let profile_id = core_utils::get_profile_id_from_business_details(
            request.business_country,
            request.business_label.as_ref(),
            merchant_account,
            request.profile_id.as_ref(),
            &*state.store,
            true,
        )
        .await?;

        let allowed_payment_method_types = request
            .get_allowed_payment_method_types_as_value()
            .change_context(errors::ApiErrorResponse::InternalServerError)
            .attach_printable("Error converting allowed_payment_types to Value")?;

        let connector_metadata = request
            .get_connector_metadata_as_value()
            .change_context(errors::ApiErrorResponse::InternalServerError)
            .attach_printable("Error converting connector_metadata to Value")?;

        let feature_metadata = request
            .get_feature_metadata_as_value()
            .change_context(errors::ApiErrorResponse::InternalServerError)
            .attach_printable("Error converting feature_metadata to Value")?;

        Ok(storage::PaymentIntentNew {
            payment_id: payment_id.to_string(),
            merchant_id: merchant_account.merchant_id.to_string(),
            status,
            amount: amount.into(),
            currency,
            description: request.description.clone(),
            created_at,
            modified_at,
            last_synced,
            client_secret: Some(client_secret),
            setup_future_usage: request.setup_future_usage,
            off_session: request.off_session,
            return_url: request.return_url.as_ref().map(|a| a.to_string()),
            shipping_address_id,
            billing_address_id,
            statement_descriptor_name: request.statement_descriptor_name.clone(),
            statement_descriptor_suffix: request.statement_descriptor_suffix.clone(),
            metadata: request.metadata.clone(),
            business_country: request.business_country,
            business_label: request.business_label.clone(),
            active_attempt_id,
            order_details,
            amount_captured: None,
            customer_id: None,
            connector_id: None,
            allowed_payment_method_types,
            connector_metadata,
            feature_metadata,
            attempt_count: 1,
            profile_id: Some(profile_id),
            merchant_decision: None,
            payment_confirm_source: None,
            payment_type: Some(payment_type),
        })
    }

    #[instrument(skip_all)]
    pub fn make_connector_response(
        payment_attempt: &storage::PaymentAttempt,
    ) -> storage::ConnectorResponseNew {
        storage::ConnectorResponseNew {
            payment_id: payment_attempt.payment_id.clone(),
            merchant_id: payment_attempt.merchant_id.clone(),
            attempt_id: payment_attempt.attempt_id.clone(),
            created_at: payment_attempt.created_at,
            modified_at: payment_attempt.modified_at,
            connector_name: payment_attempt.connector.clone(),
            connector_transaction_id: None,
            authentication_data: None,
            encoded_data: None,
        }
    }

    #[instrument(skip_all)]
    pub async fn get_ephemeral_key(
        request: &api::PaymentsRequest,
        state: &AppState,
        merchant_account: &domain::MerchantAccount,
    ) -> Option<ephemeral_key::EphemeralKey> {
        match request.customer_id.clone() {
            Some(customer_id) => helpers::make_ephemeral_key(
                state.clone(),
                customer_id,
                merchant_account.merchant_id.clone(),
            )
            .await
            .ok()
            .and_then(|ek| {
                if let services::ApplicationResponse::Json(ek) = ek {
                    Some(ek)
                } else {
                    None
                }
            }),
            None => None,
        }
    }
}

#[instrument(skip_all)]
pub fn payments_create_request_validation(
    req: &api::PaymentsRequest,
) -> RouterResult<(api::Amount, enums::Currency)> {
    let currency = req.currency.get_required_value("currency")?;
    let amount = req.amount.get_required_value("amount")?;
    Ok((amount, currency))
}<|MERGE_RESOLUTION|>--- conflicted
+++ resolved
@@ -147,6 +147,7 @@
             request,
             shipping_address.clone().map(|x| x.address_id),
             billing_address.clone().map(|x| x.address_id),
+            payment_type,
             attempt_id,
             state,
         )
@@ -171,27 +172,8 @@
                 payment_id: payment_id.clone(),
             })?;
 
-<<<<<<< HEAD
-        payment_intent = db
-            .insert_payment_intent(
-                Self::make_payment_intent(
-                    &payment_id,
-                    merchant_account,
-                    money,
-                    request,
-                    shipping_address.clone().map(|x| x.address_id),
-                    billing_address.clone().map(|x| x.address_id),
-                    payment_type,
-                    payment_attempt.attempt_id.to_owned(),
-                    state,
-                )
-                .await?,
-                storage_scheme,
-            )
-=======
         payment_attempt = db
             .insert_payment_attempt(payment_attempt_new, storage_scheme)
->>>>>>> 7fb5c044
             .await
             .to_duplicate_response(errors::ApiErrorResponse::DuplicatePayment {
                 payment_id: payment_id.clone(),
