--- conflicted
+++ resolved
@@ -789,11 +789,8 @@
         created_at,
         last_modified_at,
         fulfilment_time: payment_link_object.link_expiry,
-<<<<<<< HEAD
         payment_link_config,
-=======
         custom_merchant_name: payment_link_object.custom_merchant_name,
->>>>>>> d2968c94
     };
     let payment_link_db = db
         .insert_payment_link(payment_link_req)
