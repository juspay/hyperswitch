use std::marker::PhantomData;

use api_models::enums::FrmSuggestion;
use async_trait::async_trait;
use common_utils::ext_traits::{AsyncExt, Encode, ValueExt};
use data_models::{
    mandates::{MandateData, MandateDetails},
    payments::payment_attempt::PaymentAttempt,
};
use diesel_models::ephemeral_key;
use error_stack::{self, ResultExt};
use masking::PeekInterface;
use router_derive::PaymentOperation;
use router_env::{instrument, tracing};
use time::PrimitiveDateTime;

use super::{BoxedOperation, Domain, GetTracker, Operation, UpdateTracker, ValidateRequest};
use crate::{
    consts,
    core::{
        errors::{self, CustomResult, RouterResult, StorageErrorExt},
        payment_link,
        payment_methods::PaymentMethodRetrieve,
        payments::{self, helpers, operations, CustomerDetails, PaymentAddress, PaymentData},
        utils as core_utils,
    },
    db::StorageInterface,
    routes::AppState,
    services,
    types::{
        self,
        api::{self, PaymentIdTypeExt},
        domain,
        storage::{
            self,
            enums::{self, IntentStatus},
        },
    },
    utils::{self, OptionExt},
};

#[derive(Debug, Clone, Copy, PaymentOperation)]
#[operation(operations = "all", flow = "authorize")]
pub struct PaymentCreate;

/// The `get_trackers` function for `PaymentsCreate` is an entrypoint for new payments
/// This will create all the entities required for a new payment from the request
#[async_trait]
impl<F: Send + Clone, Ctx: PaymentMethodRetrieve>
    GetTracker<F, PaymentData<F>, api::PaymentsRequest, Ctx> for PaymentCreate
{
    #[instrument(skip_all)]
    async fn get_trackers<'a>(
        &'a self,
        state: &'a AppState,
        payment_id: &api::PaymentIdType,
        request: &api::PaymentsRequest,
        mandate_type: Option<api::MandateTransactionType>,
        merchant_account: &domain::MerchantAccount,
        merchant_key_store: &domain::MerchantKeyStore,
        _auth_flow: services::AuthFlow,
        _payment_confirm_source: Option<common_enums::PaymentSource>,
    ) -> RouterResult<operations::GetTrackerResponse<'a, F, api::PaymentsRequest, Ctx>> {
        let db = &*state.store;
        let ephemeral_key = Self::get_ephemeral_key(request, state, merchant_account).await;
        let merchant_id = &merchant_account.merchant_id;
        let storage_scheme = merchant_account.storage_scheme;
        let (payment_intent, payment_attempt);

        let money @ (amount, currency) = payments_create_request_validation(request)?;

        let payment_id = payment_id
            .get_payment_intent_id()
            .change_context(errors::ApiErrorResponse::PaymentNotFound)?;

        helpers::validate_business_details(
            request.business_country,
            request.business_label.as_ref(),
            merchant_account,
        )?;

        // If profile id is not passed, get it from the business_country and business_label
        let profile_id = core_utils::get_profile_id_from_business_details(
            request.business_country,
            request.business_label.as_ref(),
            merchant_account,
            request.profile_id.as_ref(),
            &*state.store,
            true,
        )
        .await?;

        // Validate whether profile_id passed in request is valid and is linked to the merchant
        let business_profile = if let Some(business_profile) =
            core_utils::validate_and_get_business_profile(db, Some(&profile_id), merchant_id)
                .await?
        {
            business_profile
        } else {
            db.find_business_profile_by_profile_id(&profile_id)
                .await
                .to_not_found_response(errors::ApiErrorResponse::BusinessProfileNotFound {
                    id: profile_id.to_string(),
                })?
        };

        let (
            token,
            payment_method,
            payment_method_type,
            setup_mandate,
            recurring_mandate_payment_data,
            mandate_connector,
        ) = helpers::get_token_pm_type_mandate_details(
            state,
            request,
            mandate_type,
            merchant_account,
            merchant_key_store,
        )
        .await?;

        let customer_details = helpers::get_customer_details_from_request(request);

        let shipping_address = helpers::create_or_find_address_for_payment_by_request(
            db,
            request.shipping.as_ref(),
            None,
            merchant_id,
            customer_details.customer_id.as_ref(),
            merchant_key_store,
            &payment_id,
            merchant_account.storage_scheme,
        )
        .await?;

        let billing_address = helpers::create_or_find_address_for_payment_by_request(
            db,
            request.billing.as_ref(),
            None,
            merchant_id,
            customer_details.customer_id.as_ref(),
            merchant_key_store,
            &payment_id,
            merchant_account.storage_scheme,
        )
        .await?;

        let payment_method_billing_address =
            helpers::create_or_find_address_for_payment_by_request(
                db,
                request
                    .payment_method_data
                    .as_ref()
                    .and_then(|pmd| pmd.billing.as_ref()),
                None,
                merchant_id,
                customer_details.customer_id.as_ref(),
                merchant_key_store,
                &payment_id,
                merchant_account.storage_scheme,
            )
            .await?;

        let browser_info = request
            .browser_info
            .clone()
            .as_ref()
            .map(Encode::encode_to_value)
            .transpose()
            .change_context(errors::ApiErrorResponse::InvalidDataValue {
                field_name: "browser_info",
            })?;

        let attempt_id = if core_utils::is_merchant_enabled_for_payment_id_as_connector_request_id(
            &state.conf,
            merchant_id,
        ) {
            payment_id.to_string()
        } else {
            utils::get_payment_attempt_id(payment_id.clone(), 1)
        };

        let session_expiry =
            common_utils::date_time::now().saturating_add(time::Duration::seconds(
                request.session_expiry.map(i64::from).unwrap_or(
                    business_profile
                        .session_expiry
                        .unwrap_or(consts::DEFAULT_SESSION_EXPIRY),
                ),
            ));

        let payment_link_data = if let Some(payment_link_create) = request.payment_link {
            if payment_link_create {
                let merchant_name = merchant_account
                    .merchant_name
                    .clone()
                    .map(|merchant_name| merchant_name.into_inner().peek().to_owned())
                    .unwrap_or_default();

                let default_domain_name = state.conf.server.base_url.clone();

                let (payment_link_config, domain_name) =
                    payment_link::get_payment_link_config_based_on_priority(
                        request.payment_link_config.clone(),
                        business_profile.payment_link_config.clone(),
                        merchant_name,
                        default_domain_name,
                    )?;
                create_payment_link(
                    request,
                    payment_link_config,
                    merchant_id.clone(),
                    payment_id.clone(),
                    db,
                    amount,
                    request.description.clone(),
                    profile_id.clone(),
                    domain_name,
                    session_expiry,
                )
                .await?
            } else {
                None
            }
        } else {
            None
        };

        let payment_intent_new = Self::make_payment_intent(
            &payment_id,
            merchant_account,
            money,
            request,
            shipping_address
                .as_ref()
                .map(|address| address.address_id.clone()),
            payment_link_data.clone(),
            billing_address
                .as_ref()
                .map(|address| address.address_id.clone()),
            attempt_id,
            profile_id,
            session_expiry,
        )
        .await?;

        let (payment_attempt_new, additional_payment_data) = Self::make_payment_attempt(
            &payment_id,
            merchant_id,
            money,
            payment_method,
            payment_method_type,
            request,
            browser_info,
            state,
            payment_method_billing_address
                .as_ref()
                .map(|address| address.address_id.clone()),
        )
        .await?;

        payment_intent = db
            .insert_payment_intent(payment_intent_new, storage_scheme)
            .await
            .to_duplicate_response(errors::ApiErrorResponse::DuplicatePayment {
                payment_id: payment_id.clone(),
            })?;

        if let Some(order_details) = &request.order_details {
            helpers::validate_order_details_amount(
                order_details.to_owned(),
                payment_intent.amount,
                false,
            )?;
        }

        payment_attempt = db
            .insert_payment_attempt(payment_attempt_new, storage_scheme)
            .await
            .to_duplicate_response(errors::ApiErrorResponse::DuplicatePayment {
                payment_id: payment_id.clone(),
            })?;
        let mandate_details_present = payment_attempt.mandate_details.is_some();

        helpers::validate_mandate_data_and_future_usage(
            request.setup_future_usage,
            mandate_details_present,
        )?;
        // connector mandate reference update history
        let mandate_id = request
            .mandate_id
            .as_ref()
            .async_and_then(|mandate_id| async {
                let mandate = db
                    .find_mandate_by_merchant_id_mandate_id(merchant_id, mandate_id)
                    .await
                    .to_not_found_response(errors::ApiErrorResponse::MandateNotFound);
                Some(mandate.and_then(|mandate_obj| {
                    match (
                        mandate_obj.network_transaction_id,
                        mandate_obj.connector_mandate_ids,
                    ) {
                        (Some(network_tx_id), _) => Ok(api_models::payments::MandateIds {
                            mandate_id: mandate_obj.mandate_id,
                            mandate_reference_id: Some(
                                api_models::payments::MandateReferenceId::NetworkMandateId(
                                    network_tx_id,
                                ),
                            ),
                        }),
                        (_, Some(connector_mandate_id)) => connector_mandate_id
                        .parse_value("ConnectorMandateId")
                        .change_context(errors::ApiErrorResponse::MandateNotFound)
                        .map(|connector_id: api_models::payments::ConnectorMandateReferenceId| {
                            api_models::payments::MandateIds {
                                mandate_id: mandate_obj.mandate_id,
                                mandate_reference_id: Some(api_models::payments::MandateReferenceId::ConnectorMandateId(
                                api_models::payments::ConnectorMandateReferenceId{
                                    connector_mandate_id: connector_id.connector_mandate_id,
                                    payment_method_id: connector_id.payment_method_id,
                                    update_history: None
                                }
                                ))
                            }
                         }),
                        (_, _) => Ok(api_models::payments::MandateIds {
                            mandate_id: mandate_obj.mandate_id,
                            mandate_reference_id: None,
                        }),
                    }
                }))
            })
            .await
            .transpose()?;

        let operation = payments::if_not_create_change_operation::<_, F, Ctx>(
            payment_intent.status,
            request.confirm,
            self,
        );

        let creds_identifier = request
            .merchant_connector_details
            .as_ref()
            .map(|mcd| mcd.creds_identifier.to_owned());
        request
            .merchant_connector_details
            .to_owned()
            .async_map(|mcd| async {
                helpers::insert_merchant_connector_creds_to_config(
                    db,
                    merchant_account.merchant_id.as_str(),
                    mcd,
                )
                .await
            })
            .await
            .transpose()?;

        // The operation merges mandate data from both request and payment_attempt
        let setup_mandate = setup_mandate.map(MandateData::from);

        let customer_acceptance = request.customer_acceptance.clone().map(From::from);

        let surcharge_details = request.surcharge_details.map(|request_surcharge_details| {
            payments::types::SurchargeDetails::from((&request_surcharge_details, &payment_attempt))
        });

        let payment_method_data_after_card_bin_call = request
            .payment_method_data
            .as_ref()
            .zip(additional_payment_data)
            .map(|(payment_method_data, additional_payment_data)| {
                payment_method_data
                    .payment_method_data
                    .apply_additional_payment_data(additional_payment_data)
            });

        let amount = payment_attempt.get_total_amount().into();
        let payment_data = PaymentData {
            flow: PhantomData,
            payment_intent,
            payment_attempt,
            currency,
            amount,
            email: request.email.clone(),
            mandate_id,
            mandate_connector,
            setup_mandate,
            customer_acceptance,
            token,
            address: PaymentAddress {
                shipping: shipping_address.as_ref().map(|a| a.into()),
                billing: billing_address.as_ref().map(|a| a.into()),
                payment_method_billing: payment_method_billing_address
                    .as_ref()
                    .map(|address| address.into()),
            },
            confirm: request.confirm,
            payment_method_data: payment_method_data_after_card_bin_call,
            refunds: vec![],
            disputes: vec![],
            attempts: None,
            force_sync: None,
            sessions_token: vec![],
            card_cvc: request.card_cvc.clone(),
            creds_identifier,
            pm_token: None,
            connector_customer_id: None,
            recurring_mandate_payment_data,
            ephemeral_key,
            multiple_capture_data: None,
            redirect_response: None,
            surcharge_details,
            frm_message: None,
            payment_link_data,
            incremental_authorization_details: None,
            authorizations: vec![],
            authentication: None,
            frm_metadata: request.frm_metadata.clone(),
        };

        let get_trackers_response = operations::GetTrackerResponse {
            operation,
            customer_details: Some(customer_details),
            payment_data,
            business_profile,
        };

        Ok(get_trackers_response)
    }
}

#[async_trait]
impl<F: Clone + Send, Ctx: PaymentMethodRetrieve> Domain<F, api::PaymentsRequest, Ctx>
    for PaymentCreate
{
    #[instrument(skip_all)]
    async fn get_or_create_customer_details<'a>(
        &'a self,
        db: &dyn StorageInterface,
        payment_data: &mut PaymentData<F>,
        request: Option<CustomerDetails>,
        key_store: &domain::MerchantKeyStore,
    ) -> CustomResult<
        (
            BoxedOperation<'a, F, api::PaymentsRequest, Ctx>,
            Option<domain::Customer>,
        ),
        errors::StorageError,
    > {
        helpers::create_customer_if_not_exist(
            Box::new(self),
            db,
            payment_data,
            request,
            &key_store.merchant_id,
            key_store,
        )
        .await
    }

    #[instrument(skip_all)]
    async fn make_pm_data<'a>(
        &'a self,
        state: &'a AppState,
        payment_data: &mut PaymentData<F>,
        _storage_scheme: enums::MerchantStorageScheme,
        merchant_key_store: &domain::MerchantKeyStore,
        customer: &Option<domain::Customer>,
    ) -> RouterResult<(
        BoxedOperation<'a, F, api::PaymentsRequest, Ctx>,
        Option<api::PaymentMethodData>,
    )> {
        helpers::make_pm_data(
            Box::new(self),
            state,
            payment_data,
            merchant_key_store,
            customer,
        )
        .await
    }

    #[instrument(skip_all)]
    async fn add_task_to_process_tracker<'a>(
        &'a self,
        _state: &'a AppState,
        _payment_attempt: &PaymentAttempt,
        _requeue: bool,
        _schedule_time: Option<PrimitiveDateTime>,
    ) -> CustomResult<(), errors::ApiErrorResponse> {
        Ok(())
    }

    async fn get_connector<'a>(
        &'a self,
        _merchant_account: &domain::MerchantAccount,
        state: &AppState,
        request: &api::PaymentsRequest,
        _payment_intent: &storage::PaymentIntent,
        _merchant_key_store: &domain::MerchantKeyStore,
    ) -> CustomResult<api::ConnectorChoice, errors::ApiErrorResponse> {
        helpers::get_connector_default(state, request.routing.clone()).await
    }

    #[instrument(skip_all)]
    async fn guard_payment_against_blocklist<'a>(
        &'a self,
        _state: &AppState,
        _merchant_account: &domain::MerchantAccount,
        _payment_data: &mut PaymentData<F>,
    ) -> CustomResult<bool, errors::ApiErrorResponse> {
        Ok(false)
    }
}

#[async_trait]
impl<F: Clone, Ctx: PaymentMethodRetrieve>
    UpdateTracker<F, PaymentData<F>, api::PaymentsRequest, Ctx> for PaymentCreate
{
    #[instrument(skip_all)]
    async fn update_trackers<'b>(
        &'b self,
        state: &'b AppState,
        mut payment_data: PaymentData<F>,
        _customer: Option<domain::Customer>,
        storage_scheme: enums::MerchantStorageScheme,
        _updated_customer: Option<storage::CustomerUpdate>,
        _merchant_key_store: &domain::MerchantKeyStore,
        _frm_suggestion: Option<FrmSuggestion>,
        _header_payload: api::HeaderPayload,
    ) -> RouterResult<(
        BoxedOperation<'b, F, api::PaymentsRequest, Ctx>,
        PaymentData<F>,
    )>
    where
        F: 'b + Send,
    {
        let status = match payment_data.payment_intent.status {
            IntentStatus::RequiresPaymentMethod => match payment_data.payment_method_data {
                Some(_) => Some(IntentStatus::RequiresConfirmation),
                _ => None,
            },
            IntentStatus::RequiresConfirmation => {
                if let Some(true) = payment_data.confirm {
                    //TODO: do this later, request validation should happen before
                    Some(IntentStatus::Processing)
                } else {
                    None
                }
            }
            _ => None,
        };

        let payment_token = payment_data.token.clone();
        let connector = payment_data.payment_attempt.connector.clone();
        let straight_through_algorithm = payment_data
            .payment_attempt
            .straight_through_algorithm
            .clone();
        let authorized_amount = payment_data.payment_attempt.amount;
        let merchant_connector_id = payment_data.payment_attempt.merchant_connector_id.clone();

        let surcharge_amount = payment_data
            .surcharge_details
            .as_ref()
            .map(|surcharge_details| surcharge_details.surcharge_amount);
        let tax_amount = payment_data
            .surcharge_details
            .as_ref()
            .map(|surcharge_details| surcharge_details.tax_on_surcharge_amount);

        payment_data.payment_attempt = state
            .store
            .update_payment_attempt_with_attempt_id(
                payment_data.payment_attempt,
                storage::PaymentAttemptUpdate::UpdateTrackers {
                    payment_token,
                    connector,
                    straight_through_algorithm,
                    amount_capturable: match payment_data.confirm.unwrap_or(true) {
                        true => Some(authorized_amount),
                        false => None,
                    },
                    surcharge_amount,
                    tax_amount,
                    updated_by: storage_scheme.to_string(),
                    merchant_connector_id,
                },
                storage_scheme,
            )
            .await
            .to_not_found_response(errors::ApiErrorResponse::PaymentNotFound)?;

        let customer_id = payment_data.payment_intent.customer_id.clone();

        payment_data.payment_intent = state
            .store
            .update_payment_intent(
                payment_data.payment_intent,
                storage::PaymentIntentUpdate::ReturnUrlUpdate {
                    return_url: None,
                    status,
                    customer_id,
                    shipping_address_id: None,
                    billing_address_id: None,
                    updated_by: storage_scheme.to_string(),
                },
                storage_scheme,
            )
            .await
            .to_not_found_response(errors::ApiErrorResponse::PaymentNotFound)?;

        // payment_data.mandate_id = response.and_then(|router_data| router_data.request.mandate_id);
        Ok((
            payments::is_confirm(self, payment_data.confirm),
            payment_data,
        ))
    }
}

impl<F: Send + Clone, Ctx: PaymentMethodRetrieve> ValidateRequest<F, api::PaymentsRequest, Ctx>
    for PaymentCreate
{
    #[instrument(skip_all)]
    fn validate_request<'a, 'b>(
        &'b self,
        request: &api::PaymentsRequest,
        merchant_account: &'a domain::MerchantAccount,
    ) -> RouterResult<(
        BoxedOperation<'b, F, api::PaymentsRequest, Ctx>,
        operations::ValidateResult<'a>,
    )> {
        helpers::validate_customer_details_in_request(request)?;
        if let Some(session_expiry) = &request.session_expiry {
            helpers::validate_session_expiry(session_expiry.to_owned())?;
        }

        if let Some(payment_link) = &request.payment_link {
            if *payment_link {
                helpers::validate_payment_link_request(request.confirm)?;
            }
        };

        let payment_id = request.payment_id.clone().ok_or(error_stack::report!(
            errors::ApiErrorResponse::PaymentNotFound
        ))?;

        let request_merchant_id = request.merchant_id.as_deref();
        helpers::validate_merchant_id(&merchant_account.merchant_id, request_merchant_id)
            .change_context(errors::ApiErrorResponse::MerchantAccountNotFound)?;

        helpers::validate_request_amount_and_amount_to_capture(
            request.amount,
            request.amount_to_capture,
            request.surcharge_details,
        )
        .change_context(errors::ApiErrorResponse::InvalidDataFormat {
            field_name: "amount_to_capture".to_string(),
            expected_format: "amount_to_capture lesser than amount".to_string(),
        })?;

        helpers::validate_amount_to_capture_and_capture_method(None, request)?;
        helpers::validate_card_data(
            request
                .payment_method_data
                .as_ref()
                .map(|pmd| pmd.payment_method_data.clone()),
        )?;

        helpers::validate_payment_method_fields_present(request)?;

        let mandate_type =
            helpers::validate_mandate(request, payments::is_operation_confirm(self))?;

        if request.confirm.unwrap_or(false) {
            helpers::validate_pm_or_token_given(
                &request.payment_method,
                &request
                    .payment_method_data
                    .as_ref()
                    .map(|pmd| pmd.payment_method_data.clone()),
                &request.payment_method_type,
                &mandate_type,
                &request.payment_token,
            )?;

            helpers::validate_customer_id_mandatory_cases(
                request.setup_future_usage.is_some(),
                &request
                    .customer
                    .clone()
                    .map(|customer| customer.id)
                    .or(request.customer_id.clone()),
            )?;
        }

        Ok((
            Box::new(self),
            operations::ValidateResult {
                merchant_id: &merchant_account.merchant_id,
                payment_id,
                mandate_type,
                storage_scheme: merchant_account.storage_scheme,
                requeue: matches!(
                    request.retry_action,
                    Some(api_models::enums::RetryAction::Requeue)
                ),
            },
        ))
    }
}

impl PaymentCreate {
    #[instrument(skip_all)]
    #[allow(clippy::too_many_arguments)]
    pub async fn make_payment_attempt(
        payment_id: &str,
        merchant_id: &str,
        money: (api::Amount, enums::Currency),
        payment_method: Option<enums::PaymentMethod>,
        payment_method_type: Option<enums::PaymentMethodType>,
        request: &api::PaymentsRequest,
        browser_info: Option<serde_json::Value>,
        state: &AppState,
        payment_method_billing_address_id: Option<String>,
    ) -> RouterResult<(
        storage::PaymentAttemptNew,
        Option<api_models::payments::AdditionalPaymentData>,
    )> {
        let created_at @ modified_at @ last_synced = Some(common_utils::date_time::now());
        let status =
            helpers::payment_attempt_status_fsm(&request.payment_method_data, request.confirm);
        let (amount, currency) = (money.0, Some(money.1));

        let additional_pm_data = request
            .payment_method_data
            .as_ref()
            .async_map(|payment_method_data| async {
                helpers::get_additional_payment_data(
                    &payment_method_data.payment_method_data,
                    &*state.store,
                )
                .await
            })
            .await;
        let additional_pm_data_value = additional_pm_data
            .as_ref()
            .map(Encode::encode_to_value)
            .transpose()
            .change_context(errors::ApiErrorResponse::InternalServerError)
            .attach_printable("Failed to encode additional pm data")?;
        let attempt_id = if core_utils::is_merchant_enabled_for_payment_id_as_connector_request_id(
            &state.conf,
            merchant_id,
        ) {
            payment_id.to_string()
        } else {
            utils::get_payment_attempt_id(payment_id, 1)
        };
        let surcharge_amount = request
            .surcharge_details
            .map(|surcharge_details| surcharge_details.surcharge_amount);
        let tax_amount = request
            .surcharge_details
            .and_then(|surcharge_details| surcharge_details.tax_amount);

        if request.mandate_data.as_ref().map_or(false, |mandate_data| {
            mandate_data.update_mandate_id.is_some() && mandate_data.mandate_type.is_some()
        }) {
            Err(errors::ApiErrorResponse::InvalidRequestData {message:"Only one field out of 'mandate_type' and 'update_mandate_id' was expected, found both".to_string()})?
        }

        let mandate_data = if let Some(update_id) = request
            .mandate_data
            .as_ref()
            .and_then(|inner| inner.update_mandate_id.clone())
        {
            let mandate_details = MandateDetails {
                update_mandate_id: Some(update_id),
            };
            Some(mandate_details)
        } else {
            None
        };

        Ok((
            storage::PaymentAttemptNew {
                payment_id: payment_id.to_string(),
                merchant_id: merchant_id.to_string(),
                attempt_id,
                status,
                currency,
                amount: amount.into(),
                payment_method,
                capture_method: request.capture_method,
                capture_on: request.capture_on,
                confirm: request.confirm.unwrap_or(false),
                created_at,
                modified_at,
                last_synced,
                authentication_type: request.authentication_type,
                browser_info,
                payment_experience: request.payment_experience,
                payment_method_type,
                payment_method_data: additional_pm_data_value,
                amount_to_capture: request.amount_to_capture,
                payment_token: request.payment_token.clone(),
                mandate_id: request.mandate_id.clone(),
                business_sub_label: request.business_sub_label.clone(),
                surcharge_amount,
                tax_amount,
                mandate_details: request
                    .mandate_data
                    .as_ref()
                    .and_then(|inner| inner.mandate_type.clone().map(Into::into)),
                external_three_ds_authentication_attempted: None,
                mandate_data,
                payment_method_billing_address_id,
                ..storage::PaymentAttemptNew::default()
            },
            additional_pm_data,
        ))
    }

    #[instrument(skip_all)]
    #[allow(clippy::too_many_arguments)]
    async fn make_payment_intent(
        payment_id: &str,
        merchant_account: &types::domain::MerchantAccount,
        money: (api::Amount, enums::Currency),
        request: &api::PaymentsRequest,
        shipping_address_id: Option<String>,
        payment_link_data: Option<api_models::payments::PaymentLinkResponse>,
        billing_address_id: Option<String>,
        active_attempt_id: String,
        profile_id: String,
        session_expiry: PrimitiveDateTime,
    ) -> RouterResult<storage::PaymentIntentNew> {
        let created_at @ modified_at @ last_synced = Some(common_utils::date_time::now());
        let status =
            helpers::payment_intent_status_fsm(&request.payment_method_data, request.confirm);
        let client_secret =
            crate::utils::generate_id(consts::ID_LENGTH, format!("{payment_id}_secret").as_str());
        let (amount, currency) = (money.0, Some(money.1));

        let order_details = request
            .get_order_details_as_value()
            .change_context(errors::ApiErrorResponse::InternalServerError)
            .attach_printable("Failed to convert order details to value")?;

        let allowed_payment_method_types = request
            .get_allowed_payment_method_types_as_value()
            .change_context(errors::ApiErrorResponse::InternalServerError)
            .attach_printable("Error converting allowed_payment_types to Value")?;

        let connector_metadata = request
            .get_connector_metadata_as_value()
            .change_context(errors::ApiErrorResponse::InternalServerError)
            .attach_printable("Error converting connector_metadata to Value")?;

        let feature_metadata = request
            .get_feature_metadata_as_value()
            .change_context(errors::ApiErrorResponse::InternalServerError)
            .attach_printable("Error converting feature_metadata to Value")?;

        let payment_link_id = payment_link_data.map(|pl_data| pl_data.payment_link_id);

        let request_incremental_authorization =
            core_utils::get_request_incremental_authorization_value(
                request.request_incremental_authorization,
                request.capture_method,
            )?;

        Ok(storage::PaymentIntentNew {
            payment_id: payment_id.to_string(),
            merchant_id: merchant_account.merchant_id.to_string(),
            status,
            amount: amount.into(),
            currency,
            description: request.description.clone(),
            created_at,
            modified_at,
            last_synced,
            client_secret: Some(client_secret),
            setup_future_usage: request.setup_future_usage,
            off_session: request.off_session,
            return_url: request.return_url.as_ref().map(|a| a.to_string()),
            shipping_address_id,
            billing_address_id,
            statement_descriptor_name: request.statement_descriptor_name.clone(),
            statement_descriptor_suffix: request.statement_descriptor_suffix.clone(),
            metadata: request.metadata.clone(),
            business_country: request.business_country,
            business_label: request.business_label.clone(),
            active_attempt: data_models::RemoteStorageObject::ForeignID(active_attempt_id),
            order_details,
            amount_captured: None,
            customer_id: None,
            connector_id: None,
            allowed_payment_method_types,
            connector_metadata,
            feature_metadata,
            attempt_count: 1,
            profile_id: Some(profile_id),
            merchant_decision: None,
            payment_link_id,
            payment_confirm_source: None,
            surcharge_applicable: None,
            updated_by: merchant_account.storage_scheme.to_string(),
            request_incremental_authorization,
            incremental_authorization_allowed: None,
            authorization_count: None,
            fingerprint_id: None,
            session_expiry: Some(session_expiry),
<<<<<<< HEAD
            request_external_three_ds_authentication: request
                .request_external_three_ds_authentication,
=======
            request_external_three_ds_authentication: None,
>>>>>>> 3806cd35
        })
    }

    #[instrument(skip_all)]
    pub async fn get_ephemeral_key(
        request: &api::PaymentsRequest,
        state: &AppState,
        merchant_account: &domain::MerchantAccount,
    ) -> Option<ephemeral_key::EphemeralKey> {
        match request.customer_id.clone() {
            Some(customer_id) => helpers::make_ephemeral_key(
                state.clone(),
                customer_id,
                merchant_account.merchant_id.clone(),
            )
            .await
            .ok()
            .and_then(|ek| {
                if let services::ApplicationResponse::Json(ek) = ek {
                    Some(ek)
                } else {
                    None
                }
            }),
            None => None,
        }
    }
}

#[instrument(skip_all)]
pub fn payments_create_request_validation(
    req: &api::PaymentsRequest,
) -> RouterResult<(api::Amount, enums::Currency)> {
    let currency = req.currency.get_required_value("currency")?;
    let amount = req.amount.get_required_value("amount")?;
    Ok((amount, currency))
}

#[allow(clippy::too_many_arguments)]
async fn create_payment_link(
    request: &api::PaymentsRequest,
    payment_link_config: api_models::admin::PaymentLinkConfig,
    merchant_id: String,
    payment_id: String,
    db: &dyn StorageInterface,
    amount: api::Amount,
    description: Option<String>,
    profile_id: String,
    domain_name: String,
    session_expiry: PrimitiveDateTime,
) -> RouterResult<Option<api_models::payments::PaymentLinkResponse>> {
    let created_at @ last_modified_at = Some(common_utils::date_time::now());
    let payment_link_id = utils::generate_id(consts::ID_LENGTH, "plink");
    let payment_link = format!(
        "{}/payment_link/{}/{}",
        domain_name,
        merchant_id.clone(),
        payment_id.clone()
    );

    let payment_link_config_encoded_value = payment_link_config.encode_to_value().change_context(
        errors::ApiErrorResponse::InvalidDataValue {
            field_name: "payment_link_config",
        },
    )?;

    let payment_link_req = storage::PaymentLinkNew {
        payment_link_id: payment_link_id.clone(),
        payment_id: payment_id.clone(),
        merchant_id: merchant_id.clone(),
        link_to_pay: payment_link.clone(),
        amount: amount.into(),
        currency: request.currency,
        created_at,
        last_modified_at,
        fulfilment_time: Some(session_expiry),
        custom_merchant_name: Some(payment_link_config.seller_name),
        description,
        payment_link_config: Some(payment_link_config_encoded_value),
        profile_id: Some(profile_id),
    };
    let payment_link_db = db
        .insert_payment_link(payment_link_req)
        .await
        .to_duplicate_response(errors::ApiErrorResponse::GenericDuplicateError {
            message: "payment link already exists!".to_string(),
        })?;

    Ok(Some(api_models::payments::PaymentLinkResponse {
        link: payment_link_db.link_to_pay,
        payment_link_id: payment_link_db.payment_link_id,
    }))
}<|MERGE_RESOLUTION|>--- conflicted
+++ resolved
@@ -915,12 +915,8 @@
             authorization_count: None,
             fingerprint_id: None,
             session_expiry: Some(session_expiry),
-<<<<<<< HEAD
             request_external_three_ds_authentication: request
                 .request_external_three_ds_authentication,
-=======
-            request_external_three_ds_authentication: None,
->>>>>>> 3806cd35
         })
     }
 
