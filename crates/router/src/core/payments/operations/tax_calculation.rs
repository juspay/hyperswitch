use std::marker::PhantomData;

use api_models::enums::FrmSuggestion;
use async_trait::async_trait;
use common_utils::{ext_traits::AsyncExt, types::keymanager::KeyManagerState};
use error_stack::ResultExt;
use masking::PeekInterface;
use router_derive::PaymentOperation;
use router_env::{instrument, tracing};

use super::{BoxedOperation, Domain, GetTracker, Operation, UpdateTracker, ValidateRequest};
use crate::{
    core::{
        errors::{self, RouterResult, StorageErrorExt},
        payment_methods::cards::create_encrypted_data,
        payments::{self, helpers, operations, PaymentData, PaymentMethodChecker},
        utils as core_utils,
    },
    db::errors::ConnectorErrorExt,
    routes::{app::ReqState, SessionState},
    services,
    types::{
        self,
        api::{self, ConnectorCallType, PaymentIdTypeExt},
        domain,
        storage::{self, enums as storage_enums},
    },
    utils::OptionExt,
};

#[derive(Debug, Clone, Copy, PaymentOperation)]
#[operation(operations = "all", flow = "sdk_session_update")]
pub struct PaymentSessionUpdate;

type PaymentSessionUpdateOperation<'b, F> =
    BoxedOperation<'b, F, api::PaymentsDynamicTaxCalculationRequest, PaymentData<F>>;

#[async_trait]
impl<F: Send + Clone + Sync>
    GetTracker<F, PaymentData<F>, api::PaymentsDynamicTaxCalculationRequest>
    for PaymentSessionUpdate
{
    #[instrument(skip_all)]
    async fn get_trackers<'a>(
        &'a self,
        state: &'a SessionState,
        payment_id: &api::PaymentIdType,
        request: &api::PaymentsDynamicTaxCalculationRequest,
        merchant_account: &domain::MerchantAccount,
        key_store: &domain::MerchantKeyStore,
        _auth_flow: services::AuthFlow,
        _header_payload: &hyperswitch_domain_models::payments::HeaderPayload,
        _platform_merchant_account: Option<&domain::MerchantAccount>,
    ) -> RouterResult<
        operations::GetTrackerResponse<
            'a,
            F,
            api::PaymentsDynamicTaxCalculationRequest,
            PaymentData<F>,
        >,
    > {
        let payment_id = payment_id
            .get_payment_intent_id()
            .change_context(errors::ApiErrorResponse::PaymentNotFound)?;

        let db = &*state.store;
        let key_manager_state: &KeyManagerState = &state.into();
        let merchant_id = merchant_account.get_id();
        let storage_scheme = merchant_account.storage_scheme;

        let payment_intent = db
            .find_payment_intent_by_payment_id_merchant_id(
                &state.into(),
                &payment_id,
                merchant_id,
                key_store,
                storage_scheme,
            )
            .await
            .to_not_found_response(errors::ApiErrorResponse::PaymentNotFound)?;

        // TODO (#7195): Add platform merchant account validation once publishable key auth is solved

        helpers::validate_payment_status_against_not_allowed_statuses(
            payment_intent.status,
            &[
                storage_enums::IntentStatus::Failed,
                storage_enums::IntentStatus::Succeeded,
            ],
            "create a session update for",
        )?;

        helpers::authenticate_client_secret(Some(request.client_secret.peek()), &payment_intent)?;

        let mut payment_attempt = db
            .find_payment_attempt_by_payment_id_merchant_id_attempt_id(
                &payment_intent.payment_id,
                merchant_id,
                payment_intent.active_attempt.get_id().as_str(),
                storage_scheme,
            )
            .await
            .to_not_found_response(errors::ApiErrorResponse::PaymentNotFound)?;

        let currency = payment_intent.currency.get_required_value("currency")?;

        let amount = payment_attempt.get_total_amount().into();

        payment_attempt.payment_method_type = Some(request.payment_method_type);

        let shipping_address = helpers::get_address_by_id(
            state,
            payment_intent.shipping_address_id.clone(),
            key_store,
            &payment_intent.payment_id,
            merchant_id,
            merchant_account.storage_scheme,
        )
        .await?;

        let profile_id = payment_intent
            .profile_id
            .as_ref()
            .get_required_value("profile_id")
            .change_context(errors::ApiErrorResponse::InternalServerError)
            .attach_printable("'profile_id' not set in payment intent")?;

        let business_profile = db
            .find_business_profile_by_profile_id(key_manager_state, key_store, profile_id)
            .await
            .to_not_found_response(errors::ApiErrorResponse::ProfileNotFound {
                id: profile_id.get_string_repr().to_owned(),
            })?;

        let tax_data = payments::TaxData {
            shipping_details: request.shipping.clone().into(),
            payment_method_type: request.payment_method_type,
        };

        let payment_data = PaymentData {
            flow: PhantomData,
            payment_intent,
            payment_attempt,
            currency,
            amount,
            email: None,
            mandate_id: None,
            mandate_connector: None,
            customer_acceptance: None,
            token: None,
            token_data: None,
            setup_mandate: None,
            address: payments::PaymentAddress::new(
                shipping_address.as_ref().map(From::from),
                None,
                None,
                business_profile.use_billing_as_payment_method_billing,
            ),
            confirm: None,
            payment_method_data: None,
            payment_method_info: None,
            force_sync: None,
            refunds: vec![],
            disputes: vec![],
            attempts: None,
            sessions_token: vec![],
            card_cvc: None,
            creds_identifier: None,
            pm_token: None,
            connector_customer_id: None,
            recurring_mandate_payment_data: None,
            ephemeral_key: None,
            multiple_capture_data: None,
            redirect_response: None,
            surcharge_details: None,
            frm_message: None,
            payment_link_data: None,
            incremental_authorization_details: None,
            authorizations: vec![],
            authentication: None,
            recurring_details: None,
            poll_config: None,
            tax_data: Some(tax_data),
            session_id: request.session_id.clone(),
            service_details: None,
<<<<<<< HEAD
            vault_operation: None,
=======
            card_testing_guard_data: None,
>>>>>>> 122c35da
        };
        let get_trackers_response = operations::GetTrackerResponse {
            operation: Box::new(self),
            customer_details: None,
            payment_data,
            business_profile,
            mandate_type: None,
        };

        Ok(get_trackers_response)
    }
}

#[async_trait]
impl<F: Clone + Send + Sync> Domain<F, api::PaymentsDynamicTaxCalculationRequest, PaymentData<F>>
    for PaymentSessionUpdate
{
    #[instrument(skip_all)]
    async fn get_or_create_customer_details<'a>(
        &'a self,
        _state: &SessionState,
        _payment_data: &mut PaymentData<F>,
        _request: Option<payments::CustomerDetails>,
        _merchant_key_store: &domain::MerchantKeyStore,
        _storage_scheme: storage_enums::MerchantStorageScheme,
    ) -> errors::CustomResult<
        (
            PaymentSessionUpdateOperation<'a, F>,
            Option<domain::Customer>,
        ),
        errors::StorageError,
    > {
        Ok((Box::new(self), None))
    }

    async fn payments_dynamic_tax_calculation<'a>(
        &'a self,
        state: &SessionState,
        payment_data: &mut PaymentData<F>,
        _connector_call_type: &ConnectorCallType,
        business_profile: &domain::Profile,
        key_store: &domain::MerchantKeyStore,
        merchant_account: &domain::MerchantAccount,
    ) -> errors::CustomResult<(), errors::ApiErrorResponse> {
        let is_tax_connector_enabled = business_profile.get_is_tax_connector_enabled();
        let skip_external_tax_calculation = payment_data
            .payment_intent
            .skip_external_tax_calculation
            .unwrap_or(false);
        if is_tax_connector_enabled && !skip_external_tax_calculation {
            let db = state.store.as_ref();
            let key_manager_state: &KeyManagerState = &state.into();

            let merchant_connector_id = business_profile
                .tax_connector_id
                .as_ref()
                .get_required_value("business_profile.tax_connector_id")?;

            #[cfg(feature = "v1")]
            let mca = db
                .find_by_merchant_connector_account_merchant_id_merchant_connector_id(
                    key_manager_state,
                    &business_profile.merchant_id,
                    merchant_connector_id,
                    key_store,
                )
                .await
                .to_not_found_response(
                    errors::ApiErrorResponse::MerchantConnectorAccountNotFound {
                        id: merchant_connector_id.get_string_repr().to_string(),
                    },
                )?;

            #[cfg(feature = "v2")]
            let mca = db
                .find_merchant_connector_account_by_id(
                    key_manager_state,
                    merchant_connector_id,
                    key_store,
                )
                .await
                .to_not_found_response(
                    errors::ApiErrorResponse::MerchantConnectorAccountNotFound {
                        id: merchant_connector_id.get_string_repr().to_string(),
                    },
                )?;

            let connector_data =
                api::TaxCalculateConnectorData::get_connector_by_name(&mca.connector_name)?;

            let router_data = core_utils::construct_payments_dynamic_tax_calculation_router_data(
                state,
                merchant_account,
                key_store,
                payment_data,
                &mca,
            )
            .await?;
            let connector_integration: services::BoxedPaymentConnectorIntegrationInterface<
                api::CalculateTax,
                types::PaymentsTaxCalculationData,
                types::TaxCalculationResponseData,
            > = connector_data.connector.get_connector_integration();

            let response = services::execute_connector_processing_step(
                state,
                connector_integration,
                &router_data,
                payments::CallConnectorAction::Trigger,
                None,
            )
            .await
            .to_payment_failed_response()
            .attach_printable("Tax connector Response Failed")?;

            let tax_response = response.response.map_err(|err| {
                errors::ApiErrorResponse::ExternalConnectorError {
                    code: err.code,
                    message: err.message,
                    connector: connector_data.connector_name.clone().to_string(),
                    status_code: err.status_code,
                    reason: err.reason,
                }
            })?;

            let payment_method_type = payment_data
                .tax_data
                .clone()
                .map(|tax_data| tax_data.payment_method_type)
                .ok_or(errors::ApiErrorResponse::InternalServerError)
                .attach_printable("missing tax_data.payment_method_type")?;

            payment_data.payment_intent.tax_details = Some(diesel_models::TaxDetails {
                payment_method_type: Some(diesel_models::PaymentMethodTypeTax {
                    order_tax_amount: tax_response.order_tax_amount,
                    pmt: payment_method_type,
                }),
                default: None,
            });
            Ok(())
        } else {
            Ok(())
        }
    }

    #[instrument(skip_all)]
    async fn make_pm_data<'a>(
        &'a self,
        _state: &'a SessionState,
        _payment_data: &mut PaymentData<F>,
        _storage_scheme: storage_enums::MerchantStorageScheme,
        _merchant_key_store: &domain::MerchantKeyStore,
        _customer: &Option<domain::Customer>,
        _business_profile: &domain::Profile,
        _should_retry_with_pan: bool,
    ) -> RouterResult<(
        PaymentSessionUpdateOperation<'a, F>,
        Option<domain::PaymentMethodData>,
        Option<String>,
    )> {
        Ok((Box::new(self), None, None))
    }

    async fn get_connector<'a>(
        &'a self,
        _merchant_account: &domain::MerchantAccount,
        state: &SessionState,
        _request: &api::PaymentsDynamicTaxCalculationRequest,
        _payment_intent: &storage::PaymentIntent,
        _merchant_key_store: &domain::MerchantKeyStore,
    ) -> errors::CustomResult<api::ConnectorChoice, errors::ApiErrorResponse> {
        helpers::get_connector_default(state, None).await
    }

    #[instrument(skip_all)]
    async fn guard_payment_against_blocklist<'a>(
        &'a self,
        _state: &SessionState,
        _merchant_account: &domain::MerchantAccount,
        _key_store: &domain::MerchantKeyStore,
        _payment_data: &mut PaymentData<F>,
    ) -> errors::CustomResult<bool, errors::ApiErrorResponse> {
        Ok(false)
    }
}

#[async_trait]
impl<F: Clone + Sync> UpdateTracker<F, PaymentData<F>, api::PaymentsDynamicTaxCalculationRequest>
    for PaymentSessionUpdate
{
    #[instrument(skip_all)]
    async fn update_trackers<'b>(
        &'b self,
        state: &'b SessionState,
        _req_state: ReqState,
        mut payment_data: PaymentData<F>,
        _customer: Option<domain::Customer>,
        storage_scheme: storage_enums::MerchantStorageScheme,
        _updated_customer: Option<storage::CustomerUpdate>,
        key_store: &domain::MerchantKeyStore,
        _frm_suggestion: Option<FrmSuggestion>,
        _header_payload: hyperswitch_domain_models::payments::HeaderPayload,
    ) -> RouterResult<(PaymentSessionUpdateOperation<'b, F>, PaymentData<F>)>
    where
        F: 'b + Send,
    {
        // For Google Pay and Apple Pay, we don’t need to call the connector again; we can directly confirm the payment after tax_calculation. So, we update the required fields in the database during the update_tracker call.
        if payment_data.should_update_in_update_tracker() {
            let shipping_address = payment_data
                .tax_data
                .clone()
                .map(|tax_data| tax_data.shipping_details);
            let key_manager_state = state.into();

            let shipping_details = shipping_address
                .clone()
                .async_map(|shipping_details| {
                    create_encrypted_data(&key_manager_state, key_store, shipping_details)
                })
                .await
                .transpose()
                .change_context(errors::ApiErrorResponse::InternalServerError)
                .attach_printable("Unable to encrypt shipping details")?;

            let shipping_address = helpers::create_or_update_address_for_payment_by_request(
                state,
                shipping_address.map(From::from).as_ref(),
                payment_data.payment_intent.shipping_address_id.as_deref(),
                &payment_data.payment_intent.merchant_id,
                payment_data.payment_intent.customer_id.as_ref(),
                key_store,
                &payment_data.payment_intent.payment_id,
                storage_scheme,
            )
            .await?;

            let payment_intent_update = hyperswitch_domain_models::payments::payment_intent::PaymentIntentUpdate::SessionResponseUpdate {
            tax_details: payment_data.payment_intent.tax_details.clone().ok_or(errors::ApiErrorResponse::InternalServerError).attach_printable("payment_intent.tax_details not found")?,
            shipping_address_id: shipping_address.map(|address| address.address_id),
            updated_by: payment_data.payment_intent.updated_by.clone(),
            shipping_details,
        };

            let db = &*state.store;
            let payment_intent = payment_data.payment_intent.clone();

            let updated_payment_intent = db
                .update_payment_intent(
                    &state.into(),
                    payment_intent,
                    payment_intent_update,
                    key_store,
                    storage_scheme,
                )
                .await
                .to_not_found_response(errors::ApiErrorResponse::PaymentNotFound)?;

            payment_data.payment_intent = updated_payment_intent;
            Ok((Box::new(self), payment_data))
        } else {
            Ok((Box::new(self), payment_data))
        }
    }
}

impl<F: Send + Clone + Sync>
    ValidateRequest<F, api::PaymentsDynamicTaxCalculationRequest, PaymentData<F>>
    for PaymentSessionUpdate
{
    #[instrument(skip_all)]
    fn validate_request<'a, 'b>(
        &'b self,
        request: &api::PaymentsDynamicTaxCalculationRequest,
        merchant_account: &'a domain::MerchantAccount,
    ) -> RouterResult<(
        PaymentSessionUpdateOperation<'b, F>,
        operations::ValidateResult,
    )> {
        //paymentid is already generated and should be sent in the request
        let given_payment_id = request.payment_id.clone();

        Ok((
            Box::new(self),
            operations::ValidateResult {
                merchant_id: merchant_account.get_id().to_owned(),
                payment_id: api::PaymentIdType::PaymentIntentId(given_payment_id),
                storage_scheme: merchant_account.storage_scheme,
                requeue: false,
            },
        ))
    }
}<|MERGE_RESOLUTION|>--- conflicted
+++ resolved
@@ -183,11 +183,8 @@
             tax_data: Some(tax_data),
             session_id: request.session_id.clone(),
             service_details: None,
-<<<<<<< HEAD
+            card_testing_guard_data: None,
             vault_operation: None,
-=======
-            card_testing_guard_data: None,
->>>>>>> 122c35da
         };
         let get_trackers_response = operations::GetTrackerResponse {
             operation: Box::new(self),
