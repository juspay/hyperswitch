--- conflicted
+++ resolved
@@ -329,11 +329,7 @@
         _storage_scheme: storage_enums::MerchantStorageScheme,
         _merchant_key_store: &domain::MerchantKeyStore,
         _customer: &Option<domain::Customer>,
-<<<<<<< HEAD
-        _business_profile: Option<&domain::Profile>,
-=======
-        _business_profile: &domain::BusinessProfile,
->>>>>>> fbd2cda7
+        _business_profile: &domain::Profile,
     ) -> RouterResult<(
         PaymentSessionUpdateOperation<'a, F>,
         Option<domain::PaymentMethodData>,
