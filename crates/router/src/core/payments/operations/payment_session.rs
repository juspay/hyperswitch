use std::marker::PhantomData;

use api_models::admin::PaymentMethodsEnabled;
use async_trait::async_trait;
use common_utils::ext_traits::{AsyncExt, ResultExtLog, ValueExt};
use error_stack::ResultExt;
use router_derive::PaymentOperation;
use router_env::{instrument, tracing};

use super::{BoxedOperation, Domain, GetTracker, Operation, UpdateTracker, ValidateRequest};
use crate::{
    core::{
        errors::{self, RouterResult, StorageErrorExt},
        payments::{self, helpers, operations, PaymentData},
    },
    db::StorageInterface,
    routes::AppState,
    types::{
        api::{self, PaymentIdTypeExt},
        storage::{self, enums as storage_enums},
        transformers::ForeignInto,
    },
    utils::OptionExt,
};

#[derive(Debug, Clone, Copy, PaymentOperation)]
#[operation(ops = "all", flow = "session")]
pub struct PaymentSession;

#[async_trait]
impl<F: Send + Clone> GetTracker<F, PaymentData<F>, api::PaymentsSessionRequest>
    for PaymentSession
{
    #[instrument(skip_all)]
    async fn get_trackers<'a>(
        &'a self,
        state: &'a AppState,
        payment_id: &api::PaymentIdType,
        request: &api::PaymentsSessionRequest,
        _mandate_type: Option<api::MandateTxnType>,
        merchant_account: &storage::MerchantAccount,
    ) -> RouterResult<(
        BoxedOperation<'a, F, api::PaymentsSessionRequest>,
        PaymentData<F>,
        Option<payments::CustomerDetails>,
    )> {
        let payment_id = payment_id
            .get_payment_intent_id()
            .change_context(errors::ApiErrorResponse::PaymentNotFound)?;

        let db = &*state.store;
        let merchant_id = &merchant_account.merchant_id;
        let storage_scheme = merchant_account.storage_scheme;

        let mut payment_intent = db
            .find_payment_intent_by_payment_id_merchant_id(&payment_id, merchant_id, storage_scheme)
            .await
            .to_not_found_response(errors::ApiErrorResponse::PaymentNotFound)?;

        helpers::validate_payment_status_against_not_allowed_statuses(
            &payment_intent.status,
            &[
                storage_enums::IntentStatus::Failed,
                storage_enums::IntentStatus::Succeeded,
            ],
            "create a session token for",
        )?;

        let mut payment_attempt = db
            .find_payment_attempt_by_payment_id_merchant_id_attempt_id(
                payment_intent.payment_id.as_str(),
                merchant_id,
                payment_intent.active_attempt_id.as_str(),
                storage_scheme,
            )
            .await
            .to_not_found_response(errors::ApiErrorResponse::PaymentNotFound)?;

        let currency = payment_intent.currency.get_required_value("currency")?;

        payment_attempt.payment_method = Some(storage_enums::PaymentMethod::Wallet);

        let amount = payment_intent.amount.into();

        let shipping_address = helpers::get_address_for_payment_request(
            db,
            None,
            payment_intent.shipping_address_id.as_deref(),
            merchant_id,
            &payment_intent.customer_id,
        )
        .await?;

        let billing_address = helpers::get_address_for_payment_request(
            db,
            None,
            payment_intent.billing_address_id.as_deref(),
            merchant_id,
            &payment_intent.customer_id,
        )
        .await?;

        payment_intent.shipping_address_id = shipping_address.clone().map(|x| x.address_id);
        payment_intent.billing_address_id = billing_address.clone().map(|x| x.address_id);

        let connector_response = db
            .find_connector_response_by_payment_id_merchant_id_attempt_id(
                &payment_intent.payment_id,
                &payment_intent.merchant_id,
                &payment_attempt.attempt_id,
                storage_scheme,
            )
            .await
            .map_err(|error| {
                error
                    .change_context(errors::ApiErrorResponse::InternalServerError)
                    .attach_printable("Database error when finding connector response")
            })?;

        let customer_details = payments::CustomerDetails {
            customer_id: payment_intent.customer_id.clone(),
            name: None,
            email: None,
            phone: None,
            phone_country_code: None,
        };

        let creds_identifier = request
            .merchant_connector_details
            .as_ref()
            .map(|mcd| mcd.creds_identifier.to_owned());
        request
            .merchant_connector_details
            .to_owned()
            .async_map(|mcd| async {
                helpers::insert_merchant_connector_creds_to_config(
                    db,
                    merchant_account.merchant_id.as_str(),
                    mcd,
                )
                .await
            })
            .await
            .transpose()?;

        Ok((
            Box::new(self),
            PaymentData {
                flow: PhantomData,
                payment_intent,
                payment_attempt,
                currency,
                amount,
                email: None,
                mandate_id: None,
                token: None,
                setup_mandate: None,
                address: payments::PaymentAddress {
                    shipping: shipping_address.as_ref().map(|a| a.foreign_into()),
                    billing: billing_address.as_ref().map(|a| a.foreign_into()),
                },
                confirm: None,
                payment_method_data: None,
                force_sync: None,
                refunds: vec![],
                disputes: vec![],
                sessions_token: vec![],
                connector_response,
                card_cvc: None,
                creds_identifier,
                pm_token: None,
                connector_customer_id: None,
                ephemeral_key: None,
            },
            Some(customer_details),
        ))
    }
}

#[async_trait]
impl<F: Clone> UpdateTracker<F, PaymentData<F>, api::PaymentsSessionRequest> for PaymentSession {
    #[instrument(skip_all)]
    async fn update_trackers<'b>(
        &'b self,
        db: &dyn StorageInterface,
        _payment_id: &api::PaymentIdType,
        mut payment_data: PaymentData<F>,
        _customer: Option<storage::Customer>,
        storage_scheme: storage_enums::MerchantStorageScheme,
        _updated_customer: Option<storage::CustomerUpdate>,
    ) -> RouterResult<(
        BoxedOperation<'b, F, api::PaymentsSessionRequest>,
        PaymentData<F>,
    )>
    where
        F: 'b + Send,
    {
        let metadata = payment_data.payment_intent.metadata.clone();
        let meta_data = payment_data.payment_intent.meta_data.clone();
        payment_data.payment_intent = match (metadata, meta_data) {
            (Some(metadata), Some(meta_data)) => db
                .update_payment_intent(
                    payment_data.payment_intent,
                    storage::PaymentIntentUpdate::MetadataUpdate {
                        metadata,
                        meta_data,
                    },
                    storage_scheme,
                )
                .await
                .to_not_found_response(errors::ApiErrorResponse::PaymentNotFound)?,
            _ => payment_data.payment_intent,
        };

        Ok((Box::new(self), payment_data))
    }
}

impl<F: Send + Clone> ValidateRequest<F, api::PaymentsSessionRequest> for PaymentSession {
    #[instrument(skip_all)]
    fn validate_request<'a, 'b>(
        &'b self,
        request: &api::PaymentsSessionRequest,
        merchant_account: &'a storage::MerchantAccount,
    ) -> RouterResult<(
        BoxedOperation<'b, F, api::PaymentsSessionRequest>,
        operations::ValidateResult<'a>,
    )> {
        //paymentid is already generated and should be sent in the request
        let given_payment_id = request.payment_id.clone();

        Ok((
            Box::new(self),
            operations::ValidateResult {
                merchant_id: &merchant_account.merchant_id,
                payment_id: api::PaymentIdType::PaymentIntentId(given_payment_id),
                mandate_type: None,
                storage_scheme: merchant_account.storage_scheme,
            },
        ))
    }
}

#[async_trait]
impl<F: Clone + Send, Op: Send + Sync + Operation<F, api::PaymentsSessionRequest>>
    Domain<F, api::PaymentsSessionRequest> for Op
where
    for<'a> &'a Op: Operation<F, api::PaymentsSessionRequest>,
{
    #[instrument(skip_all)]
    async fn get_or_create_customer_details<'a>(
        &'a self,
        db: &dyn StorageInterface,
        payment_data: &mut PaymentData<F>,
        request: Option<payments::CustomerDetails>,
        merchant_id: &str,
    ) -> errors::CustomResult<
        (
            BoxedOperation<'a, F, api::PaymentsSessionRequest>,
            Option<storage::Customer>,
        ),
        errors::StorageError,
    > {
        helpers::create_customer_if_not_exist(
            Box::new(self),
            db,
            payment_data,
            request,
            merchant_id,
        )
        .await
    }

    #[instrument(skip_all)]
    async fn make_pm_data<'b>(
        &'b self,
        _state: &'b AppState,
        _payment_data: &mut PaymentData<F>,
        _storage_scheme: storage_enums::MerchantStorageScheme,
    ) -> RouterResult<(
        BoxedOperation<'b, F, api::PaymentsSessionRequest>,
        Option<api::PaymentMethodData>,
    )> {
        //No payment method data for this operation
        Ok((Box::new(self), None))
    }

    /// Returns `Vec<SessionConnectorData>`
    /// Steps carried out in this function
    /// Get all the `merchant_connector_accounts` which are not disabled
    /// Filter out connectors which have `invoke_sdk_client` enabled in `payment_method_types`
    /// If session token is requested for certain wallets only, then return them, else
    /// return all eligible connectors
    ///
    /// `GetToken` parameter specifies whether to get the session token from connector integration
    /// or from separate implementation ( for googlepay - from metadata and applepay - from metadata and call connector)
    async fn get_connector<'a>(
        &'a self,
        merchant_account: &storage::MerchantAccount,
        state: &AppState,
        request: &api::PaymentsSessionRequest,
        payment_intent: &storage::payment_intent::PaymentIntent,
    ) -> RouterResult<api::ConnectorChoice> {
        let connectors = &state.conf.connectors;
        let db = &state.store;

        let all_connector_accounts = db
            .find_merchant_connector_account_by_merchant_id_and_disabled_list(
                &merchant_account.merchant_id,
                false,
            )
            .await
            .change_context(errors::ApiErrorResponse::InternalServerError)
            .attach_printable("Database error when querying for merchant connector accounts")?;

        let filtered_connector_accounts = helpers::filter_mca_based_on_business_details(
            all_connector_accounts,
            Some(payment_intent),
        );

        let requested_payment_method_types = request.wallets.clone();
        let mut connector_and_supporting_payment_method_type = Vec::new();

        filtered_connector_accounts
            .into_iter()
            .for_each(|connector_account| {
                let res = connector_account
                    .payment_methods_enabled
                    .unwrap_or_default()
                    .into_iter()
                    .map(|payment_methods_enabled| {
                        payment_methods_enabled
                            .parse_value::<PaymentMethodsEnabled>("payment_methods_enabled")
                    })
                    .filter_map(|parsed_payment_method_result| {
                        parsed_payment_method_result.log_err_and_ok("session_token_parsing_error")
                    })
                    .flat_map(|parsed_payment_methods_enabled| {
                        parsed_payment_methods_enabled
                            .payment_method_types
                            .unwrap_or_default()
                            .into_iter()
                            .filter(|payment_method_type| {
                                let is_invoke_sdk_client = matches!(
                                    payment_method_type.payment_experience,
                                    Some(api_models::enums::PaymentExperience::InvokeSdkClient)
                                );

                                // If session token is requested for the payment method type,
                                // filter it out
                                // if not, then create all sessions tokens
                                let is_sent_in_request = requested_payment_method_types
                                    .contains(&payment_method_type.payment_method_type)
                                    || requested_payment_method_types.is_empty();

                                is_invoke_sdk_client && is_sent_in_request
                            })
                            .map(|payment_method_type| {
                                (
                                    connector_account.connector_name.to_owned(),
                                    payment_method_type.payment_method_type,
                                    connector_account.business_sub_label.to_owned(),
                                )
                            })
                            .collect::<Vec<_>>()
                    })
                    .collect::<Vec<_>>();
                connector_and_supporting_payment_method_type.extend(res);
            });

        let mut session_connector_data =
            Vec::with_capacity(connector_and_supporting_payment_method_type.len());

        for (connector, payment_method_type, business_sub_label) in
            connector_and_supporting_payment_method_type
        {
<<<<<<< HEAD
            if let Some(connector_data) = api::ConnectorData::get_connector_by_name(
                connectors,
                &connector,
                api::GetToken::from(payment_method_type),
            )
            .log_err_and_ok("session_token_error")
            {
                session_connector_data.push(api::SessionConnectorData {
=======
            let connector_type = get_connector_type_for_session_token(
                payment_method_type,
                request,
                connector.to_owned(),
            );
            match api::ConnectorData::get_connector_by_name(connectors, &connector, connector_type)
            {
                Ok(connector_data) => session_connector_data.push(api::SessionConnectorData {
>>>>>>> 985670da
                    payment_method_type,
                    connector: connector_data,
                    business_sub_label,
                })
            };
        }

        Ok(api::ConnectorChoice::SessionMultiple(
            session_connector_data,
        ))
    }
}

impl From<api_models::enums::PaymentMethodType> for api::GetToken {
    fn from(value: api_models::enums::PaymentMethodType) -> Self {
        match value {
            api_models::enums::PaymentMethodType::GooglePay => Self::GpayMetadata,
            api_models::enums::PaymentMethodType::ApplePay => Self::ApplePayMetadata,
            _ => Self::Connector,
        }
    }
}

pub fn get_connector_type_for_session_token(
    payment_method_type: api_models::enums::PaymentMethodType,
    _request: &api::PaymentsSessionRequest,
    connector: String,
) -> api::GetToken {
    if payment_method_type == api_models::enums::PaymentMethodType::ApplePay {
        if connector == *"bluesnap" {
            api::GetToken::Connector
        } else {
            api::GetToken::ApplePayMetadata
        }
    } else {
        api::GetToken::from(payment_method_type)
    }
}<|MERGE_RESOLUTION|>--- conflicted
+++ resolved
@@ -374,7 +374,6 @@
         for (connector, payment_method_type, business_sub_label) in
             connector_and_supporting_payment_method_type
         {
-<<<<<<< HEAD
             if let Some(connector_data) = api::ConnectorData::get_connector_by_name(
                 connectors,
                 &connector,
@@ -383,16 +382,6 @@
             .log_err_and_ok("session_token_error")
             {
                 session_connector_data.push(api::SessionConnectorData {
-=======
-            let connector_type = get_connector_type_for_session_token(
-                payment_method_type,
-                request,
-                connector.to_owned(),
-            );
-            match api::ConnectorData::get_connector_by_name(connectors, &connector, connector_type)
-            {
-                Ok(connector_data) => session_connector_data.push(api::SessionConnectorData {
->>>>>>> 985670da
                     payment_method_type,
                     connector: connector_data,
                     business_sub_label,
