use std::{collections::HashSet, marker::PhantomData};

use async_trait::async_trait;
use common_utils::ext_traits::ValueExt;
use error_stack::ResultExt;
use router_derive::PaymentOperation;
use router_env::{instrument, tracing};

use super::{BoxedOperation, Domain, GetTracker, Operation, UpdateTracker, ValidateRequest};
use crate::{
    core::{
        errors::{self, RouterResult, StorageErrorExt},
        payments::{self, helpers, operations, PaymentData},
    },
    db::StorageInterface,
    pii,
    pii::Secret,
    routes::AppState,
    types::{
        api::{self, enums as api_enums, PaymentIdTypeExt},
        storage::{self, enums as storage_enums},
        transformers::ForeignInto,
    },
    utils::OptionExt,
};

#[derive(Debug, Clone, Copy, PaymentOperation)]
#[operation(ops = "all", flow = "session")]
pub struct PaymentSession;

#[async_trait]
impl<F: Send + Clone> GetTracker<F, PaymentData<F>, api::PaymentsSessionRequest>
    for PaymentSession
{
    #[instrument(skip_all)]
    async fn get_trackers<'a>(
        &'a self,
        state: &'a AppState,
        payment_id: &api::PaymentIdType,
        request: &api::PaymentsSessionRequest,
        _mandate_type: Option<api::MandateTxnType>,
        merchant_account: &storage::MerchantAccount,
    ) -> RouterResult<(
        BoxedOperation<'a, F, api::PaymentsSessionRequest>,
        PaymentData<F>,
        Option<payments::CustomerDetails>,
    )> {
        let payment_id = payment_id
            .get_payment_intent_id()
            .change_context(errors::ApiErrorResponse::PaymentNotFound)?;

        let db = &*state.store;
        let merchant_id = &merchant_account.merchant_id;
        let storage_scheme = merchant_account.storage_scheme;

        let mut payment_intent = db
            .find_payment_intent_by_payment_id_merchant_id(&payment_id, merchant_id, storage_scheme)
<<<<<<< HEAD
=======
            .await
            .map_err(|error| {
                error.to_not_found_response(errors::ApiErrorResponse::PaymentNotFound)
            })?;

        helpers::validate_payment_status_against_not_allowed_statuses(
            &payment_intent.status,
            &[
                storage_enums::IntentStatus::Failed,
                storage_enums::IntentStatus::Succeeded,
            ],
            "create a session token for",
        )?;

        let mut payment_attempt = db
            .find_payment_attempt_by_payment_id_merchant_id(
                &payment_id,
                merchant_id,
                storage_scheme,
            )
>>>>>>> 5c3c51fb
            .await
            .map_err(|error| {
                error.to_not_found_response(errors::ApiErrorResponse::PaymentNotFound)
            })?;

<<<<<<< HEAD
        let mut payment_attempt = db
            .find_payment_attempt_by_merchant_id_attempt_id(
                merchant_id,
                payment_intent.attempt_id.as_str(),
                storage_scheme,
            )
            .await
            .map_err(|error| {
                error.to_not_found_response(errors::ApiErrorResponse::PaymentNotFound)
            })?;

=======
>>>>>>> 5c3c51fb
        let currency = payment_intent.currency.get_required_value("currency")?;

        payment_attempt.payment_method = Some(storage_enums::PaymentMethodType::Wallet);

        let amount = payment_intent.amount.into();

        helpers::authenticate_client_secret(
            Some(&request.client_secret),
            payment_intent.client_secret.as_ref(),
        )?;

        let shipping_address = helpers::get_address_for_payment_request(
            db,
            None,
            payment_intent.shipping_address_id.as_deref(),
            merchant_id,
            &payment_intent.customer_id,
        )
        .await?;

        let billing_address = helpers::get_address_for_payment_request(
            db,
            None,
            payment_intent.billing_address_id.as_deref(),
            merchant_id,
            &payment_intent.customer_id,
        )
        .await?;

        payment_intent.shipping_address_id = shipping_address.clone().map(|x| x.address_id);
        payment_intent.billing_address_id = billing_address.clone().map(|x| x.address_id);

        let connector_response = db
            .find_connector_response_by_payment_id_merchant_id_attempt_id(
                &payment_intent.payment_id,
                &payment_intent.merchant_id,
                &payment_attempt.attempt_id,
                storage_scheme,
            )
            .await
            .map_err(|error| {
                error
                    .change_context(errors::ApiErrorResponse::InternalServerError)
                    .attach_printable("Database error when finding connector response")
            })?;

        let customer_details = payments::CustomerDetails {
            customer_id: payment_intent.customer_id.clone(),
            name: None,
            email: None,
            phone: None,
            phone_country_code: None,
        };

        Ok((
            Box::new(self),
            PaymentData {
                flow: PhantomData,
                payment_intent,
                payment_attempt,
                currency,
                amount,
                email: None::<Secret<String, pii::Email>>,
                mandate_id: None,
                token: None,
                setup_mandate: None,
                address: payments::PaymentAddress {
                    shipping: shipping_address.as_ref().map(|a| a.foreign_into()),
                    billing: billing_address.as_ref().map(|a| a.foreign_into()),
                },
                confirm: None,
                payment_method_data: None,
                force_sync: None,
                refunds: vec![],
                sessions_token: vec![],
                connector_response,
                card_cvc: None,
            },
            Some(customer_details),
        ))
    }
}

#[async_trait]
impl<F: Clone> UpdateTracker<F, PaymentData<F>, api::PaymentsSessionRequest> for PaymentSession {
    #[instrument(skip_all)]
    async fn update_trackers<'b>(
        &'b self,
        db: &dyn StorageInterface,
        _payment_id: &api::PaymentIdType,
        mut payment_data: PaymentData<F>,
        _customer: Option<storage::Customer>,
        storage_scheme: storage_enums::MerchantStorageScheme,
    ) -> RouterResult<(
        BoxedOperation<'b, F, api::PaymentsSessionRequest>,
        PaymentData<F>,
    )>
    where
        F: 'b + Send,
    {
        let metadata = payment_data.payment_intent.metadata.clone();
        payment_data.payment_intent = match metadata {
            Some(metadata) => db
                .update_payment_intent(
                    payment_data.payment_intent,
                    storage::PaymentIntentUpdate::MetadataUpdate { metadata },
                    storage_scheme,
                )
                .await
                .map_err(|error| {
                    error.to_not_found_response(errors::ApiErrorResponse::PaymentNotFound)
                })?,
            None => payment_data.payment_intent,
        };

        Ok((Box::new(self), payment_data))
    }
}

impl<F: Send + Clone> ValidateRequest<F, api::PaymentsSessionRequest> for PaymentSession {
    #[instrument(skip_all)]
    fn validate_request<'a, 'b>(
        &'b self,
        request: &api::PaymentsSessionRequest,
        merchant_account: &'a storage::MerchantAccount,
    ) -> RouterResult<(
        BoxedOperation<'b, F, api::PaymentsSessionRequest>,
        operations::ValidateResult<'a>,
    )> {
        //paymentid is already generated and should be sent in the request
        let given_payment_id = request.payment_id.clone();

        Ok((
            Box::new(self),
            operations::ValidateResult {
                merchant_id: &merchant_account.merchant_id,
                payment_id: api::PaymentIdType::PaymentIntentId(given_payment_id),
                mandate_type: None,
                storage_scheme: merchant_account.storage_scheme,
            },
        ))
    }
}

#[derive(serde::Deserialize, Default)]
pub struct PaymentMethodEnabled {
    payment_method: String,
}

#[async_trait]
impl<F: Clone + Send, Op: Send + Sync + Operation<F, api::PaymentsSessionRequest>>
    Domain<F, api::PaymentsSessionRequest> for Op
where
    for<'a> &'a Op: Operation<F, api::PaymentsSessionRequest>,
{
    #[instrument(skip_all)]
    async fn get_or_create_customer_details<'a>(
        &'a self,
        db: &dyn StorageInterface,
        payment_data: &mut PaymentData<F>,
        request: Option<payments::CustomerDetails>,
        merchant_id: &str,
    ) -> errors::CustomResult<
        (
            BoxedOperation<'a, F, api::PaymentsSessionRequest>,
            Option<storage::Customer>,
        ),
        errors::StorageError,
    > {
        helpers::create_customer_if_not_exist(
            Box::new(self),
            db,
            payment_data,
            request,
            merchant_id,
        )
        .await
    }

    #[instrument(skip_all)]
    async fn make_pm_data<'b>(
        &'b self,
        _state: &'b AppState,
        _payment_data: &mut PaymentData<F>,
        _storage_scheme: storage_enums::MerchantStorageScheme,
    ) -> RouterResult<(
        BoxedOperation<'b, F, api::PaymentsSessionRequest>,
        Option<api::PaymentMethod>,
    )> {
        //No payment method data for this operation
        Ok((Box::new(self), None))
    }

    async fn get_connector<'a>(
        &'a self,
        merchant_account: &storage::MerchantAccount,
        state: &AppState,
        request: &api::PaymentsSessionRequest,
        _previously_used_connector: Option<&String>,
    ) -> RouterResult<api::ConnectorCallType> {
        let connectors = &state.conf.connectors;
        let db = &state.store;

        let supported_connectors: &Vec<String> = state.conf.connectors.supported.wallets.as_ref();

        let connector_accounts = db
            .find_merchant_connector_account_by_merchant_id_list(&merchant_account.merchant_id)
            .await
            .change_context(errors::ApiErrorResponse::InternalServerError)
            .attach_printable("Database error when querying for merchant connector accounts")?;

        let normal_connector_names = connector_accounts
            .iter()
            .filter(|connector_account| {
                supported_connectors.contains(&connector_account.connector_name)
            })
            .map(|filtered_connector| filtered_connector.connector_name.clone())
            .collect::<HashSet<String>>();

        // Parse the payment methods enabled to check if the merchant has enabled gpay ( wallet )
        // through that connector. This parsing from serde_json::Value to payment method is costly and has to be done for every connector
        // for sure looks like an area of optimization
        let session_token_from_metadata_connectors = connector_accounts
            .iter()
            .filter(|connector_account| {
                connector_account
                    .payment_methods_enabled
                    .clone()
                    .unwrap_or_default()
                    .iter()
                    .any(|payment_method| {
                        let parsed_payment_method: PaymentMethodEnabled = payment_method
                            .clone()
                            .parse_value("payment_method")
                            .unwrap_or_default();

                        parsed_payment_method.payment_method == "wallet"
                    })
            })
            .map(|filtered_connector| filtered_connector.connector_name.clone())
            .collect::<HashSet<String>>();

        let given_wallets = request.wallets.clone();

        let connectors_data = if !given_wallets.is_empty() {
            // Create connectors for provided wallets
            let mut connectors_data = Vec::with_capacity(supported_connectors.len());
            for wallet in given_wallets {
                let (connector_name, connector_type) = match wallet {
                    api_enums::SupportedWallets::Gpay => ("adyen", api::GetToken::Metadata),
                    api_enums::SupportedWallets::ApplePay => ("applepay", api::GetToken::Connector),
                    api_enums::SupportedWallets::Paypal => ("braintree", api::GetToken::Connector),
                    api_enums::SupportedWallets::Klarna => ("klarna", api::GetToken::Connector),
                };

                // Check if merchant has enabled the required merchant connector account
                if session_token_from_metadata_connectors.contains(connector_name)
                    || normal_connector_names.contains(connector_name)
                {
                    connectors_data.push(api::ConnectorData::get_connector_by_name(
                        connectors,
                        connector_name,
                        connector_type,
                    )?);
                }
            }
            connectors_data
        } else {
            // Create connectors for all enabled wallets
            let mut connectors_data = Vec::with_capacity(
                normal_connector_names.len() + session_token_from_metadata_connectors.len(),
            );

            for connector_name in normal_connector_names {
                let connector_data = api::ConnectorData::get_connector_by_name(
                    connectors,
                    &connector_name,
                    api::GetToken::Connector,
                )?;
                connectors_data.push(connector_data);
            }

            for connector_name in session_token_from_metadata_connectors {
                let connector_data = api::ConnectorData::get_connector_by_name(
                    connectors,
                    &connector_name,
                    api::GetToken::Metadata,
                )?;
                connectors_data.push(connector_data);
            }
            connectors_data
        };

        Ok(api::ConnectorCallType::Multiple(connectors_data))
    }
}<|MERGE_RESOLUTION|>--- conflicted
+++ resolved
@@ -55,8 +55,6 @@
 
         let mut payment_intent = db
             .find_payment_intent_by_payment_id_merchant_id(&payment_id, merchant_id, storage_scheme)
-<<<<<<< HEAD
-=======
             .await
             .map_err(|error| {
                 error.to_not_found_response(errors::ApiErrorResponse::PaymentNotFound)
@@ -71,19 +69,6 @@
             "create a session token for",
         )?;
 
-        let mut payment_attempt = db
-            .find_payment_attempt_by_payment_id_merchant_id(
-                &payment_id,
-                merchant_id,
-                storage_scheme,
-            )
->>>>>>> 5c3c51fb
-            .await
-            .map_err(|error| {
-                error.to_not_found_response(errors::ApiErrorResponse::PaymentNotFound)
-            })?;
-
-<<<<<<< HEAD
         let mut payment_attempt = db
             .find_payment_attempt_by_merchant_id_attempt_id(
                 merchant_id,
@@ -95,8 +80,6 @@
                 error.to_not_found_response(errors::ApiErrorResponse::PaymentNotFound)
             })?;
 
-=======
->>>>>>> 5c3c51fb
         let currency = payment_intent.currency.get_required_value("currency")?;
 
         payment_attempt.payment_method = Some(storage_enums::PaymentMethodType::Wallet);
