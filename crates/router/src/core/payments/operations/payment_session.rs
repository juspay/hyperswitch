use std::marker::PhantomData;

use api_models::{admin::PaymentMethodsEnabled, enums::FrmSuggestion};
use async_trait::async_trait;
use common_utils::ext_traits::{AsyncExt, ValueExt};
use error_stack::ResultExt;
use router_derive::PaymentOperation;
use router_env::{instrument, logger, tracing};

use super::{BoxedOperation, Domain, GetTracker, Operation, UpdateTracker, ValidateRequest};
use crate::{
    core::{
        errors::{self, RouterResult, StorageErrorExt},
        payments::{self, helpers, operations, PaymentData},
    },
    routes::{app::ReqState, SessionState},
    services,
    types::{
        api::{self, PaymentIdTypeExt},
        domain,
        storage::{self, enums as storage_enums},
    },
    utils::OptionExt,
};

#[derive(Debug, Clone, Copy, PaymentOperation)]
#[operation(operations = "all", flow = "session")]
pub struct PaymentSession;

#[async_trait]
impl<F: Send + Clone> GetTracker<F, PaymentData<F>, api::PaymentsSessionRequest, PaymentData<F>>
    for PaymentSession
{
    #[instrument(skip_all)]
    async fn get_trackers<'a>(
        &'a self,
        state: &'a SessionState,
        payment_id: &api::PaymentIdType,
        request: &api::PaymentsSessionRequest,
        merchant_account: &domain::MerchantAccount,
        key_store: &domain::MerchantKeyStore,
        _auth_flow: services::AuthFlow,
<<<<<<< HEAD
        _payment_confirm_source: Option<common_enums::PaymentSource>,
    ) -> RouterResult<
        operations::GetTrackerResponse<'a, F, api::PaymentsSessionRequest, PaymentData<F>>,
    > {
=======
        _header_payload: &api::HeaderPayload,
    ) -> RouterResult<operations::GetTrackerResponse<'a, F, api::PaymentsSessionRequest>> {
>>>>>>> db04ded4
        let payment_id = payment_id
            .get_payment_intent_id()
            .change_context(errors::ApiErrorResponse::PaymentNotFound)?;

        let db = &*state.store;
        let key_manager_state = &state.into();
        let merchant_id = merchant_account.get_id();
        let storage_scheme = merchant_account.storage_scheme;

        let mut payment_intent = db
            .find_payment_intent_by_payment_id_merchant_id(
                &state.into(),
                &payment_id,
                merchant_id,
                key_store,
                storage_scheme,
            )
            .await
            .to_not_found_response(errors::ApiErrorResponse::PaymentNotFound)?;

        helpers::validate_payment_status_against_not_allowed_statuses(
            &payment_intent.status,
            &[
                storage_enums::IntentStatus::Failed,
                storage_enums::IntentStatus::Succeeded,
            ],
            "create a session token for",
        )?;

        helpers::authenticate_client_secret(Some(&request.client_secret), &payment_intent)?;

        let mut payment_attempt = db
            .find_payment_attempt_by_payment_id_merchant_id_attempt_id(
                &payment_intent.payment_id,
                merchant_id,
                payment_intent.active_attempt.get_id().as_str(),
                storage_scheme,
            )
            .await
            .to_not_found_response(errors::ApiErrorResponse::PaymentNotFound)?;

        let currency = payment_intent.currency.get_required_value("currency")?;

        payment_attempt.payment_method = Some(storage_enums::PaymentMethod::Wallet);

        let amount = payment_attempt.get_total_amount().into();

        let shipping_address = helpers::get_address_by_id(
            state,
            payment_intent.shipping_address_id.clone(),
            key_store,
            &payment_intent.payment_id,
            merchant_id,
            merchant_account.storage_scheme,
        )
        .await?;

        let billing_address = helpers::get_address_by_id(
            state,
            payment_intent.billing_address_id.clone(),
            key_store,
            &payment_intent.payment_id,
            merchant_id,
            merchant_account.storage_scheme,
        )
        .await?;

        let payment_method_billing = helpers::get_address_by_id(
            state,
            payment_attempt.payment_method_billing_address_id.clone(),
            key_store,
            &payment_intent.payment_id,
            merchant_id,
            merchant_account.storage_scheme,
        )
        .await?;

        payment_intent.shipping_address_id = shipping_address.clone().map(|x| x.address_id);
        payment_intent.billing_address_id = billing_address.clone().map(|x| x.address_id);

        let customer_details = payments::CustomerDetails {
            customer_id: payment_intent.customer_id.clone(),
            name: None,
            email: None,
            phone: None,
            phone_country_code: None,
        };

        let creds_identifier = request
            .merchant_connector_details
            .as_ref()
            .map(|mcd| mcd.creds_identifier.to_owned());
        request
            .merchant_connector_details
            .to_owned()
            .async_map(|mcd| async {
                helpers::insert_merchant_connector_creds_to_config(
                    db,
                    merchant_account.get_id(),
                    mcd,
                )
                .await
            })
            .await
            .transpose()?;

        let profile_id = payment_intent
            .profile_id
            .as_ref()
            .get_required_value("profile_id")
            .change_context(errors::ApiErrorResponse::InternalServerError)
            .attach_printable("'profile_id' not set in payment intent")?;

        let business_profile = db
            .find_business_profile_by_profile_id(key_manager_state, key_store, profile_id)
            .await
            .to_not_found_response(errors::ApiErrorResponse::BusinessProfileNotFound {
                id: profile_id.get_string_repr().to_owned(),
            })?;

        let payment_data = PaymentData {
            flow: PhantomData,
            payment_intent,
            payment_attempt,
            currency,
            amount,
            email: None,
            mandate_id: None,
            mandate_connector: None,
            customer_acceptance: None,
            token: None,
            token_data: None,
            setup_mandate: None,
            address: payments::PaymentAddress::new(
                shipping_address.as_ref().map(From::from),
                billing_address.as_ref().map(From::from),
                payment_method_billing.as_ref().map(From::from),
                business_profile.use_billing_as_payment_method_billing,
            ),
            confirm: None,
            payment_method_data: None,
            payment_method_info: None,
            force_sync: None,
            refunds: vec![],
            disputes: vec![],
            attempts: None,
            sessions_token: vec![],
            card_cvc: None,
            creds_identifier,
            pm_token: None,
            connector_customer_id: None,
            recurring_mandate_payment_data: None,
            ephemeral_key: None,
            multiple_capture_data: None,
            redirect_response: None,
            surcharge_details: None,
            frm_message: None,
            payment_link_data: None,
            incremental_authorization_details: None,
            authorizations: vec![],
            authentication: None,
            recurring_details: None,
            poll_config: None,
        };

        let get_trackers_response = operations::GetTrackerResponse {
            operation: Box::new(self),
            customer_details: Some(customer_details),
            payment_data,
            business_profile,
            mandate_type: None,
        };

        Ok(get_trackers_response)
    }
}

#[async_trait]
impl<F: Clone> UpdateTracker<F, PaymentData<F>, api::PaymentsSessionRequest, PaymentData<F>>
    for PaymentSession
{
    #[instrument(skip_all)]
    async fn update_trackers<'b>(
        &'b self,
        state: &'b SessionState,
        _req_state: ReqState,
        mut payment_data: PaymentData<F>,
        _customer: Option<domain::Customer>,
        storage_scheme: storage_enums::MerchantStorageScheme,
        _updated_customer: Option<storage::CustomerUpdate>,
        key_store: &domain::MerchantKeyStore,
        _frm_suggestion: Option<FrmSuggestion>,
        _header_payload: api::HeaderPayload,
    ) -> RouterResult<(
        BoxedOperation<'b, F, api::PaymentsSessionRequest, PaymentData<F>>,
        PaymentData<F>,
    )>
    where
        F: 'b + Send,
    {
        let metadata = payment_data.payment_intent.metadata.clone();
        payment_data.payment_intent = match metadata {
            Some(metadata) => state
                .store
                .update_payment_intent(
                    &state.into(),
                    payment_data.payment_intent,
                    storage::PaymentIntentUpdate::MetadataUpdate {
                        metadata,
                        updated_by: storage_scheme.to_string(),
                    },
                    key_store,
                    storage_scheme,
                )
                .await
                .to_not_found_response(errors::ApiErrorResponse::PaymentNotFound)?,
            None => payment_data.payment_intent,
        };

        Ok((Box::new(self), payment_data))
    }
}

impl<F: Send + Clone> ValidateRequest<F, api::PaymentsSessionRequest, PaymentData<F>>
    for PaymentSession
{
    #[instrument(skip_all)]
    fn validate_request<'a, 'b>(
        &'b self,
        request: &api::PaymentsSessionRequest,
        merchant_account: &'a domain::MerchantAccount,
    ) -> RouterResult<(
        BoxedOperation<'b, F, api::PaymentsSessionRequest, PaymentData<F>>,
        operations::ValidateResult,
    )> {
        //paymentid is already generated and should be sent in the request
        let given_payment_id = request.payment_id.clone();

        Ok((
            Box::new(self),
            operations::ValidateResult {
                merchant_id: merchant_account.get_id().to_owned(),
                payment_id: api::PaymentIdType::PaymentIntentId(given_payment_id),
                storage_scheme: merchant_account.storage_scheme,
                requeue: false,
            },
        ))
    }
}

#[async_trait]
impl<
        F: Clone + Send,
        Op: Send + Sync + Operation<F, api::PaymentsSessionRequest, Data = PaymentData<F>>,
    > Domain<F, api::PaymentsSessionRequest, PaymentData<F>> for Op
where
    for<'a> &'a Op: Operation<F, api::PaymentsSessionRequest, Data = PaymentData<F>>,
{
    #[instrument(skip_all)]
    async fn get_or_create_customer_details<'a>(
        &'a self,
        state: &SessionState,
        payment_data: &mut PaymentData<F>,
        request: Option<payments::CustomerDetails>,
        key_store: &domain::MerchantKeyStore,
        storage_scheme: common_enums::enums::MerchantStorageScheme,
    ) -> errors::CustomResult<
        (
            BoxedOperation<'a, F, api::PaymentsSessionRequest, PaymentData<F>>,
            Option<domain::Customer>,
        ),
        errors::StorageError,
    > {
        helpers::create_customer_if_not_exist(
            state,
            Box::new(self),
            payment_data,
            request,
            &key_store.merchant_id,
            key_store,
            storage_scheme,
        )
        .await
    }

    #[instrument(skip_all)]
    async fn make_pm_data<'b>(
        &'b self,
        _state: &'b SessionState,
        _payment_data: &mut PaymentData<F>,
        _storage_scheme: storage_enums::MerchantStorageScheme,
        _merchant_key_store: &domain::MerchantKeyStore,
        _customer: &Option<domain::Customer>,
        _business_profile: Option<&domain::BusinessProfile>,
    ) -> RouterResult<(
<<<<<<< HEAD
        BoxedOperation<'b, F, api::PaymentsSessionRequest, PaymentData<F>>,
        Option<api::PaymentMethodData>,
=======
        BoxedOperation<'b, F, api::PaymentsSessionRequest>,
        Option<domain::PaymentMethodData>,
>>>>>>> db04ded4
        Option<String>,
    )> {
        //No payment method data for this operation
        Ok((Box::new(self), None, None))
    }

    /// Returns `Vec<SessionConnectorData>`
    /// Steps carried out in this function
    /// Get all the `merchant_connector_accounts` which are not disabled
    /// Filter out connectors which have `invoke_sdk_client` enabled in `payment_method_types`
    /// If session token is requested for certain wallets only, then return them, else
    /// return all eligible connectors
    ///
    /// `GetToken` parameter specifies whether to get the session token from connector integration
    /// or from separate implementation ( for googlepay - from metadata and applepay - from metadata and call connector)
    async fn get_connector<'a>(
        &'a self,
        merchant_account: &domain::MerchantAccount,
        state: &SessionState,
        request: &api::PaymentsSessionRequest,
        payment_intent: &storage::PaymentIntent,
        key_store: &domain::MerchantKeyStore,
    ) -> RouterResult<api::ConnectorChoice> {
        let db = &state.store;

        let all_connector_accounts = db
            .find_merchant_connector_account_by_merchant_id_and_disabled_list(
                &state.into(),
                merchant_account.get_id(),
                false,
                key_store,
            )
            .await
            .change_context(errors::ApiErrorResponse::InternalServerError)
            .attach_printable("Database error when querying for merchant connector accounts")?;

        let profile_id = payment_intent
            .profile_id
            .clone()
            .get_required_value("profile_id")
            .change_context(errors::ApiErrorResponse::InternalServerError)
            .attach_printable("profile_id is not set in payment_intent")?;

<<<<<<< HEAD
        let filtered_connector_accounts = helpers::filter_mca_based_on_business_profile(
            all_connector_accounts,
            Some(&profile_id),
=======
        let filtered_connector_accounts = helpers::filter_mca_based_on_profile_and_connector_type(
            all_connector_accounts,
            &profile_id,
            common_enums::ConnectorType::PaymentProcessor,
>>>>>>> db04ded4
        );

        let requested_payment_method_types = request.wallets.clone();
        let mut connector_and_supporting_payment_method_type = Vec::new();

        filtered_connector_accounts
            .iter()
            .for_each(|connector_account| {
                let res = connector_account
                    .payment_methods_enabled
                    .clone()
                    .unwrap_or_default()
                    .into_iter()
                    .map(|payment_methods_enabled| {
                        payment_methods_enabled
                            .parse_value::<PaymentMethodsEnabled>("payment_methods_enabled")
                    })
                    .filter_map(|parsed_payment_method_result| {
                        parsed_payment_method_result
                            .inspect_err(|err| {
                                logger::error!(session_token_parsing_error=?err);
                            })
                            .ok()
                    })
                    .flat_map(|parsed_payment_methods_enabled| {
                        parsed_payment_methods_enabled
                            .payment_method_types
                            .unwrap_or_default()
                            .into_iter()
                            .filter(|payment_method_type| {
                                let is_invoke_sdk_client = matches!(
                                    payment_method_type.payment_experience,
                                    Some(api_models::enums::PaymentExperience::InvokeSdkClient)
                                );

                                // If session token is requested for the payment method type,
                                // filter it out
                                // if not, then create all sessions tokens
                                let is_sent_in_request = requested_payment_method_types
                                    .contains(&payment_method_type.payment_method_type)
                                    || requested_payment_method_types.is_empty();

                                is_invoke_sdk_client && is_sent_in_request
                            })
                            .map(|payment_method_type| {
                                (connector_account, payment_method_type.payment_method_type)
                            })
                            .collect::<Vec<_>>()
                    })
                    .collect::<Vec<_>>();
                connector_and_supporting_payment_method_type.extend(res);
            });

        let mut session_connector_data =
            Vec::with_capacity(connector_and_supporting_payment_method_type.len());

        for (merchant_connector_account, payment_method_type) in
            connector_and_supporting_payment_method_type
        {
            let connector_type = api::GetToken::from(payment_method_type);
            if let Ok(connector_data) = api::ConnectorData::get_connector_by_name(
                &state.conf.connectors,
                &merchant_connector_account.connector_name.to_string(),
                connector_type,
                Some(merchant_connector_account.get_id()),
            )
            .inspect_err(|err| {
                logger::error!(session_token_error=?err);
            }) {
                #[cfg(feature = "v1")]
                {
                    let new_session_connector_data = api::SessionConnectorData::new(
                        payment_method_type,
                        connector_data,
                        merchant_connector_account.business_sub_label.clone(),
                    );
                    session_connector_data.push(new_session_connector_data)
                }
                #[cfg(feature = "v2")]
                {
                    let new_session_connector_data =
                        api::SessionConnectorData::new(payment_method_type, connector_data, None);
                    session_connector_data.push(new_session_connector_data)
                }
            };
        }

        Ok(api::ConnectorChoice::SessionMultiple(
            session_connector_data,
        ))
    }

    #[instrument(skip_all)]
    async fn guard_payment_against_blocklist<'a>(
        &'a self,
        _state: &SessionState,
        _merchant_account: &domain::MerchantAccount,
        _key_store: &domain::MerchantKeyStore,
        _payment_data: &mut PaymentData<F>,
    ) -> errors::CustomResult<bool, errors::ApiErrorResponse> {
        Ok(false)
    }
}

impl From<api_models::enums::PaymentMethodType> for api::GetToken {
    fn from(value: api_models::enums::PaymentMethodType) -> Self {
        match value {
            api_models::enums::PaymentMethodType::GooglePay => Self::GpayMetadata,
            api_models::enums::PaymentMethodType::ApplePay => Self::ApplePayMetadata,
            api_models::enums::PaymentMethodType::Paypal => Self::PaypalSdkMetadata,
            _ => Self::Connector,
        }
    }
}<|MERGE_RESOLUTION|>--- conflicted
+++ resolved
@@ -40,15 +40,10 @@
         merchant_account: &domain::MerchantAccount,
         key_store: &domain::MerchantKeyStore,
         _auth_flow: services::AuthFlow,
-<<<<<<< HEAD
-        _payment_confirm_source: Option<common_enums::PaymentSource>,
+        _header_payload: &api::HeaderPayload,
     ) -> RouterResult<
-        operations::GetTrackerResponse<'a, F, api::PaymentsSessionRequest, PaymentData<F>>,
-    > {
-=======
-        _header_payload: &api::HeaderPayload,
-    ) -> RouterResult<operations::GetTrackerResponse<'a, F, api::PaymentsSessionRequest>> {
->>>>>>> db04ded4
+    operations::GetTrackerResponse<'a, F, api::PaymentsSessionRequest, PaymentData<F>>,
+> {
         let payment_id = payment_id
             .get_payment_intent_id()
             .change_context(errors::ApiErrorResponse::PaymentNotFound)?;
@@ -344,13 +339,8 @@
         _customer: &Option<domain::Customer>,
         _business_profile: Option<&domain::BusinessProfile>,
     ) -> RouterResult<(
-<<<<<<< HEAD
         BoxedOperation<'b, F, api::PaymentsSessionRequest, PaymentData<F>>,
-        Option<api::PaymentMethodData>,
-=======
-        BoxedOperation<'b, F, api::PaymentsSessionRequest>,
         Option<domain::PaymentMethodData>,
->>>>>>> db04ded4
         Option<String>,
     )> {
         //No payment method data for this operation
@@ -394,16 +384,10 @@
             .change_context(errors::ApiErrorResponse::InternalServerError)
             .attach_printable("profile_id is not set in payment_intent")?;
 
-<<<<<<< HEAD
-        let filtered_connector_accounts = helpers::filter_mca_based_on_business_profile(
-            all_connector_accounts,
-            Some(&profile_id),
-=======
         let filtered_connector_accounts = helpers::filter_mca_based_on_profile_and_connector_type(
             all_connector_accounts,
             &profile_id,
             common_enums::ConnectorType::PaymentProcessor,
->>>>>>> db04ded4
         );
 
         let requested_payment_method_types = request.wallets.clone();
