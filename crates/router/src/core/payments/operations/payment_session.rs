use std::marker::PhantomData;

use async_trait::async_trait;
use error_stack::ResultExt;
use router_derive::PaymentOperation;
use router_env::{instrument, tracing};

use super::{BoxedOperation, Domain, GetTracker, Operation, UpdateTracker, ValidateRequest};
use crate::{
    core::{
        errors::{self, RouterResult, StorageErrorExt},
        payments::{self, helpers, operations, PaymentData},
    },
    db::StorageInterface,
    pii::Secret,
    routes::AppState,
    types::{
        api::{self, PaymentIdTypeExt},
        storage::{self, enums},
        transformers::ForeignInto,
    },
    utils::OptionExt,
};

#[derive(Debug, Clone, Copy, PaymentOperation)]
#[operation(ops = "all", flow = "session")]
pub struct PaymentSession;

#[async_trait]
impl<F: Send + Clone> GetTracker<F, PaymentData<F>, api::PaymentsSessionRequest>
    for PaymentSession
{
    #[instrument(skip_all)]
    async fn get_trackers<'a>(
        &'a self,
        state: &'a AppState,
        payment_id: &api::PaymentIdType,
        merchant_id: &str,
        request: &api::PaymentsSessionRequest,
        _mandate_type: Option<api::MandateTxnType>,
        storage_scheme: enums::MerchantStorageScheme,
    ) -> RouterResult<(
        BoxedOperation<'a, F, api::PaymentsSessionRequest>,
        PaymentData<F>,
        Option<payments::CustomerDetails>,
    )> {
        let payment_id = payment_id
            .get_payment_intent_id()
            .change_context(errors::ApiErrorResponse::PaymentNotFound)?;

        let db = &*state.store;

        let mut payment_attempt = db
            .find_payment_attempt_by_payment_id_merchant_id(
                &payment_id,
                merchant_id,
                storage_scheme,
            )
            .await
            .map_err(|error| {
                error.to_not_found_response(errors::ApiErrorResponse::PaymentNotFound)
            })?;

        let mut payment_intent = db
            .find_payment_intent_by_payment_id_merchant_id(&payment_id, merchant_id, storage_scheme)
            .await
            .map_err(|error| {
                error.to_not_found_response(errors::ApiErrorResponse::PaymentNotFound)
            })?;

        let currency = payment_intent.currency.get_required_value("currency")?;

        payment_attempt.payment_method = Some(enums::PaymentMethodType::Wallet);

        let amount = payment_intent.amount.into();

        helpers::authenticate_client_secret(
            Some(&request.client_secret),
            payment_intent.client_secret.as_ref(),
        )?;

        let shipping_address = helpers::get_address_for_payment_request(
            db,
            None,
            payment_intent.shipping_address_id.as_deref(),
            merchant_id,
            &payment_intent.customer_id,
        )
        .await?;

        let billing_address = helpers::get_address_for_payment_request(
            db,
            None,
            payment_intent.billing_address_id.as_deref(),
            merchant_id,
            &payment_intent.customer_id,
        )
        .await?;

        payment_intent.shipping_address_id = shipping_address.clone().map(|x| x.address_id);
        payment_intent.billing_address_id = billing_address.clone().map(|x| x.address_id);

        let db = db as &dyn StorageInterface;
        let connector_response = db
            .find_connector_response_by_payment_id_merchant_id_txn_id(
                &payment_intent.payment_id,
                &payment_intent.merchant_id,
                &payment_attempt.txn_id,
                storage_scheme,
            )
            .await
            .map_err(|error| {
                error
                    .change_context(errors::ApiErrorResponse::InternalServerError)
                    .attach_printable("Database error when finding connector response")
            })?;

        let customer_details = payments::CustomerDetails {
            customer_id: payment_intent.customer_id.clone(),
            name: None,
            email: None,
            phone: None,
            phone_country_code: None,
        };

        Ok((
            Box::new(self),
            PaymentData {
                flow: PhantomData,
                payment_intent,
                payment_attempt,
                currency,
                amount,
                mandate_id: None,
                token: None,
                setup_mandate: None,
                address: payments::PaymentAddress {
                    shipping: shipping_address.as_ref().map(|a| a.foreign_into()),
                    billing: billing_address.as_ref().map(|a| a.foreign_into()),
                },
                confirm: None,
                payment_method_data: None,
                force_sync: None,
                refunds: vec![],
                sessions_token: vec![],
                connector_response,
                card_cvc: None,
            },
            Some(customer_details),
        ))
    }
}

#[async_trait]
impl<F: Clone> UpdateTracker<F, PaymentData<F>, api::PaymentsSessionRequest> for PaymentSession {
    #[instrument(skip_all)]
    async fn update_trackers<'b>(
        &'b self,
        _db: &dyn StorageInterface,
        _payment_id: &api::PaymentIdType,
        payment_data: PaymentData<F>,
        _customer: Option<storage::Customer>,
        _storage_scheme: enums::MerchantStorageScheme,
    ) -> RouterResult<(
        BoxedOperation<'b, F, api::PaymentsSessionRequest>,
        PaymentData<F>,
    )>
    where
        F: 'b + Send,
    {
        Ok((Box::new(self), payment_data))
    }
}

impl<F: Send + Clone> ValidateRequest<F, api::PaymentsSessionRequest> for PaymentSession {
    #[instrument(skip_all)]
    fn validate_request<'a, 'b>(
        &'b self,
        request: &api::PaymentsSessionRequest,
        merchant_account: &'a storage::MerchantAccount,
    ) -> RouterResult<(
        BoxedOperation<'b, F, api::PaymentsSessionRequest>,
        operations::ValidateResult<'a>,
    )> {
        //paymentid is already generated and should be sent in the request
<<<<<<< HEAD
        // let given_payment_id = request
        //     .payment_id
        //     .get_payment_intent_id()
        //     .change_context(errors::ApiErrorResponse::PaymentNotFound)?;
        let given_payment_id = request.payment_id.to_string();
=======
        let given_payment_id = request.payment_id.clone();
>>>>>>> 529c28fe

        Ok((
            Box::new(self),
            operations::ValidateResult {
                merchant_id: &merchant_account.merchant_id,
                payment_id: api::PaymentIdType::PaymentIntentId(given_payment_id),
                mandate_type: None,
                storage_scheme: merchant_account.storage_scheme,
            },
        ))
    }
}

#[async_trait]
impl<F: Clone + Send, Op: Send + Sync + Operation<F, api::PaymentsSessionRequest>>
    Domain<F, api::PaymentsSessionRequest> for Op
where
    for<'a> &'a Op: Operation<F, api::PaymentsSessionRequest>,
{
    #[instrument(skip_all)]
    async fn get_or_create_customer_details<'a>(
        &'a self,
        db: &dyn StorageInterface,
        payment_data: &mut PaymentData<F>,
        request: Option<payments::CustomerDetails>,
        merchant_id: &str,
    ) -> errors::CustomResult<
        (
            BoxedOperation<'a, F, api::PaymentsSessionRequest>,
            Option<storage::Customer>,
        ),
        errors::StorageError,
    > {
        helpers::create_customer_if_not_exist(
            Box::new(self),
            db,
            payment_data,
            request,
            merchant_id,
        )
        .await
    }

    #[instrument(skip_all)]
    async fn make_pm_data<'b>(
        &'b self,
        _state: &'b AppState,
        _payment_method: Option<enums::PaymentMethodType>,
        _txn_id: &str,
        _payment_attempt: &storage::PaymentAttempt,
        _request: &Option<api::PaymentMethod>,
        _token: &Option<String>,
        _card_cvc: Option<Secret<String>>,
        _storage_scheme: enums::MerchantStorageScheme,
    ) -> RouterResult<(
        BoxedOperation<'b, F, api::PaymentsSessionRequest>,
        Option<api::PaymentMethod>,
        Option<String>,
    )> {
        //No payment method data for this operation
        Ok((Box::new(self), None, None))
    }

    async fn get_connector<'a>(
        &'a self,
        merchant_account: &storage::MerchantAccount,
        state: &AppState,
    ) -> RouterResult<api::ConnectorCallType> {
        let connectors = &state.conf.connectors;
        let db = &state.store;

        let supported_connectors: &Vec<String> = state.conf.connectors.supported.wallets.as_ref();

        //FIXME: Check if merchant has enabled wallet through the connector
        let connector_names = db
            .find_merchant_connector_account_by_merchant_id_list(&merchant_account.merchant_id)
            .await
            .change_context(errors::ApiErrorResponse::InternalServerError)
            .attach_printable("Database error when querying for merchant accounts")?
            .iter()
            .filter(|connector_account| {
                supported_connectors.contains(&connector_account.connector_name)
            })
            .map(|filtered_connector| filtered_connector.connector_name.clone())
            .collect::<Vec<String>>();

        let mut connectors_data = Vec::with_capacity(connector_names.len());

        for connector_name in connector_names {
            let connector_data =
                api::ConnectorData::get_connector_by_name(connectors, &connector_name)?;
            connectors_data.push(connector_data);
        }

        Ok(api::ConnectorCallType::Multiple(connectors_data))
    }
}<|MERGE_RESOLUTION|>--- conflicted
+++ resolved
@@ -183,15 +183,7 @@
         operations::ValidateResult<'a>,
     )> {
         //paymentid is already generated and should be sent in the request
-<<<<<<< HEAD
-        // let given_payment_id = request
-        //     .payment_id
-        //     .get_payment_intent_id()
-        //     .change_context(errors::ApiErrorResponse::PaymentNotFound)?;
-        let given_payment_id = request.payment_id.to_string();
-=======
         let given_payment_id = request.payment_id.clone();
->>>>>>> 529c28fe
 
         Ok((
             Box::new(self),
