use std::marker::PhantomData;

use api_models::{admin::PaymentMethodsEnabled, enums::FrmSuggestion};
use async_trait::async_trait;
use common_utils::ext_traits::{AsyncExt, ValueExt};
use error_stack::ResultExt;
use router_derive::PaymentOperation;
use router_env::{instrument, logger, tracing};

use super::{BoxedOperation, Domain, GetTracker, Operation, UpdateTracker, ValidateRequest};
use crate::{
    core::{
        errors::{self, RouterResult, StorageErrorExt},
        payment_methods::PaymentMethodRetrieve,
        payments::{self, helpers, operations, PaymentData},
    },
    db::StorageInterface,
    routes::AppState,
    services,
    types::{
        api::{self, PaymentIdTypeExt},
        domain,
        storage::{self, enums as storage_enums},
    },
    utils::OptionExt,
};

#[derive(Debug, Clone, Copy, PaymentOperation)]
#[operation(operations = "all", flow = "session")]
pub struct PaymentSession;

#[async_trait]
impl<F: Send + Clone, Ctx: PaymentMethodRetrieve>
    GetTracker<F, PaymentData<F>, api::PaymentsSessionRequest, Ctx> for PaymentSession
{
    #[instrument(skip_all)]
    async fn get_trackers<'a>(
        &'a self,
        state: &'a AppState,
        payment_id: &api::PaymentIdType,
        request: &api::PaymentsSessionRequest,
        _mandate_type: Option<api::MandateTransactionType>,
        merchant_account: &domain::MerchantAccount,
        key_store: &domain::MerchantKeyStore,
        _auth_flow: services::AuthFlow,
        _payment_confirm_source: Option<common_enums::PaymentSource>,
    ) -> RouterResult<operations::GetTrackerResponse<'a, F, api::PaymentsSessionRequest, Ctx>> {
        let payment_id = payment_id
            .get_payment_intent_id()
            .change_context(errors::ApiErrorResponse::PaymentNotFound)?;

        let db = &*state.store;
        let merchant_id = &merchant_account.merchant_id;
        let storage_scheme = merchant_account.storage_scheme;

        let mut payment_intent = db
            .find_payment_intent_by_payment_id_merchant_id(&payment_id, merchant_id, storage_scheme)
            .await
            .to_not_found_response(errors::ApiErrorResponse::PaymentNotFound)?;

        helpers::validate_payment_status_against_not_allowed_statuses(
            &payment_intent.status,
            &[
                storage_enums::IntentStatus::Failed,
                storage_enums::IntentStatus::Succeeded,
            ],
            "create a session token for",
        )?;

        helpers::authenticate_client_secret(Some(&request.client_secret), &payment_intent)?;

        let mut payment_attempt = db
            .find_payment_attempt_by_payment_id_merchant_id_attempt_id(
                payment_intent.payment_id.as_str(),
                merchant_id,
                payment_intent.active_attempt.get_id().as_str(),
                storage_scheme,
            )
            .await
            .to_not_found_response(errors::ApiErrorResponse::PaymentNotFound)?;

        let currency = payment_intent.currency.get_required_value("currency")?;

        payment_attempt.payment_method = Some(storage_enums::PaymentMethod::Wallet);

        let amount = payment_attempt.get_total_amount().into();

        let shipping_address = helpers::get_address_by_id(
            db,
            payment_intent.shipping_address_id.clone(),
            key_store,
            &payment_intent.payment_id,
            merchant_id,
            merchant_account.storage_scheme,
        )
        .await?;

        let billing_address = helpers::get_address_by_id(
            db,
            payment_intent.billing_address_id.clone(),
            key_store,
            &payment_intent.payment_id,
            merchant_id,
            merchant_account.storage_scheme,
        )
        .await?;

        let payment_method_billing = helpers::get_address_by_id(
            db,
            payment_attempt.payment_method_billing_address_id.clone(),
            key_store,
            &payment_intent.payment_id,
            merchant_id,
            merchant_account.storage_scheme,
        )
        .await?;

        payment_intent.shipping_address_id = shipping_address.clone().map(|x| x.address_id);
        payment_intent.billing_address_id = billing_address.clone().map(|x| x.address_id);

        let customer_details = payments::CustomerDetails {
            customer_id: payment_intent.customer_id.clone(),
            name: None,
            email: None,
            phone: None,
            phone_country_code: None,
        };

        let creds_identifier = request
            .merchant_connector_details
            .as_ref()
            .map(|mcd| mcd.creds_identifier.to_owned());
        request
            .merchant_connector_details
            .to_owned()
            .async_map(|mcd| async {
                helpers::insert_merchant_connector_creds_to_config(
                    db,
                    merchant_account.merchant_id.as_str(),
                    mcd,
                )
                .await
            })
            .await
            .transpose()?;

        let profile_id = payment_intent
            .profile_id
            .as_ref()
            .get_required_value("profile_id")
            .change_context(errors::ApiErrorResponse::InternalServerError)
            .attach_printable("'profile_id' not set in payment intent")?;

        let business_profile = db
            .find_business_profile_by_profile_id(profile_id)
            .await
            .to_not_found_response(errors::ApiErrorResponse::BusinessProfileNotFound {
                id: profile_id.to_string(),
            })?;

        let payment_data = PaymentData {
            flow: PhantomData,
            payment_intent,
            payment_attempt,
            currency,
            amount,
            email: None,
            mandate_id: None,
            mandate_connector: None,
            customer_acceptance: None,
            token: None,
            token_data: None,
            setup_mandate: None,
            address: payments::PaymentAddress::new(
<<<<<<< HEAD
                shipping_address.as_ref().map(|a| a.into()),
                billing_address.as_ref().map(|a| a.into()),
                payment_method_billing
                    .as_ref()
                    .map(|address| address.into()),
=======
                shipping_address.as_ref().map(From::from),
                billing_address.as_ref().map(From::from),
                payment_method_billing.as_ref().map(From::from),
>>>>>>> ce3625cb
            ),
            confirm: None,
            payment_method_data: None,
            payment_method_info: None,
            force_sync: None,
            refunds: vec![],
            disputes: vec![],
            attempts: None,
            sessions_token: vec![],
            card_cvc: None,
            creds_identifier,
            payment_method_status: None,
            pm_token: None,
            connector_customer_id: None,
            recurring_mandate_payment_data: None,
            ephemeral_key: None,
            multiple_capture_data: None,
            redirect_response: None,
            surcharge_details: None,
            frm_message: None,
            payment_link_data: None,
            incremental_authorization_details: None,
            authorizations: vec![],
            authentication: None,
            frm_metadata: None,
        };

        let get_trackers_response = operations::GetTrackerResponse {
            operation: Box::new(self),
            customer_details: Some(customer_details),
            payment_data,
            business_profile,
        };

        Ok(get_trackers_response)
    }
}

#[async_trait]
impl<F: Clone, Ctx: PaymentMethodRetrieve>
    UpdateTracker<F, PaymentData<F>, api::PaymentsSessionRequest, Ctx> for PaymentSession
{
    #[instrument(skip_all)]
    async fn update_trackers<'b>(
        &'b self,
        state: &'b AppState,
        mut payment_data: PaymentData<F>,
        _customer: Option<domain::Customer>,
        storage_scheme: storage_enums::MerchantStorageScheme,
        _updated_customer: Option<storage::CustomerUpdate>,
        _mechant_key_store: &domain::MerchantKeyStore,
        _frm_suggestion: Option<FrmSuggestion>,
        _header_payload: api::HeaderPayload,
    ) -> RouterResult<(
        BoxedOperation<'b, F, api::PaymentsSessionRequest, Ctx>,
        PaymentData<F>,
    )>
    where
        F: 'b + Send,
    {
        let metadata = payment_data.payment_intent.metadata.clone();
        payment_data.payment_intent = match metadata {
            Some(metadata) => state
                .store
                .update_payment_intent(
                    payment_data.payment_intent,
                    storage::PaymentIntentUpdate::MetadataUpdate {
                        metadata,
                        updated_by: storage_scheme.to_string(),
                    },
                    storage_scheme,
                )
                .await
                .to_not_found_response(errors::ApiErrorResponse::PaymentNotFound)?,
            None => payment_data.payment_intent,
        };

        Ok((Box::new(self), payment_data))
    }
}

impl<F: Send + Clone, Ctx: PaymentMethodRetrieve>
    ValidateRequest<F, api::PaymentsSessionRequest, Ctx> for PaymentSession
{
    #[instrument(skip_all)]
    fn validate_request<'a, 'b>(
        &'b self,
        request: &api::PaymentsSessionRequest,
        merchant_account: &'a domain::MerchantAccount,
    ) -> RouterResult<(
        BoxedOperation<'b, F, api::PaymentsSessionRequest, Ctx>,
        operations::ValidateResult<'a>,
    )> {
        //paymentid is already generated and should be sent in the request
        let given_payment_id = request.payment_id.clone();

        Ok((
            Box::new(self),
            operations::ValidateResult {
                merchant_id: &merchant_account.merchant_id,
                payment_id: api::PaymentIdType::PaymentIntentId(given_payment_id),
                mandate_type: None,
                storage_scheme: merchant_account.storage_scheme,
                requeue: false,
            },
        ))
    }
}

#[async_trait]
impl<
        F: Clone + Send,
        Ctx: PaymentMethodRetrieve,
        Op: Send + Sync + Operation<F, api::PaymentsSessionRequest, Ctx>,
    > Domain<F, api::PaymentsSessionRequest, Ctx> for Op
where
    for<'a> &'a Op: Operation<F, api::PaymentsSessionRequest, Ctx>,
{
    #[instrument(skip_all)]
    async fn get_or_create_customer_details<'a>(
        &'a self,
        db: &dyn StorageInterface,
        payment_data: &mut PaymentData<F>,
        request: Option<payments::CustomerDetails>,
        key_store: &domain::MerchantKeyStore,
    ) -> errors::CustomResult<
        (
            BoxedOperation<'a, F, api::PaymentsSessionRequest, Ctx>,
            Option<domain::Customer>,
        ),
        errors::StorageError,
    > {
        helpers::create_customer_if_not_exist(
            Box::new(self),
            db,
            payment_data,
            request,
            &key_store.merchant_id,
            key_store,
        )
        .await
    }

    #[instrument(skip_all)]
    async fn make_pm_data<'b>(
        &'b self,
        _state: &'b AppState,
        _payment_data: &mut PaymentData<F>,
        _storage_scheme: storage_enums::MerchantStorageScheme,
        _merchant_key_store: &domain::MerchantKeyStore,
        _customer: &Option<domain::Customer>,
    ) -> RouterResult<(
        BoxedOperation<'b, F, api::PaymentsSessionRequest, Ctx>,
        Option<api::PaymentMethodData>,
        Option<String>,
    )> {
        //No payment method data for this operation
        Ok((Box::new(self), None, None))
    }

    /// Returns `Vec<SessionConnectorData>`
    /// Steps carried out in this function
    /// Get all the `merchant_connector_accounts` which are not disabled
    /// Filter out connectors which have `invoke_sdk_client` enabled in `payment_method_types`
    /// If session token is requested for certain wallets only, then return them, else
    /// return all eligible connectors
    ///
    /// `GetToken` parameter specifies whether to get the session token from connector integration
    /// or from separate implementation ( for googlepay - from metadata and applepay - from metadata and call connector)
    async fn get_connector<'a>(
        &'a self,
        merchant_account: &domain::MerchantAccount,
        state: &AppState,
        request: &api::PaymentsSessionRequest,
        payment_intent: &storage::PaymentIntent,
        key_store: &domain::MerchantKeyStore,
    ) -> RouterResult<api::ConnectorChoice> {
        let db = &state.store;

        let all_connector_accounts = db
            .find_merchant_connector_account_by_merchant_id_and_disabled_list(
                &merchant_account.merchant_id,
                false,
                key_store,
            )
            .await
            .change_context(errors::ApiErrorResponse::InternalServerError)
            .attach_printable("Database error when querying for merchant connector accounts")?;

        let profile_id = crate::core::utils::get_profile_id_from_business_details(
            payment_intent.business_country,
            payment_intent.business_label.as_ref(),
            merchant_account,
            payment_intent.profile_id.as_ref(),
            &*state.store,
            false,
        )
        .await
        .attach_printable("Could not find profile id from business details")?;

        let filtered_connector_accounts =
            helpers::filter_mca_based_on_business_profile(all_connector_accounts, Some(profile_id));

        let requested_payment_method_types = request.wallets.clone();
        let mut connector_and_supporting_payment_method_type = Vec::new();

        filtered_connector_accounts
            .iter()
            .for_each(|connector_account| {
                let res = connector_account
                    .payment_methods_enabled
                    .clone()
                    .unwrap_or_default()
                    .into_iter()
                    .map(|payment_methods_enabled| {
                        payment_methods_enabled
                            .parse_value::<PaymentMethodsEnabled>("payment_methods_enabled")
                    })
                    .filter_map(|parsed_payment_method_result| {
                        parsed_payment_method_result
                            .map_err(|err| {
                                logger::error!(session_token_parsing_error=?err);
                                err
                            })
                            .ok()
                    })
                    .flat_map(|parsed_payment_methods_enabled| {
                        parsed_payment_methods_enabled
                            .payment_method_types
                            .unwrap_or_default()
                            .into_iter()
                            .filter(|payment_method_type| {
                                let is_invoke_sdk_client = matches!(
                                    payment_method_type.payment_experience,
                                    Some(api_models::enums::PaymentExperience::InvokeSdkClient)
                                );

                                // If session token is requested for the payment method type,
                                // filter it out
                                // if not, then create all sessions tokens
                                let is_sent_in_request = requested_payment_method_types
                                    .contains(&payment_method_type.payment_method_type)
                                    || requested_payment_method_types.is_empty();

                                is_invoke_sdk_client && is_sent_in_request
                            })
                            .map(|payment_method_type| {
                                (connector_account, payment_method_type.payment_method_type)
                            })
                            .collect::<Vec<_>>()
                    })
                    .collect::<Vec<_>>();
                connector_and_supporting_payment_method_type.extend(res);
            });

        let mut session_connector_data =
            Vec::with_capacity(connector_and_supporting_payment_method_type.len());

        for (merchant_connector_account, payment_method_type) in
            connector_and_supporting_payment_method_type
        {
            let connector_type = api::GetToken::from(payment_method_type);
            if let Ok(connector_data) = api::ConnectorData::get_connector_by_name(
                &state.conf.connectors,
                &merchant_connector_account.connector_name.to_string(),
                connector_type,
                Some(merchant_connector_account.merchant_connector_id.clone()),
            )
            .map_err(|err| {
                logger::error!(session_token_error=?err);
                err
            }) {
                session_connector_data.push(api::SessionConnectorData {
                    payment_method_type,
                    connector: connector_data,
                    business_sub_label: merchant_connector_account.business_sub_label.clone(),
                })
            };
        }

        Ok(api::ConnectorChoice::SessionMultiple(
            session_connector_data,
        ))
    }

    #[instrument(skip_all)]
    async fn guard_payment_against_blocklist<'a>(
        &'a self,
        _state: &AppState,
        _merchant_account: &domain::MerchantAccount,
        _payment_data: &mut PaymentData<F>,
    ) -> errors::CustomResult<bool, errors::ApiErrorResponse> {
        Ok(false)
    }
}

impl From<api_models::enums::PaymentMethodType> for api::GetToken {
    fn from(value: api_models::enums::PaymentMethodType) -> Self {
        match value {
            api_models::enums::PaymentMethodType::GooglePay => Self::GpayMetadata,
            api_models::enums::PaymentMethodType::ApplePay => Self::ApplePayMetadata,
            _ => Self::Connector,
        }
    }
}<|MERGE_RESOLUTION|>--- conflicted
+++ resolved
@@ -172,17 +172,9 @@
             token_data: None,
             setup_mandate: None,
             address: payments::PaymentAddress::new(
-<<<<<<< HEAD
-                shipping_address.as_ref().map(|a| a.into()),
-                billing_address.as_ref().map(|a| a.into()),
-                payment_method_billing
-                    .as_ref()
-                    .map(|address| address.into()),
-=======
                 shipping_address.as_ref().map(From::from),
                 billing_address.as_ref().map(From::from),
                 payment_method_billing.as_ref().map(From::from),
->>>>>>> ce3625cb
             ),
             confirm: None,
             payment_method_data: None,
