use std::{collections::HashSet, marker::PhantomData};

use async_trait::async_trait;
use common_utils::ext_traits::ValueExt;
use error_stack::ResultExt;
use router_derive::PaymentOperation;
use router_env::{instrument, tracing};

use super::{BoxedOperation, Domain, GetTracker, Operation, UpdateTracker, ValidateRequest};
use crate::{
    core::{
        errors::{self, RouterResult, StorageErrorExt},
        payments::{self, helpers, operations, PaymentData},
    },
    db::StorageInterface,
    pii,
    pii::Secret,
    routes::AppState,
    types::{
        api::{self, enums as api_enums, PaymentIdTypeExt},
        storage::{self, enums},
        transformers::ForeignInto,
    },
    utils::OptionExt,
};

#[derive(Debug, Clone, Copy, PaymentOperation)]
#[operation(ops = "all", flow = "session")]
pub struct PaymentSession;

#[async_trait]
impl<F: Send + Clone> GetTracker<F, PaymentData<F>, api::PaymentsSessionRequest>
    for PaymentSession
{
    #[instrument(skip_all)]
    async fn get_trackers<'a>(
        &'a self,
        state: &'a AppState,
        payment_id: &api::PaymentIdType,
        request: &api::PaymentsSessionRequest,
        _mandate_type: Option<api::MandateTxnType>,
        merchant_account: &storage::MerchantAccount,
    ) -> RouterResult<(
        BoxedOperation<'a, F, api::PaymentsSessionRequest>,
        PaymentData<F>,
        Option<payments::CustomerDetails>,
    )> {
        let payment_id = payment_id
            .get_payment_intent_id()
            .change_context(errors::ApiErrorResponse::PaymentNotFound)?;

        let db = &*state.store;
        let merchant_id = &merchant_account.merchant_id;
        let storage_scheme = merchant_account.storage_scheme;

        let mut payment_attempt = db
            .find_payment_attempt_by_payment_id_merchant_id(
                &payment_id,
                merchant_id,
                storage_scheme,
            )
            .await
            .map_err(|error| {
                error.to_not_found_response(errors::ApiErrorResponse::PaymentNotFound)
            })?;

        let mut payment_intent = db
            .find_payment_intent_by_payment_id_merchant_id(&payment_id, merchant_id, storage_scheme)
            .await
            .map_err(|error| {
                error.to_not_found_response(errors::ApiErrorResponse::PaymentNotFound)
            })?;

        let currency = payment_intent.currency.get_required_value("currency")?;

        payment_attempt.payment_method = Some(enums::PaymentMethodType::Wallet);

        let amount = payment_intent.amount.into();

        helpers::authenticate_client_secret(
            Some(&request.client_secret),
            payment_intent.client_secret.as_ref(),
        )?;

        let shipping_address = helpers::get_address_for_payment_request(
            db,
            None,
            payment_intent.shipping_address_id.as_deref(),
            merchant_id,
            &payment_intent.customer_id,
        )
        .await?;

        let billing_address = helpers::get_address_for_payment_request(
            db,
            None,
            payment_intent.billing_address_id.as_deref(),
            merchant_id,
            &payment_intent.customer_id,
        )
        .await?;

        payment_intent.shipping_address_id = shipping_address.clone().map(|x| x.address_id);
        payment_intent.billing_address_id = billing_address.clone().map(|x| x.address_id);

        let connector_response = db
            .find_connector_response_by_payment_id_merchant_id_attempt_id(
                &payment_intent.payment_id,
                &payment_intent.merchant_id,
                &payment_attempt.attempt_id,
                storage_scheme,
            )
            .await
            .map_err(|error| {
                error
                    .change_context(errors::ApiErrorResponse::InternalServerError)
                    .attach_printable("Database error when finding connector response")
            })?;

        let customer_details = payments::CustomerDetails {
            customer_id: payment_intent.customer_id.clone(),
            name: None,
            email: None,
            phone: None,
            phone_country_code: None,
        };

        Ok((
            Box::new(self),
            PaymentData {
                flow: PhantomData,
                payment_intent,
                payment_attempt,
                currency,
                amount,
                email: None::<Secret<String, pii::Email>>,
                mandate_id: None,
                token: None,
                setup_mandate: None,
                address: payments::PaymentAddress {
                    shipping: shipping_address.as_ref().map(|a| a.foreign_into()),
                    billing: billing_address.as_ref().map(|a| a.foreign_into()),
                },
                confirm: None,
                payment_method_data: None,
                force_sync: None,
                refunds: vec![],
                sessions_token: vec![],
                connector_response,
                card_cvc: None,
            },
            Some(customer_details),
        ))
    }
}

#[async_trait]
impl<F: Clone> UpdateTracker<F, PaymentData<F>, api::PaymentsSessionRequest> for PaymentSession {
    #[instrument(skip_all)]
    async fn update_trackers<'b>(
        &'b self,
        db: &dyn StorageInterface,
        _payment_id: &api::PaymentIdType,
        mut payment_data: PaymentData<F>,
        _customer: Option<storage::Customer>,
        storage_scheme: enums::MerchantStorageScheme,
    ) -> RouterResult<(
        BoxedOperation<'b, F, api::PaymentsSessionRequest>,
        PaymentData<F>,
    )>
    where
        F: 'b + Send,
    {
        let metadata = payment_data.payment_intent.metadata.clone();
        payment_data.payment_intent = match metadata {
            Some(metadata) => db
                .update_payment_intent(
                    payment_data.payment_intent,
                    storage::PaymentIntentUpdate::MetadataUpdate { metadata },
                    storage_scheme,
                )
                .await
                .map_err(|error| {
                    error.to_not_found_response(errors::ApiErrorResponse::PaymentNotFound)
                })?,
            None => payment_data.payment_intent,
        };

        Ok((Box::new(self), payment_data))
    }
}

impl<F: Send + Clone> ValidateRequest<F, api::PaymentsSessionRequest> for PaymentSession {
    #[instrument(skip_all)]
    fn validate_request<'a, 'b>(
        &'b self,
        request: &api::PaymentsSessionRequest,
        merchant_account: &'a storage::MerchantAccount,
    ) -> RouterResult<(
        BoxedOperation<'b, F, api::PaymentsSessionRequest>,
        operations::ValidateResult<'a>,
    )> {
        //paymentid is already generated and should be sent in the request
        let given_payment_id = request.payment_id.clone();

        Ok((
            Box::new(self),
            operations::ValidateResult {
                merchant_id: &merchant_account.merchant_id,
                payment_id: api::PaymentIdType::PaymentIntentId(given_payment_id),
                mandate_type: None,
                storage_scheme: merchant_account.storage_scheme,
            },
        ))
    }
}

#[derive(serde::Deserialize, Default)]
pub struct PaymentMethodEnabled {
    payment_method: String,
}

#[async_trait]
impl<F: Clone + Send, Op: Send + Sync + Operation<F, api::PaymentsSessionRequest>>
    Domain<F, api::PaymentsSessionRequest> for Op
where
    for<'a> &'a Op: Operation<F, api::PaymentsSessionRequest>,
{
    #[instrument(skip_all)]
    async fn get_or_create_customer_details<'a>(
        &'a self,
        db: &dyn StorageInterface,
        payment_data: &mut PaymentData<F>,
        request: Option<payments::CustomerDetails>,
        merchant_id: &str,
    ) -> errors::CustomResult<
        (
            BoxedOperation<'a, F, api::PaymentsSessionRequest>,
            Option<storage::Customer>,
        ),
        errors::StorageError,
    > {
        helpers::create_customer_if_not_exist(
            Box::new(self),
            db,
            payment_data,
            request,
            merchant_id,
        )
        .await
    }

    #[instrument(skip_all)]
    async fn make_pm_data<'b>(
        &'b self,
        _state: &'b AppState,
        _payment_data: &mut PaymentData<F>,
        _storage_scheme: enums::MerchantStorageScheme,
    ) -> RouterResult<(
        BoxedOperation<'b, F, api::PaymentsSessionRequest>,
        Option<api::PaymentMethod>,
    )> {
        //No payment method data for this operation
        Ok((Box::new(self), None))
    }

    async fn get_connector<'a>(
        &'a self,
        merchant_account: &storage::MerchantAccount,
        state: &AppState,
<<<<<<< HEAD
        _payment_method: Option<api::PaymentMethod>,
        _request_connector: Option<api_enums::Connector>,
=======
        request: &api::PaymentsSessionRequest,
>>>>>>> 1e04719a
    ) -> RouterResult<api::ConnectorCallType> {
        let connectors = &state.conf.connectors;
        let db = &state.store;

        let supported_connectors: &Vec<String> = state.conf.connectors.supported.wallets.as_ref();

        let connector_accounts = db
            .find_merchant_connector_account_by_merchant_id_list(&merchant_account.merchant_id)
            .await
            .change_context(errors::ApiErrorResponse::InternalServerError)
            .attach_printable("Database error when querying for merchant connector accounts")?;

        let normal_connector_names = connector_accounts
            .iter()
            .filter(|connector_account| {
                supported_connectors.contains(&connector_account.connector_name)
            })
            .map(|filtered_connector| filtered_connector.connector_name.clone())
            .collect::<HashSet<String>>();

        // Parse the payment methods enabled to check if the merchant has enabled gpay ( wallet )
        // through that connector. This parsing from serde_json::Value to payment method is costly and has to be done for every connector
        // for sure looks like an area of optimization
        let session_token_from_metadata_connectors = connector_accounts
            .iter()
            .filter(|connector_account| {
                connector_account
                    .payment_methods_enabled
                    .clone()
                    .unwrap_or_default()
                    .iter()
                    .any(|payment_method| {
                        let parsed_payment_method: PaymentMethodEnabled = payment_method
                            .clone()
                            .parse_value("payment_method")
                            .unwrap_or_default();

                        parsed_payment_method.payment_method == "wallet"
                    })
            })
            .map(|filtered_connector| filtered_connector.connector_name.clone())
            .collect::<HashSet<String>>();

        let given_wallets = request.wallets.clone();

        let connectors_data = if !given_wallets.is_empty() {
            // Create connectors for provided wallets
            let mut connectors_data = Vec::with_capacity(supported_connectors.len());
            for wallet in given_wallets {
                let (connector_name, connector_type) = match wallet {
                    api_enums::SupportedWallets::Gpay => ("adyen", api::GetToken::Metadata),
                    api_enums::SupportedWallets::ApplePay => ("applepay", api::GetToken::Connector),
                    api_enums::SupportedWallets::Paypal => ("braintree", api::GetToken::Connector),
                    api_enums::SupportedWallets::Klarna => ("klarna", api::GetToken::Connector),
                };

                // Check if merchant has enabled the required merchant connector account
                if session_token_from_metadata_connectors.contains(connector_name)
                    || normal_connector_names.contains(connector_name)
                {
                    connectors_data.push(api::ConnectorData::get_connector_by_name(
                        connectors,
                        connector_name,
                        connector_type,
                    )?);
                }
            }
            connectors_data
        } else {
            // Create connectors for all enabled wallets
            let mut connectors_data = Vec::with_capacity(
                normal_connector_names.len() + session_token_from_metadata_connectors.len(),
            );

            for connector_name in normal_connector_names {
                let connector_data = api::ConnectorData::get_connector_by_name(
                    connectors,
                    &connector_name,
                    api::GetToken::Connector,
                )?;
                connectors_data.push(connector_data);
            }

            for connector_name in session_token_from_metadata_connectors {
                let connector_data = api::ConnectorData::get_connector_by_name(
                    connectors,
                    &connector_name,
                    api::GetToken::Metadata,
                )?;
                connectors_data.push(connector_data);
            }
            connectors_data
        };

        Ok(api::ConnectorCallType::Multiple(connectors_data))
    }
}<|MERGE_RESOLUTION|>--- conflicted
+++ resolved
@@ -268,12 +268,8 @@
         &'a self,
         merchant_account: &storage::MerchantAccount,
         state: &AppState,
-<<<<<<< HEAD
         _payment_method: Option<api::PaymentMethod>,
-        _request_connector: Option<api_enums::Connector>,
-=======
         request: &api::PaymentsSessionRequest,
->>>>>>> 1e04719a
     ) -> RouterResult<api::ConnectorCallType> {
         let connectors = &state.conf.connectors;
         let db = &state.store;
