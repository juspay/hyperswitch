--- conflicted
+++ resolved
@@ -379,24 +379,16 @@
         for (connector, payment_method_type, business_sub_label) in
             connector_and_supporting_payment_method_type
         {
-<<<<<<< HEAD
-            let connector_type = get_connector_type_for_session_token(payment_method_type, request);
-
-            match api::ConnectorData::get_connector_by_name(connectors, &connector, connector_type)
+            let connector_type =
+                get_connector_type_for_session_token(payment_method_type, request, &connector);
+            if let Ok(connector_data) =
+                api::ConnectorData::get_connector_by_name(connectors, &connector, connector_type)
+                    .map_err(|err| {
+                        logger::error!(session_token_error=?err);
+                        err
+                    })
             {
-                Ok(connector_data) => session_connector_data.push(api::SessionConnectorData {
-=======
-            if let Ok(connector_data) = api::ConnectorData::get_connector_by_name(
-                connectors,
-                &connector,
-                api::GetToken::from(payment_method_type),
-            )
-            .map_err(|err| {
-                logger::error!(session_token_error=?err);
-                err
-            }) {
                 session_connector_data.push(api::SessionConnectorData {
->>>>>>> c1b631bd
                     payment_method_type,
                     connector: connector_data,
                     business_sub_label,
@@ -422,26 +414,30 @@
 
 pub fn get_connector_type_for_session_token(
     payment_method_type: api_models::enums::PaymentMethodType,
-<<<<<<< HEAD
     request: &api::PaymentsSessionRequest,
+    connector: &str,
 ) -> api::GetToken {
     if payment_method_type == api_models::enums::PaymentMethodType::ApplePay {
-        request
-            .delayed_session_response
-            .and_then(|delayed_response| delayed_response.then_some(api::GetToken::Connector))
-            .unwrap_or(api::GetToken::from(payment_method_type))
-=======
-    _request: &api::PaymentsSessionRequest,
-    connector: String,
-) -> api::GetToken {
-    if payment_method_type == api_models::enums::PaymentMethodType::ApplePay {
-        if connector == *"bluesnap" {
+        if is_apple_pay_get_token_connector(connector, request) {
             api::GetToken::Connector
         } else {
             api::GetToken::ApplePayMetadata
         }
->>>>>>> c1b631bd
     } else {
         api::GetToken::from(payment_method_type)
     }
+}
+
+pub fn is_apple_pay_get_token_connector(
+    connector: &str,
+    request: &api::PaymentsSessionRequest,
+) -> bool {
+    match connector {
+        "bluesnap" => true,
+        "trustpay" => request
+            .delayed_session_response
+            .and_then(|delay| delay.then_some(true))
+            .is_some(),
+        _ => false,
+    }
 }