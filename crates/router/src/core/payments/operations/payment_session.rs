use std::marker::PhantomData;

use api_models::{admin::PaymentMethodsEnabled, enums::FrmSuggestion};
use async_trait::async_trait;
use common_utils::ext_traits::{AsyncExt, ValueExt};
use error_stack::ResultExt;
use router_derive::PaymentOperation;
use router_env::{instrument, logger, tracing};

use super::{BoxedOperation, Domain, GetTracker, Operation, UpdateTracker, ValidateRequest};
use crate::{
    core::{
        errors::{self, RouterResult, StorageErrorExt},
        payments::{self, helpers, operations, PaymentData},
    },
    routes::{app::ReqState, SessionState},
    services,
    types::{
        api::{self, PaymentIdTypeExt},
        domain,
        storage::{self, enums as storage_enums},
    },
    utils::OptionExt,
};

#[derive(Debug, Clone, Copy, PaymentOperation)]
#[operation(operations = "all", flow = "session")]
pub struct PaymentSession;

type PaymentSessionOperation<'b, F> =
    BoxedOperation<'b, F, api::PaymentsSessionRequest, PaymentData<F>>;

#[async_trait]
impl<F: Send + Clone + Sync> GetTracker<F, PaymentData<F>, api::PaymentsSessionRequest>
    for PaymentSession
{
    #[instrument(skip_all)]
    async fn get_trackers<'a>(
        &'a self,
        state: &'a SessionState,
        payment_id: &api::PaymentIdType,
        request: &api::PaymentsSessionRequest,
        platform: &domain::Platform,
        _auth_flow: services::AuthFlow,
        _header_payload: &hyperswitch_domain_models::payments::HeaderPayload,
    ) -> RouterResult<
        operations::GetTrackerResponse<'a, F, api::PaymentsSessionRequest, PaymentData<F>>,
    > {
        let payment_id = payment_id
            .get_payment_intent_id()
            .change_context(errors::ApiErrorResponse::PaymentNotFound)?;

        let db = &*state.store;
<<<<<<< HEAD
        let merchant_id = merchant_context.get_merchant_account().get_id();
        let storage_scheme = merchant_context.get_merchant_account().storage_scheme;
=======
        let key_manager_state = &state.into();
        let merchant_id = platform.get_processor().get_account().get_id();
        let storage_scheme = platform.get_processor().get_account().storage_scheme;
>>>>>>> dd527179

        let mut payment_intent = db
            .find_payment_intent_by_payment_id_merchant_id(
                &payment_id,
                merchant_id,
                platform.get_processor().get_key_store(),
                storage_scheme,
            )
            .await
            .to_not_found_response(errors::ApiErrorResponse::PaymentNotFound)?;

        // TODO (#7195): Add platform merchant account validation once publishable key auth is solved

        helpers::validate_payment_status_against_not_allowed_statuses(
            payment_intent.status,
            &[
                storage_enums::IntentStatus::Failed,
                storage_enums::IntentStatus::Succeeded,
            ],
            "create a session token for",
        )?;

        helpers::authenticate_client_secret(Some(&request.client_secret), &payment_intent)?;

        let mut payment_attempt = db
            .find_payment_attempt_by_payment_id_merchant_id_attempt_id(
                &payment_intent.payment_id,
                merchant_id,
                payment_intent.active_attempt.get_id().as_str(),
                storage_scheme,
            )
            .await
            .to_not_found_response(errors::ApiErrorResponse::PaymentNotFound)?;

        let currency = payment_intent.currency.get_required_value("currency")?;

        payment_attempt.payment_method = Some(storage_enums::PaymentMethod::Wallet);

        let amount = payment_attempt.get_total_amount().into();

        let shipping_address = helpers::get_address_by_id(
            state,
            payment_intent.shipping_address_id.clone(),
            platform.get_processor().get_key_store(),
            &payment_intent.payment_id,
            merchant_id,
            platform.get_processor().get_account().storage_scheme,
        )
        .await?;

        let billing_address = helpers::get_address_by_id(
            state,
            payment_intent.billing_address_id.clone(),
            platform.get_processor().get_key_store(),
            &payment_intent.payment_id,
            merchant_id,
            platform.get_processor().get_account().storage_scheme,
        )
        .await?;

        let payment_method_billing = helpers::get_address_by_id(
            state,
            payment_attempt.payment_method_billing_address_id.clone(),
            platform.get_processor().get_key_store(),
            &payment_intent.payment_id,
            merchant_id,
            platform.get_processor().get_account().storage_scheme,
        )
        .await?;

        payment_intent.shipping_address_id = shipping_address.clone().map(|x| x.address_id);
        payment_intent.billing_address_id = billing_address.clone().map(|x| x.address_id);

        let customer_details = payments::CustomerDetails {
            customer_id: payment_intent.customer_id.clone(),
            name: None,
            email: None,
            phone: None,
            phone_country_code: None,
            tax_registration_id: None,
        };

        let creds_identifier = request
            .merchant_connector_details
            .as_ref()
            .map(|mcd| mcd.creds_identifier.to_owned());
        request
            .merchant_connector_details
            .to_owned()
            .async_map(|mcd| async {
                helpers::insert_merchant_connector_creds_to_config(
                    db,
                    platform.get_processor().get_account().get_id(),
                    mcd,
                )
                .await
            })
            .await
            .transpose()?;

        let profile_id = payment_intent
            .profile_id
            .as_ref()
            .get_required_value("profile_id")
            .change_context(errors::ApiErrorResponse::InternalServerError)
            .attach_printable("'profile_id' not set in payment intent")?;

        let business_profile = db
            .find_business_profile_by_profile_id(
<<<<<<< HEAD
                merchant_context.get_merchant_key_store(),
=======
                key_manager_state,
                platform.get_processor().get_key_store(),
>>>>>>> dd527179
                profile_id,
            )
            .await
            .to_not_found_response(errors::ApiErrorResponse::ProfileNotFound {
                id: profile_id.get_string_repr().to_owned(),
            })?;

        let payment_data = PaymentData {
            flow: PhantomData,
            payment_intent,
            payment_attempt,
            currency,
            amount,
            email: None,
            mandate_id: None,
            mandate_connector: None,
            customer_acceptance: None,
            token: None,
            token_data: None,
            setup_mandate: None,
            address: payments::PaymentAddress::new(
                shipping_address.as_ref().map(From::from),
                billing_address.as_ref().map(From::from),
                payment_method_billing.as_ref().map(From::from),
                business_profile.use_billing_as_payment_method_billing,
            ),
            confirm: None,
            payment_method_data: None,
            payment_method_token: None,
            payment_method_info: None,
            force_sync: None,
            all_keys_required: None,
            refunds: vec![],
            disputes: vec![],
            attempts: None,
            sessions_token: vec![],
            card_cvc: None,
            creds_identifier,
            pm_token: None,
            connector_customer_id: None,
            recurring_mandate_payment_data: None,
            ephemeral_key: None,
            multiple_capture_data: None,
            redirect_response: None,
            surcharge_details: None,
            frm_message: None,
            payment_link_data: None,
            incremental_authorization_details: None,
            authorizations: vec![],
            authentication: None,
            recurring_details: None,
            poll_config: None,
            tax_data: None,
            session_id: None,
            service_details: None,
            card_testing_guard_data: None,
            vault_operation: None,
            threeds_method_comp_ind: None,
            whole_connector_response: None,
            is_manual_retry_enabled: None,
            is_l2_l3_enabled: false,
            external_authentication_data: None,
        };

        let get_trackers_response = operations::GetTrackerResponse {
            operation: Box::new(self),
            customer_details: Some(customer_details),
            payment_data,
            business_profile,
            mandate_type: None,
        };

        Ok(get_trackers_response)
    }
}

#[async_trait]
impl<F: Clone + Sync> UpdateTracker<F, PaymentData<F>, api::PaymentsSessionRequest>
    for PaymentSession
{
    #[instrument(skip_all)]
    async fn update_trackers<'b>(
        &'b self,
        state: &'b SessionState,
        _req_state: ReqState,
        mut payment_data: PaymentData<F>,
        _customer: Option<domain::Customer>,
        storage_scheme: storage_enums::MerchantStorageScheme,
        _updated_customer: Option<storage::CustomerUpdate>,
        key_store: &domain::MerchantKeyStore,
        _frm_suggestion: Option<FrmSuggestion>,
        _header_payload: hyperswitch_domain_models::payments::HeaderPayload,
    ) -> RouterResult<(PaymentSessionOperation<'b, F>, PaymentData<F>)>
    where
        F: 'b + Send,
    {
        let metadata = payment_data.payment_intent.metadata.clone();
        payment_data.payment_intent = match metadata {
            Some(metadata) => state
                .store
                .update_payment_intent(
                    payment_data.payment_intent,
                    storage::PaymentIntentUpdate::MetadataUpdate {
                        metadata,
                        updated_by: storage_scheme.to_string(),
                    },
                    key_store,
                    storage_scheme,
                )
                .await
                .to_not_found_response(errors::ApiErrorResponse::PaymentNotFound)?,
            None => payment_data.payment_intent,
        };

        Ok((Box::new(self), payment_data))
    }
}

impl<F: Send + Clone + Sync> ValidateRequest<F, api::PaymentsSessionRequest, PaymentData<F>>
    for PaymentSession
{
    #[instrument(skip_all)]
    fn validate_request<'a, 'b>(
        &'b self,
        request: &api::PaymentsSessionRequest,
        platform: &'a domain::Platform,
    ) -> RouterResult<(PaymentSessionOperation<'b, F>, operations::ValidateResult)> {
        //paymentid is already generated and should be sent in the request
        let given_payment_id = request.payment_id.clone();

        Ok((
            Box::new(self),
            operations::ValidateResult {
                merchant_id: platform.get_processor().get_account().get_id().to_owned(),
                payment_id: api::PaymentIdType::PaymentIntentId(given_payment_id),
                storage_scheme: platform.get_processor().get_account().storage_scheme,
                requeue: false,
            },
        ))
    }
}

#[async_trait]
impl<
        F: Clone + Send,
        Op: Send + Sync + Operation<F, api::PaymentsSessionRequest, Data = PaymentData<F>>,
    > Domain<F, api::PaymentsSessionRequest, PaymentData<F>> for Op
where
    for<'a> &'a Op: Operation<F, api::PaymentsSessionRequest, Data = PaymentData<F>>,
{
    #[instrument(skip_all)]
    async fn get_or_create_customer_details<'a>(
        &'a self,
        state: &SessionState,
        payment_data: &mut PaymentData<F>,
        request: Option<payments::CustomerDetails>,
        key_store: &domain::MerchantKeyStore,
        storage_scheme: common_enums::enums::MerchantStorageScheme,
    ) -> errors::CustomResult<
        (PaymentSessionOperation<'a, F>, Option<domain::Customer>),
        errors::StorageError,
    > {
        helpers::create_customer_if_not_exist(
            state,
            Box::new(self),
            payment_data,
            request,
            &key_store.merchant_id,
            key_store,
            storage_scheme,
        )
        .await
    }

    #[instrument(skip_all)]
    async fn make_pm_data<'b>(
        &'b self,
        _state: &'b SessionState,
        _payment_data: &mut PaymentData<F>,
        _storage_scheme: storage_enums::MerchantStorageScheme,
        _merchant_key_store: &domain::MerchantKeyStore,
        _customer: &Option<domain::Customer>,
        _business_profile: &domain::Profile,
        _should_retry_with_pan: bool,
    ) -> RouterResult<(
        PaymentSessionOperation<'b, F>,
        Option<domain::PaymentMethodData>,
        Option<String>,
    )> {
        //No payment method data for this operation
        Ok((Box::new(self), None, None))
    }

    /// Returns `SessionConnectorDatas`
    /// Steps carried out in this function
    /// Get all the `merchant_connector_accounts` which are not disabled
    /// Filter out connectors which have `invoke_sdk_client` enabled in `payment_method_types`
    /// If session token is requested for certain wallets only, then return them, else
    /// return all eligible connectors
    ///
    /// `GetToken` parameter specifies whether to get the session token from connector integration
    /// or from separate implementation ( for googlepay - from metadata and applepay - from metadata and call connector)
    async fn get_connector<'a>(
        &'a self,
        platform: &domain::Platform,
        state: &SessionState,
        request: &api::PaymentsSessionRequest,
        payment_intent: &storage::PaymentIntent,
    ) -> RouterResult<api::ConnectorChoice> {
        let db = &state.store;

        let all_connector_accounts = db
            .find_merchant_connector_account_by_merchant_id_and_disabled_list(
<<<<<<< HEAD
                merchant_context.get_merchant_account().get_id(),
=======
                &state.into(),
                platform.get_processor().get_account().get_id(),
>>>>>>> dd527179
                false,
                platform.get_processor().get_key_store(),
            )
            .await
            .change_context(errors::ApiErrorResponse::InternalServerError)
            .attach_printable("Database error when querying for merchant connector accounts")?;

        let profile_id = payment_intent
            .profile_id
            .clone()
            .get_required_value("profile_id")
            .change_context(errors::ApiErrorResponse::InternalServerError)
            .attach_printable("profile_id is not set in payment_intent")?;

        let filtered_connector_accounts = all_connector_accounts
            .filter_based_on_profile_and_connector_type(
                &profile_id,
                common_enums::ConnectorType::PaymentProcessor,
            );

        let requested_payment_method_types = request.wallets.clone();
        let mut connector_and_supporting_payment_method_type = Vec::new();

        filtered_connector_accounts
            .iter()
            .for_each(|connector_account| {
                let res = connector_account
                    .payment_methods_enabled
                    .clone()
                    .unwrap_or_default()
                    .into_iter()
                    .map(|payment_methods_enabled| {
                        payment_methods_enabled
                            .parse_value::<PaymentMethodsEnabled>("payment_methods_enabled")
                    })
                    .filter_map(|parsed_payment_method_result| {
                        parsed_payment_method_result
                            .inspect_err(|err| {
                                logger::error!(session_token_parsing_error=?err);
                            })
                            .ok()
                    })
                    .flat_map(|parsed_payment_methods_enabled| {
                        parsed_payment_methods_enabled
                            .payment_method_types
                            .unwrap_or_default()
                            .into_iter()
                            .filter(|payment_method_type| {
                                let is_invoke_sdk_client = matches!(
                                    payment_method_type.payment_experience,
                                    Some(api_models::enums::PaymentExperience::InvokeSdkClient)
                                );

                                // If session token is requested for the payment method type,
                                // filter it out
                                // if not, then create all sessions tokens
                                let is_sent_in_request = requested_payment_method_types
                                    .contains(&payment_method_type.payment_method_type)
                                    || requested_payment_method_types.is_empty();

                                is_invoke_sdk_client && is_sent_in_request
                            })
                            .map(|payment_method_type| {
                                (
                                    connector_account,
                                    payment_method_type.payment_method_type,
                                    parsed_payment_methods_enabled.payment_method,
                                )
                            })
                            .collect::<Vec<_>>()
                    })
                    .collect::<Vec<_>>();
                connector_and_supporting_payment_method_type.extend(res);
            });

        let mut session_connector_data = api::SessionConnectorDatas::with_capacity(
            connector_and_supporting_payment_method_type.len(),
        );

        for (merchant_connector_account, payment_method_type, payment_method) in
            connector_and_supporting_payment_method_type
        {
            if let Ok(connector_data) = helpers::get_connector_data_with_token(
                state,
                merchant_connector_account.connector_name.to_string(),
                Some(merchant_connector_account.get_id()),
                payment_method_type,
            ) {
                #[cfg(feature = "v1")]
                {
                    let new_session_connector_data = api::SessionConnectorData::new(
                        payment_method_type,
                        connector_data,
                        merchant_connector_account.business_sub_label.clone(),
                        payment_method,
                    );
                    session_connector_data.push(new_session_connector_data)
                }
                #[cfg(feature = "v2")]
                {
                    let new_session_connector_data =
                        api::SessionConnectorData::new(payment_method_type, connector_data, None);
                    session_connector_data.push(new_session_connector_data)
                }
            };
        }

        Ok(api::ConnectorChoice::SessionMultiple(
            session_connector_data,
        ))
    }

    #[instrument(skip_all)]
    async fn guard_payment_against_blocklist<'a>(
        &'a self,
        _state: &SessionState,
        _platform: &domain::Platform,
        _payment_data: &mut PaymentData<F>,
    ) -> errors::CustomResult<bool, errors::ApiErrorResponse> {
        Ok(false)
    }
}<|MERGE_RESOLUTION|>--- conflicted
+++ resolved
@@ -51,14 +51,8 @@
             .change_context(errors::ApiErrorResponse::PaymentNotFound)?;
 
         let db = &*state.store;
-<<<<<<< HEAD
-        let merchant_id = merchant_context.get_merchant_account().get_id();
-        let storage_scheme = merchant_context.get_merchant_account().storage_scheme;
-=======
-        let key_manager_state = &state.into();
         let merchant_id = platform.get_processor().get_account().get_id();
         let storage_scheme = platform.get_processor().get_account().storage_scheme;
->>>>>>> dd527179
 
         let mut payment_intent = db
             .find_payment_intent_by_payment_id_merchant_id(
@@ -168,12 +162,7 @@
 
         let business_profile = db
             .find_business_profile_by_profile_id(
-<<<<<<< HEAD
-                merchant_context.get_merchant_key_store(),
-=======
-                key_manager_state,
                 platform.get_processor().get_key_store(),
->>>>>>> dd527179
                 profile_id,
             )
             .await
@@ -387,12 +376,7 @@
 
         let all_connector_accounts = db
             .find_merchant_connector_account_by_merchant_id_and_disabled_list(
-<<<<<<< HEAD
-                merchant_context.get_merchant_account().get_id(),
-=======
-                &state.into(),
                 platform.get_processor().get_account().get_id(),
->>>>>>> dd527179
                 false,
                 platform.get_processor().get_key_store(),
             )
