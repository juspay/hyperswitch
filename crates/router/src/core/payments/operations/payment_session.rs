use std::marker::PhantomData;

use api_models::admin::PaymentMethodsEnabled;
use async_trait::async_trait;
use common_utils::ext_traits::{AsyncExt, ValueExt};
use error_stack::ResultExt;
use router_derive::PaymentOperation;
use router_env::{instrument, tracing};

use super::{BoxedOperation, Domain, GetTracker, Operation, UpdateTracker, ValidateRequest};
use crate::{
    core::{
        errors::{self, RouterResult, StorageErrorExt},
        payments::{self, helpers, operations, PaymentData},
    },
    db::StorageInterface,
    logger, pii,
    pii::Secret,
    routes::AppState,
    types::{
<<<<<<< HEAD
        api::{self, enums as api_enums, PaymentIdTypeExt},
        domain::{customer as domain, merchant_account},
=======
        api::{self, PaymentIdTypeExt},
>>>>>>> 85c76290
        storage::{self, enums as storage_enums},
    },
    utils::OptionExt,
};

#[derive(Debug, Clone, Copy, PaymentOperation)]
#[operation(ops = "all", flow = "session")]
pub struct PaymentSession;

#[async_trait]
impl<F: Send + Clone> GetTracker<F, PaymentData<F>, api::PaymentsSessionRequest>
    for PaymentSession
{
    #[instrument(skip_all)]
    async fn get_trackers<'a>(
        &'a self,
        state: &'a AppState,
        payment_id: &api::PaymentIdType,
        request: &api::PaymentsSessionRequest,
        _mandate_type: Option<api::MandateTxnType>,
        merchant_account: &merchant_account::MerchantAccount,
    ) -> RouterResult<(
        BoxedOperation<'a, F, api::PaymentsSessionRequest>,
        PaymentData<F>,
        Option<payments::CustomerDetails>,
    )> {
        let payment_id = payment_id
            .get_payment_intent_id()
            .change_context(errors::ApiErrorResponse::PaymentNotFound)?;

        let db = &*state.store;
        let merchant_id = &merchant_account.merchant_id;
        let storage_scheme = merchant_account.storage_scheme;

        let mut payment_intent = db
            .find_payment_intent_by_payment_id_merchant_id(&payment_id, merchant_id, storage_scheme)
            .await
            .to_not_found_response(errors::ApiErrorResponse::PaymentNotFound)?;

        helpers::validate_payment_status_against_not_allowed_statuses(
            &payment_intent.status,
            &[
                storage_enums::IntentStatus::Failed,
                storage_enums::IntentStatus::Succeeded,
            ],
            "create a session token for",
        )?;

        let mut payment_attempt = db
            .find_payment_attempt_by_payment_id_merchant_id_attempt_id(
                payment_intent.payment_id.as_str(),
                merchant_id,
                payment_intent.active_attempt_id.as_str(),
                storage_scheme,
            )
            .await
            .to_not_found_response(errors::ApiErrorResponse::PaymentNotFound)?;

        let currency = payment_intent.currency.get_required_value("currency")?;

        payment_attempt.payment_method = Some(storage_enums::PaymentMethod::Wallet);

        let amount = payment_intent.amount.into();

        helpers::authenticate_client_secret(
            Some(&request.client_secret),
            payment_intent.client_secret.as_ref(),
        )?;

        let shipping_address = helpers::get_address_for_payment_request(
            db,
            None,
            payment_intent.shipping_address_id.as_deref(),
            merchant_id,
            &payment_intent.customer_id,
        )
        .await?;

        let billing_address = helpers::get_address_for_payment_request(
            db,
            None,
            payment_intent.billing_address_id.as_deref(),
            merchant_id,
            &payment_intent.customer_id,
        )
        .await?;

        payment_intent.shipping_address_id = shipping_address.clone().map(|x| x.address_id);
        payment_intent.billing_address_id = billing_address.clone().map(|x| x.address_id);

        let connector_response = db
            .find_connector_response_by_payment_id_merchant_id_attempt_id(
                &payment_intent.payment_id,
                &payment_intent.merchant_id,
                &payment_attempt.attempt_id,
                storage_scheme,
            )
            .await
            .map_err(|error| {
                error
                    .change_context(errors::ApiErrorResponse::InternalServerError)
                    .attach_printable("Database error when finding connector response")
            })?;

        let customer_details = payments::CustomerDetails {
            customer_id: payment_intent.customer_id.clone(),
            name: None,
            email: None,
            phone: None,
            phone_country_code: None,
        };

        let creds_identifier = request
            .merchant_connector_details
            .as_ref()
            .map(|mcd| mcd.creds_identifier.to_owned());
        request
            .merchant_connector_details
            .to_owned()
            .async_map(|mcd| async {
                helpers::insert_merchant_connector_creds_to_config(
                    db,
                    merchant_account.merchant_id.as_str(),
                    mcd,
                )
                .await
            })
            .await
            .transpose()?;

        Ok((
            Box::new(self),
            PaymentData {
                flow: PhantomData,
                payment_intent,
                payment_attempt,
                currency,
                amount,
                email: None::<Secret<String, pii::Email>>,
                mandate_id: None,
                token: None,
                setup_mandate: None,
                address: payments::PaymentAddress {
                    shipping: shipping_address.as_ref().map(|a| a.into()),
                    billing: billing_address.as_ref().map(|a| a.into()),
                },
                confirm: None,
                payment_method_data: None,
                force_sync: None,
                refunds: vec![],
                sessions_token: vec![],
                connector_response,
                card_cvc: None,
                creds_identifier,
                pm_token: None,
            },
            Some(customer_details),
        ))
    }
}

#[async_trait]
impl<F: Clone> UpdateTracker<F, PaymentData<F>, api::PaymentsSessionRequest> for PaymentSession {
    #[instrument(skip_all)]
    async fn update_trackers<'b>(
        &'b self,
        db: &dyn StorageInterface,
        _payment_id: &api::PaymentIdType,
        mut payment_data: PaymentData<F>,
        _customer: Option<domain::Customer>,
        storage_scheme: storage_enums::MerchantStorageScheme,
    ) -> RouterResult<(
        BoxedOperation<'b, F, api::PaymentsSessionRequest>,
        PaymentData<F>,
    )>
    where
        F: 'b + Send,
    {
        let metadata = payment_data.payment_intent.metadata.clone();
        payment_data.payment_intent = match metadata {
            Some(metadata) => db
                .update_payment_intent(
                    payment_data.payment_intent,
                    storage::PaymentIntentUpdate::MetadataUpdate { metadata },
                    storage_scheme,
                )
                .await
                .to_not_found_response(errors::ApiErrorResponse::PaymentNotFound)?,
            None => payment_data.payment_intent,
        };

        Ok((Box::new(self), payment_data))
    }
}

impl<F: Send + Clone> ValidateRequest<F, api::PaymentsSessionRequest> for PaymentSession {
    #[instrument(skip_all)]
    fn validate_request<'a, 'b>(
        &'b self,
        request: &api::PaymentsSessionRequest,
        merchant_account: &'a merchant_account::MerchantAccount,
    ) -> RouterResult<(
        BoxedOperation<'b, F, api::PaymentsSessionRequest>,
        operations::ValidateResult<'a>,
    )> {
        //paymentid is already generated and should be sent in the request
        let given_payment_id = request.payment_id.clone();

        Ok((
            Box::new(self),
            operations::ValidateResult {
                merchant_id: &merchant_account.merchant_id,
                payment_id: api::PaymentIdType::PaymentIntentId(given_payment_id),
                mandate_type: None,
                storage_scheme: merchant_account.storage_scheme,
            },
        ))
    }
}

#[async_trait]
impl<F: Clone + Send, Op: Send + Sync + Operation<F, api::PaymentsSessionRequest>>
    Domain<F, api::PaymentsSessionRequest> for Op
where
    for<'a> &'a Op: Operation<F, api::PaymentsSessionRequest>,
{
    #[instrument(skip_all)]
    async fn get_or_create_customer_details<'a>(
        &'a self,
        db: &dyn StorageInterface,
        payment_data: &mut PaymentData<F>,
        request: Option<payments::CustomerDetails>,
        merchant_id: &str,
    ) -> errors::CustomResult<
        (
            BoxedOperation<'a, F, api::PaymentsSessionRequest>,
            Option<domain::Customer>,
        ),
        errors::StorageError,
    > {
        helpers::create_customer_if_not_exist(
            Box::new(self),
            db,
            payment_data,
            request,
            merchant_id,
        )
        .await
    }

    #[instrument(skip_all)]
    async fn make_pm_data<'b>(
        &'b self,
        _state: &'b AppState,
        _payment_data: &mut PaymentData<F>,
        _storage_scheme: storage_enums::MerchantStorageScheme,
    ) -> RouterResult<(
        BoxedOperation<'b, F, api::PaymentsSessionRequest>,
        Option<api::PaymentMethodData>,
    )> {
        //No payment method data for this operation
        Ok((Box::new(self), None))
    }

    async fn get_connector<'a>(
        &'a self,
        merchant_account: &merchant_account::MerchantAccount,
        state: &AppState,
        request: &api::PaymentsSessionRequest,
    ) -> RouterResult<api::ConnectorChoice> {
        let connectors = &state.conf.connectors;
        let db = &state.store;

        let connector_accounts = db
            .find_merchant_connector_account_by_merchant_id_and_disabled_list(
                &merchant_account.merchant_id,
                false,
            )
            .await
            .change_context(errors::ApiErrorResponse::InternalServerError)
            .attach_printable("Database error when querying for merchant connector accounts")?;

        let mut connector_and_supporting_payment_method_type = Vec::new();

        for connector_account in connector_accounts {
            let payment_methods = connector_account
                .payment_methods_enabled
                .unwrap_or_default();
            for payment_method in payment_methods {
                let parsed_payment_method_result: Result<
                    PaymentMethodsEnabled,
                    error_stack::Report<errors::ParsingError>,
                > = payment_method.clone().parse_value("payment_method");

                match parsed_payment_method_result {
                    Ok(parsed_payment_method) => {
                        let payment_method_types = parsed_payment_method
                            .payment_method_types
                            .unwrap_or_default();
                        for payment_method_type in payment_method_types {
                            if matches!(
                                payment_method_type.payment_experience,
                                Some(api_models::enums::PaymentExperience::InvokeSdkClient)
                            ) {
                                let connector_and_wallet = (
                                    connector_account.connector_name.to_owned(),
                                    payment_method_type.payment_method_type,
                                );
                                connector_and_supporting_payment_method_type
                                    .push(connector_and_wallet);
                            }
                        }
                    }
                    Err(parsing_error) => {
                        logger::debug!(session_token_parsing_error=?parsing_error);
                    }
                }
            }
        }

        let requested_payment_method_types = request.wallets.clone();

        let connectors_data = if !requested_payment_method_types.is_empty() {
            let mut connectors_data = Vec::new();
            for payment_method_type in requested_payment_method_types {
                for connector_and_payment_method_type in
                    &connector_and_supporting_payment_method_type
                {
                    if connector_and_payment_method_type.1 == payment_method_type {
                        let connector_details = api::ConnectorData::get_connector_by_name(
                            connectors,
                            connector_and_payment_method_type.0.as_str(),
                            api::GetToken::from(connector_and_payment_method_type.1),
                        )?;
                        connectors_data.push(connector_details);
                    }
                }
            }
            connectors_data
        } else {
            let mut connectors_data = Vec::new();

            for connector_and_payment_method_type in connector_and_supporting_payment_method_type {
                let connector_details = api::ConnectorData::get_connector_by_name(
                    connectors,
                    connector_and_payment_method_type.0.as_str(),
                    api::GetToken::from(connector_and_payment_method_type.1),
                )?;
                connectors_data.push(connector_details);
            }
            connectors_data
        };

        Ok(api::ConnectorChoice::SessionMultiple(connectors_data))
    }
}

impl From<api_models::enums::PaymentMethodType> for api::GetToken {
    fn from(value: api_models::enums::PaymentMethodType) -> Self {
        match value {
            api_models::enums::PaymentMethodType::GooglePay => Self::GpayMetadata,
            api_models::enums::PaymentMethodType::ApplePay => Self::ApplePayMetadata,
            _ => Self::Connector,
        }
    }
}<|MERGE_RESOLUTION|>--- conflicted
+++ resolved
@@ -18,12 +18,8 @@
     pii::Secret,
     routes::AppState,
     types::{
-<<<<<<< HEAD
         api::{self, enums as api_enums, PaymentIdTypeExt},
         domain::{customer as domain, merchant_account},
-=======
-        api::{self, PaymentIdTypeExt},
->>>>>>> 85c76290
         storage::{self, enums as storage_enums},
     },
     utils::OptionExt,
