--- conflicted
+++ resolved
@@ -173,12 +173,7 @@
 
         let mut payment_attempt = db
             .find_payment_attempt_by_id(
-<<<<<<< HEAD
-                merchant_context.get_merchant_key_store(),
-=======
-                key_manager_state,
                 platform.get_processor().get_key_store(),
->>>>>>> dd527179
                 active_attempt_id,
                 storage_scheme,
             )
