use std::marker::PhantomData;

use async_trait::async_trait;
use common_utils::ext_traits::AsyncExt;
use error_stack::ResultExt;
use router_env::{instrument, tracing};

use super::{BoxedOperation, Domain, GetTracker, Operation, UpdateTracker, ValidateRequest};
use crate::{
    core::{
        errors::{self, RouterResult, StorageErrorExt},
        payments::{self, helpers, operations},
    },
    db::StorageInterface,
    routes::AppState,
    types::{
        api::{self, PaymentIdTypeExt},
        domain,
        storage::{self, enums},
    },
    utils::OptionExt,
};

#[derive(Debug, Clone, Copy, router_derive::PaymentOperation)]
#[operation(ops = "all", flow = "capture")]
pub struct PaymentCapture;

#[async_trait]
impl<F: Send + Clone> GetTracker<F, payments::PaymentData<F>, api::PaymentsCaptureRequest>
    for PaymentCapture
{
    #[instrument(skip_all)]
    async fn get_trackers<'a>(
        &'a self,
        state: &'a AppState,
        payment_id: &api::PaymentIdType,
        request: &api::PaymentsCaptureRequest,
        _mandate_type: Option<api::MandateTxnType>,
        merchant_account: &domain::MerchantAccount,
        key_store: &domain::MerchantKeyStore,
    ) -> RouterResult<(
        BoxedOperation<'a, F, api::PaymentsCaptureRequest>,
        payments::PaymentData<F>,
        Option<payments::CustomerDetails>,
    )> {
        let db = &*state.store;
        let merchant_id = &merchant_account.merchant_id;
        let storage_scheme = merchant_account.storage_scheme;
        let (payment_intent, mut payment_attempt, currency, amount);

        let payment_id = payment_id
            .get_payment_intent_id()
            .change_context(errors::ApiErrorResponse::PaymentNotFound)?;

        payment_intent = db
            .find_payment_intent_by_payment_id_merchant_id(&payment_id, merchant_id, storage_scheme)
            .await
            .to_not_found_response(errors::ApiErrorResponse::PaymentNotFound)?;

        helpers::validate_status(payment_intent.status)?;

        helpers::validate_amount_to_capture(payment_intent.amount, request.amount_to_capture)?;

        payment_attempt = db
            .find_payment_attempt_by_payment_id_merchant_id_attempt_id(
                payment_intent.payment_id.as_str(),
                merchant_id,
                payment_intent.active_attempt_id.as_str(),
                storage_scheme,
            )
            .await
            .to_not_found_response(errors::ApiErrorResponse::PaymentNotFound)?;

        payment_attempt
            .amount_to_capture
            .update_value(request.amount_to_capture);

        let capture_method = payment_attempt
            .capture_method
            .get_required_value("capture_method")?;

        helpers::validate_capture_method(capture_method)?;

        currency = payment_attempt.currency.get_required_value("currency")?;

        amount = payment_attempt.amount.into();

        let connector_response = db
            .find_connector_response_by_payment_id_merchant_id_attempt_id(
                &payment_attempt.payment_id,
                &payment_attempt.merchant_id,
                &payment_attempt.attempt_id,
                storage_scheme,
            )
            .await
            .to_not_found_response(errors::ApiErrorResponse::PaymentNotFound)?;

        let shipping_address = helpers::get_address_for_payment_request(
            db,
            None,
            payment_intent.shipping_address_id.as_deref(),
            merchant_id,
<<<<<<< HEAD
            &payment_intent.customer_id,
            key_store,
=======
            payment_intent.customer_id.as_ref(),
>>>>>>> 02a3ce74
        )
        .await?;

        let billing_address = helpers::get_address_for_payment_request(
            db,
            None,
            payment_intent.billing_address_id.as_deref(),
            merchant_id,
<<<<<<< HEAD
            &payment_intent.customer_id,
            key_store,
=======
            payment_intent.customer_id.as_ref(),
>>>>>>> 02a3ce74
        )
        .await?;

        let creds_identifier = request
            .merchant_connector_details
            .as_ref()
            .map(|mcd| mcd.creds_identifier.to_owned());
        request
            .merchant_connector_details
            .to_owned()
            .async_map(|mcd| async {
                helpers::insert_merchant_connector_creds_to_config(
                    db,
                    merchant_account.merchant_id.as_str(),
                    mcd,
                )
                .await
            })
            .await
            .transpose()?;

        Ok((
            Box::new(self),
            payments::PaymentData {
                flow: PhantomData,
                payment_intent,
                payment_attempt,
                currency,
                force_sync: None,
                amount,
                email: None,
                mandate_id: None,
                mandate_connector: None,
                setup_mandate: None,
                token: None,
                address: payments::PaymentAddress {
                    shipping: shipping_address.as_ref().map(|a| a.into()),
                    billing: billing_address.as_ref().map(|a| a.into()),
                },
                confirm: None,
                payment_method_data: None,
                refunds: vec![],
                disputes: vec![],
                connector_response,
                sessions_token: vec![],
                card_cvc: None,
                creds_identifier,
                pm_token: None,
                connector_customer_id: None,
                ephemeral_key: None,
                redirect_response: None,
            },
            None,
        ))
    }
}

#[async_trait]
impl<F: Clone> UpdateTracker<F, payments::PaymentData<F>, api::PaymentsCaptureRequest>
    for PaymentCapture
{
    #[instrument(skip_all)]
    async fn update_trackers<'b>(
        &'b self,
        _db: &dyn StorageInterface,
        payment_data: payments::PaymentData<F>,
        _customer: Option<domain::Customer>,
        _storage_scheme: enums::MerchantStorageScheme,
        _updated_customer: Option<storage::CustomerUpdate>,
        _mechant_key_store: &domain::MerchantKeyStore,
    ) -> RouterResult<(
        BoxedOperation<'b, F, api::PaymentsCaptureRequest>,
        payments::PaymentData<F>,
    )>
    where
        F: 'b + Send,
    {
        Ok((Box::new(self), payment_data))
    }
}

impl<F: Send + Clone> ValidateRequest<F, api::PaymentsCaptureRequest> for PaymentCapture {
    #[instrument(skip_all)]
    fn validate_request<'a, 'b>(
        &'b self,
        request: &api::PaymentsCaptureRequest,
        merchant_account: &'a domain::MerchantAccount,
    ) -> RouterResult<(
        BoxedOperation<'b, F, api::PaymentsCaptureRequest>,
        operations::ValidateResult<'a>,
    )> {
        let payment_id = request
            .payment_id
            .as_ref()
            .get_required_value("payment_id")?;

        Ok((
            Box::new(self),
            operations::ValidateResult {
                merchant_id: &merchant_account.merchant_id,
                payment_id: api::PaymentIdType::PaymentIntentId(payment_id.to_owned()),
                mandate_type: None,
                storage_scheme: merchant_account.storage_scheme,
            },
        ))
    }
}<|MERGE_RESOLUTION|>--- conflicted
+++ resolved
@@ -100,12 +100,8 @@
             None,
             payment_intent.shipping_address_id.as_deref(),
             merchant_id,
-<<<<<<< HEAD
-            &payment_intent.customer_id,
+            payment_intent.customer_id.as_ref(),
             key_store,
-=======
-            payment_intent.customer_id.as_ref(),
->>>>>>> 02a3ce74
         )
         .await?;
 
@@ -114,12 +110,8 @@
             None,
             payment_intent.billing_address_id.as_deref(),
             merchant_id,
-<<<<<<< HEAD
-            &payment_intent.customer_id,
+            payment_intent.customer_id.as_ref(),
             key_store,
-=======
-            payment_intent.customer_id.as_ref(),
->>>>>>> 02a3ce74
         )
         .await?;
 
