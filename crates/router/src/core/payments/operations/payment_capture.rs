use std::marker::PhantomData;

use async_trait::async_trait;
use common_utils::ext_traits::AsyncExt;
use error_stack::ResultExt;
use router_env::{instrument, tracing};

use super::{BoxedOperation, Domain, GetTracker, Operation, UpdateTracker, ValidateRequest};
use crate::{
    core::{
        errors::{self, RouterResult, StorageErrorExt},
        payments::{self, helpers, operations},
    },
    db::StorageInterface,
    routes::AppState,
    types::{
        api::{self, PaymentIdTypeExt},
<<<<<<< HEAD
        domain::{customer as domain, merchant_account},
        storage::enums,
        transformers::ForeignInto,
=======
        storage::{self, enums},
>>>>>>> 306f7e60
    },
    utils::OptionExt,
};

#[derive(Debug, Clone, Copy, router_derive::PaymentOperation)]
#[operation(ops = "all", flow = "capture")]
pub struct PaymentCapture;

#[async_trait]
impl<F: Send + Clone> GetTracker<F, payments::PaymentData<F>, api::PaymentsCaptureRequest>
    for PaymentCapture
{
    #[instrument(skip_all)]
    async fn get_trackers<'a>(
        &'a self,
        state: &'a AppState,
        payment_id: &api::PaymentIdType,
        request: &api::PaymentsCaptureRequest,
        _mandate_type: Option<api::MandateTxnType>,
        merchant_account: &merchant_account::MerchantAccount,
    ) -> RouterResult<(
        BoxedOperation<'a, F, api::PaymentsCaptureRequest>,
        payments::PaymentData<F>,
        Option<payments::CustomerDetails>,
    )> {
        let db = &*state.store;
        let merchant_id = &merchant_account.merchant_id;
        let storage_scheme = merchant_account.storage_scheme;
        let (payment_intent, mut payment_attempt, currency, amount);

        let payment_id = payment_id
            .get_payment_intent_id()
            .change_context(errors::ApiErrorResponse::PaymentNotFound)?;

        payment_intent = db
            .find_payment_intent_by_payment_id_merchant_id(&payment_id, merchant_id, storage_scheme)
            .await
            .map_err(|error| {
                error.to_not_found_response(errors::ApiErrorResponse::PaymentNotFound)
            })?;

        helpers::validate_status(payment_intent.status)?;

        helpers::validate_amount_to_capture(payment_intent.amount, request.amount_to_capture)?;

        payment_attempt = db
            .find_payment_attempt_by_payment_id_merchant_id_attempt_id(
                payment_intent.payment_id.as_str(),
                merchant_id,
                payment_intent.active_attempt_id.as_str(),
                storage_scheme,
            )
            .await
            .map_err(|error| {
                error.to_not_found_response(errors::ApiErrorResponse::PaymentNotFound)
            })?;

        payment_attempt
            .amount_to_capture
            .update_value(request.amount_to_capture);

        let capture_method = payment_attempt
            .capture_method
            .get_required_value("capture_method")?;

        helpers::validate_capture_method(capture_method)?;

        currency = payment_attempt.currency.get_required_value("currency")?;

        amount = payment_attempt.amount.into();

        let connector_response = db
            .find_connector_response_by_payment_id_merchant_id_attempt_id(
                &payment_attempt.payment_id,
                &payment_attempt.merchant_id,
                &payment_attempt.attempt_id,
                storage_scheme,
            )
            .await
            .map_err(|error| {
                error.to_not_found_response(errors::ApiErrorResponse::PaymentNotFound)
            })?;

        let shipping_address = helpers::get_address_for_payment_request(
            db,
            None,
            payment_intent.shipping_address_id.as_deref(),
            merchant_id,
            &payment_intent.customer_id,
        )
        .await?;

        let billing_address = helpers::get_address_for_payment_request(
            db,
            None,
            payment_intent.billing_address_id.as_deref(),
            merchant_id,
            &payment_intent.customer_id,
        )
        .await?;

        let creds_identifier = request
            .merchant_connector_details
            .as_ref()
            .map(|mcd| mcd.creds_identifier.to_owned());
        request
            .merchant_connector_details
            .to_owned()
            .async_map(|mcd| async {
                helpers::insert_merchant_connector_creds_to_config(
                    db,
                    merchant_account.merchant_id.as_str(),
                    mcd,
                )
                .await
            })
            .await
            .transpose()?;

        Ok((
            Box::new(self),
            payments::PaymentData {
                flow: PhantomData,
                payment_intent,
                payment_attempt,
                currency,
                force_sync: None,
                amount,
                email: None,
                mandate_id: None,
                setup_mandate: None,
                token: None,
                address: payments::PaymentAddress {
                    shipping: shipping_address.as_ref().map(|a| a.into()),
                    billing: billing_address.as_ref().map(|a| a.into()),
                },
                confirm: None,
                payment_method_data: None,
                refunds: vec![],
                connector_response,
                sessions_token: vec![],
                card_cvc: None,
                creds_identifier,
            },
            None,
        ))
    }
}

#[async_trait]
impl<F: Clone> UpdateTracker<F, payments::PaymentData<F>, api::PaymentsCaptureRequest>
    for PaymentCapture
{
    #[instrument(skip_all)]
    async fn update_trackers<'b>(
        &'b self,
        _db: &dyn StorageInterface,
        _payment_id: &api::PaymentIdType,
        payment_data: payments::PaymentData<F>,
        _customer: Option<domain::Customer>,
        _storage_scheme: enums::MerchantStorageScheme,
    ) -> RouterResult<(
        BoxedOperation<'b, F, api::PaymentsCaptureRequest>,
        payments::PaymentData<F>,
    )>
    where
        F: 'b + Send,
    {
        Ok((Box::new(self), payment_data))
    }
}

impl<F: Send + Clone> ValidateRequest<F, api::PaymentsCaptureRequest> for PaymentCapture {
    #[instrument(skip_all)]
    fn validate_request<'a, 'b>(
        &'b self,
        request: &api::PaymentsCaptureRequest,
        merchant_account: &'a merchant_account::MerchantAccount,
    ) -> RouterResult<(
        BoxedOperation<'b, F, api::PaymentsCaptureRequest>,
        operations::ValidateResult<'a>,
    )> {
        let payment_id = request
            .payment_id
            .as_ref()
            .get_required_value("payment_id")?;

        Ok((
            Box::new(self),
            operations::ValidateResult {
                merchant_id: &merchant_account.merchant_id,
                payment_id: api::PaymentIdType::PaymentIntentId(payment_id.to_owned()),
                mandate_type: None,
                storage_scheme: merchant_account.storage_scheme,
            },
        ))
    }
}<|MERGE_RESOLUTION|>--- conflicted
+++ resolved
@@ -15,13 +15,8 @@
     routes::AppState,
     types::{
         api::{self, PaymentIdTypeExt},
-<<<<<<< HEAD
         domain::{customer as domain, merchant_account},
         storage::enums,
-        transformers::ForeignInto,
-=======
-        storage::{self, enums},
->>>>>>> 306f7e60
     },
     utils::OptionExt,
 };
