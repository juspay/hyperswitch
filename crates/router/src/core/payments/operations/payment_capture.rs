use std::marker::PhantomData;

use api_models::enums::FrmSuggestion;
use async_trait::async_trait;
use common_utils::ext_traits::AsyncExt;
use diesel_models::connector_response::ConnectorResponse;
use error_stack::ResultExt;
use router_env::{instrument, tracing};

use super::{BoxedOperation, Domain, GetTracker, Operation, UpdateTracker, ValidateRequest};
use crate::{
    core::{
        errors::{self, RouterResult, StorageErrorExt},
        payments::{self, helpers, operations, types::MultipleCaptureData},
    },
    db::StorageInterface,
    routes::AppState,
    services,
    types::{
        api::{self, PaymentIdTypeExt},
        domain,
        storage::{self, enums, payment_attempt::PaymentAttemptExt, ConnectorResponseExt},
    },
    utils::OptionExt,
};

#[derive(Debug, Clone, Copy, router_derive::PaymentOperation)]
#[operation(ops = "all", flow = "capture")]
pub struct PaymentCapture;

#[async_trait]
impl<F: Send + Clone> GetTracker<F, payments::PaymentData<F>, api::PaymentsCaptureRequest>
    for PaymentCapture
{
    #[instrument(skip_all)]
    async fn get_trackers<'a>(
        &'a self,
        state: &'a AppState,
        payment_id: &api::PaymentIdType,
        request: &api::PaymentsCaptureRequest,
        _mandate_type: Option<api::MandateTransactionType>,
        merchant_account: &domain::MerchantAccount,
        key_store: &domain::MerchantKeyStore,
        _auth_flow: services::AuthFlow,
    ) -> RouterResult<(
        BoxedOperation<'a, F, api::PaymentsCaptureRequest>,
        payments::PaymentData<F>,
        Option<payments::CustomerDetails>,
    )> {
        let db = &*state.store;
        let merchant_id = &merchant_account.merchant_id;
        let storage_scheme = merchant_account.storage_scheme;
        let (payment_intent, mut payment_attempt, currency, amount);

        let payment_id = payment_id
            .get_payment_intent_id()
            .change_context(errors::ApiErrorResponse::PaymentNotFound)?;

        payment_intent = db
            .find_payment_intent_by_payment_id_merchant_id(&payment_id, merchant_id, storage_scheme)
            .await
            .to_not_found_response(errors::ApiErrorResponse::PaymentNotFound)?;

        payment_attempt = db
            .find_payment_attempt_by_payment_id_merchant_id_attempt_id(
                payment_intent.payment_id.as_str(),
                merchant_id,
                payment_intent.active_attempt_id.as_str(),
                storage_scheme,
            )
            .await
            .to_not_found_response(errors::ApiErrorResponse::PaymentNotFound)?;

        payment_attempt
            .amount_to_capture
            .update_value(request.amount_to_capture);

        let capture_method = payment_attempt
            .capture_method
            .get_required_value("capture_method")?;

        helpers::validate_status_with_capture_method(payment_intent.status, capture_method)?;

        helpers::validate_amount_to_capture(payment_intent.amount, request.amount_to_capture)?;

        helpers::validate_capture_method(capture_method)?;

        let (multiple_capture_data, connector_response) = if capture_method
            == enums::CaptureMethod::ManualMultiple
        {
            let amount_to_capture = request
                .amount_to_capture
                .get_required_value("amount_to_capture")?;

            helpers::validate_amount_to_capture(
                payment_attempt.amount_capturable,
                Some(amount_to_capture),
            )?;

            let previous_captures = db
                .find_all_captures_by_merchant_id_payment_id_authorized_attempt_id(
                    &payment_attempt.merchant_id,
                    &payment_attempt.payment_id,
                    &payment_attempt.attempt_id,
                    storage_scheme,
                )
                .await
                .to_not_found_response(errors::ApiErrorResponse::PaymentNotFound)?;

            let capture = db
                .insert_capture(
                    payment_attempt
                        .make_new_capture(amount_to_capture, enums::CaptureStatus::Started)?,
                    storage_scheme,
                )
                .await
                .to_not_found_response(errors::ApiErrorResponse::DuplicatePayment {
                    payment_id: payment_id.clone(),
                })?;
            let new_connector_response = db
                .insert_connector_response(
                    ConnectorResponse::make_new_connector_response(
                        capture.payment_id.clone(),
                        capture.merchant_id.clone(),
                        capture.capture_id.clone(),
                        Some(capture.connector.clone()),
                    ),
                    storage_scheme,
                )
                .await
                .to_not_found_response(errors::ApiErrorResponse::DuplicatePayment { payment_id })?;
            (
                Some(MultipleCaptureData::new_for_create(
                    previous_captures,
                    capture,
                )),
                new_connector_response,
            )
        } else {
            let connector_response = db
                .find_connector_response_by_payment_id_merchant_id_attempt_id(
                    &payment_attempt.payment_id,
                    &payment_attempt.merchant_id,
                    &payment_attempt.attempt_id,
                    storage_scheme,
                )
                .await
                .to_not_found_response(errors::ApiErrorResponse::PaymentNotFound)?;
            (None, connector_response)
        };

        currency = payment_attempt.currency.get_required_value("currency")?;

        amount = payment_attempt.amount.into();

        let shipping_address = helpers::create_or_find_address_for_payment_by_request(
            db,
            None,
            payment_intent.shipping_address_id.as_deref(),
            merchant_id,
            payment_intent.customer_id.as_ref(),
            key_store,
            &payment_intent.payment_id,
<<<<<<< HEAD
            merchant_account.storage_scheme,
=======
>>>>>>> 2a9e09d8
        )
        .await?;

        let billing_address = helpers::create_or_find_address_for_payment_by_request(
            db,
            None,
            payment_intent.billing_address_id.as_deref(),
            merchant_id,
            payment_intent.customer_id.as_ref(),
            key_store,
            &payment_intent.payment_id,
<<<<<<< HEAD
            merchant_account.storage_scheme,
=======
>>>>>>> 2a9e09d8
        )
        .await?;

        let creds_identifier = request
            .merchant_connector_details
            .as_ref()
            .map(|mcd| mcd.creds_identifier.to_owned());
        request
            .merchant_connector_details
            .to_owned()
            .async_map(|mcd| async {
                helpers::insert_merchant_connector_creds_to_config(
                    db,
                    merchant_account.merchant_id.as_str(),
                    mcd,
                )
                .await
            })
            .await
            .transpose()?;

        Ok((
            Box::new(self),
            payments::PaymentData {
                flow: PhantomData,
                payment_intent,
                payment_attempt,
                currency,
                force_sync: None,
                amount,
                email: None,
                mandate_id: None,
                mandate_connector: None,
                setup_mandate: None,
                token: None,
                address: payments::PaymentAddress {
                    shipping: shipping_address.as_ref().map(|a| a.into()),
                    billing: billing_address.as_ref().map(|a| a.into()),
                },
                confirm: None,
                payment_method_data: None,
                refunds: vec![],
                disputes: vec![],
                attempts: None,
                connector_response,
                sessions_token: vec![],
                card_cvc: None,
                creds_identifier,
                pm_token: None,
                connector_customer_id: None,
                recurring_mandate_payment_data: None,
                ephemeral_key: None,
                multiple_capture_data,
                redirect_response: None,
                frm_message: None,
            },
            None,
        ))
    }
}

#[async_trait]
impl<F: Clone> UpdateTracker<F, payments::PaymentData<F>, api::PaymentsCaptureRequest>
    for PaymentCapture
{
    #[instrument(skip_all)]
    async fn update_trackers<'b>(
        &'b self,
        db: &dyn StorageInterface,
        mut payment_data: payments::PaymentData<F>,
        _customer: Option<domain::Customer>,
        storage_scheme: enums::MerchantStorageScheme,
        _updated_customer: Option<storage::CustomerUpdate>,
        _mechant_key_store: &domain::MerchantKeyStore,
        _frm_suggestion: Option<FrmSuggestion>,
        _header_payload: api::HeaderPayload,
    ) -> RouterResult<(
        BoxedOperation<'b, F, api::PaymentsCaptureRequest>,
        payments::PaymentData<F>,
    )>
    where
        F: 'b + Send,
    {
        payment_data.payment_attempt = match &payment_data.multiple_capture_data {
            Some(multiple_capture_data) => db
                .update_payment_attempt_with_attempt_id(
                    payment_data.payment_attempt,
                    storage::PaymentAttemptUpdate::MultipleCaptureCountUpdate {
                        multiple_capture_count: multiple_capture_data.get_captures_count()?,
                    },
                    storage_scheme,
                )
                .await
                .to_not_found_response(errors::ApiErrorResponse::PaymentNotFound)?,
            None => payment_data.payment_attempt,
        };
        Ok((Box::new(self), payment_data))
    }
}

impl<F: Send + Clone> ValidateRequest<F, api::PaymentsCaptureRequest> for PaymentCapture {
    #[instrument(skip_all)]
    fn validate_request<'a, 'b>(
        &'b self,
        request: &api::PaymentsCaptureRequest,
        merchant_account: &'a domain::MerchantAccount,
    ) -> RouterResult<(
        BoxedOperation<'b, F, api::PaymentsCaptureRequest>,
        operations::ValidateResult<'a>,
    )> {
        let payment_id = request
            .payment_id
            .as_ref()
            .get_required_value("payment_id")?;

        Ok((
            Box::new(self),
            operations::ValidateResult {
                merchant_id: &merchant_account.merchant_id,
                payment_id: api::PaymentIdType::PaymentIntentId(payment_id.to_owned()),
                mandate_type: None,
                storage_scheme: merchant_account.storage_scheme,
                requeue: false,
            },
        ))
    }
}<|MERGE_RESOLUTION|>--- conflicted
+++ resolved
@@ -161,10 +161,7 @@
             payment_intent.customer_id.as_ref(),
             key_store,
             &payment_intent.payment_id,
-<<<<<<< HEAD
             merchant_account.storage_scheme,
-=======
->>>>>>> 2a9e09d8
         )
         .await?;
 
@@ -176,10 +173,7 @@
             payment_intent.customer_id.as_ref(),
             key_store,
             &payment_intent.payment_id,
-<<<<<<< HEAD
             merchant_account.storage_scheme,
-=======
->>>>>>> 2a9e09d8
         )
         .await?;
 
