--- conflicted
+++ resolved
@@ -85,10 +85,7 @@
             payment_intent.customer_id.as_ref(),
             key_store,
             &payment_intent.payment_id,
-<<<<<<< HEAD
             merchant_account.storage_scheme,
-=======
->>>>>>> 2a9e09d8
         )
         .await?;
 
@@ -100,10 +97,7 @@
             payment_intent.customer_id.as_ref(),
             key_store,
             &payment_intent.payment_id,
-<<<<<<< HEAD
             merchant_account.storage_scheme,
-=======
->>>>>>> 2a9e09d8
         )
         .await?;
 
