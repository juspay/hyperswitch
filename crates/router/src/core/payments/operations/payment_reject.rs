--- conflicted
+++ resolved
@@ -41,12 +41,8 @@
         merchant_account: &domain::MerchantAccount,
         key_store: &domain::MerchantKeyStore,
         _auth_flow: services::AuthFlow,
-<<<<<<< HEAD
         _payment_confirm_source: Option<common_enums::PaymentSource>,
-    ) -> RouterResult<operations::GetTrackerResponse<'a, F, PaymentsRejectRequest, Ctx>> {
-=======
     ) -> RouterResult<operations::GetTrackerResponse<'a, F, PaymentsCancelRequest, Ctx>> {
->>>>>>> cc7e33a5
         let db = &*state.store;
         let merchant_id = &merchant_account.merchant_id;
         let storage_scheme = merchant_account.storage_scheme;
