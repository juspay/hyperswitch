use std::marker::PhantomData;

use api_models::{enums::FrmSuggestion, payments::PaymentsCancelRequest};
use async_trait::async_trait;
use error_stack::ResultExt;
use router_derive;
use router_env::{instrument, tracing};

use super::{BoxedOperation, Domain, GetTracker, Operation, UpdateTracker, ValidateRequest};
use crate::{
    core::{
        errors::{self, RouterResult, StorageErrorExt},
        payments::{helpers, operations, PaymentAddress, PaymentData},
        utils::ValidatePlatformMerchant,
    },
    events::audit_events::{AuditEvent, AuditEventType},
    routes::{app::ReqState, SessionState},
    services,
    types::{
        api::{self, PaymentIdTypeExt},
        domain,
        storage::{self, enums},
    },
    utils::OptionExt,
};

#[derive(Debug, Clone, Copy, router_derive::PaymentOperation)]
#[operation(operations = "all", flow = "cancel")]
pub struct PaymentReject;

type PaymentRejectOperation<'b, F> = BoxedOperation<'b, F, PaymentsCancelRequest, PaymentData<F>>;

#[async_trait]
impl<F: Send + Clone + Sync> GetTracker<F, PaymentData<F>, PaymentsCancelRequest>
    for PaymentReject
{
    #[instrument(skip_all)]
    async fn get_trackers<'a>(
        &'a self,
        state: &'a SessionState,
        payment_id: &api::PaymentIdType,
        _request: &PaymentsCancelRequest,
        merchant_account: &domain::MerchantAccount,
        key_store: &domain::MerchantKeyStore,
        _auth_flow: services::AuthFlow,
        _header_payload: &hyperswitch_domain_models::payments::HeaderPayload,
        platform_merchant_account: Option<&domain::MerchantAccount>,
    ) -> RouterResult<operations::GetTrackerResponse<'a, F, PaymentsCancelRequest, PaymentData<F>>>
    {
        let db = &*state.store;
        let key_manager_state = &state.into();

        let merchant_id = merchant_account.get_id();
        let storage_scheme = merchant_account.storage_scheme;
        let payment_id = payment_id
            .get_payment_intent_id()
            .change_context(errors::ApiErrorResponse::PaymentNotFound)?;

        let payment_intent = db
            .find_payment_intent_by_payment_id_merchant_id(
                key_manager_state,
                &payment_id,
                merchant_id,
                key_store,
                storage_scheme,
            )
            .await
            .to_not_found_response(errors::ApiErrorResponse::PaymentNotFound)?;

        payment_intent
            .validate_platform_merchant(platform_merchant_account.map(|ma| ma.get_id()))?;

        helpers::validate_payment_status_against_not_allowed_statuses(
            payment_intent.status,
            &[
                enums::IntentStatus::Cancelled,
                enums::IntentStatus::Failed,
                enums::IntentStatus::Succeeded,
                enums::IntentStatus::Processing,
            ],
            "reject",
        )?;

        let attempt_id = payment_intent.active_attempt.get_id().clone();
        let payment_attempt = db
            .find_payment_attempt_by_payment_id_merchant_id_attempt_id(
                &payment_intent.payment_id,
                merchant_id,
                attempt_id.clone().as_str(),
                storage_scheme,
            )
            .await
            .to_not_found_response(errors::ApiErrorResponse::PaymentNotFound)?;

        let shipping_address = helpers::get_address_by_id(
            state,
            payment_intent.shipping_address_id.clone(),
            key_store,
            &payment_intent.payment_id,
            merchant_id,
            merchant_account.storage_scheme,
        )
        .await?;

        let billing_address = helpers::get_address_by_id(
            state,
            payment_intent.billing_address_id.clone(),
            key_store,
            &payment_intent.payment_id,
            merchant_id,
            merchant_account.storage_scheme,
        )
        .await?;

        let payment_method_billing = helpers::get_address_by_id(
            state,
            payment_attempt.payment_method_billing_address_id.clone(),
            key_store,
            &payment_intent.payment_id,
            merchant_id,
            merchant_account.storage_scheme,
        )
        .await?;

        let currency = payment_attempt.currency.get_required_value("currency")?;
        let amount = payment_attempt.get_total_amount().into();

        let frm_response = if cfg!(feature = "frm") {
            db.find_fraud_check_by_payment_id(payment_intent.payment_id.clone(), merchant_account.get_id().clone())
                .await
                .change_context(errors::ApiErrorResponse::PaymentNotFound)
                .attach_printable_lazy(|| {
                    format!("Error while retrieving frm_response, merchant_id: {:?}, payment_id: {attempt_id}", merchant_account.get_id())
                })
                .ok()
        } else {
            None
        };

        let profile_id = payment_intent
            .profile_id
            .as_ref()
            .get_required_value("profile_id")
            .change_context(errors::ApiErrorResponse::InternalServerError)
            .attach_printable("'profile_id' not set in payment intent")?;

        let business_profile = state
            .store
            .find_business_profile_by_profile_id(key_manager_state, key_store, profile_id)
            .await
            .to_not_found_response(errors::ApiErrorResponse::ProfileNotFound {
                id: profile_id.get_string_repr().to_owned(),
            })?;

        let payment_data = PaymentData {
            flow: PhantomData,
            payment_intent,
            payment_attempt,
            currency,
            amount,
            email: None,
            mandate_id: None,
            mandate_connector: None,
            setup_mandate: None,
            customer_acceptance: None,
            token: None,
            address: PaymentAddress::new(
                shipping_address.as_ref().map(From::from),
                billing_address.as_ref().map(From::from),
                payment_method_billing.as_ref().map(From::from),
                business_profile.use_billing_as_payment_method_billing,
            ),
            token_data: None,
            confirm: None,
            payment_method_data: None,
            payment_method_info: None,
            force_sync: None,
            refunds: vec![],
            disputes: vec![],
            attempts: None,
            sessions_token: vec![],
            card_cvc: None,
            creds_identifier: None,
            pm_token: None,
            connector_customer_id: None,
            recurring_mandate_payment_data: None,
            ephemeral_key: None,
            multiple_capture_data: None,
            redirect_response: None,
            surcharge_details: None,
            frm_message: frm_response,
            payment_link_data: None,
            incremental_authorization_details: None,
            authorizations: vec![],
            authentication: None,
            recurring_details: None,
            poll_config: None,
            tax_data: None,
            session_id: None,
            service_details: None,
<<<<<<< HEAD
            threeds_method_comp_ind: None,
=======
            card_testing_guard_data: None,
            vault_operation: None,
>>>>>>> 13c621ae
        };

        let get_trackers_response = operations::GetTrackerResponse {
            operation: Box::new(self),
            customer_details: None,
            payment_data,
            business_profile,
            mandate_type: None,
        };

        Ok(get_trackers_response)
    }
}

#[async_trait]
impl<F: Clone + Sync> UpdateTracker<F, PaymentData<F>, PaymentsCancelRequest> for PaymentReject {
    #[instrument(skip_all)]
    async fn update_trackers<'b>(
        &'b self,
        state: &'b SessionState,
        req_state: ReqState,
        mut payment_data: PaymentData<F>,
        _customer: Option<domain::Customer>,
        storage_scheme: enums::MerchantStorageScheme,
        _updated_customer: Option<storage::CustomerUpdate>,
        key_store: &domain::MerchantKeyStore,
        _should_decline_transaction: Option<FrmSuggestion>,
        _header_payload: hyperswitch_domain_models::payments::HeaderPayload,
    ) -> RouterResult<(PaymentRejectOperation<'b, F>, PaymentData<F>)>
    where
        F: 'b + Send,
    {
        let intent_status_update = storage::PaymentIntentUpdate::RejectUpdate {
            status: enums::IntentStatus::Failed,
            merchant_decision: Some(enums::MerchantDecision::Rejected.to_string()),
            updated_by: storage_scheme.to_string(),
        };
        let (error_code, error_message) =
            payment_data
                .frm_message
                .clone()
                .map_or((None, None), |fraud_check| {
                    (
                        Some(Some(fraud_check.frm_status.to_string())),
                        Some(fraud_check.frm_reason.map(|reason| reason.to_string())),
                    )
                });
        let attempt_status_update = storage::PaymentAttemptUpdate::RejectUpdate {
            status: enums::AttemptStatus::Failure,
            error_code,
            error_message,
            updated_by: storage_scheme.to_string(),
        };

        payment_data.payment_intent = state
            .store
            .update_payment_intent(
                &state.into(),
                payment_data.payment_intent,
                intent_status_update,
                key_store,
                storage_scheme,
            )
            .await
            .to_not_found_response(errors::ApiErrorResponse::PaymentNotFound)?;

        payment_data.payment_attempt = state
            .store
            .update_payment_attempt_with_attempt_id(
                payment_data.payment_attempt.clone(),
                attempt_status_update,
                storage_scheme,
            )
            .await
            .to_not_found_response(errors::ApiErrorResponse::PaymentNotFound)?;
        let error_code = payment_data.payment_attempt.error_code.clone();
        let error_message = payment_data.payment_attempt.error_message.clone();
        req_state
            .event_context
            .event(AuditEvent::new(AuditEventType::PaymentReject {
                error_code,
                error_message,
            }))
            .with(payment_data.to_event())
            .emit();

        Ok((Box::new(self), payment_data))
    }
}

impl<F: Send + Clone + Sync> ValidateRequest<F, PaymentsCancelRequest, PaymentData<F>>
    for PaymentReject
{
    #[instrument(skip_all)]
    fn validate_request<'a, 'b>(
        &'b self,
        request: &PaymentsCancelRequest,
        merchant_account: &'a domain::MerchantAccount,
    ) -> RouterResult<(PaymentRejectOperation<'b, F>, operations::ValidateResult)> {
        Ok((
            Box::new(self),
            operations::ValidateResult {
                merchant_id: merchant_account.get_id().to_owned(),
                payment_id: api::PaymentIdType::PaymentIntentId(request.payment_id.to_owned()),
                storage_scheme: merchant_account.storage_scheme,
                requeue: false,
            },
        ))
    }
}<|MERGE_RESOLUTION|>--- conflicted
+++ resolved
@@ -198,12 +198,9 @@
             tax_data: None,
             session_id: None,
             service_details: None,
-<<<<<<< HEAD
-            threeds_method_comp_ind: None,
-=======
             card_testing_guard_data: None,
             vault_operation: None,
->>>>>>> 13c621ae
+            threeds_method_comp_ind: None,
         };
 
         let get_trackers_response = operations::GetTrackerResponse {
