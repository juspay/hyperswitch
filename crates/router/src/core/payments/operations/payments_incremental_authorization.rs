--- conflicted
+++ resolved
@@ -122,16 +122,8 @@
             setup_mandate: None,
             customer_acceptance: None,
             token: None,
-<<<<<<< HEAD
+            token_data: None,
             address: PaymentAddress::new(None, None, None),
-=======
-            token_data: None,
-            address: PaymentAddress {
-                billing: None,
-                shipping: None,
-                payment_method_billing: None,
-            },
->>>>>>> a2f17935
             confirm: None,
             payment_method_data: None,
             payment_method_info: None,
