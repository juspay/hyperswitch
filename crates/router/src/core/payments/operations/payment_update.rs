--- conflicted
+++ resolved
@@ -127,7 +127,6 @@
                     .attach_printable("Database error when finding connector response")
             })?;
 
-<<<<<<< HEAD
         let mandate_id = request
             .mandate_id
             .as_ref()
@@ -143,14 +142,12 @@
             })
             .await
             .transpose()?;
-=======
         let next_operation: BoxedOperation<'a, F, api::PaymentsRequest> =
             if request.confirm.unwrap_or(false) {
                 Box::new(operations::PaymentConfirm)
             } else {
                 Box::new(self)
             };
->>>>>>> 57366f33
 
         match payment_intent.status {
             enums::IntentStatus::Succeeded | enums::IntentStatus::Failed => {
