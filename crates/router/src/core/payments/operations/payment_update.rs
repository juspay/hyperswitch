use std::marker::PhantomData;

use api_models::enums::FrmSuggestion;
use async_trait::async_trait;
use common_utils::ext_traits::{AsyncExt, Encode, ValueExt};
use error_stack::{report, IntoReport, ResultExt};
use router_derive::PaymentOperation;
use router_env::{instrument, tracing};

use super::{BoxedOperation, Domain, GetTracker, Operation, UpdateTracker, ValidateRequest};
use crate::{
    core::{
        errors::{self, CustomResult, RouterResult, StorageErrorExt},
        payment_methods::PaymentMethodRetrieve,
        payments::{self, helpers, operations, CustomerDetails, PaymentAddress, PaymentData},
        utils as core_utils,
    },
    db::StorageInterface,
    routes::AppState,
    services,
    types::{
        api::{self, PaymentIdTypeExt},
        domain,
        storage::{self, enums as storage_enums, payment_attempt::PaymentAttemptExt},
    },
    utils::OptionExt,
};

#[derive(Debug, Clone, Copy, PaymentOperation)]
#[operation(operations = "all", flow = "authorize")]
pub struct PaymentUpdate;

#[async_trait]
impl<F: Send + Clone, Ctx: PaymentMethodRetrieve>
    GetTracker<F, PaymentData<F>, api::PaymentsRequest, Ctx> for PaymentUpdate
{
    #[instrument(skip_all)]
    async fn get_trackers<'a>(
        &'a self,
        state: &'a AppState,
        payment_id: &api::PaymentIdType,
        request: &api::PaymentsRequest,
        mandate_type: Option<api::MandateTransactionType>,
        merchant_account: &domain::MerchantAccount,
        key_store: &domain::MerchantKeyStore,
        auth_flow: services::AuthFlow,
    ) -> RouterResult<operations::GetTrackerResponse<'a, F, api::PaymentsRequest, Ctx>> {
        let (mut payment_intent, mut payment_attempt, currency): (_, _, storage_enums::Currency);

        let payment_id = payment_id
            .get_payment_intent_id()
            .change_context(errors::ApiErrorResponse::PaymentNotFound)?;
        let merchant_id = &merchant_account.merchant_id;
        let storage_scheme = merchant_account.storage_scheme;

        let db = &*state.store;

        payment_intent = db
            .find_payment_intent_by_payment_id_merchant_id(&payment_id, merchant_id, storage_scheme)
            .await
            .to_not_found_response(errors::ApiErrorResponse::PaymentNotFound)?;

        if let Some(order_details) = &request.order_details {
            helpers::validate_order_details_amount(
                order_details.to_owned(),
                payment_intent.amount,
            )?;
        }

        payment_intent.setup_future_usage = request
            .setup_future_usage
            .or(payment_intent.setup_future_usage);

        helpers::validate_customer_access(&payment_intent, auth_flow, request)?;

        helpers::validate_card_data(request.payment_method_data.clone())?;

        helpers::validate_payment_status_against_not_allowed_statuses(
            &payment_intent.status,
            &[
                storage_enums::IntentStatus::Failed,
                storage_enums::IntentStatus::Succeeded,
                storage_enums::IntentStatus::PartiallyCaptured,
                storage_enums::IntentStatus::RequiresCapture,
            ],
            "update",
        )?;

<<<<<<< HEAD
        // let intent_fulfillment_time = helpers::get_merchant_fullfillment_time(
        //     payment_intent.payment_link_id.clone(),
        //     merchant_account.intent_fulfillment_time,
        //     db,
        // )
        // .await?;

        helpers::authenticate_client_secret(request.client_secret.as_ref(), &payment_intent)?;
=======
        let intent_fulfillment_time = helpers::get_fullfillment_time(
            payment_intent.payment_link_id.clone(),
            merchant_account.intent_fulfillment_time,
            db,
        )
        .await?;

        helpers::authenticate_client_secret(
            request.client_secret.as_ref(),
            &payment_intent,
            intent_fulfillment_time,
        )?;
>>>>>>> 397bfab8
        let (
            token,
            payment_method,
            payment_method_type,
            setup_mandate,
            recurring_mandate_payment_data,
            mandate_connector,
        ) = helpers::get_token_pm_type_mandate_details(
            state,
            request,
            mandate_type.clone(),
            merchant_account,
            key_store,
        )
        .await?;

        payment_intent = db
            .find_payment_intent_by_payment_id_merchant_id(&payment_id, merchant_id, storage_scheme)
            .await
            .to_not_found_response(errors::ApiErrorResponse::PaymentNotFound)?;

        payment_intent.order_details = request
            .get_order_details_as_value()
            .change_context(errors::ApiErrorResponse::InternalServerError)
            .attach_printable("Failed to convert order details to value")?
            .or(payment_intent.order_details);

        payment_attempt = db
            .find_payment_attempt_by_payment_id_merchant_id_attempt_id(
                payment_intent.payment_id.as_str(),
                merchant_id,
                payment_intent.active_attempt.get_id().as_str(),
                storage_scheme,
            )
            .await
            .to_not_found_response(errors::ApiErrorResponse::PaymentNotFound)?;

        helpers::validate_amount_to_capture_and_capture_method(Some(&payment_attempt), request)?;

        helpers::validate_request_amount_and_amount_to_capture(
            request.amount,
            request.amount_to_capture,
            request
                .surcharge_details
                .or(payment_attempt.get_surcharge_details()),
        )
        .change_context(errors::ApiErrorResponse::InvalidDataFormat {
            field_name: "amount_to_capture".to_string(),
            expected_format: "amount_to_capture lesser than or equal to amount".to_string(),
        })?;

        currency = request
            .currency
            .or(payment_attempt.currency)
            .get_required_value("currency")?;

        payment_attempt.payment_method = payment_method.or(payment_attempt.payment_method);
        payment_attempt.payment_method_type =
            payment_method_type.or(payment_attempt.payment_method_type);
        let customer_details = helpers::get_customer_details_from_request(request);

        let amount = request
            .amount
            .unwrap_or_else(|| payment_attempt.amount.into());

        if request.confirm.unwrap_or(false) {
            helpers::validate_customer_id_mandatory_cases(
                request.setup_future_usage.is_some(),
                &payment_intent
                    .customer_id
                    .clone()
                    .or_else(|| customer_details.customer_id.clone()),
            )?;
        }

        let shipping_address = helpers::create_or_update_address_for_payment_by_request(
            db,
            request.shipping.as_ref(),
            payment_intent.shipping_address_id.as_deref(),
            merchant_id,
            payment_intent
                .customer_id
                .as_ref()
                .or(customer_details.customer_id.as_ref()),
            key_store,
            &payment_intent.payment_id,
            merchant_account.storage_scheme,
        )
        .await?;
        let billing_address = helpers::create_or_update_address_for_payment_by_request(
            db,
            request.billing.as_ref(),
            payment_intent.billing_address_id.as_deref(),
            merchant_id,
            payment_intent
                .customer_id
                .as_ref()
                .or(customer_details.customer_id.as_ref()),
            key_store,
            &payment_intent.payment_id,
            merchant_account.storage_scheme,
        )
        .await?;

        payment_intent.shipping_address_id = shipping_address.clone().map(|x| x.address_id);
        payment_intent.billing_address_id = billing_address.clone().map(|x| x.address_id);

        payment_intent.allowed_payment_method_types = request
            .get_allowed_payment_method_types_as_value()
            .change_context(errors::ApiErrorResponse::InternalServerError)
            .attach_printable("Error converting allowed_payment_types to Value")?
            .or(payment_intent.allowed_payment_method_types);

        payment_intent.connector_metadata = request
            .get_connector_metadata_as_value()
            .change_context(errors::ApiErrorResponse::InternalServerError)
            .attach_printable("Error converting connector_metadata to Value")?
            .or(payment_intent.connector_metadata);

        payment_intent.feature_metadata = request
            .get_feature_metadata_as_value()
            .change_context(errors::ApiErrorResponse::InternalServerError)
            .attach_printable("Error converting feature_metadata to Value")?
            .or(payment_intent.feature_metadata);
        payment_intent.metadata = request.metadata.clone().or(payment_intent.metadata);
        Self::populate_payment_intent_with_request(&mut payment_intent, request);

        let token = token.or_else(|| payment_attempt.payment_token.clone());

        if request.confirm.unwrap_or(false) {
            helpers::validate_pm_or_token_given(
                &request.payment_method,
                &request.payment_method_data,
                &request.payment_method_type,
                &mandate_type,
                &token,
            )?;
        }

        let mandate_id = request
            .mandate_id
            .as_ref()
            .async_and_then(|mandate_id| async {
                let mandate = db
                    .find_mandate_by_merchant_id_mandate_id(merchant_id, mandate_id)
                    .await
                    .change_context(errors::ApiErrorResponse::MandateNotFound);
                Some(mandate.and_then(|mandate_obj| {
                    match (
                        mandate_obj.network_transaction_id,
                        mandate_obj.connector_mandate_ids,
                    ) {
                        (Some(network_tx_id), _) => Ok(api_models::payments::MandateIds {
                            mandate_id: mandate_obj.mandate_id,
                            mandate_reference_id: Some(
                                api_models::payments::MandateReferenceId::NetworkMandateId(
                                    network_tx_id,
                                ),
                            ),
                        }),
                        (_, Some(connector_mandate_id)) => connector_mandate_id
                        .parse_value("ConnectorMandateId")
                        .change_context(errors::ApiErrorResponse::MandateNotFound)
                        .map(|connector_id: api_models::payments::ConnectorMandateReferenceId| {
                            api_models::payments::MandateIds {
                                mandate_id: mandate_obj.mandate_id,
                                mandate_reference_id: Some(api_models::payments::MandateReferenceId::ConnectorMandateId(
                                    api_models::payments::ConnectorMandateReferenceId {
                                        connector_mandate_id: connector_id.connector_mandate_id,
                                        payment_method_id: connector_id.payment_method_id,
                                    },
                                ))
                            }
                         }),
                        (_, _) => Ok(api_models::payments::MandateIds {
                            mandate_id: mandate_obj.mandate_id,
                            mandate_reference_id: None,
                        }),
                    }
                }))
            })
            .await
            .transpose()?;
        let next_operation: BoxedOperation<'a, F, api::PaymentsRequest, Ctx> =
            if request.confirm.unwrap_or(false) {
                Box::new(operations::PaymentConfirm)
            } else {
                Box::new(self)
            };

        payment_intent.status = match request.payment_method_data.as_ref() {
            Some(_) => {
                if request.confirm.unwrap_or(false) {
                    payment_intent.status
                } else {
                    storage_enums::IntentStatus::RequiresConfirmation
                }
            }
            None => storage_enums::IntentStatus::RequiresPaymentMethod,
        };

        Self::populate_payment_attempt_with_request(&mut payment_attempt, request);

        let creds_identifier = request
            .merchant_connector_details
            .as_ref()
            .map(|mcd| mcd.creds_identifier.to_owned());
        request
            .merchant_connector_details
            .to_owned()
            .async_map(|mcd| async {
                helpers::insert_merchant_connector_creds_to_config(
                    db,
                    merchant_account.merchant_id.as_str(),
                    mcd,
                )
                .await
            })
            .await
            .transpose()?;

        // The operation merges mandate data from both request and payment_attempt
        let setup_mandate = setup_mandate.map(Into::into);

        let profile_id = payment_intent
            .profile_id
            .as_ref()
            .get_required_value("profile_id")
            .change_context(errors::ApiErrorResponse::InternalServerError)
            .attach_printable("'profile_id' not set in payment intent")?;

        let business_profile = db
            .find_business_profile_by_profile_id(profile_id)
            .await
            .to_not_found_response(errors::ApiErrorResponse::BusinessProfileNotFound {
                id: profile_id.to_string(),
            })?;

        let surcharge_details = request.surcharge_details.map(|request_surcharge_details| {
            payments::types::SurchargeDetails::from((&request_surcharge_details, &payment_attempt))
        });

        let payment_data = PaymentData {
            flow: PhantomData,
            payment_intent,
            payment_attempt,
            currency,
            amount,
            email: request.email.clone(),
            mandate_id,
            mandate_connector,
            token,
            setup_mandate,
            address: PaymentAddress {
                shipping: shipping_address.as_ref().map(|a| a.into()),
                billing: billing_address.as_ref().map(|a| a.into()),
            },
            confirm: request.confirm,
            payment_method_data: request.payment_method_data.clone(),
            force_sync: None,
            refunds: vec![],
            disputes: vec![],
            attempts: None,
            sessions_token: vec![],
            card_cvc: request.card_cvc.clone(),
            creds_identifier,
            pm_token: None,
            connector_customer_id: None,
            recurring_mandate_payment_data,
            ephemeral_key: None,
            multiple_capture_data: None,
            redirect_response: None,
            surcharge_details,
            frm_message: None,
            payment_link_data: None,
            incremental_authorization_details: None,
            authorizations: vec![],
        };

        let get_trackers_response = operations::GetTrackerResponse {
            operation: next_operation,
            customer_details: Some(customer_details),
            payment_data,
            business_profile,
        };

        Ok(get_trackers_response)
    }
}

#[async_trait]
impl<F: Clone + Send, Ctx: PaymentMethodRetrieve> Domain<F, api::PaymentsRequest, Ctx>
    for PaymentUpdate
{
    #[instrument(skip_all)]
    async fn get_or_create_customer_details<'a>(
        &'a self,
        db: &dyn StorageInterface,
        payment_data: &mut PaymentData<F>,
        request: Option<CustomerDetails>,
        key_store: &domain::MerchantKeyStore,
    ) -> CustomResult<
        (
            BoxedOperation<'a, F, api::PaymentsRequest, Ctx>,
            Option<domain::Customer>,
        ),
        errors::StorageError,
    > {
        helpers::create_customer_if_not_exist(
            Box::new(self),
            db,
            payment_data,
            request,
            &key_store.merchant_id,
            key_store,
        )
        .await
    }

    #[instrument(skip_all)]
    async fn make_pm_data<'a>(
        &'a self,
        state: &'a AppState,
        payment_data: &mut PaymentData<F>,
        _storage_scheme: storage_enums::MerchantStorageScheme,
        merchant_key_store: &domain::MerchantKeyStore,
    ) -> RouterResult<(
        BoxedOperation<'a, F, api::PaymentsRequest, Ctx>,
        Option<api::PaymentMethodData>,
    )> {
        helpers::make_pm_data(Box::new(self), state, payment_data, merchant_key_store).await
    }

    #[instrument(skip_all)]
    async fn add_task_to_process_tracker<'a>(
        &'a self,
        _state: &'a AppState,
        _payment_attempt: &storage::PaymentAttempt,
        _requeue: bool,
        _schedule_time: Option<time::PrimitiveDateTime>,
    ) -> CustomResult<(), errors::ApiErrorResponse> {
        Ok(())
    }

    async fn get_connector<'a>(
        &'a self,
        _merchant_account: &domain::MerchantAccount,
        state: &AppState,
        request: &api::PaymentsRequest,
        _payment_intent: &storage::PaymentIntent,
        _key_store: &domain::MerchantKeyStore,
    ) -> CustomResult<api::ConnectorChoice, errors::ApiErrorResponse> {
        helpers::get_connector_default(state, request.routing.clone()).await
    }
}

#[async_trait]
impl<F: Clone, Ctx: PaymentMethodRetrieve>
    UpdateTracker<F, PaymentData<F>, api::PaymentsRequest, Ctx> for PaymentUpdate
{
    #[instrument(skip_all)]
    async fn update_trackers<'b>(
        &'b self,
        state: &'b AppState,
        mut payment_data: PaymentData<F>,
        customer: Option<domain::Customer>,
        storage_scheme: storage_enums::MerchantStorageScheme,
        _updated_customer: Option<storage::CustomerUpdate>,
        _key_store: &domain::MerchantKeyStore,
        _frm_suggestion: Option<FrmSuggestion>,
        _header_payload: api::HeaderPayload,
    ) -> RouterResult<(
        BoxedOperation<'b, F, api::PaymentsRequest, Ctx>,
        PaymentData<F>,
    )>
    where
        F: 'b + Send,
    {
        let is_payment_method_unavailable =
            payment_data.payment_attempt.payment_method_id.is_none()
                && payment_data.payment_intent.status
                    == storage_enums::IntentStatus::RequiresPaymentMethod;

        let payment_method = payment_data.payment_attempt.payment_method;

        let get_attempt_status = || {
            if is_payment_method_unavailable {
                storage_enums::AttemptStatus::PaymentMethodAwaited
            } else {
                storage_enums::AttemptStatus::ConfirmationAwaited
            }
        };

        let additional_pm_data = payment_data
            .payment_method_data
            .as_ref()
            .async_map(|payment_method_data| async {
                helpers::get_additional_payment_data(payment_method_data, &*state.store).await
            })
            .await
            .as_ref()
            .map(Encode::<api_models::payments::AdditionalPaymentData>::encode_to_value)
            .transpose()
            .change_context(errors::ApiErrorResponse::InternalServerError)
            .attach_printable("Failed to encode additional pm data")?;

        let business_sub_label = payment_data.payment_attempt.business_sub_label.clone();

        let payment_method_type = payment_data.payment_attempt.payment_method_type;
        let payment_experience = payment_data.payment_attempt.payment_experience;
        let amount_to_capture = payment_data.payment_attempt.amount_to_capture;
        let capture_method = payment_data.payment_attempt.capture_method;

        let surcharge_amount = payment_data
            .surcharge_details
            .as_ref()
            .map(|surcharge_details| surcharge_details.surcharge_amount);
        let tax_amount = payment_data
            .surcharge_details
            .as_ref()
            .map(|surcharge_details| surcharge_details.tax_on_surcharge_amount);
        payment_data.payment_attempt = state
            .store
            .update_payment_attempt_with_attempt_id(
                payment_data.payment_attempt,
                storage::PaymentAttemptUpdate::Update {
                    amount: payment_data.amount.into(),
                    currency: payment_data.currency,
                    status: get_attempt_status(),
                    authentication_type: None,
                    payment_method,
                    payment_token: payment_data.token.clone(),
                    payment_method_data: additional_pm_data,
                    payment_experience,
                    payment_method_type,
                    business_sub_label,
                    amount_to_capture,
                    capture_method,
                    surcharge_amount,
                    tax_amount,
                    updated_by: storage_scheme.to_string(),
                },
                storage_scheme,
            )
            .await
            .to_not_found_response(errors::ApiErrorResponse::PaymentNotFound)?;

        let customer_id = customer.map(|c| c.customer_id);

        let intent_status = {
            let current_intent_status = payment_data.payment_intent.status;
            if is_payment_method_unavailable {
                storage_enums::IntentStatus::RequiresPaymentMethod
            } else if !payment_data.confirm.unwrap_or(true)
                || current_intent_status == storage_enums::IntentStatus::RequiresCustomerAction
            {
                storage_enums::IntentStatus::RequiresConfirmation
            } else {
                payment_data.payment_intent.status
            }
        };

        let (shipping_address, billing_address) = (
            payment_data.payment_intent.shipping_address_id.clone(),
            payment_data.payment_intent.billing_address_id.clone(),
        );

        let return_url = payment_data.payment_intent.return_url.clone();
        let setup_future_usage = payment_data.payment_intent.setup_future_usage;
        let business_label = payment_data.payment_intent.business_label.clone();
        let business_country = payment_data.payment_intent.business_country;
        let description = payment_data.payment_intent.description.clone();
        let statement_descriptor_name = payment_data
            .payment_intent
            .statement_descriptor_name
            .clone();
        let statement_descriptor_suffix = payment_data
            .payment_intent
            .statement_descriptor_suffix
            .clone();
        let order_details = payment_data.payment_intent.order_details.clone();
        let metadata = payment_data.payment_intent.metadata.clone();

        payment_data.payment_intent = state
            .store
            .update_payment_intent(
                payment_data.payment_intent.clone(),
                storage::PaymentIntentUpdate::Update {
                    amount: payment_data.amount.into(),
                    currency: payment_data.currency,
                    setup_future_usage,
                    status: intent_status,
                    customer_id: customer_id.clone(),
                    shipping_address_id: shipping_address,
                    billing_address_id: billing_address,
                    return_url,
                    business_country,
                    business_label,
                    description,
                    statement_descriptor_name,
                    statement_descriptor_suffix,
                    order_details,
                    metadata,
                    payment_confirm_source: None,
                    updated_by: storage_scheme.to_string(),
                    expiry: Some(payment_data.payment_intent.expiry),
                },
                storage_scheme,
            )
            .await
            .to_not_found_response(errors::ApiErrorResponse::PaymentNotFound)?;

        payment_data.mandate_id = payment_data.mandate_id.clone();

        Ok((
            payments::is_confirm(self, payment_data.confirm),
            payment_data,
        ))
    }
}

impl<F: Send + Clone, Ctx: PaymentMethodRetrieve> ValidateRequest<F, api::PaymentsRequest, Ctx>
    for PaymentUpdate
{
    #[instrument(skip_all)]
    fn validate_request<'a, 'b>(
        &'b self,
        request: &api::PaymentsRequest,
        merchant_account: &'a domain::MerchantAccount,
    ) -> RouterResult<(
        BoxedOperation<'b, F, api::PaymentsRequest, Ctx>,
        operations::ValidateResult<'a>,
    )> {
        helpers::validate_customer_details_in_request(request)?;
        let payment_id = request
            .payment_id
            .clone()
            .ok_or(report!(errors::ApiErrorResponse::PaymentNotFound))?;

        let request_merchant_id = request.merchant_id.as_deref();
        helpers::validate_merchant_id(&merchant_account.merchant_id, request_merchant_id)
            .change_context(errors::ApiErrorResponse::InvalidDataFormat {
                field_name: "merchant_id".to_string(),
                expected_format: "merchant_id from merchant account".to_string(),
            })?;

        helpers::validate_request_amount_and_amount_to_capture(
            request.amount,
            request.amount_to_capture,
            request.surcharge_details,
        )
        .change_context(errors::ApiErrorResponse::InvalidDataFormat {
            field_name: "amount_to_capture".to_string(),
            expected_format: "amount_to_capture lesser than or equal to amount".to_string(),
        })?;

        helpers::validate_payment_method_fields_present(request)?;

        helpers::validate_card_holder_name(request.payment_method_data.clone())?;

        let mandate_type = helpers::validate_mandate(request, false)?;

        Ok((
            Box::new(self),
            operations::ValidateResult {
                merchant_id: &merchant_account.merchant_id,
                payment_id: payment_id
                    .and_then(|id| core_utils::validate_id(id, "payment_id"))
                    .into_report()?,
                mandate_type,
                storage_scheme: merchant_account.storage_scheme,
                requeue: matches!(
                    request.retry_action,
                    Some(api_models::enums::RetryAction::Requeue)
                ),
            },
        ))
    }
}

impl PaymentUpdate {
    fn populate_payment_attempt_with_request(
        payment_attempt: &mut storage::PaymentAttempt,
        request: &api::PaymentsRequest,
    ) {
        request
            .business_sub_label
            .clone()
            .map(|bsl| payment_attempt.business_sub_label.replace(bsl));
        request
            .payment_method_type
            .map(|pmt| payment_attempt.payment_method_type.replace(pmt));
        request
            .payment_experience
            .map(|experience| payment_attempt.payment_experience.replace(experience));
        payment_attempt.amount_to_capture = request
            .amount_to_capture
            .or(payment_attempt.amount_to_capture);
        request
            .capture_method
            .map(|i| payment_attempt.capture_method.replace(i));
    }
    fn populate_payment_intent_with_request(
        payment_intent: &mut storage::PaymentIntent,
        request: &api::PaymentsRequest,
    ) {
        request
            .return_url
            .clone()
            .map(|i| payment_intent.return_url.replace(i.to_string()));

        payment_intent.business_country = request.business_country;

        payment_intent.business_label = request.business_label.clone();

        request
            .description
            .clone()
            .map(|i| payment_intent.description.replace(i));

        request
            .statement_descriptor_name
            .clone()
            .map(|i| payment_intent.statement_descriptor_name.replace(i));

        request
            .statement_descriptor_suffix
            .clone()
            .map(|i| payment_intent.statement_descriptor_suffix.replace(i));

        request
            .client_secret
            .clone()
            .map(|i| payment_intent.client_secret.replace(i));
    }
}<|MERGE_RESOLUTION|>--- conflicted
+++ resolved
@@ -86,29 +86,7 @@
             "update",
         )?;
 
-<<<<<<< HEAD
-        // let intent_fulfillment_time = helpers::get_merchant_fullfillment_time(
-        //     payment_intent.payment_link_id.clone(),
-        //     merchant_account.intent_fulfillment_time,
-        //     db,
-        // )
-        // .await?;
-
         helpers::authenticate_client_secret(request.client_secret.as_ref(), &payment_intent)?;
-=======
-        let intent_fulfillment_time = helpers::get_fullfillment_time(
-            payment_intent.payment_link_id.clone(),
-            merchant_account.intent_fulfillment_time,
-            db,
-        )
-        .await?;
-
-        helpers::authenticate_client_secret(
-            request.client_secret.as_ref(),
-            &payment_intent,
-            intent_fulfillment_time,
-        )?;
->>>>>>> 397bfab8
         let (
             token,
             payment_method,
