--- conflicted
+++ resolved
@@ -200,14 +200,10 @@
 
         let payment_method_billing = helpers::create_or_update_address_for_payment_by_request(
             db,
-<<<<<<< HEAD
-            request.billing.as_ref(),
-=======
             request
                 .payment_method_data
                 .as_ref()
                 .and_then(|pmd| pmd.billing.as_ref()),
->>>>>>> 2b0fbc70
             payment_attempt.payment_method_billing_address_id.as_deref(),
             merchant_id,
             payment_intent
@@ -383,7 +379,6 @@
             mandate_connector,
             token,
             setup_mandate,
-<<<<<<< HEAD
             address: PaymentAddress::new(
                 shipping_address.as_ref().map(|a| a.into()),
                 billing_address.as_ref().map(|a| a.into()),
@@ -391,13 +386,6 @@
                     .as_ref()
                     .map(|address| address.into()),
             ),
-=======
-            address: PaymentAddress {
-                shipping: shipping_address.as_ref().map(|a| a.into()),
-                billing: billing_address.as_ref().map(|a| a.into()),
-                payment_method_billing: payment_method_billing.as_ref().map(|a| a.into()),
-            },
->>>>>>> 2b0fbc70
             confirm: request.confirm,
             payment_method_data: request
                 .payment_method_data
