--- conflicted
+++ resolved
@@ -165,12 +165,8 @@
                     payment_attempt,
                     currency,
                     amount,
-<<<<<<< HEAD
                     email: request.email.clone(),
-                    mandate_id: request.mandate_id.clone(),
-=======
                     mandate_id,
->>>>>>> 6f62c71a
                     token,
                     setup_mandate,
                     address: PaymentAddress {
