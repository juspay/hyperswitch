use std::marker::PhantomData;

use api_models::{
    enums::FrmSuggestion, mandates::RecurringDetails, payments::RequestSurchargeDetails,
};
use async_trait::async_trait;
use common_utils::{
    ext_traits::{AsyncExt, Encode, ValueExt},
    pii::Email,
};
use error_stack::{report, ResultExt};
use hyperswitch_domain_models::payments::payment_intent::{
    CustomerData, PaymentIntentUpdateFields,
};
use router_derive::PaymentOperation;
use router_env::{instrument, tracing};

use super::{BoxedOperation, Domain, GetTracker, Operation, UpdateTracker, ValidateRequest};
use crate::{
    core::{
        errors::{self, CustomResult, RouterResult, StorageErrorExt},
        mandate::helpers as m_helpers,
        payment_methods::cards::create_encrypted_data,
        payments::{self, helpers, operations, CustomerDetails, PaymentAddress, PaymentData},
    },
    routes::{app::ReqState, SessionState},
    services,
    types::{
        api::{self, PaymentIdTypeExt},
        domain,
        storage::{self, enums as storage_enums, payment_attempt::PaymentAttemptExt},
        transformers::ForeignTryFrom,
    },
    utils::OptionExt,
};

#[derive(Debug, Clone, Copy, PaymentOperation)]
#[operation(operations = "all", flow = "authorize")]
pub struct PaymentUpdate;

#[async_trait]
impl<F: Send + Clone> GetTracker<F, PaymentData<F>, api::PaymentsRequest, PaymentData<F>>
    for PaymentUpdate
{
    #[instrument(skip_all)]
    async fn get_trackers<'a>(
        &'a self,
        state: &'a SessionState,
        payment_id: &api::PaymentIdType,
        request: &api::PaymentsRequest,
        merchant_account: &domain::MerchantAccount,
        key_store: &domain::MerchantKeyStore,
        auth_flow: services::AuthFlow,
<<<<<<< HEAD
        _payment_confirm_source: Option<common_enums::PaymentSource>,
    ) -> RouterResult<operations::GetTrackerResponse<'a, F, api::PaymentsRequest, PaymentData<F>>>
    {
=======
        _header_payload: &api::HeaderPayload,
    ) -> RouterResult<operations::GetTrackerResponse<'a, F, api::PaymentsRequest>> {
>>>>>>> db04ded4
        let (mut payment_intent, mut payment_attempt, currency): (_, _, storage_enums::Currency);

        let payment_id = payment_id
            .get_payment_intent_id()
            .change_context(errors::ApiErrorResponse::PaymentNotFound)?;
        let merchant_id = merchant_account.get_id();
        let storage_scheme = merchant_account.storage_scheme;

        let db = &*state.store;
        let key_manager_state = &state.into();

        payment_intent = db
            .find_payment_intent_by_payment_id_merchant_id(
                key_manager_state,
                &payment_id,
                merchant_id,
                key_store,
                storage_scheme,
            )
            .await
            .to_not_found_response(errors::ApiErrorResponse::PaymentNotFound)?;

        if let Some(order_details) = &request.order_details {
            helpers::validate_order_details_amount(
                order_details.to_owned(),
                payment_intent.amount.get_amount_as_i64(),
                false,
            )?;
        }

        payment_intent.setup_future_usage = request
            .setup_future_usage
            .or(payment_intent.setup_future_usage);

        helpers::validate_customer_access(&payment_intent, auth_flow, request)?;

        helpers::validate_card_data(
            request
                .payment_method_data
                .as_ref()
                .and_then(|pmd| pmd.payment_method_data.clone()),
        )?;

        helpers::validate_payment_status_against_allowed_statuses(
            &payment_intent.status,
            &[
                storage_enums::IntentStatus::RequiresPaymentMethod,
                storage_enums::IntentStatus::RequiresConfirmation,
            ],
            "update",
        )?;

        helpers::authenticate_client_secret(request.client_secret.as_ref(), &payment_intent)?;

        payment_intent.order_details = request
            .get_order_details_as_value()
            .change_context(errors::ApiErrorResponse::InternalServerError)
            .attach_printable("Failed to convert order details to value")?
            .or(payment_intent.order_details);

        payment_attempt = db
            .find_payment_attempt_by_payment_id_merchant_id_attempt_id(
                &payment_intent.payment_id,
                merchant_id,
                payment_intent.active_attempt.get_id().as_str(),
                storage_scheme,
            )
            .await
            .to_not_found_response(errors::ApiErrorResponse::PaymentNotFound)?;

        let customer_acceptance = request.customer_acceptance.clone().map(From::from);
        let recurring_details = request.recurring_details.clone();

        let mandate_type = m_helpers::get_mandate_type(
            request.mandate_data.clone(),
            request.off_session,
            payment_intent.setup_future_usage,
            request.customer_acceptance.clone(),
            request.payment_token.clone(),
        )
        .change_context(errors::ApiErrorResponse::MandateValidationFailed {
            reason: "Expected one out of recurring_details and mandate_data but got both".into(),
        })?;

        let m_helpers::MandateGenericData {
            token,
            payment_method,
            payment_method_type,
            mandate_data,
            recurring_mandate_payment_data,
            mandate_connector,
            payment_method_info,
        } = helpers::get_token_pm_type_mandate_details(
            state,
            request,
            mandate_type.to_owned(),
            merchant_account,
            key_store,
            None,
            payment_intent.customer_id.as_ref(),
        )
        .await?;
        helpers::validate_amount_to_capture_and_capture_method(Some(&payment_attempt), request)?;

        helpers::validate_request_amount_and_amount_to_capture(
            request.amount,
            request.amount_to_capture,
            request
                .surcharge_details
                .or(payment_attempt.get_surcharge_details()),
        )
        .change_context(errors::ApiErrorResponse::InvalidDataFormat {
            field_name: "amount_to_capture".to_string(),
            expected_format: "amount_to_capture lesser than or equal to amount".to_string(),
        })?;

        currency = request
            .currency
            .or(payment_attempt.currency)
            .get_required_value("currency")?;

        payment_attempt.payment_method = payment_method.or(payment_attempt.payment_method);
        payment_attempt.payment_method_type =
            payment_method_type.or(payment_attempt.payment_method_type);
        let customer_details = helpers::get_customer_details_from_request(request);

        let amount = request
            .amount
            .unwrap_or_else(|| payment_attempt.amount.into());

        if request.confirm.unwrap_or(false) {
            helpers::validate_customer_id_mandatory_cases(
                request.setup_future_usage.is_some(),
                payment_intent
                    .customer_id
                    .as_ref()
                    .or(customer_details.customer_id.as_ref()),
            )?;
        }

        let shipping_address = helpers::create_or_update_address_for_payment_by_request(
            state,
            request.shipping.as_ref(),
            payment_intent.shipping_address_id.as_deref(),
            merchant_id,
            payment_intent
                .customer_id
                .as_ref()
                .or(customer_details.customer_id.as_ref()),
            key_store,
            &payment_intent.payment_id,
            merchant_account.storage_scheme,
        )
        .await?;
        let billing_address = helpers::create_or_update_address_for_payment_by_request(
            state,
            request.billing.as_ref(),
            payment_intent.billing_address_id.as_deref(),
            merchant_id,
            payment_intent
                .customer_id
                .as_ref()
                .or(customer_details.customer_id.as_ref()),
            key_store,
            &payment_intent.payment_id,
            merchant_account.storage_scheme,
        )
        .await?;

        let payment_method_billing = helpers::create_or_update_address_for_payment_by_request(
            state,
            request
                .payment_method_data
                .as_ref()
                .and_then(|pmd| pmd.billing.as_ref()),
            payment_attempt.payment_method_billing_address_id.as_deref(),
            merchant_id,
            payment_intent
                .customer_id
                .as_ref()
                .or(customer_details.customer_id.as_ref()),
            key_store,
            &payment_intent.payment_id,
            merchant_account.storage_scheme,
        )
        .await?;

        payment_intent.shipping_address_id = shipping_address.clone().map(|x| x.address_id);
        payment_intent.billing_address_id = billing_address.clone().map(|x| x.address_id);
        payment_attempt.payment_method_billing_address_id = payment_method_billing
            .as_ref()
            .map(|payment_method_billing| payment_method_billing.address_id.clone());

        payment_intent.allowed_payment_method_types = request
            .get_allowed_payment_method_types_as_value()
            .change_context(errors::ApiErrorResponse::InternalServerError)
            .attach_printable("Error converting allowed_payment_types to Value")?
            .or(payment_intent.allowed_payment_method_types);

        payment_intent.connector_metadata = request
            .get_connector_metadata_as_value()
            .change_context(errors::ApiErrorResponse::InternalServerError)
            .attach_printable("Error converting connector_metadata to Value")?
            .or(payment_intent.connector_metadata);

        payment_intent.feature_metadata = request
            .get_feature_metadata_as_value()
            .change_context(errors::ApiErrorResponse::InternalServerError)
            .attach_printable("Error converting feature_metadata to Value")?
            .or(payment_intent.feature_metadata);
        payment_intent.metadata = request.metadata.clone().or(payment_intent.metadata);
        payment_intent.frm_metadata = request.frm_metadata.clone().or(payment_intent.frm_metadata);
        Self::populate_payment_intent_with_request(&mut payment_intent, request);

        let token = token.or_else(|| payment_attempt.payment_token.clone());

        if request.confirm.unwrap_or(false) {
            helpers::validate_pm_or_token_given(
                &request.payment_method,
                &request
                    .payment_method_data
                    .as_ref()
                    .and_then(|pmd| pmd.payment_method_data.clone()),
                &request.payment_method_type,
                &mandate_type,
                &token,
            )?;
        }

        let token_data = if let Some(token) = token.clone() {
            Some(helpers::retrieve_payment_token_data(state, token, payment_method).await?)
        } else {
            None
        };

        let mandate_id = request
            .mandate_id
            .as_ref()
            .or_else(|| {
            request.recurring_details
                .as_ref()
                .and_then(|recurring_details| match recurring_details {
                    RecurringDetails::MandateId(id) => Some(id),
                    _ => None,
                })
        })
            .async_and_then(|mandate_id| async {
                let mandate = db
                    .find_mandate_by_merchant_id_mandate_id(merchant_id, mandate_id, merchant_account.storage_scheme)
                    .await
                    .change_context(errors::ApiErrorResponse::MandateNotFound);
                Some(mandate.and_then(|mandate_obj| {
                    match (
                        mandate_obj.network_transaction_id,
                        mandate_obj.connector_mandate_ids,
                    ) {
                        (Some(network_tx_id), _) => Ok(api_models::payments::MandateIds {
                            mandate_id: Some(mandate_obj.mandate_id),
                            mandate_reference_id: Some(
                                api_models::payments::MandateReferenceId::NetworkMandateId(
                                    network_tx_id,
                                ),
                            ),
                        }),
                        (_, Some(connector_mandate_id)) => connector_mandate_id
                        .parse_value("ConnectorMandateId")
                        .change_context(errors::ApiErrorResponse::MandateNotFound)
                        .map(|connector_id: api_models::payments::ConnectorMandateReferenceId| {
                            api_models::payments::MandateIds {
                                mandate_id: Some(mandate_obj.mandate_id),
                                mandate_reference_id: Some(api_models::payments::MandateReferenceId::ConnectorMandateId(
                                    api_models::payments::ConnectorMandateReferenceId {connector_mandate_id:connector_id.connector_mandate_id,payment_method_id:connector_id.payment_method_id, update_history: None },
                                ))
                            }
                         }),
                        (_, _) => Ok(api_models::payments::MandateIds {
                            mandate_id: Some(mandate_obj.mandate_id),
                            mandate_reference_id: None,
                        }),
                    }
                }))
            })
            .await
            .transpose()?;
        let (next_operation, amount): (
            BoxedOperation<'a, F, api::PaymentsRequest, PaymentData<F>>,
            _,
        ) = if request.confirm.unwrap_or(false) {
            let amount = {
                let amount = request
                    .amount
                    .map(Into::into)
                    .unwrap_or(payment_attempt.amount);
                payment_attempt.amount = amount;
                payment_intent.amount = amount;
                let surcharge_amount = request
                    .surcharge_details
                    .as_ref()
                    .map(RequestSurchargeDetails::get_total_surcharge_amount)
                    .or(payment_attempt.get_total_surcharge_amount());
                amount + surcharge_amount.unwrap_or_default()
            };
            (Box::new(operations::PaymentConfirm), amount.into())
        } else {
            (Box::new(self), amount)
        };

        payment_intent.status = if request
            .payment_method_data
            .as_ref()
            .is_some_and(|payment_method_data| payment_method_data.payment_method_data.is_some())
        {
            if request.confirm.unwrap_or(false) {
                payment_intent.status
            } else {
                storage_enums::IntentStatus::RequiresConfirmation
            }
        } else {
            storage_enums::IntentStatus::RequiresPaymentMethod
        };

        payment_intent.request_external_three_ds_authentication = request
            .request_external_three_ds_authentication
            .or(payment_intent.request_external_three_ds_authentication);

        payment_intent.merchant_order_reference_id = request
            .merchant_order_reference_id
            .clone()
            .or(payment_intent.merchant_order_reference_id);

        Self::populate_payment_attempt_with_request(&mut payment_attempt, request);

        let creds_identifier = request
            .merchant_connector_details
            .as_ref()
            .map(|mcd| mcd.creds_identifier.to_owned());
        request
            .merchant_connector_details
            .to_owned()
            .async_map(|mcd| async {
                helpers::insert_merchant_connector_creds_to_config(
                    db,
                    merchant_account.get_id(),
                    mcd,
                )
                .await
            })
            .await
            .transpose()?;

        // The operation merges mandate data from both request and payment_attempt
        let setup_mandate = mandate_data.map(Into::into);
        let mandate_details_present =
            payment_attempt.mandate_details.is_some() || request.mandate_data.is_some();
        helpers::validate_mandate_data_and_future_usage(
            payment_intent.setup_future_usage,
            mandate_details_present,
        )?;
        let profile_id = payment_intent
            .profile_id
            .as_ref()
            .get_required_value("profile_id")
            .change_context(errors::ApiErrorResponse::InternalServerError)
            .attach_printable("'profile_id' not set in payment intent")?;

        let business_profile = db
            .find_business_profile_by_profile_id(key_manager_state, key_store, profile_id)
            .await
            .to_not_found_response(errors::ApiErrorResponse::BusinessProfileNotFound {
                id: profile_id.get_string_repr().to_owned(),
            })?;

        let surcharge_details = request.surcharge_details.map(|request_surcharge_details| {
            payments::types::SurchargeDetails::from((&request_surcharge_details, &payment_attempt))
        });

        let payment_data = PaymentData {
            flow: PhantomData,
            payment_intent,
            payment_attempt,
            currency,
            amount,
            email: request.email.clone(),
            mandate_id,
            mandate_connector,
            token,
            token_data,
            setup_mandate,
            customer_acceptance,
            address: PaymentAddress::new(
                shipping_address.as_ref().map(From::from),
                billing_address.as_ref().map(From::from),
                payment_method_billing.as_ref().map(From::from),
                business_profile.use_billing_as_payment_method_billing,
            ),
            confirm: request.confirm,
            payment_method_data: request
                .payment_method_data
                .as_ref()
                .and_then(|pmd| pmd.payment_method_data.clone().map(Into::into)),
            payment_method_info,
            force_sync: None,
            refunds: vec![],
            disputes: vec![],
            attempts: None,
            sessions_token: vec![],
            card_cvc: request.card_cvc.clone(),
            creds_identifier,
            pm_token: None,
            connector_customer_id: None,
            recurring_mandate_payment_data,
            ephemeral_key: None,
            multiple_capture_data: None,
            redirect_response: None,
            surcharge_details,
            frm_message: None,
            payment_link_data: None,
            incremental_authorization_details: None,
            authorizations: vec![],
            authentication: None,
            recurring_details,
            poll_config: None,
        };

        let get_trackers_response = operations::GetTrackerResponse {
            operation: next_operation,
            customer_details: Some(customer_details),
            payment_data,
            business_profile,
            mandate_type,
        };

        Ok(get_trackers_response)
    }
}

#[async_trait]
impl<F: Clone + Send> Domain<F, api::PaymentsRequest, PaymentData<F>> for PaymentUpdate {
    #[instrument(skip_all)]
    async fn get_or_create_customer_details<'a>(
        &'a self,
        state: &SessionState,
        payment_data: &mut PaymentData<F>,
        request: Option<CustomerDetails>,
        key_store: &domain::MerchantKeyStore,
        storage_scheme: common_enums::enums::MerchantStorageScheme,
    ) -> CustomResult<
        (
            BoxedOperation<'a, F, api::PaymentsRequest, PaymentData<F>>,
            Option<domain::Customer>,
        ),
        errors::StorageError,
    > {
        helpers::create_customer_if_not_exist(
            state,
            Box::new(self),
            payment_data,
            request,
            &key_store.merchant_id,
            key_store,
            storage_scheme,
        )
        .await
    }

    #[instrument(skip_all)]
    async fn make_pm_data<'a>(
        &'a self,
        state: &'a SessionState,
        payment_data: &mut PaymentData<F>,
        storage_scheme: storage_enums::MerchantStorageScheme,
        merchant_key_store: &domain::MerchantKeyStore,
        customer: &Option<domain::Customer>,
        business_profile: Option<&domain::BusinessProfile>,
    ) -> RouterResult<(
<<<<<<< HEAD
        BoxedOperation<'a, F, api::PaymentsRequest, PaymentData<F>>,
        Option<api::PaymentMethodData>,
=======
        BoxedOperation<'a, F, api::PaymentsRequest>,
        Option<domain::PaymentMethodData>,
>>>>>>> db04ded4
        Option<String>,
    )> {
        helpers::make_pm_data(
            Box::new(self),
            state,
            payment_data,
            merchant_key_store,
            customer,
            storage_scheme,
            business_profile,
        )
        .await
    }

    #[instrument(skip_all)]
    async fn add_task_to_process_tracker<'a>(
        &'a self,
        _state: &'a SessionState,
        _payment_attempt: &storage::PaymentAttempt,
        _requeue: bool,
        _schedule_time: Option<time::PrimitiveDateTime>,
    ) -> CustomResult<(), errors::ApiErrorResponse> {
        Ok(())
    }

    async fn get_connector<'a>(
        &'a self,
        _merchant_account: &domain::MerchantAccount,
        state: &SessionState,
        request: &api::PaymentsRequest,
        _payment_intent: &storage::PaymentIntent,
        _key_store: &domain::MerchantKeyStore,
    ) -> CustomResult<api::ConnectorChoice, errors::ApiErrorResponse> {
        helpers::get_connector_default(state, request.routing.clone()).await
    }

    #[instrument(skip_all)]
    async fn guard_payment_against_blocklist<'a>(
        &'a self,
        _state: &SessionState,
        _merchant_account: &domain::MerchantAccount,
        _key_store: &domain::MerchantKeyStore,
        _payment_data: &mut PaymentData<F>,
    ) -> CustomResult<bool, errors::ApiErrorResponse> {
        Ok(false)
    }
}

#[async_trait]
<<<<<<< HEAD
impl<F: Clone> UpdateTracker<F, PaymentData<F>, api::PaymentsRequest, PaymentData<F>>
    for PaymentUpdate
{
=======
impl<F: Clone> UpdateTracker<F, PaymentData<F>, api::PaymentsRequest> for PaymentUpdate {
    #[cfg(all(feature = "v2", feature = "customer_v2"))]
    #[instrument(skip_all)]
    async fn update_trackers<'b>(
        &'b self,
        _state: &'b SessionState,
        _req_state: ReqState,
        mut _payment_data: PaymentData<F>,
        _customer: Option<domain::Customer>,
        _storage_scheme: storage_enums::MerchantStorageScheme,
        _updated_customer: Option<storage::CustomerUpdate>,
        _key_store: &domain::MerchantKeyStore,
        _frm_suggestion: Option<FrmSuggestion>,
        _header_payload: api::HeaderPayload,
    ) -> RouterResult<(BoxedOperation<'b, F, api::PaymentsRequest>, PaymentData<F>)>
    where
        F: 'b + Send,
    {
        todo!()
    }

    #[cfg(all(any(feature = "v1", feature = "v2"), not(feature = "customer_v2")))]
>>>>>>> db04ded4
    #[instrument(skip_all)]
    async fn update_trackers<'b>(
        &'b self,
        state: &'b SessionState,
        _req_state: ReqState,
        mut payment_data: PaymentData<F>,
        customer: Option<domain::Customer>,
        storage_scheme: storage_enums::MerchantStorageScheme,
        _updated_customer: Option<storage::CustomerUpdate>,
        key_store: &domain::MerchantKeyStore,
        _frm_suggestion: Option<FrmSuggestion>,
        _header_payload: api::HeaderPayload,
    ) -> RouterResult<(
        BoxedOperation<'b, F, api::PaymentsRequest, PaymentData<F>>,
        PaymentData<F>,
    )>
    where
        F: 'b + Send,
    {
        let is_payment_method_unavailable =
            payment_data.payment_attempt.payment_method_id.is_none()
                && payment_data.payment_intent.status
                    == storage_enums::IntentStatus::RequiresPaymentMethod;

        let payment_method = payment_data.payment_attempt.payment_method;

        let get_attempt_status = || {
            if is_payment_method_unavailable {
                storage_enums::AttemptStatus::PaymentMethodAwaited
            } else {
                storage_enums::AttemptStatus::ConfirmationAwaited
            }
        };
        let profile_id = payment_data
            .payment_intent
            .profile_id
            .as_ref()
            .get_required_value("profile_id")
            .change_context(errors::ApiErrorResponse::InternalServerError)
            .attach_printable("'profile_id' not set in payment intent")?;

        let additional_pm_data = payment_data
            .payment_method_data
            .as_ref()
            .async_map(|payment_method_data| async {
                helpers::get_additional_payment_data(payment_method_data, &*state.store, profile_id)
                    .await
            })
            .await
            .as_ref()
            .map(Encode::encode_to_value)
            .transpose()
            .change_context(errors::ApiErrorResponse::InternalServerError)
            .attach_printable("Failed to encode additional pm data")?;

        let business_sub_label = payment_data.payment_attempt.business_sub_label.clone();

        let payment_method_type = payment_data.payment_attempt.payment_method_type;
        let payment_experience = payment_data.payment_attempt.payment_experience;
        let amount_to_capture = payment_data.payment_attempt.amount_to_capture;
        let capture_method = payment_data.payment_attempt.capture_method;
        let payment_method_billing_address_id = payment_data
            .payment_attempt
            .payment_method_billing_address_id
            .clone();

        let surcharge_amount = payment_data
            .surcharge_details
            .as_ref()
            .map(|surcharge_details| surcharge_details.surcharge_amount);
        let tax_amount = payment_data
            .surcharge_details
            .as_ref()
            .map(|surcharge_details| surcharge_details.tax_on_surcharge_amount);
        payment_data.payment_attempt = state
            .store
            .update_payment_attempt_with_attempt_id(
                payment_data.payment_attempt,
                storage::PaymentAttemptUpdate::Update {
                    amount: payment_data.amount.into(),
                    currency: payment_data.currency,
                    status: get_attempt_status(),
                    authentication_type: None,
                    payment_method,
                    payment_token: payment_data.token.clone(),
                    payment_method_data: additional_pm_data,
                    payment_experience,
                    payment_method_type,
                    business_sub_label,
                    amount_to_capture,
                    capture_method,
                    surcharge_amount,
                    tax_amount,
                    fingerprint_id: None,
                    payment_method_billing_address_id,
                    updated_by: storage_scheme.to_string(),
                },
                storage_scheme,
            )
            .await
            .to_not_found_response(errors::ApiErrorResponse::PaymentNotFound)?;

        let customer_id = customer.clone().map(|c| c.customer_id);

        let intent_status = {
            let current_intent_status = payment_data.payment_intent.status;
            if is_payment_method_unavailable {
                storage_enums::IntentStatus::RequiresPaymentMethod
            } else if !payment_data.confirm.unwrap_or(true)
                || current_intent_status == storage_enums::IntentStatus::RequiresCustomerAction
            {
                storage_enums::IntentStatus::RequiresConfirmation
            } else {
                payment_data.payment_intent.status
            }
        };

        let (shipping_address, billing_address) = (
            payment_data.payment_intent.shipping_address_id.clone(),
            payment_data.payment_intent.billing_address_id.clone(),
        );

        let customer_details = payment_data.payment_intent.customer_details.clone();

        let return_url = payment_data.payment_intent.return_url.clone();
        let setup_future_usage = payment_data.payment_intent.setup_future_usage;
        let business_label = payment_data.payment_intent.business_label.clone();
        let business_country = payment_data.payment_intent.business_country;
        let description = payment_data.payment_intent.description.clone();
        let statement_descriptor_name = payment_data
            .payment_intent
            .statement_descriptor_name
            .clone();
        let statement_descriptor_suffix = payment_data
            .payment_intent
            .statement_descriptor_suffix
            .clone();

        let billing_details = payment_data
            .address
            .get_payment_billing()
            .async_map(|billing_details| create_encrypted_data(state, key_store, billing_details))
            .await
            .transpose()
            .change_context(errors::ApiErrorResponse::InternalServerError)
            .attach_printable("Unable to encrypt billing details")?;

        let shipping_details = payment_data
            .address
            .get_shipping()
            .async_map(|shipping_details| create_encrypted_data(state, key_store, shipping_details))
            .await
            .transpose()
            .change_context(errors::ApiErrorResponse::InternalServerError)
            .attach_printable("Unable to encrypt shipping details")?;

        let order_details = payment_data.payment_intent.order_details.clone();
        let metadata = payment_data.payment_intent.metadata.clone();
        let frm_metadata = payment_data.payment_intent.frm_metadata.clone();
        let session_expiry = payment_data.payment_intent.session_expiry;
        let merchant_order_reference_id = payment_data
            .payment_intent
            .merchant_order_reference_id
            .clone();
        payment_data.payment_intent = state
            .store
            .update_payment_intent(
                &state.into(),
                payment_data.payment_intent.clone(),
                storage::PaymentIntentUpdate::Update(Box::new(PaymentIntentUpdateFields {
                    amount: payment_data.amount.into(),
                    currency: payment_data.currency,
                    setup_future_usage,
                    status: intent_status,
                    customer_id: customer_id.clone(),
                    shipping_address_id: shipping_address,
                    billing_address_id: billing_address,
                    return_url,
                    business_country,
                    business_label,
                    description,
                    statement_descriptor_name,
                    statement_descriptor_suffix,
                    order_details,
                    metadata,
                    payment_confirm_source: None,
                    updated_by: storage_scheme.to_string(),
                    fingerprint_id: None,
                    session_expiry,
                    request_external_three_ds_authentication: payment_data
                        .payment_intent
                        .request_external_three_ds_authentication,
                    frm_metadata,
                    customer_details,
                    merchant_order_reference_id,
                    billing_details,
                    shipping_details,
                    is_payment_processor_token_flow: None,
                })),
                key_store,
                storage_scheme,
            )
            .await
            .to_not_found_response(errors::ApiErrorResponse::PaymentNotFound)?;

        Ok((
            payments::is_confirm(self, payment_data.confirm),
            payment_data,
        ))
    }
}

impl ForeignTryFrom<domain::Customer> for CustomerData {
    type Error = errors::ApiErrorResponse;
    fn foreign_try_from(value: domain::Customer) -> Result<Self, Self::Error> {
        Ok(Self {
            name: value.name.map(|name| name.into_inner()),
            email: value.email.map(Email::from),
            phone: value.phone.map(|ph| ph.into_inner()),
            phone_country_code: value.phone_country_code,
        })
    }
}

impl<F: Send + Clone> ValidateRequest<F, api::PaymentsRequest, PaymentData<F>> for PaymentUpdate {
    #[instrument(skip_all)]
    fn validate_request<'a, 'b>(
        &'b self,
        request: &api::PaymentsRequest,
        merchant_account: &'a domain::MerchantAccount,
    ) -> RouterResult<(
        BoxedOperation<'b, F, api::PaymentsRequest, PaymentData<F>>,
        operations::ValidateResult,
    )> {
        helpers::validate_customer_information(request)?;

        if let Some(amount) = request.amount {
            helpers::validate_max_amount(amount)?;
        }
        if let Some(session_expiry) = &request.session_expiry {
            helpers::validate_session_expiry(session_expiry.to_owned())?;
        }
        let payment_id = request
            .payment_id
            .clone()
            .ok_or(report!(errors::ApiErrorResponse::PaymentNotFound))?;

        let request_merchant_id = request.merchant_id.as_ref();
        helpers::validate_merchant_id(merchant_account.get_id(), request_merchant_id)
            .change_context(errors::ApiErrorResponse::InvalidDataFormat {
                field_name: "merchant_id".to_string(),
                expected_format: "merchant_id from merchant account".to_string(),
            })?;

        helpers::validate_request_amount_and_amount_to_capture(
            request.amount,
            request.amount_to_capture,
            request.surcharge_details,
        )
        .change_context(errors::ApiErrorResponse::InvalidDataFormat {
            field_name: "amount_to_capture".to_string(),
            expected_format: "amount_to_capture lesser than or equal to amount".to_string(),
        })?;

        helpers::validate_payment_method_fields_present(request)?;

        let _mandate_type = helpers::validate_mandate(request, false)?;

        helpers::validate_recurring_details_and_token(
            &request.recurring_details,
            &request.payment_token,
            &request.mandate_id,
        )?;

        let _request_straight_through: Option<api::routing::StraightThroughAlgorithm> = request
            .routing
            .clone()
            .map(|val| val.parse_value("RoutingAlgorithm"))
            .transpose()
            .change_context(errors::ApiErrorResponse::InvalidRequestData {
                message: "Invalid straight through routing rules format".to_string(),
            })
            .attach_printable("Invalid straight through routing rules format")?;

        Ok((
            Box::new(self),
            operations::ValidateResult {
                merchant_id: merchant_account.get_id().to_owned(),
                payment_id,
                storage_scheme: merchant_account.storage_scheme,
                requeue: matches!(
                    request.retry_action,
                    Some(api_models::enums::RetryAction::Requeue)
                ),
            },
        ))
    }
}

impl PaymentUpdate {
    fn populate_payment_attempt_with_request(
        payment_attempt: &mut storage::PaymentAttempt,
        request: &api::PaymentsRequest,
    ) {
        request
            .business_sub_label
            .clone()
            .map(|bsl| payment_attempt.business_sub_label.replace(bsl));
        request
            .payment_method_type
            .map(|pmt| payment_attempt.payment_method_type.replace(pmt));
        request
            .payment_experience
            .map(|experience| payment_attempt.payment_experience.replace(experience));
        payment_attempt.amount_to_capture = request
            .amount_to_capture
            .or(payment_attempt.amount_to_capture);
        request
            .capture_method
            .map(|i| payment_attempt.capture_method.replace(i));
    }
    fn populate_payment_intent_with_request(
        payment_intent: &mut storage::PaymentIntent,
        request: &api::PaymentsRequest,
    ) {
        request
            .return_url
            .clone()
            .map(|i| payment_intent.return_url.replace(i.to_string()));

        payment_intent.business_country = request.business_country;

        payment_intent
            .business_label
            .clone_from(&request.business_label);

        request
            .description
            .clone()
            .map(|i| payment_intent.description.replace(i));

        request
            .statement_descriptor_name
            .clone()
            .map(|i| payment_intent.statement_descriptor_name.replace(i));

        request
            .statement_descriptor_suffix
            .clone()
            .map(|i| payment_intent.statement_descriptor_suffix.replace(i));

        request
            .client_secret
            .clone()
            .map(|i| payment_intent.client_secret.replace(i));
    }
}<|MERGE_RESOLUTION|>--- conflicted
+++ resolved
@@ -51,14 +51,8 @@
         merchant_account: &domain::MerchantAccount,
         key_store: &domain::MerchantKeyStore,
         auth_flow: services::AuthFlow,
-<<<<<<< HEAD
-        _payment_confirm_source: Option<common_enums::PaymentSource>,
-    ) -> RouterResult<operations::GetTrackerResponse<'a, F, api::PaymentsRequest, PaymentData<F>>>
-    {
-=======
         _header_payload: &api::HeaderPayload,
-    ) -> RouterResult<operations::GetTrackerResponse<'a, F, api::PaymentsRequest>> {
->>>>>>> db04ded4
+    ) -> RouterResult<operations::GetTrackerResponse<'a, F, api::PaymentsRequest, PaymentData<F>>> {
         let (mut payment_intent, mut payment_attempt, currency): (_, _, storage_enums::Currency);
 
         let payment_id = payment_id
@@ -534,13 +528,8 @@
         customer: &Option<domain::Customer>,
         business_profile: Option<&domain::BusinessProfile>,
     ) -> RouterResult<(
-<<<<<<< HEAD
         BoxedOperation<'a, F, api::PaymentsRequest, PaymentData<F>>,
-        Option<api::PaymentMethodData>,
-=======
-        BoxedOperation<'a, F, api::PaymentsRequest>,
         Option<domain::PaymentMethodData>,
->>>>>>> db04ded4
         Option<String>,
     )> {
         helpers::make_pm_data(
@@ -590,12 +579,9 @@
 }
 
 #[async_trait]
-<<<<<<< HEAD
 impl<F: Clone> UpdateTracker<F, PaymentData<F>, api::PaymentsRequest, PaymentData<F>>
     for PaymentUpdate
 {
-=======
-impl<F: Clone> UpdateTracker<F, PaymentData<F>, api::PaymentsRequest> for PaymentUpdate {
     #[cfg(all(feature = "v2", feature = "customer_v2"))]
     #[instrument(skip_all)]
     async fn update_trackers<'b>(
@@ -617,7 +603,6 @@
     }
 
     #[cfg(all(any(feature = "v1", feature = "v2"), not(feature = "customer_v2")))]
->>>>>>> db04ded4
     #[instrument(skip_all)]
     async fn update_trackers<'b>(
         &'b self,
