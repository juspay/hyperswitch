use std::marker::PhantomData;

use api_models::enums::FrmSuggestion;
use async_trait::async_trait;
use common_utils::ext_traits::{AsyncExt, Encode, ValueExt};
use error_stack::ResultExt;
use router_derive::PaymentOperation;
use router_env::{instrument, tracing};

use super::{BoxedOperation, Domain, GetTracker, Operation, UpdateTracker, ValidateRequest};
use crate::{
    core::{
        errors::{self, CustomResult, RouterResult, StorageErrorExt},
        payments::{self, helpers, operations, CustomerDetails, PaymentAddress, PaymentData},
        utils as core_utils,
    },
    db::StorageInterface,
    routes::AppState,
    services,
    types::{
        api::{self, PaymentIdTypeExt},
        domain,
        storage::{self, enums as storage_enums},
    },
    utils::OptionExt,
};

#[derive(Debug, Clone, Copy, PaymentOperation)]
#[operation(ops = "all", flow = "authorize")]
pub struct PaymentUpdate;

#[async_trait]
impl<F: Send + Clone> GetTracker<F, PaymentData<F>, api::PaymentsRequest> for PaymentUpdate {
    #[instrument(skip_all)]
    async fn get_trackers<'a>(
        &'a self,
        state: &'a AppState,
        payment_id: &api::PaymentIdType,
        request: &api::PaymentsRequest,
        mandate_type: Option<api::MandateTransactionType>,
        merchant_account: &domain::MerchantAccount,
        key_store: &domain::MerchantKeyStore,
        auth_flow: services::AuthFlow,
    ) -> RouterResult<(
        BoxedOperation<'a, F, api::PaymentsRequest>,
        PaymentData<F>,
        Option<CustomerDetails>,
    )> {
        let (mut payment_intent, mut payment_attempt, currency): (_, _, storage_enums::Currency);

        let payment_id = payment_id
            .get_payment_intent_id()
            .change_context(errors::ApiErrorResponse::PaymentNotFound)?;
        let merchant_id = &merchant_account.merchant_id;
        let storage_scheme = merchant_account.storage_scheme;

        let db = &*state.store;

        payment_intent = db
            .find_payment_intent_by_payment_id_merchant_id(&payment_id, merchant_id, storage_scheme)
            .await
            .to_not_found_response(errors::ApiErrorResponse::PaymentNotFound)?;

        payment_intent.setup_future_usage = request
            .setup_future_usage
            .or(payment_intent.setup_future_usage);

        helpers::validate_customer_access(&payment_intent, auth_flow, request)?;

        helpers::validate_card_data(request.payment_method_data.clone())?;

        helpers::validate_payment_status_against_not_allowed_statuses(
            &payment_intent.status,
            &[
                storage_enums::IntentStatus::Failed,
                storage_enums::IntentStatus::Succeeded,
                storage_enums::IntentStatus::RequiresCapture,
            ],
            "update",
        )?;

        helpers::authenticate_client_secret(
            request.client_secret.as_ref(),
            &payment_intent,
            merchant_account.intent_fulfillment_time,
        )?;
        let (
            token,
            payment_method,
            payment_method_type,
            setup_mandate,
            recurring_mandate_payment_data,
            mandate_connector,
        ) = helpers::get_token_pm_type_mandate_details(
            state,
            request,
            mandate_type.clone(),
            merchant_account,
        )
        .await?;

        payment_intent = db
            .find_payment_intent_by_payment_id_merchant_id(&payment_id, merchant_id, storage_scheme)
            .await
            .to_not_found_response(errors::ApiErrorResponse::PaymentNotFound)?;

        payment_intent.order_details = request
            .get_order_details_as_value()
            .change_context(errors::ApiErrorResponse::InternalServerError)
            .attach_printable("Failed to convert order details to value")?
            .or(payment_intent.order_details);

        payment_attempt = db
            .find_payment_attempt_by_payment_id_merchant_id_attempt_id(
                payment_intent.payment_id.as_str(),
                merchant_id,
                payment_intent.active_attempt_id.as_str(),
                storage_scheme,
            )
            .await
            .to_not_found_response(errors::ApiErrorResponse::PaymentNotFound)?;

        currency = request
            .currency
            .or(payment_attempt.currency)
            .get_required_value("currency")?;

        payment_attempt.payment_method = payment_method.or(payment_attempt.payment_method);
        payment_attempt.payment_method_type =
            payment_method_type.or(payment_attempt.payment_method_type);
        let customer_details = helpers::get_customer_details_from_request(request);

        let amount = request
            .amount
            .unwrap_or_else(|| payment_attempt.amount.into());

        if request.confirm.unwrap_or(false) {
            helpers::validate_customer_id_mandatory_cases(
                request.shipping.is_some(),
                request.billing.is_some(),
                request.setup_future_usage.is_some(),
                &payment_intent
                    .customer_id
                    .clone()
                    .or_else(|| customer_details.customer_id.clone()),
            )?;
        }

        let shipping_address = helpers::create_or_find_address_for_payment_by_request(
            db,
            request.shipping.as_ref(),
            payment_intent.shipping_address_id.as_deref(),
            merchant_id,
            payment_intent
                .customer_id
                .as_ref()
                .or(customer_details.customer_id.as_ref()),
            key_store,
            &payment_intent.payment_id,
<<<<<<< HEAD
            merchant_account.storage_scheme,
=======
>>>>>>> 2a9e09d8
        )
        .await?;
        let billing_address = helpers::create_or_find_address_for_payment_by_request(
            db,
            request.billing.as_ref(),
            payment_intent.billing_address_id.as_deref(),
            merchant_id,
            payment_intent
                .customer_id
                .as_ref()
                .or(customer_details.customer_id.as_ref()),
            key_store,
            &payment_intent.payment_id,
<<<<<<< HEAD
            merchant_account.storage_scheme,
=======
>>>>>>> 2a9e09d8
        )
        .await?;

        payment_intent.shipping_address_id = shipping_address.clone().map(|x| x.address_id);
        payment_intent.billing_address_id = billing_address.clone().map(|x| x.address_id);

        payment_intent.allowed_payment_method_types = request
            .get_allowed_payment_method_types_as_value()
            .change_context(errors::ApiErrorResponse::InternalServerError)
            .attach_printable("Error converting allowed_payment_types to Value")?
            .or(payment_intent.allowed_payment_method_types);

        payment_intent.connector_metadata = request
            .get_connector_metadata_as_value()
            .change_context(errors::ApiErrorResponse::InternalServerError)
            .attach_printable("Error converting connector_metadata to Value")?
            .or(payment_intent.connector_metadata);

        payment_intent.feature_metadata = request
            .get_feature_metadata_as_value()
            .change_context(errors::ApiErrorResponse::InternalServerError)
            .attach_printable("Error converting feature_metadata to Value")?
            .or(payment_intent.feature_metadata);
        payment_intent.metadata = request.metadata.clone().or(payment_intent.metadata);
        Self::populate_payment_intent_with_request(&mut payment_intent, request);

        let token = token.or_else(|| payment_attempt.payment_token.clone());

        if request.confirm.unwrap_or(false) {
            helpers::validate_pm_or_token_given(
                &request.payment_method,
                &request.payment_method_data,
                &request.payment_method_type,
                &mandate_type,
                &token,
            )?;
        }

        let connector_response = db
            .find_connector_response_by_payment_id_merchant_id_attempt_id(
                &payment_intent.payment_id,
                &payment_intent.merchant_id,
                &payment_attempt.attempt_id,
                storage_scheme,
            )
            .await
            .map_err(|error| {
                error
                    .change_context(errors::ApiErrorResponse::InternalServerError)
                    .attach_printable("Database error when finding connector response")
            })?;

        let mandate_id = request
            .mandate_id
            .as_ref()
            .async_and_then(|mandate_id| async {
                let mandate = db
                    .find_mandate_by_merchant_id_mandate_id(merchant_id, mandate_id)
                    .await
                    .change_context(errors::ApiErrorResponse::MandateNotFound);
                Some(mandate.and_then(|mandate_obj| {
                    match (
                        mandate_obj.network_transaction_id,
                        mandate_obj.connector_mandate_ids,
                    ) {
                        (Some(network_tx_id), _) => Ok(api_models::payments::MandateIds {
                            mandate_id: mandate_obj.mandate_id,
                            mandate_reference_id: Some(
                                api_models::payments::MandateReferenceId::NetworkMandateId(
                                    network_tx_id,
                                ),
                            ),
                        }),
                        (_, Some(connector_mandate_id)) => connector_mandate_id
                        .parse_value("ConnectorMandateId")
                        .change_context(errors::ApiErrorResponse::MandateNotFound)
                        .map(|connector_id: api_models::payments::ConnectorMandateReferenceId| {
                            api_models::payments::MandateIds {
                                mandate_id: mandate_obj.mandate_id,
                                mandate_reference_id: Some(api_models::payments::MandateReferenceId::ConnectorMandateId(
                                    api_models::payments::ConnectorMandateReferenceId {
                                        connector_mandate_id: connector_id.connector_mandate_id,
                                        payment_method_id: connector_id.payment_method_id,
                                    },
                                ))
                            }
                         }),
                        (_, _) => Ok(api_models::payments::MandateIds {
                            mandate_id: mandate_obj.mandate_id,
                            mandate_reference_id: None,
                        }),
                    }
                }))
            })
            .await
            .transpose()?;
        let next_operation: BoxedOperation<'a, F, api::PaymentsRequest> =
            if request.confirm.unwrap_or(false) {
                Box::new(operations::PaymentConfirm)
            } else {
                Box::new(self)
            };

        payment_intent.status = match request.payment_method_data.as_ref() {
            Some(_) => {
                if request.confirm.unwrap_or(false) {
                    payment_intent.status
                } else {
                    storage_enums::IntentStatus::RequiresConfirmation
                }
            }
            None => storage_enums::IntentStatus::RequiresPaymentMethod,
        };

        Self::populate_payment_attempt_with_request(&mut payment_attempt, request);

        let creds_identifier = request
            .merchant_connector_details
            .as_ref()
            .map(|mcd| mcd.creds_identifier.to_owned());
        request
            .merchant_connector_details
            .to_owned()
            .async_map(|mcd| async {
                helpers::insert_merchant_connector_creds_to_config(
                    db,
                    merchant_account.merchant_id.as_str(),
                    mcd,
                )
                .await
            })
            .await
            .transpose()?;

        // The operation merges mandate data from both request and payment_attempt
        let setup_mandate = setup_mandate.map(Into::into);

        Ok((
            next_operation,
            PaymentData {
                flow: PhantomData,
                payment_intent,
                payment_attempt,
                currency,
                amount,
                email: request.email.clone(),
                mandate_id,
                mandate_connector,
                token,
                setup_mandate,
                address: PaymentAddress {
                    shipping: shipping_address.as_ref().map(|a| a.into()),
                    billing: billing_address.as_ref().map(|a| a.into()),
                },
                confirm: request.confirm,
                payment_method_data: request.payment_method_data.clone(),
                force_sync: None,
                refunds: vec![],
                disputes: vec![],
                attempts: None,
                connector_response,
                sessions_token: vec![],
                card_cvc: request.card_cvc.clone(),
                creds_identifier,
                pm_token: None,
                connector_customer_id: None,
                recurring_mandate_payment_data,
                ephemeral_key: None,
                multiple_capture_data: None,
                redirect_response: None,
                frm_message: None,
            },
            Some(customer_details),
        ))
    }
}

#[async_trait]
impl<F: Clone + Send> Domain<F, api::PaymentsRequest> for PaymentUpdate {
    #[instrument(skip_all)]
    async fn get_or_create_customer_details<'a>(
        &'a self,
        db: &dyn StorageInterface,
        payment_data: &mut PaymentData<F>,
        request: Option<CustomerDetails>,
        key_store: &domain::MerchantKeyStore,
    ) -> CustomResult<
        (
            BoxedOperation<'a, F, api::PaymentsRequest>,
            Option<domain::Customer>,
        ),
        errors::StorageError,
    > {
        helpers::create_customer_if_not_exist(
            Box::new(self),
            db,
            payment_data,
            request,
            &key_store.merchant_id,
            key_store,
        )
        .await
    }

    #[instrument(skip_all)]
    async fn make_pm_data<'a>(
        &'a self,
        state: &'a AppState,
        payment_data: &mut PaymentData<F>,
        _storage_scheme: storage_enums::MerchantStorageScheme,
    ) -> RouterResult<(
        BoxedOperation<'a, F, api::PaymentsRequest>,
        Option<api::PaymentMethodData>,
    )> {
        helpers::make_pm_data(Box::new(self), state, payment_data).await
    }

    #[instrument(skip_all)]
    async fn add_task_to_process_tracker<'a>(
        &'a self,
        _state: &'a AppState,
        _payment_attempt: &storage::PaymentAttempt,
        _requeue: bool,
        _schedule_time: Option<time::PrimitiveDateTime>,
    ) -> CustomResult<(), errors::ApiErrorResponse> {
        Ok(())
    }

    async fn get_connector<'a>(
        &'a self,
        _merchant_account: &domain::MerchantAccount,
        state: &AppState,
        request: &api::PaymentsRequest,
        _payment_intent: &storage::PaymentIntent,
        _key_store: &domain::MerchantKeyStore,
    ) -> CustomResult<api::ConnectorChoice, errors::ApiErrorResponse> {
        helpers::get_connector_default(state, request.routing.clone()).await
    }
}

#[async_trait]
impl<F: Clone> UpdateTracker<F, PaymentData<F>, api::PaymentsRequest> for PaymentUpdate {
    #[instrument(skip_all)]
    async fn update_trackers<'b>(
        &'b self,
        db: &dyn StorageInterface,
        mut payment_data: PaymentData<F>,
        customer: Option<domain::Customer>,
        storage_scheme: storage_enums::MerchantStorageScheme,
        _updated_customer: Option<storage::CustomerUpdate>,
        _key_store: &domain::MerchantKeyStore,
        _frm_suggestion: Option<FrmSuggestion>,
        _header_payload: api::HeaderPayload,
    ) -> RouterResult<(BoxedOperation<'b, F, api::PaymentsRequest>, PaymentData<F>)>
    where
        F: 'b + Send,
    {
        let is_payment_method_unavailable =
            payment_data.payment_attempt.payment_method_id.is_none()
                && payment_data.payment_intent.status
                    == storage_enums::IntentStatus::RequiresPaymentMethod;

        let payment_method = payment_data.payment_attempt.payment_method;

        let get_attempt_status = || {
            if is_payment_method_unavailable {
                storage_enums::AttemptStatus::PaymentMethodAwaited
            } else {
                storage_enums::AttemptStatus::ConfirmationAwaited
            }
        };

        let additional_pm_data = payment_data
            .payment_method_data
            .as_ref()
            .async_map(|payment_method_data| async {
                helpers::get_additional_payment_data(payment_method_data, db).await
            })
            .await
            .as_ref()
            .map(Encode::<api_models::payments::AdditionalPaymentData>::encode_to_value)
            .transpose()
            .change_context(errors::ApiErrorResponse::InternalServerError)
            .attach_printable("Failed to encode additional pm data")?;

        let business_sub_label = payment_data.payment_attempt.business_sub_label.clone();

        let payment_method_type = payment_data.payment_attempt.payment_method_type;
        let payment_experience = payment_data.payment_attempt.payment_experience;
        let amount_to_capture = payment_data.payment_attempt.amount_to_capture;
        let capture_method = payment_data.payment_attempt.capture_method;
        payment_data.payment_attempt = db
            .update_payment_attempt_with_attempt_id(
                payment_data.payment_attempt,
                storage::PaymentAttemptUpdate::Update {
                    amount: payment_data.amount.into(),
                    currency: payment_data.currency,
                    status: get_attempt_status(),
                    authentication_type: None,
                    payment_method,
                    payment_token: payment_data.token.clone(),
                    payment_method_data: additional_pm_data,
                    payment_experience,
                    payment_method_type,
                    business_sub_label,
                    amount_to_capture,
                    capture_method,
                },
                storage_scheme,
            )
            .await
            .to_not_found_response(errors::ApiErrorResponse::PaymentNotFound)?;

        let customer_id = customer.map(|c| c.customer_id);

        let intent_status = {
            let current_intent_status = payment_data.payment_intent.status;
            if is_payment_method_unavailable {
                storage_enums::IntentStatus::RequiresPaymentMethod
            } else if !payment_data.confirm.unwrap_or(true)
                || current_intent_status == storage_enums::IntentStatus::RequiresCustomerAction
            {
                storage_enums::IntentStatus::RequiresConfirmation
            } else {
                payment_data.payment_intent.status
            }
        };

        let (shipping_address, billing_address) = (
            payment_data.payment_intent.shipping_address_id.clone(),
            payment_data.payment_intent.billing_address_id.clone(),
        );

        let return_url = payment_data.payment_intent.return_url.clone();
        let setup_future_usage = payment_data.payment_intent.setup_future_usage;
        let business_label = payment_data.payment_intent.business_label.clone();
        let business_country = payment_data.payment_intent.business_country;
        let description = payment_data.payment_intent.description.clone();
        let statement_descriptor_name = payment_data
            .payment_intent
            .statement_descriptor_name
            .clone();
        let statement_descriptor_suffix = payment_data
            .payment_intent
            .statement_descriptor_suffix
            .clone();
        let order_details = payment_data.payment_intent.order_details.clone();
        let metadata = payment_data.payment_intent.metadata.clone();

        payment_data.payment_intent = db
            .update_payment_intent(
                payment_data.payment_intent,
                storage::PaymentIntentUpdate::Update {
                    amount: payment_data.amount.into(),
                    currency: payment_data.currency,
                    setup_future_usage,
                    status: intent_status,
                    customer_id: customer_id.clone(),
                    shipping_address_id: shipping_address,
                    billing_address_id: billing_address,
                    return_url,
                    business_country,
                    business_label,
                    description,
                    statement_descriptor_name,
                    statement_descriptor_suffix,
                    order_details,
                    metadata,
                    payment_confirm_source: None,
                },
                storage_scheme,
            )
            .await
            .to_not_found_response(errors::ApiErrorResponse::PaymentNotFound)?;

        payment_data.mandate_id = payment_data.mandate_id.clone();

        Ok((
            payments::is_confirm(self, payment_data.confirm),
            payment_data,
        ))
    }
}

impl<F: Send + Clone> ValidateRequest<F, api::PaymentsRequest> for PaymentUpdate {
    #[instrument(skip_all)]
    fn validate_request<'a, 'b>(
        &'b self,
        request: &api::PaymentsRequest,
        merchant_account: &'a domain::MerchantAccount,
    ) -> RouterResult<(
        BoxedOperation<'b, F, api::PaymentsRequest>,
        operations::ValidateResult<'a>,
    )> {
        helpers::validate_customer_details_in_request(request)?;
        let given_payment_id = match &request.payment_id {
            Some(id_type) => Some(
                id_type
                    .get_payment_intent_id()
                    .change_context(errors::ApiErrorResponse::PaymentNotFound)?,
            ),
            None => None,
        };

        let request_merchant_id = request.merchant_id.as_deref();
        helpers::validate_merchant_id(&merchant_account.merchant_id, request_merchant_id)
            .change_context(errors::ApiErrorResponse::InvalidDataFormat {
                field_name: "merchant_id".to_string(),
                expected_format: "merchant_id from merchant account".to_string(),
            })?;

        helpers::validate_request_amount_and_amount_to_capture(
            request.amount,
            request.amount_to_capture,
        )
        .change_context(errors::ApiErrorResponse::InvalidDataFormat {
            field_name: "amount_to_capture".to_string(),
            expected_format: "amount_to_capture lesser than or equal to amount".to_string(),
        })?;

        helpers::validate_payment_method_fields_present(request)?;

        let mandate_type = helpers::validate_mandate(request, false)?;
        let payment_id = core_utils::get_or_generate_id("payment_id", &given_payment_id, "pay")?;

        Ok((
            Box::new(self),
            operations::ValidateResult {
                merchant_id: &merchant_account.merchant_id,
                payment_id: api::PaymentIdType::PaymentIntentId(payment_id),
                mandate_type,
                storage_scheme: merchant_account.storage_scheme,
                requeue: matches!(
                    request.retry_action,
                    Some(api_models::enums::RetryAction::Requeue)
                ),
            },
        ))
    }
}

impl PaymentUpdate {
    fn populate_payment_attempt_with_request(
        payment_attempt: &mut storage::PaymentAttempt,
        request: &api::PaymentsRequest,
    ) {
        request
            .business_sub_label
            .clone()
            .map(|bsl| payment_attempt.business_sub_label.replace(bsl));
        request
            .payment_method_type
            .map(|pmt| payment_attempt.payment_method_type.replace(pmt));
        request
            .payment_experience
            .map(|experience| payment_attempt.payment_experience.replace(experience));
        payment_attempt.amount_to_capture = request
            .amount_to_capture
            .or(payment_attempt.amount_to_capture);
        request
            .capture_method
            .map(|i| payment_attempt.capture_method.replace(i));
    }
    fn populate_payment_intent_with_request(
        payment_intent: &mut storage::PaymentIntent,
        request: &api::PaymentsRequest,
    ) {
        request
            .return_url
            .clone()
            .map(|i| payment_intent.return_url.replace(i.to_string()));

        payment_intent.business_country = request.business_country;

        payment_intent.business_label = request.business_label.clone();

        request
            .description
            .clone()
            .map(|i| payment_intent.description.replace(i));

        request
            .statement_descriptor_name
            .clone()
            .map(|i| payment_intent.statement_descriptor_name.replace(i));

        request
            .statement_descriptor_suffix
            .clone()
            .map(|i| payment_intent.statement_descriptor_suffix.replace(i));

        request
            .client_secret
            .clone()
            .map(|i| payment_intent.client_secret.replace(i));
    }
}<|MERGE_RESOLUTION|>--- conflicted
+++ resolved
@@ -157,10 +157,7 @@
                 .or(customer_details.customer_id.as_ref()),
             key_store,
             &payment_intent.payment_id,
-<<<<<<< HEAD
             merchant_account.storage_scheme,
-=======
->>>>>>> 2a9e09d8
         )
         .await?;
         let billing_address = helpers::create_or_find_address_for_payment_by_request(
@@ -174,10 +171,7 @@
                 .or(customer_details.customer_id.as_ref()),
             key_store,
             &payment_intent.payment_id,
-<<<<<<< HEAD
             merchant_account.storage_scheme,
-=======
->>>>>>> 2a9e09d8
         )
         .await?;
 
