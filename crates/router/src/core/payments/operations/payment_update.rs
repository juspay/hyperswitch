use std::marker::PhantomData;

use api_models::{
    enums::FrmSuggestion,
    mandates::RecurringDetails,
    payments::{Address, RequestSurchargeDetails},
};
use async_trait::async_trait;
use common_utils::{
    ext_traits::{AsyncExt, Encode, ValueExt},
    pii::Email,
};
use error_stack::{report, ResultExt};
use hyperswitch_domain_models::payments::payment_intent::CustomerData;
use router_derive::PaymentOperation;
use router_env::{instrument, tracing};

use super::{BoxedOperation, Domain, GetTracker, Operation, UpdateTracker, ValidateRequest};
use crate::{
    core::{
        errors::{self, CustomResult, RouterResult, StorageErrorExt},
        mandate::helpers as m_helpers,
        payment_methods::cards::create_encrypted_data,
        payments::{self, helpers, operations, CustomerDetails, PaymentAddress, PaymentData},
        utils as core_utils,
    },
    db::StorageInterface,
    routes::{app::ReqState, SessionState},
    services,
    types::{
        api::{self, PaymentIdTypeExt},
        domain,
        storage::{self, enums as storage_enums, payment_attempt::PaymentAttemptExt},
    },
    utils::OptionExt,
};

#[derive(Debug, Clone, Copy, PaymentOperation)]
#[operation(operations = "all", flow = "authorize")]
pub struct PaymentUpdate;

#[async_trait]
impl<F: Send + Clone> GetTracker<F, PaymentData<F>, api::PaymentsRequest> for PaymentUpdate {
    #[instrument(skip_all)]
    async fn get_trackers<'a>(
        &'a self,
        state: &'a SessionState,
        payment_id: &api::PaymentIdType,
        request: &api::PaymentsRequest,
        merchant_account: &domain::MerchantAccount,
        key_store: &domain::MerchantKeyStore,
        auth_flow: services::AuthFlow,
        _payment_confirm_source: Option<common_enums::PaymentSource>,
    ) -> RouterResult<operations::GetTrackerResponse<'a, F, api::PaymentsRequest>> {
        let (mut payment_intent, mut payment_attempt, currency): (_, _, storage_enums::Currency);

        let payment_id = payment_id
            .get_payment_intent_id()
            .change_context(errors::ApiErrorResponse::PaymentNotFound)?;
        let merchant_id = &merchant_account.merchant_id;
        let storage_scheme = merchant_account.storage_scheme;

        let db = &*state.store;

        payment_intent = db
            .find_payment_intent_by_payment_id_merchant_id(
                &payment_id,
                merchant_id,
                key_store,
                storage_scheme,
            )
            .await
            .to_not_found_response(errors::ApiErrorResponse::PaymentNotFound)?;

        if let Some(order_details) = &request.order_details {
            helpers::validate_order_details_amount(
                order_details.to_owned(),
                payment_intent.amount.get_amount_as_i64(),
                false,
            )?;
        }

        payment_intent.setup_future_usage = request
            .setup_future_usage
            .or(payment_intent.setup_future_usage);

        helpers::validate_customer_access(&payment_intent, auth_flow, request)?;

        helpers::validate_card_data(
            request
                .payment_method_data
                .as_ref()
                .and_then(|pmd| pmd.payment_method_data.clone()),
        )?;

        helpers::validate_payment_status_against_not_allowed_statuses(
            &payment_intent.status,
            &[
                storage_enums::IntentStatus::Failed,
                storage_enums::IntentStatus::Succeeded,
                storage_enums::IntentStatus::PartiallyCaptured,
                storage_enums::IntentStatus::RequiresCapture,
            ],
            "update",
        )?;

        helpers::authenticate_client_secret(request.client_secret.as_ref(), &payment_intent)?;

        payment_intent.order_details = request
            .get_order_details_as_value()
            .change_context(errors::ApiErrorResponse::InternalServerError)
            .attach_printable("Failed to convert order details to value")?
            .or(payment_intent.order_details);

        payment_attempt = db
            .find_payment_attempt_by_payment_id_merchant_id_attempt_id(
                payment_intent.payment_id.as_str(),
                merchant_id,
                payment_intent.active_attempt.get_id().as_str(),
                storage_scheme,
            )
            .await
            .to_not_found_response(errors::ApiErrorResponse::PaymentNotFound)?;

        let customer_acceptance = request.customer_acceptance.clone().map(From::from);
        let recurring_details = request.recurring_details.clone();

        let mandate_type = m_helpers::get_mandate_type(
            request.mandate_data.clone(),
            request.off_session,
            payment_intent.setup_future_usage,
            request.customer_acceptance.clone(),
            request.payment_token.clone(),
        )
        .change_context(errors::ApiErrorResponse::MandateValidationFailed {
            reason: "Expected one out of recurring_details and mandate_data but got both".into(),
        })?;

        let m_helpers::MandateGenericData {
            token,
            payment_method,
            payment_method_type,
            mandate_data,
            recurring_mandate_payment_data,
            mandate_connector,
            payment_method_info,
        } = helpers::get_token_pm_type_mandate_details(
            state,
            request,
            mandate_type.to_owned(),
            merchant_account,
            key_store,
            None,
            &payment_intent.customer_id,
        )
        .await?;
        helpers::validate_amount_to_capture_and_capture_method(Some(&payment_attempt), request)?;

        helpers::validate_request_amount_and_amount_to_capture(
            request.amount,
            request.amount_to_capture,
            request
                .surcharge_details
                .or(payment_attempt.get_surcharge_details()),
        )
        .change_context(errors::ApiErrorResponse::InvalidDataFormat {
            field_name: "amount_to_capture".to_string(),
            expected_format: "amount_to_capture lesser than or equal to amount".to_string(),
        })?;

        currency = request
            .currency
            .or(payment_attempt.currency)
            .get_required_value("currency")?;

        payment_attempt.payment_method = payment_method.or(payment_attempt.payment_method);
        payment_attempt.payment_method_type =
            payment_method_type.or(payment_attempt.payment_method_type);
        let customer_details = helpers::get_customer_details_from_request(request);

        let amount = request
            .amount
            .unwrap_or_else(|| payment_attempt.amount.into());

        if request.confirm.unwrap_or(false) {
            helpers::validate_customer_id_mandatory_cases(
                request.setup_future_usage.is_some(),
                payment_intent
                    .customer_id
                    .as_ref()
                    .or(customer_details.customer_id.as_ref()),
            )?;
        }

        let shipping_address = helpers::create_or_update_address_for_payment_by_request(
            db,
            request.shipping.as_ref(),
            payment_intent.shipping_address_id.as_deref(),
            merchant_id,
            payment_intent
                .customer_id
                .as_ref()
                .or(customer_details.customer_id.as_ref()),
            key_store,
            &payment_intent.payment_id,
            merchant_account.storage_scheme,
        )
        .await?;
        let billing_address = helpers::create_or_update_address_for_payment_by_request(
            db,
            request.billing.as_ref(),
            payment_intent.billing_address_id.as_deref(),
            merchant_id,
            payment_intent
                .customer_id
                .as_ref()
                .or(customer_details.customer_id.as_ref()),
            key_store,
            &payment_intent.payment_id,
            merchant_account.storage_scheme,
        )
        .await?;

        let billing_details: Option<Address> = billing_address.as_ref().map(From::from);
        payment_intent.billing_address_details = billing_details
            .clone()
            .async_and_then(|billing_details| async move {
                create_encrypted_data(key_store, billing_details.address.clone()).await
            })
            .await;

        let payment_method_billing = helpers::create_or_update_address_for_payment_by_request(
            db,
            request
                .payment_method_data
                .as_ref()
                .and_then(|pmd| pmd.billing.as_ref()),
            payment_attempt.payment_method_billing_address_id.as_deref(),
            merchant_id,
            payment_intent
                .customer_id
                .as_ref()
                .or(customer_details.customer_id.as_ref()),
            key_store,
            &payment_intent.payment_id,
            merchant_account.storage_scheme,
        )
        .await?;

        payment_intent.shipping_address_id = shipping_address.clone().map(|x| x.address_id);
        payment_intent.billing_address_id = billing_address.clone().map(|x| x.address_id);
        payment_attempt.payment_method_billing_address_id = payment_method_billing
            .as_ref()
            .map(|payment_method_billing| payment_method_billing.address_id.clone());

        payment_intent.allowed_payment_method_types = request
            .get_allowed_payment_method_types_as_value()
            .change_context(errors::ApiErrorResponse::InternalServerError)
            .attach_printable("Error converting allowed_payment_types to Value")?
            .or(payment_intent.allowed_payment_method_types);

        payment_intent.connector_metadata = request
            .get_connector_metadata_as_value()
            .change_context(errors::ApiErrorResponse::InternalServerError)
            .attach_printable("Error converting connector_metadata to Value")?
            .or(payment_intent.connector_metadata);

        payment_intent.feature_metadata = request
            .get_feature_metadata_as_value()
            .change_context(errors::ApiErrorResponse::InternalServerError)
            .attach_printable("Error converting feature_metadata to Value")?
            .or(payment_intent.feature_metadata);
        payment_intent.metadata = request.metadata.clone().or(payment_intent.metadata);
        payment_intent.frm_metadata = request.frm_metadata.clone().or(payment_intent.frm_metadata);
        Self::populate_payment_intent_with_request(&mut payment_intent, request);

        let token = token.or_else(|| payment_attempt.payment_token.clone());

        if request.confirm.unwrap_or(false) {
            helpers::validate_pm_or_token_given(
                &request.payment_method,
                &request
                    .payment_method_data
                    .as_ref()
                    .and_then(|pmd| pmd.payment_method_data.clone()),
                &request.payment_method_type,
                &mandate_type,
                &token,
            )?;
        }

        let token_data = if let Some(token) = token.clone() {
            Some(helpers::retrieve_payment_token_data(state, token, payment_method).await?)
        } else {
            None
        };

        let mandate_id = request
            .mandate_id
            .as_ref()
            .or_else(|| {
            request.recurring_details
                .as_ref()
                .and_then(|recurring_details| match recurring_details {
                    RecurringDetails::MandateId(id) => Some(id),
                    _ => None,
                })
        })
            .async_and_then(|mandate_id| async {
                let mandate = db
                    .find_mandate_by_merchant_id_mandate_id(merchant_id, mandate_id, merchant_account.storage_scheme)
                    .await
                    .change_context(errors::ApiErrorResponse::MandateNotFound);
                Some(mandate.and_then(|mandate_obj| {
                    match (
                        mandate_obj.network_transaction_id,
                        mandate_obj.connector_mandate_ids,
                    ) {
                        (Some(network_tx_id), _) => Ok(api_models::payments::MandateIds {
                            mandate_id: Some(mandate_obj.mandate_id),
                            mandate_reference_id: Some(
                                api_models::payments::MandateReferenceId::NetworkMandateId(
                                    network_tx_id,
                                ),
                            ),
                        }),
                        (_, Some(connector_mandate_id)) => connector_mandate_id
                        .parse_value("ConnectorMandateId")
                        .change_context(errors::ApiErrorResponse::MandateNotFound)
                        .map(|connector_id: api_models::payments::ConnectorMandateReferenceId| {
                            api_models::payments::MandateIds {
                                mandate_id: Some(mandate_obj.mandate_id),
                                mandate_reference_id: Some(api_models::payments::MandateReferenceId::ConnectorMandateId(
                                    api_models::payments::ConnectorMandateReferenceId {connector_mandate_id:connector_id.connector_mandate_id,payment_method_id:connector_id.payment_method_id, update_history: None },
                                ))
                            }
                         }),
                        (_, _) => Ok(api_models::payments::MandateIds {
                            mandate_id: Some(mandate_obj.mandate_id),
                            mandate_reference_id: None,
                        }),
                    }
                }))
            })
            .await
            .transpose()?;
        let (next_operation, amount): (BoxedOperation<'a, F, api::PaymentsRequest>, _) =
            if request.confirm.unwrap_or(false) {
                let amount = {
                    let amount = request
                        .amount
                        .map(Into::into)
                        .unwrap_or(payment_attempt.amount);
                    payment_attempt.amount = amount;
                    payment_intent.amount = amount;
                    let surcharge_amount = request
                        .surcharge_details
                        .as_ref()
                        .map(RequestSurchargeDetails::get_total_surcharge_amount)
                        .or(payment_attempt.get_total_surcharge_amount());
                    amount + surcharge_amount.unwrap_or_default()
                };
                (Box::new(operations::PaymentConfirm), amount.into())
            } else {
                (Box::new(self), amount)
            };

        payment_intent.status = if request
            .payment_method_data
            .as_ref()
            .is_some_and(|payment_method_data| payment_method_data.payment_method_data.is_some())
        {
            if request.confirm.unwrap_or(false) {
                payment_intent.status
            } else {
                storage_enums::IntentStatus::RequiresConfirmation
            }
        } else {
            storage_enums::IntentStatus::RequiresPaymentMethod
        };

        payment_intent.request_external_three_ds_authentication = request
            .request_external_three_ds_authentication
            .or(payment_intent.request_external_three_ds_authentication);

        payment_intent.merchant_order_reference_id = request
            .merchant_order_reference_id
            .clone()
            .or(payment_intent.merchant_order_reference_id);

        Self::populate_payment_attempt_with_request(&mut payment_attempt, request);

        let creds_identifier = request
            .merchant_connector_details
            .as_ref()
            .map(|mcd| mcd.creds_identifier.to_owned());
        request
            .merchant_connector_details
            .to_owned()
            .async_map(|mcd| async {
                helpers::insert_merchant_connector_creds_to_config(
                    db,
                    merchant_account.merchant_id.as_str(),
                    mcd,
                )
                .await
            })
            .await
            .transpose()?;

        // The operation merges mandate data from both request and payment_attempt
        let setup_mandate = mandate_data.map(Into::into);
        let mandate_details_present =
            payment_attempt.mandate_details.is_some() || request.mandate_data.is_some();
        helpers::validate_mandate_data_and_future_usage(
            payment_intent.setup_future_usage,
            mandate_details_present,
        )?;
        let profile_id = payment_intent
            .profile_id
            .as_ref()
            .get_required_value("profile_id")
            .change_context(errors::ApiErrorResponse::InternalServerError)
            .attach_printable("'profile_id' not set in payment intent")?;

        let business_profile = db
            .find_business_profile_by_profile_id(profile_id)
            .await
            .to_not_found_response(errors::ApiErrorResponse::BusinessProfileNotFound {
                id: profile_id.to_string(),
            })?;

        let surcharge_details = request.surcharge_details.map(|request_surcharge_details| {
            payments::types::SurchargeDetails::from((&request_surcharge_details, &payment_attempt))
        });

        let payment_data = PaymentData {
            flow: PhantomData,
            payment_intent,
            payment_attempt,
            currency,
            amount,
            email: request.email.clone(),
            mandate_id,
            mandate_connector,
            token,
            token_data,
            setup_mandate,
            customer_acceptance,
            address: PaymentAddress::new(
                shipping_address.as_ref().map(From::from),
                billing_details,
                payment_method_billing.as_ref().map(From::from),
                business_profile.use_billing_as_payment_method_billing,
            ),
            confirm: request.confirm,
            payment_method_data: request
                .payment_method_data
                .as_ref()
                .and_then(|pmd| pmd.payment_method_data.clone()),
            payment_method_info,
            force_sync: None,
            refunds: vec![],
            disputes: vec![],
            attempts: None,
            sessions_token: vec![],
            card_cvc: request.card_cvc.clone(),
            creds_identifier,
            pm_token: None,
            connector_customer_id: None,
            recurring_mandate_payment_data,
            ephemeral_key: None,
            multiple_capture_data: None,
            redirect_response: None,
            surcharge_details,
            frm_message: None,
            payment_link_data: None,
            incremental_authorization_details: None,
            authorizations: vec![],
            authentication: None,
            recurring_details,
            poll_config: None,
        };

        let get_trackers_response = operations::GetTrackerResponse {
            operation: next_operation,
            customer_details: Some(customer_details),
            payment_data,
            business_profile,
            mandate_type,
        };

        Ok(get_trackers_response)
    }
}

#[async_trait]
impl<F: Clone + Send> Domain<F, api::PaymentsRequest> for PaymentUpdate {
    #[instrument(skip_all)]
    async fn get_or_create_customer_details<'a>(
        &'a self,
        db: &dyn StorageInterface,
        payment_data: &mut PaymentData<F>,
        request: Option<CustomerDetails>,
        key_store: &domain::MerchantKeyStore,
        storage_scheme: common_enums::enums::MerchantStorageScheme,
    ) -> CustomResult<
        (
            BoxedOperation<'a, F, api::PaymentsRequest>,
            Option<domain::Customer>,
        ),
        errors::StorageError,
    > {
        helpers::create_customer_if_not_exist(
            Box::new(self),
            db,
            payment_data,
            request,
            &key_store.merchant_id,
            key_store,
            storage_scheme,
        )
        .await
    }

    #[instrument(skip_all)]
    async fn make_pm_data<'a>(
        &'a self,
        state: &'a SessionState,
        payment_data: &mut PaymentData<F>,
        storage_scheme: storage_enums::MerchantStorageScheme,
        merchant_key_store: &domain::MerchantKeyStore,
        customer: &Option<domain::Customer>,
        business_profile: Option<&diesel_models::business_profile::BusinessProfile>,
    ) -> RouterResult<(
        BoxedOperation<'a, F, api::PaymentsRequest>,
        Option<api::PaymentMethodData>,
        Option<String>,
    )> {
        helpers::make_pm_data(
            Box::new(self),
            state,
            payment_data,
            merchant_key_store,
            customer,
            storage_scheme,
            business_profile,
        )
        .await
    }

    #[instrument(skip_all)]
    async fn add_task_to_process_tracker<'a>(
        &'a self,
        _state: &'a SessionState,
        _payment_attempt: &storage::PaymentAttempt,
        _requeue: bool,
        _schedule_time: Option<time::PrimitiveDateTime>,
    ) -> CustomResult<(), errors::ApiErrorResponse> {
        Ok(())
    }

    async fn get_connector<'a>(
        &'a self,
        _merchant_account: &domain::MerchantAccount,
        state: &SessionState,
        request: &api::PaymentsRequest,
        _payment_intent: &storage::PaymentIntent,
        _key_store: &domain::MerchantKeyStore,
    ) -> CustomResult<api::ConnectorChoice, errors::ApiErrorResponse> {
        helpers::get_connector_default(state, request.routing.clone()).await
    }

    #[instrument(skip_all)]
    async fn guard_payment_against_blocklist<'a>(
        &'a self,
        _state: &SessionState,
        _merchant_account: &domain::MerchantAccount,
        _key_store: &domain::MerchantKeyStore,
        _payment_data: &mut PaymentData<F>,
    ) -> CustomResult<bool, errors::ApiErrorResponse> {
        Ok(false)
    }
}

#[async_trait]
impl<F: Clone> UpdateTracker<F, PaymentData<F>, api::PaymentsRequest> for PaymentUpdate {
    #[instrument(skip_all)]
    async fn update_trackers<'b>(
        &'b self,
        state: &'b SessionState,
        _req_state: ReqState,
        mut payment_data: PaymentData<F>,
        customer: Option<domain::Customer>,
        storage_scheme: storage_enums::MerchantStorageScheme,
        _updated_customer: Option<storage::CustomerUpdate>,
        key_store: &domain::MerchantKeyStore,
        _frm_suggestion: Option<FrmSuggestion>,
        _header_payload: api::HeaderPayload,
    ) -> RouterResult<(BoxedOperation<'b, F, api::PaymentsRequest>, PaymentData<F>)>
    where
        F: 'b + Send,
    {
        let is_payment_method_unavailable =
            payment_data.payment_attempt.payment_method_id.is_none()
                && payment_data.payment_intent.status
                    == storage_enums::IntentStatus::RequiresPaymentMethod;

        let payment_method = payment_data.payment_attempt.payment_method;

        let get_attempt_status = || {
            if is_payment_method_unavailable {
                storage_enums::AttemptStatus::PaymentMethodAwaited
            } else {
                storage_enums::AttemptStatus::ConfirmationAwaited
            }
        };
        let profile_id = payment_data
            .payment_intent
            .profile_id
            .as_ref()
            .get_required_value("profile_id")
            .change_context(errors::ApiErrorResponse::InternalServerError)
            .attach_printable("'profile_id' not set in payment intent")?;

        let additional_pm_data = payment_data
            .payment_method_data
            .as_ref()
            .async_map(|payment_method_data| async {
                helpers::get_additional_payment_data(payment_method_data, &*state.store, profile_id)
                    .await
            })
            .await
            .as_ref()
            .map(Encode::encode_to_value)
            .transpose()
            .change_context(errors::ApiErrorResponse::InternalServerError)
            .attach_printable("Failed to encode additional pm data")?;

        let business_sub_label = payment_data.payment_attempt.business_sub_label.clone();

        let payment_method_type = payment_data.payment_attempt.payment_method_type;
        let payment_experience = payment_data.payment_attempt.payment_experience;
        let amount_to_capture = payment_data.payment_attempt.amount_to_capture;
        let capture_method = payment_data.payment_attempt.capture_method;
        let payment_method_billing_address_id = payment_data
            .payment_attempt
            .payment_method_billing_address_id
            .clone();

        let surcharge_amount = payment_data
            .surcharge_details
            .as_ref()
            .map(|surcharge_details| surcharge_details.surcharge_amount);
        let tax_amount = payment_data
            .surcharge_details
            .as_ref()
            .map(|surcharge_details| surcharge_details.tax_on_surcharge_amount);
        payment_data.payment_attempt = state
            .store
            .update_payment_attempt_with_attempt_id(
                payment_data.payment_attempt,
                storage::PaymentAttemptUpdate::Update {
                    amount: payment_data.amount.into(),
                    currency: payment_data.currency,
                    status: get_attempt_status(),
                    authentication_type: None,
                    payment_method,
                    payment_token: payment_data.token.clone(),
                    payment_method_data: additional_pm_data,
                    payment_experience,
                    payment_method_type,
                    business_sub_label,
                    amount_to_capture,
                    capture_method,
                    surcharge_amount,
                    tax_amount,
                    fingerprint_id: None,
                    payment_method_billing_address_id,
                    updated_by: storage_scheme.to_string(),
                },
                storage_scheme,
            )
            .await
            .to_not_found_response(errors::ApiErrorResponse::PaymentNotFound)?;

        let customer_id = customer.clone().map(|c| c.customer_id);

        let intent_status = {
            let current_intent_status = payment_data.payment_intent.status;
            if is_payment_method_unavailable {
                storage_enums::IntentStatus::RequiresPaymentMethod
            } else if !payment_data.confirm.unwrap_or(true)
                || current_intent_status == storage_enums::IntentStatus::RequiresCustomerAction
            {
                storage_enums::IntentStatus::RequiresConfirmation
            } else {
                payment_data.payment_intent.status
            }
        };

        let (shipping_address, billing_address) = (
            payment_data.payment_intent.shipping_address_id.clone(),
            payment_data.payment_intent.billing_address_id.clone(),
        );

        let customer_details = payment_data.payment_intent.customer_details.clone();

        let return_url = payment_data.payment_intent.return_url.clone();
        let setup_future_usage = payment_data.payment_intent.setup_future_usage;
        let business_label = payment_data.payment_intent.business_label.clone();
        let business_country = payment_data.payment_intent.business_country;
        let description = payment_data.payment_intent.description.clone();
        let statement_descriptor_name = payment_data
            .payment_intent
            .statement_descriptor_name
            .clone();
        let statement_descriptor_suffix = payment_data
            .payment_intent
            .statement_descriptor_suffix
            .clone();
        let order_details = payment_data.payment_intent.order_details.clone();
        let metadata = payment_data.payment_intent.metadata.clone();
        let frm_metadata = payment_data.payment_intent.frm_metadata.clone();
        let session_expiry = payment_data.payment_intent.session_expiry;
<<<<<<< HEAD
        let billing_address_details = payment_data.payment_intent.billing_address_details.clone();
=======
        let merchant_order_reference_id = payment_data
            .payment_intent
            .merchant_order_reference_id
            .clone();

>>>>>>> 957efac0
        payment_data.payment_intent = state
            .store
            .update_payment_intent(
                payment_data.payment_intent.clone(),
                storage::PaymentIntentUpdate::Update {
                    amount: payment_data.amount.into(),
                    currency: payment_data.currency,
                    setup_future_usage,
                    status: intent_status,
                    customer_id: customer_id.clone(),
                    shipping_address_id: shipping_address,
                    billing_address_id: billing_address,
                    return_url,
                    business_country,
                    business_label,
                    description,
                    statement_descriptor_name,
                    statement_descriptor_suffix,
                    order_details,
                    metadata,
                    payment_confirm_source: None,
                    updated_by: storage_scheme.to_string(),
                    fingerprint_id: None,
                    session_expiry,
                    request_external_three_ds_authentication: payment_data
                        .payment_intent
                        .request_external_three_ds_authentication,
                    frm_metadata,
                    customer_details,
<<<<<<< HEAD
                    billing_address_details,
=======
                    merchant_order_reference_id,
>>>>>>> 957efac0
                },
                key_store,
                storage_scheme,
            )
            .await
            .to_not_found_response(errors::ApiErrorResponse::PaymentNotFound)?;

        Ok((
            payments::is_confirm(self, payment_data.confirm),
            payment_data,
        ))
    }
}

impl TryFrom<domain::Customer> for CustomerData {
    type Error = errors::ApiErrorResponse;
    fn try_from(value: domain::Customer) -> Result<Self, Self::Error> {
        Ok(Self {
            name: value.name.map(|name| name.into_inner()),
            email: value.email.map(Email::from),
            phone: value.phone.map(|ph| ph.into_inner()),
            phone_country_code: value.phone_country_code,
        })
    }
}

impl<F: Send + Clone> ValidateRequest<F, api::PaymentsRequest> for PaymentUpdate {
    #[instrument(skip_all)]
    fn validate_request<'a, 'b>(
        &'b self,
        request: &api::PaymentsRequest,
        merchant_account: &'a domain::MerchantAccount,
    ) -> RouterResult<(
        BoxedOperation<'b, F, api::PaymentsRequest>,
        operations::ValidateResult<'a>,
    )> {
        helpers::validate_customer_details_in_request(request)?;
        if let Some(amount) = request.amount {
            helpers::validate_max_amount(amount)?;
        }
        if let Some(session_expiry) = &request.session_expiry {
            helpers::validate_session_expiry(session_expiry.to_owned())?;
        }
        let payment_id = request
            .payment_id
            .clone()
            .ok_or(report!(errors::ApiErrorResponse::PaymentNotFound))?;

        let request_merchant_id = request.merchant_id.as_deref();
        helpers::validate_merchant_id(&merchant_account.merchant_id, request_merchant_id)
            .change_context(errors::ApiErrorResponse::InvalidDataFormat {
                field_name: "merchant_id".to_string(),
                expected_format: "merchant_id from merchant account".to_string(),
            })?;

        helpers::validate_request_amount_and_amount_to_capture(
            request.amount,
            request.amount_to_capture,
            request.surcharge_details,
        )
        .change_context(errors::ApiErrorResponse::InvalidDataFormat {
            field_name: "amount_to_capture".to_string(),
            expected_format: "amount_to_capture lesser than or equal to amount".to_string(),
        })?;

        helpers::validate_payment_method_fields_present(request)?;

        let _mandate_type = helpers::validate_mandate(request, false)?;

        helpers::validate_recurring_details_and_token(
            &request.recurring_details,
            &request.payment_token,
            &request.mandate_id,
        )?;

        let _request_straight_through: Option<api::routing::StraightThroughAlgorithm> = request
            .routing
            .clone()
            .map(|val| val.parse_value("RoutingAlgorithm"))
            .transpose()
            .change_context(errors::ApiErrorResponse::InvalidRequestData {
                message: "Invalid straight through routing rules format".to_string(),
            })
            .attach_printable("Invalid straight through routing rules format")?;

        Ok((
            Box::new(self),
            operations::ValidateResult {
                merchant_id: &merchant_account.merchant_id,
                payment_id: payment_id.and_then(|id| core_utils::validate_id(id, "payment_id"))?,
                storage_scheme: merchant_account.storage_scheme,
                requeue: matches!(
                    request.retry_action,
                    Some(api_models::enums::RetryAction::Requeue)
                ),
            },
        ))
    }
}

impl PaymentUpdate {
    fn populate_payment_attempt_with_request(
        payment_attempt: &mut storage::PaymentAttempt,
        request: &api::PaymentsRequest,
    ) {
        request
            .business_sub_label
            .clone()
            .map(|bsl| payment_attempt.business_sub_label.replace(bsl));
        request
            .payment_method_type
            .map(|pmt| payment_attempt.payment_method_type.replace(pmt));
        request
            .payment_experience
            .map(|experience| payment_attempt.payment_experience.replace(experience));
        payment_attempt.amount_to_capture = request
            .amount_to_capture
            .or(payment_attempt.amount_to_capture);
        request
            .capture_method
            .map(|i| payment_attempt.capture_method.replace(i));
    }
    fn populate_payment_intent_with_request(
        payment_intent: &mut storage::PaymentIntent,
        request: &api::PaymentsRequest,
    ) {
        request
            .return_url
            .clone()
            .map(|i| payment_intent.return_url.replace(i.to_string()));

        payment_intent.business_country = request.business_country;

        payment_intent
            .business_label
            .clone_from(&request.business_label);

        request
            .description
            .clone()
            .map(|i| payment_intent.description.replace(i));

        request
            .statement_descriptor_name
            .clone()
            .map(|i| payment_intent.statement_descriptor_name.replace(i));

        request
            .statement_descriptor_suffix
            .clone()
            .map(|i| payment_intent.statement_descriptor_suffix.replace(i));

        request
            .client_secret
            .clone()
            .map(|i| payment_intent.client_secret.replace(i));
    }
}<|MERGE_RESOLUTION|>--- conflicted
+++ resolved
@@ -723,15 +723,11 @@
         let metadata = payment_data.payment_intent.metadata.clone();
         let frm_metadata = payment_data.payment_intent.frm_metadata.clone();
         let session_expiry = payment_data.payment_intent.session_expiry;
-<<<<<<< HEAD
-        let billing_address_details = payment_data.payment_intent.billing_address_details.clone();
-=======
         let merchant_order_reference_id = payment_data
             .payment_intent
             .merchant_order_reference_id
             .clone();
-
->>>>>>> 957efac0
+        let billing_address_details = payment_data.payment_intent.billing_address_details.clone();
         payment_data.payment_intent = state
             .store
             .update_payment_intent(
@@ -761,11 +757,8 @@
                         .request_external_three_ds_authentication,
                     frm_metadata,
                     customer_details,
-<<<<<<< HEAD
+                    merchant_order_reference_id,
                     billing_address_details,
-=======
-                    merchant_order_reference_id,
->>>>>>> 957efac0
                 },
                 key_store,
                 storage_scheme,
