use std::marker::PhantomData;

use api_models::{enums::FrmSuggestion, payments::RequestSurchargeDetails};
use async_trait::async_trait;
use common_utils::ext_traits::{AsyncExt, Encode, ValueExt};
use error_stack::{report, IntoReport, ResultExt};
use router_derive::PaymentOperation;
use router_env::{instrument, tracing};

use super::{BoxedOperation, Domain, GetTracker, Operation, UpdateTracker, ValidateRequest};
use crate::{
    core::{
        errors::{self, CustomResult, RouterResult, StorageErrorExt},
        payment_methods::PaymentMethodRetrieve,
        payments::{self, helpers, operations, CustomerDetails, PaymentAddress, PaymentData},
        utils as core_utils,
    },
    db::StorageInterface,
    routes::AppState,
    services,
    types::{
        api::{self, PaymentIdTypeExt},
        domain,
        storage::{self, enums as storage_enums, payment_attempt::PaymentAttemptExt},
    },
    utils::OptionExt,
};

#[derive(Debug, Clone, Copy, PaymentOperation)]
#[operation(operations = "all", flow = "authorize")]
pub struct PaymentUpdate;

#[async_trait]
impl<F: Send + Clone, Ctx: PaymentMethodRetrieve>
    GetTracker<F, PaymentData<F>, api::PaymentsRequest, Ctx> for PaymentUpdate
{
    #[instrument(skip_all)]
    async fn get_trackers<'a>(
        &'a self,
        state: &'a AppState,
        payment_id: &api::PaymentIdType,
        request: &api::PaymentsRequest,
        mandate_type: Option<api::MandateTransactionType>,
        merchant_account: &domain::MerchantAccount,
        key_store: &domain::MerchantKeyStore,
        auth_flow: services::AuthFlow,
        _payment_confirm_source: Option<common_enums::PaymentSource>,
    ) -> RouterResult<operations::GetTrackerResponse<'a, F, api::PaymentsRequest, Ctx>> {
        let (mut payment_intent, mut payment_attempt, currency): (_, _, storage_enums::Currency);

        let payment_id = payment_id
            .get_payment_intent_id()
            .change_context(errors::ApiErrorResponse::PaymentNotFound)?;
        let merchant_id = &merchant_account.merchant_id;
        let storage_scheme = merchant_account.storage_scheme;

        let db = &*state.store;

        payment_intent = db
            .find_payment_intent_by_payment_id_merchant_id(&payment_id, merchant_id, storage_scheme)
            .await
            .to_not_found_response(errors::ApiErrorResponse::PaymentNotFound)?;

        if let Some(order_details) = &request.order_details {
            helpers::validate_order_details_amount(
                order_details.to_owned(),
                payment_intent.amount,
                false,
            )?;
        }

        payment_intent.setup_future_usage = request
            .setup_future_usage
            .or(payment_intent.setup_future_usage);

        helpers::validate_customer_access(&payment_intent, auth_flow, request)?;

        helpers::validate_card_data(
            request
                .payment_method_data
                .as_ref()
                .map(|pmd| pmd.payment_method_data.clone()),
        )?;

        helpers::validate_payment_status_against_not_allowed_statuses(
            &payment_intent.status,
            &[
                storage_enums::IntentStatus::Failed,
                storage_enums::IntentStatus::Succeeded,
                storage_enums::IntentStatus::PartiallyCaptured,
                storage_enums::IntentStatus::RequiresCapture,
            ],
            "update",
        )?;

        helpers::authenticate_client_secret(request.client_secret.as_ref(), &payment_intent)?;
        let (
            token,
            payment_method,
            payment_method_type,
            setup_mandate,
            recurring_mandate_payment_data,
            mandate_connector,
        ) = helpers::get_token_pm_type_mandate_details(
            state,
            request,
            mandate_type.clone(),
            merchant_account,
            key_store,
        )
        .await?;

        payment_intent = db
            .find_payment_intent_by_payment_id_merchant_id(&payment_id, merchant_id, storage_scheme)
            .await
            .to_not_found_response(errors::ApiErrorResponse::PaymentNotFound)?;

        payment_intent.order_details = request
            .get_order_details_as_value()
            .change_context(errors::ApiErrorResponse::InternalServerError)
            .attach_printable("Failed to convert order details to value")?
            .or(payment_intent.order_details);

        payment_attempt = db
            .find_payment_attempt_by_payment_id_merchant_id_attempt_id(
                payment_intent.payment_id.as_str(),
                merchant_id,
                payment_intent.active_attempt.get_id().as_str(),
                storage_scheme,
            )
            .await
            .to_not_found_response(errors::ApiErrorResponse::PaymentNotFound)?;

        helpers::validate_amount_to_capture_and_capture_method(Some(&payment_attempt), request)?;

        helpers::validate_request_amount_and_amount_to_capture(
            request.amount,
            request.amount_to_capture,
            request
                .surcharge_details
                .or(payment_attempt.get_surcharge_details()),
        )
        .change_context(errors::ApiErrorResponse::InvalidDataFormat {
            field_name: "amount_to_capture".to_string(),
            expected_format: "amount_to_capture lesser than or equal to amount".to_string(),
        })?;

        currency = request
            .currency
            .or(payment_attempt.currency)
            .get_required_value("currency")?;

        payment_attempt.payment_method = payment_method.or(payment_attempt.payment_method);
        payment_attempt.payment_method_type =
            payment_method_type.or(payment_attempt.payment_method_type);
        let customer_details = helpers::get_customer_details_from_request(request);

        let amount = request
            .amount
            .unwrap_or_else(|| payment_attempt.amount.into());

        if request.confirm.unwrap_or(false) {
            helpers::validate_customer_id_mandatory_cases(
                request.setup_future_usage.is_some(),
                &payment_intent
                    .customer_id
                    .clone()
                    .or_else(|| customer_details.customer_id.clone()),
            )?;
        }

        let shipping_address = helpers::create_or_update_address_for_payment_by_request(
            db,
            request.shipping.as_ref(),
            payment_intent.shipping_address_id.as_deref(),
            merchant_id,
            payment_intent
                .customer_id
                .as_ref()
                .or(customer_details.customer_id.as_ref()),
            key_store,
            &payment_intent.payment_id,
            merchant_account.storage_scheme,
        )
        .await?;
        let billing_address = helpers::create_or_update_address_for_payment_by_request(
            db,
            request.billing.as_ref(),
            payment_intent.billing_address_id.as_deref(),
            merchant_id,
            payment_intent
                .customer_id
                .as_ref()
                .or(customer_details.customer_id.as_ref()),
            key_store,
            &payment_intent.payment_id,
            merchant_account.storage_scheme,
        )
        .await?;

        let payment_method_billing = helpers::create_or_update_address_for_payment_by_request(
            db,
            request
                .payment_method_data
                .as_ref()
                .and_then(|pmd| pmd.billing.as_ref()),
            payment_attempt.payment_method_billing_address_id.as_deref(),
            merchant_id,
            payment_intent
                .customer_id
                .as_ref()
                .or(customer_details.customer_id.as_ref()),
            key_store,
            &payment_intent.payment_id,
            merchant_account.storage_scheme,
        )
        .await?;

        payment_intent.shipping_address_id = shipping_address.clone().map(|x| x.address_id);
        payment_intent.billing_address_id = billing_address.clone().map(|x| x.address_id);

        payment_intent.allowed_payment_method_types = request
            .get_allowed_payment_method_types_as_value()
            .change_context(errors::ApiErrorResponse::InternalServerError)
            .attach_printable("Error converting allowed_payment_types to Value")?
            .or(payment_intent.allowed_payment_method_types);

        payment_intent.connector_metadata = request
            .get_connector_metadata_as_value()
            .change_context(errors::ApiErrorResponse::InternalServerError)
            .attach_printable("Error converting connector_metadata to Value")?
            .or(payment_intent.connector_metadata);

        payment_intent.feature_metadata = request
            .get_feature_metadata_as_value()
            .change_context(errors::ApiErrorResponse::InternalServerError)
            .attach_printable("Error converting feature_metadata to Value")?
            .or(payment_intent.feature_metadata);
        payment_intent.metadata = request.metadata.clone().or(payment_intent.metadata);
        Self::populate_payment_intent_with_request(&mut payment_intent, request);

        let token = token.or_else(|| payment_attempt.payment_token.clone());

        if request.confirm.unwrap_or(false) {
            helpers::validate_pm_or_token_given(
                &request.payment_method,
                &request
                    .payment_method_data
                    .as_ref()
                    .map(|pmd| pmd.payment_method_data.clone()),
                &request.payment_method_type,
                &mandate_type,
                &token,
            )?;
        }

        let mandate_id = request
            .mandate_id
            .as_ref()
            .async_and_then(|mandate_id| async {
                let mandate = db
                    .find_mandate_by_merchant_id_mandate_id(merchant_id, mandate_id)
                    .await
                    .change_context(errors::ApiErrorResponse::MandateNotFound);
                Some(mandate.and_then(|mandate_obj| {
                    match (
                        mandate_obj.network_transaction_id,
                        mandate_obj.connector_mandate_ids,
                    ) {
                        (Some(network_tx_id), _) => Ok(api_models::payments::MandateIds {
                            mandate_id: mandate_obj.mandate_id,
                            mandate_reference_id: Some(
                                api_models::payments::MandateReferenceId::NetworkMandateId(
                                    network_tx_id,
                                ),
                            ),
                        }),
                        (_, Some(connector_mandate_id)) => connector_mandate_id
                        .parse_value("ConnectorMandateId")
                        .change_context(errors::ApiErrorResponse::MandateNotFound)
                        .map(|connector_id: api_models::payments::ConnectorMandateReferenceId| {
                            api_models::payments::MandateIds {
                                mandate_id: mandate_obj.mandate_id,
                                mandate_reference_id: Some(api_models::payments::MandateReferenceId::ConnectorMandateId(
                                    api_models::payments::ConnectorMandateReferenceId {connector_mandate_id:connector_id.connector_mandate_id,payment_method_id:connector_id.payment_method_id, update_history: None },
                                ))
                            }
                         }),
                        (_, _) => Ok(api_models::payments::MandateIds {
                            mandate_id: mandate_obj.mandate_id,
                            mandate_reference_id: None,
                        }),
                    }
                }))
            })
            .await
            .transpose()?;
        let (next_operation, amount): (BoxedOperation<'a, F, api::PaymentsRequest, Ctx>, _) =
            if request.confirm.unwrap_or(false) {
                let amount = {
                    let amount = request
                        .amount
                        .map(Into::into)
                        .unwrap_or(payment_attempt.amount);
                    payment_attempt.amount = amount;
                    payment_intent.amount = amount;
                    let surcharge_amount = request
                        .surcharge_details
                        .as_ref()
                        .map(RequestSurchargeDetails::get_total_surcharge_amount)
                        .or(payment_attempt.get_total_surcharge_amount());
                    (amount + surcharge_amount.unwrap_or(0)).into()
                };
                (Box::new(operations::PaymentConfirm), amount)
            } else {
                (Box::new(self), amount)
            };

        payment_intent.status = match request.payment_method_data.as_ref() {
            Some(_) => {
                if request.confirm.unwrap_or(false) {
                    payment_intent.status
                } else {
                    storage_enums::IntentStatus::RequiresConfirmation
                }
            }
            None => storage_enums::IntentStatus::RequiresPaymentMethod,
        };

        Self::populate_payment_attempt_with_request(&mut payment_attempt, request);

        let creds_identifier = request
            .merchant_connector_details
            .as_ref()
            .map(|mcd| mcd.creds_identifier.to_owned());
        request
            .merchant_connector_details
            .to_owned()
            .async_map(|mcd| async {
                helpers::insert_merchant_connector_creds_to_config(
                    db,
                    merchant_account.merchant_id.as_str(),
                    mcd,
                )
                .await
            })
            .await
            .transpose()?;

        // The operation merges mandate data from both request and payment_attempt
        let setup_mandate = setup_mandate.map(Into::into);
        let mandate_details_present =
            payment_attempt.mandate_details.is_some() || request.mandate_data.is_some();
        helpers::validate_mandate_data_and_future_usage(
            payment_intent.setup_future_usage,
            mandate_details_present,
        )?;
        let profile_id = payment_intent
            .profile_id
            .as_ref()
            .get_required_value("profile_id")
            .change_context(errors::ApiErrorResponse::InternalServerError)
            .attach_printable("'profile_id' not set in payment intent")?;

        let business_profile = db
            .find_business_profile_by_profile_id(profile_id)
            .await
            .to_not_found_response(errors::ApiErrorResponse::BusinessProfileNotFound {
                id: profile_id.to_string(),
            })?;
        let customer_acceptance = request.customer_acceptance.clone().map(From::from);
        let surcharge_details = request.surcharge_details.map(|request_surcharge_details| {
            payments::types::SurchargeDetails::from((&request_surcharge_details, &payment_attempt))
        });

        let payment_data = PaymentData {
            flow: PhantomData,
            payment_intent,
            payment_attempt,
            currency,
            amount,
            email: request.email.clone(),
            mandate_id,
            mandate_connector,
            token,
            setup_mandate,
<<<<<<< HEAD
            address: PaymentAddress::new(
                shipping_address.as_ref().map(|a| a.into()),
                billing_address.as_ref().map(|a| a.into()),
                payment_method_billing
                    .as_ref()
                    .map(|address| address.into()),
            ),
=======
            customer_acceptance,
            address: PaymentAddress {
                shipping: shipping_address.as_ref().map(|a| a.into()),
                billing: billing_address.as_ref().map(|a| a.into()),
                payment_method_billing: payment_method_billing.as_ref().map(|a| a.into()),
            },
>>>>>>> a1fd36a1
            confirm: request.confirm,
            payment_method_data: request
                .payment_method_data
                .as_ref()
                .map(|pmd| pmd.payment_method_data.clone()),
            force_sync: None,
            refunds: vec![],
            disputes: vec![],
            attempts: None,
            sessions_token: vec![],
            card_cvc: request.card_cvc.clone(),
            creds_identifier,
            pm_token: None,
            connector_customer_id: None,
            recurring_mandate_payment_data,
            ephemeral_key: None,
            multiple_capture_data: None,
            redirect_response: None,
            surcharge_details,
            frm_message: None,
            payment_link_data: None,
            incremental_authorization_details: None,
            authorizations: vec![],
            frm_metadata: request.frm_metadata.clone(),
        };

        let get_trackers_response = operations::GetTrackerResponse {
            operation: next_operation,
            customer_details: Some(customer_details),
            payment_data,
            business_profile,
        };

        Ok(get_trackers_response)
    }
}

#[async_trait]
impl<F: Clone + Send, Ctx: PaymentMethodRetrieve> Domain<F, api::PaymentsRequest, Ctx>
    for PaymentUpdate
{
    #[instrument(skip_all)]
    async fn get_or_create_customer_details<'a>(
        &'a self,
        db: &dyn StorageInterface,
        payment_data: &mut PaymentData<F>,
        request: Option<CustomerDetails>,
        key_store: &domain::MerchantKeyStore,
    ) -> CustomResult<
        (
            BoxedOperation<'a, F, api::PaymentsRequest, Ctx>,
            Option<domain::Customer>,
        ),
        errors::StorageError,
    > {
        helpers::create_customer_if_not_exist(
            Box::new(self),
            db,
            payment_data,
            request,
            &key_store.merchant_id,
            key_store,
        )
        .await
    }

    #[instrument(skip_all)]
    async fn make_pm_data<'a>(
        &'a self,
        state: &'a AppState,
        payment_data: &mut PaymentData<F>,
        _storage_scheme: storage_enums::MerchantStorageScheme,
        merchant_key_store: &domain::MerchantKeyStore,
        customer: &Option<domain::Customer>,
    ) -> RouterResult<(
        BoxedOperation<'a, F, api::PaymentsRequest, Ctx>,
        Option<api::PaymentMethodData>,
    )> {
        helpers::make_pm_data(
            Box::new(self),
            state,
            payment_data,
            merchant_key_store,
            customer,
        )
        .await
    }

    #[instrument(skip_all)]
    async fn add_task_to_process_tracker<'a>(
        &'a self,
        _state: &'a AppState,
        _payment_attempt: &storage::PaymentAttempt,
        _requeue: bool,
        _schedule_time: Option<time::PrimitiveDateTime>,
    ) -> CustomResult<(), errors::ApiErrorResponse> {
        Ok(())
    }

    async fn get_connector<'a>(
        &'a self,
        _merchant_account: &domain::MerchantAccount,
        state: &AppState,
        request: &api::PaymentsRequest,
        _payment_intent: &storage::PaymentIntent,
        _key_store: &domain::MerchantKeyStore,
    ) -> CustomResult<api::ConnectorChoice, errors::ApiErrorResponse> {
        helpers::get_connector_default(state, request.routing.clone()).await
    }

    #[instrument(skip_all)]
    async fn guard_payment_against_blocklist<'a>(
        &'a self,
        _state: &AppState,
        _merchant_account: &domain::MerchantAccount,
        _payment_data: &mut PaymentData<F>,
    ) -> CustomResult<bool, errors::ApiErrorResponse> {
        Ok(false)
    }
}

#[async_trait]
impl<F: Clone, Ctx: PaymentMethodRetrieve>
    UpdateTracker<F, PaymentData<F>, api::PaymentsRequest, Ctx> for PaymentUpdate
{
    #[instrument(skip_all)]
    async fn update_trackers<'b>(
        &'b self,
        state: &'b AppState,
        mut payment_data: PaymentData<F>,
        customer: Option<domain::Customer>,
        storage_scheme: storage_enums::MerchantStorageScheme,
        _updated_customer: Option<storage::CustomerUpdate>,
        _key_store: &domain::MerchantKeyStore,
        _frm_suggestion: Option<FrmSuggestion>,
        _header_payload: api::HeaderPayload,
    ) -> RouterResult<(
        BoxedOperation<'b, F, api::PaymentsRequest, Ctx>,
        PaymentData<F>,
    )>
    where
        F: 'b + Send,
    {
        let is_payment_method_unavailable =
            payment_data.payment_attempt.payment_method_id.is_none()
                && payment_data.payment_intent.status
                    == storage_enums::IntentStatus::RequiresPaymentMethod;

        let payment_method = payment_data.payment_attempt.payment_method;

        let get_attempt_status = || {
            if is_payment_method_unavailable {
                storage_enums::AttemptStatus::PaymentMethodAwaited
            } else {
                storage_enums::AttemptStatus::ConfirmationAwaited
            }
        };

        let additional_pm_data = payment_data
            .payment_method_data
            .as_ref()
            .async_map(|payment_method_data| async {
                helpers::get_additional_payment_data(payment_method_data, &*state.store).await
            })
            .await
            .as_ref()
            .map(Encode::encode_to_value)
            .transpose()
            .change_context(errors::ApiErrorResponse::InternalServerError)
            .attach_printable("Failed to encode additional pm data")?;

        let business_sub_label = payment_data.payment_attempt.business_sub_label.clone();

        let payment_method_type = payment_data.payment_attempt.payment_method_type;
        let payment_experience = payment_data.payment_attempt.payment_experience;
        let amount_to_capture = payment_data.payment_attempt.amount_to_capture;
        let capture_method = payment_data.payment_attempt.capture_method;

        let surcharge_amount = payment_data
            .surcharge_details
            .as_ref()
            .map(|surcharge_details| surcharge_details.surcharge_amount);
        let tax_amount = payment_data
            .surcharge_details
            .as_ref()
            .map(|surcharge_details| surcharge_details.tax_on_surcharge_amount);
        payment_data.payment_attempt = state
            .store
            .update_payment_attempt_with_attempt_id(
                payment_data.payment_attempt,
                storage::PaymentAttemptUpdate::Update {
                    amount: payment_data.amount.into(),
                    currency: payment_data.currency,
                    status: get_attempt_status(),
                    authentication_type: None,
                    payment_method,
                    payment_token: payment_data.token.clone(),
                    payment_method_data: additional_pm_data,
                    payment_experience,
                    payment_method_type,
                    business_sub_label,
                    amount_to_capture,
                    capture_method,
                    surcharge_amount,
                    tax_amount,
                    fingerprint_id: None,
                    updated_by: storage_scheme.to_string(),
                },
                storage_scheme,
            )
            .await
            .to_not_found_response(errors::ApiErrorResponse::PaymentNotFound)?;

        let customer_id = customer.map(|c| c.customer_id);

        let intent_status = {
            let current_intent_status = payment_data.payment_intent.status;
            if is_payment_method_unavailable {
                storage_enums::IntentStatus::RequiresPaymentMethod
            } else if !payment_data.confirm.unwrap_or(true)
                || current_intent_status == storage_enums::IntentStatus::RequiresCustomerAction
            {
                storage_enums::IntentStatus::RequiresConfirmation
            } else {
                payment_data.payment_intent.status
            }
        };

        let (shipping_address, billing_address) = (
            payment_data.payment_intent.shipping_address_id.clone(),
            payment_data.payment_intent.billing_address_id.clone(),
        );

        let return_url = payment_data.payment_intent.return_url.clone();
        let setup_future_usage = payment_data.payment_intent.setup_future_usage;
        let business_label = payment_data.payment_intent.business_label.clone();
        let business_country = payment_data.payment_intent.business_country;
        let description = payment_data.payment_intent.description.clone();
        let statement_descriptor_name = payment_data
            .payment_intent
            .statement_descriptor_name
            .clone();
        let statement_descriptor_suffix = payment_data
            .payment_intent
            .statement_descriptor_suffix
            .clone();
        let order_details = payment_data.payment_intent.order_details.clone();
        let metadata = payment_data.payment_intent.metadata.clone();
        let session_expiry = payment_data.payment_intent.session_expiry;

        payment_data.payment_intent = state
            .store
            .update_payment_intent(
                payment_data.payment_intent.clone(),
                storage::PaymentIntentUpdate::Update {
                    amount: payment_data.amount.into(),
                    currency: payment_data.currency,
                    setup_future_usage,
                    status: intent_status,
                    customer_id: customer_id.clone(),
                    shipping_address_id: shipping_address,
                    billing_address_id: billing_address,
                    return_url,
                    business_country,
                    business_label,
                    description,
                    statement_descriptor_name,
                    statement_descriptor_suffix,
                    order_details,
                    metadata,
                    payment_confirm_source: None,
                    updated_by: storage_scheme.to_string(),
                    fingerprint_id: None,
                    session_expiry,
                    request_external_three_ds_authentication: payment_data
                        .payment_intent
                        .request_external_three_ds_authentication,
                },
                storage_scheme,
            )
            .await
            .to_not_found_response(errors::ApiErrorResponse::PaymentNotFound)?;

        payment_data.mandate_id = payment_data.mandate_id.clone();

        Ok((
            payments::is_confirm(self, payment_data.confirm),
            payment_data,
        ))
    }
}

impl<F: Send + Clone, Ctx: PaymentMethodRetrieve> ValidateRequest<F, api::PaymentsRequest, Ctx>
    for PaymentUpdate
{
    #[instrument(skip_all)]
    fn validate_request<'a, 'b>(
        &'b self,
        request: &api::PaymentsRequest,
        merchant_account: &'a domain::MerchantAccount,
    ) -> RouterResult<(
        BoxedOperation<'b, F, api::PaymentsRequest, Ctx>,
        operations::ValidateResult<'a>,
    )> {
        helpers::validate_customer_details_in_request(request)?;
        if let Some(session_expiry) = &request.session_expiry {
            helpers::validate_session_expiry(session_expiry.to_owned())?;
        }
        let payment_id = request
            .payment_id
            .clone()
            .ok_or(report!(errors::ApiErrorResponse::PaymentNotFound))?;

        let request_merchant_id = request.merchant_id.as_deref();
        helpers::validate_merchant_id(&merchant_account.merchant_id, request_merchant_id)
            .change_context(errors::ApiErrorResponse::InvalidDataFormat {
                field_name: "merchant_id".to_string(),
                expected_format: "merchant_id from merchant account".to_string(),
            })?;

        helpers::validate_request_amount_and_amount_to_capture(
            request.amount,
            request.amount_to_capture,
            request.surcharge_details,
        )
        .change_context(errors::ApiErrorResponse::InvalidDataFormat {
            field_name: "amount_to_capture".to_string(),
            expected_format: "amount_to_capture lesser than or equal to amount".to_string(),
        })?;

        helpers::validate_payment_method_fields_present(request)?;

        let mandate_type = helpers::validate_mandate(request, false)?;

        Ok((
            Box::new(self),
            operations::ValidateResult {
                merchant_id: &merchant_account.merchant_id,
                payment_id: payment_id
                    .and_then(|id| core_utils::validate_id(id, "payment_id"))
                    .into_report()?,
                mandate_type,
                storage_scheme: merchant_account.storage_scheme,
                requeue: matches!(
                    request.retry_action,
                    Some(api_models::enums::RetryAction::Requeue)
                ),
            },
        ))
    }
}

impl PaymentUpdate {
    fn populate_payment_attempt_with_request(
        payment_attempt: &mut storage::PaymentAttempt,
        request: &api::PaymentsRequest,
    ) {
        request
            .business_sub_label
            .clone()
            .map(|bsl| payment_attempt.business_sub_label.replace(bsl));
        request
            .payment_method_type
            .map(|pmt| payment_attempt.payment_method_type.replace(pmt));
        request
            .payment_experience
            .map(|experience| payment_attempt.payment_experience.replace(experience));
        payment_attempt.amount_to_capture = request
            .amount_to_capture
            .or(payment_attempt.amount_to_capture);
        request
            .capture_method
            .map(|i| payment_attempt.capture_method.replace(i));
    }
    fn populate_payment_intent_with_request(
        payment_intent: &mut storage::PaymentIntent,
        request: &api::PaymentsRequest,
    ) {
        request
            .return_url
            .clone()
            .map(|i| payment_intent.return_url.replace(i.to_string()));

        payment_intent.business_country = request.business_country;

        payment_intent.business_label = request.business_label.clone();

        request
            .description
            .clone()
            .map(|i| payment_intent.description.replace(i));

        request
            .statement_descriptor_name
            .clone()
            .map(|i| payment_intent.statement_descriptor_name.replace(i));

        request
            .statement_descriptor_suffix
            .clone()
            .map(|i| payment_intent.statement_descriptor_suffix.replace(i));

        request
            .client_secret
            .clone()
            .map(|i| payment_intent.client_secret.replace(i));
    }
}<|MERGE_RESOLUTION|>--- conflicted
+++ resolved
@@ -384,7 +384,7 @@
             mandate_connector,
             token,
             setup_mandate,
-<<<<<<< HEAD
+            customer_acceptance,
             address: PaymentAddress::new(
                 shipping_address.as_ref().map(|a| a.into()),
                 billing_address.as_ref().map(|a| a.into()),
@@ -392,14 +392,6 @@
                     .as_ref()
                     .map(|address| address.into()),
             ),
-=======
-            customer_acceptance,
-            address: PaymentAddress {
-                shipping: shipping_address.as_ref().map(|a| a.into()),
-                billing: billing_address.as_ref().map(|a| a.into()),
-                payment_method_billing: payment_method_billing.as_ref().map(|a| a.into()),
-            },
->>>>>>> a1fd36a1
             confirm: request.confirm,
             payment_method_data: request
                 .payment_method_data
