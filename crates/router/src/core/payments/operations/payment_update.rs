--- conflicted
+++ resolved
@@ -54,13 +54,8 @@
             helpers::get_token_pm_type_mandate_details(
                 state,
                 request,
-<<<<<<< HEAD
                 mandate_type.clone(),
                 merchant_id,
-=======
-                mandate_type,
-                merchant_account,
->>>>>>> c807713a
             )
             .await?;
 
