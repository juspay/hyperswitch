--- conflicted
+++ resolved
@@ -300,7 +300,6 @@
         // The operation merges mandate data from both request and payment_attempt
         let setup_mandate = setup_mandate.map(Into::into);
 
-<<<<<<< HEAD
         let profile_id = payment_intent
             .profile_id
             .as_ref()
@@ -329,43 +328,6 @@
             address: PaymentAddress {
                 shipping: shipping_address.as_ref().map(|a| a.into()),
                 billing: billing_address.as_ref().map(|a| a.into()),
-=======
-        Ok((
-            next_operation,
-            PaymentData {
-                flow: PhantomData,
-                payment_intent,
-                payment_attempt,
-                currency,
-                amount,
-                email: request.email.clone(),
-                mandate_id,
-                mandate_connector,
-                token,
-                setup_mandate,
-                address: PaymentAddress {
-                    shipping: shipping_address.as_ref().map(|a| a.into()),
-                    billing: billing_address.as_ref().map(|a| a.into()),
-                },
-                confirm: request.confirm,
-                payment_method_data: request.payment_method_data.clone(),
-                force_sync: None,
-                refunds: vec![],
-                disputes: vec![],
-                attempts: None,
-                sessions_token: vec![],
-                card_cvc: request.card_cvc.clone(),
-                creds_identifier,
-                pm_token: None,
-                connector_customer_id: None,
-                recurring_mandate_payment_data,
-                ephemeral_key: None,
-                multiple_capture_data: None,
-                redirect_response: None,
-                surcharge_details: None,
-                frm_message: None,
-                payment_link_data: None,
->>>>>>> 20c4226a
             },
             confirm: request.confirm,
             payment_method_data: request.payment_method_data.clone(),
@@ -373,7 +335,6 @@
             refunds: vec![],
             disputes: vec![],
             attempts: None,
-            connector_response,
             sessions_token: vec![],
             card_cvc: request.card_cvc.clone(),
             creds_identifier,
