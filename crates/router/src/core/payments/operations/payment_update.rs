use std::marker::PhantomData;

use api_models::enums::FrmSuggestion;
use async_trait::async_trait;
use common_utils::ext_traits::{AsyncExt, Encode, ValueExt};
use error_stack::{report, IntoReport, ResultExt};
use router_derive::PaymentOperation;
use router_env::{instrument, tracing};

use super::{BoxedOperation, Domain, GetTracker, Operation, UpdateTracker, ValidateRequest};
use crate::{
    core::{
        errors::{self, CustomResult, RouterResult, StorageErrorExt},
        payment_methods::PaymentMethodRetrieve,
        payments::{self, helpers, operations, CustomerDetails, PaymentAddress, PaymentData},
        utils as core_utils,
    },
    db::StorageInterface,
    routes::AppState,
    services,
    types::{
        api::{self, PaymentIdTypeExt},
        domain,
        storage::{self, enums as storage_enums, payment_attempt::PaymentAttemptExt},
    },
    utils::OptionExt,
};

#[derive(Debug, Clone, Copy, PaymentOperation)]
#[operation(operations = "all", flow = "authorize")]
pub struct PaymentUpdate;

#[async_trait]
impl<F: Send + Clone, Ctx: PaymentMethodRetrieve>
    GetTracker<F, PaymentData<F>, api::PaymentsRequest, Ctx> for PaymentUpdate
{
    #[instrument(skip_all)]
    async fn get_trackers<'a>(
        &'a self,
        state: &'a AppState,
        payment_id: &api::PaymentIdType,
        request: &api::PaymentsRequest,
        mandate_type: Option<api::MandateTransactionType>,
        merchant_account: &domain::MerchantAccount,
        key_store: &domain::MerchantKeyStore,
        auth_flow: services::AuthFlow,
    ) -> RouterResult<operations::GetTrackerResponse<'a, F, api::PaymentsRequest, Ctx>> {
        let (mut payment_intent, mut payment_attempt, currency): (_, _, storage_enums::Currency);

        let payment_id = payment_id
            .get_payment_intent_id()
            .change_context(errors::ApiErrorResponse::PaymentNotFound)?;
        let merchant_id = &merchant_account.merchant_id;
        let storage_scheme = merchant_account.storage_scheme;

        let db = &*state.store;

        payment_intent = db
            .find_payment_intent_by_payment_id_merchant_id(&payment_id, merchant_id, storage_scheme)
            .await
            .to_not_found_response(errors::ApiErrorResponse::PaymentNotFound)?;

        if let Some(order_details) = &request.order_details {
            helpers::validate_order_details_amount(
                order_details.to_owned(),
                payment_intent.amount,
            )?;
        }

        payment_intent.setup_future_usage = request
            .setup_future_usage
            .or(payment_intent.setup_future_usage);

        helpers::validate_customer_access(&payment_intent, auth_flow, request)?;

        helpers::validate_card_data(request.payment_method_data.clone())?;

        helpers::validate_payment_status_against_not_allowed_statuses(
            &payment_intent.status,
            &[
                storage_enums::IntentStatus::Failed,
                storage_enums::IntentStatus::Succeeded,
                storage_enums::IntentStatus::PartiallyCaptured,
                storage_enums::IntentStatus::RequiresCapture,
            ],
            "update",
        )?;

        let intent_fulfillment_time = helpers::get_merchant_fullfillment_time(
            payment_intent.payment_link_id.clone(),
            merchant_account.intent_fulfillment_time,
            db,
        )
        .await?;

        helpers::authenticate_client_secret(
            request.client_secret.as_ref(),
            &payment_intent,
            intent_fulfillment_time,
        )?;
        let (
            token,
            payment_method,
            payment_method_type,
            setup_mandate,
            recurring_mandate_payment_data,
            mandate_connector,
        ) = helpers::get_token_pm_type_mandate_details(
            state,
            request,
            mandate_type.clone(),
            merchant_account,
            key_store,
        )
        .await?;

        payment_intent = db
            .find_payment_intent_by_payment_id_merchant_id(&payment_id, merchant_id, storage_scheme)
            .await
            .to_not_found_response(errors::ApiErrorResponse::PaymentNotFound)?;

        payment_intent.order_details = request
            .get_order_details_as_value()
            .change_context(errors::ApiErrorResponse::InternalServerError)
            .attach_printable("Failed to convert order details to value")?
            .or(payment_intent.order_details);

        payment_attempt = db
            .find_payment_attempt_by_payment_id_merchant_id_attempt_id(
                payment_intent.payment_id.as_str(),
                merchant_id,
                payment_intent.active_attempt.get_id().as_str(),
                storage_scheme,
            )
            .await
            .to_not_found_response(errors::ApiErrorResponse::PaymentNotFound)?;

        helpers::validate_amount_to_capture_and_capture_method(Some(&payment_attempt), request)?;

        helpers::validate_request_amount_and_amount_to_capture(
            request.amount,
            request.amount_to_capture,
            request
                .surcharge_details
                .or(payment_attempt.get_surcharge_details()),
        )
        .change_context(errors::ApiErrorResponse::InvalidDataFormat {
            field_name: "amount_to_capture".to_string(),
            expected_format: "amount_to_capture lesser than or equal to amount".to_string(),
        })?;

        currency = request
            .currency
            .or(payment_attempt.currency)
            .get_required_value("currency")?;

        payment_attempt.payment_method = payment_method.or(payment_attempt.payment_method);
        payment_attempt.payment_method_type =
            payment_method_type.or(payment_attempt.payment_method_type);
        let customer_details = helpers::get_customer_details_from_request(request);

        let amount = request
            .amount
            .unwrap_or_else(|| payment_attempt.amount.into());

        if request.confirm.unwrap_or(false) {
            helpers::validate_customer_id_mandatory_cases(
                request.setup_future_usage.is_some(),
                &payment_intent
                    .customer_id
                    .clone()
                    .or_else(|| customer_details.customer_id.clone()),
            )?;
        }

        let shipping_address = helpers::create_or_update_address_for_payment_by_request(
            db,
            request.shipping.as_ref(),
            payment_intent.shipping_address_id.as_deref(),
            merchant_id,
            payment_intent
                .customer_id
                .as_ref()
                .or(customer_details.customer_id.as_ref()),
            key_store,
            &payment_intent.payment_id,
            merchant_account.storage_scheme,
        )
        .await?;
        let billing_address = helpers::create_or_update_address_for_payment_by_request(
            db,
            request.billing.as_ref(),
            payment_intent.billing_address_id.as_deref(),
            merchant_id,
            payment_intent
                .customer_id
                .as_ref()
                .or(customer_details.customer_id.as_ref()),
            key_store,
            &payment_intent.payment_id,
            merchant_account.storage_scheme,
        )
        .await?;

        payment_intent.shipping_address_id = shipping_address.clone().map(|x| x.address_id);
        payment_intent.billing_address_id = billing_address.clone().map(|x| x.address_id);

        payment_intent.allowed_payment_method_types = request
            .get_allowed_payment_method_types_as_value()
            .change_context(errors::ApiErrorResponse::InternalServerError)
            .attach_printable("Error converting allowed_payment_types to Value")?
            .or(payment_intent.allowed_payment_method_types);

        payment_intent.connector_metadata = request
            .get_connector_metadata_as_value()
            .change_context(errors::ApiErrorResponse::InternalServerError)
            .attach_printable("Error converting connector_metadata to Value")?
            .or(payment_intent.connector_metadata);

        payment_intent.feature_metadata = request
            .get_feature_metadata_as_value()
            .change_context(errors::ApiErrorResponse::InternalServerError)
            .attach_printable("Error converting feature_metadata to Value")?
            .or(payment_intent.feature_metadata);
        payment_intent.metadata = request.metadata.clone().or(payment_intent.metadata);
        Self::populate_payment_intent_with_request(&mut payment_intent, request);

        let token = token.or_else(|| payment_attempt.payment_token.clone());

        if request.confirm.unwrap_or(false) {
            helpers::validate_pm_or_token_given(
                &request.payment_method,
                &request.payment_method_data,
                &request.payment_method_type,
                &mandate_type,
                &token,
            )?;
        }

        let mandate_id = request
            .mandate_id
            .as_ref()
            .async_and_then(|mandate_id| async {
                let mandate = db
                    .find_mandate_by_merchant_id_mandate_id(merchant_id, mandate_id)
                    .await
                    .change_context(errors::ApiErrorResponse::MandateNotFound);
                Some(mandate.and_then(|mandate_obj| {
                    match (
                        mandate_obj.network_transaction_id,
                        mandate_obj.connector_mandate_ids,
                    ) {
                        (Some(network_tx_id), _) => Ok(api_models::payments::MandateIds {
                            mandate_id: mandate_obj.mandate_id,
                            mandate_reference_id: Some(
                                api_models::payments::MandateReferenceId::NetworkMandateId(
                                    network_tx_id,
                                ),
                            ),
                        }),
                        (_, Some(connector_mandate_id)) => connector_mandate_id
                        .parse_value("ConnectorMandateId")
                        .change_context(errors::ApiErrorResponse::MandateNotFound)
                        .map(|connector_id: api_models::payments::ConnectorMandateReferenceId| {
                            api_models::payments::MandateIds {
                                mandate_id: mandate_obj.mandate_id,
                                mandate_reference_id: Some(api_models::payments::MandateReferenceId::ConnectorMandateId(
                                    api_models::payments::ConnectorMandateReferenceId {
                                        connector_mandate_id: connector_id.connector_mandate_id,
                                        payment_method_id: connector_id.payment_method_id,
                                    },
                                ))
                            }
                         }),
                        (_, _) => Ok(api_models::payments::MandateIds {
                            mandate_id: mandate_obj.mandate_id,
                            mandate_reference_id: None,
                        }),
                    }
                }))
            })
            .await
            .transpose()?;
        let next_operation: BoxedOperation<'a, F, api::PaymentsRequest, Ctx> =
            if request.confirm.unwrap_or(false) {
                Box::new(operations::PaymentConfirm)
            } else {
                Box::new(self)
            };

        payment_intent.status = match request.payment_method_data.as_ref() {
            Some(_) => {
                if request.confirm.unwrap_or(false) {
                    payment_intent.status
                } else {
                    storage_enums::IntentStatus::RequiresConfirmation
                }
            }
            None => storage_enums::IntentStatus::RequiresPaymentMethod,
        };

        Self::populate_payment_attempt_with_request(&mut payment_attempt, request);

        let creds_identifier = request
            .merchant_connector_details
            .as_ref()
            .map(|mcd| mcd.creds_identifier.to_owned());
        request
            .merchant_connector_details
            .to_owned()
            .async_map(|mcd| async {
                helpers::insert_merchant_connector_creds_to_config(
                    db,
                    merchant_account.merchant_id.as_str(),
                    mcd,
                )
                .await
            })
            .await
            .transpose()?;

        // The operation merges mandate data from both request and payment_attempt
        let setup_mandate = setup_mandate.map(Into::into);

        let profile_id = payment_intent
            .profile_id
            .as_ref()
            .get_required_value("profile_id")
            .change_context(errors::ApiErrorResponse::InternalServerError)
            .attach_printable("'profile_id' not set in payment intent")?;

        let business_profile = db
            .find_business_profile_by_profile_id(profile_id)
            .await
            .to_not_found_response(errors::ApiErrorResponse::BusinessProfileNotFound {
                id: profile_id.to_string(),
            })?;

        let surcharge_details = request.surcharge_details.map(|request_surcharge_details| {
<<<<<<< HEAD
            payments::types::SurchargeDetails::from((&request_surcharge_details, &payment_attempt))
=======
            payments::SurchargeDetails::from((&request_surcharge_details, &payment_attempt))
>>>>>>> 6c7d3a2e
        });

        let payment_data = PaymentData {
            flow: PhantomData,
            payment_intent,
            payment_attempt,
            currency,
            amount,
            email: request.email.clone(),
            mandate_id,
            mandate_connector,
            token,
            setup_mandate,
            address: PaymentAddress {
                shipping: shipping_address.as_ref().map(|a| a.into()),
                billing: billing_address.as_ref().map(|a| a.into()),
            },
            confirm: request.confirm,
            payment_method_data: request.payment_method_data.clone(),
            force_sync: None,
            refunds: vec![],
            disputes: vec![],
            attempts: None,
            sessions_token: vec![],
            card_cvc: request.card_cvc.clone(),
            creds_identifier,
            pm_token: None,
            connector_customer_id: None,
            recurring_mandate_payment_data,
            ephemeral_key: None,
            multiple_capture_data: None,
            redirect_response: None,
            surcharge_details,
            frm_message: None,
            payment_link_data: None,
            incremental_authorization_details: None,
            authorizations: vec![],
        };

        let get_trackers_response = operations::GetTrackerResponse {
            operation: next_operation,
            customer_details: Some(customer_details),
            payment_data,
            business_profile,
        };

        Ok(get_trackers_response)
    }
}

#[async_trait]
impl<F: Clone + Send, Ctx: PaymentMethodRetrieve> Domain<F, api::PaymentsRequest, Ctx>
    for PaymentUpdate
{
    #[instrument(skip_all)]
    async fn get_or_create_customer_details<'a>(
        &'a self,
        db: &dyn StorageInterface,
        payment_data: &mut PaymentData<F>,
        request: Option<CustomerDetails>,
        key_store: &domain::MerchantKeyStore,
    ) -> CustomResult<
        (
            BoxedOperation<'a, F, api::PaymentsRequest, Ctx>,
            Option<domain::Customer>,
        ),
        errors::StorageError,
    > {
        helpers::create_customer_if_not_exist(
            Box::new(self),
            db,
            payment_data,
            request,
            &key_store.merchant_id,
            key_store,
        )
        .await
    }

    #[instrument(skip_all)]
    async fn make_pm_data<'a>(
        &'a self,
        state: &'a AppState,
        payment_data: &mut PaymentData<F>,
        _storage_scheme: storage_enums::MerchantStorageScheme,
        merchant_key_store: &domain::MerchantKeyStore,
    ) -> RouterResult<(
        BoxedOperation<'a, F, api::PaymentsRequest, Ctx>,
        Option<api::PaymentMethodData>,
    )> {
        helpers::make_pm_data(Box::new(self), state, payment_data, merchant_key_store).await
    }

    #[instrument(skip_all)]
    async fn add_task_to_process_tracker<'a>(
        &'a self,
        _state: &'a AppState,
        _payment_attempt: &storage::PaymentAttempt,
        _requeue: bool,
        _schedule_time: Option<time::PrimitiveDateTime>,
    ) -> CustomResult<(), errors::ApiErrorResponse> {
        Ok(())
    }

    async fn get_connector<'a>(
        &'a self,
        _merchant_account: &domain::MerchantAccount,
        state: &AppState,
        request: &api::PaymentsRequest,
        _payment_intent: &storage::PaymentIntent,
        _key_store: &domain::MerchantKeyStore,
    ) -> CustomResult<api::ConnectorChoice, errors::ApiErrorResponse> {
        helpers::get_connector_default(state, request.routing.clone()).await
    }
}

#[async_trait]
impl<F: Clone, Ctx: PaymentMethodRetrieve>
    UpdateTracker<F, PaymentData<F>, api::PaymentsRequest, Ctx> for PaymentUpdate
{
    #[instrument(skip_all)]
    async fn update_trackers<'b>(
        &'b self,
        state: &'b AppState,
        mut payment_data: PaymentData<F>,
        customer: Option<domain::Customer>,
        storage_scheme: storage_enums::MerchantStorageScheme,
        _updated_customer: Option<storage::CustomerUpdate>,
        _key_store: &domain::MerchantKeyStore,
        _frm_suggestion: Option<FrmSuggestion>,
        _header_payload: api::HeaderPayload,
    ) -> RouterResult<(
        BoxedOperation<'b, F, api::PaymentsRequest, Ctx>,
        PaymentData<F>,
    )>
    where
        F: 'b + Send,
    {
        let is_payment_method_unavailable =
            payment_data.payment_attempt.payment_method_id.is_none()
                && payment_data.payment_intent.status
                    == storage_enums::IntentStatus::RequiresPaymentMethod;

        let payment_method = payment_data.payment_attempt.payment_method;

        let get_attempt_status = || {
            if is_payment_method_unavailable {
                storage_enums::AttemptStatus::PaymentMethodAwaited
            } else {
                storage_enums::AttemptStatus::ConfirmationAwaited
            }
        };

        let additional_pm_data = payment_data
            .payment_method_data
            .as_ref()
            .async_map(|payment_method_data| async {
                helpers::get_additional_payment_data(payment_method_data, &*state.store).await
            })
            .await
            .as_ref()
            .map(Encode::<api_models::payments::AdditionalPaymentData>::encode_to_value)
            .transpose()
            .change_context(errors::ApiErrorResponse::InternalServerError)
            .attach_printable("Failed to encode additional pm data")?;

        let business_sub_label = payment_data.payment_attempt.business_sub_label.clone();

        let payment_method_type = payment_data.payment_attempt.payment_method_type;
        let payment_experience = payment_data.payment_attempt.payment_experience;
        let amount_to_capture = payment_data.payment_attempt.amount_to_capture;
        let capture_method = payment_data.payment_attempt.capture_method;

        let surcharge_amount = payment_data
            .surcharge_details
            .as_ref()
            .map(|surcharge_details| surcharge_details.surcharge_amount);
        let tax_amount = payment_data
            .surcharge_details
            .as_ref()
            .map(|surcharge_details| surcharge_details.tax_on_surcharge_amount);
        payment_data.payment_attempt = state
            .store
            .update_payment_attempt_with_attempt_id(
                payment_data.payment_attempt,
                storage::PaymentAttemptUpdate::Update {
                    amount: payment_data.amount.into(),
                    currency: payment_data.currency,
                    status: get_attempt_status(),
                    authentication_type: None,
                    payment_method,
                    payment_token: payment_data.token.clone(),
                    payment_method_data: additional_pm_data,
                    payment_experience,
                    payment_method_type,
                    business_sub_label,
                    amount_to_capture,
                    capture_method,
                    surcharge_amount,
                    tax_amount,
                    updated_by: storage_scheme.to_string(),
                },
                storage_scheme,
            )
            .await
            .to_not_found_response(errors::ApiErrorResponse::PaymentNotFound)?;

        let customer_id = customer.map(|c| c.customer_id);

        let intent_status = {
            let current_intent_status = payment_data.payment_intent.status;
            if is_payment_method_unavailable {
                storage_enums::IntentStatus::RequiresPaymentMethod
            } else if !payment_data.confirm.unwrap_or(true)
                || current_intent_status == storage_enums::IntentStatus::RequiresCustomerAction
            {
                storage_enums::IntentStatus::RequiresConfirmation
            } else {
                payment_data.payment_intent.status
            }
        };

        let (shipping_address, billing_address) = (
            payment_data.payment_intent.shipping_address_id.clone(),
            payment_data.payment_intent.billing_address_id.clone(),
        );

        let return_url = payment_data.payment_intent.return_url.clone();
        let setup_future_usage = payment_data.payment_intent.setup_future_usage;
        let business_label = payment_data.payment_intent.business_label.clone();
        let business_country = payment_data.payment_intent.business_country;
        let description = payment_data.payment_intent.description.clone();
        let statement_descriptor_name = payment_data
            .payment_intent
            .statement_descriptor_name
            .clone();
        let statement_descriptor_suffix = payment_data
            .payment_intent
            .statement_descriptor_suffix
            .clone();
        let order_details = payment_data.payment_intent.order_details.clone();
        let metadata = payment_data.payment_intent.metadata.clone();

        payment_data.payment_intent = state
            .store
            .update_payment_intent(
                payment_data.payment_intent,
                storage::PaymentIntentUpdate::Update {
                    amount: payment_data.amount.into(),
                    currency: payment_data.currency,
                    setup_future_usage,
                    status: intent_status,
                    customer_id: customer_id.clone(),
                    shipping_address_id: shipping_address,
                    billing_address_id: billing_address,
                    return_url,
                    business_country,
                    business_label,
                    description,
                    statement_descriptor_name,
                    statement_descriptor_suffix,
                    order_details,
                    metadata,
                    payment_confirm_source: None,
                    updated_by: storage_scheme.to_string(),
                },
                storage_scheme,
            )
            .await
            .to_not_found_response(errors::ApiErrorResponse::PaymentNotFound)?;

        payment_data.mandate_id = payment_data.mandate_id.clone();

        Ok((
            payments::is_confirm(self, payment_data.confirm),
            payment_data,
        ))
    }
}

impl<F: Send + Clone, Ctx: PaymentMethodRetrieve> ValidateRequest<F, api::PaymentsRequest, Ctx>
    for PaymentUpdate
{
    #[instrument(skip_all)]
    fn validate_request<'a, 'b>(
        &'b self,
        request: &api::PaymentsRequest,
        merchant_account: &'a domain::MerchantAccount,
    ) -> RouterResult<(
        BoxedOperation<'b, F, api::PaymentsRequest, Ctx>,
        operations::ValidateResult<'a>,
    )> {
        helpers::validate_customer_details_in_request(request)?;
        let payment_id = request
            .payment_id
            .clone()
            .ok_or(report!(errors::ApiErrorResponse::PaymentNotFound))?;

        let request_merchant_id = request.merchant_id.as_deref();
        helpers::validate_merchant_id(&merchant_account.merchant_id, request_merchant_id)
            .change_context(errors::ApiErrorResponse::InvalidDataFormat {
                field_name: "merchant_id".to_string(),
                expected_format: "merchant_id from merchant account".to_string(),
            })?;

        helpers::validate_request_amount_and_amount_to_capture(
            request.amount,
            request.amount_to_capture,
            request.surcharge_details,
        )
        .change_context(errors::ApiErrorResponse::InvalidDataFormat {
            field_name: "amount_to_capture".to_string(),
            expected_format: "amount_to_capture lesser than or equal to amount".to_string(),
        })?;

        helpers::validate_payment_method_fields_present(request)?;

        let mandate_type = helpers::validate_mandate(request, false)?;

        Ok((
            Box::new(self),
            operations::ValidateResult {
                merchant_id: &merchant_account.merchant_id,
                payment_id: payment_id
                    .and_then(|id| core_utils::validate_id(id, "payment_id"))
                    .into_report()?,
                mandate_type,
                storage_scheme: merchant_account.storage_scheme,
                requeue: matches!(
                    request.retry_action,
                    Some(api_models::enums::RetryAction::Requeue)
                ),
            },
        ))
    }
}

impl PaymentUpdate {
    fn populate_payment_attempt_with_request(
        payment_attempt: &mut storage::PaymentAttempt,
        request: &api::PaymentsRequest,
    ) {
        request
            .business_sub_label
            .clone()
            .map(|bsl| payment_attempt.business_sub_label.replace(bsl));
        request
            .payment_method_type
            .map(|pmt| payment_attempt.payment_method_type.replace(pmt));
        request
            .payment_experience
            .map(|experience| payment_attempt.payment_experience.replace(experience));
        payment_attempt.amount_to_capture = request
            .amount_to_capture
            .or(payment_attempt.amount_to_capture);
        request
            .capture_method
            .map(|i| payment_attempt.capture_method.replace(i));
    }
    fn populate_payment_intent_with_request(
        payment_intent: &mut storage::PaymentIntent,
        request: &api::PaymentsRequest,
    ) {
        request
            .return_url
            .clone()
            .map(|i| payment_intent.return_url.replace(i.to_string()));

        payment_intent.business_country = request.business_country;

        payment_intent.business_label = request.business_label.clone();

        request
            .description
            .clone()
            .map(|i| payment_intent.description.replace(i));

        request
            .statement_descriptor_name
            .clone()
            .map(|i| payment_intent.statement_descriptor_name.replace(i));

        request
            .statement_descriptor_suffix
            .clone()
            .map(|i| payment_intent.statement_descriptor_suffix.replace(i));

        request
            .client_secret
            .clone()
            .map(|i| payment_intent.client_secret.replace(i));
    }
}<|MERGE_RESOLUTION|>--- conflicted
+++ resolved
@@ -337,11 +337,7 @@
             })?;
 
         let surcharge_details = request.surcharge_details.map(|request_surcharge_details| {
-<<<<<<< HEAD
             payments::types::SurchargeDetails::from((&request_surcharge_details, &payment_attempt))
-=======
-            payments::SurchargeDetails::from((&request_surcharge_details, &payment_attempt))
->>>>>>> 6c7d3a2e
         });
 
         let payment_data = PaymentData {
