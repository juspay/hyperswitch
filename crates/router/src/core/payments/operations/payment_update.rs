--- conflicted
+++ resolved
@@ -247,15 +247,7 @@
             None => storage_enums::IntentStatus::RequiresPaymentMethod,
         };
 
-<<<<<<< HEAD
-        payment_attempt.payment_method_type = request
-            .payment_method_type
-            .or(payment_attempt.payment_method_type);
-
-        payment_attempt.payment_experience = request.payment_experience;
-=======
         Self::populate_payment_attempt_with_request(&mut payment_attempt, request);
->>>>>>> 44b8da43
 
         let creds_identifier = request
             .merchant_connector_details
@@ -424,15 +416,10 @@
 
         let business_sub_label = payment_data.payment_attempt.business_sub_label.clone();
 
-<<<<<<< HEAD
         let payment_method_type = payment_data.payment_attempt.payment_method_type;
         let payment_experience = payment_data.payment_attempt.payment_experience;
-=======
-        let payment_method_type = payment_data.payment_attempt.payment_method_type.clone();
-        let payment_experience = payment_data.payment_attempt.payment_experience.clone();
         let amount_to_capture = payment_data.payment_attempt.amount_to_capture;
         let capture_method = payment_data.payment_attempt.capture_method;
->>>>>>> 44b8da43
         payment_data.payment_attempt = db
             .update_payment_attempt_with_attempt_id(
                 payment_data.payment_attempt,
@@ -606,22 +593,18 @@
             .business_sub_label
             .clone()
             .map(|bsl| payment_attempt.business_sub_label.replace(bsl));
-        request.payment_method_type.map(|pmt| {
-            payment_attempt
-                .payment_method_type
-                .replace(pmt.foreign_into())
-        });
-        request.payment_experience.map(|experience| {
-            payment_attempt
-                .payment_experience
-                .replace(experience.foreign_into())
-        });
+        request
+            .payment_method_type
+            .map(|pmt| payment_attempt.payment_method_type.replace(pmt));
+        request
+            .payment_experience
+            .map(|experience| payment_attempt.payment_experience.replace(experience));
         payment_attempt.amount_to_capture = request
             .amount_to_capture
             .or(payment_attempt.amount_to_capture);
         request
             .capture_method
-            .map(|i| payment_attempt.capture_method.replace(i.foreign_into()));
+            .map(|i| payment_attempt.capture_method.replace(i));
     }
     fn populate_payment_intent_with_request(
         payment_intent: &mut storage::PaymentIntent,
