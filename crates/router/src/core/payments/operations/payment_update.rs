use std::marker::PhantomData;

use api_models::{
    enums::FrmSuggestion, mandates::RecurringDetails, payments::RequestSurchargeDetails,
};
use async_trait::async_trait;
use common_utils::{
    ext_traits::{AsyncExt, Encode, ValueExt},
    pii::Email,
};
use error_stack::{report, ResultExt};
use hyperswitch_domain_models::payments::payment_intent::{
    CustomerData, PaymentIntentUpdateFields,
};
use router_derive::PaymentOperation;
use router_env::{instrument, tracing};

use super::{BoxedOperation, Domain, GetTracker, Operation, UpdateTracker, ValidateRequest};
use crate::{
    core::{
        errors::{self, CustomResult, RouterResult, StorageErrorExt},
        mandate::helpers as m_helpers,
        payment_methods::cards::create_encrypted_data,
        payments::{self, helpers, operations, CustomerDetails, PaymentAddress, PaymentData},
        utils as core_utils,
    },
    routes::{app::ReqState, SessionState},
    services,
    types::{
        api::{self, PaymentIdTypeExt},
        domain,
        storage::{self, enums as storage_enums, payment_attempt::PaymentAttemptExt},
    },
    utils::OptionExt,
};

#[derive(Debug, Clone, Copy, PaymentOperation)]
#[operation(operations = "all", flow = "authorize")]
pub struct PaymentUpdate;

#[async_trait]
impl<F: Send + Clone> GetTracker<F, PaymentData<F>, api::PaymentsRequest> for PaymentUpdate {
    #[instrument(skip_all)]
    async fn get_trackers<'a>(
        &'a self,
        state: &'a SessionState,
        payment_id: &api::PaymentIdType,
        request: &api::PaymentsRequest,
        merchant_account: &domain::MerchantAccount,
        key_store: &domain::MerchantKeyStore,
        auth_flow: services::AuthFlow,
        _payment_confirm_source: Option<common_enums::PaymentSource>,
    ) -> RouterResult<operations::GetTrackerResponse<'a, F, api::PaymentsRequest>> {
        let (mut payment_intent, mut payment_attempt, currency): (_, _, storage_enums::Currency);

        let payment_id = payment_id
            .get_payment_intent_id()
            .change_context(errors::ApiErrorResponse::PaymentNotFound)?;
        let merchant_id = &merchant_account.merchant_id;
        let storage_scheme = merchant_account.storage_scheme;

        let db = &*state.store;

        payment_intent = db
            .find_payment_intent_by_payment_id_merchant_id(
                &state.into(),
                &payment_id,
                merchant_id,
                key_store,
                storage_scheme,
            )
            .await
            .to_not_found_response(errors::ApiErrorResponse::PaymentNotFound)?;

        if let Some(order_details) = &request.order_details {
            helpers::validate_order_details_amount(
                order_details.to_owned(),
                payment_intent.amount.get_amount_as_i64(),
                false,
            )?;
        }

        payment_intent.setup_future_usage = request
            .setup_future_usage
            .or(payment_intent.setup_future_usage);

        helpers::validate_customer_access(&payment_intent, auth_flow, request)?;

        helpers::validate_card_data(
            request
                .payment_method_data
                .as_ref()
                .and_then(|pmd| pmd.payment_method_data.clone()),
        )?;

        helpers::validate_payment_status_against_not_allowed_statuses(
            &payment_intent.status,
            &[
                storage_enums::IntentStatus::Failed,
                storage_enums::IntentStatus::Succeeded,
                storage_enums::IntentStatus::PartiallyCaptured,
                storage_enums::IntentStatus::RequiresCapture,
            ],
            "update",
        )?;

        helpers::authenticate_client_secret(request.client_secret.as_ref(), &payment_intent)?;

        payment_intent.order_details = request
            .get_order_details_as_value()
            .change_context(errors::ApiErrorResponse::InternalServerError)
            .attach_printable("Failed to convert order details to value")?
            .or(payment_intent.order_details);

        payment_attempt = db
            .find_payment_attempt_by_payment_id_merchant_id_attempt_id(
                payment_intent.payment_id.as_str(),
                merchant_id,
                payment_intent.active_attempt.get_id().as_str(),
                storage_scheme,
            )
            .await
            .to_not_found_response(errors::ApiErrorResponse::PaymentNotFound)?;

        let customer_acceptance = request.customer_acceptance.clone().map(From::from);
        let recurring_details = request.recurring_details.clone();

        let mandate_type = m_helpers::get_mandate_type(
            request.mandate_data.clone(),
            request.off_session,
            payment_intent.setup_future_usage,
            request.customer_acceptance.clone(),
            request.payment_token.clone(),
        )
        .change_context(errors::ApiErrorResponse::MandateValidationFailed {
            reason: "Expected one out of recurring_details and mandate_data but got both".into(),
        })?;

        let m_helpers::MandateGenericData {
            token,
            payment_method,
            payment_method_type,
            mandate_data,
            recurring_mandate_payment_data,
            mandate_connector,
            payment_method_info,
        } = helpers::get_token_pm_type_mandate_details(
            state,
            request,
            mandate_type.to_owned(),
            merchant_account,
            key_store,
            None,
            payment_intent.customer_id.as_ref(),
        )
        .await?;
        helpers::validate_amount_to_capture_and_capture_method(Some(&payment_attempt), request)?;

        helpers::validate_request_amount_and_amount_to_capture(
            request.amount,
            request.amount_to_capture,
            request
                .surcharge_details
                .or(payment_attempt.get_surcharge_details()),
        )
        .change_context(errors::ApiErrorResponse::InvalidDataFormat {
            field_name: "amount_to_capture".to_string(),
            expected_format: "amount_to_capture lesser than or equal to amount".to_string(),
        })?;

        currency = request
            .currency
            .or(payment_attempt.currency)
            .get_required_value("currency")?;

        payment_attempt.payment_method = payment_method.or(payment_attempt.payment_method);
        payment_attempt.payment_method_type =
            payment_method_type.or(payment_attempt.payment_method_type);
        let customer_details = helpers::get_customer_details_from_request(request);

        let amount = request
            .amount
            .unwrap_or_else(|| payment_attempt.amount.into());

        if request.confirm.unwrap_or(false) {
            helpers::validate_customer_id_mandatory_cases(
                request.setup_future_usage.is_some(),
                payment_intent
                    .customer_id
                    .as_ref()
                    .or(customer_details.customer_id.as_ref()),
            )?;
        }

        let shipping_address = helpers::create_or_update_address_for_payment_by_request(
            state,
            request.shipping.as_ref(),
            payment_intent.shipping_address_id.as_deref(),
            merchant_id,
            payment_intent
                .customer_id
                .as_ref()
                .or(customer_details.customer_id.as_ref()),
            key_store,
            &payment_intent.payment_id,
            merchant_account.storage_scheme,
        )
        .await?;
        let billing_address = helpers::create_or_update_address_for_payment_by_request(
            state,
            request.billing.as_ref(),
            payment_intent.billing_address_id.as_deref(),
            merchant_id,
            payment_intent
                .customer_id
                .as_ref()
                .or(customer_details.customer_id.as_ref()),
            key_store,
            &payment_intent.payment_id,
            merchant_account.storage_scheme,
        )
        .await?;

        let payment_method_billing = helpers::create_or_update_address_for_payment_by_request(
            state,
            request
                .payment_method_data
                .as_ref()
                .and_then(|pmd| pmd.billing.as_ref()),
            payment_attempt.payment_method_billing_address_id.as_deref(),
            merchant_id,
            payment_intent
                .customer_id
                .as_ref()
                .or(customer_details.customer_id.as_ref()),
            key_store,
            &payment_intent.payment_id,
            merchant_account.storage_scheme,
        )
        .await?;

        payment_intent.shipping_address_id = shipping_address.clone().map(|x| x.address_id);
        payment_intent.billing_address_id = billing_address.clone().map(|x| x.address_id);
        payment_attempt.payment_method_billing_address_id = payment_method_billing
            .as_ref()
            .map(|payment_method_billing| payment_method_billing.address_id.clone());

        payment_intent.allowed_payment_method_types = request
            .get_allowed_payment_method_types_as_value()
            .change_context(errors::ApiErrorResponse::InternalServerError)
            .attach_printable("Error converting allowed_payment_types to Value")?
            .or(payment_intent.allowed_payment_method_types);

        payment_intent.connector_metadata = request
            .get_connector_metadata_as_value()
            .change_context(errors::ApiErrorResponse::InternalServerError)
            .attach_printable("Error converting connector_metadata to Value")?
            .or(payment_intent.connector_metadata);

        payment_intent.feature_metadata = request
            .get_feature_metadata_as_value()
            .change_context(errors::ApiErrorResponse::InternalServerError)
            .attach_printable("Error converting feature_metadata to Value")?
            .or(payment_intent.feature_metadata);
        payment_intent.metadata = request.metadata.clone().or(payment_intent.metadata);
        payment_intent.frm_metadata = request.frm_metadata.clone().or(payment_intent.frm_metadata);
        Self::populate_payment_intent_with_request(&mut payment_intent, request);

        let token = token.or_else(|| payment_attempt.payment_token.clone());

        if request.confirm.unwrap_or(false) {
            helpers::validate_pm_or_token_given(
                &request.payment_method,
                &request
                    .payment_method_data
                    .as_ref()
                    .and_then(|pmd| pmd.payment_method_data.clone()),
                &request.payment_method_type,
                &mandate_type,
                &token,
            )?;
        }

        let token_data = if let Some(token) = token.clone() {
            Some(helpers::retrieve_payment_token_data(state, token, payment_method).await?)
        } else {
            None
        };

        let mandate_id = request
            .mandate_id
            .as_ref()
            .or_else(|| {
            request.recurring_details
                .as_ref()
                .and_then(|recurring_details| match recurring_details {
                    RecurringDetails::MandateId(id) => Some(id),
                    _ => None,
                })
        })
            .async_and_then(|mandate_id| async {
                let mandate = db
                    .find_mandate_by_merchant_id_mandate_id(merchant_id, mandate_id, merchant_account.storage_scheme)
                    .await
                    .change_context(errors::ApiErrorResponse::MandateNotFound);
                Some(mandate.and_then(|mandate_obj| {
                    match (
                        mandate_obj.network_transaction_id,
                        mandate_obj.connector_mandate_ids,
                    ) {
                        (Some(network_tx_id), _) => Ok(api_models::payments::MandateIds {
                            mandate_id: Some(mandate_obj.mandate_id),
                            mandate_reference_id: Some(
                                api_models::payments::MandateReferenceId::NetworkMandateId(
                                    network_tx_id,
                                ),
                            ),
                        }),
                        (_, Some(connector_mandate_id)) => connector_mandate_id
                        .parse_value("ConnectorMandateId")
                        .change_context(errors::ApiErrorResponse::MandateNotFound)
                        .map(|connector_id: api_models::payments::ConnectorMandateReferenceId| {
                            api_models::payments::MandateIds {
                                mandate_id: Some(mandate_obj.mandate_id),
                                mandate_reference_id: Some(api_models::payments::MandateReferenceId::ConnectorMandateId(
                                    api_models::payments::ConnectorMandateReferenceId {connector_mandate_id:connector_id.connector_mandate_id,payment_method_id:connector_id.payment_method_id, update_history: None },
                                ))
                            }
                         }),
                        (_, _) => Ok(api_models::payments::MandateIds {
                            mandate_id: Some(mandate_obj.mandate_id),
                            mandate_reference_id: None,
                        }),
                    }
                }))
            })
            .await
            .transpose()?;
        let (next_operation, amount): (BoxedOperation<'a, F, api::PaymentsRequest>, _) =
            if request.confirm.unwrap_or(false) {
                let amount = {
                    let amount = request
                        .amount
                        .map(Into::into)
                        .unwrap_or(payment_attempt.amount);
                    payment_attempt.amount = amount;
                    payment_intent.amount = amount;
                    let surcharge_amount = request
                        .surcharge_details
                        .as_ref()
                        .map(RequestSurchargeDetails::get_total_surcharge_amount)
                        .or(payment_attempt.get_total_surcharge_amount());
                    amount + surcharge_amount.unwrap_or_default()
                };
                (Box::new(operations::PaymentConfirm), amount.into())
            } else {
                (Box::new(self), amount)
            };

        payment_intent.status = if request
            .payment_method_data
            .as_ref()
            .is_some_and(|payment_method_data| payment_method_data.payment_method_data.is_some())
        {
            if request.confirm.unwrap_or(false) {
                payment_intent.status
            } else {
                storage_enums::IntentStatus::RequiresConfirmation
            }
        } else {
            storage_enums::IntentStatus::RequiresPaymentMethod
        };

        payment_intent.request_external_three_ds_authentication = request
            .request_external_three_ds_authentication
            .or(payment_intent.request_external_three_ds_authentication);

        payment_intent.merchant_order_reference_id = request
            .merchant_order_reference_id
            .clone()
            .or(payment_intent.merchant_order_reference_id);

        Self::populate_payment_attempt_with_request(&mut payment_attempt, request);

        let creds_identifier = request
            .merchant_connector_details
            .as_ref()
            .map(|mcd| mcd.creds_identifier.to_owned());
        request
            .merchant_connector_details
            .to_owned()
            .async_map(|mcd| async {
                helpers::insert_merchant_connector_creds_to_config(
                    db,
                    merchant_account.merchant_id.as_str(),
                    mcd,
                )
                .await
            })
            .await
            .transpose()?;

        // The operation merges mandate data from both request and payment_attempt
        let setup_mandate = mandate_data.map(Into::into);
        let mandate_details_present =
            payment_attempt.mandate_details.is_some() || request.mandate_data.is_some();
        helpers::validate_mandate_data_and_future_usage(
            payment_intent.setup_future_usage,
            mandate_details_present,
        )?;
        let profile_id = payment_intent
            .profile_id
            .as_ref()
            .get_required_value("profile_id")
            .change_context(errors::ApiErrorResponse::InternalServerError)
            .attach_printable("'profile_id' not set in payment intent")?;

        let business_profile = db
            .find_business_profile_by_profile_id(profile_id)
            .await
            .to_not_found_response(errors::ApiErrorResponse::BusinessProfileNotFound {
                id: profile_id.to_string(),
            })?;

        let surcharge_details = request.surcharge_details.map(|request_surcharge_details| {
            payments::types::SurchargeDetails::from((&request_surcharge_details, &payment_attempt))
        });

        let payment_data = PaymentData {
            flow: PhantomData,
            payment_intent,
            payment_attempt,
            currency,
            amount,
            email: request.email.clone(),
            mandate_id,
            mandate_connector,
            token,
            token_data,
            setup_mandate,
            customer_acceptance,
            address: PaymentAddress::new(
                shipping_address.as_ref().map(From::from),
                billing_address.as_ref().map(From::from),
                payment_method_billing.as_ref().map(From::from),
                business_profile.use_billing_as_payment_method_billing,
            ),
            confirm: request.confirm,
            payment_method_data: request
                .payment_method_data
                .as_ref()
                .and_then(|pmd| pmd.payment_method_data.clone()),
            payment_method_info,
            force_sync: None,
            refunds: vec![],
            disputes: vec![],
            attempts: None,
            sessions_token: vec![],
            card_cvc: request.card_cvc.clone(),
            creds_identifier,
            pm_token: None,
            connector_customer_id: None,
            recurring_mandate_payment_data,
            ephemeral_key: None,
            multiple_capture_data: None,
            redirect_response: None,
            surcharge_details,
            frm_message: None,
            payment_link_data: None,
            incremental_authorization_details: None,
            authorizations: vec![],
            authentication: None,
            recurring_details,
            poll_config: None,
        };

        let get_trackers_response = operations::GetTrackerResponse {
            operation: next_operation,
            customer_details: Some(customer_details),
            payment_data,
            business_profile,
            mandate_type,
        };

        Ok(get_trackers_response)
    }
}

#[async_trait]
impl<F: Clone + Send> Domain<F, api::PaymentsRequest> for PaymentUpdate {
    #[instrument(skip_all)]
    async fn get_or_create_customer_details<'a>(
        &'a self,
        state: &SessionState,
        payment_data: &mut PaymentData<F>,
        request: Option<CustomerDetails>,
        key_store: &domain::MerchantKeyStore,
        storage_scheme: common_enums::enums::MerchantStorageScheme,
    ) -> CustomResult<
        (
            BoxedOperation<'a, F, api::PaymentsRequest>,
            Option<domain::Customer>,
        ),
        errors::StorageError,
    > {
        helpers::create_customer_if_not_exist(
            state,
            Box::new(self),
            payment_data,
            request,
            &key_store.merchant_id,
            key_store,
            storage_scheme,
        )
        .await
    }

    #[instrument(skip_all)]
    async fn make_pm_data<'a>(
        &'a self,
        state: &'a SessionState,
        payment_data: &mut PaymentData<F>,
        storage_scheme: storage_enums::MerchantStorageScheme,
        merchant_key_store: &domain::MerchantKeyStore,
        customer: &Option<domain::Customer>,
        business_profile: Option<&diesel_models::business_profile::BusinessProfile>,
    ) -> RouterResult<(
        BoxedOperation<'a, F, api::PaymentsRequest>,
        Option<api::PaymentMethodData>,
        Option<String>,
    )> {
        helpers::make_pm_data(
            Box::new(self),
            state,
            payment_data,
            merchant_key_store,
            customer,
            storage_scheme,
            business_profile,
        )
        .await
    }

    #[instrument(skip_all)]
    async fn add_task_to_process_tracker<'a>(
        &'a self,
        _state: &'a SessionState,
        _payment_attempt: &storage::PaymentAttempt,
        _requeue: bool,
        _schedule_time: Option<time::PrimitiveDateTime>,
    ) -> CustomResult<(), errors::ApiErrorResponse> {
        Ok(())
    }

    async fn get_connector<'a>(
        &'a self,
        _merchant_account: &domain::MerchantAccount,
        state: &SessionState,
        request: &api::PaymentsRequest,
        _payment_intent: &storage::PaymentIntent,
        _key_store: &domain::MerchantKeyStore,
    ) -> CustomResult<api::ConnectorChoice, errors::ApiErrorResponse> {
        helpers::get_connector_default(state, request.routing.clone()).await
    }

    #[instrument(skip_all)]
    async fn guard_payment_against_blocklist<'a>(
        &'a self,
        _state: &SessionState,
        _merchant_account: &domain::MerchantAccount,
        _key_store: &domain::MerchantKeyStore,
        _payment_data: &mut PaymentData<F>,
    ) -> CustomResult<bool, errors::ApiErrorResponse> {
        Ok(false)
    }
}

#[async_trait]
impl<F: Clone> UpdateTracker<F, PaymentData<F>, api::PaymentsRequest> for PaymentUpdate {
    #[instrument(skip_all)]
    async fn update_trackers<'b>(
        &'b self,
        state: &'b SessionState,
        _req_state: ReqState,
        mut payment_data: PaymentData<F>,
        customer: Option<domain::Customer>,
        storage_scheme: storage_enums::MerchantStorageScheme,
        _updated_customer: Option<storage::CustomerUpdate>,
        key_store: &domain::MerchantKeyStore,
        _frm_suggestion: Option<FrmSuggestion>,
        _header_payload: api::HeaderPayload,
    ) -> RouterResult<(BoxedOperation<'b, F, api::PaymentsRequest>, PaymentData<F>)>
    where
        F: 'b + Send,
    {
        let is_payment_method_unavailable =
            payment_data.payment_attempt.payment_method_id.is_none()
                && payment_data.payment_intent.status
                    == storage_enums::IntentStatus::RequiresPaymentMethod;

        let payment_method = payment_data.payment_attempt.payment_method;

        let get_attempt_status = || {
            if is_payment_method_unavailable {
                storage_enums::AttemptStatus::PaymentMethodAwaited
            } else {
                storage_enums::AttemptStatus::ConfirmationAwaited
            }
        };
        let profile_id = payment_data
            .payment_intent
            .profile_id
            .as_ref()
            .get_required_value("profile_id")
            .change_context(errors::ApiErrorResponse::InternalServerError)
            .attach_printable("'profile_id' not set in payment intent")?;

        let additional_pm_data = payment_data
            .payment_method_data
            .as_ref()
            .async_map(|payment_method_data| async {
                helpers::get_additional_payment_data(payment_method_data, &*state.store, profile_id)
                    .await
            })
            .await
            .as_ref()
            .map(Encode::encode_to_value)
            .transpose()
            .change_context(errors::ApiErrorResponse::InternalServerError)
            .attach_printable("Failed to encode additional pm data")?;

        let business_sub_label = payment_data.payment_attempt.business_sub_label.clone();

        let payment_method_type = payment_data.payment_attempt.payment_method_type;
        let payment_experience = payment_data.payment_attempt.payment_experience;
        let amount_to_capture = payment_data.payment_attempt.amount_to_capture;
        let capture_method = payment_data.payment_attempt.capture_method;
        let payment_method_billing_address_id = payment_data
            .payment_attempt
            .payment_method_billing_address_id
            .clone();

        let surcharge_amount = payment_data
            .surcharge_details
            .as_ref()
            .map(|surcharge_details| surcharge_details.surcharge_amount);
        let tax_amount = payment_data
            .surcharge_details
            .as_ref()
            .map(|surcharge_details| surcharge_details.tax_on_surcharge_amount);
        payment_data.payment_attempt = state
            .store
            .update_payment_attempt_with_attempt_id(
                payment_data.payment_attempt,
                storage::PaymentAttemptUpdate::Update {
                    amount: payment_data.amount.into(),
                    currency: payment_data.currency,
                    status: get_attempt_status(),
                    authentication_type: None,
                    payment_method,
                    payment_token: payment_data.token.clone(),
                    payment_method_data: additional_pm_data,
                    payment_experience,
                    payment_method_type,
                    business_sub_label,
                    amount_to_capture,
                    capture_method,
                    surcharge_amount,
                    tax_amount,
                    fingerprint_id: None,
                    payment_method_billing_address_id,
                    updated_by: storage_scheme.to_string(),
                },
                storage_scheme,
            )
            .await
            .to_not_found_response(errors::ApiErrorResponse::PaymentNotFound)?;

        let customer_id = customer.clone().map(|c| c.customer_id);

        let intent_status = {
            let current_intent_status = payment_data.payment_intent.status;
            if is_payment_method_unavailable {
                storage_enums::IntentStatus::RequiresPaymentMethod
            } else if !payment_data.confirm.unwrap_or(true)
                || current_intent_status == storage_enums::IntentStatus::RequiresCustomerAction
            {
                storage_enums::IntentStatus::RequiresConfirmation
            } else {
                payment_data.payment_intent.status
            }
        };

        let (shipping_address, billing_address) = (
            payment_data.payment_intent.shipping_address_id.clone(),
            payment_data.payment_intent.billing_address_id.clone(),
        );

        let customer_details = payment_data.payment_intent.customer_details.clone();

        let return_url = payment_data.payment_intent.return_url.clone();
        let setup_future_usage = payment_data.payment_intent.setup_future_usage;
        let business_label = payment_data.payment_intent.business_label.clone();
        let business_country = payment_data.payment_intent.business_country;
        let description = payment_data.payment_intent.description.clone();
        let statement_descriptor_name = payment_data
            .payment_intent
            .statement_descriptor_name
            .clone();
        let statement_descriptor_suffix = payment_data
            .payment_intent
            .statement_descriptor_suffix
            .clone();

        let billing_details = payment_data
            .address
            .get_payment_billing()
<<<<<<< HEAD
            .async_and_then(|_| async {
                create_encrypted_data(
                    state,
                    key_store,
                    payment_data.address.get_payment_billing().cloned(),
                )
                .await
            })
            .await;
=======
            .async_map(|billing_details| create_encrypted_data(key_store, billing_details))
            .await
            .transpose()
            .change_context(errors::ApiErrorResponse::InternalServerError)
            .attach_printable("Unable to encrypt billing details")?;
>>>>>>> cabb9165

        let shipping_details = payment_data
            .address
            .get_shipping()
<<<<<<< HEAD
            .async_and_then(|_| async {
                create_encrypted_data(
                    state,
                    key_store,
                    payment_data.address.get_shipping().cloned(),
                )
                .await
            })
            .await;
=======
            .async_map(|shipping_details| create_encrypted_data(key_store, shipping_details))
            .await
            .transpose()
            .change_context(errors::ApiErrorResponse::InternalServerError)
            .attach_printable("Unable to encrypt shipping details")?;

>>>>>>> cabb9165
        let order_details = payment_data.payment_intent.order_details.clone();
        let metadata = payment_data.payment_intent.metadata.clone();
        let frm_metadata = payment_data.payment_intent.frm_metadata.clone();
        let session_expiry = payment_data.payment_intent.session_expiry;
        let merchant_order_reference_id = payment_data
            .payment_intent
            .merchant_order_reference_id
            .clone();
        payment_data.payment_intent = state
            .store
            .update_payment_intent(
                &state.into(),
                payment_data.payment_intent.clone(),
                storage::PaymentIntentUpdate::Update(Box::new(PaymentIntentUpdateFields {
                    amount: payment_data.amount.into(),
                    currency: payment_data.currency,
                    setup_future_usage,
                    status: intent_status,
                    customer_id: customer_id.clone(),
                    shipping_address_id: shipping_address,
                    billing_address_id: billing_address,
                    return_url,
                    business_country,
                    business_label,
                    description,
                    statement_descriptor_name,
                    statement_descriptor_suffix,
                    order_details,
                    metadata,
                    payment_confirm_source: None,
                    updated_by: storage_scheme.to_string(),
                    fingerprint_id: None,
                    session_expiry,
                    request_external_three_ds_authentication: payment_data
                        .payment_intent
                        .request_external_three_ds_authentication,
                    frm_metadata,
                    customer_details,
                    merchant_order_reference_id,
                    billing_details,
                    shipping_details,
                })),
                key_store,
                storage_scheme,
            )
            .await
            .to_not_found_response(errors::ApiErrorResponse::PaymentNotFound)?;

        Ok((
            payments::is_confirm(self, payment_data.confirm),
            payment_data,
        ))
    }
}

impl TryFrom<domain::Customer> for CustomerData {
    type Error = errors::ApiErrorResponse;
    fn try_from(value: domain::Customer) -> Result<Self, Self::Error> {
        Ok(Self {
            name: value.name.map(|name| name.into_inner()),
            email: value.email.map(Email::from),
            phone: value.phone.map(|ph| ph.into_inner()),
            phone_country_code: value.phone_country_code,
        })
    }
}

impl<F: Send + Clone> ValidateRequest<F, api::PaymentsRequest> for PaymentUpdate {
    #[instrument(skip_all)]
    fn validate_request<'a, 'b>(
        &'b self,
        request: &api::PaymentsRequest,
        merchant_account: &'a domain::MerchantAccount,
    ) -> RouterResult<(
        BoxedOperation<'b, F, api::PaymentsRequest>,
        operations::ValidateResult<'a>,
    )> {
        helpers::validate_customer_information(request)?;

        if let Some(amount) = request.amount {
            helpers::validate_max_amount(amount)?;
        }
        if let Some(session_expiry) = &request.session_expiry {
            helpers::validate_session_expiry(session_expiry.to_owned())?;
        }
        let payment_id = request
            .payment_id
            .clone()
            .ok_or(report!(errors::ApiErrorResponse::PaymentNotFound))?;

        let request_merchant_id = request.merchant_id.as_deref();
        helpers::validate_merchant_id(&merchant_account.merchant_id, request_merchant_id)
            .change_context(errors::ApiErrorResponse::InvalidDataFormat {
                field_name: "merchant_id".to_string(),
                expected_format: "merchant_id from merchant account".to_string(),
            })?;

        helpers::validate_request_amount_and_amount_to_capture(
            request.amount,
            request.amount_to_capture,
            request.surcharge_details,
        )
        .change_context(errors::ApiErrorResponse::InvalidDataFormat {
            field_name: "amount_to_capture".to_string(),
            expected_format: "amount_to_capture lesser than or equal to amount".to_string(),
        })?;

        helpers::validate_payment_method_fields_present(request)?;

        let _mandate_type = helpers::validate_mandate(request, false)?;

        helpers::validate_recurring_details_and_token(
            &request.recurring_details,
            &request.payment_token,
            &request.mandate_id,
        )?;

        let _request_straight_through: Option<api::routing::StraightThroughAlgorithm> = request
            .routing
            .clone()
            .map(|val| val.parse_value("RoutingAlgorithm"))
            .transpose()
            .change_context(errors::ApiErrorResponse::InvalidRequestData {
                message: "Invalid straight through routing rules format".to_string(),
            })
            .attach_printable("Invalid straight through routing rules format")?;

        Ok((
            Box::new(self),
            operations::ValidateResult {
                merchant_id: &merchant_account.merchant_id,
                payment_id: payment_id.and_then(|id| core_utils::validate_id(id, "payment_id"))?,
                storage_scheme: merchant_account.storage_scheme,
                requeue: matches!(
                    request.retry_action,
                    Some(api_models::enums::RetryAction::Requeue)
                ),
            },
        ))
    }
}

impl PaymentUpdate {
    fn populate_payment_attempt_with_request(
        payment_attempt: &mut storage::PaymentAttempt,
        request: &api::PaymentsRequest,
    ) {
        request
            .business_sub_label
            .clone()
            .map(|bsl| payment_attempt.business_sub_label.replace(bsl));
        request
            .payment_method_type
            .map(|pmt| payment_attempt.payment_method_type.replace(pmt));
        request
            .payment_experience
            .map(|experience| payment_attempt.payment_experience.replace(experience));
        payment_attempt.amount_to_capture = request
            .amount_to_capture
            .or(payment_attempt.amount_to_capture);
        request
            .capture_method
            .map(|i| payment_attempt.capture_method.replace(i));
    }
    fn populate_payment_intent_with_request(
        payment_intent: &mut storage::PaymentIntent,
        request: &api::PaymentsRequest,
    ) {
        request
            .return_url
            .clone()
            .map(|i| payment_intent.return_url.replace(i.to_string()));

        payment_intent.business_country = request.business_country;

        payment_intent
            .business_label
            .clone_from(&request.business_label);

        request
            .description
            .clone()
            .map(|i| payment_intent.description.replace(i));

        request
            .statement_descriptor_name
            .clone()
            .map(|i| payment_intent.statement_descriptor_name.replace(i));

        request
            .statement_descriptor_suffix
            .clone()
            .map(|i| payment_intent.statement_descriptor_suffix.replace(i));

        request
            .client_secret
            .clone()
            .map(|i| payment_intent.client_secret.replace(i));
    }
}<|MERGE_RESOLUTION|>--- conflicted
+++ resolved
@@ -715,45 +715,21 @@
         let billing_details = payment_data
             .address
             .get_payment_billing()
-<<<<<<< HEAD
-            .async_and_then(|_| async {
-                create_encrypted_data(
-                    state,
-                    key_store,
-                    payment_data.address.get_payment_billing().cloned(),
-                )
-                .await
-            })
-            .await;
-=======
-            .async_map(|billing_details| create_encrypted_data(key_store, billing_details))
+            .async_map(|billing_details| create_encrypted_data(state, key_store, billing_details))
             .await
             .transpose()
             .change_context(errors::ApiErrorResponse::InternalServerError)
             .attach_printable("Unable to encrypt billing details")?;
->>>>>>> cabb9165
 
         let shipping_details = payment_data
             .address
             .get_shipping()
-<<<<<<< HEAD
-            .async_and_then(|_| async {
-                create_encrypted_data(
-                    state,
-                    key_store,
-                    payment_data.address.get_shipping().cloned(),
-                )
-                .await
-            })
-            .await;
-=======
-            .async_map(|shipping_details| create_encrypted_data(key_store, shipping_details))
+            .async_map(|shipping_details| create_encrypted_data(state, key_store, shipping_details))
             .await
             .transpose()
             .change_context(errors::ApiErrorResponse::InternalServerError)
             .attach_printable("Unable to encrypt shipping details")?;
 
->>>>>>> cabb9165
         let order_details = payment_data.payment_intent.order_details.clone();
         let metadata = payment_data.payment_intent.metadata.clone();
         let frm_metadata = payment_data.payment_intent.frm_metadata.clone();
