use std::marker::PhantomData;

use api_models::enums::FrmSuggestion;
use async_trait::async_trait;
use error_stack::ResultExt;
use router_derive::PaymentOperation;
use router_env::{instrument, tracing};

use super::{BoxedOperation, Domain, GetTracker, Operation, UpdateTracker, ValidateRequest};
use crate::{
    core::{
        errors::{self, CustomResult, RouterResult, StorageErrorExt},
        payments::{helpers, operations, CustomerDetails, PaymentAddress, PaymentData},
    },
    routes::{app::ReqState, SessionState},
    services,
    types::{
        api::{self, PaymentIdTypeExt},
        domain,
        storage::{self, enums as storage_enums},
    },
    utils::OptionExt,
};

#[derive(Debug, Clone, Copy, PaymentOperation)]
#[operation(operations = "all", flow = "start")]
pub struct PaymentStart;

#[async_trait]
impl<F: Send + Clone> GetTracker<F, PaymentData<F>, api::PaymentsStartRequest, PaymentData<F>>
    for PaymentStart
{
    #[instrument(skip_all)]
    async fn get_trackers<'a>(
        &'a self,
        state: &'a SessionState,
        payment_id: &api::PaymentIdType,
        _request: &api::PaymentsStartRequest,
        merchant_account: &domain::MerchantAccount,
        key_store: &domain::MerchantKeyStore,
        _auth_flow: services::AuthFlow,
<<<<<<< HEAD
        _payment_confirm_source: Option<common_enums::PaymentSource>,
    ) -> RouterResult<
        operations::GetTrackerResponse<'a, F, api::PaymentsStartRequest, PaymentData<F>>,
    > {
=======
        _header_payload: &api::HeaderPayload,
    ) -> RouterResult<operations::GetTrackerResponse<'a, F, api::PaymentsStartRequest>> {
>>>>>>> db04ded4
        let (mut payment_intent, payment_attempt, currency, amount);
        let db = &*state.store;
        let key_manager_state = &state.into();

        let merchant_id = merchant_account.get_id();
        let storage_scheme = merchant_account.storage_scheme;
        let payment_id = payment_id
            .get_payment_intent_id()
            .change_context(errors::ApiErrorResponse::PaymentNotFound)?;

        payment_intent = db
            .find_payment_intent_by_payment_id_merchant_id(
                key_manager_state,
                &payment_id,
                merchant_id,
                key_store,
                storage_scheme,
            )
            .await
            .to_not_found_response(errors::ApiErrorResponse::PaymentNotFound)?;

        helpers::validate_payment_status_against_not_allowed_statuses(
            &payment_intent.status,
            &[
                storage_enums::IntentStatus::Failed,
                storage_enums::IntentStatus::Succeeded,
            ],
            "update",
        )?;

        helpers::authenticate_client_secret(
            payment_intent.client_secret.as_ref(),
            &payment_intent,
        )?;
        payment_attempt = db
            .find_payment_attempt_by_payment_id_merchant_id_attempt_id(
                &payment_intent.payment_id,
                merchant_id,
                payment_intent.active_attempt.get_id().as_str(),
                storage_scheme,
            )
            .await
            .to_not_found_response(errors::ApiErrorResponse::PaymentNotFound)?;

        currency = payment_attempt.currency.get_required_value("currency")?;
        amount = payment_attempt.get_total_amount().into();

        let shipping_address = helpers::get_address_by_id(
            state,
            payment_intent.shipping_address_id.clone(),
            key_store,
            &payment_intent.payment_id,
            merchant_id,
            merchant_account.storage_scheme,
        )
        .await?;

        let billing_address = helpers::get_address_by_id(
            state,
            payment_intent.billing_address_id.clone(),
            key_store,
            &payment_intent.payment_id,
            merchant_id,
            merchant_account.storage_scheme,
        )
        .await?;

        let payment_method_billing = helpers::get_address_by_id(
            state,
            payment_attempt.payment_method_billing_address_id.clone(),
            key_store,
            &payment_intent.payment_id,
            merchant_id,
            merchant_account.storage_scheme,
        )
        .await?;

        let token_data = if let Some(token) = payment_attempt.payment_token.clone() {
            Some(
                helpers::retrieve_payment_token_data(state, token, payment_attempt.payment_method)
                    .await?,
            )
        } else {
            None
        };

        payment_intent.shipping_address_id = shipping_address.clone().map(|i| i.address_id);
        payment_intent.billing_address_id = billing_address.clone().map(|i| i.address_id);

        let customer_details = CustomerDetails {
            customer_id: payment_intent.customer_id.clone(),
            ..CustomerDetails::default()
        };

        let profile_id = payment_intent
            .profile_id
            .as_ref()
            .get_required_value("profile_id")
            .change_context(errors::ApiErrorResponse::InternalServerError)
            .attach_printable("'profile_id' not set in payment intent")?;

        let business_profile = db
            .find_business_profile_by_profile_id(key_manager_state, key_store, profile_id)
            .await
            .to_not_found_response(errors::ApiErrorResponse::BusinessProfileNotFound {
                id: profile_id.get_string_repr().to_owned(),
            })?;

        let payment_data = PaymentData {
            flow: PhantomData,
            payment_intent,
            currency,
            amount,
            email: None,
            mandate_id: None,
            mandate_connector: None,
            setup_mandate: None,
            customer_acceptance: None,
            token: payment_attempt.payment_token.clone(),
            address: PaymentAddress::new(
                shipping_address.as_ref().map(From::from),
                billing_address.as_ref().map(From::from),
                payment_method_billing.as_ref().map(From::from),
                business_profile.use_billing_as_payment_method_billing,
            ),
            token_data,
            confirm: Some(payment_attempt.confirm),
            payment_attempt,
            payment_method_data: None,
            payment_method_info: None,
            force_sync: None,
            refunds: vec![],
            disputes: vec![],
            attempts: None,
            sessions_token: vec![],
            card_cvc: None,
            creds_identifier: None,
            pm_token: None,
            connector_customer_id: None,
            recurring_mandate_payment_data: None,
            ephemeral_key: None,
            multiple_capture_data: None,
            redirect_response: None,
            surcharge_details: None,
            frm_message: None,
            payment_link_data: None,
            incremental_authorization_details: None,
            authorizations: vec![],
            authentication: None,
            recurring_details: None,
            poll_config: None,
        };

        let get_trackers_response = operations::GetTrackerResponse {
            operation: Box::new(self),
            customer_details: Some(customer_details),
            payment_data,
            business_profile,
            mandate_type: None,
        };

        Ok(get_trackers_response)
    }
}

#[async_trait]
impl<F: Clone> UpdateTracker<F, PaymentData<F>, api::PaymentsStartRequest, PaymentData<F>>
    for PaymentStart
{
    #[instrument(skip_all)]
    async fn update_trackers<'b>(
        &'b self,
        _state: &'b SessionState,
        _req_state: ReqState,
        payment_data: PaymentData<F>,
        _customer: Option<domain::Customer>,
        _storage_scheme: storage_enums::MerchantStorageScheme,
        _updated_customer: Option<storage::CustomerUpdate>,
        _mechant_key_store: &domain::MerchantKeyStore,
        _frm_suggestion: Option<FrmSuggestion>,
        _header_payload: api::HeaderPayload,
    ) -> RouterResult<(
        BoxedOperation<'b, F, api::PaymentsStartRequest, PaymentData<F>>,
        PaymentData<F>,
    )>
    where
        F: 'b + Send,
    {
        Ok((Box::new(self), payment_data))
    }
}

impl<F: Send + Clone> ValidateRequest<F, api::PaymentsStartRequest, PaymentData<F>>
    for PaymentStart
{
    #[instrument(skip_all)]
    fn validate_request<'a, 'b>(
        &'b self,
        request: &api::PaymentsStartRequest,
        merchant_account: &'a domain::MerchantAccount,
    ) -> RouterResult<(
        BoxedOperation<'b, F, api::PaymentsStartRequest, PaymentData<F>>,
        operations::ValidateResult,
    )> {
        let request_merchant_id = Some(&request.merchant_id);
        helpers::validate_merchant_id(merchant_account.get_id(), request_merchant_id)
            .change_context(errors::ApiErrorResponse::InvalidDataFormat {
                field_name: "merchant_id".to_string(),
                expected_format: "merchant_id from merchant account".to_string(),
            })?;

        let payment_id = request.payment_id.clone();

        Ok((
            Box::new(self),
            operations::ValidateResult {
                merchant_id: merchant_account.get_id().to_owned(),
                payment_id: api::PaymentIdType::PaymentIntentId(payment_id),
                storage_scheme: merchant_account.storage_scheme,
                requeue: false,
            },
        ))
    }
}

#[async_trait]
impl<
        F: Clone + Send,
        Op: Send + Sync + Operation<F, api::PaymentsStartRequest, Data = PaymentData<F>>,
    > Domain<F, api::PaymentsStartRequest, PaymentData<F>> for Op
where
    for<'a> &'a Op: Operation<F, api::PaymentsStartRequest, Data = PaymentData<F>>,
{
    #[instrument(skip_all)]
    async fn get_or_create_customer_details<'a>(
        &'a self,
        state: &SessionState,
        payment_data: &mut PaymentData<F>,
        request: Option<CustomerDetails>,
        key_store: &domain::MerchantKeyStore,
        storage_scheme: common_enums::enums::MerchantStorageScheme,
    ) -> CustomResult<
        (
            BoxedOperation<'a, F, api::PaymentsStartRequest, PaymentData<F>>,
            Option<domain::Customer>,
        ),
        errors::StorageError,
    > {
        helpers::create_customer_if_not_exist(
            state,
            Box::new(self),
            payment_data,
            request,
            &key_store.merchant_id,
            key_store,
            storage_scheme,
        )
        .await
    }

    #[instrument(skip_all)]
    async fn make_pm_data<'a>(
        &'a self,
        state: &'a SessionState,
        payment_data: &mut PaymentData<F>,
        storage_scheme: storage_enums::MerchantStorageScheme,
        merchant_key_store: &domain::MerchantKeyStore,
        customer: &Option<domain::Customer>,
        business_profile: Option<&domain::BusinessProfile>,
    ) -> RouterResult<(
<<<<<<< HEAD
        BoxedOperation<'a, F, api::PaymentsStartRequest, PaymentData<F>>,
        Option<api::PaymentMethodData>,
=======
        BoxedOperation<'a, F, api::PaymentsStartRequest>,
        Option<domain::PaymentMethodData>,
>>>>>>> db04ded4
        Option<String>,
    )> {
        if payment_data
            .payment_attempt
            .connector
            .clone()
            .map(|connector_name| connector_name == *"bluesnap".to_string())
            .unwrap_or(false)
        {
            helpers::make_pm_data(
                Box::new(self),
                state,
                payment_data,
                merchant_key_store,
                customer,
                storage_scheme,
                business_profile,
            )
            .await
        } else {
            Ok((Box::new(self), None, None))
        }
    }

    async fn get_connector<'a>(
        &'a self,
        _merchant_account: &domain::MerchantAccount,
        state: &SessionState,
        _request: &api::PaymentsStartRequest,
        _payment_intent: &storage::PaymentIntent,
        _mechant_key_store: &domain::MerchantKeyStore,
    ) -> CustomResult<api::ConnectorChoice, errors::ApiErrorResponse> {
        helpers::get_connector_default(state, None).await
    }

    #[instrument(skip_all)]
    async fn guard_payment_against_blocklist<'a>(
        &'a self,
        _state: &SessionState,
        _merchant_account: &domain::MerchantAccount,
        _key_store: &domain::MerchantKeyStore,
        _payment_data: &mut PaymentData<F>,
    ) -> CustomResult<bool, errors::ApiErrorResponse> {
        Ok(false)
    }
}<|MERGE_RESOLUTION|>--- conflicted
+++ resolved
@@ -39,15 +39,10 @@
         merchant_account: &domain::MerchantAccount,
         key_store: &domain::MerchantKeyStore,
         _auth_flow: services::AuthFlow,
-<<<<<<< HEAD
-        _payment_confirm_source: Option<common_enums::PaymentSource>,
+        _header_payload: &api::HeaderPayload,
     ) -> RouterResult<
-        operations::GetTrackerResponse<'a, F, api::PaymentsStartRequest, PaymentData<F>>,
-    > {
-=======
-        _header_payload: &api::HeaderPayload,
-    ) -> RouterResult<operations::GetTrackerResponse<'a, F, api::PaymentsStartRequest>> {
->>>>>>> db04ded4
+    operations::GetTrackerResponse<'a, F, api::PaymentsStartRequest, PaymentData<F>>,
+> {
         let (mut payment_intent, payment_attempt, currency, amount);
         let db = &*state.store;
         let key_manager_state = &state.into();
@@ -318,13 +313,8 @@
         customer: &Option<domain::Customer>,
         business_profile: Option<&domain::BusinessProfile>,
     ) -> RouterResult<(
-<<<<<<< HEAD
         BoxedOperation<'a, F, api::PaymentsStartRequest, PaymentData<F>>,
-        Option<api::PaymentMethodData>,
-=======
-        BoxedOperation<'a, F, api::PaymentsStartRequest>,
         Option<domain::PaymentMethodData>,
->>>>>>> db04ded4
         Option<String>,
     )> {
         if payment_data
