--- conflicted
+++ resolved
@@ -156,22 +156,12 @@
             setup_mandate: None,
             customer_acceptance: None,
             token: payment_attempt.payment_token.clone(),
-<<<<<<< HEAD
             address: PaymentAddress::new(
                 shipping_address.as_ref().map(From::from),
                 billing_address.as_ref().map(From::from),
                 payment_method_billing.as_ref().map(From::from),
             ),
-=======
             token_data,
-            address: PaymentAddress {
-                shipping: shipping_address.as_ref().map(|a| a.into()),
-                billing: billing_address.as_ref().map(|a| a.into()),
-                payment_method_billing: payment_method_billing
-                    .as_ref()
-                    .map(|address| address.into()),
-            },
->>>>>>> a2f17935
             confirm: Some(payment_attempt.confirm),
             payment_attempt,
             payment_method_data: None,
