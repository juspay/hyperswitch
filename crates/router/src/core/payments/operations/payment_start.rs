--- conflicted
+++ resolved
@@ -65,22 +65,6 @@
             ],
             "update",
         )?;
-
-<<<<<<< HEAD
-        // let intent_fulfillment_time = helpers::get_merchant_fullfillment_time(
-        //     payment_intent.payment_link_id.clone(),
-        //     merchant_account.intent_fulfillment_time,
-        //     db,
-        // )
-        // .await?;
-=======
-        let intent_fulfillment_time = helpers::get_fullfillment_time(
-            payment_intent.payment_link_id.clone(),
-            merchant_account.intent_fulfillment_time,
-            db,
-        )
-        .await?;
->>>>>>> 397bfab8
 
         helpers::authenticate_client_secret(
             payment_intent.client_secret.as_ref(),
