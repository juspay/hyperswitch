--- conflicted
+++ resolved
@@ -260,11 +260,8 @@
             payment_method_data: Some(PaymentMethodData::MandatePayment),
             payment_address,
             mandate_data: Some(mandate_data_input),
-<<<<<<< HEAD
+            payment_method: None,
             merchant_connector_details: None,
-=======
-            payment_method: None,
->>>>>>> a88eebde
         };
 
         let get_trackers_response = operations::GetTrackerResponse { payment_data };
