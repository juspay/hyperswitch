use api_models::payments::ProxyPaymentsRequest;
use async_trait::async_trait;
use common_enums::enums;
use common_utils::types::keymanager::ToEncryptable;
use error_stack::ResultExt;
use hyperswitch_domain_models::{
    payment_method_data::PaymentMethodData, payments::PaymentConfirmData,
};
use hyperswitch_interfaces::api::ConnectorSpecifications;
use masking::PeekInterface;
use router_env::{instrument, tracing};

use super::{Domain, GetTracker, Operation, PostUpdateTracker, UpdateTracker, ValidateRequest};
use crate::{
    core::{
        errors::{self, CustomResult, RouterResult, StorageErrorExt},
        payments::{
            operations::{self, ValidateStatusForOperation},
            OperationSessionGetters, OperationSessionSetters,
        },
    },
    routes::{app::ReqState, SessionState},
    types::{
        self,
        api::{self, ConnectorCallType},
        domain::{self, types as domain_types},
        storage::{self, enums as storage_enums},
    },
    utils::OptionExt,
};

#[derive(Debug, Clone, Copy)]
pub struct PaymentProxyIntent;

impl ValidateStatusForOperation for PaymentProxyIntent {
    /// Validate if the current operation can be performed on the current status of the payment intent
    fn validate_status_for_operation(
        &self,
        intent_status: common_enums::IntentStatus,
    ) -> Result<(), errors::ApiErrorResponse> {
        match intent_status {
            //Failed state is included here so that in PCR, retries can be done for failed payments, otherwise for a failed attempt it was asking for new payment_intent
            common_enums::IntentStatus::RequiresPaymentMethod
            | common_enums::IntentStatus::Failed
            | common_enums::IntentStatus::Processing => Ok(()),
            //Failed state is included here so that in PCR, retries can be done for failed payments, otherwise for a failed attempt it was asking for new payment_intent
            common_enums::IntentStatus::RequiresPaymentMethod
            | common_enums::IntentStatus::Failed => Ok(()),
            common_enums::IntentStatus::Conflicted
            | common_enums::IntentStatus::Succeeded
            | common_enums::IntentStatus::Cancelled
            | common_enums::IntentStatus::CancelledPostCapture
            | common_enums::IntentStatus::RequiresCustomerAction
            | common_enums::IntentStatus::RequiresMerchantAction
            | common_enums::IntentStatus::RequiresCapture
            | common_enums::IntentStatus::PartiallyAuthorizedAndRequiresCapture
            | common_enums::IntentStatus::PartiallyCaptured
            | common_enums::IntentStatus::RequiresConfirmation
            | common_enums::IntentStatus::PartiallyCapturedAndCapturable
            | common_enums::IntentStatus::Expired => {
                Err(errors::ApiErrorResponse::PaymentUnexpectedState {
                    current_flow: format!("{self:?}"),
                    field_name: "status".to_string(),
                    current_value: intent_status.to_string(),
                    states: ["requires_payment_method".to_string()].join(", "),
                })
            }
        }
    }
}
type BoxedConfirmOperation<'b, F> =
    super::BoxedOperation<'b, F, ProxyPaymentsRequest, PaymentConfirmData<F>>;

impl<F: Send + Clone + Sync> Operation<F, ProxyPaymentsRequest> for &PaymentProxyIntent {
    type Data = PaymentConfirmData<F>;
    fn to_validate_request(
        &self,
    ) -> RouterResult<&(dyn ValidateRequest<F, ProxyPaymentsRequest, Self::Data> + Send + Sync)>
    {
        Ok(*self)
    }
    fn to_get_tracker(
        &self,
    ) -> RouterResult<&(dyn GetTracker<F, Self::Data, ProxyPaymentsRequest> + Send + Sync)> {
        Ok(*self)
    }
    fn to_domain(&self) -> RouterResult<&(dyn Domain<F, ProxyPaymentsRequest, Self::Data>)> {
        Ok(*self)
    }
    fn to_update_tracker(
        &self,
    ) -> RouterResult<&(dyn UpdateTracker<F, Self::Data, ProxyPaymentsRequest> + Send + Sync)> {
        Ok(*self)
    }
}

#[automatically_derived]
impl<F: Send + Clone + Sync> Operation<F, ProxyPaymentsRequest> for PaymentProxyIntent {
    type Data = PaymentConfirmData<F>;
    fn to_validate_request(
        &self,
    ) -> RouterResult<&(dyn ValidateRequest<F, ProxyPaymentsRequest, Self::Data> + Send + Sync)>
    {
        Ok(self)
    }
    fn to_get_tracker(
        &self,
    ) -> RouterResult<&(dyn GetTracker<F, Self::Data, ProxyPaymentsRequest> + Send + Sync)> {
        Ok(self)
    }
    fn to_domain(&self) -> RouterResult<&dyn Domain<F, ProxyPaymentsRequest, Self::Data>> {
        Ok(self)
    }
    fn to_update_tracker(
        &self,
    ) -> RouterResult<&(dyn UpdateTracker<F, Self::Data, ProxyPaymentsRequest> + Send + Sync)> {
        Ok(self)
    }
}

impl<F: Send + Clone + Sync> ValidateRequest<F, ProxyPaymentsRequest, PaymentConfirmData<F>>
    for PaymentProxyIntent
{
    #[instrument(skip_all)]
    fn validate_request<'a, 'b>(
        &'b self,
        _request: &ProxyPaymentsRequest,
        platform: &'a domain::Platform,
    ) -> RouterResult<operations::ValidateResult> {
        let validate_result = operations::ValidateResult {
            merchant_id: platform.get_processor().get_account().get_id().to_owned(),
            storage_scheme: platform.get_processor().get_account().storage_scheme,
            requeue: false,
        };

        Ok(validate_result)
    }
}

#[async_trait]
impl<F: Send + Clone + Sync> GetTracker<F, PaymentConfirmData<F>, ProxyPaymentsRequest>
    for PaymentProxyIntent
{
    #[instrument(skip_all)]
    async fn get_trackers<'a>(
        &'a self,
        state: &'a SessionState,
        payment_id: &common_utils::id_type::GlobalPaymentId,
        request: &ProxyPaymentsRequest,
        platform: &domain::Platform,
        _profile: &domain::Profile,
        header_payload: &hyperswitch_domain_models::payments::HeaderPayload,
    ) -> RouterResult<operations::GetTrackerResponse<PaymentConfirmData<F>>> {
        let db = &*state.store;
        let key_manager_state = &state.into();

        let storage_scheme = platform.get_processor().get_account().storage_scheme;

        let payment_intent = db
            .find_payment_intent_by_id(
                payment_id,
                platform.get_processor().get_key_store(),
                storage_scheme,
            )
            .await
            .to_not_found_response(errors::ApiErrorResponse::PaymentNotFound)?;

        self.validate_status_for_operation(payment_intent.status)?;

        let cell_id = state.conf.cell_information.id.clone();

        let batch_encrypted_data = domain_types::crypto_operation(
            key_manager_state,
            common_utils::type_name!(hyperswitch_domain_models::payments::payment_attempt::PaymentAttempt),
            domain_types::CryptoOperation::BatchEncrypt(
                hyperswitch_domain_models::payments::payment_attempt::FromRequestEncryptablePaymentAttempt::to_encryptable(
                    hyperswitch_domain_models::payments::payment_attempt::FromRequestEncryptablePaymentAttempt {
                        payment_method_billing_address: None,
                    },
                ),
            ),
            common_utils::types::keymanager::Identifier::Merchant(platform.get_processor().get_account().get_id().to_owned()),
            platform.get_processor().get_key_store().key.peek(),
        )
        .await
        .and_then(|val| val.try_into_batchoperation())
        .change_context(errors::ApiErrorResponse::InternalServerError)
        .attach_printable("Failed while encrypting payment intent details".to_string())?;

        let encrypted_data =
             hyperswitch_domain_models::payments::payment_attempt::FromRequestEncryptablePaymentAttempt::from_encryptable(batch_encrypted_data)
                .change_context(errors::ApiErrorResponse::InternalServerError)
                .attach_printable("Failed while encrypting payment intent details")?;

        let payment_attempt = match payment_intent.active_attempt_id.clone() {
            Some(ref active_attempt_id) => db
                .find_payment_attempt_by_id(
<<<<<<< HEAD
                    merchant_context.get_merchant_key_store(),
=======
                    key_manager_state,
                    platform.get_processor().get_key_store(),
>>>>>>> dd527179
                    active_attempt_id,
                    storage_scheme,
                )
                .await
                .change_context(errors::ApiErrorResponse::PaymentNotFound)
                .attach_printable("Could not find payment attempt")?,

            None => {
                let payment_attempt_domain_model: hyperswitch_domain_models::payments::payment_attempt::PaymentAttempt =
                hyperswitch_domain_models::payments::payment_attempt::PaymentAttempt::proxy_create_domain_model(
                    &payment_intent,
                    cell_id,
                    storage_scheme,
                    request,
                    encrypted_data
                )
                .await?;
                db.insert_payment_attempt(
<<<<<<< HEAD
                    merchant_context.get_merchant_key_store(),
=======
                    key_manager_state,
                    platform.get_processor().get_key_store(),
>>>>>>> dd527179
                    payment_attempt_domain_model,
                    storage_scheme,
                )
                .await
                .change_context(errors::ApiErrorResponse::InternalServerError)
                .attach_printable("Could not insert payment attempt")?
            }
        };

        let processor_payment_token = request.recurring_details.processor_payment_token.clone();

        let payment_address = hyperswitch_domain_models::payment_address::PaymentAddress::new(
            payment_intent
                .shipping_address
                .clone()
                .map(|address| address.into_inner()),
            payment_intent
                .billing_address
                .clone()
                .map(|address| address.into_inner()),
            payment_attempt
                .payment_method_billing_address
                .clone()
                .map(|address| address.into_inner()),
            Some(true),
        );
        let mandate_data_input = api_models::payments::MandateIds {
            mandate_id: None,
            mandate_reference_id: Some(
                api_models::payments::MandateReferenceId::ConnectorMandateId(
                    api_models::payments::ConnectorMandateReferenceId::new(
                        Some(processor_payment_token),
                        None,
                        None,
                        None,
                        None,
                        None,
                    ),
                ),
            ),
        };

        let payment_data = PaymentConfirmData {
            flow: std::marker::PhantomData,
            payment_intent,
            payment_attempt,
            payment_method_data: Some(PaymentMethodData::MandatePayment),
            payment_address,
            mandate_data: Some(mandate_data_input),
            payment_method: None,
            merchant_connector_details: None,
            external_vault_pmd: None,
            webhook_url: None,
        };

        let get_trackers_response = operations::GetTrackerResponse { payment_data };

        Ok(get_trackers_response)
    }
}

#[async_trait]
impl<F: Clone + Send + Sync> Domain<F, ProxyPaymentsRequest, PaymentConfirmData<F>>
    for PaymentProxyIntent
{
    async fn get_customer_details<'a>(
        &'a self,
        _state: &SessionState,
        _payment_data: &mut PaymentConfirmData<F>,
        _merchant_key_store: &domain::MerchantKeyStore,
        _storage_scheme: storage_enums::MerchantStorageScheme,
    ) -> CustomResult<(BoxedConfirmOperation<'a, F>, Option<domain::Customer>), errors::StorageError>
    {
        Ok((Box::new(self), None))
    }

    #[instrument(skip_all)]
    async fn make_pm_data<'a>(
        &'a self,
        _state: &'a SessionState,
        _payment_data: &mut PaymentConfirmData<F>,
        _storage_scheme: storage_enums::MerchantStorageScheme,
        _key_store: &domain::MerchantKeyStore,
        _customer: &Option<domain::Customer>,
        _business_profile: &domain::Profile,
        _should_retry_with_pan: bool,
    ) -> RouterResult<(
        BoxedConfirmOperation<'a, F>,
        Option<PaymentMethodData>,
        Option<String>,
    )> {
        Ok((Box::new(self), None, None))
    }
    #[instrument(skip_all)]
    async fn populate_payment_data<'a>(
        &'a self,
        _state: &SessionState,
        payment_data: &mut PaymentConfirmData<F>,
        _platform: &domain::Platform,
        _business_profile: &domain::Profile,
        connector_data: &api::ConnectorData,
    ) -> CustomResult<(), errors::ApiErrorResponse> {
        let connector_request_reference_id = connector_data
            .connector
            .generate_connector_request_reference_id(
                &payment_data.payment_intent,
                &payment_data.payment_attempt,
            );
        payment_data.set_connector_request_reference_id(Some(connector_request_reference_id));
        Ok(())
    }

    async fn perform_routing<'a>(
        &'a self,
        _platform: &domain::Platform,
        _business_profile: &domain::Profile,
        state: &SessionState,
        payment_data: &mut PaymentConfirmData<F>,
    ) -> CustomResult<ConnectorCallType, errors::ApiErrorResponse> {
        let connector_name = payment_data.get_payment_attempt_connector();
        if let Some(connector_name) = connector_name {
            let merchant_connector_id = payment_data.get_merchant_connector_id_in_attempt();
            let connector_data = api::ConnectorData::get_connector_by_name(
                &state.conf.connectors,
                connector_name,
                api::GetToken::Connector,
                merchant_connector_id,
            )?;

            Ok(ConnectorCallType::PreDetermined(connector_data.into()))
        } else {
            Err(error_stack::Report::new(
                errors::ApiErrorResponse::InternalServerError,
            ))
        }
    }
}
#[async_trait]
impl<F: Clone + Sync> UpdateTracker<F, PaymentConfirmData<F>, ProxyPaymentsRequest>
    for PaymentProxyIntent
{
    #[instrument(skip_all)]
    async fn update_trackers<'b>(
        &'b self,
        state: &'b SessionState,
        _req_state: ReqState,
        mut payment_data: PaymentConfirmData<F>,
        _customer: Option<domain::Customer>,
        storage_scheme: storage_enums::MerchantStorageScheme,
        _updated_customer: Option<storage::CustomerUpdate>,
        key_store: &domain::MerchantKeyStore,
        _frm_suggestion: Option<api_models::enums::FrmSuggestion>,
        _header_payload: hyperswitch_domain_models::payments::HeaderPayload,
    ) -> RouterResult<(BoxedConfirmOperation<'b, F>, PaymentConfirmData<F>)>
    where
        F: 'b + Send,
    {
        let db = &*state.store;

        let intent_status = common_enums::IntentStatus::Processing;
        let attempt_status = common_enums::AttemptStatus::Pending;

        let connector = payment_data
            .payment_attempt
            .connector
            .clone()
            .get_required_value("connector")
            .change_context(errors::ApiErrorResponse::InternalServerError)
            .attach_printable("Connector is none when constructing response")?;

        let merchant_connector_id = Some(
            payment_data
                .payment_attempt
                .merchant_connector_id
                .clone()
                .get_required_value("merchant_connector_id")
                .change_context(errors::ApiErrorResponse::InternalServerError)
                .attach_printable("Merchant connector id is none when constructing response")?,
        );

        let payment_intent_update =
            hyperswitch_domain_models::payments::payment_intent::PaymentIntentUpdate::ConfirmIntent {
                status: intent_status,
                updated_by: storage_scheme.to_string(),
                active_attempt_id: Some(payment_data.payment_attempt.id.clone()),
            };

        let authentication_type = payment_data
            .payment_intent
            .authentication_type
            .unwrap_or_default();

        let connector_request_reference_id = payment_data
            .payment_attempt
            .connector_request_reference_id
            .clone();

        let connector_response_reference_id = payment_data
            .payment_attempt
            .connector_response_reference_id
            .clone();

        let payment_attempt_update = hyperswitch_domain_models::payments::payment_attempt::PaymentAttemptUpdate::ConfirmIntent {
            status: attempt_status,
            updated_by: storage_scheme.to_string(),
            connector,
            merchant_connector_id,
            authentication_type,
            connector_request_reference_id,
            connector_response_reference_id,
        };

        let updated_payment_intent = db
            .update_payment_intent(
                payment_data.payment_intent.clone(),
                payment_intent_update,
                key_store,
                storage_scheme,
            )
            .await
            .change_context(errors::ApiErrorResponse::InternalServerError)
            .attach_printable("Unable to update payment intent")?;

        payment_data.payment_intent = updated_payment_intent;

        let updated_payment_attempt = db
            .update_payment_attempt(
                key_store,
                payment_data.payment_attempt.clone(),
                payment_attempt_update,
                storage_scheme,
            )
            .await
            .change_context(errors::ApiErrorResponse::InternalServerError)
            .attach_printable("Unable to update payment attempt")?;

        payment_data.payment_attempt = updated_payment_attempt;

        Ok((Box::new(self), payment_data))
    }
}

#[cfg(feature = "v2")]
#[async_trait]
impl<F: Clone> PostUpdateTracker<F, PaymentConfirmData<F>, types::PaymentsAuthorizeData>
    for PaymentProxyIntent
{
    async fn update_tracker<'b>(
        &'b self,
        state: &'b SessionState,
        mut payment_data: PaymentConfirmData<F>,
        response: types::RouterData<F, types::PaymentsAuthorizeData, types::PaymentsResponseData>,
        key_store: &domain::MerchantKeyStore,
        storage_scheme: enums::MerchantStorageScheme,
    ) -> RouterResult<PaymentConfirmData<F>>
    where
        F: 'b + Send + Sync,
        types::RouterData<F, types::PaymentsAuthorizeData, types::PaymentsResponseData>:
            hyperswitch_domain_models::router_data::TrackerPostUpdateObjects<
                F,
                types::PaymentsAuthorizeData,
                PaymentConfirmData<F>,
            >,
    {
        use hyperswitch_domain_models::router_data::TrackerPostUpdateObjects;

        let db = &*state.store;

        let response_router_data = response;

        let payment_intent_update =
            response_router_data.get_payment_intent_update(&payment_data, storage_scheme);
        let payment_attempt_update =
            response_router_data.get_payment_attempt_update(&payment_data, storage_scheme);

        let updated_payment_intent = db
            .update_payment_intent(
                payment_data.payment_intent,
                payment_intent_update,
                key_store,
                storage_scheme,
            )
            .await
            .change_context(errors::ApiErrorResponse::InternalServerError)
            .attach_printable("Unable to update payment intent")?;

        let updated_payment_attempt = db
            .update_payment_attempt(
                key_store,
                payment_data.payment_attempt,
                payment_attempt_update,
                storage_scheme,
            )
            .await
            .change_context(errors::ApiErrorResponse::InternalServerError)
            .attach_printable("Unable to update payment attempt")?;

        payment_data.payment_intent = updated_payment_intent;
        payment_data.payment_attempt = updated_payment_attempt;

        Ok(payment_data)
    }
}<|MERGE_RESOLUTION|>--- conflicted
+++ resolved
@@ -195,12 +195,7 @@
         let payment_attempt = match payment_intent.active_attempt_id.clone() {
             Some(ref active_attempt_id) => db
                 .find_payment_attempt_by_id(
-<<<<<<< HEAD
-                    merchant_context.get_merchant_key_store(),
-=======
-                    key_manager_state,
                     platform.get_processor().get_key_store(),
->>>>>>> dd527179
                     active_attempt_id,
                     storage_scheme,
                 )
@@ -219,12 +214,7 @@
                 )
                 .await?;
                 db.insert_payment_attempt(
-<<<<<<< HEAD
-                    merchant_context.get_merchant_key_store(),
-=======
-                    key_manager_state,
                     platform.get_processor().get_key_store(),
->>>>>>> dd527179
                     payment_attempt_domain_model,
                     storage_scheme,
                 )
