use std::collections::HashMap;

use async_trait::async_trait;
use common_enums::AuthorizationStatus;
use common_utils::ext_traits::Encode;
use error_stack::{report, ResultExt};
use futures::FutureExt;
use hyperswitch_domain_models::payments::payment_attempt::PaymentAttempt;
use router_derive;
use router_env::{instrument, logger, tracing};
use storage_impl::DataModelExt;
use tracing_futures::Instrument;

use super::{Operation, PostUpdateTracker};
use crate::{
    connector::utils::PaymentResponseRouterData,
    core::{
        errors::{self, CustomResult, RouterResult, StorageErrorExt},
        mandate,
        payment_methods::{self, PaymentMethodRetrieve},
        payments::{
            helpers::{
                self as payments_helpers,
                update_additional_payment_data_with_connector_response_pm_data,
            },
            tokenization,
            types::MultipleCaptureData,
            PaymentData,
        },
        utils as core_utils,
    },
    routes::{metrics, AppState},
    types::{
        self, api, domain,
        storage::{self, enums},
        transformers::{ForeignFrom, ForeignTryFrom},
        CaptureSyncResponse, ErrorResponse,
    },
    utils,
};

#[derive(Debug, Clone, Copy, router_derive::PaymentOperation)]
#[operation(
    operations = "post_update_tracker",
    flow = "sync_data, cancel_data, authorize_data, capture_data, complete_authorize_data, approve_data, reject_data, setup_mandate_data, session_data,incremental_authorization_data"
)]
pub struct PaymentResponse;

#[async_trait]
impl<F: Send + Clone> PostUpdateTracker<F, PaymentData<F>, types::PaymentsAuthorizeData>
    for PaymentResponse
{
    async fn update_tracker<'b>(
        &'b self,
        db: &'b AppState,
        payment_id: &api::PaymentIdType,
        mut payment_data: PaymentData<F>,
        router_data: types::RouterData<
            F,
            types::PaymentsAuthorizeData,
            types::PaymentsResponseData,
        >,
        storage_scheme: enums::MerchantStorageScheme,
    ) -> RouterResult<PaymentData<F>>
    where
        F: 'b,
    {
        payment_data.mandate_id = payment_data
            .mandate_id
            .or_else(|| router_data.request.mandate_id.clone());

        payment_data = Box::pin(payment_response_update_tracker(
            db,
            payment_id,
            payment_data,
            router_data,
            storage_scheme,
        ))
        .await?;

        Ok(payment_data)
    }

    async fn save_pm_and_mandate<'b>(
        &self,
        state: &AppState,
        resp: &types::RouterData<F, types::PaymentsAuthorizeData, types::PaymentsResponseData>,
        merchant_account: &domain::MerchantAccount,
        key_store: &domain::MerchantKeyStore,
        payment_data: &mut PaymentData<F>,
        business_profile: &storage::business_profile::BusinessProfile,
    ) -> CustomResult<(), errors::ApiErrorResponse>
    where
        F: 'b + Clone + Send + Sync,
    {
        let customer_id = payment_data.payment_intent.customer_id.clone();
        let save_payment_data = tokenization::SavePaymentMethodData::from(resp);
<<<<<<< HEAD
        let profile_id = payment_data.payment_intent.profile_id.clone();
        let payment_method_billing_address = payment_data.address.get_payment_method_billing();
=======
>>>>>>> 91354232

        let connector_name = payment_data
            .payment_attempt
            .connector
            .clone()
            .ok_or_else(|| {
                logger::error!("Missing required Param connector_name");
                errors::ApiErrorResponse::MissingRequiredField {
                    field_name: "connector_name",
                }
            })?;
        let merchant_connector_id = payment_data.payment_attempt.merchant_connector_id.clone();
        let billing_name = resp
            .address
            .get_payment_method_billing()
            .and_then(|billing_details| billing_details.address.as_ref())
            .and_then(|address| address.get_optional_full_name());

        let save_payment_call_future = Box::pin(tokenization::save_payment_method(
            state,
            connector_name.clone(),
            merchant_connector_id.clone(),
            save_payment_data,
            customer_id.clone(),
            merchant_account,
            resp.request.payment_method_type,
            key_store,
            Some(resp.request.amount),
            Some(resp.request.currency),
            billing_name.clone(),
<<<<<<< HEAD
            payment_method_billing_address,
=======
            business_profile,
>>>>>>> 91354232
        ));

        let is_connector_mandate = resp.request.customer_acceptance.is_some()
            && matches!(
                resp.request.setup_future_usage,
                Some(enums::FutureUsage::OffSession)
            );

        let is_legacy_mandate = resp.request.setup_mandate_details.is_some()
            && matches!(
                resp.request.setup_future_usage,
                Some(enums::FutureUsage::OffSession)
            );

        if is_legacy_mandate {
            // Mandate is created on the application side and at the connector.
            let (payment_method_id, _payment_method_status) = save_payment_call_future.await?;

            let mandate_id = mandate::mandate_procedure(
                state,
                resp,
                &customer_id.clone(),
                payment_method_id.clone(),
                merchant_connector_id.clone(),
                merchant_account.storage_scheme,
            )
            .await?;
            payment_data.payment_attempt.payment_method_id = payment_method_id;
            payment_data.payment_attempt.mandate_id = mandate_id;
            Ok(())
        } else if is_connector_mandate {
            // The mandate is created on connector's end.
            let (payment_method_id, _payment_method_status) = save_payment_call_future.await?;
            payment_data.payment_attempt.payment_method_id = payment_method_id;
            Ok(())
        } else {
            // Save card flow
            let save_payment_data = tokenization::SavePaymentMethodData::from(resp);
            let merchant_account = merchant_account.clone();
            let key_store = key_store.clone();
            let state = state.clone();
            let customer_id = payment_data.payment_intent.customer_id.clone();

            let merchant_connector_id = payment_data.payment_attempt.merchant_connector_id.clone();
            let payment_attempt = payment_data.payment_attempt.clone();

            let business_profile = business_profile.clone();

            let amount = resp.request.amount;
            let currency = resp.request.currency;
            let payment_method_type = resp.request.payment_method_type;
            let storage_scheme = merchant_account.clone().storage_scheme;
            let payment_method_billing_address = payment_method_billing_address.cloned();

            logger::info!("Call to save_payment_method in locker");
            let _task_handle = tokio::spawn(
                async move {
                    logger::info!("Starting async call to save_payment_method in locker");

                    let result = Box::pin(tokenization::save_payment_method(
                        &state,
                        connector_name,
                        merchant_connector_id,
                        save_payment_data,
                        customer_id,
                        &merchant_account,
                        payment_method_type,
                        &key_store,
                        Some(amount),
                        Some(currency),
                        billing_name,
<<<<<<< HEAD
                        payment_method_billing_address.as_ref(),
=======
                        &business_profile,
>>>>>>> 91354232
                    ))
                    .await;

                    if let Err(err) = result {
                        logger::error!("Asynchronously saving card in locker failed : {:?}", err);
                    } else if let Ok((payment_method_id, _pm_status)) = result {
                        let payment_attempt_update =
                            storage::PaymentAttemptUpdate::PaymentMethodDetailsUpdate {
                                payment_method_id,
                                updated_by: storage_scheme.clone().to_string(),
                            };
                        let respond = state
                            .store
                            .update_payment_attempt_with_attempt_id(
                                payment_attempt,
                                payment_attempt_update,
                                storage_scheme,
                            )
                            .await;
                        if let Err(err) = respond {
                            logger::error!("Error updating payment attempt: {:?}", err);
                        };
                    }
                }
                .in_current_span(),
            );
            Ok(())
        }
    }
}

#[async_trait]
impl<F: Clone> PostUpdateTracker<F, PaymentData<F>, types::PaymentsIncrementalAuthorizationData>
    for PaymentResponse
{
    async fn update_tracker<'b>(
        &'b self,
        db: &'b AppState,
        _payment_id: &api::PaymentIdType,
        mut payment_data: PaymentData<F>,
        router_data: types::RouterData<
            F,
            types::PaymentsIncrementalAuthorizationData,
            types::PaymentsResponseData,
        >,
        storage_scheme: enums::MerchantStorageScheme,
    ) -> RouterResult<PaymentData<F>>
    where
        F: 'b + Send,
    {
        let incremental_authorization_details = payment_data
            .incremental_authorization_details
            .clone()
            .ok_or_else(|| {
                report!(errors::ApiErrorResponse::InternalServerError)
                    .attach_printable("missing incremental_authorization_details in payment_data")
            })?;
        // Update payment_intent and payment_attempt 'amount' if incremental_authorization is successful
        let (option_payment_attempt_update, option_payment_intent_update) =
            match router_data.response.clone() {
                Err(_) => (None, None),
                Ok(types::PaymentsResponseData::IncrementalAuthorizationResponse {
                    status,
                    ..
                }) => {
                    if status == AuthorizationStatus::Success {
                        (Some(
                        storage::PaymentAttemptUpdate::IncrementalAuthorizationAmountUpdate {
                            amount: incremental_authorization_details.total_amount,
                            amount_capturable: incremental_authorization_details.total_amount,
                        },
                    ), Some(
                        storage::PaymentIntentUpdate::IncrementalAuthorizationAmountUpdate {
                            amount: incremental_authorization_details.total_amount,
                        },
                    ))
                    } else {
                        (None, None)
                    }
                }
                _ => Err(errors::ApiErrorResponse::InternalServerError)
                    .attach_printable("unexpected response in incremental_authorization flow")?,
            };
        //payment_attempt update
        if let Some(payment_attempt_update) = option_payment_attempt_update {
            payment_data.payment_attempt = db
                .store
                .update_payment_attempt_with_attempt_id(
                    payment_data.payment_attempt.clone(),
                    payment_attempt_update,
                    storage_scheme,
                )
                .await
                .to_not_found_response(errors::ApiErrorResponse::PaymentNotFound)?;
        }
        // payment_intent update
        if let Some(payment_intent_update) = option_payment_intent_update {
            payment_data.payment_intent = db
                .store
                .update_payment_intent(
                    payment_data.payment_intent.clone(),
                    payment_intent_update,
                    storage_scheme,
                )
                .await
                .to_not_found_response(errors::ApiErrorResponse::PaymentNotFound)?;
        }
        // Update the status of authorization record
        let authorization_update = match &router_data.response {
            Err(res) => Ok(storage::AuthorizationUpdate::StatusUpdate {
                status: AuthorizationStatus::Failure,
                error_code: Some(res.code.clone()),
                error_message: Some(res.message.clone()),
                connector_authorization_id: None,
            }),
            Ok(types::PaymentsResponseData::IncrementalAuthorizationResponse {
                status,
                error_code,
                error_message,
                connector_authorization_id,
            }) => Ok(storage::AuthorizationUpdate::StatusUpdate {
                status: status.clone(),
                error_code: error_code.clone(),
                error_message: error_message.clone(),
                connector_authorization_id: connector_authorization_id.clone(),
            }),
            Ok(_) => Err(errors::ApiErrorResponse::InternalServerError)
                .attach_printable("unexpected response in incremental_authorization flow"),
        }?;
        let authorization_id = incremental_authorization_details
            .authorization_id
            .clone()
            .ok_or(
                report!(errors::ApiErrorResponse::InternalServerError).attach_printable(
                    "missing authorization_id in incremental_authorization_details in payment_data",
                ),
            )?;
        db.store
            .update_authorization_by_merchant_id_authorization_id(
                router_data.merchant_id.clone(),
                authorization_id,
                authorization_update,
            )
            .await
            .to_not_found_response(errors::ApiErrorResponse::InternalServerError)
            .attach_printable("failed while updating authorization")?;
        //Fetch all the authorizations of the payment and send in incremental authorization response
        let authorizations = db
            .store
            .find_all_authorizations_by_merchant_id_payment_id(
                &router_data.merchant_id,
                &payment_data.payment_intent.payment_id,
            )
            .await
            .to_not_found_response(errors::ApiErrorResponse::InternalServerError)
            .attach_printable("failed while retrieving authorizations")?;
        payment_data.authorizations = authorizations;
        Ok(payment_data)
    }
}

#[async_trait]
impl<F: Clone> PostUpdateTracker<F, PaymentData<F>, types::PaymentsSyncData> for PaymentResponse {
    async fn update_tracker<'b>(
        &'b self,
        db: &'b AppState,
        payment_id: &api::PaymentIdType,
        payment_data: PaymentData<F>,
        router_data: types::RouterData<F, types::PaymentsSyncData, types::PaymentsResponseData>,
        storage_scheme: enums::MerchantStorageScheme,
    ) -> RouterResult<PaymentData<F>>
    where
        F: 'b + Send,
    {
        Box::pin(payment_response_update_tracker(
            db,
            payment_id,
            payment_data,
            router_data,
            storage_scheme,
        ))
        .await
    }

    async fn save_pm_and_mandate<'b>(
        &self,
        state: &AppState,
        resp: &types::RouterData<F, types::PaymentsSyncData, types::PaymentsResponseData>,
        merchant_account: &domain::MerchantAccount,
        _key_store: &domain::MerchantKeyStore,
        payment_data: &mut PaymentData<F>,
        business_profile: &storage::business_profile::BusinessProfile,
    ) -> CustomResult<(), errors::ApiErrorResponse>
    where
        F: 'b + Clone + Send + Sync,
    {
        update_payment_method_status_and_ntid(
            state,
            payment_data,
            resp.status,
            resp.response.clone(),
            merchant_account.storage_scheme,
            business_profile.is_connector_agnostic_mit_enabled,
        )
        .await?;
        Ok(())
    }
}

#[async_trait]
impl<F: Clone> PostUpdateTracker<F, PaymentData<F>, types::PaymentsSessionData>
    for PaymentResponse
{
    async fn update_tracker<'b>(
        &'b self,
        db: &'b AppState,
        payment_id: &api::PaymentIdType,
        mut payment_data: PaymentData<F>,
        router_data: types::RouterData<F, types::PaymentsSessionData, types::PaymentsResponseData>,
        storage_scheme: enums::MerchantStorageScheme,
    ) -> RouterResult<PaymentData<F>>
    where
        F: 'b + Send,
    {
        payment_data = Box::pin(payment_response_update_tracker(
            db,
            payment_id,
            payment_data,
            router_data,
            storage_scheme,
        ))
        .await?;

        Ok(payment_data)
    }
}

#[async_trait]
impl<F: Clone> PostUpdateTracker<F, PaymentData<F>, types::PaymentsCaptureData>
    for PaymentResponse
{
    async fn update_tracker<'b>(
        &'b self,
        db: &'b AppState,
        payment_id: &api::PaymentIdType,
        mut payment_data: PaymentData<F>,
        router_data: types::RouterData<F, types::PaymentsCaptureData, types::PaymentsResponseData>,
        storage_scheme: enums::MerchantStorageScheme,
    ) -> RouterResult<PaymentData<F>>
    where
        F: 'b + Send,
    {
        payment_data = Box::pin(payment_response_update_tracker(
            db,
            payment_id,
            payment_data,
            router_data,
            storage_scheme,
        ))
        .await?;

        Ok(payment_data)
    }
}

#[async_trait]
impl<F: Clone> PostUpdateTracker<F, PaymentData<F>, types::PaymentsCancelData> for PaymentResponse {
    async fn update_tracker<'b>(
        &'b self,
        db: &'b AppState,
        payment_id: &api::PaymentIdType,
        mut payment_data: PaymentData<F>,
        router_data: types::RouterData<F, types::PaymentsCancelData, types::PaymentsResponseData>,

        storage_scheme: enums::MerchantStorageScheme,
    ) -> RouterResult<PaymentData<F>>
    where
        F: 'b + Send,
    {
        payment_data = Box::pin(payment_response_update_tracker(
            db,
            payment_id,
            payment_data,
            router_data,
            storage_scheme,
        ))
        .await?;

        Ok(payment_data)
    }
}

#[async_trait]
impl<F: Clone> PostUpdateTracker<F, PaymentData<F>, types::PaymentsApproveData>
    for PaymentResponse
{
    async fn update_tracker<'b>(
        &'b self,
        db: &'b AppState,
        payment_id: &api::PaymentIdType,
        mut payment_data: PaymentData<F>,
        router_data: types::RouterData<F, types::PaymentsApproveData, types::PaymentsResponseData>,

        storage_scheme: enums::MerchantStorageScheme,
    ) -> RouterResult<PaymentData<F>>
    where
        F: 'b + Send,
    {
        payment_data = Box::pin(payment_response_update_tracker(
            db,
            payment_id,
            payment_data,
            router_data,
            storage_scheme,
        ))
        .await?;

        Ok(payment_data)
    }
}

#[async_trait]
impl<F: Clone> PostUpdateTracker<F, PaymentData<F>, types::PaymentsRejectData> for PaymentResponse {
    async fn update_tracker<'b>(
        &'b self,
        db: &'b AppState,
        payment_id: &api::PaymentIdType,
        mut payment_data: PaymentData<F>,
        router_data: types::RouterData<F, types::PaymentsRejectData, types::PaymentsResponseData>,

        storage_scheme: enums::MerchantStorageScheme,
    ) -> RouterResult<PaymentData<F>>
    where
        F: 'b + Send,
    {
        payment_data = Box::pin(payment_response_update_tracker(
            db,
            payment_id,
            payment_data,
            router_data,
            storage_scheme,
        ))
        .await?;

        Ok(payment_data)
    }
}

#[async_trait]
impl<F: Clone> PostUpdateTracker<F, PaymentData<F>, types::SetupMandateRequestData>
    for PaymentResponse
{
    async fn update_tracker<'b>(
        &'b self,
        db: &'b AppState,
        payment_id: &api::PaymentIdType,
        mut payment_data: PaymentData<F>,
        router_data: types::RouterData<
            F,
            types::SetupMandateRequestData,
            types::PaymentsResponseData,
        >,

        storage_scheme: enums::MerchantStorageScheme,
    ) -> RouterResult<PaymentData<F>>
    where
        F: 'b + Send,
    {
        payment_data.mandate_id = payment_data.mandate_id.or_else(|| {
            router_data.request.mandate_id.clone()
            // .map(api_models::payments::MandateIds::new)
        });

        payment_data = Box::pin(payment_response_update_tracker(
            db,
            payment_id,
            payment_data,
            router_data,
            storage_scheme,
        ))
        .await?;

        Ok(payment_data)
    }

    async fn save_pm_and_mandate<'b>(
        &self,
        state: &AppState,
        resp: &types::RouterData<F, types::SetupMandateRequestData, types::PaymentsResponseData>,
        merchant_account: &domain::MerchantAccount,
        key_store: &domain::MerchantKeyStore,
        payment_data: &mut PaymentData<F>,
        business_profile: &storage::business_profile::BusinessProfile,
    ) -> CustomResult<(), errors::ApiErrorResponse>
    where
        F: 'b + Clone + Send + Sync,
    {
        let billing_name = resp
            .address
            .get_payment_method_billing()
            .and_then(|billing_details| billing_details.address.as_ref())
            .and_then(|address| address.get_optional_full_name());

        let save_payment_data = tokenization::SavePaymentMethodData::from(resp);
        let customer_id = payment_data.payment_intent.customer_id.clone();
        let connector_name = payment_data
            .payment_attempt
            .connector
            .clone()
            .ok_or_else(|| {
                logger::error!("Missing required Param connector_name");
                errors::ApiErrorResponse::MissingRequiredField {
                    field_name: "connector_name",
                }
            })?;
        let merchant_connector_id = payment_data.payment_attempt.merchant_connector_id.clone();
        let (payment_method_id, _payment_method_status) =
            Box::pin(tokenization::save_payment_method(
                state,
                connector_name,
                merchant_connector_id.clone(),
                save_payment_data,
                customer_id.clone(),
                merchant_account,
                resp.request.payment_method_type,
                key_store,
                resp.request.amount,
                Some(resp.request.currency),
                billing_name,
<<<<<<< HEAD
                None,
=======
                business_profile,
>>>>>>> 91354232
            ))
            .await?;

        let mandate_id = mandate::mandate_procedure(
            state,
            resp,
            &customer_id,
            payment_method_id.clone(),
            merchant_connector_id.clone(),
            merchant_account.storage_scheme,
        )
        .await?;
        payment_data.payment_attempt.payment_method_id = payment_method_id;
        payment_data.payment_attempt.mandate_id = mandate_id;
        Ok(())
    }
}

#[async_trait]
impl<F: Clone> PostUpdateTracker<F, PaymentData<F>, types::CompleteAuthorizeData>
    for PaymentResponse
{
    async fn update_tracker<'b>(
        &'b self,
        db: &'b AppState,
        payment_id: &api::PaymentIdType,
        payment_data: PaymentData<F>,
        response: types::RouterData<F, types::CompleteAuthorizeData, types::PaymentsResponseData>,
        storage_scheme: enums::MerchantStorageScheme,
    ) -> RouterResult<PaymentData<F>>
    where
        F: 'b + Send,
    {
        Box::pin(payment_response_update_tracker(
            db,
            payment_id,
            payment_data,
            response,
            storage_scheme,
        ))
        .await
    }

    async fn save_pm_and_mandate<'b>(
        &self,
        state: &AppState,
        resp: &types::RouterData<F, types::CompleteAuthorizeData, types::PaymentsResponseData>,
        merchant_account: &domain::MerchantAccount,
        _key_store: &domain::MerchantKeyStore,
        payment_data: &mut PaymentData<F>,
        business_profile: &storage::business_profile::BusinessProfile,
    ) -> CustomResult<(), errors::ApiErrorResponse>
    where
        F: 'b + Clone + Send + Sync,
    {
        update_payment_method_status_and_ntid(
            state,
            payment_data,
            resp.status,
            resp.response.clone(),
            merchant_account.storage_scheme,
            business_profile.is_connector_agnostic_mit_enabled,
        )
        .await?;
        Ok(())
    }
}

#[instrument(skip_all)]
async fn payment_response_update_tracker<F: Clone, T: types::Capturable>(
    state: &AppState,
    _payment_id: &api::PaymentIdType,
    mut payment_data: PaymentData<F>,
    router_data: types::RouterData<F, T, types::PaymentsResponseData>,
    storage_scheme: enums::MerchantStorageScheme,
) -> RouterResult<PaymentData<F>> {
    // Update additional payment data with the payment method response that we received from connector
    let additional_payment_method_data =
        update_additional_payment_data_with_connector_response_pm_data(
            payment_data.payment_attempt.payment_method_data.clone(),
            router_data
                .connector_response
                .as_ref()
                .and_then(|connector_response| {
                    connector_response.additional_payment_method_data.clone()
                }),
        )?;

    router_data.payment_method_status.and_then(|status| {
        payment_data
            .payment_method_info
            .as_mut()
            .map(|info| info.status = status)
    });
    let (capture_update, mut payment_attempt_update) = match router_data.response.clone() {
        Err(err) => {
            let (capture_update, attempt_update) = match payment_data.multiple_capture_data {
                Some(multiple_capture_data) => {
                    let capture_update = storage::CaptureUpdate::ErrorUpdate {
                        status: match err.status_code {
                            500..=511 => enums::CaptureStatus::Pending,
                            _ => enums::CaptureStatus::Failed,
                        },
                        error_code: Some(err.code),
                        error_message: Some(err.message),
                        error_reason: err.reason,
                    };
                    let capture_update_list = vec![(
                        multiple_capture_data.get_latest_capture().clone(),
                        capture_update,
                    )];
                    (Some((multiple_capture_data, capture_update_list)), None)
                }
                None => {
                    let connector_name = router_data.connector.to_string();
                    let flow_name = core_utils::get_flow_name::<F>()?;
                    let option_gsm = payments_helpers::get_gsm_record(
                        state,
                        Some(err.code.clone()),
                        Some(err.message.clone()),
                        connector_name,
                        flow_name.clone(),
                    )
                    .await;

                    let status = match err.attempt_status {
                        // Use the status sent by connector in error_response if it's present
                        Some(status) => status,
                        None =>
                        // mark previous attempt status for technical failures in PSync flow
                        {
                            if flow_name == "PSync" {
                                match err.status_code {
                                    // marking failure for 2xx because this is genuine payment failure
                                    200..=299 => enums::AttemptStatus::Failure,
                                    _ => router_data.status,
                                }
                            } else if flow_name == "Capture" {
                                match err.status_code {
                                    500..=511 => enums::AttemptStatus::Pending,
                                    // don't update the status for 429 error status
                                    429 => router_data.status,
                                    _ => enums::AttemptStatus::Failure,
                                }
                            } else {
                                match err.status_code {
                                    500..=511 => enums::AttemptStatus::Pending,
                                    _ => enums::AttemptStatus::Failure,
                                }
                            }
                        }
                    };
                    (
                        None,
                        Some(storage::PaymentAttemptUpdate::ErrorUpdate {
                            connector: None,
                            status,
                            error_message: Some(Some(err.message)),
                            error_code: Some(Some(err.code)),
                            error_reason: Some(err.reason),
                            amount_capturable: router_data
                                .request
                                .get_amount_capturable(&payment_data, status),
                            updated_by: storage_scheme.to_string(),
                            unified_code: option_gsm.clone().map(|gsm| gsm.unified_code),
                            unified_message: option_gsm.map(|gsm| gsm.unified_message),
                            connector_transaction_id: err.connector_transaction_id,
                            payment_method_data: additional_payment_method_data,
                        }),
                    )
                }
            };
            (capture_update, attempt_update)
        }
        Ok(payments_response) => {
            let attempt_status = payment_data.payment_attempt.status.to_owned();
            let connector_status = router_data.status.to_owned();
            let updated_attempt_status = match (
                connector_status,
                attempt_status,
                payment_data.frm_message.to_owned(),
            ) {
                (
                    enums::AttemptStatus::Authorized,
                    enums::AttemptStatus::Unresolved,
                    Some(frm_message),
                ) => match frm_message.frm_status {
                    enums::FraudCheckStatus::Fraud | enums::FraudCheckStatus::ManualReview => {
                        attempt_status
                    }
                    _ => router_data.get_attempt_status_for_db_update(&payment_data),
                },
                _ => router_data.get_attempt_status_for_db_update(&payment_data),
            };
            match payments_response {
                types::PaymentsResponseData::PreProcessingResponse {
                    pre_processing_id,
                    connector_metadata,
                    connector_response_reference_id,
                    ..
                } => {
                    let connector_transaction_id = match pre_processing_id.to_owned() {
                        types::PreprocessingResponseId::PreProcessingId(_) => None,
                        types::PreprocessingResponseId::ConnectorTransactionId(
                            connector_txn_id,
                        ) => Some(connector_txn_id),
                    };
                    let preprocessing_step_id = match pre_processing_id {
                        types::PreprocessingResponseId::PreProcessingId(pre_processing_id) => {
                            Some(pre_processing_id)
                        }
                        types::PreprocessingResponseId::ConnectorTransactionId(_) => None,
                    };
                    let payment_attempt_update =
                        storage::PaymentAttemptUpdate::PreprocessingUpdate {
                            status: updated_attempt_status,
                            payment_method_id: payment_data
                                .payment_attempt
                                .payment_method_id
                                .clone(),
                            connector_metadata,
                            preprocessing_step_id,
                            connector_transaction_id,
                            connector_response_reference_id,
                            updated_by: storage_scheme.to_string(),
                        };

                    (None, Some(payment_attempt_update))
                }
                types::PaymentsResponseData::TransactionResponse {
                    resource_id,
                    redirection_data,
                    connector_metadata,
                    connector_response_reference_id,
                    incremental_authorization_allowed,
                    ..
                } => {
                    payment_data
                        .payment_intent
                        .incremental_authorization_allowed =
                        core_utils::get_incremental_authorization_allowed_value(
                            incremental_authorization_allowed,
                            payment_data
                                .payment_intent
                                .request_incremental_authorization,
                        );
                    let connector_transaction_id = match resource_id {
                        types::ResponseId::NoResponseId => None,
                        types::ResponseId::ConnectorTransactionId(id)
                        | types::ResponseId::EncodedData(id) => Some(id),
                    };

                    let encoded_data = payment_data.payment_attempt.encoded_data.clone();

                    let authentication_data = redirection_data
                        .as_ref()
                        .map(Encode::encode_to_value)
                        .transpose()
                        .change_context(errors::ApiErrorResponse::InternalServerError)
                        .attach_printable("Could not parse the connector response")?;

                    // incase of success, update error code and error message
                    let error_status = if router_data.status == enums::AttemptStatus::Charged {
                        Some(None)
                    } else {
                        None
                    };

                    if router_data.status == enums::AttemptStatus::Charged {
                        payment_data
                            .payment_intent
                            .fingerprint_id
                            .clone_from(&payment_data.payment_attempt.fingerprint_id);
                        metrics::SUCCESSFUL_PAYMENT.add(&metrics::CONTEXT, 1, &[]);
                    }

                    let payment_method_id = payment_data.payment_attempt.payment_method_id.clone();

                    utils::add_apple_pay_payment_status_metrics(
                        router_data.status,
                        router_data.apple_pay_flow.clone(),
                        payment_data.payment_attempt.connector.clone(),
                        payment_data.payment_attempt.merchant_id.clone(),
                    );

                    let (capture_updates, payment_attempt_update) = match payment_data
                        .multiple_capture_data
                    {
                        Some(multiple_capture_data) => {
                            let capture_update = storage::CaptureUpdate::ResponseUpdate {
                                status: enums::CaptureStatus::foreign_try_from(router_data.status)?,
                                connector_capture_id: connector_transaction_id.clone(),
                                connector_response_reference_id,
                            };
                            let capture_update_list = vec![(
                                multiple_capture_data.get_latest_capture().clone(),
                                capture_update,
                            )];
                            (Some((multiple_capture_data, capture_update_list)), None)
                        }
                        None => (
                            None,
                            Some(storage::PaymentAttemptUpdate::ResponseUpdate {
                                status: updated_attempt_status,
                                connector: None,
                                connector_transaction_id: connector_transaction_id.clone(),
                                authentication_type: None,
                                amount_capturable: router_data
                                    .request
                                    .get_amount_capturable(&payment_data, updated_attempt_status),
                                payment_method_id,
                                mandate_id: payment_data.payment_attempt.mandate_id.clone(),
                                connector_metadata,
                                payment_token: None,
                                error_code: error_status.clone(),
                                error_message: error_status.clone(),
                                error_reason: error_status.clone(),
                                unified_code: error_status.clone(),
                                unified_message: error_status,
                                connector_response_reference_id,
                                updated_by: storage_scheme.to_string(),
                                authentication_data,
                                encoded_data,
                                payment_method_data: additional_payment_method_data,
                            }),
                        ),
                    };

                    (capture_updates, payment_attempt_update)
                }
                types::PaymentsResponseData::TransactionUnresolvedResponse {
                    resource_id,
                    reason,
                    connector_response_reference_id,
                } => {
                    let connector_transaction_id = match resource_id {
                        types::ResponseId::NoResponseId => None,
                        types::ResponseId::ConnectorTransactionId(id)
                        | types::ResponseId::EncodedData(id) => Some(id),
                    };
                    (
                        None,
                        Some(storage::PaymentAttemptUpdate::UnresolvedResponseUpdate {
                            status: updated_attempt_status,
                            connector: None,
                            connector_transaction_id,
                            payment_method_id: payment_data
                                .payment_attempt
                                .payment_method_id
                                .clone(),
                            error_code: Some(reason.clone().map(|cd| cd.code)),
                            error_message: Some(reason.clone().map(|cd| cd.message)),
                            error_reason: Some(reason.map(|cd| cd.message)),
                            connector_response_reference_id,
                            updated_by: storage_scheme.to_string(),
                        }),
                    )
                }
                types::PaymentsResponseData::SessionResponse { .. } => (None, None),
                types::PaymentsResponseData::SessionTokenResponse { .. } => (None, None),
                types::PaymentsResponseData::TokenizationResponse { .. } => (None, None),
                types::PaymentsResponseData::ConnectorCustomerResponse { .. } => (None, None),
                types::PaymentsResponseData::ThreeDSEnrollmentResponse { .. } => (None, None),
                types::PaymentsResponseData::IncrementalAuthorizationResponse { .. } => {
                    (None, None)
                }
                types::PaymentsResponseData::MultipleCaptureResponse {
                    capture_sync_response_list,
                } => match payment_data.multiple_capture_data {
                    Some(multiple_capture_data) => {
                        let capture_update_list = response_to_capture_update(
                            &multiple_capture_data,
                            capture_sync_response_list,
                        )?;
                        (Some((multiple_capture_data, capture_update_list)), None)
                    }
                    None => (None, None),
                },
            }
        }
    };
    payment_data.multiple_capture_data = match capture_update {
        Some((mut multiple_capture_data, capture_updates)) => {
            for (capture, capture_update) in capture_updates {
                let updated_capture = state
                    .store
                    .update_capture_with_capture_id(capture, capture_update, storage_scheme)
                    .await
                    .to_not_found_response(errors::ApiErrorResponse::PaymentNotFound)?;
                multiple_capture_data.update_capture(updated_capture);
            }

            let authorized_amount = payment_data.payment_attempt.get_total_amount();

            payment_attempt_update = Some(storage::PaymentAttemptUpdate::AmountToCaptureUpdate {
                status: multiple_capture_data.get_attempt_status(authorized_amount),
                amount_capturable: authorized_amount
                    - multiple_capture_data.get_total_blocked_amount(),
                updated_by: storage_scheme.to_string(),
            });
            Some(multiple_capture_data)
        }
        None => None,
    };

    // Stage 1

    let payment_attempt = payment_data.payment_attempt.clone();

    let m_db = state.clone().store;
    let m_payment_attempt_update = payment_attempt_update.clone();
    let m_payment_attempt = payment_attempt.clone();

    let payment_attempt = payment_attempt_update
        .map(|payment_attempt_update| {
            PaymentAttempt::from_storage_model(
                payment_attempt_update
                    .to_storage_model()
                    .apply_changeset(payment_attempt.clone().to_storage_model()),
            )
        })
        .unwrap_or_else(|| payment_attempt);

    let payment_attempt_fut = tokio::spawn(
        async move {
            Box::pin(async move {
                Ok::<_, error_stack::Report<errors::ApiErrorResponse>>(
                    match m_payment_attempt_update {
                        Some(payment_attempt_update) => m_db
                            .update_payment_attempt_with_attempt_id(
                                m_payment_attempt,
                                payment_attempt_update,
                                storage_scheme,
                            )
                            .await
                            .to_not_found_response(errors::ApiErrorResponse::PaymentNotFound)?,
                        None => m_payment_attempt,
                    },
                )
            })
            .await
        }
        .in_current_span(),
    );

    payment_data.payment_attempt = payment_attempt;

    payment_data.authentication = match payment_data.authentication {
        Some(authentication) => {
            let authentication_update = storage::AuthenticationUpdate::PostAuthorizationUpdate {
                authentication_lifecycle_status: enums::AuthenticationLifecycleStatus::Used,
            };
            let updated_authentication = state
                .store
                .update_authentication_by_merchant_id_authentication_id(
                    authentication,
                    authentication_update,
                )
                .await
                .to_not_found_response(errors::ApiErrorResponse::PaymentNotFound)?;
            Some(updated_authentication)
        }
        None => None,
    };

    let amount_captured = get_total_amount_captured(
        &router_data.request,
        router_data.amount_captured,
        router_data.status,
        &payment_data,
    );

    let payment_intent_update = match &router_data.response {
        Err(_) => storage::PaymentIntentUpdate::PGStatusUpdate {
            status: api_models::enums::IntentStatus::foreign_from(
                payment_data.payment_attempt.status,
            ),
            updated_by: storage_scheme.to_string(),
            // make this false only if initial payment fails, if incremental authorization call fails don't make it false
            incremental_authorization_allowed: Some(false),
        },
        Ok(_) => storage::PaymentIntentUpdate::ResponseUpdate {
            status: api_models::enums::IntentStatus::foreign_from(
                payment_data.payment_attempt.status,
            ),
            return_url: router_data.return_url.clone(),
            amount_captured,
            updated_by: storage_scheme.to_string(),
            fingerprint_id: payment_data.payment_attempt.fingerprint_id.clone(),
            incremental_authorization_allowed: payment_data
                .payment_intent
                .incremental_authorization_allowed,
        },
    };

    let m_db = state.clone().store;
    let m_payment_data_payment_intent = payment_data.payment_intent.clone();
    let m_payment_intent_update = payment_intent_update.clone();
    let payment_intent_fut = tokio::spawn(
        async move {
            m_db.update_payment_intent(
                m_payment_data_payment_intent,
                m_payment_intent_update,
                storage_scheme,
            )
            .map(|x| x.to_not_found_response(errors::ApiErrorResponse::PaymentNotFound))
            .await
        }
        .in_current_span(),
    );

    // When connector requires redirection for mandate creation it can update the connector mandate_id in payment_methods during Psync and CompleteAuthorize

    let flow_name = core_utils::get_flow_name::<F>()?;
    if flow_name == "PSync" || flow_name == "CompleteAuthorize" {
        let connector_mandate_id = match router_data.response.clone() {
            Ok(resp) => match resp {
                types::PaymentsResponseData::TransactionResponse {
                    ref mandate_reference,
                    ..
                } => {
                    if let Some(mandate_ref) = mandate_reference {
                        mandate_ref.connector_mandate_id.clone()
                    } else {
                        None
                    }
                }
                _ => None,
            },
            Err(_) => None,
        };
        if let Some(payment_method) = payment_data.payment_method_info.clone() {
            let connector_mandate_details =
                tokenization::update_connector_mandate_details_in_payment_method(
                    payment_method.clone(),
                    payment_method.payment_method_type,
                    Some(payment_data.payment_attempt.amount),
                    payment_data.payment_attempt.currency,
                    payment_data.payment_attempt.merchant_connector_id.clone(),
                    connector_mandate_id,
                )?;
            payment_methods::cards::update_payment_method_connector_mandate_details(
                &*state.store,
                payment_method.clone(),
                connector_mandate_details,
                storage_scheme,
            )
            .await
            .change_context(errors::ApiErrorResponse::InternalServerError)
            .attach_printable("Failed to update payment method in db")?
        }
    }
    // When connector requires redirection for mandate creation it can update the connector mandate_id during Psync and CompleteAuthorize
    let m_db = state.clone().store;
    let m_router_data_merchant_id = router_data.merchant_id.clone();
    let m_payment_method_id = payment_data.payment_attempt.payment_method_id.clone();
    let m_payment_data_mandate_id =
        payment_data
            .payment_attempt
            .mandate_id
            .clone()
            .or(payment_data
                .mandate_id
                .clone()
                .and_then(|mandate_ids| mandate_ids.mandate_id));
    let m_router_data_response = router_data.response.clone();
    let mandate_update_fut = tokio::spawn(
        async move {
            mandate::update_connector_mandate_id(
                m_db.as_ref(),
                m_router_data_merchant_id.clone(),
                m_payment_data_mandate_id,
                m_payment_method_id,
                m_router_data_response,
                storage_scheme,
            )
            .await
        }
        .in_current_span(),
    );

    let (payment_intent, _, _) = futures::try_join!(
        utils::flatten_join_error(payment_intent_fut),
        utils::flatten_join_error(mandate_update_fut),
        utils::flatten_join_error(payment_attempt_fut)
    )?;

    payment_data.payment_intent = payment_intent;
    router_data.payment_method_status.and_then(|status| {
        payment_data
            .payment_method_info
            .as_mut()
            .map(|info| info.status = status)
    });
    Ok(payment_data)
}

async fn update_payment_method_status_and_ntid<F: Clone>(
    state: &AppState,
    payment_data: &mut PaymentData<F>,
    attempt_status: common_enums::AttemptStatus,
    payment_response: Result<types::PaymentsResponseData, ErrorResponse>,
    storage_scheme: enums::MerchantStorageScheme,
    is_connector_agnostic_mit_enabled: Option<bool>,
) -> RouterResult<()> {
    if let Some(id) = &payment_data.payment_attempt.payment_method_id {
        let pm = state
            .store
            .find_payment_method(id, storage_scheme)
            .await
            .to_not_found_response(errors::ApiErrorResponse::PaymentMethodNotFound)?;

        let pm_resp_network_transaction_id = payment_response
            .map(|resp| if let types::PaymentsResponseData::TransactionResponse { network_txn_id: network_transaction_id, .. } = resp {
                network_transaction_id
    } else {None})
    .map_err(|err| {
        logger::error!(error=?err, "Failed to obtain the network_transaction_id from payment response");
    })
    .ok()
    .flatten();

        let network_transaction_id =
            if let Some(network_transaction_id) = pm_resp_network_transaction_id {
                if is_connector_agnostic_mit_enabled == Some(true)
                    && payment_data.payment_intent.setup_future_usage
                        == Some(diesel_models::enums::FutureUsage::OffSession)
                {
                    Some(network_transaction_id)
                } else {
                    logger::info!("Skip storing network transaction id");
                    None
                }
            } else {
                None
            };

        let pm_update = if pm.status != common_enums::PaymentMethodStatus::Active
            && pm.status != attempt_status.into()
        {
            let updated_pm_status = common_enums::PaymentMethodStatus::from(attempt_status);

            payment_data
                .payment_method_info
                .as_mut()
                .map(|info| info.status = updated_pm_status);
            storage::PaymentMethodUpdate::NetworkTransactionIdAndStatusUpdate {
                network_transaction_id,
                status: Some(updated_pm_status),
            }
        } else {
            storage::PaymentMethodUpdate::NetworkTransactionIdAndStatusUpdate {
                network_transaction_id,
                status: None,
            }
        };

        state
            .store
            .update_payment_method(pm, pm_update, storage_scheme)
            .await
            .change_context(errors::ApiErrorResponse::InternalServerError)
            .attach_printable("Failed to update payment method in db")?;
    };
    Ok(())
}

fn response_to_capture_update(
    multiple_capture_data: &MultipleCaptureData,
    response_list: HashMap<String, CaptureSyncResponse>,
) -> RouterResult<Vec<(storage::Capture, storage::CaptureUpdate)>> {
    let mut capture_update_list = vec![];
    let mut unmapped_captures = vec![];
    for (connector_capture_id, capture_sync_response) in response_list {
        let capture =
            multiple_capture_data.get_capture_by_connector_capture_id(connector_capture_id);
        if let Some(capture) = capture {
            capture_update_list.push((capture.clone(), capture_sync_response.try_into()?))
        } else {
            // connector_capture_id may not be populated in the captures table in some case
            // if so, we try to map the unmapped capture response and captures in DB.
            unmapped_captures.push(capture_sync_response)
        }
    }
    capture_update_list.extend(get_capture_update_for_unmapped_capture_responses(
        unmapped_captures,
        multiple_capture_data,
    )?);

    Ok(capture_update_list)
}

fn get_capture_update_for_unmapped_capture_responses(
    unmapped_capture_sync_response_list: Vec<CaptureSyncResponse>,
    multiple_capture_data: &MultipleCaptureData,
) -> RouterResult<Vec<(storage::Capture, storage::CaptureUpdate)>> {
    let mut result = Vec::new();
    let captures_without_connector_capture_id: Vec<_> = multiple_capture_data
        .get_pending_captures_without_connector_capture_id()
        .into_iter()
        .cloned()
        .collect();
    for capture_sync_response in unmapped_capture_sync_response_list {
        if let Some(capture) = captures_without_connector_capture_id
            .iter()
            .find(|capture| {
                capture_sync_response.get_connector_response_reference_id()
                    == Some(capture.capture_id.clone())
                    || capture_sync_response.get_amount_captured() == Some(capture.amount)
            })
        {
            result.push((
                capture.clone(),
                storage::CaptureUpdate::try_from(capture_sync_response)?,
            ))
        }
    }
    Ok(result)
}

fn get_total_amount_captured<F: Clone, T: types::Capturable>(
    request: &T,
    amount_captured: Option<i64>,
    router_data_status: enums::AttemptStatus,
    payment_data: &PaymentData<F>,
) -> Option<i64> {
    match &payment_data.multiple_capture_data {
        Some(multiple_capture_data) => {
            //multiple capture
            Some(multiple_capture_data.get_total_blocked_amount())
        }
        None => {
            //Non multiple capture
            let amount = request.get_captured_amount(payment_data);
            amount_captured.or_else(|| {
                if router_data_status == enums::AttemptStatus::Charged {
                    amount
                } else {
                    None
                }
            })
        }
    }
}<|MERGE_RESOLUTION|>--- conflicted
+++ resolved
@@ -95,11 +95,7 @@
     {
         let customer_id = payment_data.payment_intent.customer_id.clone();
         let save_payment_data = tokenization::SavePaymentMethodData::from(resp);
-<<<<<<< HEAD
-        let profile_id = payment_data.payment_intent.profile_id.clone();
         let payment_method_billing_address = payment_data.address.get_payment_method_billing();
-=======
->>>>>>> 91354232
 
         let connector_name = payment_data
             .payment_attempt
@@ -130,11 +126,8 @@
             Some(resp.request.amount),
             Some(resp.request.currency),
             billing_name.clone(),
-<<<<<<< HEAD
             payment_method_billing_address,
-=======
             business_profile,
->>>>>>> 91354232
         ));
 
         let is_connector_mandate = resp.request.customer_acceptance.is_some()
@@ -206,11 +199,8 @@
                         Some(amount),
                         Some(currency),
                         billing_name,
-<<<<<<< HEAD
                         payment_method_billing_address.as_ref(),
-=======
                         &business_profile,
->>>>>>> 91354232
                     ))
                     .await;
 
@@ -640,11 +630,8 @@
                 resp.request.amount,
                 Some(resp.request.currency),
                 billing_name,
-<<<<<<< HEAD
                 None,
-=======
                 business_profile,
->>>>>>> 91354232
             ))
             .await?;
 
