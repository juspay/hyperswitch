--- conflicted
+++ resolved
@@ -18,12 +18,9 @@
 use hyperswitch_domain_models::payments::{
     PaymentConfirmData, PaymentIntentData, PaymentStatusData,
 };
-<<<<<<< HEAD
 #[cfg(feature = "v2")]
 use masking::PeekInterface;
 use router_derive;
-=======
->>>>>>> 7445ec7c
 use router_env::{instrument, logger, tracing};
 use storage_impl::DataModelExt;
 use tracing_futures::Instrument;
@@ -2723,9 +2720,6 @@
             .ok()
             .flatten();
 
-        println!("mandate_metadata_json: {:?}", updated_metadata_info);
-        println!("mandate_reference_id: {:?}", mandate_reference_id);
-
         let mandate_data_updated = match updated_metadata_info {
             Some(data) => Some(api_models::payments::MandateIds {
                 mandate_id: None,
