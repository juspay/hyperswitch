use std::collections::HashMap;

use api_models::payments::{ConnectorMandateReferenceId, MandateReferenceId};
#[cfg(feature = "dynamic_routing")]
use api_models::routing::RoutableConnectorChoice;
use async_trait::async_trait;
use common_enums::AuthorizationStatus;
#[cfg(all(feature = "v1", feature = "dynamic_routing"))]
use common_utils::ext_traits::ValueExt;
use common_utils::{
    ext_traits::{AsyncExt, Encode},
    types::{keymanager::KeyManagerState, ConnectorTransactionId, MinorUnit},
};
use error_stack::{report, ResultExt};
use futures::FutureExt;
use hyperswitch_domain_models::payments::payment_attempt::PaymentAttempt;
#[cfg(feature = "v2")]
use hyperswitch_domain_models::payments::{
    PaymentConfirmData, PaymentIntentData, PaymentStatusData,
};
use router_derive;
use router_env::{instrument, logger, tracing};
use storage_impl::DataModelExt;
use tracing_futures::Instrument;

use super::{Operation, OperationSessionSetters, PostUpdateTracker};
#[cfg(all(feature = "v1", feature = "dynamic_routing"))]
use crate::core::routing::helpers as routing_helpers;
#[cfg(feature = "v2")]
use crate::utils::OptionExt;
use crate::{
    connector::utils::PaymentResponseRouterData,
    consts,
    core::{
        card_testing_guard::utils as card_testing_guard_utils,
        errors::{self, CustomResult, RouterResult, StorageErrorExt},
        mandate,
        payment_methods::{self, cards::create_encrypted_data},
        payments::{
            helpers::{
                self as payments_helpers,
                update_additional_payment_data_with_connector_response_pm_data,
            },
            tokenization,
            types::MultipleCaptureData,
            PaymentData, PaymentMethodChecker,
        },
        utils as core_utils,
    },
    routes::{metrics, SessionState},
    types::{
        self, domain,
        storage::{self, enums},
        transformers::{ForeignFrom, ForeignTryFrom},
        CaptureSyncResponse, ErrorResponse,
    },
    utils,
};

#[cfg(feature = "v1")]
#[derive(Debug, Clone, Copy, router_derive::PaymentOperation)]
#[operation(
    operations = "post_update_tracker",
    flow = "sync_data, cancel_data, authorize_data, capture_data, complete_authorize_data, approve_data, reject_data, setup_mandate_data, session_data,incremental_authorization_data, sdk_session_update_data, post_session_tokens_data, update_metadata_data"
)]
pub struct PaymentResponse;

#[cfg(feature = "v2")]
#[derive(Debug, Clone, Copy)]
pub struct PaymentResponse;

#[cfg(feature = "v1")]
#[async_trait]
impl<F: Send + Clone> PostUpdateTracker<F, PaymentData<F>, types::PaymentsAuthorizeData>
    for PaymentResponse
{
    async fn update_tracker<'b>(
        &'b self,
        db: &'b SessionState,
        mut payment_data: PaymentData<F>,
        router_data: types::RouterData<
            F,
            types::PaymentsAuthorizeData,
            types::PaymentsResponseData,
        >,
        key_store: &domain::MerchantKeyStore,
        storage_scheme: enums::MerchantStorageScheme,
        locale: &Option<String>,
        #[cfg(all(feature = "v1", feature = "dynamic_routing"))] routable_connector: Vec<
            RoutableConnectorChoice,
        >,
        #[cfg(all(feature = "v1", feature = "dynamic_routing"))] business_profile: &domain::Profile,
    ) -> RouterResult<PaymentData<F>>
    where
        F: 'b,
    {
        payment_data.mandate_id = payment_data
            .mandate_id
            .or_else(|| router_data.request.mandate_id.clone());

        // update setup_future_usage incase it is downgraded to on-session
        payment_data.payment_attempt.setup_future_usage_applied =
            router_data.request.setup_future_usage;

        payment_data = Box::pin(payment_response_update_tracker(
            db,
            payment_data,
            router_data,
            key_store,
            storage_scheme,
            locale,
            #[cfg(all(feature = "v1", feature = "dynamic_routing"))]
            routable_connector,
            #[cfg(all(feature = "v1", feature = "dynamic_routing"))]
            business_profile,
        ))
        .await?;

        Ok(payment_data)
    }

    #[cfg(all(feature = "v2", feature = "payment_methods_v2"))]
    async fn save_pm_and_mandate<'b>(
        &self,
        state: &SessionState,
        resp: &types::RouterData<F, types::PaymentsAuthorizeData, types::PaymentsResponseData>,
        merchant_context: &domain::MerchantContext,
        payment_data: &mut PaymentData<F>,
        business_profile: &domain::Profile,
    ) -> CustomResult<(), errors::ApiErrorResponse>
    where
        F: 'b + Clone + Send + Sync,
    {
        todo!()
    }

    #[cfg(all(
        any(feature = "v2", feature = "v1"),
        not(feature = "payment_methods_v2")
    ))]
    async fn save_pm_and_mandate<'b>(
        &self,
        state: &SessionState,
        resp: &types::RouterData<F, types::PaymentsAuthorizeData, types::PaymentsResponseData>,
        merchant_context: &domain::MerchantContext,
        payment_data: &mut PaymentData<F>,
        business_profile: &domain::Profile,
    ) -> CustomResult<(), errors::ApiErrorResponse>
    where
        F: 'b + Clone + Send + Sync,
    {
        let customer_id = payment_data.payment_intent.customer_id.clone();
        let save_payment_data = tokenization::SavePaymentMethodData::from(resp);
        let payment_method_billing_address = payment_data.address.get_payment_method_billing();

        let connector_name = payment_data
            .payment_attempt
            .connector
            .clone()
            .ok_or_else(|| {
                logger::error!("Missing required Param connector_name");
                errors::ApiErrorResponse::MissingRequiredField {
                    field_name: "connector_name",
                }
            })?;
        let merchant_connector_id = payment_data.payment_attempt.merchant_connector_id.clone();
        let billing_name = resp
            .address
            .get_payment_method_billing()
            .and_then(|billing_details| billing_details.address.as_ref())
            .and_then(|address| address.get_optional_full_name());
        let mut should_avoid_saving = false;

        if let Some(payment_method_info) = &payment_data.payment_method_info {
            if payment_data.payment_intent.off_session.is_none() && resp.response.is_ok() {
                should_avoid_saving = resp.request.payment_method_type
                    == Some(enums::PaymentMethodType::ApplePay)
                    || resp.request.payment_method_type
                        == Some(enums::PaymentMethodType::GooglePay);
                payment_methods::cards::update_last_used_at(
                    payment_method_info,
                    state,
                    merchant_context.get_merchant_account().storage_scheme,
                    merchant_context.get_merchant_key_store(),
                )
                .await
                .map_err(|e| {
                    logger::error!("Failed to update last used at: {:?}", e);
                })
                .ok();
            }
        };
        let connector_mandate_reference_id = payment_data
            .payment_attempt
            .connector_mandate_detail
            .as_ref()
            .map(|detail| ConnectorMandateReferenceId::foreign_from(detail.clone()));
        let save_payment_call_future = Box::pin(tokenization::save_payment_method(
            state,
            connector_name.clone(),
            save_payment_data,
            customer_id.clone(),
            merchant_context,
            resp.request.payment_method_type,
            billing_name.clone(),
            payment_method_billing_address,
            business_profile,
            connector_mandate_reference_id.clone(),
            merchant_connector_id.clone(),
        ));

        let is_connector_mandate = resp.request.customer_acceptance.is_some()
            && matches!(
                resp.request.setup_future_usage,
                Some(enums::FutureUsage::OffSession)
            );

        let is_legacy_mandate = resp.request.setup_mandate_details.is_some()
            && matches!(
                resp.request.setup_future_usage,
                Some(enums::FutureUsage::OffSession)
            );
        let storage_scheme = merchant_context.get_merchant_account().storage_scheme;
        if is_legacy_mandate {
            // Mandate is created on the application side and at the connector.
            let tokenization::SavePaymentMethodDataResponse {
                payment_method_id, ..
            } = save_payment_call_future.await?;

            let mandate_id = mandate::mandate_procedure(
                state,
                resp,
                &customer_id.clone(),
                payment_method_id.clone(),
                merchant_connector_id.clone(),
                merchant_context.get_merchant_account().storage_scheme,
                payment_data.payment_intent.get_id(),
            )
            .await?;
            payment_data.payment_attempt.payment_method_id = payment_method_id;
            payment_data.payment_attempt.mandate_id = mandate_id;

            Ok(())
        } else if is_connector_mandate {
            // The mandate is created on connector's end.
            let tokenization::SavePaymentMethodDataResponse {
                payment_method_id,
                connector_mandate_reference_id,
                ..
            } = save_payment_call_future.await?;
            payment_data.payment_method_info = if let Some(payment_method_id) = &payment_method_id {
                match state
                    .store
                    .find_payment_method(
                        &(state.into()),
                        merchant_context.get_merchant_key_store(),
                        payment_method_id,
                        storage_scheme,
                    )
                    .await
                {
                    Ok(payment_method) => Some(payment_method),
                    Err(error) => {
                        if error.current_context().is_db_not_found() {
                            logger::info!("Payment Method not found in db {:?}", error);
                            None
                        } else {
                            Err(error)
                                .change_context(errors::ApiErrorResponse::InternalServerError)
                                .attach_printable("Error retrieving payment method from db")
                                .map_err(|err| logger::error!(payment_method_retrieve=?err))
                                .ok()
                        }
                    }
                }
            } else {
                None
            };
            payment_data.payment_attempt.payment_method_id = payment_method_id;
            payment_data.payment_attempt.connector_mandate_detail = connector_mandate_reference_id
                .clone()
                .map(ForeignFrom::foreign_from);
            payment_data.set_mandate_id(api_models::payments::MandateIds {
                mandate_id: None,
                mandate_reference_id: connector_mandate_reference_id.map(|connector_mandate_id| {
                    MandateReferenceId::ConnectorMandateId(connector_mandate_id)
                }),
            });
            Ok(())
        } else if should_avoid_saving {
            if let Some(pm_info) = &payment_data.payment_method_info {
                payment_data.payment_attempt.payment_method_id = Some(pm_info.get_id().clone());
            };
            Ok(())
        } else {
            // Save card flow
            let save_payment_data = tokenization::SavePaymentMethodData::from(resp);
            let state = state.clone();
            let customer_id = payment_data.payment_intent.customer_id.clone();
            let payment_attempt = payment_data.payment_attempt.clone();

            let business_profile = business_profile.clone();
            let payment_method_type = resp.request.payment_method_type;
            let payment_method_billing_address = payment_method_billing_address.cloned();

            let cloned_merchant_context = merchant_context.clone();
            logger::info!("Call to save_payment_method in locker");
            let _task_handle = tokio::spawn(
                async move {
                    logger::info!("Starting async call to save_payment_method in locker");

                    let result = Box::pin(tokenization::save_payment_method(
                        &state,
                        connector_name,
                        save_payment_data,
                        customer_id,
                        &cloned_merchant_context,
                        payment_method_type,
                        billing_name,
                        payment_method_billing_address.as_ref(),
                        &business_profile,
                        connector_mandate_reference_id,
                        merchant_connector_id.clone(),
                    ))
                    .await;

                    if let Err(err) = result {
                        logger::error!("Asynchronously saving card in locker failed : {:?}", err);
                    } else if let Ok(tokenization::SavePaymentMethodDataResponse {
                        payment_method_id,
                        ..
                    }) = result
                    {
                        let payment_attempt_update =
                            storage::PaymentAttemptUpdate::PaymentMethodDetailsUpdate {
                                payment_method_id,
                                updated_by: storage_scheme.clone().to_string(),
                            };

                        #[cfg(feature = "v1")]
                        let respond = state
                            .store
                            .update_payment_attempt_with_attempt_id(
                                payment_attempt,
                                payment_attempt_update,
                                storage_scheme,
                            )
                            .await;

                        #[cfg(feature = "v2")]
                        let respond = state
                            .store
                            .update_payment_attempt_with_attempt_id(
                                &(&state).into(),
                                &key_store,
                                payment_attempt,
                                payment_attempt_update,
                                storage_scheme,
                            )
                            .await;

                        if let Err(err) = respond {
                            logger::error!("Error updating payment attempt: {:?}", err);
                        };
                    }
                }
                .in_current_span(),
            );
            Ok(())
        }
    }
}

#[cfg(feature = "v1")]
#[async_trait]
impl<F: Clone> PostUpdateTracker<F, PaymentData<F>, types::PaymentsIncrementalAuthorizationData>
    for PaymentResponse
{
    async fn update_tracker<'b>(
        &'b self,
        state: &'b SessionState,
        mut payment_data: PaymentData<F>,
        router_data: types::RouterData<
            F,
            types::PaymentsIncrementalAuthorizationData,
            types::PaymentsResponseData,
        >,
        key_store: &domain::MerchantKeyStore,
        storage_scheme: enums::MerchantStorageScheme,
        _locale: &Option<String>,
        #[cfg(all(feature = "v1", feature = "dynamic_routing"))] _routable_connector: Vec<
            RoutableConnectorChoice,
        >,
        #[cfg(all(feature = "v1", feature = "dynamic_routing"))]
        _business_profile: &domain::Profile,
    ) -> RouterResult<PaymentData<F>>
    where
        F: 'b + Send,
    {
        let incremental_authorization_details = payment_data
            .incremental_authorization_details
            .clone()
            .ok_or_else(|| {
                report!(errors::ApiErrorResponse::InternalServerError)
                    .attach_printable("missing incremental_authorization_details in payment_data")
            })?;
        // Update payment_intent and payment_attempt 'amount' if incremental_authorization is successful
        let (option_payment_attempt_update, option_payment_intent_update) = match router_data
            .response
            .clone()
        {
            Err(_) => (None, None),
            Ok(types::PaymentsResponseData::IncrementalAuthorizationResponse {
                status, ..
            }) => {
                if status == AuthorizationStatus::Success {
                    (
                        Some(
                            storage::PaymentAttemptUpdate::IncrementalAuthorizationAmountUpdate {
                                net_amount: hyperswitch_domain_models::payments::payment_attempt::NetAmount::new(
                                    incremental_authorization_details.total_amount,
                                    None,
                                    None,
                                    None,
                                    None,
                                ),
                                amount_capturable: incremental_authorization_details.total_amount,
                            },
                        ),
                        Some(
                            storage::PaymentIntentUpdate::IncrementalAuthorizationAmountUpdate {
                                amount: incremental_authorization_details.total_amount,
                            },
                        ),
                    )
                } else {
                    (None, None)
                }
            }
            _ => Err(errors::ApiErrorResponse::InternalServerError)
                .attach_printable("unexpected response in incremental_authorization flow")?,
        };
        //payment_attempt update
        if let Some(payment_attempt_update) = option_payment_attempt_update {
            #[cfg(feature = "v1")]
            {
                payment_data.payment_attempt = state
                    .store
                    .update_payment_attempt_with_attempt_id(
                        payment_data.payment_attempt.clone(),
                        payment_attempt_update,
                        storage_scheme,
                    )
                    .await
                    .to_not_found_response(errors::ApiErrorResponse::PaymentNotFound)?;
            }

            #[cfg(feature = "v2")]
            {
                payment_data.payment_attempt = state
                    .store
                    .update_payment_attempt_with_attempt_id(
                        &state.into(),
                        key_store,
                        payment_data.payment_attempt.clone(),
                        payment_attempt_update,
                        storage_scheme,
                    )
                    .await
                    .to_not_found_response(errors::ApiErrorResponse::PaymentNotFound)?;
            }
        }
        // payment_intent update
        if let Some(payment_intent_update) = option_payment_intent_update {
            payment_data.payment_intent = state
                .store
                .update_payment_intent(
                    &state.into(),
                    payment_data.payment_intent.clone(),
                    payment_intent_update,
                    key_store,
                    storage_scheme,
                )
                .await
                .to_not_found_response(errors::ApiErrorResponse::PaymentNotFound)?;
        }
        // Update the status of authorization record
        let authorization_update = match &router_data.response {
            Err(res) => Ok(storage::AuthorizationUpdate::StatusUpdate {
                status: AuthorizationStatus::Failure,
                error_code: Some(res.code.clone()),
                error_message: Some(res.message.clone()),
                connector_authorization_id: None,
            }),
            Ok(types::PaymentsResponseData::IncrementalAuthorizationResponse {
                status,
                error_code,
                error_message,
                connector_authorization_id,
            }) => Ok(storage::AuthorizationUpdate::StatusUpdate {
                status: status.clone(),
                error_code: error_code.clone(),
                error_message: error_message.clone(),
                connector_authorization_id: connector_authorization_id.clone(),
            }),
            Ok(_) => Err(errors::ApiErrorResponse::InternalServerError)
                .attach_printable("unexpected response in incremental_authorization flow"),
        }?;
        let authorization_id = incremental_authorization_details
            .authorization_id
            .clone()
            .ok_or(
                report!(errors::ApiErrorResponse::InternalServerError).attach_printable(
                    "missing authorization_id in incremental_authorization_details in payment_data",
                ),
            )?;
        state
            .store
            .update_authorization_by_merchant_id_authorization_id(
                router_data.merchant_id.clone(),
                authorization_id,
                authorization_update,
            )
            .await
            .to_not_found_response(errors::ApiErrorResponse::InternalServerError)
            .attach_printable("failed while updating authorization")?;
        //Fetch all the authorizations of the payment and send in incremental authorization response
        let authorizations = state
            .store
            .find_all_authorizations_by_merchant_id_payment_id(
                &router_data.merchant_id,
                payment_data.payment_intent.get_id(),
            )
            .await
            .to_not_found_response(errors::ApiErrorResponse::InternalServerError)
            .attach_printable("failed while retrieving authorizations")?;
        payment_data.authorizations = authorizations;
        Ok(payment_data)
    }
}

#[cfg(feature = "v1")]
#[async_trait]
impl<F: Clone> PostUpdateTracker<F, PaymentData<F>, types::PaymentsSyncData> for PaymentResponse {
    async fn update_tracker<'b>(
        &'b self,
        db: &'b SessionState,
        payment_data: PaymentData<F>,
        router_data: types::RouterData<F, types::PaymentsSyncData, types::PaymentsResponseData>,
        key_store: &domain::MerchantKeyStore,
        storage_scheme: enums::MerchantStorageScheme,
        locale: &Option<String>,
        #[cfg(all(feature = "v1", feature = "dynamic_routing"))] routable_connector: Vec<
            RoutableConnectorChoice,
        >,
        #[cfg(all(feature = "v1", feature = "dynamic_routing"))] business_profile: &domain::Profile,
    ) -> RouterResult<PaymentData<F>>
    where
        F: 'b + Send,
    {
        Box::pin(payment_response_update_tracker(
            db,
            payment_data,
            router_data,
            key_store,
            storage_scheme,
            locale,
            #[cfg(all(feature = "v1", feature = "dynamic_routing"))]
            routable_connector,
            #[cfg(all(feature = "v1", feature = "dynamic_routing"))]
            business_profile,
        ))
        .await
    }

    async fn save_pm_and_mandate<'b>(
        &self,
        state: &SessionState,
        resp: &types::RouterData<F, types::PaymentsSyncData, types::PaymentsResponseData>,
        merchant_context: &domain::MerchantContext,
        payment_data: &mut PaymentData<F>,
        _business_profile: &domain::Profile,
    ) -> CustomResult<(), errors::ApiErrorResponse>
    where
        F: 'b + Clone + Send + Sync,
    {
        let (connector_mandate_id, mandate_metadata, connector_mandate_request_reference_id) = resp
            .response
            .clone()
            .ok()
            .and_then(|resp| {
                if let types::PaymentsResponseData::TransactionResponse {
                    mandate_reference, ..
                } = resp
                {
                    mandate_reference.map(|mandate_ref| {
                        (
                            mandate_ref.connector_mandate_id.clone(),
                            mandate_ref.mandate_metadata.clone(),
                            mandate_ref.connector_mandate_request_reference_id.clone(),
                        )
                    })
                } else {
                    None
                }
            })
            .unwrap_or((None, None, None));

        update_connector_mandate_details_for_the_flow(
            connector_mandate_id,
            mandate_metadata,
            connector_mandate_request_reference_id,
            payment_data,
        )?;

        update_payment_method_status_and_ntid(
            state,
            merchant_context.get_merchant_key_store(),
            payment_data,
            resp.status,
            resp.response.clone(),
            merchant_context.get_merchant_account().storage_scheme,
        )
        .await?;
        Ok(())
    }
}

#[cfg(feature = "v1")]
#[async_trait]
impl<F: Clone> PostUpdateTracker<F, PaymentData<F>, types::PaymentsSessionData>
    for PaymentResponse
{
    async fn update_tracker<'b>(
        &'b self,
        db: &'b SessionState,
        mut payment_data: PaymentData<F>,
        router_data: types::RouterData<F, types::PaymentsSessionData, types::PaymentsResponseData>,
        key_store: &domain::MerchantKeyStore,
        storage_scheme: enums::MerchantStorageScheme,
        locale: &Option<String>,
        #[cfg(all(feature = "v1", feature = "dynamic_routing"))] routable_connector: Vec<
            RoutableConnectorChoice,
        >,
        #[cfg(all(feature = "v1", feature = "dynamic_routing"))] business_profile: &domain::Profile,
    ) -> RouterResult<PaymentData<F>>
    where
        F: 'b + Send,
    {
        payment_data = Box::pin(payment_response_update_tracker(
            db,
            payment_data,
            router_data,
            key_store,
            storage_scheme,
            locale,
            #[cfg(all(feature = "v1", feature = "dynamic_routing"))]
            routable_connector,
            #[cfg(all(feature = "v1", feature = "dynamic_routing"))]
            business_profile,
        ))
        .await?;

        Ok(payment_data)
    }
}

#[cfg(feature = "v1")]
#[async_trait]
impl<F: Clone> PostUpdateTracker<F, PaymentData<F>, types::SdkPaymentsSessionUpdateData>
    for PaymentResponse
{
    async fn update_tracker<'b>(
        &'b self,
        db: &'b SessionState,
        mut payment_data: PaymentData<F>,
        router_data: types::RouterData<
            F,
            types::SdkPaymentsSessionUpdateData,
            types::PaymentsResponseData,
        >,
        key_store: &domain::MerchantKeyStore,
        storage_scheme: enums::MerchantStorageScheme,
        _locale: &Option<String>,
        #[cfg(feature = "dynamic_routing")] _routable_connector: Vec<RoutableConnectorChoice>,
        #[cfg(feature = "dynamic_routing")] _business_profile: &domain::Profile,
    ) -> RouterResult<PaymentData<F>>
    where
        F: 'b + Send,
    {
        let connector = payment_data
            .payment_attempt
            .connector
            .clone()
            .ok_or(errors::ApiErrorResponse::InternalServerError)
            .attach_printable("connector not found")?;

        let key_manager_state = db.into();

        // For PayPal, if we call TaxJar for tax calculation, we need to call the connector again to update the order amount so that we can confirm the updated amount and order details. Therefore, we will store the required changes in the database during the post_update_tracker call.
        if payment_data.should_update_in_post_update_tracker() {
            match router_data.response.clone() {
                Ok(types::PaymentsResponseData::PaymentResourceUpdateResponse { status }) => {
                    if status.is_success() {
                        let shipping_address = payment_data
                            .tax_data
                            .clone()
                            .map(|tax_data| tax_data.shipping_details);

                        let shipping_details = shipping_address
                            .clone()
                            .async_map(|shipping_details| {
                                create_encrypted_data(
                                    &key_manager_state,
                                    key_store,
                                    shipping_details,
                                )
                            })
                            .await
                            .transpose()
                            .change_context(errors::ApiErrorResponse::InternalServerError)
                            .attach_printable("Unable to encrypt shipping details")?;

                        let shipping_address =
                            payments_helpers::create_or_update_address_for_payment_by_request(
                                db,
                                shipping_address.map(From::from).as_ref(),
                                payment_data.payment_intent.shipping_address_id.as_deref(),
                                &payment_data.payment_intent.merchant_id,
                                payment_data.payment_intent.customer_id.as_ref(),
                                key_store,
                                &payment_data.payment_intent.payment_id,
                                storage_scheme,
                            )
                            .await?;

                        let payment_intent_update = hyperswitch_domain_models::payments::payment_intent::PaymentIntentUpdate::SessionResponseUpdate {
                    tax_details: payment_data.payment_intent.tax_details.clone().ok_or(errors::ApiErrorResponse::InternalServerError).attach_printable("payment_intent.tax_details not found")?,
                    shipping_address_id: shipping_address.map(|address| address.address_id),
                    updated_by: payment_data.payment_intent.updated_by.clone(),
                    shipping_details,
        };

                        let m_db = db.clone().store;
                        let payment_intent = payment_data.payment_intent.clone();
                        let key_manager_state: KeyManagerState = db.into();

                        let updated_payment_intent = m_db
                            .update_payment_intent(
                                &key_manager_state,
                                payment_intent,
                                payment_intent_update,
                                key_store,
                                storage_scheme,
                            )
                            .await
                            .to_not_found_response(errors::ApiErrorResponse::PaymentNotFound)?;

                        payment_data.payment_intent = updated_payment_intent;
                    } else {
                        router_data.response.map_err(|err| {
                            errors::ApiErrorResponse::ExternalConnectorError {
                                code: err.code,
                                message: err.message,
                                connector,
                                status_code: err.status_code,
                                reason: err.reason,
                            }
                        })?;
                    }
                }
                Err(err) => {
                    Err(errors::ApiErrorResponse::ExternalConnectorError {
                        code: err.code,
                        message: err.message,
                        connector,
                        status_code: err.status_code,
                        reason: err.reason,
                    })?;
                }
                _ => {
                    Err(errors::ApiErrorResponse::InternalServerError)
                        .attach_printable("Unexpected response in session_update flow")?;
                }
            }
        }

        Ok(payment_data)
    }
}

#[cfg(feature = "v1")]
#[async_trait]
impl<F: Clone> PostUpdateTracker<F, PaymentData<F>, types::PaymentsPostSessionTokensData>
    for PaymentResponse
{
    async fn update_tracker<'b>(
        &'b self,
        db: &'b SessionState,
        mut payment_data: PaymentData<F>,
        router_data: types::RouterData<
            F,
            types::PaymentsPostSessionTokensData,
            types::PaymentsResponseData,
        >,
        _key_store: &domain::MerchantKeyStore,
        storage_scheme: enums::MerchantStorageScheme,
        _locale: &Option<String>,
        #[cfg(all(feature = "v1", feature = "dynamic_routing"))] _routable_connector: Vec<
            RoutableConnectorChoice,
        >,
        #[cfg(all(feature = "v1", feature = "dynamic_routing"))]
        _business_profile: &domain::Profile,
    ) -> RouterResult<PaymentData<F>>
    where
        F: 'b + Send,
    {
        match router_data.response.clone() {
            Ok(types::PaymentsResponseData::TransactionResponse {
                connector_metadata, ..
            }) => {
                let m_db = db.clone().store;
                let payment_attempt_update =
                    storage::PaymentAttemptUpdate::PostSessionTokensUpdate {
                        updated_by: storage_scheme.clone().to_string(),
                        connector_metadata,
                    };
                let updated_payment_attempt = m_db
                    .update_payment_attempt_with_attempt_id(
                        payment_data.payment_attempt.clone(),
                        payment_attempt_update,
                        storage_scheme,
                    )
                    .await
                    .to_not_found_response(errors::ApiErrorResponse::PaymentNotFound)?;
                payment_data.payment_attempt = updated_payment_attempt;
            }
            Err(err) => {
                logger::error!("Invalid request sent to connector: {:?}", err);
                Err(errors::ApiErrorResponse::InvalidRequestData {
                    message: "Invalid request sent to connector".to_string(),
                })?;
            }
            _ => {
                Err(errors::ApiErrorResponse::InternalServerError)
                    .attach_printable("Unexpected response in PostSessionTokens flow")?;
            }
        }
        Ok(payment_data)
    }
}

#[cfg(feature = "v1")]
#[async_trait]
impl<F: Clone> PostUpdateTracker<F, PaymentData<F>, types::PaymentsUpdateMetadataData>
    for PaymentResponse
{
    async fn update_tracker<'b>(
        &'b self,
        db: &'b SessionState,
        mut payment_data: PaymentData<F>,
        router_data: types::RouterData<
            F,
            types::PaymentsUpdateMetadataData,
            types::PaymentsResponseData,
        >,
        key_store: &domain::MerchantKeyStore,
        storage_scheme: enums::MerchantStorageScheme,
        _locale: &Option<String>,
        #[cfg(all(feature = "v1", feature = "dynamic_routing"))] _routable_connector: Vec<
            RoutableConnectorChoice,
        >,
        #[cfg(all(feature = "v1", feature = "dynamic_routing"))]
        _business_profile: &domain::Profile,
    ) -> RouterResult<PaymentData<F>>
    where
        F: 'b + Send,
    {
        let connector = payment_data
            .payment_attempt
            .connector
            .clone()
            .ok_or(errors::ApiErrorResponse::InternalServerError)
            .attach_printable("connector not found in payment_attempt")?;

        match router_data.response.clone() {
            Ok(types::PaymentsResponseData::PaymentResourceUpdateResponse { status, .. }) => {
                if status.is_success() {
                    let m_db = db.clone().store;
                    let payment_intent = payment_data.payment_intent.clone();
                    let key_manager_state: KeyManagerState = db.into();

                    let payment_intent_update =
                        hyperswitch_domain_models::payments::payment_intent::PaymentIntentUpdate::MetadataUpdate {
                            metadata: payment_data
                                .payment_intent
                                .metadata
                                .clone()
                                .ok_or(errors::ApiErrorResponse::InternalServerError)
                                .attach_printable("payment_intent.metadata not found")?,
                            updated_by: payment_data.payment_intent.updated_by.clone(),
                        };

                    let updated_payment_intent = m_db
                        .update_payment_intent(
                            &key_manager_state,
                            payment_intent,
                            payment_intent_update,
                            key_store,
                            storage_scheme,
                        )
                        .await
                        .to_not_found_response(errors::ApiErrorResponse::PaymentNotFound)?;

                    payment_data.payment_intent = updated_payment_intent;
                } else {
                    router_data.response.map_err(|err| {
                        errors::ApiErrorResponse::ExternalConnectorError {
                            code: err.code,
                            message: err.message,
                            connector,
                            status_code: err.status_code,
                            reason: err.reason,
                        }
                    })?;
                }
            }
            Err(err) => {
                Err(errors::ApiErrorResponse::ExternalConnectorError {
                    code: err.code,
                    message: err.message,
                    connector,
                    status_code: err.status_code,
                    reason: err.reason,
                })?;
            }
            _ => {
                Err(errors::ApiErrorResponse::InternalServerError)
                    .attach_printable("Unexpected response in Update Metadata flow")?;
            }
        }

        Ok(payment_data)
    }
}

#[cfg(feature = "v1")]
#[async_trait]
impl<F: Clone> PostUpdateTracker<F, PaymentData<F>, types::PaymentsCaptureData>
    for PaymentResponse
{
    async fn update_tracker<'b>(
        &'b self,
        db: &'b SessionState,
        mut payment_data: PaymentData<F>,
        router_data: types::RouterData<F, types::PaymentsCaptureData, types::PaymentsResponseData>,
        key_store: &domain::MerchantKeyStore,
        storage_scheme: enums::MerchantStorageScheme,
        locale: &Option<String>,
        #[cfg(all(feature = "v1", feature = "dynamic_routing"))] routable_connector: Vec<
            RoutableConnectorChoice,
        >,
        #[cfg(all(feature = "v1", feature = "dynamic_routing"))] business_profile: &domain::Profile,
    ) -> RouterResult<PaymentData<F>>
    where
        F: 'b + Send,
    {
        payment_data = Box::pin(payment_response_update_tracker(
            db,
            payment_data,
            router_data,
            key_store,
            storage_scheme,
            locale,
            #[cfg(all(feature = "v1", feature = "dynamic_routing"))]
            routable_connector,
            #[cfg(all(feature = "v1", feature = "dynamic_routing"))]
            business_profile,
        ))
        .await?;

        Ok(payment_data)
    }
}

#[cfg(feature = "v1")]
#[async_trait]
impl<F: Clone> PostUpdateTracker<F, PaymentData<F>, types::PaymentsCancelData> for PaymentResponse {
    async fn update_tracker<'b>(
        &'b self,
        db: &'b SessionState,
        mut payment_data: PaymentData<F>,
        router_data: types::RouterData<F, types::PaymentsCancelData, types::PaymentsResponseData>,
        key_store: &domain::MerchantKeyStore,
        storage_scheme: enums::MerchantStorageScheme,
        locale: &Option<String>,
        #[cfg(all(feature = "v1", feature = "dynamic_routing"))] routable_connector: Vec<
            RoutableConnectorChoice,
        >,
        #[cfg(all(feature = "v1", feature = "dynamic_routing"))] business_profile: &domain::Profile,
    ) -> RouterResult<PaymentData<F>>
    where
        F: 'b + Send,
    {
        payment_data = Box::pin(payment_response_update_tracker(
            db,
            payment_data,
            router_data,
            key_store,
            storage_scheme,
            locale,
            #[cfg(all(feature = "v1", feature = "dynamic_routing"))]
            routable_connector,
            #[cfg(all(feature = "v1", feature = "dynamic_routing"))]
            business_profile,
        ))
        .await?;

        Ok(payment_data)
    }
}

#[cfg(feature = "v1")]
#[async_trait]
impl<F: Clone> PostUpdateTracker<F, PaymentData<F>, types::PaymentsApproveData>
    for PaymentResponse
{
    async fn update_tracker<'b>(
        &'b self,
        db: &'b SessionState,
        mut payment_data: PaymentData<F>,
        router_data: types::RouterData<F, types::PaymentsApproveData, types::PaymentsResponseData>,
        key_store: &domain::MerchantKeyStore,
        storage_scheme: enums::MerchantStorageScheme,
        locale: &Option<String>,
        #[cfg(all(feature = "v1", feature = "dynamic_routing"))] routable_connector: Vec<
            RoutableConnectorChoice,
        >,
        #[cfg(all(feature = "v1", feature = "dynamic_routing"))] business_profile: &domain::Profile,
    ) -> RouterResult<PaymentData<F>>
    where
        F: 'b + Send,
    {
        payment_data = Box::pin(payment_response_update_tracker(
            db,
            payment_data,
            router_data,
            key_store,
            storage_scheme,
            locale,
            #[cfg(all(feature = "v1", feature = "dynamic_routing"))]
            routable_connector,
            #[cfg(all(feature = "v1", feature = "dynamic_routing"))]
            business_profile,
        ))
        .await?;

        Ok(payment_data)
    }
}

#[cfg(feature = "v1")]
#[async_trait]
impl<F: Clone> PostUpdateTracker<F, PaymentData<F>, types::PaymentsRejectData> for PaymentResponse {
    async fn update_tracker<'b>(
        &'b self,
        db: &'b SessionState,
        mut payment_data: PaymentData<F>,
        router_data: types::RouterData<F, types::PaymentsRejectData, types::PaymentsResponseData>,
        key_store: &domain::MerchantKeyStore,
        storage_scheme: enums::MerchantStorageScheme,
        locale: &Option<String>,
        #[cfg(all(feature = "v1", feature = "dynamic_routing"))] routable_connector: Vec<
            RoutableConnectorChoice,
        >,
        #[cfg(all(feature = "v1", feature = "dynamic_routing"))] business_profile: &domain::Profile,
    ) -> RouterResult<PaymentData<F>>
    where
        F: 'b + Send,
    {
        payment_data = Box::pin(payment_response_update_tracker(
            db,
            payment_data,
            router_data,
            key_store,
            storage_scheme,
            locale,
            #[cfg(all(feature = "v1", feature = "dynamic_routing"))]
            routable_connector,
            #[cfg(all(feature = "v1", feature = "dynamic_routing"))]
            business_profile,
        ))
        .await?;

        Ok(payment_data)
    }
}

#[cfg(feature = "v1")]
#[async_trait]
impl<F: Clone> PostUpdateTracker<F, PaymentData<F>, types::SetupMandateRequestData>
    for PaymentResponse
{
    async fn update_tracker<'b>(
        &'b self,
        db: &'b SessionState,
        mut payment_data: PaymentData<F>,
        router_data: types::RouterData<
            F,
            types::SetupMandateRequestData,
            types::PaymentsResponseData,
        >,
        key_store: &domain::MerchantKeyStore,
        storage_scheme: enums::MerchantStorageScheme,
        locale: &Option<String>,
        #[cfg(all(feature = "v1", feature = "dynamic_routing"))] routable_connector: Vec<
            RoutableConnectorChoice,
        >,
        #[cfg(all(feature = "v1", feature = "dynamic_routing"))] business_profile: &domain::Profile,
    ) -> RouterResult<PaymentData<F>>
    where
        F: 'b + Send,
    {
        payment_data.mandate_id = payment_data.mandate_id.or_else(|| {
            router_data.request.mandate_id.clone()
            // .map(api_models::payments::MandateIds::new)
        });

        payment_data = Box::pin(payment_response_update_tracker(
            db,
            payment_data,
            router_data,
            key_store,
            storage_scheme,
            locale,
            #[cfg(all(feature = "v1", feature = "dynamic_routing"))]
            routable_connector,
            #[cfg(all(feature = "v1", feature = "dynamic_routing"))]
            business_profile,
        ))
        .await?;

        Ok(payment_data)
    }

    async fn save_pm_and_mandate<'b>(
        &self,
        state: &SessionState,
        resp: &types::RouterData<F, types::SetupMandateRequestData, types::PaymentsResponseData>,
        merchant_context: &domain::MerchantContext,
        payment_data: &mut PaymentData<F>,
        business_profile: &domain::Profile,
    ) -> CustomResult<(), errors::ApiErrorResponse>
    where
        F: 'b + Clone + Send + Sync,
    {
        let payment_method_billing_address = payment_data.address.get_payment_method_billing();
        let billing_name = resp
            .address
            .get_payment_method_billing()
            .and_then(|billing_details| billing_details.address.as_ref())
            .and_then(|address| address.get_optional_full_name());

        let save_payment_data = tokenization::SavePaymentMethodData::from(resp);
        let customer_id = payment_data.payment_intent.customer_id.clone();
        let connector_name = payment_data
            .payment_attempt
            .connector
            .clone()
            .ok_or_else(|| {
                logger::error!("Missing required Param connector_name");
                errors::ApiErrorResponse::MissingRequiredField {
                    field_name: "connector_name",
                }
            })?;
        let connector_mandate_reference_id = payment_data
            .payment_attempt
            .connector_mandate_detail
            .as_ref()
            .map(|detail| ConnectorMandateReferenceId::foreign_from(detail.clone()));

        let merchant_connector_id = payment_data.payment_attempt.merchant_connector_id.clone();
        let tokenization::SavePaymentMethodDataResponse {
            payment_method_id,
            connector_mandate_reference_id,
            ..
        } = Box::pin(tokenization::save_payment_method(
            state,
            connector_name,
            save_payment_data,
            customer_id.clone(),
            merchant_context,
            resp.request.payment_method_type,
            billing_name,
            payment_method_billing_address,
            business_profile,
            connector_mandate_reference_id,
            merchant_connector_id.clone(),
        ))
        .await?;

        payment_data.payment_method_info = if let Some(payment_method_id) = &payment_method_id {
            match state
                .store
                .find_payment_method(
                    &(state.into()),
                    merchant_context.get_merchant_key_store(),
                    payment_method_id,
                    merchant_context.get_merchant_account().storage_scheme,
                )
                .await
            {
                Ok(payment_method) => Some(payment_method),
                Err(error) => {
                    if error.current_context().is_db_not_found() {
                        logger::info!("Payment Method not found in db {:?}", error);
                        None
                    } else {
                        Err(error)
                            .change_context(errors::ApiErrorResponse::InternalServerError)
                            .attach_printable("Error retrieving payment method from db")
                            .map_err(|err| logger::error!(payment_method_retrieve=?err))
                            .ok()
                    }
                }
            }
        } else {
            None
        };
        let mandate_id = mandate::mandate_procedure(
            state,
            resp,
            &customer_id,
            payment_method_id.clone(),
            merchant_connector_id.clone(),
            merchant_context.get_merchant_account().storage_scheme,
            payment_data.payment_intent.get_id(),
        )
        .await?;
        payment_data.payment_attempt.payment_method_id = payment_method_id;
        payment_data.payment_attempt.mandate_id = mandate_id;
        payment_data.payment_attempt.connector_mandate_detail = connector_mandate_reference_id
            .clone()
            .map(ForeignFrom::foreign_from);
        payment_data.set_mandate_id(api_models::payments::MandateIds {
            mandate_id: None,
            mandate_reference_id: connector_mandate_reference_id.map(|connector_mandate_id| {
                MandateReferenceId::ConnectorMandateId(connector_mandate_id)
            }),
        });
        Ok(())
    }
}

#[cfg(feature = "v1")]
#[async_trait]
impl<F: Clone> PostUpdateTracker<F, PaymentData<F>, types::CompleteAuthorizeData>
    for PaymentResponse
{
    async fn update_tracker<'b>(
        &'b self,
        db: &'b SessionState,
        payment_data: PaymentData<F>,
        response: types::RouterData<F, types::CompleteAuthorizeData, types::PaymentsResponseData>,
        key_store: &domain::MerchantKeyStore,
        storage_scheme: enums::MerchantStorageScheme,
        locale: &Option<String>,
        #[cfg(all(feature = "v1", feature = "dynamic_routing"))] routable_connector: Vec<
            RoutableConnectorChoice,
        >,
        #[cfg(all(feature = "v1", feature = "dynamic_routing"))] business_profile: &domain::Profile,
    ) -> RouterResult<PaymentData<F>>
    where
        F: 'b + Send,
    {
        Box::pin(payment_response_update_tracker(
            db,
            payment_data,
            response,
            key_store,
            storage_scheme,
            locale,
            #[cfg(all(feature = "v1", feature = "dynamic_routing"))]
            routable_connector,
            #[cfg(all(feature = "v1", feature = "dynamic_routing"))]
            business_profile,
        ))
        .await
    }

    async fn save_pm_and_mandate<'b>(
        &self,
        state: &SessionState,
        resp: &types::RouterData<F, types::CompleteAuthorizeData, types::PaymentsResponseData>,
        merchant_context: &domain::MerchantContext,
        payment_data: &mut PaymentData<F>,
        _business_profile: &domain::Profile,
    ) -> CustomResult<(), errors::ApiErrorResponse>
    where
        F: 'b + Clone + Send + Sync,
    {
        let (connector_mandate_id, mandate_metadata, connector_mandate_request_reference_id) = resp
            .response
            .clone()
            .ok()
            .and_then(|resp| {
                if let types::PaymentsResponseData::TransactionResponse {
                    mandate_reference, ..
                } = resp
                {
                    mandate_reference.map(|mandate_ref| {
                        (
                            mandate_ref.connector_mandate_id.clone(),
                            mandate_ref.mandate_metadata.clone(),
                            mandate_ref.connector_mandate_request_reference_id.clone(),
                        )
                    })
                } else {
                    None
                }
            })
            .unwrap_or((None, None, None));
        update_connector_mandate_details_for_the_flow(
            connector_mandate_id,
            mandate_metadata,
            connector_mandate_request_reference_id,
            payment_data,
        )?;

        update_payment_method_status_and_ntid(
            state,
            merchant_context.get_merchant_key_store(),
            payment_data,
            resp.status,
            resp.response.clone(),
            merchant_context.get_merchant_account().storage_scheme,
        )
        .await?;
        Ok(())
    }
}

#[cfg(feature = "v1")]
#[instrument(skip_all)]
#[allow(clippy::too_many_arguments)]
async fn payment_response_update_tracker<F: Clone, T: types::Capturable>(
    state: &SessionState,
    mut payment_data: PaymentData<F>,
    router_data: types::RouterData<F, T, types::PaymentsResponseData>,
    key_store: &domain::MerchantKeyStore,
    storage_scheme: enums::MerchantStorageScheme,
    locale: &Option<String>,
    #[cfg(all(feature = "v1", feature = "dynamic_routing"))] routable_connectors: Vec<
        RoutableConnectorChoice,
    >,
    #[cfg(all(feature = "v1", feature = "dynamic_routing"))] business_profile: &domain::Profile,
) -> RouterResult<PaymentData<F>> {
    // Update additional payment data with the payment method response that we received from connector
    // This is for details like whether 3ds was upgraded and which version of 3ds was used
    // also some connectors might send card network details in the response, which is captured and stored

    let additional_payment_method_data = match payment_data.payment_method_data.clone() {
        Some(payment_method_data) => match payment_method_data {
            hyperswitch_domain_models::payment_method_data::PaymentMethodData::Card(_)
            | hyperswitch_domain_models::payment_method_data::PaymentMethodData::CardRedirect(_)
            | hyperswitch_domain_models::payment_method_data::PaymentMethodData::Wallet(_)
            | hyperswitch_domain_models::payment_method_data::PaymentMethodData::PayLater(_)
            | hyperswitch_domain_models::payment_method_data::PaymentMethodData::BankRedirect(_)
            | hyperswitch_domain_models::payment_method_data::PaymentMethodData::BankDebit(_)
            | hyperswitch_domain_models::payment_method_data::PaymentMethodData::BankTransfer(_)
            | hyperswitch_domain_models::payment_method_data::PaymentMethodData::Crypto(_)
            | hyperswitch_domain_models::payment_method_data::PaymentMethodData::MandatePayment
            | hyperswitch_domain_models::payment_method_data::PaymentMethodData::Reward
            | hyperswitch_domain_models::payment_method_data::PaymentMethodData::RealTimePayment(
                _,
            )
            | hyperswitch_domain_models::payment_method_data::PaymentMethodData::MobilePayment(_)
            | hyperswitch_domain_models::payment_method_data::PaymentMethodData::Upi(_)
            | hyperswitch_domain_models::payment_method_data::PaymentMethodData::Voucher(_)
            | hyperswitch_domain_models::payment_method_data::PaymentMethodData::GiftCard(_)
            | hyperswitch_domain_models::payment_method_data::PaymentMethodData::CardToken(_)
            | hyperswitch_domain_models::payment_method_data::PaymentMethodData::OpenBanking(_) => {
                update_additional_payment_data_with_connector_response_pm_data(
                    payment_data.payment_attempt.payment_method_data.clone(),
                    router_data
                        .connector_response
                        .as_ref()
                        .and_then(|connector_response| {
                            connector_response.additional_payment_method_data.clone()
                        }),
                )?
            }
            hyperswitch_domain_models::payment_method_data::PaymentMethodData::NetworkToken(_) => {
                payment_data.payment_attempt.payment_method_data.clone()
            }
            hyperswitch_domain_models::payment_method_data::PaymentMethodData::CardDetailsForNetworkTransactionId(_) => {
                payment_data.payment_attempt.payment_method_data.clone()
            }
        },
        None => None,
    };

    router_data.payment_method_status.and_then(|status| {
        payment_data
            .payment_method_info
            .as_mut()
            .map(|info| info.status = status)
    });

    // TODO: refactor of gsm_error_category with respective feature flag
    #[allow(unused_variables)]
    let (capture_update, mut payment_attempt_update, gsm_error_category) = match router_data
        .response
        .clone()
    {
        Err(err) => {
            let auth_update = if Some(router_data.auth_type)
                != payment_data.payment_attempt.authentication_type
            {
                Some(router_data.auth_type)
            } else {
                None
            };
            let (capture_update, attempt_update, gsm_error_category) =
                match payment_data.multiple_capture_data {
                    Some(multiple_capture_data) => {
                        let capture_update = storage::CaptureUpdate::ErrorUpdate {
                            status: match err.status_code {
                                500..=511 => enums::CaptureStatus::Pending,
                                _ => enums::CaptureStatus::Failed,
                            },
                            error_code: Some(err.code),
                            error_message: Some(err.message),
                            error_reason: err.reason,
                        };
                        let capture_update_list = vec![(
                            multiple_capture_data.get_latest_capture().clone(),
                            capture_update,
                        )];
                        (
                            Some((multiple_capture_data, capture_update_list)),
                            auth_update.map(|auth_type| {
                                storage::PaymentAttemptUpdate::AuthenticationTypeUpdate {
                                    authentication_type: auth_type,
                                    updated_by: storage_scheme.to_string(),
                                }
                            }),
                            None,
                        )
                    }
                    None => {
                        let connector_name = router_data.connector.to_string();
                        let flow_name = core_utils::get_flow_name::<F>()?;
                        let option_gsm = payments_helpers::get_gsm_record(
                            state,
                            Some(err.code.clone()),
                            Some(err.message.clone()),
                            connector_name,
                            flow_name.clone(),
                        )
                        .await;

                        let gsm_unified_code =
                            option_gsm.as_ref().and_then(|gsm| gsm.unified_code.clone());
                        let gsm_unified_message =
                            option_gsm.clone().and_then(|gsm| gsm.unified_message);

                        let (unified_code, unified_message) = if let Some((code, message)) =
                            gsm_unified_code.as_ref().zip(gsm_unified_message.as_ref())
                        {
                            (code.to_owned(), message.to_owned())
                        } else {
                            (
                                consts::DEFAULT_UNIFIED_ERROR_CODE.to_owned(),
                                consts::DEFAULT_UNIFIED_ERROR_MESSAGE.to_owned(),
                            )
                        };
                        let unified_translated_message = locale
                            .as_ref()
                            .async_and_then(|locale_str| async {
                                payments_helpers::get_unified_translation(
                                    state,
                                    unified_code.to_owned(),
                                    unified_message.to_owned(),
                                    locale_str.to_owned(),
                                )
                                .await
                            })
                            .await
                            .or(Some(unified_message));

                        let status = match err.attempt_status {
                            // Use the status sent by connector in error_response if it's present
                            Some(status) => status,
                            None =>
                            // mark previous attempt status for technical failures in PSync flow
                            {
                                if flow_name == "PSync" {
                                    match err.status_code {
                                        // marking failure for 2xx because this is genuine payment failure
                                        200..=299 => enums::AttemptStatus::Failure,
                                        _ => router_data.status,
                                    }
                                } else if flow_name == "Capture" {
                                    match err.status_code {
                                        500..=511 => enums::AttemptStatus::Pending,
                                        // don't update the status for 429 error status
                                        429 => router_data.status,
                                        _ => enums::AttemptStatus::Failure,
                                    }
                                } else {
                                    match err.status_code {
                                        500..=511 => enums::AttemptStatus::Pending,
                                        _ => enums::AttemptStatus::Failure,
                                    }
                                }
                            }
                        };
                        (
                            None,
                            Some(storage::PaymentAttemptUpdate::ErrorUpdate {
                                connector: None,
                                status,
                                error_message: Some(Some(err.message)),
                                error_code: Some(Some(err.code)),
                                error_reason: Some(err.reason),
                                amount_capturable: router_data
                                    .request
                                    .get_amount_capturable(&payment_data, status)
                                    .map(MinorUnit::new),
                                updated_by: storage_scheme.to_string(),
                                unified_code: Some(Some(unified_code)),
                                unified_message: Some(unified_translated_message),
                                connector_transaction_id: err.connector_transaction_id,
                                payment_method_data: additional_payment_method_data,
                                authentication_type: auth_update,
                                issuer_error_code: err.network_decline_code,
                                issuer_error_message: err.network_error_message,
                            }),
                            option_gsm.and_then(|option_gsm| option_gsm.error_category),
                        )
                    }
                };
            (capture_update, attempt_update, gsm_error_category)
        }

        Ok(payments_response) => {
            // match on connector integrity check
            match router_data.integrity_check.clone() {
                Err(err) => {
                    let auth_update = if Some(router_data.auth_type)
                        != payment_data.payment_attempt.authentication_type
                    {
                        Some(router_data.auth_type)
                    } else {
                        None
                    };
                    let field_name = err.field_names;
                    let connector_transaction_id = err.connector_transaction_id;
                    (
                        None,
                        Some(storage::PaymentAttemptUpdate::ErrorUpdate {
                            connector: None,
                            status: enums::AttemptStatus::Pending,
                            error_message: Some(Some("Integrity Check Failed!".to_string())),
                            error_code: Some(Some("IE".to_string())),
                            error_reason: Some(Some(format!(
                                "Integrity Check Failed! Value mismatched for fields {field_name}"
                            ))),
                            amount_capturable: None,
                            updated_by: storage_scheme.to_string(),
                            unified_code: None,
                            unified_message: None,
                            connector_transaction_id,
                            payment_method_data: None,
                            authentication_type: auth_update,
                            issuer_error_code: None,
                            issuer_error_message: None,
                        }),
                        None,
                    )
                }
                Ok(()) => {
                    let attempt_status = payment_data.payment_attempt.status.to_owned();
                    let connector_status = router_data.status.to_owned();
                    let updated_attempt_status = match (
                        connector_status,
                        attempt_status,
                        payment_data.frm_message.to_owned(),
                    ) {
                        (
                            enums::AttemptStatus::Authorized,
                            enums::AttemptStatus::Unresolved,
                            Some(frm_message),
                        ) => match frm_message.frm_status {
                            enums::FraudCheckStatus::Fraud
                            | enums::FraudCheckStatus::ManualReview => attempt_status,
                            _ => router_data.get_attempt_status_for_db_update(&payment_data),
                        },
                        _ => router_data.get_attempt_status_for_db_update(&payment_data),
                    };
                    match payments_response {
                        types::PaymentsResponseData::PreProcessingResponse {
                            pre_processing_id,
                            connector_metadata,
                            connector_response_reference_id,
                            ..
                        } => {
                            let connector_transaction_id = match pre_processing_id.to_owned() {
                                types::PreprocessingResponseId::PreProcessingId(_) => None,

                                types::PreprocessingResponseId::ConnectorTransactionId(
                                    connector_txn_id,
                                ) => Some(connector_txn_id),
                            };
                            let preprocessing_step_id = match pre_processing_id {
                                types::PreprocessingResponseId::PreProcessingId(
                                    pre_processing_id,
                                ) => Some(pre_processing_id),
                                types::PreprocessingResponseId::ConnectorTransactionId(_) => None,
                            };
                            let payment_attempt_update =
                                storage::PaymentAttemptUpdate::PreprocessingUpdate {
                                    status: updated_attempt_status,
                                    payment_method_id: payment_data
                                        .payment_attempt
                                        .payment_method_id
                                        .clone(),
                                    connector_metadata,
                                    preprocessing_step_id,
                                    connector_transaction_id,
                                    connector_response_reference_id,
                                    updated_by: storage_scheme.to_string(),
                                };

                            (None, Some(payment_attempt_update), None)
                        }
                        types::PaymentsResponseData::TransactionResponse {
                            resource_id,
                            redirection_data,
                            connector_metadata,
                            connector_response_reference_id,
                            incremental_authorization_allowed,
                            charges,
                            ..
                        } => {
                            payment_data
                                .payment_intent
                                .incremental_authorization_allowed =
                                core_utils::get_incremental_authorization_allowed_value(
                                    incremental_authorization_allowed,
                                    payment_data
                                        .payment_intent
                                        .request_incremental_authorization,
                                );
                            let connector_transaction_id = match resource_id {
                                types::ResponseId::NoResponseId => None,
                                types::ResponseId::ConnectorTransactionId(ref id)
                                | types::ResponseId::EncodedData(ref id) => Some(id),
                            };

                            let encoded_data = payment_data.payment_attempt.encoded_data.clone();

                            let authentication_data = (*redirection_data)
                                .as_ref()
                                .map(Encode::encode_to_value)
                                .transpose()
                                .change_context(errors::ApiErrorResponse::InternalServerError)
                                .attach_printable("Could not parse the connector response")?;

                            let auth_update = if Some(router_data.auth_type)
                                != payment_data.payment_attempt.authentication_type
                            {
                                Some(router_data.auth_type)
                            } else {
                                None
                            };

                            // incase of success, update error code and error message
                            let error_status =
                                if router_data.status == enums::AttemptStatus::Charged {
                                    Some(None)
                                } else {
                                    None
                                };
                            // update connector_mandate_details in case of Authorized/Charged Payment Status
                            if matches!(
                                router_data.status,
                                enums::AttemptStatus::Charged | enums::AttemptStatus::Authorized
                            ) {
                                payment_data
                                    .payment_intent
                                    .fingerprint_id
                                    .clone_from(&payment_data.payment_attempt.fingerprint_id);

                                if let Some(payment_method) =
                                    payment_data.payment_method_info.clone()
                                {
                                    // Parse value to check for mandates' existence
                                    let mandate_details = payment_method
                                        .get_common_mandate_reference()
                                        .change_context(
                                            errors::ApiErrorResponse::InternalServerError,
                                        )
                                        .attach_printable(
                                            "Failed to deserialize to Payment Mandate Reference ",
                                        )?;

                                    if let Some(mca_id) =
                                        payment_data.payment_attempt.merchant_connector_id.clone()
                                    {
                                        // check if the mandate has not already been set to active
                                        if !mandate_details.payments
                                            .as_ref()
                                            .and_then(|payments| payments.0.get(&mca_id))
                                                    .map(|payment_mandate_reference_record| payment_mandate_reference_record.connector_mandate_status == Some(common_enums::ConnectorMandateStatus::Active))
                                                    .unwrap_or(false)
                                    {

                                        let (connector_mandate_id, mandate_metadata,connector_mandate_request_reference_id) = payment_data.payment_attempt.connector_mandate_detail.clone()
                                        .map(|cmr| (cmr.connector_mandate_id, cmr.mandate_metadata,cmr.connector_mandate_request_reference_id))
                                        .unwrap_or((None, None,None));
                                        // Update the connector mandate details with the payment attempt connector mandate id
                                        let connector_mandate_details =
                                                    tokenization::update_connector_mandate_details(
                                                        Some(mandate_details),
                                                        payment_data.payment_attempt.payment_method_type,
                                                        Some(
                                                            payment_data
                                                                .payment_attempt
                                                                .net_amount
                                                                .get_total_amount()
                                                                .get_amount_as_i64(),
                                                        ),
                                                        payment_data.payment_attempt.currency,
                                                        payment_data.payment_attempt.merchant_connector_id.clone(),
                                                        connector_mandate_id,
                                                        mandate_metadata,
                                                        connector_mandate_request_reference_id
                                                    )?;
                                        // Update the payment method table with the active mandate record
                                        payment_methods::cards::update_payment_method_connector_mandate_details(
                                                        state,
                                                        key_store,
                                                        &*state.store,
                                                        payment_method,
                                                        connector_mandate_details,
                                                        storage_scheme,
                                                    )
                                                    .await
                                                    .change_context(errors::ApiErrorResponse::InternalServerError)
                                                    .attach_printable("Failed to update payment method in db")?;
                                    }
                                    }
                                }

                                metrics::SUCCESSFUL_PAYMENT.add(1, &[]);
                            }

                            let payment_method_id =
                                payment_data.payment_attempt.payment_method_id.clone();

                            utils::add_apple_pay_payment_status_metrics(
                                router_data.status,
                                router_data.apple_pay_flow.clone(),
                                payment_data.payment_attempt.connector.clone(),
                                payment_data.payment_attempt.merchant_id.clone(),
                            );
                            let (capture_before, extended_authorization_applied) = router_data
                                .connector_response
                                .as_ref()
                                .and_then(|connector_response| {
                                    connector_response.get_extended_authorization_response_data()
                                })
                                .map(|extended_auth_resp| {
                                    (
                                        extended_auth_resp.capture_before,
                                        extended_auth_resp.extended_authentication_applied,
                                    )
                                })
                                .unwrap_or((None, None));
                            let (capture_updates, payment_attempt_update) = match payment_data
                                .multiple_capture_data
                            {
                                Some(multiple_capture_data) => {
                                    let (connector_capture_id, processor_capture_data) =
                                        match resource_id {
                                            types::ResponseId::NoResponseId => (None, None),
                                            types::ResponseId::ConnectorTransactionId(id)
                                            | types::ResponseId::EncodedData(id) => {
                                                let (txn_id, txn_data) =
                                                    ConnectorTransactionId::form_id_and_data(id);
                                                (Some(txn_id), txn_data)
                                            }
                                        };
                                    let capture_update = storage::CaptureUpdate::ResponseUpdate {
                                        status: enums::CaptureStatus::foreign_try_from(
                                            router_data.status,
                                        )?,
                                        connector_capture_id: connector_capture_id.clone(),
                                        connector_response_reference_id,
                                        processor_capture_data: processor_capture_data.clone(),
                                    };
                                    let capture_update_list = vec![(
                                        multiple_capture_data.get_latest_capture().clone(),
                                        capture_update,
                                    )];
                                    (Some((multiple_capture_data, capture_update_list)), auth_update.map(|auth_type| {
                                        storage::PaymentAttemptUpdate::AuthenticationTypeUpdate {
                                            authentication_type: auth_type,
                                            updated_by: storage_scheme.to_string(),
                                        }
                                    }))
                                }
                                None => (
                                    None,
                                    Some(storage::PaymentAttemptUpdate::ResponseUpdate {
                                        status: updated_attempt_status,
                                        connector: None,
                                        connector_transaction_id: connector_transaction_id.cloned(),
                                        authentication_type: auth_update,
                                        amount_capturable: router_data
                                            .request
                                            .get_amount_capturable(
                                                &payment_data,
                                                updated_attempt_status,
                                            )
                                            .map(MinorUnit::new),
                                        payment_method_id,
                                        mandate_id: payment_data.payment_attempt.mandate_id.clone(),
                                        connector_metadata,
                                        payment_token: None,
                                        error_code: error_status.clone(),
                                        error_message: error_status.clone(),
                                        error_reason: error_status.clone(),
                                        unified_code: error_status.clone(),
                                        unified_message: error_status,
                                        connector_response_reference_id,
                                        updated_by: storage_scheme.to_string(),
                                        authentication_data,
                                        encoded_data,
                                        payment_method_data: additional_payment_method_data,
                                        capture_before,
                                        extended_authorization_applied,
                                        connector_mandate_detail: payment_data
                                            .payment_attempt
                                            .connector_mandate_detail
                                            .clone(),
                                        charges,
                                        setup_future_usage_applied: payment_data
                                            .payment_attempt
                                            .setup_future_usage_applied,
                                    }),
                                ),
                            };

                            (capture_updates, payment_attempt_update, None)
                        }
                        types::PaymentsResponseData::TransactionUnresolvedResponse {
                            resource_id,
                            reason,
                            connector_response_reference_id,
                        } => {
                            let connector_transaction_id = match resource_id {
                                types::ResponseId::NoResponseId => None,
                                types::ResponseId::ConnectorTransactionId(id)
                                | types::ResponseId::EncodedData(id) => Some(id),
                            };
                            (
                                None,
                                Some(storage::PaymentAttemptUpdate::UnresolvedResponseUpdate {
                                    status: updated_attempt_status,
                                    connector: None,
                                    connector_transaction_id,
                                    payment_method_id: payment_data
                                        .payment_attempt
                                        .payment_method_id
                                        .clone(),
                                    error_code: Some(reason.clone().map(|cd| cd.code)),
                                    error_message: Some(reason.clone().map(|cd| cd.message)),
                                    error_reason: Some(reason.map(|cd| cd.message)),
                                    connector_response_reference_id,
                                    updated_by: storage_scheme.to_string(),
                                }),
                                None,
                            )
                        }
                        types::PaymentsResponseData::SessionResponse { .. } => (None, None, None),
                        types::PaymentsResponseData::SessionTokenResponse { .. } => {
                            (None, None, None)
                        }
                        types::PaymentsResponseData::TokenizationResponse { .. } => {
                            (None, None, None)
                        }
                        types::PaymentsResponseData::ConnectorCustomerResponse { .. } => {
                            (None, None, None)
                        }
                        types::PaymentsResponseData::ThreeDSEnrollmentResponse { .. } => {
                            (None, None, None)
                        }
                        types::PaymentsResponseData::PostProcessingResponse { .. } => {
                            (None, None, None)
                        }
                        types::PaymentsResponseData::IncrementalAuthorizationResponse {
                            ..
                        } => (None, None, None),
                        types::PaymentsResponseData::PaymentResourceUpdateResponse { .. } => {
                            (None, None, None)
                        }
                        types::PaymentsResponseData::MultipleCaptureResponse {
                            capture_sync_response_list,
                        } => match payment_data.multiple_capture_data {
                            Some(multiple_capture_data) => {
                                let capture_update_list = response_to_capture_update(
                                    &multiple_capture_data,
                                    capture_sync_response_list,
                                )?;
                                (
                                    Some((multiple_capture_data, capture_update_list)),
                                    None,
                                    None,
                                )
                            }
                            None => (None, None, None),
                        },
                    }
                }
            }
        }
    };
    payment_data.multiple_capture_data = match capture_update {
        Some((mut multiple_capture_data, capture_updates)) => {
            for (capture, capture_update) in capture_updates {
                let updated_capture = state
                    .store
                    .update_capture_with_capture_id(capture, capture_update, storage_scheme)
                    .await
                    .to_not_found_response(errors::ApiErrorResponse::PaymentNotFound)?;
                multiple_capture_data.update_capture(updated_capture);
            }

            let authorized_amount = payment_data.payment_attempt.get_total_amount();

            payment_attempt_update = Some(storage::PaymentAttemptUpdate::AmountToCaptureUpdate {
                status: multiple_capture_data.get_attempt_status(authorized_amount),
                amount_capturable: authorized_amount
                    - multiple_capture_data.get_total_blocked_amount(),
                updated_by: storage_scheme.to_string(),
            });
            Some(multiple_capture_data)
        }
        None => None,
    };

    // Stage 1

    let payment_attempt = payment_data.payment_attempt.clone();

    let m_db = state.clone().store;
    let m_payment_attempt_update = payment_attempt_update.clone();
    let m_payment_attempt = payment_attempt.clone();

    let payment_attempt = payment_attempt_update
        .map(|payment_attempt_update| {
            PaymentAttempt::from_storage_model(
                payment_attempt_update
                    .to_storage_model()
                    .apply_changeset(payment_attempt.clone().to_storage_model()),
            )
        })
        .unwrap_or_else(|| payment_attempt);

    let payment_attempt_fut = tokio::spawn(
        async move {
            Box::pin(async move {
                Ok::<_, error_stack::Report<errors::ApiErrorResponse>>(
                    match m_payment_attempt_update {
                        Some(payment_attempt_update) => m_db
                            .update_payment_attempt_with_attempt_id(
                                m_payment_attempt,
                                payment_attempt_update,
                                storage_scheme,
                            )
                            .await
                            .to_not_found_response(errors::ApiErrorResponse::PaymentNotFound)?,
                        None => m_payment_attempt,
                    },
                )
            })
            .await
        }
        .in_current_span(),
    );

    payment_data.payment_attempt = payment_attempt;

    payment_data.authentication = match payment_data.authentication {
        Some(authentication) => {
            let authentication_update = storage::AuthenticationUpdate::PostAuthorizationUpdate {
                authentication_lifecycle_status: enums::AuthenticationLifecycleStatus::Used,
            };
            let updated_authentication = state
                .store
                .update_authentication_by_merchant_id_authentication_id(
                    authentication,
                    authentication_update,
                )
                .await
                .to_not_found_response(errors::ApiErrorResponse::PaymentNotFound)?;
            Some(updated_authentication)
        }
        None => None,
    };

    let amount_captured = get_total_amount_captured(
        &router_data.request,
        router_data.amount_captured.map(MinorUnit::new),
        router_data.status,
        &payment_data,
    );

    let payment_intent_update = match &router_data.response {
        Err(_) => storage::PaymentIntentUpdate::PGStatusUpdate {
            status: api_models::enums::IntentStatus::foreign_from(
                payment_data.payment_attempt.status,
            ),
            updated_by: storage_scheme.to_string(),
            // make this false only if initial payment fails, if incremental authorization call fails don't make it false
            incremental_authorization_allowed: Some(false),
        },
        Ok(_) => storage::PaymentIntentUpdate::ResponseUpdate {
            status: api_models::enums::IntentStatus::foreign_from(
                payment_data.payment_attempt.status,
            ),
            amount_captured,
            updated_by: storage_scheme.to_string(),
            fingerprint_id: payment_data.payment_attempt.fingerprint_id.clone(),
            incremental_authorization_allowed: payment_data
                .payment_intent
                .incremental_authorization_allowed,
        },
    };

    let m_db = state.clone().store;
    let m_key_store = key_store.clone();
    let m_payment_data_payment_intent = payment_data.payment_intent.clone();
    let m_payment_intent_update = payment_intent_update.clone();
    let key_manager_state: KeyManagerState = state.into();
    let payment_intent_fut = tokio::spawn(
        async move {
            m_db.update_payment_intent(
                &key_manager_state,
                m_payment_data_payment_intent,
                m_payment_intent_update,
                &m_key_store,
                storage_scheme,
            )
            .map(|x| x.to_not_found_response(errors::ApiErrorResponse::PaymentNotFound))
            .await
        }
        .in_current_span(),
    );

    // When connector requires redirection for mandate creation it can update the connector mandate_id during Psync and CompleteAuthorize
    let m_db = state.clone().store;
    let m_router_data_merchant_id = router_data.merchant_id.clone();
    let m_payment_method_id = payment_data.payment_attempt.payment_method_id.clone();
    let m_payment_data_mandate_id =
        payment_data
            .payment_attempt
            .mandate_id
            .clone()
            .or(payment_data
                .mandate_id
                .clone()
                .and_then(|mandate_ids| mandate_ids.mandate_id));
    let m_router_data_response = router_data.response.clone();
    let mandate_update_fut = tokio::spawn(
        async move {
            mandate::update_connector_mandate_id(
                m_db.as_ref(),
                &m_router_data_merchant_id,
                m_payment_data_mandate_id,
                m_payment_method_id,
                m_router_data_response,
                storage_scheme,
            )
            .await
        }
        .in_current_span(),
    );

    let (payment_intent, _, payment_attempt) = futures::try_join!(
        utils::flatten_join_error(payment_intent_fut),
        utils::flatten_join_error(mandate_update_fut),
        utils::flatten_join_error(payment_attempt_fut)
    )?;

    #[cfg(all(feature = "v1", feature = "dynamic_routing"))]
    {
        if payment_intent.status.is_in_terminal_state()
            && business_profile.dynamic_routing_algorithm.is_some()
        {
            let dynamic_routing_algo_ref: api_models::routing::DynamicRoutingAlgorithmRef =
                business_profile
                    .dynamic_routing_algorithm
                    .clone()
                    .map(|val| val.parse_value("DynamicRoutingAlgorithmRef"))
                    .transpose()
                    .change_context(errors::ApiErrorResponse::InternalServerError)
                    .attach_printable("unable to deserialize DynamicRoutingAlgorithmRef from JSON")?
                    .ok_or(errors::ApiErrorResponse::InternalServerError)
                    .attach_printable("DynamicRoutingAlgorithmRef not found in profile")?;

            let state = state.clone();
            let profile_id = business_profile.get_id().to_owned();
            let payment_attempt = payment_attempt.clone();
            let dynamic_routing_config_params_interpolator =
                routing_helpers::DynamicRoutingConfigParamsInterpolator::new(
                    payment_attempt.payment_method,
                    payment_attempt.payment_method_type,
                    payment_attempt.authentication_type,
                    payment_attempt.currency,
                    payment_data
                        .address
                        .get_payment_billing()
                        .and_then(|address| address.clone().address)
                        .and_then(|address| address.country),
                    payment_attempt
                        .payment_method_data
                        .as_ref()
                        .and_then(|data| data.as_object())
                        .and_then(|card| card.get("card"))
                        .and_then(|data| data.as_object())
                        .and_then(|card| card.get("card_network"))
                        .and_then(|network| network.as_str())
                        .map(|network| network.to_string()),
                    payment_attempt
                        .payment_method_data
                        .as_ref()
                        .and_then(|data| data.as_object())
                        .and_then(|card| card.get("card"))
                        .and_then(|data| data.as_object())
                        .and_then(|card| card.get("card_isin"))
                        .and_then(|card_isin| card_isin.as_str())
                        .map(|card_isin| card_isin.to_string()),
                );
            tokio::spawn(
                async move {
                    routing_helpers::push_metrics_with_update_window_for_success_based_routing(
                        &state,
                        &payment_attempt,
                        routable_connectors.clone(),
                        &profile_id,
                        dynamic_routing_algo_ref.clone(),
                        dynamic_routing_config_params_interpolator.clone(),
                    )
                    .await
                    .map_err(|e| logger::error!(success_based_routing_metrics_error=?e))
                    .ok();

                    if let Some(gsm_error_category) = gsm_error_category {
                        if gsm_error_category.should_perform_elimination_routing() {
                            logger::info!("Performing update window for elimination routing");
                            routing_helpers::update_window_for_elimination_routing(
                                &state,
                                &payment_attempt,
                                &profile_id,
                                dynamic_routing_algo_ref.clone(),
                                dynamic_routing_config_params_interpolator.clone(),
                                gsm_error_category,
                            )
                            .await
                            .map_err(|e| logger::error!(dynamic_routing_metrics_error=?e))
                            .ok();
                        };
                    };

                    routing_helpers::push_metrics_with_update_window_for_contract_based_routing(
                        &state,
                        &payment_attempt,
                        routable_connectors,
                        &profile_id,
                        dynamic_routing_algo_ref,
                        dynamic_routing_config_params_interpolator,
                    )
                    .await
                    .map_err(|e| logger::error!(contract_based_routing_metrics_error=?e))
                    .ok();
                }
                .in_current_span(),
            );
        }
    }

    payment_data.payment_intent = payment_intent;
    payment_data.payment_attempt = payment_attempt;
    router_data.payment_method_status.and_then(|status| {
        payment_data
            .payment_method_info
            .as_mut()
            .map(|info| info.status = status)
    });

    if payment_data.payment_attempt.status == enums::AttemptStatus::Failure {
        let _ = card_testing_guard_utils::increment_blocked_count_in_cache(
            state,
            payment_data.card_testing_guard_data.clone(),
        )
        .await;
    }

    match router_data.integrity_check {
        Ok(()) => Ok(payment_data),
        Err(err) => {
            metrics::INTEGRITY_CHECK_FAILED.add(
                1,
                router_env::metric_attributes!(
                    (
                        "connector",
                        payment_data
                            .payment_attempt
                            .connector
                            .clone()
                            .unwrap_or_default(),
                    ),
                    (
                        "merchant_id",
                        payment_data.payment_attempt.merchant_id.clone(),
                    )
                ),
            );
            Err(error_stack::Report::new(
                errors::ApiErrorResponse::IntegrityCheckFailed {
                    connector_transaction_id: payment_data
                        .payment_attempt
                        .get_connector_payment_id()
                        .map(ToString::to_string),
                    reason: payment_data
                        .payment_attempt
                        .error_message
                        .unwrap_or_default(),
                    field_names: err.field_names,
                },
            ))
        }
    }
}

#[cfg(all(feature = "v2", feature = "payment_methods_v2"))]
async fn update_payment_method_status_and_ntid<F: Clone>(
    state: &SessionState,
    key_store: &domain::MerchantKeyStore,
    payment_data: &mut PaymentData<F>,
    attempt_status: common_enums::AttemptStatus,
    payment_response: Result<types::PaymentsResponseData, ErrorResponse>,
    storage_scheme: enums::MerchantStorageScheme,
) -> RouterResult<()> {
    todo!()
}

#[cfg(all(
    any(feature = "v2", feature = "v1"),
    not(feature = "payment_methods_v2")
))]
async fn update_payment_method_status_and_ntid<F: Clone>(
    state: &SessionState,
    key_store: &domain::MerchantKeyStore,
    payment_data: &mut PaymentData<F>,
    attempt_status: common_enums::AttemptStatus,
    payment_response: Result<types::PaymentsResponseData, ErrorResponse>,
    storage_scheme: enums::MerchantStorageScheme,
) -> RouterResult<()> {
    // If the payment_method is deleted then ignore the error related to retrieving payment method
    // This should be handled when the payment method is soft deleted
    if let Some(id) = &payment_data.payment_attempt.payment_method_id {
        let payment_method = match state
            .store
            .find_payment_method(&(state.into()), key_store, id, storage_scheme)
            .await
        {
            Ok(payment_method) => payment_method,
            Err(error) => {
                if error.current_context().is_db_not_found() {
                    logger::info!(
                        "Payment Method not found in db and skipping payment method update {:?}",
                        error
                    );
                    return Ok(());
                } else {
                    Err(error)
                            .change_context(errors::ApiErrorResponse::InternalServerError)
                            .attach_printable("Error retrieving payment method from db in update_payment_method_status_and_ntid")?
                }
            }
        };

        let pm_resp_network_transaction_id = payment_response
            .map(|resp| if let types::PaymentsResponseData::TransactionResponse { network_txn_id: network_transaction_id, .. } = resp {
                network_transaction_id
    } else {None})
    .map_err(|err| {
        logger::error!(error=?err, "Failed to obtain the network_transaction_id from payment response");
    })
    .ok()
    .flatten();
        let network_transaction_id = if payment_data.payment_intent.setup_future_usage
            == Some(diesel_models::enums::FutureUsage::OffSession)
        {
            if pm_resp_network_transaction_id.is_some() {
                pm_resp_network_transaction_id
            } else {
                logger::info!("Skip storing network transaction id");
                None
            }
        } else {
            None
        };

        let pm_update = if payment_method.status != common_enums::PaymentMethodStatus::Active
            && payment_method.status != attempt_status.into()
        {
            let updated_pm_status = common_enums::PaymentMethodStatus::from(attempt_status);
            payment_data
                .payment_method_info
                .as_mut()
                .map(|info| info.status = updated_pm_status);
            storage::PaymentMethodUpdate::NetworkTransactionIdAndStatusUpdate {
                network_transaction_id,
                status: Some(updated_pm_status),
            }
        } else {
            storage::PaymentMethodUpdate::NetworkTransactionIdAndStatusUpdate {
                network_transaction_id,
                status: None,
            }
        };

        state
            .store
            .update_payment_method(
                &(state.into()),
                key_store,
                payment_method,
                pm_update,
                storage_scheme,
            )
            .await
            .change_context(errors::ApiErrorResponse::InternalServerError)
            .attach_printable("Failed to update payment method in db")?;
    };
    Ok(())
}

#[cfg(feature = "v2")]
impl<F: Send + Clone> Operation<F, types::PaymentsAuthorizeData> for &PaymentResponse {
    type Data = PaymentConfirmData<F>;
    fn to_post_update_tracker(
        &self,
    ) -> RouterResult<
        &(dyn PostUpdateTracker<F, Self::Data, types::PaymentsAuthorizeData> + Send + Sync),
    > {
        Ok(*self)
    }
}

#[cfg(feature = "v2")]
impl<F: Send + Clone> Operation<F, types::PaymentsAuthorizeData> for PaymentResponse {
    type Data = PaymentConfirmData<F>;
    fn to_post_update_tracker(
        &self,
    ) -> RouterResult<
        &(dyn PostUpdateTracker<F, Self::Data, types::PaymentsAuthorizeData> + Send + Sync),
    > {
        Ok(self)
    }
}

#[cfg(feature = "v2")]
impl<F: Send + Clone> Operation<F, types::PaymentsCaptureData> for PaymentResponse {
    type Data = hyperswitch_domain_models::payments::PaymentCaptureData<F>;
    fn to_post_update_tracker(
        &self,
    ) -> RouterResult<
        &(dyn PostUpdateTracker<F, Self::Data, types::PaymentsCaptureData> + Send + Sync),
    > {
        Ok(self)
    }
}

#[cfg(feature = "v2")]
#[async_trait]
impl<F: Clone>
    PostUpdateTracker<
        F,
        hyperswitch_domain_models::payments::PaymentCaptureData<F>,
        types::PaymentsCaptureData,
    > for PaymentResponse
{
    async fn update_tracker<'b>(
        &'b self,
        state: &'b SessionState,
        mut payment_data: hyperswitch_domain_models::payments::PaymentCaptureData<F>,
        response: types::RouterData<F, types::PaymentsCaptureData, types::PaymentsResponseData>,
        key_store: &domain::MerchantKeyStore,
        storage_scheme: enums::MerchantStorageScheme,
    ) -> RouterResult<hyperswitch_domain_models::payments::PaymentCaptureData<F>>
    where
        F: 'b + Send + Sync,
        types::RouterData<F, types::PaymentsCaptureData, types::PaymentsResponseData>:
            hyperswitch_domain_models::router_data::TrackerPostUpdateObjects<
                F,
                types::PaymentsCaptureData,
                hyperswitch_domain_models::payments::PaymentCaptureData<F>,
            >,
    {
        use hyperswitch_domain_models::router_data::TrackerPostUpdateObjects;

        let db = &*state.store;
        let key_manager_state = &state.into();

        let response_router_data = response;

        let payment_intent_update =
            response_router_data.get_payment_intent_update(&payment_data, storage_scheme);

        let payment_attempt_update =
            response_router_data.get_payment_attempt_update(&payment_data, storage_scheme);

        let updated_payment_intent = db
            .update_payment_intent(
                key_manager_state,
                payment_data.payment_intent,
                payment_intent_update,
                key_store,
                storage_scheme,
            )
            .await
            .change_context(errors::ApiErrorResponse::InternalServerError)
            .attach_printable("Unable to update payment intent")?;

        let updated_payment_attempt = db
            .update_payment_attempt(
                key_manager_state,
                key_store,
                payment_data.payment_attempt,
                payment_attempt_update,
                storage_scheme,
            )
            .await
            .change_context(errors::ApiErrorResponse::InternalServerError)
            .attach_printable("Unable to update payment attempt")?;

        payment_data.payment_intent = updated_payment_intent;
        payment_data.payment_attempt = updated_payment_attempt;

        Ok(payment_data)
    }
}

#[cfg(feature = "v2")]
#[async_trait]
impl<F: Clone> PostUpdateTracker<F, PaymentConfirmData<F>, types::PaymentsAuthorizeData>
    for PaymentResponse
{
    async fn update_tracker<'b>(
        &'b self,
        state: &'b SessionState,
        mut payment_data: PaymentConfirmData<F>,
        response: types::RouterData<F, types::PaymentsAuthorizeData, types::PaymentsResponseData>,
        key_store: &domain::MerchantKeyStore,
        storage_scheme: enums::MerchantStorageScheme,
    ) -> RouterResult<PaymentConfirmData<F>>
    where
        F: 'b + Send + Sync,
        types::RouterData<F, types::PaymentsAuthorizeData, types::PaymentsResponseData>:
            hyperswitch_domain_models::router_data::TrackerPostUpdateObjects<
                F,
                types::PaymentsAuthorizeData,
                PaymentConfirmData<F>,
            >,
    {
        use hyperswitch_domain_models::router_data::TrackerPostUpdateObjects;

        let db = &*state.store;
        let key_manager_state = &state.into();

        let response_router_data = response;

        let payment_intent_update =
            response_router_data.get_payment_intent_update(&payment_data, storage_scheme);
        let payment_attempt_update =
            response_router_data.get_payment_attempt_update(&payment_data, storage_scheme);

        let updated_payment_intent = db
            .update_payment_intent(
                key_manager_state,
                payment_data.payment_intent,
                payment_intent_update,
                key_store,
                storage_scheme,
            )
            .await
            .change_context(errors::ApiErrorResponse::InternalServerError)
            .attach_printable("Unable to update payment intent")?;

        let updated_payment_attempt = db
            .update_payment_attempt(
                key_manager_state,
                key_store,
                payment_data.payment_attempt,
                payment_attempt_update,
                storage_scheme,
            )
            .await
            .change_context(errors::ApiErrorResponse::InternalServerError)
            .attach_printable("Unable to update payment attempt")?;

        payment_data.payment_intent = updated_payment_intent;
        payment_data.payment_attempt = updated_payment_attempt;

        Ok(payment_data)
    }
}

#[cfg(feature = "v2")]
impl<F: Send + Clone> Operation<F, types::PaymentsSyncData> for PaymentResponse {
    type Data = PaymentStatusData<F>;
    fn to_post_update_tracker(
        &self,
    ) -> RouterResult<&(dyn PostUpdateTracker<F, Self::Data, types::PaymentsSyncData> + Send + Sync)>
    {
        Ok(self)
    }
}

#[cfg(feature = "v2")]
#[async_trait]
impl<F: Clone> PostUpdateTracker<F, PaymentStatusData<F>, types::PaymentsSyncData>
    for PaymentResponse
{
    async fn update_tracker<'b>(
        &'b self,
        state: &'b SessionState,
        mut payment_data: PaymentStatusData<F>,
        response: types::RouterData<F, types::PaymentsSyncData, types::PaymentsResponseData>,
        key_store: &domain::MerchantKeyStore,
        storage_scheme: enums::MerchantStorageScheme,
    ) -> RouterResult<PaymentStatusData<F>>
    where
        F: 'b + Send + Sync,
        types::RouterData<F, types::PaymentsSyncData, types::PaymentsResponseData>:
            hyperswitch_domain_models::router_data::TrackerPostUpdateObjects<
                F,
                types::PaymentsSyncData,
                PaymentStatusData<F>,
            >,
    {
        use hyperswitch_domain_models::router_data::TrackerPostUpdateObjects;

        let db = &*state.store;
        let key_manager_state = &state.into();

        let response_router_data = response;

        let payment_intent_update =
            response_router_data.get_payment_intent_update(&payment_data, storage_scheme);
        let payment_attempt_update =
            response_router_data.get_payment_attempt_update(&payment_data, storage_scheme);

        let payment_attempt = payment_data
            .payment_attempt
            .ok_or(errors::ApiErrorResponse::InternalServerError)
            .attach_printable(
                "Payment attempt not found in payment data in post update trackers",
            )?;

        let updated_payment_intent = db
            .update_payment_intent(
                key_manager_state,
                payment_data.payment_intent,
                payment_intent_update,
                key_store,
                storage_scheme,
            )
            .await
            .change_context(errors::ApiErrorResponse::InternalServerError)
            .attach_printable("Unable to update payment intent")?;

        let updated_payment_attempt = db
            .update_payment_attempt(
                key_manager_state,
                key_store,
                payment_attempt,
                payment_attempt_update,
                storage_scheme,
            )
            .await
            .change_context(errors::ApiErrorResponse::InternalServerError)
            .attach_printable("Unable to update payment attempt")?;

        payment_data.payment_intent = updated_payment_intent;
        payment_data.payment_attempt = Some(updated_payment_attempt);

        Ok(payment_data)
    }
}

#[cfg(feature = "v2")]
impl<F: Send + Clone> Operation<F, types::SetupMandateRequestData> for &PaymentResponse {
    type Data = PaymentConfirmData<F>;
    fn to_post_update_tracker(
        &self,
    ) -> RouterResult<
        &(dyn PostUpdateTracker<F, Self::Data, types::SetupMandateRequestData> + Send + Sync),
    > {
        Ok(*self)
    }
}

#[cfg(feature = "v2")]
impl<F: Send + Clone> Operation<F, types::SetupMandateRequestData> for PaymentResponse {
    type Data = PaymentConfirmData<F>;
    fn to_post_update_tracker(
        &self,
    ) -> RouterResult<
        &(dyn PostUpdateTracker<F, Self::Data, types::SetupMandateRequestData> + Send + Sync),
    > {
        Ok(self)
    }
}

#[cfg(feature = "v2")]
#[async_trait]
impl<F: Clone> PostUpdateTracker<F, PaymentConfirmData<F>, types::SetupMandateRequestData>
    for PaymentResponse
{
    async fn update_tracker<'b>(
        &'b self,
        state: &'b SessionState,
        mut payment_data: PaymentConfirmData<F>,
        response: types::RouterData<F, types::SetupMandateRequestData, types::PaymentsResponseData>,
        key_store: &domain::MerchantKeyStore,
        storage_scheme: enums::MerchantStorageScheme,
    ) -> RouterResult<PaymentConfirmData<F>>
    where
        F: 'b + Send + Sync,
        types::RouterData<F, types::SetupMandateRequestData, types::PaymentsResponseData>:
            hyperswitch_domain_models::router_data::TrackerPostUpdateObjects<
                F,
                types::SetupMandateRequestData,
                PaymentConfirmData<F>,
            >,
    {
        use hyperswitch_domain_models::router_data::TrackerPostUpdateObjects;

        let db = &*state.store;
        let key_manager_state = &state.into();

        let response_router_data = response;

        let payment_intent_update =
            response_router_data.get_payment_intent_update(&payment_data, storage_scheme);
        let payment_attempt_update =
            response_router_data.get_payment_attempt_update(&payment_data, storage_scheme);

        let updated_payment_intent = db
            .update_payment_intent(
                key_manager_state,
                payment_data.payment_intent,
                payment_intent_update,
                key_store,
                storage_scheme,
            )
            .await
            .change_context(errors::ApiErrorResponse::InternalServerError)
            .attach_printable("Unable to update payment intent")?;

        let updated_payment_attempt = db
            .update_payment_attempt(
                key_manager_state,
                key_store,
                payment_data.payment_attempt,
                payment_attempt_update,
                storage_scheme,
            )
            .await
            .change_context(errors::ApiErrorResponse::InternalServerError)
            .attach_printable("Unable to update payment attempt")?;

        payment_data.payment_intent = updated_payment_intent;
        payment_data.payment_attempt = updated_payment_attempt;

        Ok(payment_data)
    }

    async fn save_pm_and_mandate<'b>(
        &self,
        state: &SessionState,
        router_data: &types::RouterData<
            F,
            types::SetupMandateRequestData,
            types::PaymentsResponseData,
        >,
        merchant_context: &domain::MerchantContext,
        payment_data: &mut PaymentConfirmData<F>,
        business_profile: &domain::Profile,
    ) -> CustomResult<(), errors::ApiErrorResponse>
    where
        F: 'b + Clone + Send + Sync,
    {
        // If we received a payment_method_id from connector in the router data response
        // Then we either update the payment method or create a new payment method
        // The case for updating the payment method is when the payment is created from the payment method service

        let Ok(payments_response) = &router_data.response else {
            // In case there was an error response from the connector
            // We do not take any action related to the payment method
            return Ok(());
        };

        let connector_request_reference_id = payment_data
            .payment_attempt
            .connector_token_details
            .as_ref()
            .and_then(|token_details| token_details.get_connector_token_request_reference_id());

        let connector_token =
            payments_response.get_updated_connector_token_details(connector_request_reference_id);

        let payment_method_id = payment_data.payment_attempt.payment_method_id.clone();

        // TODO: check what all conditions we will need to see if card need to be saved
        match (
            connector_token
                .as_ref()
                .and_then(|connector_token| connector_token.connector_mandate_id.clone()),
            payment_method_id,
        ) {
            (Some(token), Some(payment_method_id)) => {
                if !matches!(
                    router_data.status,
                    enums::AttemptStatus::Charged | enums::AttemptStatus::Authorized
                ) {
                    return Ok(());
                }
                let connector_id = payment_data
                    .payment_attempt
                    .merchant_connector_id
                    .clone()
                    .get_required_value("merchant_connector_id")
                    .change_context(errors::ApiErrorResponse::InternalServerError)
                    .attach_printable("missing connector id")?;

                let net_amount = payment_data.payment_attempt.amount_details.get_net_amount();
                let currency = payment_data.payment_intent.amount_details.currency;

                let connector_token_details_for_payment_method_update =
                    api_models::payment_methods::ConnectorTokenDetails {
                        connector_id,
                        status: common_enums::ConnectorTokenStatus::Active,
                        connector_token_request_reference_id: connector_token
                            .and_then(|details| details.connector_token_request_reference_id),
                        original_payment_authorized_amount: Some(net_amount),
                        original_payment_authorized_currency: Some(currency),
                        metadata: None,
                        token: masking::Secret::new(token),
                        token_type: common_enums::TokenizationType::MultiUse,
                    };

                let payment_method_update_request =
                    api_models::payment_methods::PaymentMethodUpdate {
                        payment_method_data: None,
                        connector_token_details: Some(
                            connector_token_details_for_payment_method_update,
                        ),
                    };

                payment_methods::update_payment_method_core(
                    state,
<<<<<<< HEAD
                    merchant_account,
                    key_store,
                    business_profile,
=======
                    merchant_context,
>>>>>>> f5548870
                    payment_method_update_request,
                    &payment_method_id,
                )
                .await
                .attach_printable("Failed to update payment method")?;
            }
            (Some(_), None) => {
                // TODO: create a new payment method
            }
            (None, Some(_)) | (None, None) => {}
        }

        Ok(())
    }
}

#[cfg(feature = "v1")]
fn update_connector_mandate_details_for_the_flow<F: Clone>(
    connector_mandate_id: Option<String>,
    mandate_metadata: Option<masking::Secret<serde_json::Value>>,
    connector_mandate_request_reference_id: Option<String>,
    payment_data: &mut PaymentData<F>,
) -> RouterResult<()> {
    let mut original_connector_mandate_reference_id = payment_data
        .payment_attempt
        .connector_mandate_detail
        .as_ref()
        .map(|detail| ConnectorMandateReferenceId::foreign_from(detail.clone()));
    let connector_mandate_reference_id = if connector_mandate_id.is_some() {
        if let Some(ref mut record) = original_connector_mandate_reference_id {
            record.update(
                connector_mandate_id,
                None,
                None,
                mandate_metadata,
                connector_mandate_request_reference_id,
            );
            Some(record.clone())
        } else {
            Some(ConnectorMandateReferenceId::new(
                connector_mandate_id,
                None,
                None,
                mandate_metadata,
                connector_mandate_request_reference_id,
            ))
        }
    } else {
        original_connector_mandate_reference_id
    };

    payment_data.payment_attempt.connector_mandate_detail = connector_mandate_reference_id
        .clone()
        .map(ForeignFrom::foreign_from);

    payment_data.set_mandate_id(api_models::payments::MandateIds {
        mandate_id: None,
        mandate_reference_id: connector_mandate_reference_id.map(|connector_mandate_id| {
            MandateReferenceId::ConnectorMandateId(connector_mandate_id)
        }),
    });
    Ok(())
}

fn response_to_capture_update(
    multiple_capture_data: &MultipleCaptureData,
    response_list: HashMap<String, CaptureSyncResponse>,
) -> RouterResult<Vec<(storage::Capture, storage::CaptureUpdate)>> {
    let mut capture_update_list = vec![];
    let mut unmapped_captures = vec![];
    for (connector_capture_id, capture_sync_response) in response_list {
        let capture =
            multiple_capture_data.get_capture_by_connector_capture_id(&connector_capture_id);
        if let Some(capture) = capture {
            capture_update_list.push((
                capture.clone(),
                storage::CaptureUpdate::foreign_try_from(capture_sync_response)?,
            ))
        } else {
            // connector_capture_id may not be populated in the captures table in some case
            // if so, we try to map the unmapped capture response and captures in DB.
            unmapped_captures.push(capture_sync_response)
        }
    }
    capture_update_list.extend(get_capture_update_for_unmapped_capture_responses(
        unmapped_captures,
        multiple_capture_data,
    )?);

    Ok(capture_update_list)
}

fn get_capture_update_for_unmapped_capture_responses(
    unmapped_capture_sync_response_list: Vec<CaptureSyncResponse>,
    multiple_capture_data: &MultipleCaptureData,
) -> RouterResult<Vec<(storage::Capture, storage::CaptureUpdate)>> {
    let mut result = Vec::new();
    let captures_without_connector_capture_id: Vec<_> = multiple_capture_data
        .get_pending_captures_without_connector_capture_id()
        .into_iter()
        .cloned()
        .collect();
    for capture_sync_response in unmapped_capture_sync_response_list {
        if let Some(capture) = captures_without_connector_capture_id
            .iter()
            .find(|capture| {
                capture_sync_response.get_connector_response_reference_id()
                    == Some(capture.capture_id.clone())
                    || capture_sync_response.get_amount_captured() == Some(capture.amount)
            })
        {
            result.push((
                capture.clone(),
                storage::CaptureUpdate::foreign_try_from(capture_sync_response)?,
            ))
        }
    }
    Ok(result)
}

fn get_total_amount_captured<F: Clone, T: types::Capturable>(
    request: &T,
    amount_captured: Option<MinorUnit>,
    router_data_status: enums::AttemptStatus,
    payment_data: &PaymentData<F>,
) -> Option<MinorUnit> {
    match &payment_data.multiple_capture_data {
        Some(multiple_capture_data) => {
            //multiple capture
            Some(multiple_capture_data.get_total_blocked_amount())
        }
        None => {
            //Non multiple capture
            let amount = request
                .get_captured_amount(payment_data)
                .map(MinorUnit::new);
            amount_captured.or_else(|| {
                if router_data_status == enums::AttemptStatus::Charged {
                    amount
                } else {
                    None
                }
            })
        }
    }
}<|MERGE_RESOLUTION|>--- conflicted
+++ resolved
@@ -2778,13 +2778,8 @@
 
                 payment_methods::update_payment_method_core(
                     state,
-<<<<<<< HEAD
-                    merchant_account,
-                    key_store,
+                    merchant_context,
                     business_profile,
-=======
-                    merchant_context,
->>>>>>> f5548870
                     payment_method_update_request,
                     &payment_method_id,
                 )
