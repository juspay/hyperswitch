use std::collections::HashMap;

use api_models::payments::{ConnectorMandateReferenceId, MandateReferenceId};
#[cfg(feature = "dynamic_routing")]
use api_models::routing::RoutableConnectorChoice;
use async_trait::async_trait;
use common_enums::{AuthorizationStatus, SessionUpdateStatus};
#[cfg(all(feature = "v1", feature = "dynamic_routing"))]
use common_utils::ext_traits::ValueExt;
use common_utils::{
    ext_traits::{AsyncExt, Encode},
    types::{keymanager::KeyManagerState, ConnectorTransactionId, MinorUnit},
};
use error_stack::{report, ResultExt};
use futures::FutureExt;
use hyperswitch_domain_models::payments::payment_attempt::PaymentAttempt;
#[cfg(feature = "v2")]
use hyperswitch_domain_models::payments::{
    PaymentConfirmData, PaymentIntentData, PaymentStatusData,
};
use router_derive;
use router_env::{instrument, logger, tracing};
use storage_impl::DataModelExt;
use tracing_futures::Instrument;

use super::{Operation, OperationSessionSetters, PostUpdateTracker};
#[cfg(all(feature = "v1", feature = "dynamic_routing"))]
use crate::core::routing::helpers as routing_helpers;
use crate::{
    connector::utils::PaymentResponseRouterData,
    consts,
    core::{
        errors::{self, CustomResult, RouterResult, StorageErrorExt},
        mandate,
        payment_methods::{self, cards::create_encrypted_data},
        payments::{
            helpers::{
                self as payments_helpers,
                update_additional_payment_data_with_connector_response_pm_data,
            },
            tokenization,
            types::MultipleCaptureData,
            PaymentData, PaymentMethodChecker,
        },
        utils as core_utils,
    },
    routes::{metrics, SessionState},
    types::{
        self, domain,
        storage::{self, enums},
        transformers::{ForeignFrom, ForeignTryFrom},
        CaptureSyncResponse, ErrorResponse,
    },
    utils,
};

#[cfg(feature = "v1")]
#[derive(Debug, Clone, Copy, router_derive::PaymentOperation)]
#[operation(
    operations = "post_update_tracker",
    flow = "sync_data, cancel_data, authorize_data, capture_data, complete_authorize_data, approve_data, reject_data, setup_mandate_data, session_data,incremental_authorization_data, sdk_session_update_data, post_session_tokens_data"
)]
pub struct PaymentResponse;

#[cfg(feature = "v2")]
#[derive(Debug, Clone, Copy)]
pub struct PaymentResponse;

#[cfg(feature = "v1")]
#[async_trait]
impl<F: Send + Clone> PostUpdateTracker<F, PaymentData<F>, types::PaymentsAuthorizeData>
    for PaymentResponse
{
    async fn update_tracker<'b>(
        &'b self,
        db: &'b SessionState,
        mut payment_data: PaymentData<F>,
        router_data: types::RouterData<
            F,
            types::PaymentsAuthorizeData,
            types::PaymentsResponseData,
        >,
        key_store: &domain::MerchantKeyStore,
        storage_scheme: enums::MerchantStorageScheme,
        locale: &Option<String>,
        #[cfg(all(feature = "v1", feature = "dynamic_routing"))] routable_connector: Vec<
            RoutableConnectorChoice,
        >,
        #[cfg(all(feature = "v1", feature = "dynamic_routing"))] business_profile: &domain::Profile,
    ) -> RouterResult<PaymentData<F>>
    where
        F: 'b,
    {
        payment_data.mandate_id = payment_data
            .mandate_id
            .or_else(|| router_data.request.mandate_id.clone());

        payment_data = Box::pin(payment_response_update_tracker(
            db,
            payment_data,
            router_data,
            key_store,
            storage_scheme,
            locale,
            #[cfg(all(feature = "v1", feature = "dynamic_routing"))]
            routable_connector,
            #[cfg(all(feature = "v1", feature = "dynamic_routing"))]
            business_profile,
        ))
        .await?;

        Ok(payment_data)
    }

    #[cfg(all(feature = "v2", feature = "payment_methods_v2"))]
    async fn save_pm_and_mandate<'b>(
        &self,
        state: &SessionState,
        resp: &types::RouterData<F, types::PaymentsAuthorizeData, types::PaymentsResponseData>,
        merchant_account: &domain::MerchantAccount,
        key_store: &domain::MerchantKeyStore,
        payment_data: &mut PaymentData<F>,
        business_profile: &domain::Profile,
    ) -> CustomResult<(), errors::ApiErrorResponse>
    where
        F: 'b + Clone + Send + Sync,
    {
        todo!()
    }

    #[cfg(all(
        any(feature = "v2", feature = "v1"),
        not(feature = "payment_methods_v2")
    ))]
    async fn save_pm_and_mandate<'b>(
        &self,
        state: &SessionState,
        resp: &types::RouterData<F, types::PaymentsAuthorizeData, types::PaymentsResponseData>,
        merchant_account: &domain::MerchantAccount,
        key_store: &domain::MerchantKeyStore,
        payment_data: &mut PaymentData<F>,
        business_profile: &domain::Profile,
    ) -> CustomResult<(), errors::ApiErrorResponse>
    where
        F: 'b + Clone + Send + Sync,
    {
        let customer_id = payment_data.payment_intent.customer_id.clone();
        let save_payment_data = tokenization::SavePaymentMethodData::from(resp);
        let payment_method_billing_address = payment_data.address.get_payment_method_billing();

        let connector_name = payment_data
            .payment_attempt
            .connector
            .clone()
            .ok_or_else(|| {
                logger::error!("Missing required Param connector_name");
                errors::ApiErrorResponse::MissingRequiredField {
                    field_name: "connector_name",
                }
            })?;
        let merchant_connector_id = payment_data.payment_attempt.merchant_connector_id.clone();
        let billing_name = resp
            .address
            .get_payment_method_billing()
            .and_then(|billing_details| billing_details.address.as_ref())
            .and_then(|address| address.get_optional_full_name());
        let mut should_avoid_saving = false;

        if let Some(payment_method_info) = &payment_data.payment_method_info {
            if payment_data.payment_intent.off_session.is_none() && resp.response.is_ok() {
                should_avoid_saving = resp.request.payment_method_type
                    == Some(enums::PaymentMethodType::ApplePay)
                    || resp.request.payment_method_type
                        == Some(enums::PaymentMethodType::GooglePay);
                payment_methods::cards::update_last_used_at(
                    payment_method_info,
                    state,
                    merchant_account.storage_scheme,
                    key_store,
                )
                .await
                .map_err(|e| {
                    logger::error!("Failed to update last used at: {:?}", e);
                })
                .ok();
            }
        };
        let connector_mandate_reference_id = payment_data
            .payment_attempt
            .connector_mandate_detail
            .as_ref()
            .map(|detail| ConnectorMandateReferenceId::foreign_from(detail.clone()));
        let save_payment_call_future = Box::pin(tokenization::save_payment_method(
            state,
            connector_name.clone(),
            save_payment_data,
            customer_id.clone(),
            merchant_account,
            resp.request.payment_method_type,
            key_store,
            billing_name.clone(),
            payment_method_billing_address,
            business_profile,
            connector_mandate_reference_id.clone(),
            merchant_connector_id.clone(),
        ));

        let is_connector_mandate = resp.request.customer_acceptance.is_some()
            && matches!(
                resp.request.setup_future_usage,
                Some(enums::FutureUsage::OffSession)
            );

        let is_legacy_mandate = resp.request.setup_mandate_details.is_some()
            && matches!(
                resp.request.setup_future_usage,
                Some(enums::FutureUsage::OffSession)
            );
        let storage_scheme = merchant_account.storage_scheme;
        if is_legacy_mandate {
            // Mandate is created on the application side and at the connector.
            let tokenization::SavePaymentMethodDataResponse {
                payment_method_id, ..
            } = save_payment_call_future.await?;

            let mandate_id = mandate::mandate_procedure(
                state,
                resp,
                &customer_id.clone(),
                payment_method_id.clone(),
                merchant_connector_id.clone(),
                merchant_account.storage_scheme,
                payment_data.payment_intent.get_id(),
            )
            .await?;
            payment_data.payment_attempt.payment_method_id = payment_method_id;
            payment_data.payment_attempt.mandate_id = mandate_id;

            Ok(())
        } else if is_connector_mandate {
            // The mandate is created on connector's end.
            let tokenization::SavePaymentMethodDataResponse {
                payment_method_id,
                connector_mandate_reference_id,
                ..
            } = save_payment_call_future.await?;
            payment_data.payment_method_info = if let Some(payment_method_id) = &payment_method_id {
                match state
                    .store
                    .find_payment_method(
                        &(state.into()),
                        key_store,
                        payment_method_id,
                        storage_scheme,
                    )
                    .await
                {
                    Ok(payment_method) => Some(payment_method),
                    Err(error) => {
                        if error.current_context().is_db_not_found() {
                            logger::info!("Payment Method not found in db {:?}", error);
                            None
                        } else {
                            Err(error)
                                .change_context(errors::ApiErrorResponse::InternalServerError)
                                .attach_printable("Error retrieving payment method from db")
                                .map_err(|err| logger::error!(payment_method_retrieve=?err))
                                .ok()
                        }
                    }
                }
            } else {
                None
            };
            payment_data.payment_attempt.payment_method_id = payment_method_id;
            payment_data.payment_attempt.connector_mandate_detail = connector_mandate_reference_id
                .clone()
                .map(ForeignFrom::foreign_from);
            payment_data.set_mandate_id(api_models::payments::MandateIds {
                mandate_id: None,
                mandate_reference_id: connector_mandate_reference_id.map(|connector_mandate_id| {
                    MandateReferenceId::ConnectorMandateId(connector_mandate_id)
                }),
            });
            Ok(())
        } else if should_avoid_saving {
            if let Some(pm_info) = &payment_data.payment_method_info {
                payment_data.payment_attempt.payment_method_id = Some(pm_info.get_id().clone());
            };
            Ok(())
        } else {
            // Save card flow
            let save_payment_data = tokenization::SavePaymentMethodData::from(resp);
            let merchant_account = merchant_account.clone();
            let key_store = key_store.clone();
            let state = state.clone();
            let customer_id = payment_data.payment_intent.customer_id.clone();
            let payment_attempt = payment_data.payment_attempt.clone();

            let business_profile = business_profile.clone();
            let payment_method_type = resp.request.payment_method_type;
            let payment_method_billing_address = payment_method_billing_address.cloned();

            logger::info!("Call to save_payment_method in locker");
            let _task_handle = tokio::spawn(
                async move {
                    logger::info!("Starting async call to save_payment_method in locker");

                    let result = Box::pin(tokenization::save_payment_method(
                        &state,
                        connector_name,
                        save_payment_data,
                        customer_id,
                        &merchant_account,
                        payment_method_type,
                        &key_store,
                        billing_name,
                        payment_method_billing_address.as_ref(),
                        &business_profile,
                        connector_mandate_reference_id,
                        merchant_connector_id.clone(),
                    ))
                    .await;

                    if let Err(err) = result {
                        logger::error!("Asynchronously saving card in locker failed : {:?}", err);
                    } else if let Ok(tokenization::SavePaymentMethodDataResponse {
                        payment_method_id,
                        ..
                    }) = result
                    {
                        let payment_attempt_update =
                            storage::PaymentAttemptUpdate::PaymentMethodDetailsUpdate {
                                payment_method_id,
                                updated_by: storage_scheme.clone().to_string(),
                            };

                        #[cfg(feature = "v1")]
                        let respond = state
                            .store
                            .update_payment_attempt_with_attempt_id(
                                payment_attempt,
                                payment_attempt_update,
                                storage_scheme,
                            )
                            .await;

                        #[cfg(feature = "v2")]
                        let respond = state
                            .store
                            .update_payment_attempt_with_attempt_id(
                                &(&state).into(),
                                &key_store,
                                payment_attempt,
                                payment_attempt_update,
                                storage_scheme,
                            )
                            .await;

                        if let Err(err) = respond {
                            logger::error!("Error updating payment attempt: {:?}", err);
                        };
                    }
                }
                .in_current_span(),
            );
            Ok(())
        }
    }
}

#[cfg(feature = "v1")]
#[async_trait]
impl<F: Clone> PostUpdateTracker<F, PaymentData<F>, types::PaymentsIncrementalAuthorizationData>
    for PaymentResponse
{
    async fn update_tracker<'b>(
        &'b self,
        state: &'b SessionState,
        mut payment_data: PaymentData<F>,
        router_data: types::RouterData<
            F,
            types::PaymentsIncrementalAuthorizationData,
            types::PaymentsResponseData,
        >,
        key_store: &domain::MerchantKeyStore,
        storage_scheme: enums::MerchantStorageScheme,
        _locale: &Option<String>,
        #[cfg(all(feature = "v1", feature = "dynamic_routing"))] _routable_connector: Vec<
            RoutableConnectorChoice,
        >,
        #[cfg(all(feature = "v1", feature = "dynamic_routing"))]
        _business_profile: &domain::Profile,
    ) -> RouterResult<PaymentData<F>>
    where
        F: 'b + Send,
    {
        let incremental_authorization_details = payment_data
            .incremental_authorization_details
            .clone()
            .ok_or_else(|| {
                report!(errors::ApiErrorResponse::InternalServerError)
                    .attach_printable("missing incremental_authorization_details in payment_data")
            })?;
        // Update payment_intent and payment_attempt 'amount' if incremental_authorization is successful
        let (option_payment_attempt_update, option_payment_intent_update) = match router_data
            .response
            .clone()
        {
            Err(_) => (None, None),
            Ok(types::PaymentsResponseData::IncrementalAuthorizationResponse {
                status, ..
            }) => {
                if status == AuthorizationStatus::Success {
                    (
                        Some(
                            storage::PaymentAttemptUpdate::IncrementalAuthorizationAmountUpdate {
                                net_amount: hyperswitch_domain_models::payments::payment_attempt::NetAmount::new(
                                    incremental_authorization_details.total_amount,
                                    None,
                                    None,
                                    None,
                                    None,
                                ),
                                amount_capturable: incremental_authorization_details.total_amount,
                            },
                        ),
                        Some(
                            storage::PaymentIntentUpdate::IncrementalAuthorizationAmountUpdate {
                                amount: incremental_authorization_details.total_amount,
                            },
                        ),
                    )
                } else {
                    (None, None)
                }
            }
            _ => Err(errors::ApiErrorResponse::InternalServerError)
                .attach_printable("unexpected response in incremental_authorization flow")?,
        };
        //payment_attempt update
        if let Some(payment_attempt_update) = option_payment_attempt_update {
            #[cfg(feature = "v1")]
            {
                payment_data.payment_attempt = state
                    .store
                    .update_payment_attempt_with_attempt_id(
                        payment_data.payment_attempt.clone(),
                        payment_attempt_update,
                        storage_scheme,
                    )
                    .await
                    .to_not_found_response(errors::ApiErrorResponse::PaymentNotFound)?;
            }

            #[cfg(feature = "v2")]
            {
                payment_data.payment_attempt = state
                    .store
                    .update_payment_attempt_with_attempt_id(
                        &state.into(),
                        key_store,
                        payment_data.payment_attempt.clone(),
                        payment_attempt_update,
                        storage_scheme,
                    )
                    .await
                    .to_not_found_response(errors::ApiErrorResponse::PaymentNotFound)?;
            }
        }
        // payment_intent update
        if let Some(payment_intent_update) = option_payment_intent_update {
            payment_data.payment_intent = state
                .store
                .update_payment_intent(
                    &state.into(),
                    payment_data.payment_intent.clone(),
                    payment_intent_update,
                    key_store,
                    storage_scheme,
                )
                .await
                .to_not_found_response(errors::ApiErrorResponse::PaymentNotFound)?;
        }
        // Update the status of authorization record
        let authorization_update = match &router_data.response {
            Err(res) => Ok(storage::AuthorizationUpdate::StatusUpdate {
                status: AuthorizationStatus::Failure,
                error_code: Some(res.code.clone()),
                error_message: Some(res.message.clone()),
                connector_authorization_id: None,
            }),
            Ok(types::PaymentsResponseData::IncrementalAuthorizationResponse {
                status,
                error_code,
                error_message,
                connector_authorization_id,
            }) => Ok(storage::AuthorizationUpdate::StatusUpdate {
                status: status.clone(),
                error_code: error_code.clone(),
                error_message: error_message.clone(),
                connector_authorization_id: connector_authorization_id.clone(),
            }),
            Ok(_) => Err(errors::ApiErrorResponse::InternalServerError)
                .attach_printable("unexpected response in incremental_authorization flow"),
        }?;
        let authorization_id = incremental_authorization_details
            .authorization_id
            .clone()
            .ok_or(
                report!(errors::ApiErrorResponse::InternalServerError).attach_printable(
                    "missing authorization_id in incremental_authorization_details in payment_data",
                ),
            )?;
        state
            .store
            .update_authorization_by_merchant_id_authorization_id(
                router_data.merchant_id.clone(),
                authorization_id,
                authorization_update,
            )
            .await
            .to_not_found_response(errors::ApiErrorResponse::InternalServerError)
            .attach_printable("failed while updating authorization")?;
        //Fetch all the authorizations of the payment and send in incremental authorization response
        let authorizations = state
            .store
            .find_all_authorizations_by_merchant_id_payment_id(
                &router_data.merchant_id,
                payment_data.payment_intent.get_id(),
            )
            .await
            .to_not_found_response(errors::ApiErrorResponse::InternalServerError)
            .attach_printable("failed while retrieving authorizations")?;
        payment_data.authorizations = authorizations;
        Ok(payment_data)
    }
}

#[cfg(feature = "v1")]
#[async_trait]
impl<F: Clone> PostUpdateTracker<F, PaymentData<F>, types::PaymentsSyncData> for PaymentResponse {
    async fn update_tracker<'b>(
        &'b self,
        db: &'b SessionState,
        payment_data: PaymentData<F>,
        router_data: types::RouterData<F, types::PaymentsSyncData, types::PaymentsResponseData>,
        key_store: &domain::MerchantKeyStore,
        storage_scheme: enums::MerchantStorageScheme,
        locale: &Option<String>,
        #[cfg(all(feature = "v1", feature = "dynamic_routing"))] routable_connector: Vec<
            RoutableConnectorChoice,
        >,
        #[cfg(all(feature = "v1", feature = "dynamic_routing"))] business_profile: &domain::Profile,
    ) -> RouterResult<PaymentData<F>>
    where
        F: 'b + Send,
    {
        Box::pin(payment_response_update_tracker(
            db,
            payment_data,
            router_data,
            key_store,
            storage_scheme,
            locale,
            #[cfg(all(feature = "v1", feature = "dynamic_routing"))]
            routable_connector,
            #[cfg(all(feature = "v1", feature = "dynamic_routing"))]
            business_profile,
        ))
        .await
    }

    async fn save_pm_and_mandate<'b>(
        &self,
        state: &SessionState,
        resp: &types::RouterData<F, types::PaymentsSyncData, types::PaymentsResponseData>,
        merchant_account: &domain::MerchantAccount,
        key_store: &domain::MerchantKeyStore,
        payment_data: &mut PaymentData<F>,
        _business_profile: &domain::Profile,
    ) -> CustomResult<(), errors::ApiErrorResponse>
    where
        F: 'b + Clone + Send + Sync,
    {
        let (connector_mandate_id, mandate_metadata, connector_mandate_request_reference_id) = resp
            .response
            .clone()
            .ok()
            .and_then(|resp| {
                if let types::PaymentsResponseData::TransactionResponse {
                    mandate_reference, ..
                } = resp
                {
                    mandate_reference.map(|mandate_ref| {
                        (
                            mandate_ref.connector_mandate_id.clone(),
                            mandate_ref.mandate_metadata.clone(),
                            mandate_ref.connector_mandate_request_reference_id.clone(),
                        )
                    })
                } else {
                    None
                }
            })
            .unwrap_or((None, None, None));

        update_connector_mandate_details_for_the_flow(
            connector_mandate_id,
            mandate_metadata,
            connector_mandate_request_reference_id,
            payment_data,
        )?;

        update_payment_method_status_and_ntid(
            state,
            key_store,
            payment_data,
            resp.status,
            resp.response.clone(),
            merchant_account.storage_scheme,
        )
        .await?;
        Ok(())
    }
}

#[cfg(feature = "v1")]
#[async_trait]
impl<F: Clone> PostUpdateTracker<F, PaymentData<F>, types::PaymentsSessionData>
    for PaymentResponse
{
    async fn update_tracker<'b>(
        &'b self,
        db: &'b SessionState,
        mut payment_data: PaymentData<F>,
        router_data: types::RouterData<F, types::PaymentsSessionData, types::PaymentsResponseData>,
        key_store: &domain::MerchantKeyStore,
        storage_scheme: enums::MerchantStorageScheme,
        locale: &Option<String>,
        #[cfg(all(feature = "v1", feature = "dynamic_routing"))] routable_connector: Vec<
            RoutableConnectorChoice,
        >,
        #[cfg(all(feature = "v1", feature = "dynamic_routing"))] business_profile: &domain::Profile,
    ) -> RouterResult<PaymentData<F>>
    where
        F: 'b + Send,
    {
        payment_data = Box::pin(payment_response_update_tracker(
            db,
            payment_data,
            router_data,
            key_store,
            storage_scheme,
            locale,
            #[cfg(all(feature = "v1", feature = "dynamic_routing"))]
            routable_connector,
            #[cfg(all(feature = "v1", feature = "dynamic_routing"))]
            business_profile,
        ))
        .await?;

        Ok(payment_data)
    }
}

#[cfg(feature = "v1")]
#[async_trait]
impl<F: Clone> PostUpdateTracker<F, PaymentData<F>, types::SdkPaymentsSessionUpdateData>
    for PaymentResponse
{
    async fn update_tracker<'b>(
        &'b self,
        db: &'b SessionState,
        mut payment_data: PaymentData<F>,
        router_data: types::RouterData<
            F,
            types::SdkPaymentsSessionUpdateData,
            types::PaymentsResponseData,
        >,
        key_store: &domain::MerchantKeyStore,
        storage_scheme: enums::MerchantStorageScheme,
        _locale: &Option<String>,
        #[cfg(feature = "dynamic_routing")] _routable_connector: Vec<RoutableConnectorChoice>,
        #[cfg(feature = "dynamic_routing")] _business_profile: &domain::Profile,
    ) -> RouterResult<PaymentData<F>>
    where
        F: 'b + Send,
    {
        let connector = payment_data
            .payment_attempt
            .connector
            .clone()
            .ok_or(errors::ApiErrorResponse::InternalServerError)
            .attach_printable("connector not found")?;

        let key_manager_state = db.into();

        // For PayPal, if we call TaxJar for tax calculation, we need to call the connector again to update the order amount so that we can confirm the updated amount and order details. Therefore, we will store the required changes in the database during the post_update_tracker call.
        if payment_data.should_update_in_post_update_tracker() {
            match router_data.response.clone() {
                Ok(types::PaymentsResponseData::SessionUpdateResponse { status }) => {
                    if status == SessionUpdateStatus::Success {
                        let shipping_address = payment_data
                            .tax_data
                            .clone()
                            .map(|tax_data| tax_data.shipping_details);

                        let shipping_details = shipping_address
                            .clone()
                            .async_map(|shipping_details| {
                                create_encrypted_data(
                                    &key_manager_state,
                                    key_store,
                                    shipping_details,
                                )
                            })
                            .await
                            .transpose()
                            .change_context(errors::ApiErrorResponse::InternalServerError)
                            .attach_printable("Unable to encrypt shipping details")?;

                        let shipping_address =
                            payments_helpers::create_or_update_address_for_payment_by_request(
                                db,
                                shipping_address.map(From::from).as_ref(),
                                payment_data.payment_intent.shipping_address_id.as_deref(),
                                &payment_data.payment_intent.merchant_id,
                                payment_data.payment_intent.customer_id.as_ref(),
                                key_store,
                                &payment_data.payment_intent.payment_id,
                                storage_scheme,
                            )
                            .await?;

                        let payment_intent_update = hyperswitch_domain_models::payments::payment_intent::PaymentIntentUpdate::SessionResponseUpdate {
                    tax_details: payment_data.payment_intent.tax_details.clone().ok_or(errors::ApiErrorResponse::InternalServerError).attach_printable("payment_intent.tax_details not found")?,
                    shipping_address_id: shipping_address.map(|address| address.address_id),
                    updated_by: payment_data.payment_intent.updated_by.clone(),
                    shipping_details,
        };

                        let m_db = db.clone().store;
                        let payment_intent = payment_data.payment_intent.clone();
                        let key_manager_state: KeyManagerState = db.into();

                        let updated_payment_intent = m_db
                            .update_payment_intent(
                                &key_manager_state,
                                payment_intent,
                                payment_intent_update,
                                key_store,
                                storage_scheme,
                            )
                            .await
                            .to_not_found_response(errors::ApiErrorResponse::PaymentNotFound)?;

                        payment_data.payment_intent = updated_payment_intent;
                    } else {
                        router_data.response.map_err(|err| {
                            errors::ApiErrorResponse::ExternalConnectorError {
                                code: err.code,
                                message: err.message,
                                connector,
                                status_code: err.status_code,
                                reason: err.reason,
                            }
                        })?;
                    }
                }
                Err(err) => {
                    Err(errors::ApiErrorResponse::ExternalConnectorError {
                        code: err.code,
                        message: err.message,
                        connector,
                        status_code: err.status_code,
                        reason: err.reason,
                    })?;
                }
                _ => {
                    Err(errors::ApiErrorResponse::InternalServerError)
                        .attach_printable("Unexpected response in session_update flow")?;
                }
            }
        }

        Ok(payment_data)
    }
}

#[cfg(feature = "v1")]
#[async_trait]
impl<F: Clone> PostUpdateTracker<F, PaymentData<F>, types::PaymentsPostSessionTokensData>
    for PaymentResponse
{
    async fn update_tracker<'b>(
        &'b self,
        db: &'b SessionState,
        mut payment_data: PaymentData<F>,
        router_data: types::RouterData<
            F,
            types::PaymentsPostSessionTokensData,
            types::PaymentsResponseData,
        >,
        _key_store: &domain::MerchantKeyStore,
        storage_scheme: enums::MerchantStorageScheme,
        _locale: &Option<String>,
        #[cfg(all(feature = "v1", feature = "dynamic_routing"))] _routable_connector: Vec<
            RoutableConnectorChoice,
        >,
        #[cfg(all(feature = "v1", feature = "dynamic_routing"))]
        _business_profile: &domain::Profile,
    ) -> RouterResult<PaymentData<F>>
    where
        F: 'b + Send,
    {
        match router_data.response.clone() {
            Ok(types::PaymentsResponseData::TransactionResponse {
                connector_metadata, ..
            }) => {
                let m_db = db.clone().store;
                let payment_attempt_update =
                    storage::PaymentAttemptUpdate::PostSessionTokensUpdate {
                        updated_by: storage_scheme.clone().to_string(),
                        connector_metadata,
                    };
                let updated_payment_attempt = m_db
                    .update_payment_attempt_with_attempt_id(
                        payment_data.payment_attempt.clone(),
                        payment_attempt_update,
                        storage_scheme,
                    )
                    .await
                    .to_not_found_response(errors::ApiErrorResponse::PaymentNotFound)?;
                payment_data.payment_attempt = updated_payment_attempt;
            }
            Err(err) => {
                logger::error!("Invalid request sent to connector: {:?}", err);
                Err(errors::ApiErrorResponse::InvalidRequestData {
                    message: "Invalid request sent to connector".to_string(),
                })?;
            }
            _ => {
                Err(errors::ApiErrorResponse::InternalServerError)
                    .attach_printable("Unexpected response in PostSessionTokens flow")?;
            }
        }
        Ok(payment_data)
    }
}

#[cfg(feature = "v1")]
#[async_trait]
impl<F: Clone> PostUpdateTracker<F, PaymentData<F>, types::PaymentsCaptureData>
    for PaymentResponse
{
    async fn update_tracker<'b>(
        &'b self,
        db: &'b SessionState,
        mut payment_data: PaymentData<F>,
        router_data: types::RouterData<F, types::PaymentsCaptureData, types::PaymentsResponseData>,
        key_store: &domain::MerchantKeyStore,
        storage_scheme: enums::MerchantStorageScheme,
        locale: &Option<String>,
        #[cfg(all(feature = "v1", feature = "dynamic_routing"))] routable_connector: Vec<
            RoutableConnectorChoice,
        >,
        #[cfg(all(feature = "v1", feature = "dynamic_routing"))] business_profile: &domain::Profile,
    ) -> RouterResult<PaymentData<F>>
    where
        F: 'b + Send,
    {
        payment_data = Box::pin(payment_response_update_tracker(
            db,
            payment_data,
            router_data,
            key_store,
            storage_scheme,
            locale,
            #[cfg(all(feature = "v1", feature = "dynamic_routing"))]
            routable_connector,
            #[cfg(all(feature = "v1", feature = "dynamic_routing"))]
            business_profile,
        ))
        .await?;

        Ok(payment_data)
    }
}

#[cfg(feature = "v1")]
#[async_trait]
impl<F: Clone> PostUpdateTracker<F, PaymentData<F>, types::PaymentsCancelData> for PaymentResponse {
    async fn update_tracker<'b>(
        &'b self,
        db: &'b SessionState,
        mut payment_data: PaymentData<F>,
        router_data: types::RouterData<F, types::PaymentsCancelData, types::PaymentsResponseData>,
        key_store: &domain::MerchantKeyStore,
        storage_scheme: enums::MerchantStorageScheme,
        locale: &Option<String>,
        #[cfg(all(feature = "v1", feature = "dynamic_routing"))] routable_connector: Vec<
            RoutableConnectorChoice,
        >,
        #[cfg(all(feature = "v1", feature = "dynamic_routing"))] business_profile: &domain::Profile,
    ) -> RouterResult<PaymentData<F>>
    where
        F: 'b + Send,
    {
        payment_data = Box::pin(payment_response_update_tracker(
            db,
            payment_data,
            router_data,
            key_store,
            storage_scheme,
            locale,
            #[cfg(all(feature = "v1", feature = "dynamic_routing"))]
            routable_connector,
            #[cfg(all(feature = "v1", feature = "dynamic_routing"))]
            business_profile,
        ))
        .await?;

        Ok(payment_data)
    }
}

#[cfg(feature = "v1")]
#[async_trait]
impl<F: Clone> PostUpdateTracker<F, PaymentData<F>, types::PaymentsApproveData>
    for PaymentResponse
{
    async fn update_tracker<'b>(
        &'b self,
        db: &'b SessionState,
        mut payment_data: PaymentData<F>,
        router_data: types::RouterData<F, types::PaymentsApproveData, types::PaymentsResponseData>,
        key_store: &domain::MerchantKeyStore,
        storage_scheme: enums::MerchantStorageScheme,
        locale: &Option<String>,
        #[cfg(all(feature = "v1", feature = "dynamic_routing"))] routable_connector: Vec<
            RoutableConnectorChoice,
        >,
        #[cfg(all(feature = "v1", feature = "dynamic_routing"))] business_profile: &domain::Profile,
    ) -> RouterResult<PaymentData<F>>
    where
        F: 'b + Send,
    {
        payment_data = Box::pin(payment_response_update_tracker(
            db,
            payment_data,
            router_data,
            key_store,
            storage_scheme,
            locale,
            #[cfg(all(feature = "v1", feature = "dynamic_routing"))]
            routable_connector,
            #[cfg(all(feature = "v1", feature = "dynamic_routing"))]
            business_profile,
        ))
        .await?;

        Ok(payment_data)
    }
}

#[cfg(feature = "v1")]
#[async_trait]
impl<F: Clone> PostUpdateTracker<F, PaymentData<F>, types::PaymentsRejectData> for PaymentResponse {
    async fn update_tracker<'b>(
        &'b self,
        db: &'b SessionState,
        mut payment_data: PaymentData<F>,
        router_data: types::RouterData<F, types::PaymentsRejectData, types::PaymentsResponseData>,
        key_store: &domain::MerchantKeyStore,
        storage_scheme: enums::MerchantStorageScheme,
        locale: &Option<String>,
        #[cfg(all(feature = "v1", feature = "dynamic_routing"))] routable_connector: Vec<
            RoutableConnectorChoice,
        >,
        #[cfg(all(feature = "v1", feature = "dynamic_routing"))] business_profile: &domain::Profile,
    ) -> RouterResult<PaymentData<F>>
    where
        F: 'b + Send,
    {
        payment_data = Box::pin(payment_response_update_tracker(
            db,
            payment_data,
            router_data,
            key_store,
            storage_scheme,
            locale,
            #[cfg(all(feature = "v1", feature = "dynamic_routing"))]
            routable_connector,
            #[cfg(all(feature = "v1", feature = "dynamic_routing"))]
            business_profile,
        ))
        .await?;

        Ok(payment_data)
    }
}

#[cfg(feature = "v1")]
#[async_trait]
impl<F: Clone> PostUpdateTracker<F, PaymentData<F>, types::SetupMandateRequestData>
    for PaymentResponse
{
    async fn update_tracker<'b>(
        &'b self,
        db: &'b SessionState,
        mut payment_data: PaymentData<F>,
        router_data: types::RouterData<
            F,
            types::SetupMandateRequestData,
            types::PaymentsResponseData,
        >,
        key_store: &domain::MerchantKeyStore,
        storage_scheme: enums::MerchantStorageScheme,
        locale: &Option<String>,
        #[cfg(all(feature = "v1", feature = "dynamic_routing"))] routable_connector: Vec<
            RoutableConnectorChoice,
        >,
        #[cfg(all(feature = "v1", feature = "dynamic_routing"))] business_profile: &domain::Profile,
    ) -> RouterResult<PaymentData<F>>
    where
        F: 'b + Send,
    {
        payment_data.mandate_id = payment_data.mandate_id.or_else(|| {
            router_data.request.mandate_id.clone()
            // .map(api_models::payments::MandateIds::new)
        });

        payment_data = Box::pin(payment_response_update_tracker(
            db,
            payment_data,
            router_data,
            key_store,
            storage_scheme,
            locale,
            #[cfg(all(feature = "v1", feature = "dynamic_routing"))]
            routable_connector,
            #[cfg(all(feature = "v1", feature = "dynamic_routing"))]
            business_profile,
        ))
        .await?;

        Ok(payment_data)
    }

    async fn save_pm_and_mandate<'b>(
        &self,
        state: &SessionState,
        resp: &types::RouterData<F, types::SetupMandateRequestData, types::PaymentsResponseData>,
        merchant_account: &domain::MerchantAccount,
        key_store: &domain::MerchantKeyStore,
        payment_data: &mut PaymentData<F>,
        business_profile: &domain::Profile,
    ) -> CustomResult<(), errors::ApiErrorResponse>
    where
        F: 'b + Clone + Send + Sync,
    {
        let payment_method_billing_address = payment_data.address.get_payment_method_billing();
        let billing_name = resp
            .address
            .get_payment_method_billing()
            .and_then(|billing_details| billing_details.address.as_ref())
            .and_then(|address| address.get_optional_full_name());

        let save_payment_data = tokenization::SavePaymentMethodData::from(resp);
        let customer_id = payment_data.payment_intent.customer_id.clone();
        let connector_name = payment_data
            .payment_attempt
            .connector
            .clone()
            .ok_or_else(|| {
                logger::error!("Missing required Param connector_name");
                errors::ApiErrorResponse::MissingRequiredField {
                    field_name: "connector_name",
                }
            })?;
        let connector_mandate_reference_id = payment_data
            .payment_attempt
            .connector_mandate_detail
            .as_ref()
            .map(|detail| ConnectorMandateReferenceId::foreign_from(detail.clone()));

        let merchant_connector_id = payment_data.payment_attempt.merchant_connector_id.clone();
        let tokenization::SavePaymentMethodDataResponse {
            payment_method_id,
            connector_mandate_reference_id,
            ..
        } = Box::pin(tokenization::save_payment_method(
            state,
            connector_name,
            save_payment_data,
            customer_id.clone(),
            merchant_account,
            resp.request.payment_method_type,
            key_store,
            billing_name,
            payment_method_billing_address,
            business_profile,
            connector_mandate_reference_id,
            merchant_connector_id.clone(),
        ))
        .await?;

        payment_data.payment_method_info = if let Some(payment_method_id) = &payment_method_id {
            match state
                .store
                .find_payment_method(
                    &(state.into()),
                    key_store,
                    payment_method_id,
                    merchant_account.storage_scheme,
                )
                .await
            {
                Ok(payment_method) => Some(payment_method),
                Err(error) => {
                    if error.current_context().is_db_not_found() {
                        logger::info!("Payment Method not found in db {:?}", error);
                        None
                    } else {
                        Err(error)
                            .change_context(errors::ApiErrorResponse::InternalServerError)
                            .attach_printable("Error retrieving payment method from db")
                            .map_err(|err| logger::error!(payment_method_retrieve=?err))
                            .ok()
                    }
                }
            }
        } else {
            None
        };
        let mandate_id = mandate::mandate_procedure(
            state,
            resp,
            &customer_id,
            payment_method_id.clone(),
            merchant_connector_id.clone(),
            merchant_account.storage_scheme,
            payment_data.payment_intent.get_id(),
        )
        .await?;
        payment_data.payment_attempt.payment_method_id = payment_method_id;
        payment_data.payment_attempt.mandate_id = mandate_id;
        payment_data.payment_attempt.connector_mandate_detail = connector_mandate_reference_id
            .clone()
            .map(ForeignFrom::foreign_from);
        payment_data.set_mandate_id(api_models::payments::MandateIds {
            mandate_id: None,
            mandate_reference_id: connector_mandate_reference_id.map(|connector_mandate_id| {
                MandateReferenceId::ConnectorMandateId(connector_mandate_id)
            }),
        });
        Ok(())
    }
}

#[cfg(feature = "v1")]
#[async_trait]
impl<F: Clone> PostUpdateTracker<F, PaymentData<F>, types::CompleteAuthorizeData>
    for PaymentResponse
{
    async fn update_tracker<'b>(
        &'b self,
        db: &'b SessionState,
        payment_data: PaymentData<F>,
        response: types::RouterData<F, types::CompleteAuthorizeData, types::PaymentsResponseData>,
        key_store: &domain::MerchantKeyStore,
        storage_scheme: enums::MerchantStorageScheme,
        locale: &Option<String>,
        #[cfg(all(feature = "v1", feature = "dynamic_routing"))] routable_connector: Vec<
            RoutableConnectorChoice,
        >,
        #[cfg(all(feature = "v1", feature = "dynamic_routing"))] business_profile: &domain::Profile,
    ) -> RouterResult<PaymentData<F>>
    where
        F: 'b + Send,
    {
        Box::pin(payment_response_update_tracker(
            db,
            payment_data,
            response,
            key_store,
            storage_scheme,
            locale,
            #[cfg(all(feature = "v1", feature = "dynamic_routing"))]
            routable_connector,
            #[cfg(all(feature = "v1", feature = "dynamic_routing"))]
            business_profile,
        ))
        .await
    }

    async fn save_pm_and_mandate<'b>(
        &self,
        state: &SessionState,
        resp: &types::RouterData<F, types::CompleteAuthorizeData, types::PaymentsResponseData>,
        merchant_account: &domain::MerchantAccount,
        key_store: &domain::MerchantKeyStore,
        payment_data: &mut PaymentData<F>,
        _business_profile: &domain::Profile,
    ) -> CustomResult<(), errors::ApiErrorResponse>
    where
        F: 'b + Clone + Send + Sync,
    {
        let (connector_mandate_id, mandate_metadata, connector_mandate_request_reference_id) = resp
            .response
            .clone()
            .ok()
            .and_then(|resp| {
                if let types::PaymentsResponseData::TransactionResponse {
                    mandate_reference, ..
                } = resp
                {
                    mandate_reference.map(|mandate_ref| {
                        (
                            mandate_ref.connector_mandate_id.clone(),
                            mandate_ref.mandate_metadata.clone(),
                            mandate_ref.connector_mandate_request_reference_id.clone(),
                        )
                    })
                } else {
                    None
                }
            })
            .unwrap_or((None, None, None));
        update_connector_mandate_details_for_the_flow(
            connector_mandate_id,
            mandate_metadata,
            connector_mandate_request_reference_id,
            payment_data,
        )?;

        update_payment_method_status_and_ntid(
            state,
            key_store,
            payment_data,
            resp.status,
            resp.response.clone(),
            merchant_account.storage_scheme,
        )
        .await?;
        Ok(())
    }
}

#[cfg(feature = "v1")]
#[instrument(skip_all)]
#[allow(clippy::too_many_arguments)]
async fn payment_response_update_tracker<F: Clone, T: types::Capturable>(
    state: &SessionState,
    mut payment_data: PaymentData<F>,
    router_data: types::RouterData<F, T, types::PaymentsResponseData>,
    key_store: &domain::MerchantKeyStore,
    storage_scheme: enums::MerchantStorageScheme,
    locale: &Option<String>,
    #[cfg(all(feature = "v1", feature = "dynamic_routing"))] routable_connectors: Vec<
        RoutableConnectorChoice,
    >,
    #[cfg(all(feature = "v1", feature = "dynamic_routing"))] business_profile: &domain::Profile,
) -> RouterResult<PaymentData<F>> {
    // Update additional payment data with the payment method response that we received from connector
    // This is for details like whether 3ds was upgraded and which version of 3ds was used
    // also some connectors might send card network details in the response, which is captured and stored

    let additional_payment_method_data = match payment_data.payment_method_data.clone() {
        Some(payment_method_data) => match payment_method_data {
            hyperswitch_domain_models::payment_method_data::PaymentMethodData::Card(_)
            | hyperswitch_domain_models::payment_method_data::PaymentMethodData::CardRedirect(_)
            | hyperswitch_domain_models::payment_method_data::PaymentMethodData::Wallet(_)
            | hyperswitch_domain_models::payment_method_data::PaymentMethodData::PayLater(_)
            | hyperswitch_domain_models::payment_method_data::PaymentMethodData::BankRedirect(_)
            | hyperswitch_domain_models::payment_method_data::PaymentMethodData::BankDebit(_)
            | hyperswitch_domain_models::payment_method_data::PaymentMethodData::BankTransfer(_)
            | hyperswitch_domain_models::payment_method_data::PaymentMethodData::Crypto(_)
            | hyperswitch_domain_models::payment_method_data::PaymentMethodData::MandatePayment
            | hyperswitch_domain_models::payment_method_data::PaymentMethodData::Reward
            | hyperswitch_domain_models::payment_method_data::PaymentMethodData::RealTimePayment(
                _,
            )
            | hyperswitch_domain_models::payment_method_data::PaymentMethodData::MobilePayment(_)
            | hyperswitch_domain_models::payment_method_data::PaymentMethodData::Upi(_)
            | hyperswitch_domain_models::payment_method_data::PaymentMethodData::Voucher(_)
            | hyperswitch_domain_models::payment_method_data::PaymentMethodData::GiftCard(_)
            | hyperswitch_domain_models::payment_method_data::PaymentMethodData::CardToken(_)
            | hyperswitch_domain_models::payment_method_data::PaymentMethodData::OpenBanking(_) => {
                update_additional_payment_data_with_connector_response_pm_data(
                    payment_data.payment_attempt.payment_method_data.clone(),
                    router_data
                        .connector_response
                        .as_ref()
                        .and_then(|connector_response| {
                            connector_response.additional_payment_method_data.clone()
                        }),
                )?
            }
            hyperswitch_domain_models::payment_method_data::PaymentMethodData::NetworkToken(_) => {
                payment_data.payment_attempt.payment_method_data.clone()
            }
            hyperswitch_domain_models::payment_method_data::PaymentMethodData::CardDetailsForNetworkTransactionId(_) => {
                payment_data.payment_attempt.payment_method_data.clone()
            }
        },
        None => None,
    };

    router_data.payment_method_status.and_then(|status| {
        payment_data
            .payment_method_info
            .as_mut()
            .map(|info| info.status = status)
    });
    let (capture_update, mut payment_attempt_update) = match router_data.response.clone() {
        Err(err) => {
            let auth_update = if Some(router_data.auth_type)
                != payment_data.payment_attempt.authentication_type
            {
                Some(router_data.auth_type)
            } else {
                None
            };
            let (capture_update, attempt_update) = match payment_data.multiple_capture_data {
                Some(multiple_capture_data) => {
                    let capture_update = storage::CaptureUpdate::ErrorUpdate {
                        status: match err.status_code {
                            500..=511 => enums::CaptureStatus::Pending,
                            _ => enums::CaptureStatus::Failed,
                        },
                        error_code: Some(err.code),
                        error_message: Some(err.message),
                        error_reason: err.reason,
                    };
                    let capture_update_list = vec![(
                        multiple_capture_data.get_latest_capture().clone(),
                        capture_update,
                    )];
                    (
                        Some((multiple_capture_data, capture_update_list)),
                        auth_update.map(|auth_type| {
                            storage::PaymentAttemptUpdate::AuthenticationTypeUpdate {
                                authentication_type: auth_type,
                                updated_by: storage_scheme.to_string(),
                            }
                        }),
                    )
                }
                None => {
                    let connector_name = router_data.connector.to_string();
                    let flow_name = core_utils::get_flow_name::<F>()?;
                    let option_gsm = payments_helpers::get_gsm_record(
                        state,
                        Some(err.code.clone()),
                        Some(err.message.clone()),
                        connector_name,
                        flow_name.clone(),
                    )
                    .await;

                    let gsm_unified_code =
                        option_gsm.as_ref().and_then(|gsm| gsm.unified_code.clone());
                    let gsm_unified_message = option_gsm.and_then(|gsm| gsm.unified_message);

                    let (unified_code, unified_message) = if let Some((code, message)) =
                        gsm_unified_code.as_ref().zip(gsm_unified_message.as_ref())
                    {
                        (code.to_owned(), message.to_owned())
                    } else {
                        (
                            consts::DEFAULT_UNIFIED_ERROR_CODE.to_owned(),
                            consts::DEFAULT_UNIFIED_ERROR_MESSAGE.to_owned(),
                        )
                    };
                    let unified_translated_message = locale
                        .as_ref()
                        .async_and_then(|locale_str| async {
                            payments_helpers::get_unified_translation(
                                state,
                                unified_code.to_owned(),
                                unified_message.to_owned(),
                                locale_str.to_owned(),
                            )
                            .await
                        })
                        .await
                        .or(Some(unified_message));

                    let status = match err.attempt_status {
                        // Use the status sent by connector in error_response if it's present
                        Some(status) => status,
                        None =>
                        // mark previous attempt status for technical failures in PSync flow
                        {
                            if flow_name == "PSync" {
                                match err.status_code {
                                    // marking failure for 2xx because this is genuine payment failure
                                    200..=299 => enums::AttemptStatus::Failure,
                                    _ => router_data.status,
                                }
                            } else if flow_name == "Capture" {
                                match err.status_code {
                                    500..=511 => enums::AttemptStatus::Pending,
                                    // don't update the status for 429 error status
                                    429 => router_data.status,
                                    _ => enums::AttemptStatus::Failure,
                                }
                            } else {
                                match err.status_code {
                                    500..=511 => enums::AttemptStatus::Pending,
                                    _ => enums::AttemptStatus::Failure,
                                }
                            }
                        }
                    };
                    (
                        None,
                        Some(storage::PaymentAttemptUpdate::ErrorUpdate {
                            connector: None,
                            status,
                            error_message: Some(Some(err.message)),
                            error_code: Some(Some(err.code)),
                            error_reason: Some(err.reason),
                            amount_capturable: router_data
                                .request
                                .get_amount_capturable(&payment_data, status)
                                .map(MinorUnit::new),
                            updated_by: storage_scheme.to_string(),
                            unified_code: Some(Some(unified_code)),
                            unified_message: Some(unified_translated_message),
                            connector_transaction_id: err.connector_transaction_id,
                            payment_method_data: additional_payment_method_data,
                            authentication_type: auth_update,
                        }),
                    )
                }
            };
            (capture_update, attempt_update)
        }

        Ok(payments_response) => {
            // match on connector integrity check
            match router_data.integrity_check.clone() {
                Err(err) => {
                    let auth_update = if Some(router_data.auth_type)
                        != payment_data.payment_attempt.authentication_type
                    {
                        Some(router_data.auth_type)
                    } else {
                        None
                    };
                    let field_name = err.field_names;
                    let connector_transaction_id = err.connector_transaction_id;
                    (
                        None,
                        Some(storage::PaymentAttemptUpdate::ErrorUpdate {
                            connector: None,
                            status: enums::AttemptStatus::Pending,
                            error_message: Some(Some("Integrity Check Failed!".to_string())),
                            error_code: Some(Some("IE".to_string())),
                            error_reason: Some(Some(format!(
                                "Integrity Check Failed! Value mismatched for fields {field_name}"
                            ))),
                            amount_capturable: None,
                            updated_by: storage_scheme.to_string(),
                            unified_code: None,
                            unified_message: None,
                            connector_transaction_id,
                            payment_method_data: None,
                            authentication_type: auth_update,
                        }),
                    )
                }
                Ok(()) => {
                    let attempt_status = payment_data.payment_attempt.status.to_owned();
                    let connector_status = router_data.status.to_owned();
                    let updated_attempt_status = match (
                        connector_status,
                        attempt_status,
                        payment_data.frm_message.to_owned(),
                    ) {
                        (
                            enums::AttemptStatus::Authorized,
                            enums::AttemptStatus::Unresolved,
                            Some(frm_message),
                        ) => match frm_message.frm_status {
                            enums::FraudCheckStatus::Fraud
                            | enums::FraudCheckStatus::ManualReview => attempt_status,
                            _ => router_data.get_attempt_status_for_db_update(&payment_data),
                        },
                        _ => router_data.get_attempt_status_for_db_update(&payment_data),
                    };
                    match payments_response {
                        types::PaymentsResponseData::PreProcessingResponse {
                            pre_processing_id,
                            connector_metadata,
                            connector_response_reference_id,
                            ..
                        } => {
                            let connector_transaction_id = match pre_processing_id.to_owned() {
                                types::PreprocessingResponseId::PreProcessingId(_) => None,

                                types::PreprocessingResponseId::ConnectorTransactionId(
                                    connector_txn_id,
                                ) => Some(connector_txn_id),
                            };
                            let preprocessing_step_id = match pre_processing_id {
                                types::PreprocessingResponseId::PreProcessingId(
                                    pre_processing_id,
                                ) => Some(pre_processing_id),
                                types::PreprocessingResponseId::ConnectorTransactionId(_) => None,
                            };
                            let payment_attempt_update =
                                storage::PaymentAttemptUpdate::PreprocessingUpdate {
                                    status: updated_attempt_status,
                                    payment_method_id: payment_data
                                        .payment_attempt
                                        .payment_method_id
                                        .clone(),
                                    connector_metadata,
                                    preprocessing_step_id,
                                    connector_transaction_id,
                                    connector_response_reference_id,
                                    updated_by: storage_scheme.to_string(),
                                };

                            (None, Some(payment_attempt_update))
                        }
                        types::PaymentsResponseData::TransactionResponse {
                            resource_id,
                            redirection_data,
                            connector_metadata,
                            connector_response_reference_id,
                            incremental_authorization_allowed,
                            charges,
                            ..
                        } => {
                            payment_data
                                .payment_intent
                                .incremental_authorization_allowed =
                                core_utils::get_incremental_authorization_allowed_value(
                                    incremental_authorization_allowed,
                                    payment_data
                                        .payment_intent
                                        .request_incremental_authorization,
                                );
                            let connector_transaction_id = match resource_id {
                                types::ResponseId::NoResponseId => None,
                                types::ResponseId::ConnectorTransactionId(ref id)
                                | types::ResponseId::EncodedData(ref id) => Some(id),
                            };

                            let encoded_data = payment_data.payment_attempt.encoded_data.clone();

                            let authentication_data = (*redirection_data)
                                .as_ref()
                                .map(Encode::encode_to_value)
                                .transpose()
                                .change_context(errors::ApiErrorResponse::InternalServerError)
                                .attach_printable("Could not parse the connector response")?;

                            let auth_update = if Some(router_data.auth_type)
                                != payment_data.payment_attempt.authentication_type
                            {
                                Some(router_data.auth_type)
                            } else {
                                None
                            };

                            // incase of success, update error code and error message
                            let error_status =
                                if router_data.status == enums::AttemptStatus::Charged {
                                    Some(None)
                                } else {
                                    None
                                };
                            // update connector_mandate_details in case of Authorized/Charged Payment Status
                            if matches!(
                                router_data.status,
                                enums::AttemptStatus::Charged | enums::AttemptStatus::Authorized
                            ) {
                                payment_data
                                    .payment_intent
                                    .fingerprint_id
                                    .clone_from(&payment_data.payment_attempt.fingerprint_id);

                                if let Some(payment_method) =
                                    payment_data.payment_method_info.clone()
                                {
                                    // Parse value to check for mandates' existence
                                    let mandate_details = payment_method
                                        .get_common_mandate_reference()
                                        .change_context(
                                            errors::ApiErrorResponse::InternalServerError,
                                        )
                                        .attach_printable(
                                            "Failed to deserialize to Payment Mandate Reference ",
                                        )?;

                                    if let Some(mca_id) =
                                        payment_data.payment_attempt.merchant_connector_id.clone()
                                    {
                                        // check if the mandate has not already been set to active
                                        if !mandate_details.payments
                                            .as_ref()
                                            .and_then(|payments| payments.0.get(&mca_id))
                                                    .map(|payment_mandate_reference_record| payment_mandate_reference_record.connector_mandate_status == Some(common_enums::ConnectorMandateStatus::Active))
                                                    .unwrap_or(false)
                                    {

                                        let (connector_mandate_id, mandate_metadata,connector_mandate_request_reference_id) = payment_data.payment_attempt.connector_mandate_detail.clone()
                                        .map(|cmr| (cmr.connector_mandate_id, cmr.mandate_metadata,cmr.connector_mandate_request_reference_id))
                                        .unwrap_or((None, None,None));
                                        // Update the connector mandate details with the payment attempt connector mandate id
                                        let connector_mandate_details =
                                                    tokenization::update_connector_mandate_details(
                                                        Some(mandate_details),
                                                        payment_data.payment_attempt.payment_method_type,
                                                        Some(
                                                            payment_data
                                                                .payment_attempt
                                                                .net_amount
                                                                .get_total_amount()
                                                                .get_amount_as_i64(),
                                                        ),
                                                        payment_data.payment_attempt.currency,
                                                        payment_data.payment_attempt.merchant_connector_id.clone(),
                                                        connector_mandate_id,
                                                        mandate_metadata,
                                                        connector_mandate_request_reference_id
                                                    )?;
                                        // Update the payment method table with the active mandate record
                                        payment_methods::cards::update_payment_method_connector_mandate_details(
                                                        state,
                                                        key_store,
                                                        &*state.store,
                                                        payment_method,
                                                        connector_mandate_details,
                                                        storage_scheme,
                                                    )
                                                    .await
                                                    .change_context(errors::ApiErrorResponse::InternalServerError)
                                                    .attach_printable("Failed to update payment method in db")?;
                                    }
                                    }
                                }

                                metrics::SUCCESSFUL_PAYMENT.add(1, &[]);
                            }

                            let payment_method_id =
                                payment_data.payment_attempt.payment_method_id.clone();

                            utils::add_apple_pay_payment_status_metrics(
                                router_data.status,
                                router_data.apple_pay_flow.clone(),
                                payment_data.payment_attempt.connector.clone(),
                                payment_data.payment_attempt.merchant_id.clone(),
                            );
                            let (capture_before, extended_authorization_applied) = router_data
                                .connector_response
                                .as_ref()
                                .and_then(|connector_response| {
                                    connector_response.get_extended_authorization_response_data()
                                })
                                .map(|extended_auth_resp| {
                                    (
                                        extended_auth_resp.capture_before,
                                        extended_auth_resp.extended_authentication_applied,
                                    )
                                })
                                .unwrap_or((None, None));
                            let (capture_updates, payment_attempt_update) = match payment_data
                                .multiple_capture_data
                            {
                                Some(multiple_capture_data) => {
                                    let (connector_capture_id, processor_capture_data) =
                                        match resource_id {
                                            types::ResponseId::NoResponseId => (None, None),
                                            types::ResponseId::ConnectorTransactionId(id)
                                            | types::ResponseId::EncodedData(id) => {
                                                let (txn_id, txn_data) =
                                                    ConnectorTransactionId::form_id_and_data(id);
                                                (Some(txn_id), txn_data)
                                            }
                                        };
                                    let capture_update = storage::CaptureUpdate::ResponseUpdate {
                                        status: enums::CaptureStatus::foreign_try_from(
                                            router_data.status,
                                        )?,
                                        connector_capture_id: connector_capture_id.clone(),
                                        connector_response_reference_id,
                                        processor_capture_data: processor_capture_data.clone(),
                                    };
                                    let capture_update_list = vec![(
                                        multiple_capture_data.get_latest_capture().clone(),
                                        capture_update,
                                    )];
                                    (Some((multiple_capture_data, capture_update_list)), auth_update.map(|auth_type| {
                                        storage::PaymentAttemptUpdate::AuthenticationTypeUpdate {
                                            authentication_type: auth_type,
                                            updated_by: storage_scheme.to_string(),
                                        }
                                    }))
                                }
                                None => (
                                    None,
                                    Some(storage::PaymentAttemptUpdate::ResponseUpdate {
                                        status: updated_attempt_status,
                                        connector: None,
                                        connector_transaction_id: connector_transaction_id.cloned(),
                                        authentication_type: auth_update,
                                        amount_capturable: router_data
                                            .request
                                            .get_amount_capturable(
                                                &payment_data,
                                                updated_attempt_status,
                                            )
                                            .map(MinorUnit::new),
                                        payment_method_id,
                                        mandate_id: payment_data.payment_attempt.mandate_id.clone(),
                                        connector_metadata,
                                        payment_token: None,
                                        error_code: error_status.clone(),
                                        error_message: error_status.clone(),
                                        error_reason: error_status.clone(),
                                        unified_code: error_status.clone(),
                                        unified_message: error_status,
                                        connector_response_reference_id,
                                        updated_by: storage_scheme.to_string(),
                                        authentication_data,
                                        encoded_data,
                                        payment_method_data: additional_payment_method_data,
<<<<<<< HEAD
                                        capture_before,
                                        extended_authorization_applied,
                                        charge_id,
=======
>>>>>>> 9f334c1e
                                        connector_mandate_detail: payment_data
                                            .payment_attempt
                                            .connector_mandate_detail
                                            .clone(),
                                        charges,
                                    }),
                                ),
                            };

                            (capture_updates, payment_attempt_update)
                        }
                        types::PaymentsResponseData::TransactionUnresolvedResponse {
                            resource_id,
                            reason,
                            connector_response_reference_id,
                        } => {
                            let connector_transaction_id = match resource_id {
                                types::ResponseId::NoResponseId => None,
                                types::ResponseId::ConnectorTransactionId(id)
                                | types::ResponseId::EncodedData(id) => Some(id),
                            };
                            (
                                None,
                                Some(storage::PaymentAttemptUpdate::UnresolvedResponseUpdate {
                                    status: updated_attempt_status,
                                    connector: None,
                                    connector_transaction_id,
                                    payment_method_id: payment_data
                                        .payment_attempt
                                        .payment_method_id
                                        .clone(),
                                    error_code: Some(reason.clone().map(|cd| cd.code)),
                                    error_message: Some(reason.clone().map(|cd| cd.message)),
                                    error_reason: Some(reason.map(|cd| cd.message)),
                                    connector_response_reference_id,
                                    updated_by: storage_scheme.to_string(),
                                }),
                            )
                        }
                        types::PaymentsResponseData::SessionResponse { .. } => (None, None),
                        types::PaymentsResponseData::SessionTokenResponse { .. } => (None, None),
                        types::PaymentsResponseData::TokenizationResponse { .. } => (None, None),
                        types::PaymentsResponseData::ConnectorCustomerResponse { .. } => {
                            (None, None)
                        }
                        types::PaymentsResponseData::ThreeDSEnrollmentResponse { .. } => {
                            (None, None)
                        }
                        types::PaymentsResponseData::PostProcessingResponse { .. } => (None, None),
                        types::PaymentsResponseData::IncrementalAuthorizationResponse {
                            ..
                        } => (None, None),
                        types::PaymentsResponseData::SessionUpdateResponse { .. } => (None, None),
                        types::PaymentsResponseData::MultipleCaptureResponse {
                            capture_sync_response_list,
                        } => match payment_data.multiple_capture_data {
                            Some(multiple_capture_data) => {
                                let capture_update_list = response_to_capture_update(
                                    &multiple_capture_data,
                                    capture_sync_response_list,
                                )?;
                                (Some((multiple_capture_data, capture_update_list)), None)
                            }
                            None => (None, None),
                        },
                    }
                }
            }
        }
    };
    payment_data.multiple_capture_data = match capture_update {
        Some((mut multiple_capture_data, capture_updates)) => {
            for (capture, capture_update) in capture_updates {
                let updated_capture = state
                    .store
                    .update_capture_with_capture_id(capture, capture_update, storage_scheme)
                    .await
                    .to_not_found_response(errors::ApiErrorResponse::PaymentNotFound)?;
                multiple_capture_data.update_capture(updated_capture);
            }

            let authorized_amount = payment_data.payment_attempt.get_total_amount();

            payment_attempt_update = Some(storage::PaymentAttemptUpdate::AmountToCaptureUpdate {
                status: multiple_capture_data.get_attempt_status(authorized_amount),
                amount_capturable: authorized_amount
                    - multiple_capture_data.get_total_blocked_amount(),
                updated_by: storage_scheme.to_string(),
            });
            Some(multiple_capture_data)
        }
        None => None,
    };

    // Stage 1

    let payment_attempt = payment_data.payment_attempt.clone();

    let m_db = state.clone().store;
    let m_payment_attempt_update = payment_attempt_update.clone();
    let m_payment_attempt = payment_attempt.clone();

    let payment_attempt = payment_attempt_update
        .map(|payment_attempt_update| {
            PaymentAttempt::from_storage_model(
                payment_attempt_update
                    .to_storage_model()
                    .apply_changeset(payment_attempt.clone().to_storage_model()),
            )
        })
        .unwrap_or_else(|| payment_attempt);

    let payment_attempt_fut = tokio::spawn(
        async move {
            Box::pin(async move {
                Ok::<_, error_stack::Report<errors::ApiErrorResponse>>(
                    match m_payment_attempt_update {
                        Some(payment_attempt_update) => m_db
                            .update_payment_attempt_with_attempt_id(
                                m_payment_attempt,
                                payment_attempt_update,
                                storage_scheme,
                            )
                            .await
                            .to_not_found_response(errors::ApiErrorResponse::PaymentNotFound)?,
                        None => m_payment_attempt,
                    },
                )
            })
            .await
        }
        .in_current_span(),
    );

    payment_data.payment_attempt = payment_attempt;

    payment_data.authentication = match payment_data.authentication {
        Some(authentication) => {
            let authentication_update = storage::AuthenticationUpdate::PostAuthorizationUpdate {
                authentication_lifecycle_status: enums::AuthenticationLifecycleStatus::Used,
            };
            let updated_authentication = state
                .store
                .update_authentication_by_merchant_id_authentication_id(
                    authentication,
                    authentication_update,
                )
                .await
                .to_not_found_response(errors::ApiErrorResponse::PaymentNotFound)?;
            Some(updated_authentication)
        }
        None => None,
    };

    let amount_captured = get_total_amount_captured(
        &router_data.request,
        router_data.amount_captured.map(MinorUnit::new),
        router_data.status,
        &payment_data,
    );

    let payment_intent_update = match &router_data.response {
        Err(_) => storage::PaymentIntentUpdate::PGStatusUpdate {
            status: api_models::enums::IntentStatus::foreign_from(
                payment_data.payment_attempt.status,
            ),
            updated_by: storage_scheme.to_string(),
            // make this false only if initial payment fails, if incremental authorization call fails don't make it false
            incremental_authorization_allowed: Some(false),
        },
        Ok(_) => storage::PaymentIntentUpdate::ResponseUpdate {
            status: api_models::enums::IntentStatus::foreign_from(
                payment_data.payment_attempt.status,
            ),
            amount_captured,
            updated_by: storage_scheme.to_string(),
            fingerprint_id: payment_data.payment_attempt.fingerprint_id.clone(),
            incremental_authorization_allowed: payment_data
                .payment_intent
                .incremental_authorization_allowed,
        },
    };

    let m_db = state.clone().store;
    let m_key_store = key_store.clone();
    let m_payment_data_payment_intent = payment_data.payment_intent.clone();
    let m_payment_intent_update = payment_intent_update.clone();
    let key_manager_state: KeyManagerState = state.into();
    let payment_intent_fut = tokio::spawn(
        async move {
            m_db.update_payment_intent(
                &key_manager_state,
                m_payment_data_payment_intent,
                m_payment_intent_update,
                &m_key_store,
                storage_scheme,
            )
            .map(|x| x.to_not_found_response(errors::ApiErrorResponse::PaymentNotFound))
            .await
        }
        .in_current_span(),
    );

    // When connector requires redirection for mandate creation it can update the connector mandate_id during Psync and CompleteAuthorize
    let m_db = state.clone().store;
    let m_router_data_merchant_id = router_data.merchant_id.clone();
    let m_payment_method_id = payment_data.payment_attempt.payment_method_id.clone();
    let m_payment_data_mandate_id =
        payment_data
            .payment_attempt
            .mandate_id
            .clone()
            .or(payment_data
                .mandate_id
                .clone()
                .and_then(|mandate_ids| mandate_ids.mandate_id));
    let m_router_data_response = router_data.response.clone();
    let mandate_update_fut = tokio::spawn(
        async move {
            mandate::update_connector_mandate_id(
                m_db.as_ref(),
                &m_router_data_merchant_id,
                m_payment_data_mandate_id,
                m_payment_method_id,
                m_router_data_response,
                storage_scheme,
            )
            .await
        }
        .in_current_span(),
    );

    let (payment_intent, _, payment_attempt) = futures::try_join!(
        utils::flatten_join_error(payment_intent_fut),
        utils::flatten_join_error(mandate_update_fut),
        utils::flatten_join_error(payment_attempt_fut)
    )?;

    #[cfg(all(feature = "v1", feature = "dynamic_routing"))]
    {
        if payment_intent.status.is_in_terminal_state()
            && business_profile.dynamic_routing_algorithm.is_some()
        {
            let dynamic_routing_algo_ref: api_models::routing::DynamicRoutingAlgorithmRef =
                business_profile
                    .dynamic_routing_algorithm
                    .clone()
                    .map(|val| val.parse_value("DynamicRoutingAlgorithmRef"))
                    .transpose()
                    .change_context(errors::ApiErrorResponse::InternalServerError)
                    .attach_printable("unable to deserialize DynamicRoutingAlgorithmRef from JSON")?
                    .ok_or(errors::ApiErrorResponse::InternalServerError)
                    .attach_printable("DynamicRoutingAlgorithmRef not found in profile")?;

            let state = state.clone();
            let profile_id = business_profile.get_id().to_owned();
            let payment_attempt = payment_attempt.clone();
            let dynamic_routing_config_params_interpolator =
                routing_helpers::DynamicRoutingConfigParamsInterpolator::new(
                    payment_attempt.payment_method,
                    payment_attempt.payment_method_type,
                    payment_attempt.authentication_type,
                    payment_attempt.currency,
                    payment_data
                        .address
                        .get_payment_billing()
                        .and_then(|address| address.clone().address)
                        .and_then(|address| address.country),
                    payment_attempt
                        .payment_method_data
                        .as_ref()
                        .and_then(|data| data.as_object())
                        .and_then(|card| card.get("card"))
                        .and_then(|data| data.as_object())
                        .and_then(|card| card.get("card_network"))
                        .and_then(|network| network.as_str())
                        .map(|network| network.to_string()),
                    payment_attempt
                        .payment_method_data
                        .as_ref()
                        .and_then(|data| data.as_object())
                        .and_then(|card| card.get("card"))
                        .and_then(|data| data.as_object())
                        .and_then(|card| card.get("card_isin"))
                        .and_then(|card_isin| card_isin.as_str())
                        .map(|card_isin| card_isin.to_string()),
                );
            tokio::spawn(
                async move {
                    routing_helpers::push_metrics_with_update_window_for_success_based_routing(
                        &state,
                        &payment_attempt,
                        routable_connectors.clone(),
                        &profile_id,
                        dynamic_routing_algo_ref.clone(),
                        dynamic_routing_config_params_interpolator.clone(),
                    )
                    .await
                    .map_err(|e| logger::error!(success_based_routing_metrics_error=?e))
                    .ok();

                    routing_helpers::push_metrics_with_update_window_for_contract_based_routing(
                        &state,
                        &payment_attempt,
                        routable_connectors,
                        &profile_id,
                        dynamic_routing_algo_ref,
                        dynamic_routing_config_params_interpolator,
                    )
                    .await
                    .map_err(|e| logger::error!(contract_based_routing_metrics_error=?e))
                    .ok();
                }
                .in_current_span(),
            );
        }
    }

    payment_data.payment_intent = payment_intent;
    payment_data.payment_attempt = payment_attempt;
    router_data.payment_method_status.and_then(|status| {
        payment_data
            .payment_method_info
            .as_mut()
            .map(|info| info.status = status)
    });

    match router_data.integrity_check {
        Ok(()) => Ok(payment_data),
        Err(err) => {
            metrics::INTEGRITY_CHECK_FAILED.add(
                1,
                router_env::metric_attributes!(
                    (
                        "connector",
                        payment_data
                            .payment_attempt
                            .connector
                            .clone()
                            .unwrap_or_default(),
                    ),
                    (
                        "merchant_id",
                        payment_data.payment_attempt.merchant_id.clone(),
                    )
                ),
            );
            Err(error_stack::Report::new(
                errors::ApiErrorResponse::IntegrityCheckFailed {
                    connector_transaction_id: payment_data
                        .payment_attempt
                        .get_connector_payment_id()
                        .map(ToString::to_string),
                    reason: payment_data
                        .payment_attempt
                        .error_message
                        .unwrap_or_default(),
                    field_names: err.field_names,
                },
            ))
        }
    }
}

#[cfg(all(feature = "v2", feature = "payment_methods_v2"))]
async fn update_payment_method_status_and_ntid<F: Clone>(
    state: &SessionState,
    key_store: &domain::MerchantKeyStore,
    payment_data: &mut PaymentData<F>,
    attempt_status: common_enums::AttemptStatus,
    payment_response: Result<types::PaymentsResponseData, ErrorResponse>,
    storage_scheme: enums::MerchantStorageScheme,
) -> RouterResult<()> {
    todo!()
}

#[cfg(all(
    any(feature = "v2", feature = "v1"),
    not(feature = "payment_methods_v2")
))]
async fn update_payment_method_status_and_ntid<F: Clone>(
    state: &SessionState,
    key_store: &domain::MerchantKeyStore,
    payment_data: &mut PaymentData<F>,
    attempt_status: common_enums::AttemptStatus,
    payment_response: Result<types::PaymentsResponseData, ErrorResponse>,
    storage_scheme: enums::MerchantStorageScheme,
) -> RouterResult<()> {
    // If the payment_method is deleted then ignore the error related to retrieving payment method
    // This should be handled when the payment method is soft deleted
    if let Some(id) = &payment_data.payment_attempt.payment_method_id {
        let payment_method = match state
            .store
            .find_payment_method(&(state.into()), key_store, id, storage_scheme)
            .await
        {
            Ok(payment_method) => payment_method,
            Err(error) => {
                if error.current_context().is_db_not_found() {
                    logger::info!(
                        "Payment Method not found in db and skipping payment method update {:?}",
                        error
                    );
                    return Ok(());
                } else {
                    Err(error)
                            .change_context(errors::ApiErrorResponse::InternalServerError)
                            .attach_printable("Error retrieving payment method from db in update_payment_method_status_and_ntid")?
                }
            }
        };

        let pm_resp_network_transaction_id = payment_response
            .map(|resp| if let types::PaymentsResponseData::TransactionResponse { network_txn_id: network_transaction_id, .. } = resp {
                network_transaction_id
    } else {None})
    .map_err(|err| {
        logger::error!(error=?err, "Failed to obtain the network_transaction_id from payment response");
    })
    .ok()
    .flatten();
        let network_transaction_id = if payment_data.payment_intent.setup_future_usage
            == Some(diesel_models::enums::FutureUsage::OffSession)
        {
            if pm_resp_network_transaction_id.is_some() {
                pm_resp_network_transaction_id
            } else {
                logger::info!("Skip storing network transaction id");
                None
            }
        } else {
            None
        };

        let pm_update = if payment_method.status != common_enums::PaymentMethodStatus::Active
            && payment_method.status != attempt_status.into()
        {
            let updated_pm_status = common_enums::PaymentMethodStatus::from(attempt_status);
            payment_data
                .payment_method_info
                .as_mut()
                .map(|info| info.status = updated_pm_status);
            storage::PaymentMethodUpdate::NetworkTransactionIdAndStatusUpdate {
                network_transaction_id,
                status: Some(updated_pm_status),
            }
        } else {
            storage::PaymentMethodUpdate::NetworkTransactionIdAndStatusUpdate {
                network_transaction_id,
                status: None,
            }
        };

        state
            .store
            .update_payment_method(
                &(state.into()),
                key_store,
                payment_method,
                pm_update,
                storage_scheme,
            )
            .await
            .change_context(errors::ApiErrorResponse::InternalServerError)
            .attach_printable("Failed to update payment method in db")?;
    };
    Ok(())
}

#[cfg(feature = "v2")]
impl<F: Send + Clone> Operation<F, types::PaymentsAuthorizeData> for &PaymentResponse {
    type Data = PaymentConfirmData<F>;
    fn to_post_update_tracker(
        &self,
    ) -> RouterResult<
        &(dyn PostUpdateTracker<F, Self::Data, types::PaymentsAuthorizeData> + Send + Sync),
    > {
        Ok(*self)
    }
}

#[cfg(feature = "v2")]
impl<F: Send + Clone> Operation<F, types::PaymentsAuthorizeData> for PaymentResponse {
    type Data = PaymentConfirmData<F>;
    fn to_post_update_tracker(
        &self,
    ) -> RouterResult<
        &(dyn PostUpdateTracker<F, Self::Data, types::PaymentsAuthorizeData> + Send + Sync),
    > {
        Ok(self)
    }
}

#[cfg(feature = "v2")]
impl<F: Send + Clone> Operation<F, types::PaymentsCaptureData> for PaymentResponse {
    type Data = hyperswitch_domain_models::payments::PaymentCaptureData<F>;
    fn to_post_update_tracker(
        &self,
    ) -> RouterResult<
        &(dyn PostUpdateTracker<F, Self::Data, types::PaymentsCaptureData> + Send + Sync),
    > {
        Ok(self)
    }
}

#[cfg(feature = "v2")]
#[async_trait]
impl<F: Clone>
    PostUpdateTracker<
        F,
        hyperswitch_domain_models::payments::PaymentCaptureData<F>,
        types::PaymentsCaptureData,
    > for PaymentResponse
{
    async fn update_tracker<'b>(
        &'b self,
        state: &'b SessionState,
        mut payment_data: hyperswitch_domain_models::payments::PaymentCaptureData<F>,
        response: types::RouterData<F, types::PaymentsCaptureData, types::PaymentsResponseData>,
        key_store: &domain::MerchantKeyStore,
        storage_scheme: enums::MerchantStorageScheme,
    ) -> RouterResult<hyperswitch_domain_models::payments::PaymentCaptureData<F>>
    where
        F: 'b + Send + Sync,
        types::RouterData<F, types::PaymentsCaptureData, types::PaymentsResponseData>:
            hyperswitch_domain_models::router_data::TrackerPostUpdateObjects<
                F,
                types::PaymentsCaptureData,
                hyperswitch_domain_models::payments::PaymentCaptureData<F>,
            >,
    {
        use hyperswitch_domain_models::router_data::TrackerPostUpdateObjects;

        let db = &*state.store;
        let key_manager_state = &state.into();

        let response_router_data = response;

        let payment_intent_update =
            response_router_data.get_payment_intent_update(&payment_data, storage_scheme);

        let payment_attempt_update =
            response_router_data.get_payment_attempt_update(&payment_data, storage_scheme);

        let updated_payment_intent = db
            .update_payment_intent(
                key_manager_state,
                payment_data.payment_intent,
                payment_intent_update,
                key_store,
                storage_scheme,
            )
            .await
            .change_context(errors::ApiErrorResponse::InternalServerError)
            .attach_printable("Unable to update payment intent")?;

        let updated_payment_attempt = db
            .update_payment_attempt(
                key_manager_state,
                key_store,
                payment_data.payment_attempt,
                payment_attempt_update,
                storage_scheme,
            )
            .await
            .change_context(errors::ApiErrorResponse::InternalServerError)
            .attach_printable("Unable to update payment attempt")?;

        payment_data.payment_intent = updated_payment_intent;
        payment_data.payment_attempt = updated_payment_attempt;

        Ok(payment_data)
    }
}

#[cfg(feature = "v2")]
#[async_trait]
impl<F: Clone> PostUpdateTracker<F, PaymentConfirmData<F>, types::PaymentsAuthorizeData>
    for PaymentResponse
{
    async fn update_tracker<'b>(
        &'b self,
        state: &'b SessionState,
        mut payment_data: PaymentConfirmData<F>,
        response: types::RouterData<F, types::PaymentsAuthorizeData, types::PaymentsResponseData>,
        key_store: &domain::MerchantKeyStore,
        storage_scheme: enums::MerchantStorageScheme,
    ) -> RouterResult<PaymentConfirmData<F>>
    where
        F: 'b + Send + Sync,
        types::RouterData<F, types::PaymentsAuthorizeData, types::PaymentsResponseData>:
            hyperswitch_domain_models::router_data::TrackerPostUpdateObjects<
                F,
                types::PaymentsAuthorizeData,
                PaymentConfirmData<F>,
            >,
    {
        use hyperswitch_domain_models::router_data::TrackerPostUpdateObjects;

        let db = &*state.store;
        let key_manager_state = &state.into();

        let response_router_data = response;

        let payment_intent_update =
            response_router_data.get_payment_intent_update(&payment_data, storage_scheme);
        let payment_attempt_update =
            response_router_data.get_payment_attempt_update(&payment_data, storage_scheme);

        let updated_payment_intent = db
            .update_payment_intent(
                key_manager_state,
                payment_data.payment_intent,
                payment_intent_update,
                key_store,
                storage_scheme,
            )
            .await
            .change_context(errors::ApiErrorResponse::InternalServerError)
            .attach_printable("Unable to update payment intent")?;

        let updated_payment_attempt = db
            .update_payment_attempt(
                key_manager_state,
                key_store,
                payment_data.payment_attempt,
                payment_attempt_update,
                storage_scheme,
            )
            .await
            .change_context(errors::ApiErrorResponse::InternalServerError)
            .attach_printable("Unable to update payment attempt")?;

        payment_data.payment_intent = updated_payment_intent;
        payment_data.payment_attempt = updated_payment_attempt;

        Ok(payment_data)
    }
}

#[cfg(feature = "v2")]
impl<F: Send + Clone> Operation<F, types::PaymentsSyncData> for PaymentResponse {
    type Data = PaymentStatusData<F>;
    fn to_post_update_tracker(
        &self,
    ) -> RouterResult<&(dyn PostUpdateTracker<F, Self::Data, types::PaymentsSyncData> + Send + Sync)>
    {
        Ok(self)
    }
}

#[cfg(feature = "v2")]
#[async_trait]
impl<F: Clone> PostUpdateTracker<F, PaymentStatusData<F>, types::PaymentsSyncData>
    for PaymentResponse
{
    async fn update_tracker<'b>(
        &'b self,
        state: &'b SessionState,
        mut payment_data: PaymentStatusData<F>,
        response: types::RouterData<F, types::PaymentsSyncData, types::PaymentsResponseData>,
        key_store: &domain::MerchantKeyStore,
        storage_scheme: enums::MerchantStorageScheme,
    ) -> RouterResult<PaymentStatusData<F>>
    where
        F: 'b + Send + Sync,
        types::RouterData<F, types::PaymentsSyncData, types::PaymentsResponseData>:
            hyperswitch_domain_models::router_data::TrackerPostUpdateObjects<
                F,
                types::PaymentsSyncData,
                PaymentStatusData<F>,
            >,
    {
        use hyperswitch_domain_models::router_data::TrackerPostUpdateObjects;

        let db = &*state.store;
        let key_manager_state = &state.into();

        let response_router_data = response;

        let payment_intent_update =
            response_router_data.get_payment_intent_update(&payment_data, storage_scheme);
        let payment_attempt_update =
            response_router_data.get_payment_attempt_update(&payment_data, storage_scheme);

        let payment_attempt = payment_data
            .payment_attempt
            .ok_or(errors::ApiErrorResponse::InternalServerError)
            .attach_printable(
                "Payment attempt not found in payment data in post update trackers",
            )?;

        let updated_payment_intent = db
            .update_payment_intent(
                key_manager_state,
                payment_data.payment_intent,
                payment_intent_update,
                key_store,
                storage_scheme,
            )
            .await
            .change_context(errors::ApiErrorResponse::InternalServerError)
            .attach_printable("Unable to update payment intent")?;

        let updated_payment_attempt = db
            .update_payment_attempt(
                key_manager_state,
                key_store,
                payment_attempt,
                payment_attempt_update,
                storage_scheme,
            )
            .await
            .change_context(errors::ApiErrorResponse::InternalServerError)
            .attach_printable("Unable to update payment attempt")?;

        payment_data.payment_intent = updated_payment_intent;
        payment_data.payment_attempt = Some(updated_payment_attempt);

        Ok(payment_data)
    }
}

#[cfg(feature = "v2")]
impl<F: Send + Clone> Operation<F, types::SetupMandateRequestData> for &PaymentResponse {
    type Data = PaymentConfirmData<F>;
    fn to_post_update_tracker(
        &self,
    ) -> RouterResult<
        &(dyn PostUpdateTracker<F, Self::Data, types::SetupMandateRequestData> + Send + Sync),
    > {
        Ok(*self)
    }
}

#[cfg(feature = "v2")]
impl<F: Send + Clone> Operation<F, types::SetupMandateRequestData> for PaymentResponse {
    type Data = PaymentConfirmData<F>;
    fn to_post_update_tracker(
        &self,
    ) -> RouterResult<
        &(dyn PostUpdateTracker<F, Self::Data, types::SetupMandateRequestData> + Send + Sync),
    > {
        Ok(self)
    }
}

#[cfg(feature = "v2")]
#[async_trait]
impl<F: Clone> PostUpdateTracker<F, PaymentConfirmData<F>, types::SetupMandateRequestData>
    for PaymentResponse
{
    async fn update_tracker<'b>(
        &'b self,
        state: &'b SessionState,
        mut payment_data: PaymentConfirmData<F>,
        response: types::RouterData<F, types::SetupMandateRequestData, types::PaymentsResponseData>,
        key_store: &domain::MerchantKeyStore,
        storage_scheme: enums::MerchantStorageScheme,
    ) -> RouterResult<PaymentConfirmData<F>>
    where
        F: 'b + Send + Sync,
        types::RouterData<F, types::SetupMandateRequestData, types::PaymentsResponseData>:
            hyperswitch_domain_models::router_data::TrackerPostUpdateObjects<
                F,
                types::SetupMandateRequestData,
                PaymentConfirmData<F>,
            >,
    {
        use hyperswitch_domain_models::router_data::TrackerPostUpdateObjects;

        let db = &*state.store;
        let key_manager_state = &state.into();

        let response_router_data = response;

        let payment_intent_update =
            response_router_data.get_payment_intent_update(&payment_data, storage_scheme);
        let payment_attempt_update =
            response_router_data.get_payment_attempt_update(&payment_data, storage_scheme);

        let updated_payment_intent = db
            .update_payment_intent(
                key_manager_state,
                payment_data.payment_intent,
                payment_intent_update,
                key_store,
                storage_scheme,
            )
            .await
            .change_context(errors::ApiErrorResponse::InternalServerError)
            .attach_printable("Unable to update payment intent")?;

        let updated_payment_attempt = db
            .update_payment_attempt(
                key_manager_state,
                key_store,
                payment_data.payment_attempt,
                payment_attempt_update,
                storage_scheme,
            )
            .await
            .change_context(errors::ApiErrorResponse::InternalServerError)
            .attach_printable("Unable to update payment attempt")?;

        payment_data.payment_intent = updated_payment_intent;
        payment_data.payment_attempt = updated_payment_attempt;

        Ok(payment_data)
    }
}

#[cfg(feature = "v1")]
fn update_connector_mandate_details_for_the_flow<F: Clone>(
    connector_mandate_id: Option<String>,
    mandate_metadata: Option<masking::Secret<serde_json::Value>>,
    connector_mandate_request_reference_id: Option<String>,
    payment_data: &mut PaymentData<F>,
) -> RouterResult<()> {
    let mut original_connector_mandate_reference_id = payment_data
        .payment_attempt
        .connector_mandate_detail
        .as_ref()
        .map(|detail| ConnectorMandateReferenceId::foreign_from(detail.clone()));
    let connector_mandate_reference_id = if connector_mandate_id.is_some() {
        if let Some(ref mut record) = original_connector_mandate_reference_id {
            record.update(
                connector_mandate_id,
                None,
                None,
                mandate_metadata,
                connector_mandate_request_reference_id,
            );
            Some(record.clone())
        } else {
            Some(ConnectorMandateReferenceId::new(
                connector_mandate_id,
                None,
                None,
                mandate_metadata,
                connector_mandate_request_reference_id,
            ))
        }
    } else {
        original_connector_mandate_reference_id
    };

    payment_data.payment_attempt.connector_mandate_detail = connector_mandate_reference_id
        .clone()
        .map(ForeignFrom::foreign_from);

    payment_data.set_mandate_id(api_models::payments::MandateIds {
        mandate_id: None,
        mandate_reference_id: connector_mandate_reference_id.map(|connector_mandate_id| {
            MandateReferenceId::ConnectorMandateId(connector_mandate_id)
        }),
    });
    Ok(())
}

fn response_to_capture_update(
    multiple_capture_data: &MultipleCaptureData,
    response_list: HashMap<String, CaptureSyncResponse>,
) -> RouterResult<Vec<(storage::Capture, storage::CaptureUpdate)>> {
    let mut capture_update_list = vec![];
    let mut unmapped_captures = vec![];
    for (connector_capture_id, capture_sync_response) in response_list {
        let capture =
            multiple_capture_data.get_capture_by_connector_capture_id(&connector_capture_id);
        if let Some(capture) = capture {
            capture_update_list.push((
                capture.clone(),
                storage::CaptureUpdate::foreign_try_from(capture_sync_response)?,
            ))
        } else {
            // connector_capture_id may not be populated in the captures table in some case
            // if so, we try to map the unmapped capture response and captures in DB.
            unmapped_captures.push(capture_sync_response)
        }
    }
    capture_update_list.extend(get_capture_update_for_unmapped_capture_responses(
        unmapped_captures,
        multiple_capture_data,
    )?);

    Ok(capture_update_list)
}

fn get_capture_update_for_unmapped_capture_responses(
    unmapped_capture_sync_response_list: Vec<CaptureSyncResponse>,
    multiple_capture_data: &MultipleCaptureData,
) -> RouterResult<Vec<(storage::Capture, storage::CaptureUpdate)>> {
    let mut result = Vec::new();
    let captures_without_connector_capture_id: Vec<_> = multiple_capture_data
        .get_pending_captures_without_connector_capture_id()
        .into_iter()
        .cloned()
        .collect();
    for capture_sync_response in unmapped_capture_sync_response_list {
        if let Some(capture) = captures_without_connector_capture_id
            .iter()
            .find(|capture| {
                capture_sync_response.get_connector_response_reference_id()
                    == Some(capture.capture_id.clone())
                    || capture_sync_response.get_amount_captured() == Some(capture.amount)
            })
        {
            result.push((
                capture.clone(),
                storage::CaptureUpdate::foreign_try_from(capture_sync_response)?,
            ))
        }
    }
    Ok(result)
}

fn get_total_amount_captured<F: Clone, T: types::Capturable>(
    request: &T,
    amount_captured: Option<MinorUnit>,
    router_data_status: enums::AttemptStatus,
    payment_data: &PaymentData<F>,
) -> Option<MinorUnit> {
    match &payment_data.multiple_capture_data {
        Some(multiple_capture_data) => {
            //multiple capture
            Some(multiple_capture_data.get_total_blocked_amount())
        }
        None => {
            //Non multiple capture
            let amount = request
                .get_captured_amount(payment_data)
                .map(MinorUnit::new);
            amount_captured.or_else(|| {
                if router_data_status == enums::AttemptStatus::Charged {
                    amount
                } else {
                    None
                }
            })
        }
    }
}<|MERGE_RESOLUTION|>--- conflicted
+++ resolved
@@ -1733,12 +1733,8 @@
                                         authentication_data,
                                         encoded_data,
                                         payment_method_data: additional_payment_method_data,
-<<<<<<< HEAD
                                         capture_before,
                                         extended_authorization_applied,
-                                        charge_id,
-=======
->>>>>>> 9f334c1e
                                         connector_mandate_detail: payment_data
                                             .payment_attempt
                                             .connector_mandate_detail
