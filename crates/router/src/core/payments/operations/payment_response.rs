use async_trait::async_trait;
use error_stack::{report, ResultExt};
use router_derive;

use super::{Operation, PostUpdateTracker};
use crate::{
    core::{
        errors::{self, RouterResult, StorageErrorExt},
        payments::PaymentData,
    },
    db::StorageInterface,
    services::RedirectForm,
    types::{
        self, api,
        storage::{self, enums},
    },
    utils,
};

#[derive(Debug, Clone, Copy, router_derive::PaymentOperation)]
#[operation(
    ops = "post_tracker",
    flow = "syncdata,authorizedata,canceldata,capturedata,verifydata"
)]
pub struct PaymentResponse;

#[async_trait]
impl<F: Clone> PostUpdateTracker<F, PaymentData<F>, types::PaymentsAuthorizeData>
    for PaymentResponse
{
    async fn update_tracker<'b>(
        &'b self,
        db: &dyn StorageInterface,
        payment_id: &api::PaymentIdType,
        mut payment_data: PaymentData<F>,
        response: Option<
            types::RouterData<F, types::PaymentsAuthorizeData, types::PaymentsResponseData>,
        >,
        storage_scheme: enums::MerchantStorageScheme,
    ) -> RouterResult<PaymentData<F>>
    where
        F: 'b + Send,
    {
        let router_data = response.ok_or(report!(errors::ApiErrorResponse::InternalServerError))?;
        payment_data.mandate_id = payment_data
            .mandate_id
            .or_else(|| router_data.request.mandate_id.clone());

        payment_response_update_tracker(
            db,
            payment_id,
            payment_data,
            Some(router_data),
            storage_scheme,
        )
        .await
    }
}

#[async_trait]
impl<F: Clone> PostUpdateTracker<F, PaymentData<F>, types::PaymentsSyncData> for PaymentResponse {
    async fn update_tracker<'b>(
        &'b self,
        db: &dyn StorageInterface,
        payment_id: &api::PaymentIdType,
        payment_data: PaymentData<F>,
        response: Option<
            types::RouterData<F, types::PaymentsSyncData, types::PaymentsResponseData>,
        >,
        storage_scheme: enums::MerchantStorageScheme,
    ) -> RouterResult<PaymentData<F>>
    where
        F: 'b + Send,
    {
        payment_response_update_tracker(db, payment_id, payment_data, response, storage_scheme)
            .await
    }
}

#[async_trait]
impl<F: Clone> PostUpdateTracker<F, PaymentData<F>, types::PaymentsCaptureData>
    for PaymentResponse
{
    async fn update_tracker<'b>(
        &'b self,
        db: &dyn StorageInterface,
        payment_id: &api::PaymentIdType,
        payment_data: PaymentData<F>,
        response: Option<
            types::RouterData<F, types::PaymentsCaptureData, types::PaymentsResponseData>,
        >,
        storage_scheme: enums::MerchantStorageScheme,
    ) -> RouterResult<PaymentData<F>>
    where
        F: 'b + Send,
    {
        payment_response_update_tracker(db, payment_id, payment_data, response, storage_scheme)
            .await
    }
}

#[async_trait]
impl<F: Clone> PostUpdateTracker<F, PaymentData<F>, types::PaymentsCancelData> for PaymentResponse {
    async fn update_tracker<'b>(
        &'b self,
        db: &dyn StorageInterface,
        payment_id: &api::PaymentIdType,
        payment_data: PaymentData<F>,
        response: Option<
            types::RouterData<F, types::PaymentsCancelData, types::PaymentsResponseData>,
        >,
        storage_scheme: enums::MerchantStorageScheme,
    ) -> RouterResult<PaymentData<F>>
    where
        F: 'b + Send,
    {
        payment_response_update_tracker(db, payment_id, payment_data, response, storage_scheme)
            .await
    }
}

#[async_trait]
impl<F: Clone> PostUpdateTracker<F, PaymentData<F>, types::VerifyRequestData> for PaymentResponse {
    async fn update_tracker<'b>(
        &'b self,
        db: &dyn StorageInterface,
        payment_id: &api::PaymentIdType,
        payment_data: PaymentData<F>,
        response: Option<
            types::RouterData<F, types::VerifyRequestData, types::PaymentsResponseData>,
        >,
        storage_scheme: enums::MerchantStorageScheme,
    ) -> RouterResult<PaymentData<F>>
    where
        F: 'b + Send,
    {
        payment_response_update_tracker(db, payment_id, payment_data, response, storage_scheme)
            .await
    }
}

async fn payment_response_update_tracker<F: Clone, T>(
    db: &dyn StorageInterface,
    _payment_id: &api::PaymentIdType,
    mut payment_data: PaymentData<F>,
    response: Option<types::RouterData<F, T, types::PaymentsResponseData>>,
    storage_scheme: enums::MerchantStorageScheme,
) -> RouterResult<PaymentData<F>> {
    let router_data = response.ok_or(report!(errors::ApiErrorResponse::InternalServerError))?;

    let (payment_attempt_update, connector_response_update) = match router_data.response.clone() {
        Err(err) => (
            Some(storage::PaymentAttemptUpdate::ErrorUpdate {
                status: storage::enums::AttemptStatus::Failure,
                error_message: Some(err.message),
            }),
            None,
        ),
        Ok(payments_response) => match payments_response {
            types::PaymentsResponseData::TransactionResponse {
                resource_id,
                redirection_data,
                redirect,
            } => {
                let connector_transaction_id = resource_id
                    .get_connector_transaction_id()
                    .change_context(errors::ApiErrorResponse::ResourceIdNotFound)?;
                let encoded_data = payment_data.connector_response.encoded_data.clone();

                let authentication_data = redirection_data
                    .map(|data| utils::Encode::<RedirectForm>::encode_to_value(&data))
                    .transpose()
                    .change_context(errors::ApiErrorResponse::InternalServerError)
                    .attach_printable("Could not parse the connector response")?;

                let payment_attempt_update = storage::PaymentAttemptUpdate::ResponseUpdate {
                    status: router_data.status,
                    connector_transaction_id: Some(connector_transaction_id.clone()),
                    authentication_type: None,
                    payment_method_id: Some(router_data.payment_method_id),
                    redirect: Some(redirect),
                    mandate_id: payment_data.mandate_id.clone(),
                };

                let connector_response_update = storage::ConnectorResponseUpdate::ResponseUpdate {
                    connector_transaction_id: Some(connector_transaction_id),
                    authentication_data,
                    encoded_data,
                };

                (
                    Some(payment_attempt_update),
                    Some(connector_response_update),
                )
            }

            types::PaymentsResponseData::SessionResponse { .. } => (None, None),
        },
    };

    payment_data.payment_attempt = match payment_attempt_update {
        Some(payment_attempt_update) => db
            .update_payment_attempt(
                payment_data.payment_attempt,
                payment_attempt_update,
                storage_scheme,
            )
            .await
            .map_err(|error| {
                error.to_not_found_response(errors::ApiErrorResponse::PaymentNotFound)
            })?,
        None => payment_data.payment_attempt,
    };

<<<<<<< HEAD
    payment_data.connector_response = match connector_response_data {
        Some(connector_response) => {
            let authentication_data = connector_response
                .redirection_data
                .map(|data| utils::Encode::<RedirectForm>::encode_to_value(&data))
                .transpose()
                .change_context(errors::ApiErrorResponse::InternalServerError)
                .attach_printable("Could not parse the connector response")?;

            let connector_response_update = storage::ConnectorResponseUpdate::ResponseUpdate {
                connector_transaction_id: Some(
                    connector_response
                        .resource_id
                        .get_connector_transaction_id()
                        .change_context(errors::ApiErrorResponse::ResourceIdNotFound)?,
                ),
                authentication_data,
                encoded_data: payment_data.connector_response.encoded_data.clone(),
                connector_name: payment_data.payment_attempt.connector.clone(),
            };

            db.update_connector_response(payment_data.connector_response, connector_response_update)
                .await
                .map_err(|error| {
                    error.to_not_found_response(errors::ApiErrorResponse::PaymentNotFound)
                })?
        }
=======
    payment_data.connector_response = match connector_response_update {
        Some(connector_response_update) => db
            .update_connector_response(
                payment_data.connector_response,
                connector_response_update,
                storage_scheme,
            )
            .await
            .map_err(|error| {
                error.to_not_found_response(errors::ApiErrorResponse::PaymentNotFound)
            })?,
>>>>>>> 5737076b
        None => payment_data.connector_response,
    };

    let payment_intent_update = match router_data.response {
        Err(_) => storage::PaymentIntentUpdate::PGStatusUpdate {
            status: enums::IntentStatus::Failed,
        },
        Ok(_) => storage::PaymentIntentUpdate::ResponseUpdate {
            status: router_data.status.into(),
            return_url: router_data.return_url,
            amount_captured: None,
        },
    };

    payment_data.payment_intent = db
        .update_payment_intent(
            payment_data.payment_intent,
            payment_intent_update,
            storage_scheme,
        )
        .await
        .map_err(|error| error.to_not_found_response(errors::ApiErrorResponse::PaymentNotFound))?;

    Ok(payment_data)
}<|MERGE_RESOLUTION|>--- conflicted
+++ resolved
@@ -166,6 +166,7 @@
                     .get_connector_transaction_id()
                     .change_context(errors::ApiErrorResponse::ResourceIdNotFound)?;
                 let encoded_data = payment_data.connector_response.encoded_data.clone();
+                let connector_name = payment_data.payment_attempt.connector.clone();
 
                 let authentication_data = redirection_data
                     .map(|data| utils::Encode::<RedirectForm>::encode_to_value(&data))
@@ -186,6 +187,7 @@
                     connector_transaction_id: Some(connector_transaction_id),
                     authentication_data,
                     encoded_data,
+                    connector_name,
                 };
 
                 (
@@ -212,35 +214,6 @@
         None => payment_data.payment_attempt,
     };
 
-<<<<<<< HEAD
-    payment_data.connector_response = match connector_response_data {
-        Some(connector_response) => {
-            let authentication_data = connector_response
-                .redirection_data
-                .map(|data| utils::Encode::<RedirectForm>::encode_to_value(&data))
-                .transpose()
-                .change_context(errors::ApiErrorResponse::InternalServerError)
-                .attach_printable("Could not parse the connector response")?;
-
-            let connector_response_update = storage::ConnectorResponseUpdate::ResponseUpdate {
-                connector_transaction_id: Some(
-                    connector_response
-                        .resource_id
-                        .get_connector_transaction_id()
-                        .change_context(errors::ApiErrorResponse::ResourceIdNotFound)?,
-                ),
-                authentication_data,
-                encoded_data: payment_data.connector_response.encoded_data.clone(),
-                connector_name: payment_data.payment_attempt.connector.clone(),
-            };
-
-            db.update_connector_response(payment_data.connector_response, connector_response_update)
-                .await
-                .map_err(|error| {
-                    error.to_not_found_response(errors::ApiErrorResponse::PaymentNotFound)
-                })?
-        }
-=======
     payment_data.connector_response = match connector_response_update {
         Some(connector_response_update) => db
             .update_connector_response(
@@ -252,7 +225,6 @@
             .map_err(|error| {
                 error.to_not_found_response(errors::ApiErrorResponse::PaymentNotFound)
             })?,
->>>>>>> 5737076b
         None => payment_data.connector_response,
     };
 
