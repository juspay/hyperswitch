use async_trait::async_trait;
use error_stack::{report, ResultExt};
use router_derive;

use super::{Operation, PostUpdateTracker};
use crate::{
    core::{
        errors::{self, RouterResult, StorageErrorExt},
        payments::PaymentData,
    },
    db::StorageInterface,
    services::RedirectForm,
    types::{
        self, api,
        storage::{self, enums},
    },
    utils,
};

#[derive(Debug, Clone, Copy, router_derive::PaymentOperation)]
#[operation(
    ops = "post_tracker",
    flow = "syncdata,authorizedata,canceldata,capturedata,verifydata"
)]
pub struct PaymentResponse;

#[async_trait]
impl<F: Clone> PostUpdateTracker<F, PaymentData<F>, types::PaymentsAuthorizeData>
    for PaymentResponse
{
    async fn update_tracker<'b>(
        &'b self,
        db: &dyn StorageInterface,
        payment_id: &api::PaymentIdType,
        mut payment_data: PaymentData<F>,
        response: Option<
            types::RouterData<F, types::PaymentsAuthorizeData, types::PaymentsResponseData>,
        >,
        storage_scheme: enums::MerchantStorageScheme,
    ) -> RouterResult<PaymentData<F>>
    where
        F: 'b + Send,
    {
        let router_data = response.ok_or(report!(errors::ApiErrorResponse::InternalServerError))?;
        payment_data.mandate_id = payment_data
            .mandate_id
            .or_else(|| router_data.request.mandate_id.clone());
<<<<<<< HEAD

        payment_response_update_tracker(db, payment_id, payment_data, Some(router_data)).await
=======
        Ok(payment_response_ut(
            db,
            payment_id,
            payment_data,
            Some(router_data),
            storage_scheme,
        )
        .await?)
>>>>>>> 9710af1e
    }
}

#[async_trait]
impl<F: Clone> PostUpdateTracker<F, PaymentData<F>, types::PaymentsSyncData> for PaymentResponse {
    async fn update_tracker<'b>(
        &'b self,
        db: &dyn StorageInterface,
        payment_id: &api::PaymentIdType,
        payment_data: PaymentData<F>,
        response: Option<
            types::RouterData<F, types::PaymentsSyncData, types::PaymentsResponseData>,
        >,
        storage_scheme: enums::MerchantStorageScheme,
    ) -> RouterResult<PaymentData<F>>
    where
        F: 'b + Send,
    {
<<<<<<< HEAD
        payment_response_update_tracker(db, payment_id, payment_data, response).await
=======
        Ok(payment_response_ut(db, payment_id, payment_data, response, storage_scheme).await?)
>>>>>>> 9710af1e
    }
}

#[async_trait]
impl<F: Clone> PostUpdateTracker<F, PaymentData<F>, types::PaymentsCaptureData>
    for PaymentResponse
{
    async fn update_tracker<'b>(
        &'b self,
        db: &dyn StorageInterface,
        payment_id: &api::PaymentIdType,
        payment_data: PaymentData<F>,
        response: Option<
            types::RouterData<F, types::PaymentsCaptureData, types::PaymentsResponseData>,
        >,
        storage_scheme: enums::MerchantStorageScheme,
    ) -> RouterResult<PaymentData<F>>
    where
        F: 'b + Send,
    {
<<<<<<< HEAD
        payment_response_update_tracker(db, payment_id, payment_data, response).await
=======
        Ok(payment_response_ut(db, payment_id, payment_data, response, storage_scheme).await?)
>>>>>>> 9710af1e
    }
}

#[async_trait]
impl<F: Clone> PostUpdateTracker<F, PaymentData<F>, types::PaymentsCancelData> for PaymentResponse {
    async fn update_tracker<'b>(
        &'b self,
        db: &dyn StorageInterface,
        payment_id: &api::PaymentIdType,
        payment_data: PaymentData<F>,
        response: Option<
            types::RouterData<F, types::PaymentsCancelData, types::PaymentsResponseData>,
        >,
        storage_scheme: enums::MerchantStorageScheme,
    ) -> RouterResult<PaymentData<F>>
    where
        F: 'b + Send,
    {
<<<<<<< HEAD
        payment_response_update_tracker(db, payment_id, payment_data, response).await
=======
        Ok(payment_response_ut(db, payment_id, payment_data, response, storage_scheme).await?)
    }
}

#[async_trait]
impl<F: Clone> PostUpdateTracker<F, PaymentData<F>, types::VerifyRequestData> for PaymentResponse {
    async fn update_tracker<'b>(
        &'b self,
        db: &dyn StorageInterface,
        payment_id: &api::PaymentIdType,
        payment_data: PaymentData<F>,
        response: Option<
            types::RouterData<F, types::VerifyRequestData, types::PaymentsResponseData>,
        >,
        storage_scheme: enums::MerchantStorageScheme,
    ) -> RouterResult<PaymentData<F>>
    where
        F: 'b + Send,
    {
        Ok(payment_response_ut(db, payment_id, payment_data, response, storage_scheme).await?)
>>>>>>> 9710af1e
    }
}

async fn payment_response_update_tracker<F: Clone, T>(
    db: &dyn StorageInterface,
    _payment_id: &api::PaymentIdType,
    mut payment_data: PaymentData<F>,
    response: Option<types::RouterData<F, T, types::PaymentsResponseData>>,
    storage_scheme: enums::MerchantStorageScheme,
) -> RouterResult<PaymentData<F>> {
    let router_data = response.ok_or(report!(errors::ApiErrorResponse::InternalServerError))?;

    let (payment_attempt_update, connector_response_update) = match router_data.response.clone() {
        Err(err) => (
            Some(storage::PaymentAttemptUpdate::ErrorUpdate {
                status: storage::enums::AttemptStatus::Failure,
                error_message: Some(err.message),
            }),
            None,
        ),
        Ok(payments_response) => match payments_response {
            types::PaymentsResponseData::TransactionResponse {
                resource_id,
                redirection_data,
                redirect,
            } => {
                let connector_transaction_id = resource_id
                    .get_connector_transaction_id()
                    .change_context(errors::ApiErrorResponse::ResourceIdNotFound)?;
                let encoded_data = payment_data.connector_response.encoded_data.clone();

                let authentication_data = redirection_data
                    .map(|data| utils::Encode::<RedirectForm>::encode_to_value(&data))
                    .transpose()
                    .change_context(errors::ApiErrorResponse::InternalServerError)
                    .attach_printable("Could not parse the connector response")?;

                let payment_attempt_update = storage::PaymentAttemptUpdate::ResponseUpdate {
                    status: router_data.status,
                    connector_transaction_id: Some(connector_transaction_id.clone()),
                    authentication_type: None,
                    payment_method_id: Some(router_data.payment_method_id),
                    redirect: Some(redirect),
                    mandate_id: payment_data.mandate_id.clone(),
                };

                let connector_response_update = storage::ConnectorResponseUpdate::ResponseUpdate {
                    connector_transaction_id: Some(connector_transaction_id),
                    authentication_data,
                    encoded_data,
                };

                (
                    Some(payment_attempt_update),
                    Some(connector_response_update),
                )
            }

            types::PaymentsResponseData::SessionResponse { .. } => (None, None),
        },
    };

<<<<<<< HEAD
    payment_data.payment_attempt = match payment_attempt_update {
        Some(payment_attempt_update) => db
            .update_payment_attempt(payment_data.payment_attempt, payment_attempt_update)
            .await
            .map_err(|error| {
                error.to_not_found_response(errors::ApiErrorResponse::PaymentNotFound)
            })?,
        None => payment_data.payment_attempt,
    };

    payment_data.connector_response = match connector_response_update {
        Some(connector_response_update) => db
            .update_connector_response(payment_data.connector_response, connector_response_update)
            .await
            .map_err(|error| {
                error.to_not_found_response(errors::ApiErrorResponse::PaymentNotFound)
            })?,
=======
    payment_data.payment_attempt = db
        .update_payment_attempt(
            payment_data.payment_attempt,
            payment_attempt_update,
            storage_scheme,
        )
        .await
        .map_err(|error| error.to_not_found_response(errors::ApiErrorResponse::PaymentNotFound))?;

    payment_data.connector_response = match connector_response_data {
        Some(connector_response) => {
            let authentication_data = connector_response
                .redirection_data
                .map(|data| utils::Encode::<RedirectForm>::encode_to_value(&data))
                .transpose()
                .change_context(errors::ApiErrorResponse::InternalServerError)
                .attach_printable("Could not parse the connector response")?;

            let connector_response_update = storage::ConnectorResponseUpdate::ResponseUpdate {
                connector_transaction_id: Some(
                    connector_response
                        .resource_id
                        .get_connector_transaction_id()
                        .change_context(errors::ApiErrorResponse::ResourceIdNotFound)?,
                ),
                authentication_data,
                encoded_data: payment_data.connector_response.encoded_data.clone(),
            };

            db.update_connector_response(
                payment_data.connector_response,
                connector_response_update,
                storage_scheme,
            )
            .await
            .map_err(|error| {
                error.to_not_found_response(errors::ApiErrorResponse::PaymentNotFound)
            })?
        }
>>>>>>> 9710af1e
        None => payment_data.connector_response,
    };

    let payment_intent_update = match router_data.response {
        Err(_) => storage::PaymentIntentUpdate::PGStatusUpdate {
            status: enums::IntentStatus::Failed,
        },
        Ok(_) => storage::PaymentIntentUpdate::ResponseUpdate {
            status: router_data.status.into(),
            return_url: router_data.return_url,
            amount_captured: None,
        },
    };

    payment_data.payment_intent = db
        .update_payment_intent(
            payment_data.payment_intent,
            payment_intent_update,
            storage_scheme,
        )
        .await
        .map_err(|error| error.to_not_found_response(errors::ApiErrorResponse::PaymentNotFound))?;

    Ok(payment_data)
}<|MERGE_RESOLUTION|>--- conflicted
+++ resolved
@@ -45,19 +45,15 @@
         payment_data.mandate_id = payment_data
             .mandate_id
             .or_else(|| router_data.request.mandate_id.clone());
-<<<<<<< HEAD
-
-        payment_response_update_tracker(db, payment_id, payment_data, Some(router_data)).await
-=======
-        Ok(payment_response_ut(
+      
+        payment_response_update_tracker(
             db,
             payment_id,
             payment_data,
             Some(router_data),
             storage_scheme,
         )
-        .await?)
->>>>>>> 9710af1e
+        .await
     }
 }
 
@@ -76,11 +72,7 @@
     where
         F: 'b + Send,
     {
-<<<<<<< HEAD
-        payment_response_update_tracker(db, payment_id, payment_data, response).await
-=======
-        Ok(payment_response_ut(db, payment_id, payment_data, response, storage_scheme).await?)
->>>>>>> 9710af1e
+        payment_response_update_tracker(db, payment_id, payment_data, response, storage_scheme).await
     }
 }
 
@@ -101,11 +93,7 @@
     where
         F: 'b + Send,
     {
-<<<<<<< HEAD
-        payment_response_update_tracker(db, payment_id, payment_data, response).await
-=======
-        Ok(payment_response_ut(db, payment_id, payment_data, response, storage_scheme).await?)
->>>>>>> 9710af1e
+        payment_response_update_tracker(db, payment_id, payment_data, response, storage_scheme).await
     }
 }
 
@@ -124,10 +112,7 @@
     where
         F: 'b + Send,
     {
-<<<<<<< HEAD
-        payment_response_update_tracker(db, payment_id, payment_data, response).await
-=======
-        Ok(payment_response_ut(db, payment_id, payment_data, response, storage_scheme).await?)
+         payment_response_update_tracker(db, payment_id, payment_data, response, storage_scheme).await
     }
 }
 
@@ -146,8 +131,7 @@
     where
         F: 'b + Send,
     {
-        Ok(payment_response_ut(db, payment_id, payment_data, response, storage_scheme).await?)
->>>>>>> 9710af1e
+        payment_response_update_tracker(db, payment_id, payment_data, response, storage_scheme).await
     }
 }
 
@@ -210,7 +194,6 @@
         },
     };
 
-<<<<<<< HEAD
     payment_data.payment_attempt = match payment_attempt_update {
         Some(payment_attempt_update) => db
             .update_payment_attempt(payment_data.payment_attempt, payment_attempt_update)
@@ -228,49 +211,6 @@
             .map_err(|error| {
                 error.to_not_found_response(errors::ApiErrorResponse::PaymentNotFound)
             })?,
-=======
-    payment_data.payment_attempt = db
-        .update_payment_attempt(
-            payment_data.payment_attempt,
-            payment_attempt_update,
-            storage_scheme,
-        )
-        .await
-        .map_err(|error| error.to_not_found_response(errors::ApiErrorResponse::PaymentNotFound))?;
-
-    payment_data.connector_response = match connector_response_data {
-        Some(connector_response) => {
-            let authentication_data = connector_response
-                .redirection_data
-                .map(|data| utils::Encode::<RedirectForm>::encode_to_value(&data))
-                .transpose()
-                .change_context(errors::ApiErrorResponse::InternalServerError)
-                .attach_printable("Could not parse the connector response")?;
-
-            let connector_response_update = storage::ConnectorResponseUpdate::ResponseUpdate {
-                connector_transaction_id: Some(
-                    connector_response
-                        .resource_id
-                        .get_connector_transaction_id()
-                        .change_context(errors::ApiErrorResponse::ResourceIdNotFound)?,
-                ),
-                authentication_data,
-                encoded_data: payment_data.connector_response.encoded_data.clone(),
-            };
-
-            db.update_connector_response(
-                payment_data.connector_response,
-                connector_response_update,
-                storage_scheme,
-            )
-            .await
-            .map_err(|error| {
-                error.to_not_found_response(errors::ApiErrorResponse::PaymentNotFound)
-            })?
-        }
->>>>>>> 9710af1e
-        None => payment_data.connector_response,
-    };
 
     let payment_intent_update = match router_data.response {
         Err(_) => storage::PaymentIntentUpdate::PGStatusUpdate {
