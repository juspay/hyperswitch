use async_trait::async_trait;
use common_utils::fp_utils;
use error_stack::ResultExt;
use router_derive;

use super::{Operation, PostUpdateTracker};
use crate::{
    core::{
        errors::{self, RouterResult, StorageErrorExt},
        payments::PaymentData,
    },
    db::StorageInterface,
    routes::metrics,
    services::RedirectForm,
    types::{
        self, api,
        storage::{self, enums},
        transformers::ForeignInto,
    },
    utils,
};

#[derive(Debug, Clone, Copy, router_derive::PaymentOperation)]
#[operation(
    ops = "post_tracker",
    flow = "syncdata,authorizedata,canceldata,capturedata,completeauthorizedata,verifydata,sessiondata"
)]
pub struct PaymentResponse;

#[async_trait]
impl<F: Clone> PostUpdateTracker<F, PaymentData<F>, types::PaymentsAuthorizeData>
    for PaymentResponse
{
    async fn update_tracker<'b>(
        &'b self,
        db: &dyn StorageInterface,
        payment_id: &api::PaymentIdType,
        mut payment_data: PaymentData<F>,
        router_data: types::RouterData<
            F,
            types::PaymentsAuthorizeData,
            types::PaymentsResponseData,
        >,
        storage_scheme: enums::MerchantStorageScheme,
    ) -> RouterResult<PaymentData<F>>
    where
        F: 'b + Send,
    {
        payment_data.mandate_id = payment_data
            .mandate_id
            .or_else(|| router_data.request.mandate_id.clone());

        let router_response = router_data.response.clone();
        let connector = router_data.connector.clone();

        payment_data = payment_response_update_tracker(
            db,
            payment_id,
            payment_data,
            router_data,
            storage_scheme,
        )
        .await?;

        router_response.map(|_| ()).or_else(|error_response| {
            fp_utils::when(!(200..300).contains(&error_response.status_code), || {
                Err(errors::ApiErrorResponse::ExternalConnectorError {
                    code: error_response.code,
                    message: error_response.message,
                    connector,
                    status_code: error_response.status_code,
                    reason: error_response.reason,
                })
            })
        })?;

        Ok(payment_data)
    }
}

#[async_trait]
impl<F: Clone> PostUpdateTracker<F, PaymentData<F>, types::PaymentsSyncData> for PaymentResponse {
    async fn update_tracker<'b>(
        &'b self,
        db: &dyn StorageInterface,
        payment_id: &api::PaymentIdType,
        payment_data: PaymentData<F>,
        router_data: types::RouterData<F, types::PaymentsSyncData, types::PaymentsResponseData>,
        storage_scheme: enums::MerchantStorageScheme,
    ) -> RouterResult<PaymentData<F>>
    where
        F: 'b + Send,
    {
        payment_response_update_tracker(db, payment_id, payment_data, router_data, storage_scheme)
            .await
    }
}

#[async_trait]
impl<F: Clone> PostUpdateTracker<F, PaymentData<F>, types::PaymentsSessionData>
    for PaymentResponse
{
    async fn update_tracker<'b>(
        &'b self,
        db: &dyn StorageInterface,
        payment_id: &api::PaymentIdType,
        mut payment_data: PaymentData<F>,
        router_data: types::RouterData<F, types::PaymentsSessionData, types::PaymentsResponseData>,
        storage_scheme: enums::MerchantStorageScheme,
    ) -> RouterResult<PaymentData<F>>
    where
        F: 'b + Send,
    {
        let router_response = router_data.response.clone();
        let connector = router_data.connector.clone();

        payment_data = payment_response_update_tracker(
            db,
            payment_id,
            payment_data,
            router_data,
            storage_scheme,
        )
        .await?;

        router_response.map_err(|error_response| {
            errors::ApiErrorResponse::ExternalConnectorError {
                message: error_response.message,
                code: error_response.code,
                status_code: error_response.status_code,
                reason: error_response.reason,
                connector,
            }
        })?;

        Ok(payment_data)
    }
}

#[async_trait]
impl<F: Clone> PostUpdateTracker<F, PaymentData<F>, types::PaymentsCaptureData>
    for PaymentResponse
{
    async fn update_tracker<'b>(
        &'b self,
        db: &dyn StorageInterface,
        payment_id: &api::PaymentIdType,
        mut payment_data: PaymentData<F>,
        router_data: types::RouterData<F, types::PaymentsCaptureData, types::PaymentsResponseData>,
        storage_scheme: enums::MerchantStorageScheme,
    ) -> RouterResult<PaymentData<F>>
    where
        F: 'b + Send,
    {
        let router_response = router_data.response.clone();
        let connector = router_data.connector.clone();

        payment_data = payment_response_update_tracker(
            db,
            payment_id,
            payment_data,
            router_data,
            storage_scheme,
        )
        .await?;

        router_response.map_err(|error_response| {
            errors::ApiErrorResponse::ExternalConnectorError {
                message: error_response.message,
                code: error_response.code,
                status_code: error_response.status_code,
                reason: error_response.reason,
                connector,
            }
        })?;

        Ok(payment_data)
    }
}

#[async_trait]
impl<F: Clone> PostUpdateTracker<F, PaymentData<F>, types::PaymentsCancelData> for PaymentResponse {
    async fn update_tracker<'b>(
        &'b self,
        db: &dyn StorageInterface,
        payment_id: &api::PaymentIdType,
        mut payment_data: PaymentData<F>,
        router_data: types::RouterData<F, types::PaymentsCancelData, types::PaymentsResponseData>,

        storage_scheme: enums::MerchantStorageScheme,
    ) -> RouterResult<PaymentData<F>>
    where
        F: 'b + Send,
    {
        let router_response = router_data.response.clone();
        let connector = router_data.connector.clone();

        payment_data = payment_response_update_tracker(
            db,
            payment_id,
            payment_data,
            router_data,
            storage_scheme,
        )
        .await?;

        router_response.map_err(|error_response| {
            errors::ApiErrorResponse::ExternalConnectorError {
                message: error_response.message,
                code: error_response.code,
                status_code: error_response.status_code,
                reason: error_response.reason,
                connector,
            }
        })?;

        Ok(payment_data)
    }
}

#[async_trait]
impl<F: Clone> PostUpdateTracker<F, PaymentData<F>, types::VerifyRequestData> for PaymentResponse {
    async fn update_tracker<'b>(
        &'b self,
        db: &dyn StorageInterface,
        payment_id: &api::PaymentIdType,
        mut payment_data: PaymentData<F>,
        router_data: types::RouterData<F, types::VerifyRequestData, types::PaymentsResponseData>,

        storage_scheme: enums::MerchantStorageScheme,
    ) -> RouterResult<PaymentData<F>>
    where
        F: 'b + Send,
    {
        payment_data.mandate_id = payment_data.mandate_id.or_else(|| {
            router_data.request.mandate_id.clone()
            // .map(api_models::payments::MandateIds::new)
        });

        let router_response = router_data.response.clone();
        let connector = router_data.connector.clone();

        payment_data = payment_response_update_tracker(
            db,
            payment_id,
            payment_data,
            router_data,
            storage_scheme,
        )
        .await?;

        router_response.map_err(|error_response| {
            errors::ApiErrorResponse::ExternalConnectorError {
                message: error_response.message,
                code: error_response.code,
                status_code: error_response.status_code,
                reason: error_response.reason,
                connector,
            }
        })?;

        Ok(payment_data)
    }
}

#[async_trait]
impl<F: Clone> PostUpdateTracker<F, PaymentData<F>, types::CompleteAuthorizeData>
    for PaymentResponse
{
    async fn update_tracker<'b>(
        &'b self,
        db: &dyn StorageInterface,
        payment_id: &api::PaymentIdType,
        payment_data: PaymentData<F>,
        response: types::RouterData<F, types::CompleteAuthorizeData, types::PaymentsResponseData>,
        storage_scheme: enums::MerchantStorageScheme,
    ) -> RouterResult<PaymentData<F>>
    where
        F: 'b + Send,
    {
        payment_response_update_tracker(db, payment_id, payment_data, response, storage_scheme)
            .await
    }
}

async fn payment_response_update_tracker<F: Clone, T>(
    db: &dyn StorageInterface,
    _payment_id: &api::PaymentIdType,
    mut payment_data: PaymentData<F>,
    router_data: types::RouterData<F, T, types::PaymentsResponseData>,
    storage_scheme: enums::MerchantStorageScheme,
) -> RouterResult<PaymentData<F>> {
    let (payment_attempt_update, connector_response_update) = match router_data.response.clone() {
        Err(err) => (
            Some(storage::PaymentAttemptUpdate::ErrorUpdate {
                connector: None,
                status: storage::enums::AttemptStatus::Failure,
                error_message: Some(err.message),
                error_code: Some(err.code),
            }),
            Some(storage::ConnectorResponseUpdate::ErrorUpdate {
                connector_name: Some(router_data.connector.clone()),
            }),
        ),
        Ok(payments_response) => match payments_response {
            types::PaymentsResponseData::TransactionResponse {
                resource_id,
                redirection_data,
                connector_metadata,
                ..
            } => {
                let connector_transaction_id = match resource_id {
                    types::ResponseId::NoResponseId => None,
                    types::ResponseId::ConnectorTransactionId(id)
                    | types::ResponseId::EncodedData(id) => Some(id),
                };

                let encoded_data = payment_data.connector_response.encoded_data.clone();
                let connector_name = router_data.connector.clone();

                let authentication_data = redirection_data
                    .map(|data| utils::Encode::<RedirectForm>::encode_to_value(&data))
                    .transpose()
                    .change_context(errors::ApiErrorResponse::InternalServerError)
                    .attach_printable("Could not parse the connector response")?;

<<<<<<< HEAD
                // incase of success, update error code and error message
                let error_status = if router_data.status == enums::AttemptStatus::Charged {
                    Some(String::default())
                } else {
                    None
                };
=======
                if router_data.status == enums::AttemptStatus::Charged {
                    metrics::SUCCESSFUL_PAYMENT.add(&metrics::CONTEXT, 1, &[]);
                }
>>>>>>> 6ad518f3

                let payment_attempt_update = storage::PaymentAttemptUpdate::ResponseUpdate {
                    status: router_data.status,
                    connector: None,
                    connector_transaction_id: connector_transaction_id.clone(),
                    authentication_type: None,
                    payment_method_id: Some(router_data.payment_method_id),
                    mandate_id: payment_data
                        .mandate_id
                        .clone()
                        .map(|mandate| mandate.mandate_id),
                    connector_metadata,
                    error_code: error_status.clone(),
                    error_message: error_status,
                };

                let connector_response_update = storage::ConnectorResponseUpdate::ResponseUpdate {
                    connector_transaction_id,
                    authentication_data,
                    encoded_data,
                    connector_name: Some(connector_name),
                };

                (
                    Some(payment_attempt_update),
                    Some(connector_response_update),
                )
            }
            types::PaymentsResponseData::TransactionUnresolvedResponse {
                resource_id,
                reason,
            } => {
                let connector_transaction_id = match resource_id {
                    types::ResponseId::NoResponseId => None,
                    types::ResponseId::ConnectorTransactionId(id)
                    | types::ResponseId::EncodedData(id) => Some(id),
                };
                (
                    Some(storage::PaymentAttemptUpdate::UnresolvedResponseUpdate {
                        status: router_data.status,
                        connector: Some(router_data.connector),
                        connector_transaction_id: connector_transaction_id.clone(),
                        payment_method_id: Some(router_data.payment_method_id),
                        error_code: reason.clone().map(|cd| cd.code),
                        error_message: reason.map(|cd| cd.message),
                    }),
                    None,
                )
            }
            types::PaymentsResponseData::SessionResponse { .. } => (None, None),
            types::PaymentsResponseData::SessionTokenResponse { .. } => (None, None),
        },
    };

    payment_data.payment_attempt = match payment_attempt_update {
        Some(payment_attempt_update) => db
            .update_payment_attempt_with_attempt_id(
                payment_data.payment_attempt,
                payment_attempt_update,
                storage_scheme,
            )
            .await
            .map_err(|error| {
                error.to_not_found_response(errors::ApiErrorResponse::PaymentNotFound)
            })?,
        None => payment_data.payment_attempt,
    };

    payment_data.connector_response = match connector_response_update {
        Some(connector_response_update) => db
            .update_connector_response(
                payment_data.connector_response,
                connector_response_update,
                storage_scheme,
            )
            .await
            .map_err(|error| {
                error.to_not_found_response(errors::ApiErrorResponse::PaymentNotFound)
            })?,
        None => payment_data.connector_response,
    };

    let amount_captured = router_data.amount_captured.or_else(|| {
        if router_data.status == enums::AttemptStatus::Charged {
            Some(payment_data.payment_intent.amount)
        } else {
            None
        }
    });
    let payment_intent_update = match router_data.response {
        Err(_) => storage::PaymentIntentUpdate::PGStatusUpdate {
            status: enums::IntentStatus::Failed,
        },
        Ok(_) => storage::PaymentIntentUpdate::ResponseUpdate {
            status: router_data.status.foreign_into(),
            return_url: router_data.return_url.clone(),
            amount_captured,
        },
    };

    payment_data.payment_intent = db
        .update_payment_intent(
            payment_data.payment_intent,
            payment_intent_update,
            storage_scheme,
        )
        .await
        .map_err(|error| error.to_not_found_response(errors::ApiErrorResponse::PaymentNotFound))?;

    Ok(payment_data)
}<|MERGE_RESOLUTION|>--- conflicted
+++ resolved
@@ -324,18 +324,16 @@
                     .change_context(errors::ApiErrorResponse::InternalServerError)
                     .attach_printable("Could not parse the connector response")?;
 
-<<<<<<< HEAD
                 // incase of success, update error code and error message
                 let error_status = if router_data.status == enums::AttemptStatus::Charged {
                     Some(String::default())
                 } else {
                     None
                 };
-=======
+                
                 if router_data.status == enums::AttemptStatus::Charged {
                     metrics::SUCCESSFUL_PAYMENT.add(&metrics::CONTEXT, 1, &[]);
                 }
->>>>>>> 6ad518f3
 
                 let payment_attempt_update = storage::PaymentAttemptUpdate::ResponseUpdate {
                     status: router_data.status,
@@ -376,7 +374,7 @@
                 (
                     Some(storage::PaymentAttemptUpdate::UnresolvedResponseUpdate {
                         status: router_data.status,
-                        connector: Some(router_data.connector),
+                        connector: None,
                         connector_transaction_id: connector_transaction_id.clone(),
                         payment_method_id: Some(router_data.payment_method_id),
                         error_code: reason.clone().map(|cd| cd.code),
