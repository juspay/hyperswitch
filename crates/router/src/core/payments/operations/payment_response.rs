use std::collections::HashMap;

use api_models::payments::{ConnectorMandateReferenceId, MandateReferenceId};
#[cfg(feature = "dynamic_routing")]
use api_models::routing::RoutableConnectorChoice;
use async_trait::async_trait;
use common_enums::AuthorizationStatus;
#[cfg(all(feature = "v1", feature = "dynamic_routing"))]
use common_utils::ext_traits::ValueExt;
use common_utils::{
    ext_traits::{AsyncExt, Encode},
    types::{keymanager::KeyManagerState, ConnectorTransactionId, MinorUnit},
};
use error_stack::{report, ResultExt};
use futures::FutureExt;
use hyperswitch_domain_models::payments::payment_attempt::PaymentAttempt;
#[cfg(feature = "v2")]
use hyperswitch_domain_models::payments::{
    PaymentConfirmData, PaymentIntentData, PaymentStatusData,
};
use router_derive;
use router_env::{instrument, logger, tracing};
use storage_impl::DataModelExt;
use tracing_futures::Instrument;

use super::{Operation, OperationSessionSetters, PostUpdateTracker};
#[cfg(all(feature = "v1", feature = "dynamic_routing"))]
use crate::core::routing::helpers as routing_helpers;
#[cfg(feature = "v2")]
use crate::utils::OptionExt;
use crate::{
    connector::utils::PaymentResponseRouterData,
    consts,
    core::{
        card_testing_guard::utils as card_testing_guard_utils,
        errors::{self, CustomResult, RouterResult, StorageErrorExt},
        mandate,
        payment_methods::{self, cards::create_encrypted_data},
        payments::{
            helpers::{
                self as payments_helpers,
                update_additional_payment_data_with_connector_response_pm_data,
            },
            tokenization,
            types::MultipleCaptureData,
            PaymentData, PaymentMethodChecker,
        },
        utils as core_utils,
    },
    routes::{metrics, SessionState},
    types::{
        self, domain,
        storage::{self, enums},
        transformers::{ForeignFrom, ForeignTryFrom},
        CaptureSyncResponse, ErrorResponse,
    },
    utils,
};

#[cfg(feature = "v1")]
#[derive(Debug, Clone, Copy, router_derive::PaymentOperation)]
#[operation(
    operations = "post_update_tracker",
    flow = "sync_data, cancel_data, authorize_data, capture_data, complete_authorize_data, approve_data, reject_data, setup_mandate_data, session_data,incremental_authorization_data, sdk_session_update_data, post_session_tokens_data, update_metadata_data, cancel_post_capture_data"
)]
pub struct PaymentResponse;

#[cfg(feature = "v2")]
#[derive(Debug, Clone, Copy)]
pub struct PaymentResponse;

#[cfg(feature = "v1")]
#[async_trait]
impl<F: Send + Clone> PostUpdateTracker<F, PaymentData<F>, types::PaymentsAuthorizeData>
    for PaymentResponse
{
    async fn update_tracker<'b>(
        &'b self,
        db: &'b SessionState,
        mut payment_data: PaymentData<F>,
        router_data: types::RouterData<
            F,
            types::PaymentsAuthorizeData,
            types::PaymentsResponseData,
        >,
        key_store: &domain::MerchantKeyStore,
        storage_scheme: enums::MerchantStorageScheme,
        locale: &Option<String>,
        #[cfg(all(feature = "v1", feature = "dynamic_routing"))] routable_connector: Vec<
            RoutableConnectorChoice,
        >,
        #[cfg(all(feature = "v1", feature = "dynamic_routing"))] business_profile: &domain::Profile,
    ) -> RouterResult<PaymentData<F>>
    where
        F: 'b,
    {
        payment_data.mandate_id = payment_data
            .mandate_id
            .or_else(|| router_data.request.mandate_id.clone());

        // update setup_future_usage incase it is downgraded to on-session
        payment_data.payment_attempt.setup_future_usage_applied =
            router_data.request.setup_future_usage;

        payment_data = Box::pin(payment_response_update_tracker(
            db,
            payment_data,
            router_data,
            key_store,
            storage_scheme,
            locale,
            #[cfg(all(feature = "v1", feature = "dynamic_routing"))]
            routable_connector,
            #[cfg(all(feature = "v1", feature = "dynamic_routing"))]
            business_profile,
        ))
        .await?;

        Ok(payment_data)
    }

    #[cfg(feature = "v2")]
    async fn save_pm_and_mandate<'b>(
        &self,
        state: &SessionState,
        resp: &types::RouterData<F, types::PaymentsAuthorizeData, types::PaymentsResponseData>,
        merchant_context: &domain::MerchantContext,
        payment_data: &mut PaymentData<F>,
        business_profile: &domain::Profile,
    ) -> CustomResult<(), errors::ApiErrorResponse>
    where
        F: 'b + Clone + Send + Sync,
    {
        todo!()
    }

    #[cfg(feature = "v1")]
    async fn save_pm_and_mandate<'b>(
        &self,
        state: &SessionState,
        resp: &types::RouterData<F, types::PaymentsAuthorizeData, types::PaymentsResponseData>,
        merchant_context: &domain::MerchantContext,
        payment_data: &mut PaymentData<F>,
        business_profile: &domain::Profile,
    ) -> CustomResult<(), errors::ApiErrorResponse>
    where
        F: 'b + Clone + Send + Sync,
    {
        let customer_id = payment_data.payment_intent.customer_id.clone();
        let save_payment_data = tokenization::SavePaymentMethodData::from(resp);
        let payment_method_billing_address = payment_data.address.get_payment_method_billing();

        let connector_name = payment_data
            .payment_attempt
            .connector
            .clone()
            .ok_or_else(|| {
                logger::error!("Missing required Param connector_name");
                errors::ApiErrorResponse::MissingRequiredField {
                    field_name: "connector_name",
                }
            })?;
        let merchant_connector_id = payment_data.payment_attempt.merchant_connector_id.clone();
        let billing_name = resp
            .address
            .get_payment_method_billing()
            .and_then(|billing_details| billing_details.address.as_ref())
            .and_then(|address| address.get_optional_full_name());
        let mut should_avoid_saving = false;
        let vault_operation = payment_data.vault_operation.clone();
        let payment_method_info = payment_data.payment_method_info.clone();

        if let Some(payment_method_info) = &payment_data.payment_method_info {
            if payment_data.payment_intent.off_session.is_none() && resp.response.is_ok() {
                should_avoid_saving = resp.request.payment_method_type
                    == Some(enums::PaymentMethodType::ApplePay)
                    || resp.request.payment_method_type
                        == Some(enums::PaymentMethodType::GooglePay);
                payment_methods::cards::update_last_used_at(
                    payment_method_info,
                    state,
                    merchant_context.get_merchant_account().storage_scheme,
                    merchant_context.get_merchant_key_store(),
                )
                .await
                .map_err(|e| {
                    logger::error!("Failed to update last used at: {:?}", e);
                })
                .ok();
            }
        };
        let connector_mandate_reference_id = payment_data
            .payment_attempt
            .connector_mandate_detail
            .as_ref()
            .map(|detail| ConnectorMandateReferenceId::foreign_from(detail.clone()));
        let save_payment_call_future = Box::pin(tokenization::save_payment_method(
            state,
            connector_name.clone(),
            save_payment_data,
            customer_id.clone(),
            merchant_context,
            resp.request.payment_method_type,
            billing_name.clone(),
            payment_method_billing_address,
            business_profile,
            connector_mandate_reference_id.clone(),
            merchant_connector_id.clone(),
            vault_operation.clone(),
            payment_method_info.clone(),
        ));

        let is_connector_mandate = resp.request.customer_acceptance.is_some()
            && matches!(
                resp.request.setup_future_usage,
                Some(enums::FutureUsage::OffSession)
            );

        let is_legacy_mandate = resp.request.setup_mandate_details.is_some()
            && matches!(
                resp.request.setup_future_usage,
                Some(enums::FutureUsage::OffSession)
            );
        let storage_scheme = merchant_context.get_merchant_account().storage_scheme;
        if is_legacy_mandate {
            // Mandate is created on the application side and at the connector.
            let tokenization::SavePaymentMethodDataResponse {
                payment_method_id, ..
            } = save_payment_call_future.await?;

            let mandate_id = mandate::mandate_procedure(
                state,
                resp,
                &customer_id.clone(),
                payment_method_id.clone(),
                merchant_connector_id.clone(),
                merchant_context.get_merchant_account().storage_scheme,
                payment_data.payment_intent.get_id(),
            )
            .await?;
            payment_data.payment_attempt.payment_method_id = payment_method_id;
            payment_data.payment_attempt.mandate_id = mandate_id;

            Ok(())
        } else if is_connector_mandate {
            // The mandate is created on connector's end.
            let tokenization::SavePaymentMethodDataResponse {
                payment_method_id,
                connector_mandate_reference_id,
                ..
            } = save_payment_call_future.await?;
            payment_data.payment_method_info = if let Some(payment_method_id) = &payment_method_id {
                match state
                    .store
                    .find_payment_method(
                        &(state.into()),
                        merchant_context.get_merchant_key_store(),
                        payment_method_id,
                        storage_scheme,
                    )
                    .await
                {
                    Ok(payment_method) => Some(payment_method),
                    Err(error) => {
                        if error.current_context().is_db_not_found() {
                            logger::info!("Payment Method not found in db {:?}", error);
                            None
                        } else {
                            Err(error)
                                .change_context(errors::ApiErrorResponse::InternalServerError)
                                .attach_printable("Error retrieving payment method from db")
                                .map_err(|err| logger::error!(payment_method_retrieve=?err))
                                .ok()
                        }
                    }
                }
            } else {
                None
            };
            payment_data.payment_attempt.payment_method_id = payment_method_id;
            payment_data.payment_attempt.connector_mandate_detail = connector_mandate_reference_id
                .clone()
                .map(ForeignFrom::foreign_from);
            payment_data.set_mandate_id(api_models::payments::MandateIds {
                mandate_id: None,
                mandate_reference_id: connector_mandate_reference_id.map(|connector_mandate_id| {
                    MandateReferenceId::ConnectorMandateId(connector_mandate_id)
                }),
            });
            Ok(())
        } else if should_avoid_saving {
            if let Some(pm_info) = &payment_data.payment_method_info {
                payment_data.payment_attempt.payment_method_id = Some(pm_info.get_id().clone());
            };
            Ok(())
        } else {
            // Save card flow
            let save_payment_data = tokenization::SavePaymentMethodData::from(resp);
            let state = state.clone();
            let customer_id = payment_data.payment_intent.customer_id.clone();
            let payment_attempt = payment_data.payment_attempt.clone();

            let business_profile = business_profile.clone();
            let payment_method_type = resp.request.payment_method_type;
            let payment_method_billing_address = payment_method_billing_address.cloned();

            let cloned_merchant_context = merchant_context.clone();
            logger::info!("Call to save_payment_method in locker");
            let _task_handle = tokio::spawn(
                async move {
                    logger::info!("Starting async call to save_payment_method in locker");

                    let result = Box::pin(tokenization::save_payment_method(
                        &state,
                        connector_name,
                        save_payment_data,
                        customer_id,
                        &cloned_merchant_context,
                        payment_method_type,
                        billing_name,
                        payment_method_billing_address.as_ref(),
                        &business_profile,
                        connector_mandate_reference_id,
                        merchant_connector_id.clone(),
                        vault_operation.clone(),
                        payment_method_info.clone(),
                    ))
                    .await;

                    if let Err(err) = result {
                        logger::error!("Asynchronously saving card in locker failed : {:?}", err);
                    } else if let Ok(tokenization::SavePaymentMethodDataResponse {
                        payment_method_id,
                        ..
                    }) = result
                    {
                        let payment_attempt_update =
                            storage::PaymentAttemptUpdate::PaymentMethodDetailsUpdate {
                                payment_method_id,
                                updated_by: storage_scheme.clone().to_string(),
                            };

                        #[cfg(feature = "v1")]
                        let respond = state
                            .store
                            .update_payment_attempt_with_attempt_id(
                                payment_attempt,
                                payment_attempt_update,
                                storage_scheme,
                            )
                            .await;

                        #[cfg(feature = "v2")]
                        let respond = state
                            .store
                            .update_payment_attempt_with_attempt_id(
                                &(&state).into(),
                                &key_store,
                                payment_attempt,
                                payment_attempt_update,
                                storage_scheme,
                            )
                            .await;

                        if let Err(err) = respond {
                            logger::error!("Error updating payment attempt: {:?}", err);
                        };
                    }
                }
                .in_current_span(),
            );
            Ok(())
        }
    }
}

#[cfg(feature = "v1")]
#[async_trait]
impl<F: Clone> PostUpdateTracker<F, PaymentData<F>, types::PaymentsIncrementalAuthorizationData>
    for PaymentResponse
{
    async fn update_tracker<'b>(
        &'b self,
        state: &'b SessionState,
        mut payment_data: PaymentData<F>,
        router_data: types::RouterData<
            F,
            types::PaymentsIncrementalAuthorizationData,
            types::PaymentsResponseData,
        >,
        key_store: &domain::MerchantKeyStore,
        storage_scheme: enums::MerchantStorageScheme,
        _locale: &Option<String>,
        #[cfg(all(feature = "v1", feature = "dynamic_routing"))] _routable_connector: Vec<
            RoutableConnectorChoice,
        >,
        #[cfg(all(feature = "v1", feature = "dynamic_routing"))]
        _business_profile: &domain::Profile,
    ) -> RouterResult<PaymentData<F>>
    where
        F: 'b + Send,
    {
        let incremental_authorization_details = payment_data
            .incremental_authorization_details
            .clone()
            .ok_or_else(|| {
                report!(errors::ApiErrorResponse::InternalServerError)
                    .attach_printable("missing incremental_authorization_details in payment_data")
            })?;
        // Update payment_intent and payment_attempt 'amount' if incremental_authorization is successful
        let (option_payment_attempt_update, option_payment_intent_update) = match router_data
            .response
            .clone()
        {
            Err(_) => (None, None),
            Ok(types::PaymentsResponseData::IncrementalAuthorizationResponse {
                status, ..
            }) => {
                if status == AuthorizationStatus::Success {
                    (
                        Some(
                            storage::PaymentAttemptUpdate::IncrementalAuthorizationAmountUpdate {
                                net_amount: hyperswitch_domain_models::payments::payment_attempt::NetAmount::new(
                                    incremental_authorization_details.total_amount,
                                    None,
                                    None,
                                    None,
                                    None,
                                ),
                                amount_capturable: incremental_authorization_details.total_amount,
                            },
                        ),
                        Some(
                            storage::PaymentIntentUpdate::IncrementalAuthorizationAmountUpdate {
                                amount: incremental_authorization_details.total_amount,
                            },
                        ),
                    )
                } else {
                    (None, None)
                }
            }
            _ => Err(errors::ApiErrorResponse::InternalServerError)
                .attach_printable("unexpected response in incremental_authorization flow")?,
        };
        //payment_attempt update
        if let Some(payment_attempt_update) = option_payment_attempt_update {
            #[cfg(feature = "v1")]
            {
                payment_data.payment_attempt = state
                    .store
                    .update_payment_attempt_with_attempt_id(
                        payment_data.payment_attempt.clone(),
                        payment_attempt_update,
                        storage_scheme,
                    )
                    .await
                    .to_not_found_response(errors::ApiErrorResponse::PaymentNotFound)?;
            }

            #[cfg(feature = "v2")]
            {
                payment_data.payment_attempt = state
                    .store
                    .update_payment_attempt_with_attempt_id(
                        &state.into(),
                        key_store,
                        payment_data.payment_attempt.clone(),
                        payment_attempt_update,
                        storage_scheme,
                    )
                    .await
                    .to_not_found_response(errors::ApiErrorResponse::PaymentNotFound)?;
            }
        }
        // payment_intent update
        if let Some(payment_intent_update) = option_payment_intent_update {
            payment_data.payment_intent = state
                .store
                .update_payment_intent(
                    &state.into(),
                    payment_data.payment_intent.clone(),
                    payment_intent_update,
                    key_store,
                    storage_scheme,
                )
                .await
                .to_not_found_response(errors::ApiErrorResponse::PaymentNotFound)?;
        }
        // Update the status of authorization record
        let authorization_update = match &router_data.response {
            Err(res) => Ok(storage::AuthorizationUpdate::StatusUpdate {
                status: AuthorizationStatus::Failure,
                error_code: Some(res.code.clone()),
                error_message: Some(res.message.clone()),
                connector_authorization_id: None,
            }),
            Ok(types::PaymentsResponseData::IncrementalAuthorizationResponse {
                status,
                error_code,
                error_message,
                connector_authorization_id,
            }) => Ok(storage::AuthorizationUpdate::StatusUpdate {
                status: status.clone(),
                error_code: error_code.clone(),
                error_message: error_message.clone(),
                connector_authorization_id: connector_authorization_id.clone(),
            }),
            Ok(_) => Err(errors::ApiErrorResponse::InternalServerError)
                .attach_printable("unexpected response in incremental_authorization flow"),
        }?;
        let authorization_id = incremental_authorization_details
            .authorization_id
            .clone()
            .ok_or(
                report!(errors::ApiErrorResponse::InternalServerError).attach_printable(
                    "missing authorization_id in incremental_authorization_details in payment_data",
                ),
            )?;
        state
            .store
            .update_authorization_by_merchant_id_authorization_id(
                router_data.merchant_id.clone(),
                authorization_id,
                authorization_update,
            )
            .await
            .to_not_found_response(errors::ApiErrorResponse::InternalServerError)
            .attach_printable("failed while updating authorization")?;
        //Fetch all the authorizations of the payment and send in incremental authorization response
        let authorizations = state
            .store
            .find_all_authorizations_by_merchant_id_payment_id(
                &router_data.merchant_id,
                payment_data.payment_intent.get_id(),
            )
            .await
            .to_not_found_response(errors::ApiErrorResponse::InternalServerError)
            .attach_printable("failed while retrieving authorizations")?;
        payment_data.authorizations = authorizations;
        Ok(payment_data)
    }
}

#[cfg(feature = "v1")]
#[async_trait]
impl<F: Clone> PostUpdateTracker<F, PaymentData<F>, types::PaymentsSyncData> for PaymentResponse {
    async fn update_tracker<'b>(
        &'b self,
        db: &'b SessionState,
        payment_data: PaymentData<F>,
        router_data: types::RouterData<F, types::PaymentsSyncData, types::PaymentsResponseData>,
        key_store: &domain::MerchantKeyStore,
        storage_scheme: enums::MerchantStorageScheme,
        locale: &Option<String>,
        #[cfg(all(feature = "v1", feature = "dynamic_routing"))] routable_connector: Vec<
            RoutableConnectorChoice,
        >,
        #[cfg(all(feature = "v1", feature = "dynamic_routing"))] business_profile: &domain::Profile,
    ) -> RouterResult<PaymentData<F>>
    where
        F: 'b + Send,
    {
        Box::pin(payment_response_update_tracker(
            db,
            payment_data,
            router_data,
            key_store,
            storage_scheme,
            locale,
            #[cfg(all(feature = "v1", feature = "dynamic_routing"))]
            routable_connector,
            #[cfg(all(feature = "v1", feature = "dynamic_routing"))]
            business_profile,
        ))
        .await
    }

    async fn save_pm_and_mandate<'b>(
        &self,
        state: &SessionState,
        resp: &types::RouterData<F, types::PaymentsSyncData, types::PaymentsResponseData>,
        merchant_context: &domain::MerchantContext,
        payment_data: &mut PaymentData<F>,
        _business_profile: &domain::Profile,
    ) -> CustomResult<(), errors::ApiErrorResponse>
    where
        F: 'b + Clone + Send + Sync,
    {
        let (connector_mandate_id, mandate_metadata, connector_mandate_request_reference_id) = resp
            .response
            .clone()
            .ok()
            .and_then(|resp| {
                if let types::PaymentsResponseData::TransactionResponse {
                    mandate_reference, ..
                } = resp
                {
                    mandate_reference.map(|mandate_ref| {
                        (
                            mandate_ref.connector_mandate_id.clone(),
                            mandate_ref.mandate_metadata.clone(),
                            mandate_ref.connector_mandate_request_reference_id.clone(),
                        )
                    })
                } else {
                    None
                }
            })
            .unwrap_or((None, None, None));

        update_connector_mandate_details_for_the_flow(
            connector_mandate_id,
            mandate_metadata,
            connector_mandate_request_reference_id,
            payment_data,
        )?;

        update_payment_method_status_and_ntid(
            state,
            merchant_context.get_merchant_key_store(),
            payment_data,
            resp.status,
            resp.response.clone(),
            merchant_context.get_merchant_account().storage_scheme,
        )
        .await?;
        Ok(())
    }
}

#[cfg(feature = "v1")]
#[async_trait]
impl<F: Clone> PostUpdateTracker<F, PaymentData<F>, types::PaymentsSessionData>
    for PaymentResponse
{
    async fn update_tracker<'b>(
        &'b self,
        db: &'b SessionState,
        mut payment_data: PaymentData<F>,
        router_data: types::RouterData<F, types::PaymentsSessionData, types::PaymentsResponseData>,
        key_store: &domain::MerchantKeyStore,
        storage_scheme: enums::MerchantStorageScheme,
        locale: &Option<String>,
        #[cfg(all(feature = "v1", feature = "dynamic_routing"))] routable_connector: Vec<
            RoutableConnectorChoice,
        >,
        #[cfg(all(feature = "v1", feature = "dynamic_routing"))] business_profile: &domain::Profile,
    ) -> RouterResult<PaymentData<F>>
    where
        F: 'b + Send,
    {
        payment_data = Box::pin(payment_response_update_tracker(
            db,
            payment_data,
            router_data,
            key_store,
            storage_scheme,
            locale,
            #[cfg(all(feature = "v1", feature = "dynamic_routing"))]
            routable_connector,
            #[cfg(all(feature = "v1", feature = "dynamic_routing"))]
            business_profile,
        ))
        .await?;

        Ok(payment_data)
    }
}

#[cfg(feature = "v1")]
#[async_trait]
impl<F: Clone> PostUpdateTracker<F, PaymentData<F>, types::SdkPaymentsSessionUpdateData>
    for PaymentResponse
{
    async fn update_tracker<'b>(
        &'b self,
        db: &'b SessionState,
        mut payment_data: PaymentData<F>,
        router_data: types::RouterData<
            F,
            types::SdkPaymentsSessionUpdateData,
            types::PaymentsResponseData,
        >,
        key_store: &domain::MerchantKeyStore,
        storage_scheme: enums::MerchantStorageScheme,
        _locale: &Option<String>,
        #[cfg(feature = "dynamic_routing")] _routable_connector: Vec<RoutableConnectorChoice>,
        #[cfg(feature = "dynamic_routing")] _business_profile: &domain::Profile,
    ) -> RouterResult<PaymentData<F>>
    where
        F: 'b + Send,
    {
        let connector = payment_data
            .payment_attempt
            .connector
            .clone()
            .ok_or(errors::ApiErrorResponse::InternalServerError)
            .attach_printable("connector not found")?;

        let key_manager_state = db.into();

        // For PayPal, if we call TaxJar for tax calculation, we need to call the connector again to update the order amount so that we can confirm the updated amount and order details. Therefore, we will store the required changes in the database during the post_update_tracker call.
        if payment_data.should_update_in_post_update_tracker() {
            match router_data.response.clone() {
                Ok(types::PaymentsResponseData::PaymentResourceUpdateResponse { status }) => {
                    if status.is_success() {
                        let shipping_address = payment_data
                            .tax_data
                            .clone()
                            .map(|tax_data| tax_data.shipping_details);

                        let shipping_details = shipping_address
                            .clone()
                            .async_map(|shipping_details| {
                                create_encrypted_data(
                                    &key_manager_state,
                                    key_store,
                                    shipping_details,
                                )
                            })
                            .await
                            .transpose()
                            .change_context(errors::ApiErrorResponse::InternalServerError)
                            .attach_printable("Unable to encrypt shipping details")?;

                        let shipping_address =
                            payments_helpers::create_or_update_address_for_payment_by_request(
                                db,
                                shipping_address.map(From::from).as_ref(),
                                payment_data.payment_intent.shipping_address_id.as_deref(),
                                &payment_data.payment_intent.merchant_id,
                                payment_data.payment_intent.customer_id.as_ref(),
                                key_store,
                                &payment_data.payment_intent.payment_id,
                                storage_scheme,
                            )
                            .await?;

                        let payment_intent_update = hyperswitch_domain_models::payments::payment_intent::PaymentIntentUpdate::SessionResponseUpdate {
                    tax_details: payment_data.payment_intent.tax_details.clone().ok_or(errors::ApiErrorResponse::InternalServerError).attach_printable("payment_intent.tax_details not found")?,
                    shipping_address_id: shipping_address.map(|address| address.address_id),
                    updated_by: payment_data.payment_intent.updated_by.clone(),
                    shipping_details,
        };

                        let m_db = db.clone().store;
                        let payment_intent = payment_data.payment_intent.clone();
                        let key_manager_state: KeyManagerState = db.into();

                        let updated_payment_intent = m_db
                            .update_payment_intent(
                                &key_manager_state,
                                payment_intent,
                                payment_intent_update,
                                key_store,
                                storage_scheme,
                            )
                            .await
                            .to_not_found_response(errors::ApiErrorResponse::PaymentNotFound)?;

                        payment_data.payment_intent = updated_payment_intent;
                    } else {
                        router_data.response.map_err(|err| {
                            errors::ApiErrorResponse::ExternalConnectorError {
                                code: err.code,
                                message: err.message,
                                connector,
                                status_code: err.status_code,
                                reason: err.reason,
                            }
                        })?;
                    }
                }
                Err(err) => {
                    Err(errors::ApiErrorResponse::ExternalConnectorError {
                        code: err.code,
                        message: err.message,
                        connector,
                        status_code: err.status_code,
                        reason: err.reason,
                    })?;
                }
                _ => {
                    Err(errors::ApiErrorResponse::InternalServerError)
                        .attach_printable("Unexpected response in session_update flow")?;
                }
            }
        }

        Ok(payment_data)
    }
}

#[cfg(feature = "v1")]
#[async_trait]
impl<F: Clone> PostUpdateTracker<F, PaymentData<F>, types::PaymentsPostSessionTokensData>
    for PaymentResponse
{
    async fn update_tracker<'b>(
        &'b self,
        db: &'b SessionState,
        mut payment_data: PaymentData<F>,
        router_data: types::RouterData<
            F,
            types::PaymentsPostSessionTokensData,
            types::PaymentsResponseData,
        >,
        _key_store: &domain::MerchantKeyStore,
        storage_scheme: enums::MerchantStorageScheme,
        _locale: &Option<String>,
        #[cfg(all(feature = "v1", feature = "dynamic_routing"))] _routable_connector: Vec<
            RoutableConnectorChoice,
        >,
        #[cfg(all(feature = "v1", feature = "dynamic_routing"))]
        _business_profile: &domain::Profile,
    ) -> RouterResult<PaymentData<F>>
    where
        F: 'b + Send,
    {
        match router_data.response.clone() {
            Ok(types::PaymentsResponseData::TransactionResponse {
                connector_metadata, ..
            }) => {
                let m_db = db.clone().store;
                let payment_attempt_update =
                    storage::PaymentAttemptUpdate::PostSessionTokensUpdate {
                        updated_by: storage_scheme.clone().to_string(),
                        connector_metadata,
                    };
                let updated_payment_attempt = m_db
                    .update_payment_attempt_with_attempt_id(
                        payment_data.payment_attempt.clone(),
                        payment_attempt_update,
                        storage_scheme,
                    )
                    .await
                    .to_not_found_response(errors::ApiErrorResponse::PaymentNotFound)?;
                payment_data.payment_attempt = updated_payment_attempt;
            }
            Err(err) => {
                logger::error!("Invalid request sent to connector: {:?}", err);
                Err(errors::ApiErrorResponse::InvalidRequestData {
                    message: "Invalid request sent to connector".to_string(),
                })?;
            }
            _ => {
                Err(errors::ApiErrorResponse::InternalServerError)
                    .attach_printable("Unexpected response in PostSessionTokens flow")?;
            }
        }
        Ok(payment_data)
    }
}

#[cfg(feature = "v1")]
#[async_trait]
impl<F: Clone> PostUpdateTracker<F, PaymentData<F>, types::PaymentsUpdateMetadataData>
    for PaymentResponse
{
    async fn update_tracker<'b>(
        &'b self,
        db: &'b SessionState,
        mut payment_data: PaymentData<F>,
        router_data: types::RouterData<
            F,
            types::PaymentsUpdateMetadataData,
            types::PaymentsResponseData,
        >,
        key_store: &domain::MerchantKeyStore,
        storage_scheme: enums::MerchantStorageScheme,
        _locale: &Option<String>,
        #[cfg(all(feature = "v1", feature = "dynamic_routing"))] _routable_connector: Vec<
            RoutableConnectorChoice,
        >,
        #[cfg(all(feature = "v1", feature = "dynamic_routing"))]
        _business_profile: &domain::Profile,
    ) -> RouterResult<PaymentData<F>>
    where
        F: 'b + Send,
    {
        let connector = payment_data
            .payment_attempt
            .connector
            .clone()
            .ok_or(errors::ApiErrorResponse::InternalServerError)
            .attach_printable("connector not found in payment_attempt")?;

        match router_data.response.clone() {
            Ok(types::PaymentsResponseData::PaymentResourceUpdateResponse { status, .. }) => {
                if status.is_success() {
                    let m_db = db.clone().store;
                    let payment_intent = payment_data.payment_intent.clone();
                    let key_manager_state: KeyManagerState = db.into();

                    let payment_intent_update =
                        hyperswitch_domain_models::payments::payment_intent::PaymentIntentUpdate::MetadataUpdate {
                            metadata: payment_data
                                .payment_intent
                                .metadata
                                .clone()
                                .ok_or(errors::ApiErrorResponse::InternalServerError)
                                .attach_printable("payment_intent.metadata not found")?,
                            updated_by: payment_data.payment_intent.updated_by.clone(),
                        };

                    let updated_payment_intent = m_db
                        .update_payment_intent(
                            &key_manager_state,
                            payment_intent,
                            payment_intent_update,
                            key_store,
                            storage_scheme,
                        )
                        .await
                        .to_not_found_response(errors::ApiErrorResponse::PaymentNotFound)?;

                    payment_data.payment_intent = updated_payment_intent;
                } else {
                    router_data.response.map_err(|err| {
                        errors::ApiErrorResponse::ExternalConnectorError {
                            code: err.code,
                            message: err.message,
                            connector,
                            status_code: err.status_code,
                            reason: err.reason,
                        }
                    })?;
                }
            }
            Err(err) => {
                Err(errors::ApiErrorResponse::ExternalConnectorError {
                    code: err.code,
                    message: err.message,
                    connector,
                    status_code: err.status_code,
                    reason: err.reason,
                })?;
            }
            _ => {
                Err(errors::ApiErrorResponse::InternalServerError)
                    .attach_printable("Unexpected response in Update Metadata flow")?;
            }
        }

        Ok(payment_data)
    }
}

#[cfg(feature = "v1")]
#[async_trait]
impl<F: Clone> PostUpdateTracker<F, PaymentData<F>, types::PaymentsCaptureData>
    for PaymentResponse
{
    async fn update_tracker<'b>(
        &'b self,
        db: &'b SessionState,
        mut payment_data: PaymentData<F>,
        router_data: types::RouterData<F, types::PaymentsCaptureData, types::PaymentsResponseData>,
        key_store: &domain::MerchantKeyStore,
        storage_scheme: enums::MerchantStorageScheme,
        locale: &Option<String>,
        #[cfg(all(feature = "v1", feature = "dynamic_routing"))] routable_connector: Vec<
            RoutableConnectorChoice,
        >,
        #[cfg(all(feature = "v1", feature = "dynamic_routing"))] business_profile: &domain::Profile,
    ) -> RouterResult<PaymentData<F>>
    where
        F: 'b + Send,
    {
        payment_data = Box::pin(payment_response_update_tracker(
            db,
            payment_data,
            router_data,
            key_store,
            storage_scheme,
            locale,
            #[cfg(all(feature = "v1", feature = "dynamic_routing"))]
            routable_connector,
            #[cfg(all(feature = "v1", feature = "dynamic_routing"))]
            business_profile,
        ))
        .await?;

        Ok(payment_data)
    }
}

#[cfg(feature = "v1")]
#[async_trait]
impl<F: Clone> PostUpdateTracker<F, PaymentData<F>, types::PaymentsCancelData> for PaymentResponse {
    async fn update_tracker<'b>(
        &'b self,
        db: &'b SessionState,
        mut payment_data: PaymentData<F>,
        router_data: types::RouterData<F, types::PaymentsCancelData, types::PaymentsResponseData>,
        key_store: &domain::MerchantKeyStore,
        storage_scheme: enums::MerchantStorageScheme,
        locale: &Option<String>,
        #[cfg(all(feature = "v1", feature = "dynamic_routing"))] routable_connector: Vec<
            RoutableConnectorChoice,
        >,
        #[cfg(all(feature = "v1", feature = "dynamic_routing"))] business_profile: &domain::Profile,
    ) -> RouterResult<PaymentData<F>>
    where
        F: 'b + Send,
    {
        payment_data = Box::pin(payment_response_update_tracker(
            db,
            payment_data,
            router_data,
            key_store,
            storage_scheme,
            locale,
            #[cfg(all(feature = "v1", feature = "dynamic_routing"))]
            routable_connector,
            #[cfg(all(feature = "v1", feature = "dynamic_routing"))]
            business_profile,
        ))
        .await?;

        Ok(payment_data)
    }
}

#[cfg(feature = "v1")]
#[async_trait]
impl<F: Clone> PostUpdateTracker<F, PaymentData<F>, types::PaymentsCancelPostCaptureData>
    for PaymentResponse
{
    async fn update_tracker<'b>(
        &'b self,
        db: &'b SessionState,
        mut payment_data: PaymentData<F>,
        router_data: types::RouterData<
            F,
            types::PaymentsCancelPostCaptureData,
            types::PaymentsResponseData,
        >,
        key_store: &domain::MerchantKeyStore,
        storage_scheme: enums::MerchantStorageScheme,
        locale: &Option<String>,
        #[cfg(all(feature = "v1", feature = "dynamic_routing"))] routable_connector: Vec<
            RoutableConnectorChoice,
        >,
        #[cfg(all(feature = "v1", feature = "dynamic_routing"))] business_profile: &domain::Profile,
    ) -> RouterResult<PaymentData<F>>
    where
        F: 'b + Send,
    {
        payment_data = Box::pin(payment_response_update_tracker(
            db,
            payment_data,
            router_data,
            key_store,
            storage_scheme,
            locale,
            #[cfg(all(feature = "v1", feature = "dynamic_routing"))]
            routable_connector,
            #[cfg(all(feature = "v1", feature = "dynamic_routing"))]
            business_profile,
        ))
        .await?;

        Ok(payment_data)
    }
}

#[cfg(feature = "v1")]
#[async_trait]
impl<F: Clone> PostUpdateTracker<F, PaymentData<F>, types::PaymentsApproveData>
    for PaymentResponse
{
    async fn update_tracker<'b>(
        &'b self,
        db: &'b SessionState,
        mut payment_data: PaymentData<F>,
        router_data: types::RouterData<F, types::PaymentsApproveData, types::PaymentsResponseData>,
        key_store: &domain::MerchantKeyStore,
        storage_scheme: enums::MerchantStorageScheme,
        locale: &Option<String>,
        #[cfg(all(feature = "v1", feature = "dynamic_routing"))] routable_connector: Vec<
            RoutableConnectorChoice,
        >,
        #[cfg(all(feature = "v1", feature = "dynamic_routing"))] business_profile: &domain::Profile,
    ) -> RouterResult<PaymentData<F>>
    where
        F: 'b + Send,
    {
        payment_data = Box::pin(payment_response_update_tracker(
            db,
            payment_data,
            router_data,
            key_store,
            storage_scheme,
            locale,
            #[cfg(all(feature = "v1", feature = "dynamic_routing"))]
            routable_connector,
            #[cfg(all(feature = "v1", feature = "dynamic_routing"))]
            business_profile,
        ))
        .await?;

        Ok(payment_data)
    }
}

#[cfg(feature = "v1")]
#[async_trait]
impl<F: Clone> PostUpdateTracker<F, PaymentData<F>, types::PaymentsRejectData> for PaymentResponse {
    async fn update_tracker<'b>(
        &'b self,
        db: &'b SessionState,
        mut payment_data: PaymentData<F>,
        router_data: types::RouterData<F, types::PaymentsRejectData, types::PaymentsResponseData>,
        key_store: &domain::MerchantKeyStore,
        storage_scheme: enums::MerchantStorageScheme,
        locale: &Option<String>,
        #[cfg(all(feature = "v1", feature = "dynamic_routing"))] routable_connector: Vec<
            RoutableConnectorChoice,
        >,
        #[cfg(all(feature = "v1", feature = "dynamic_routing"))] business_profile: &domain::Profile,
    ) -> RouterResult<PaymentData<F>>
    where
        F: 'b + Send,
    {
        payment_data = Box::pin(payment_response_update_tracker(
            db,
            payment_data,
            router_data,
            key_store,
            storage_scheme,
            locale,
            #[cfg(all(feature = "v1", feature = "dynamic_routing"))]
            routable_connector,
            #[cfg(all(feature = "v1", feature = "dynamic_routing"))]
            business_profile,
        ))
        .await?;

        Ok(payment_data)
    }
}

#[cfg(feature = "v1")]
#[async_trait]
impl<F: Clone> PostUpdateTracker<F, PaymentData<F>, types::SetupMandateRequestData>
    for PaymentResponse
{
    async fn update_tracker<'b>(
        &'b self,
        db: &'b SessionState,
        mut payment_data: PaymentData<F>,
        router_data: types::RouterData<
            F,
            types::SetupMandateRequestData,
            types::PaymentsResponseData,
        >,
        key_store: &domain::MerchantKeyStore,
        storage_scheme: enums::MerchantStorageScheme,
        locale: &Option<String>,
        #[cfg(all(feature = "v1", feature = "dynamic_routing"))] routable_connector: Vec<
            RoutableConnectorChoice,
        >,
        #[cfg(all(feature = "v1", feature = "dynamic_routing"))] business_profile: &domain::Profile,
    ) -> RouterResult<PaymentData<F>>
    where
        F: 'b + Send,
    {
        payment_data.mandate_id = payment_data.mandate_id.or_else(|| {
            router_data.request.mandate_id.clone()
            // .map(api_models::payments::MandateIds::new)
        });

        payment_data = Box::pin(payment_response_update_tracker(
            db,
            payment_data,
            router_data,
            key_store,
            storage_scheme,
            locale,
            #[cfg(all(feature = "v1", feature = "dynamic_routing"))]
            routable_connector,
            #[cfg(all(feature = "v1", feature = "dynamic_routing"))]
            business_profile,
        ))
        .await?;

        Ok(payment_data)
    }

    async fn save_pm_and_mandate<'b>(
        &self,
        state: &SessionState,
        resp: &types::RouterData<F, types::SetupMandateRequestData, types::PaymentsResponseData>,
        merchant_context: &domain::MerchantContext,
        payment_data: &mut PaymentData<F>,
        business_profile: &domain::Profile,
    ) -> CustomResult<(), errors::ApiErrorResponse>
    where
        F: 'b + Clone + Send + Sync,
    {
        let payment_method_billing_address = payment_data.address.get_payment_method_billing();
        let billing_name = resp
            .address
            .get_payment_method_billing()
            .and_then(|billing_details| billing_details.address.as_ref())
            .and_then(|address| address.get_optional_full_name());

        let save_payment_data = tokenization::SavePaymentMethodData::from(resp);
        let customer_id = payment_data.payment_intent.customer_id.clone();
        let connector_name = payment_data
            .payment_attempt
            .connector
            .clone()
            .ok_or_else(|| {
                logger::error!("Missing required Param connector_name");
                errors::ApiErrorResponse::MissingRequiredField {
                    field_name: "connector_name",
                }
            })?;
        let connector_mandate_reference_id = payment_data
            .payment_attempt
            .connector_mandate_detail
            .as_ref()
            .map(|detail| ConnectorMandateReferenceId::foreign_from(detail.clone()));
        let vault_operation = payment_data.vault_operation.clone();
        let payment_method_info = payment_data.payment_method_info.clone();
        let merchant_connector_id = payment_data.payment_attempt.merchant_connector_id.clone();
        let tokenization::SavePaymentMethodDataResponse {
            payment_method_id,
            connector_mandate_reference_id,
            ..
        } = Box::pin(tokenization::save_payment_method(
            state,
            connector_name,
            save_payment_data,
            customer_id.clone(),
            merchant_context,
            resp.request.payment_method_type,
            billing_name,
            payment_method_billing_address,
            business_profile,
            connector_mandate_reference_id,
            merchant_connector_id.clone(),
            vault_operation,
            payment_method_info,
        ))
        .await?;

        payment_data.payment_method_info = if let Some(payment_method_id) = &payment_method_id {
            match state
                .store
                .find_payment_method(
                    &(state.into()),
                    merchant_context.get_merchant_key_store(),
                    payment_method_id,
                    merchant_context.get_merchant_account().storage_scheme,
                )
                .await
            {
                Ok(payment_method) => Some(payment_method),
                Err(error) => {
                    if error.current_context().is_db_not_found() {
                        logger::info!("Payment Method not found in db {:?}", error);
                        None
                    } else {
                        Err(error)
                            .change_context(errors::ApiErrorResponse::InternalServerError)
                            .attach_printable("Error retrieving payment method from db")
                            .map_err(|err| logger::error!(payment_method_retrieve=?err))
                            .ok()
                    }
                }
            }
        } else {
            None
        };
        let mandate_id = mandate::mandate_procedure(
            state,
            resp,
            &customer_id,
            payment_method_id.clone(),
            merchant_connector_id.clone(),
            merchant_context.get_merchant_account().storage_scheme,
            payment_data.payment_intent.get_id(),
        )
        .await?;
        payment_data.payment_attempt.payment_method_id = payment_method_id;
        payment_data.payment_attempt.mandate_id = mandate_id;
        payment_data.payment_attempt.connector_mandate_detail = connector_mandate_reference_id
            .clone()
            .map(ForeignFrom::foreign_from);
        payment_data.set_mandate_id(api_models::payments::MandateIds {
            mandate_id: None,
            mandate_reference_id: connector_mandate_reference_id.map(|connector_mandate_id| {
                MandateReferenceId::ConnectorMandateId(connector_mandate_id)
            }),
        });
        Ok(())
    }
}

#[cfg(feature = "v1")]
#[async_trait]
impl<F: Clone> PostUpdateTracker<F, PaymentData<F>, types::CompleteAuthorizeData>
    for PaymentResponse
{
    async fn update_tracker<'b>(
        &'b self,
        db: &'b SessionState,
        payment_data: PaymentData<F>,
        response: types::RouterData<F, types::CompleteAuthorizeData, types::PaymentsResponseData>,
        key_store: &domain::MerchantKeyStore,
        storage_scheme: enums::MerchantStorageScheme,
        locale: &Option<String>,
        #[cfg(all(feature = "v1", feature = "dynamic_routing"))] routable_connector: Vec<
            RoutableConnectorChoice,
        >,
        #[cfg(all(feature = "v1", feature = "dynamic_routing"))] business_profile: &domain::Profile,
    ) -> RouterResult<PaymentData<F>>
    where
        F: 'b + Send,
    {
        Box::pin(payment_response_update_tracker(
            db,
            payment_data,
            response,
            key_store,
            storage_scheme,
            locale,
            #[cfg(all(feature = "v1", feature = "dynamic_routing"))]
            routable_connector,
            #[cfg(all(feature = "v1", feature = "dynamic_routing"))]
            business_profile,
        ))
        .await
    }

    async fn save_pm_and_mandate<'b>(
        &self,
        state: &SessionState,
        resp: &types::RouterData<F, types::CompleteAuthorizeData, types::PaymentsResponseData>,
        merchant_context: &domain::MerchantContext,
        payment_data: &mut PaymentData<F>,
        _business_profile: &domain::Profile,
    ) -> CustomResult<(), errors::ApiErrorResponse>
    where
        F: 'b + Clone + Send + Sync,
    {
        let (connector_mandate_id, mandate_metadata, connector_mandate_request_reference_id) = resp
            .response
            .clone()
            .ok()
            .and_then(|resp| {
                if let types::PaymentsResponseData::TransactionResponse {
                    mandate_reference, ..
                } = resp
                {
                    mandate_reference.map(|mandate_ref| {
                        (
                            mandate_ref.connector_mandate_id.clone(),
                            mandate_ref.mandate_metadata.clone(),
                            mandate_ref.connector_mandate_request_reference_id.clone(),
                        )
                    })
                } else {
                    None
                }
            })
            .unwrap_or((None, None, None));
        update_connector_mandate_details_for_the_flow(
            connector_mandate_id,
            mandate_metadata,
            connector_mandate_request_reference_id,
            payment_data,
        )?;

        update_payment_method_status_and_ntid(
            state,
            merchant_context.get_merchant_key_store(),
            payment_data,
            resp.status,
            resp.response.clone(),
            merchant_context.get_merchant_account().storage_scheme,
        )
        .await?;
        Ok(())
    }
}

#[cfg(feature = "v1")]
#[instrument(skip_all)]
#[allow(clippy::too_many_arguments)]
async fn payment_response_update_tracker<F: Clone, T: types::Capturable>(
    state: &SessionState,
    mut payment_data: PaymentData<F>,
    router_data: types::RouterData<F, T, types::PaymentsResponseData>,
    key_store: &domain::MerchantKeyStore,
    storage_scheme: enums::MerchantStorageScheme,
    locale: &Option<String>,
    #[cfg(all(feature = "v1", feature = "dynamic_routing"))] routable_connectors: Vec<
        RoutableConnectorChoice,
    >,
    #[cfg(all(feature = "v1", feature = "dynamic_routing"))] business_profile: &domain::Profile,
) -> RouterResult<PaymentData<F>> {
    // Update additional payment data with the payment method response that we received from connector
    // This is for details like whether 3ds was upgraded and which version of 3ds was used
    // also some connectors might send card network details in the response, which is captured and stored

    let additional_payment_method_data = match payment_data.payment_method_data.clone() {
        Some(payment_method_data) => match payment_method_data {
            hyperswitch_domain_models::payment_method_data::PaymentMethodData::Card(_)
            | hyperswitch_domain_models::payment_method_data::PaymentMethodData::CardRedirect(_)
            | hyperswitch_domain_models::payment_method_data::PaymentMethodData::Wallet(_)
            | hyperswitch_domain_models::payment_method_data::PaymentMethodData::PayLater(_)
            | hyperswitch_domain_models::payment_method_data::PaymentMethodData::BankRedirect(_)
            | hyperswitch_domain_models::payment_method_data::PaymentMethodData::BankDebit(_)
            | hyperswitch_domain_models::payment_method_data::PaymentMethodData::BankTransfer(_)
            | hyperswitch_domain_models::payment_method_data::PaymentMethodData::Crypto(_)
            | hyperswitch_domain_models::payment_method_data::PaymentMethodData::MandatePayment
            | hyperswitch_domain_models::payment_method_data::PaymentMethodData::Reward
            | hyperswitch_domain_models::payment_method_data::PaymentMethodData::RealTimePayment(
                _,
            )
            | hyperswitch_domain_models::payment_method_data::PaymentMethodData::MobilePayment(_)
            | hyperswitch_domain_models::payment_method_data::PaymentMethodData::Upi(_)
            | hyperswitch_domain_models::payment_method_data::PaymentMethodData::Voucher(_)
            | hyperswitch_domain_models::payment_method_data::PaymentMethodData::GiftCard(_)
            | hyperswitch_domain_models::payment_method_data::PaymentMethodData::CardToken(_)
            | hyperswitch_domain_models::payment_method_data::PaymentMethodData::OpenBanking(_) => {
                update_additional_payment_data_with_connector_response_pm_data(
                    payment_data.payment_attempt.payment_method_data.clone(),
                    router_data
                        .connector_response
                        .as_ref()
                        .and_then(|connector_response| {
                            connector_response.additional_payment_method_data.clone()
                        }),
                )?
            }
            hyperswitch_domain_models::payment_method_data::PaymentMethodData::NetworkToken(_) => {
                payment_data.payment_attempt.payment_method_data.clone()
            }
            hyperswitch_domain_models::payment_method_data::PaymentMethodData::CardDetailsForNetworkTransactionId(_) => {
                payment_data.payment_attempt.payment_method_data.clone()
            }
        },
        None => None,
    };

    router_data.payment_method_status.and_then(|status| {
        payment_data
            .payment_method_info
            .as_mut()
            .map(|info| info.status = status)
    });
    payment_data.whole_connector_response = router_data.raw_connector_response.clone();

    // TODO: refactor of gsm_error_category with respective feature flag
    #[allow(unused_variables)]
    let (capture_update, mut payment_attempt_update, gsm_error_category) = match router_data
        .response
        .clone()
    {
        Err(err) => {
            let auth_update = if Some(router_data.auth_type)
                != payment_data.payment_attempt.authentication_type
            {
                Some(router_data.auth_type)
            } else {
                None
            };
            let (capture_update, attempt_update, gsm_error_category) =
                match payment_data.multiple_capture_data {
                    Some(multiple_capture_data) => {
                        let capture_update = storage::CaptureUpdate::ErrorUpdate {
                            status: match err.status_code {
                                500..=511 => enums::CaptureStatus::Pending,
                                _ => enums::CaptureStatus::Failed,
                            },
                            error_code: Some(err.code),
                            error_message: Some(err.message),
                            error_reason: err.reason,
                        };
                        let capture_update_list = vec![(
                            multiple_capture_data.get_latest_capture().clone(),
                            capture_update,
                        )];
                        (
                            Some((multiple_capture_data, capture_update_list)),
                            auth_update.map(|auth_type| {
                                storage::PaymentAttemptUpdate::AuthenticationTypeUpdate {
                                    authentication_type: auth_type,
                                    updated_by: storage_scheme.to_string(),
                                }
                            }),
                            None,
                        )
                    }
                    None => {
                        let connector_name = router_data.connector.to_string();
                        let flow_name = core_utils::get_flow_name::<F>()?;
                        let option_gsm = payments_helpers::get_gsm_record(
                            state,
                            Some(err.code.clone()),
                            Some(err.message.clone()),
                            connector_name,
                            flow_name.clone(),
                        )
                        .await;

                        let gsm_unified_code =
                            option_gsm.as_ref().and_then(|gsm| gsm.unified_code.clone());
                        let gsm_unified_message =
                            option_gsm.clone().and_then(|gsm| gsm.unified_message);

                        let (unified_code, unified_message) = if let Some((code, message)) =
                            gsm_unified_code.as_ref().zip(gsm_unified_message.as_ref())
                        {
                            (code.to_owned(), message.to_owned())
                        } else {
                            (
                                consts::DEFAULT_UNIFIED_ERROR_CODE.to_owned(),
                                consts::DEFAULT_UNIFIED_ERROR_MESSAGE.to_owned(),
                            )
                        };
                        let unified_translated_message = locale
                            .as_ref()
                            .async_and_then(|locale_str| async {
                                payments_helpers::get_unified_translation(
                                    state,
                                    unified_code.to_owned(),
                                    unified_message.to_owned(),
                                    locale_str.to_owned(),
                                )
                                .await
                            })
                            .await
                            .or(Some(unified_message));

                        let status = match err.attempt_status {
                            // Use the status sent by connector in error_response if it's present
                            Some(status) => status,
                            None =>
                            // mark previous attempt status for technical failures in PSync flow
                            {
                                if flow_name == "PSync" {
                                    match err.status_code {
                                        // marking failure for 2xx because this is genuine payment failure
                                        200..=299 => enums::AttemptStatus::Failure,
                                        _ => router_data.status,
                                    }
                                } else if flow_name == "Capture" {
                                    match err.status_code {
                                        500..=511 => enums::AttemptStatus::Pending,
                                        // don't update the status for 429 error status
                                        429 => router_data.status,
                                        _ => enums::AttemptStatus::Failure,
                                    }
                                } else {
                                    match err.status_code {
                                        500..=511 => enums::AttemptStatus::Pending,
                                        _ => enums::AttemptStatus::Failure,
                                    }
                                }
                            }
                        };
                        (
                            None,
                            Some(storage::PaymentAttemptUpdate::ErrorUpdate {
                                connector: None,
                                status,
                                error_message: Some(Some(err.message)),
                                error_code: Some(Some(err.code)),
                                error_reason: Some(err.reason),
                                amount_capturable: router_data
                                    .request
                                    .get_amount_capturable(
                                        &payment_data,
                                        router_data
                                            .minor_amount_capturable
                                            .map(MinorUnit::get_amount_as_i64),
                                        status,
                                    )
                                    .map(MinorUnit::new),
                                updated_by: storage_scheme.to_string(),
                                unified_code: Some(Some(unified_code)),
                                unified_message: Some(unified_translated_message),
                                connector_transaction_id: err.connector_transaction_id,
                                payment_method_data: additional_payment_method_data,
                                authentication_type: auth_update,
                                issuer_error_code: err.network_decline_code,
                                issuer_error_message: err.network_error_message,
                            }),
                            option_gsm.and_then(|option_gsm| option_gsm.error_category),
                        )
                    }
                };
            (capture_update, attempt_update, gsm_error_category)
        }

        Ok(payments_response) => {
            // match on connector integrity check
            match router_data.integrity_check.clone() {
                Err(err) => {
                    let auth_update = if Some(router_data.auth_type)
                        != payment_data.payment_attempt.authentication_type
                    {
                        Some(router_data.auth_type)
                    } else {
                        None
                    };
                    let field_name = err.field_names;
                    let connector_transaction_id = err.connector_transaction_id;
                    (
                        None,
                        Some(storage::PaymentAttemptUpdate::ErrorUpdate {
                            connector: None,
                            status: enums::AttemptStatus::IntegrityFailure,
                            error_message: Some(Some("Integrity Check Failed!".to_string())),
                            error_code: Some(Some("IE".to_string())),
                            error_reason: Some(Some(format!(
                                "Integrity Check Failed! Value mismatched for fields {field_name}"
                            ))),
                            amount_capturable: None,
                            updated_by: storage_scheme.to_string(),
                            unified_code: None,
                            unified_message: None,
                            connector_transaction_id,
                            payment_method_data: None,
                            authentication_type: auth_update,
                            issuer_error_code: None,
                            issuer_error_message: None,
                        }),
                        None,
                    )
                }
                Ok(()) => {
                    let attempt_status = payment_data.payment_attempt.status.to_owned();
                    let connector_status = router_data.status.to_owned();
                    let updated_attempt_status = match (
                        connector_status,
                        attempt_status,
                        payment_data.frm_message.to_owned(),
                    ) {
                        (
                            enums::AttemptStatus::Authorized,
                            enums::AttemptStatus::Unresolved,
                            Some(frm_message),
                        ) => match frm_message.frm_status {
                            enums::FraudCheckStatus::Fraud
                            | enums::FraudCheckStatus::ManualReview => attempt_status,
                            _ => router_data.get_attempt_status_for_db_update(
                                &payment_data,
                                router_data.amount_captured,
                                router_data
                                    .minor_amount_capturable
                                    .map(MinorUnit::get_amount_as_i64),
                            )?,
                        },
                        _ => router_data.get_attempt_status_for_db_update(
                            &payment_data,
                            router_data.amount_captured,
                            router_data
                                .minor_amount_capturable
                                .map(MinorUnit::get_amount_as_i64),
                        )?,
                    };
                    match payments_response {
                        types::PaymentsResponseData::PreProcessingResponse {
                            pre_processing_id,
                            connector_metadata,
                            connector_response_reference_id,
                            ..
                        } => {
                            let connector_transaction_id = match pre_processing_id.to_owned() {
                                types::PreprocessingResponseId::PreProcessingId(_) => None,

                                types::PreprocessingResponseId::ConnectorTransactionId(
                                    connector_txn_id,
                                ) => Some(connector_txn_id),
                            };
                            let preprocessing_step_id = match pre_processing_id {
                                types::PreprocessingResponseId::PreProcessingId(
                                    pre_processing_id,
                                ) => Some(pre_processing_id),
                                types::PreprocessingResponseId::ConnectorTransactionId(_) => None,
                            };
                            let payment_attempt_update =
                                storage::PaymentAttemptUpdate::PreprocessingUpdate {
                                    status: updated_attempt_status,
                                    payment_method_id: payment_data
                                        .payment_attempt
                                        .payment_method_id
                                        .clone(),
                                    connector_metadata,
                                    preprocessing_step_id,
                                    connector_transaction_id,
                                    connector_response_reference_id,
                                    updated_by: storage_scheme.to_string(),
                                };

                            (None, Some(payment_attempt_update), None)
                        }
                        types::PaymentsResponseData::TransactionResponse {
                            resource_id,
                            redirection_data,
                            connector_metadata,
                            connector_response_reference_id,
                            incremental_authorization_allowed,
                            charges,
                            ..
                        } => {
                            payment_data
                                .payment_intent
                                .incremental_authorization_allowed =
                                core_utils::get_incremental_authorization_allowed_value(
                                    incremental_authorization_allowed,
                                    payment_data
                                        .payment_intent
                                        .request_incremental_authorization,
                                );
                            let connector_transaction_id = match resource_id {
                                types::ResponseId::NoResponseId => None,
                                types::ResponseId::ConnectorTransactionId(ref id)
                                | types::ResponseId::EncodedData(ref id) => Some(id),
                            };

                            let encoded_data = payment_data.payment_attempt.encoded_data.clone();

                            let authentication_data = (*redirection_data)
                                .as_ref()
                                .map(Encode::encode_to_value)
                                .transpose()
                                .change_context(errors::ApiErrorResponse::InternalServerError)
                                .attach_printable("Could not parse the connector response")?;

                            let auth_update = if Some(router_data.auth_type)
                                != payment_data.payment_attempt.authentication_type
                            {
                                Some(router_data.auth_type)
                            } else {
                                None
                            };

                            // incase of success, update error code and error message
                            let error_status =
                                if router_data.status == enums::AttemptStatus::Charged {
                                    Some(None)
                                } else {
                                    None
                                };
                            // update connector_mandate_details in case of Authorized/Charged Payment Status
                            if matches!(
                                router_data.status,
                                enums::AttemptStatus::Charged
                                    | enums::AttemptStatus::Authorized
                                    | enums::AttemptStatus::PartiallyAuthorized
                            ) {
                                payment_data
                                    .payment_intent
                                    .fingerprint_id
                                    .clone_from(&payment_data.payment_attempt.fingerprint_id);

                                if let Some(payment_method) =
                                    payment_data.payment_method_info.clone()
                                {
                                    // Parse value to check for mandates' existence
                                    let mandate_details = payment_method
                                        .get_common_mandate_reference()
                                        .change_context(
                                            errors::ApiErrorResponse::InternalServerError,
                                        )
                                        .attach_printable(
                                            "Failed to deserialize to Payment Mandate Reference ",
                                        )?;

                                    if let Some(mca_id) =
                                        payment_data.payment_attempt.merchant_connector_id.clone()
                                    {
                                        // check if the mandate has not already been set to active
                                        if !mandate_details.payments
                                            .as_ref()
                                            .and_then(|payments| payments.0.get(&mca_id))
                                                    .map(|payment_mandate_reference_record| payment_mandate_reference_record.connector_mandate_status == Some(common_enums::ConnectorMandateStatus::Active))
                                                    .unwrap_or(false)
                                    {

                                        let (connector_mandate_id, mandate_metadata,connector_mandate_request_reference_id) = payment_data.payment_attempt.connector_mandate_detail.clone()
                                        .map(|cmr| (cmr.connector_mandate_id, cmr.mandate_metadata,cmr.connector_mandate_request_reference_id))
                                        .unwrap_or((None, None,None));
                                        // Update the connector mandate details with the payment attempt connector mandate id
                                        let connector_mandate_details =
                                                    tokenization::update_connector_mandate_details(
                                                        Some(mandate_details),
                                                        payment_data.payment_attempt.payment_method_type,
                                                        Some(
                                                            payment_data
                                                                .payment_attempt
                                                                .net_amount
                                                                .get_total_amount()
                                                                .get_amount_as_i64(),
                                                        ),
                                                        payment_data.payment_attempt.currency,
                                                        payment_data.payment_attempt.merchant_connector_id.clone(),
                                                        connector_mandate_id,
                                                        mandate_metadata,
                                                        connector_mandate_request_reference_id
                                                    )?;
                                        // Update the payment method table with the active mandate record
                                        payment_methods::cards::update_payment_method_connector_mandate_details(
                                                        state,
                                                        key_store,
                                                        &*state.store,
                                                        payment_method,
                                                        connector_mandate_details,
                                                        storage_scheme,
                                                    )
                                                    .await
                                                    .change_context(errors::ApiErrorResponse::InternalServerError)
                                                    .attach_printable("Failed to update payment method in db")?;
                                    }
                                    }
                                }

                                metrics::SUCCESSFUL_PAYMENT.add(1, &[]);
                            }

                            let payment_method_id =
                                payment_data.payment_attempt.payment_method_id.clone();

                            let debit_routing_savings =
                                payment_data.payment_method_data.as_ref().and_then(|data| {
                                    payments_helpers::get_debit_routing_savings_amount(
                                        data,
                                        &payment_data.payment_attempt,
                                    )
                                });

                            utils::add_apple_pay_payment_status_metrics(
                                router_data.status,
                                router_data.apple_pay_flow.clone(),
                                payment_data.payment_attempt.connector.clone(),
                                payment_data.payment_attempt.merchant_id.clone(),
                            );
                            let (capture_before, extended_authorization_applied) = router_data
                                .connector_response
                                .as_ref()
                                .and_then(|connector_response| {
                                    connector_response.get_extended_authorization_response_data()
                                })
                                .map(|extended_auth_resp| {
                                    (
                                        extended_auth_resp.capture_before,
                                        extended_auth_resp.extended_authentication_applied,
                                    )
                                })
                                .unwrap_or((None, None));
                            let (capture_updates, payment_attempt_update) = match payment_data
                                .multiple_capture_data
                            {
                                Some(multiple_capture_data) => {
                                    let (connector_capture_id, processor_capture_data) =
                                        match resource_id {
                                            types::ResponseId::NoResponseId => (None, None),
                                            types::ResponseId::ConnectorTransactionId(id)
                                            | types::ResponseId::EncodedData(id) => {
                                                let (txn_id, txn_data) =
                                                    ConnectorTransactionId::form_id_and_data(id);
                                                (Some(txn_id), txn_data)
                                            }
                                        };
                                    let capture_update = storage::CaptureUpdate::ResponseUpdate {
                                        status: enums::CaptureStatus::foreign_try_from(
                                            router_data.status,
                                        )?,
                                        connector_capture_id: connector_capture_id.clone(),
                                        connector_response_reference_id,
                                        processor_capture_data: processor_capture_data.clone(),
                                    };
                                    let capture_update_list = vec![(
                                        multiple_capture_data.get_latest_capture().clone(),
                                        capture_update,
                                    )];
                                    (Some((multiple_capture_data, capture_update_list)), auth_update.map(|auth_type| {
                                        storage::PaymentAttemptUpdate::AuthenticationTypeUpdate {
                                            authentication_type: auth_type,
                                            updated_by: storage_scheme.to_string(),
                                        }
                                    }))
                                }
                                None => (
                                    None,
                                    Some(storage::PaymentAttemptUpdate::ResponseUpdate {
                                        status: updated_attempt_status,
                                        connector: None,
                                        connector_transaction_id: connector_transaction_id.cloned(),
                                        authentication_type: auth_update,
                                        amount_capturable: router_data
                                            .request
                                            .get_amount_capturable(
                                                &payment_data,
                                                router_data
                                                    .minor_amount_capturable
                                                    .map(MinorUnit::get_amount_as_i64),
                                                updated_attempt_status,
                                            )
                                            .map(MinorUnit::new),
                                        payment_method_id,
                                        mandate_id: payment_data.payment_attempt.mandate_id.clone(),
                                        connector_metadata,
                                        payment_token: None,
                                        error_code: error_status.clone(),
                                        error_message: error_status.clone(),
                                        error_reason: error_status.clone(),
                                        unified_code: error_status.clone(),
                                        unified_message: error_status,
                                        connector_response_reference_id,
                                        updated_by: storage_scheme.to_string(),
                                        authentication_data,
                                        encoded_data,
                                        payment_method_data: additional_payment_method_data,
                                        capture_before,
                                        extended_authorization_applied,
                                        connector_mandate_detail: payment_data
                                            .payment_attempt
                                            .connector_mandate_detail
                                            .clone(),
                                        charges,
                                        setup_future_usage_applied: payment_data
                                            .payment_attempt
                                            .setup_future_usage_applied,
                                        debit_routing_savings,
                                    }),
                                ),
                            };

                            (capture_updates, payment_attempt_update, None)
                        }
                        types::PaymentsResponseData::TransactionUnresolvedResponse {
                            resource_id,
                            reason,
                            connector_response_reference_id,
                        } => {
                            let connector_transaction_id = match resource_id {
                                types::ResponseId::NoResponseId => None,
                                types::ResponseId::ConnectorTransactionId(id)
                                | types::ResponseId::EncodedData(id) => Some(id),
                            };
                            (
                                None,
                                Some(storage::PaymentAttemptUpdate::UnresolvedResponseUpdate {
                                    status: updated_attempt_status,
                                    connector: None,
                                    connector_transaction_id,
                                    payment_method_id: payment_data
                                        .payment_attempt
                                        .payment_method_id
                                        .clone(),
                                    error_code: Some(reason.clone().map(|cd| cd.code)),
                                    error_message: Some(reason.clone().map(|cd| cd.message)),
                                    error_reason: Some(reason.map(|cd| cd.message)),
                                    connector_response_reference_id,
                                    updated_by: storage_scheme.to_string(),
                                }),
                                None,
                            )
                        }
                        types::PaymentsResponseData::SessionResponse { .. } => (None, None, None),
                        types::PaymentsResponseData::SessionTokenResponse { .. } => {
                            (None, None, None)
                        }
                        types::PaymentsResponseData::TokenizationResponse { .. } => {
                            (None, None, None)
                        }
                        types::PaymentsResponseData::ConnectorCustomerResponse { .. } => {
                            (None, None, None)
                        }
                        types::PaymentsResponseData::ThreeDSEnrollmentResponse { .. } => {
                            (None, None, None)
                        }
                        types::PaymentsResponseData::PostProcessingResponse { .. } => {
                            (None, None, None)
                        }
                        types::PaymentsResponseData::IncrementalAuthorizationResponse {
                            ..
                        } => (None, None, None),
                        types::PaymentsResponseData::PaymentResourceUpdateResponse { .. } => {
                            (None, None, None)
                        }
                        types::PaymentsResponseData::MultipleCaptureResponse {
                            capture_sync_response_list,
                        } => match payment_data.multiple_capture_data {
                            Some(multiple_capture_data) => {
                                let capture_update_list = response_to_capture_update(
                                    &multiple_capture_data,
                                    capture_sync_response_list,
                                )?;
                                (
                                    Some((multiple_capture_data, capture_update_list)),
                                    None,
                                    None,
                                )
                            }
                            None => (None, None, None),
                        },
                        types::PaymentsResponseData::PaymentsCreateOrderResponse { .. } => {
                            (None, None, None)
                        }
                    }
                }
            }
        }
    };
    payment_data.multiple_capture_data = match capture_update {
        Some((mut multiple_capture_data, capture_updates)) => {
            for (capture, capture_update) in capture_updates {
                let updated_capture = state
                    .store
                    .update_capture_with_capture_id(capture, capture_update, storage_scheme)
                    .await
                    .to_not_found_response(errors::ApiErrorResponse::PaymentNotFound)?;
                multiple_capture_data.update_capture(updated_capture);
            }

            let authorized_amount = payment_data.payment_attempt.get_total_amount();

            payment_attempt_update = Some(storage::PaymentAttemptUpdate::AmountToCaptureUpdate {
                status: multiple_capture_data.get_attempt_status(authorized_amount),
                amount_capturable: authorized_amount
                    - multiple_capture_data.get_total_blocked_amount(),
                updated_by: storage_scheme.to_string(),
            });
            Some(multiple_capture_data)
        }
        None => None,
    };

    // Stage 1

    let payment_attempt = payment_data.payment_attempt.clone();

    let m_db = state.clone().store;
    let m_payment_attempt_update = payment_attempt_update.clone();
    let m_payment_attempt = payment_attempt.clone();

    let payment_attempt = payment_attempt_update
        .map(|payment_attempt_update| {
            PaymentAttempt::from_storage_model(
                payment_attempt_update
                    .to_storage_model()
                    .apply_changeset(payment_attempt.clone().to_storage_model()),
            )
        })
        .unwrap_or_else(|| payment_attempt);

    let payment_attempt_fut = tokio::spawn(
        async move {
            Box::pin(async move {
                Ok::<_, error_stack::Report<errors::ApiErrorResponse>>(
                    match m_payment_attempt_update {
                        Some(payment_attempt_update) => m_db
                            .update_payment_attempt_with_attempt_id(
                                m_payment_attempt,
                                payment_attempt_update,
                                storage_scheme,
                            )
                            .await
                            .to_not_found_response(errors::ApiErrorResponse::PaymentNotFound)?,
                        None => m_payment_attempt,
                    },
                )
            })
            .await
        }
        .in_current_span(),
    );

    payment_data.payment_attempt = payment_attempt;

    payment_data.authentication = match payment_data.authentication {
        Some(mut authentication_store) => {
            let authentication_update = storage::AuthenticationUpdate::PostAuthorizationUpdate {
                authentication_lifecycle_status: enums::AuthenticationLifecycleStatus::Used,
            };
            let updated_authentication = state
                .store
                .update_authentication_by_merchant_id_authentication_id(
                    authentication_store.authentication,
                    authentication_update,
                )
                .await
                .to_not_found_response(errors::ApiErrorResponse::PaymentNotFound)?;
            authentication_store.authentication = updated_authentication;
            Some(authentication_store)
        }
        None => None,
    };

    let amount_captured = get_total_amount_captured(
        &router_data.request,
        router_data.amount_captured.map(MinorUnit::new),
        router_data.status,
        &payment_data,
    );

    let payment_intent_update = match &router_data.response {
        Err(_) => storage::PaymentIntentUpdate::PGStatusUpdate {
            status: api_models::enums::IntentStatus::foreign_from(
                payment_data.payment_attempt.status,
            ),
            updated_by: storage_scheme.to_string(),
            // make this false only if initial payment fails, if incremental authorization call fails don't make it false
            incremental_authorization_allowed: Some(false),
            feature_metadata: payment_data
                .payment_intent
                .feature_metadata
                .clone()
                .map(masking::Secret::new),
        },
        Ok(_) => storage::PaymentIntentUpdate::ResponseUpdate {
            status: api_models::enums::IntentStatus::foreign_from(
                payment_data.payment_attempt.status,
            ),
            amount_captured,
            updated_by: storage_scheme.to_string(),
            fingerprint_id: payment_data.payment_attempt.fingerprint_id.clone(),
            incremental_authorization_allowed: payment_data
                .payment_intent
                .incremental_authorization_allowed,
            feature_metadata: payment_data
                .payment_intent
                .feature_metadata
                .clone()
                .map(masking::Secret::new),
        },
    };

    let m_db = state.clone().store;
    let m_key_store = key_store.clone();
    let m_payment_data_payment_intent = payment_data.payment_intent.clone();
    let m_payment_intent_update = payment_intent_update.clone();
    let key_manager_state: KeyManagerState = state.into();
    let payment_intent_fut = tokio::spawn(
        async move {
            m_db.update_payment_intent(
                &key_manager_state,
                m_payment_data_payment_intent,
                m_payment_intent_update,
                &m_key_store,
                storage_scheme,
            )
            .map(|x| x.to_not_found_response(errors::ApiErrorResponse::PaymentNotFound))
            .await
        }
        .in_current_span(),
    );

    // When connector requires redirection for mandate creation it can update the connector mandate_id during Psync and CompleteAuthorize
    let m_db = state.clone().store;
    let m_router_data_merchant_id = router_data.merchant_id.clone();
    let m_payment_method_id = payment_data.payment_attempt.payment_method_id.clone();
    let m_payment_data_mandate_id =
        payment_data
            .payment_attempt
            .mandate_id
            .clone()
            .or(payment_data
                .mandate_id
                .clone()
                .and_then(|mandate_ids| mandate_ids.mandate_id));
    let m_router_data_response = router_data.response.clone();
    let mandate_update_fut = tokio::spawn(
        async move {
            mandate::update_connector_mandate_id(
                m_db.as_ref(),
                &m_router_data_merchant_id,
                m_payment_data_mandate_id,
                m_payment_method_id,
                m_router_data_response,
                storage_scheme,
            )
            .await
        }
        .in_current_span(),
    );

    let (payment_intent, _, payment_attempt) = futures::try_join!(
        utils::flatten_join_error(payment_intent_fut),
        utils::flatten_join_error(mandate_update_fut),
        utils::flatten_join_error(payment_attempt_fut)
    )?;

    #[cfg(all(feature = "v1", feature = "dynamic_routing"))]
    {
        if payment_intent.status.is_in_terminal_state()
            && business_profile.dynamic_routing_algorithm.is_some()
        {
            let dynamic_routing_algo_ref: api_models::routing::DynamicRoutingAlgorithmRef =
                business_profile
                    .dynamic_routing_algorithm
                    .clone()
                    .map(|val| val.parse_value("DynamicRoutingAlgorithmRef"))
                    .transpose()
                    .change_context(errors::ApiErrorResponse::InternalServerError)
                    .attach_printable("unable to deserialize DynamicRoutingAlgorithmRef from JSON")?
                    .ok_or(errors::ApiErrorResponse::InternalServerError)
                    .attach_printable("DynamicRoutingAlgorithmRef not found in profile")?;

            let state = state.clone();
            let profile_id = business_profile.get_id().to_owned();
            let payment_attempt = payment_attempt.clone();
            let dynamic_routing_config_params_interpolator =
                routing_helpers::DynamicRoutingConfigParamsInterpolator::new(
                    payment_attempt.payment_method,
                    payment_attempt.payment_method_type,
                    payment_attempt.authentication_type,
                    payment_attempt.currency,
                    payment_data
                        .address
                        .get_payment_billing()
                        .and_then(|address| address.clone().address)
                        .and_then(|address| address.country),
                    payment_attempt
                        .payment_method_data
                        .as_ref()
                        .and_then(|data| data.as_object())
                        .and_then(|card| card.get("card"))
                        .and_then(|data| data.as_object())
                        .and_then(|card| card.get("card_network"))
                        .and_then(|network| network.as_str())
                        .map(|network| network.to_string()),
                    payment_attempt
                        .payment_method_data
                        .as_ref()
                        .and_then(|data| data.as_object())
                        .and_then(|card| card.get("card"))
                        .and_then(|data| data.as_object())
                        .and_then(|card| card.get("card_isin"))
                        .and_then(|card_isin| card_isin.as_str())
                        .map(|card_isin| card_isin.to_string()),
                );
            tokio::spawn(
                async move {
                    let should_route_to_open_router =
                        state.conf.open_router.dynamic_routing_enabled;

                    if should_route_to_open_router {
                        routing_helpers::update_gateway_score_helper_with_open_router(
                            &state,
                            &payment_attempt,
                            &profile_id,
                            dynamic_routing_algo_ref.clone(),
                        )
                        .await
                        .map_err(|e| logger::error!(open_router_update_gateway_score_err=?e))
                        .ok();
                    } else {
                        routing_helpers::push_metrics_with_update_window_for_success_based_routing(
                            &state,
                            &payment_attempt,
                            routable_connectors.clone(),
                            &profile_id,
                            dynamic_routing_algo_ref.clone(),
                            dynamic_routing_config_params_interpolator.clone(),
                        )
                        .await
                        .map_err(|e| logger::error!(success_based_routing_metrics_error=?e))
                        .ok();

                        if let Some(gsm_error_category) = gsm_error_category {
                            if gsm_error_category.should_perform_elimination_routing() {
                                logger::info!("Performing update window for elimination routing");
                                routing_helpers::update_window_for_elimination_routing(
                                    &state,
                                    &payment_attempt,
                                    &profile_id,
                                    dynamic_routing_algo_ref.clone(),
                                    dynamic_routing_config_params_interpolator.clone(),
                                    gsm_error_category,
                                )
                                .await
                                .map_err(|e| logger::error!(dynamic_routing_metrics_error=?e))
                                .ok();
                            };
                        };

                        routing_helpers::push_metrics_with_update_window_for_contract_based_routing(
                        &state,
                        &payment_attempt,
                        routable_connectors,
                        &profile_id,
                        dynamic_routing_algo_ref,
                        dynamic_routing_config_params_interpolator,
                    )
                    .await
                    .map_err(|e| logger::error!(contract_based_routing_metrics_error=?e))
                    .ok();
                    }
                }
                .in_current_span(),
            );
        }
    }

    payment_data.payment_intent = payment_intent;
    payment_data.payment_attempt = payment_attempt;
    router_data.payment_method_status.and_then(|status| {
        payment_data
            .payment_method_info
            .as_mut()
            .map(|info| info.status = status)
    });

    if payment_data.payment_attempt.status == enums::AttemptStatus::Failure {
        let _ = card_testing_guard_utils::increment_blocked_count_in_cache(
            state,
            payment_data.card_testing_guard_data.clone(),
        )
        .await;
    }

    match router_data.integrity_check {
        Ok(()) => Ok(payment_data),
        Err(err) => {
            metrics::INTEGRITY_CHECK_FAILED.add(
                1,
                router_env::metric_attributes!(
                    (
                        "connector",
                        payment_data
                            .payment_attempt
                            .connector
                            .clone()
                            .unwrap_or_default(),
                    ),
                    (
                        "merchant_id",
                        payment_data.payment_attempt.merchant_id.clone(),
                    )
                ),
            );
            Err(error_stack::Report::new(
                errors::ApiErrorResponse::IntegrityCheckFailed {
                    connector_transaction_id: payment_data
                        .payment_attempt
                        .get_connector_payment_id()
                        .map(ToString::to_string),
                    reason: payment_data
                        .payment_attempt
                        .error_message
                        .unwrap_or_default(),
                    field_names: err.field_names,
                },
            ))
        }
    }
}

#[cfg(feature = "v2")]
async fn update_payment_method_status_and_ntid<F: Clone>(
    state: &SessionState,
    key_store: &domain::MerchantKeyStore,
    payment_data: &mut PaymentData<F>,
    attempt_status: common_enums::AttemptStatus,
    payment_response: Result<types::PaymentsResponseData, ErrorResponse>,
    storage_scheme: enums::MerchantStorageScheme,
) -> RouterResult<()> {
    todo!()
}

#[cfg(feature = "v1")]
async fn update_payment_method_status_and_ntid<F: Clone>(
    state: &SessionState,
    key_store: &domain::MerchantKeyStore,
    payment_data: &mut PaymentData<F>,
    attempt_status: common_enums::AttemptStatus,
    payment_response: Result<types::PaymentsResponseData, ErrorResponse>,
    storage_scheme: enums::MerchantStorageScheme,
) -> RouterResult<()> {
    // If the payment_method is deleted then ignore the error related to retrieving payment method
    // This should be handled when the payment method is soft deleted
    if let Some(id) = &payment_data.payment_attempt.payment_method_id {
        let payment_method = match state
            .store
            .find_payment_method(&(state.into()), key_store, id, storage_scheme)
            .await
        {
            Ok(payment_method) => payment_method,
            Err(error) => {
                if error.current_context().is_db_not_found() {
                    logger::info!(
                        "Payment Method not found in db and skipping payment method update {:?}",
                        error
                    );
                    return Ok(());
                } else {
                    Err(error)
                            .change_context(errors::ApiErrorResponse::InternalServerError)
                            .attach_printable("Error retrieving payment method from db in update_payment_method_status_and_ntid")?
                }
            }
        };

        let pm_resp_network_transaction_id = payment_response
            .map(|resp| if let types::PaymentsResponseData::TransactionResponse { network_txn_id: network_transaction_id, .. } = resp {
                network_transaction_id
    } else {None})
    .map_err(|err| {
        logger::error!(error=?err, "Failed to obtain the network_transaction_id from payment response");
    })
    .ok()
    .flatten();
        let network_transaction_id = if payment_data.payment_intent.setup_future_usage
            == Some(diesel_models::enums::FutureUsage::OffSession)
        {
            if pm_resp_network_transaction_id.is_some() {
                pm_resp_network_transaction_id
            } else {
                logger::info!("Skip storing network transaction id");
                None
            }
        } else {
            None
        };

        let pm_update = if payment_method.status != common_enums::PaymentMethodStatus::Active
            && payment_method.status != attempt_status.into()
        {
            let updated_pm_status = common_enums::PaymentMethodStatus::from(attempt_status);
            payment_data
                .payment_method_info
                .as_mut()
                .map(|info| info.status = updated_pm_status);
            storage::PaymentMethodUpdate::NetworkTransactionIdAndStatusUpdate {
                network_transaction_id,
                status: Some(updated_pm_status),
            }
        } else {
            storage::PaymentMethodUpdate::NetworkTransactionIdAndStatusUpdate {
                network_transaction_id,
                status: None,
            }
        };

        state
            .store
            .update_payment_method(
                &(state.into()),
                key_store,
                payment_method,
                pm_update,
                storage_scheme,
            )
            .await
            .change_context(errors::ApiErrorResponse::InternalServerError)
            .attach_printable("Failed to update payment method in db")?;
    };
    Ok(())
}

#[cfg(feature = "v2")]
impl<F: Send + Clone> Operation<F, types::PaymentsAuthorizeData> for &PaymentResponse {
    type Data = PaymentConfirmData<F>;
    fn to_post_update_tracker(
        &self,
    ) -> RouterResult<
        &(dyn PostUpdateTracker<F, Self::Data, types::PaymentsAuthorizeData> + Send + Sync),
    > {
        Ok(*self)
    }
}

#[cfg(feature = "v2")]
impl<F: Send + Clone> Operation<F, types::PaymentsAuthorizeData> for PaymentResponse {
    type Data = PaymentConfirmData<F>;
    fn to_post_update_tracker(
        &self,
    ) -> RouterResult<
        &(dyn PostUpdateTracker<F, Self::Data, types::PaymentsAuthorizeData> + Send + Sync),
    > {
        Ok(self)
    }
}

#[cfg(feature = "v2")]
impl<F: Send + Clone> Operation<F, types::PaymentsCaptureData> for PaymentResponse {
    type Data = hyperswitch_domain_models::payments::PaymentCaptureData<F>;
    fn to_post_update_tracker(
        &self,
    ) -> RouterResult<
        &(dyn PostUpdateTracker<F, Self::Data, types::PaymentsCaptureData> + Send + Sync),
    > {
        Ok(self)
    }
}

#[cfg(feature = "v2")]
#[async_trait]
impl<F: Clone>
    PostUpdateTracker<
        F,
        hyperswitch_domain_models::payments::PaymentCaptureData<F>,
        types::PaymentsCaptureData,
    > for PaymentResponse
{
    async fn update_tracker<'b>(
        &'b self,
        state: &'b SessionState,
        mut payment_data: hyperswitch_domain_models::payments::PaymentCaptureData<F>,
        response: types::RouterData<F, types::PaymentsCaptureData, types::PaymentsResponseData>,
        key_store: &domain::MerchantKeyStore,
        storage_scheme: enums::MerchantStorageScheme,
    ) -> RouterResult<hyperswitch_domain_models::payments::PaymentCaptureData<F>>
    where
        F: 'b + Send + Sync,
        types::RouterData<F, types::PaymentsCaptureData, types::PaymentsResponseData>:
            hyperswitch_domain_models::router_data::TrackerPostUpdateObjects<
                F,
                types::PaymentsCaptureData,
                hyperswitch_domain_models::payments::PaymentCaptureData<F>,
            >,
    {
        use hyperswitch_domain_models::router_data::TrackerPostUpdateObjects;

        let db = &*state.store;
        let key_manager_state = &state.into();

        let response_router_data = response;

        if let (true, true, Some(payment_method_id)) = (
            response_router_data.status.is_success(),
            payment_data.payment_attempt.customer_acceptance.is_some(),
            payment_data.payment_attempt.payment_method_id.clone(),
        ) {
            payment_methods::update_payment_method_status_internal(
                state,
                key_store,
                storage_scheme,
                common_enums::PaymentMethodStatus::Active,
                &payment_method_id,
            )
            .await
            .change_context(errors::ApiErrorResponse::InternalServerError)
            .attach_printable("Unable to update payment method")?;
        };

        let payment_intent_update =
            response_router_data.get_payment_intent_update(&payment_data, storage_scheme);

        let payment_attempt_update =
            response_router_data.get_payment_attempt_update(&payment_data, storage_scheme);

        let updated_payment_intent = db
            .update_payment_intent(
                key_manager_state,
                payment_data.payment_intent,
                payment_intent_update,
                key_store,
                storage_scheme,
            )
            .await
            .change_context(errors::ApiErrorResponse::InternalServerError)
            .attach_printable("Unable to update payment intent")?;

        let updated_payment_attempt = db
            .update_payment_attempt(
                key_manager_state,
                key_store,
                payment_data.payment_attempt,
                payment_attempt_update,
                storage_scheme,
            )
            .await
            .change_context(errors::ApiErrorResponse::InternalServerError)
            .attach_printable("Unable to update payment attempt")?;

        payment_data.payment_intent = updated_payment_intent;
        payment_data.payment_attempt = updated_payment_attempt;

        Ok(payment_data)
    }
}

#[cfg(feature = "v2")]
#[async_trait]
impl<F: Clone> PostUpdateTracker<F, PaymentConfirmData<F>, types::PaymentsAuthorizeData>
    for PaymentResponse
{
    async fn update_tracker<'b>(
        &'b self,
        state: &'b SessionState,
        mut payment_data: PaymentConfirmData<F>,
        response: types::RouterData<F, types::PaymentsAuthorizeData, types::PaymentsResponseData>,
        key_store: &domain::MerchantKeyStore,
        storage_scheme: enums::MerchantStorageScheme,
    ) -> RouterResult<PaymentConfirmData<F>>
    where
        F: 'b + Send + Sync,
        types::RouterData<F, types::PaymentsAuthorizeData, types::PaymentsResponseData>:
            hyperswitch_domain_models::router_data::TrackerPostUpdateObjects<
                F,
                types::PaymentsAuthorizeData,
                PaymentConfirmData<F>,
            >,
    {
        use hyperswitch_domain_models::router_data::TrackerPostUpdateObjects;

        let db = &*state.store;
        let key_manager_state = &state.into();

        let response_router_data = response;

        let payment_intent_update =
            response_router_data.get_payment_intent_update(&payment_data, storage_scheme);
        let payment_attempt_update =
            response_router_data.get_payment_attempt_update(&payment_data, storage_scheme);

        let updated_payment_intent = db
            .update_payment_intent(
                key_manager_state,
                payment_data.payment_intent,
                payment_intent_update,
                key_store,
                storage_scheme,
            )
            .await
            .change_context(errors::ApiErrorResponse::InternalServerError)
            .attach_printable("Unable to update payment intent")?;

        let updated_payment_attempt = db
            .update_payment_attempt(
                key_manager_state,
                key_store,
                payment_data.payment_attempt,
                payment_attempt_update,
                storage_scheme,
            )
            .await
            .change_context(errors::ApiErrorResponse::InternalServerError)
            .attach_printable("Unable to update payment attempt")?;

        let attempt_status = updated_payment_attempt.status;

        payment_data.payment_intent = updated_payment_intent;
        payment_data.payment_attempt = updated_payment_attempt;

        if let Some(payment_method) = &payment_data.payment_method {
            match attempt_status {
                common_enums::AttemptStatus::AuthenticationFailed
                | common_enums::AttemptStatus::RouterDeclined
                | common_enums::AttemptStatus::AuthorizationFailed
                | common_enums::AttemptStatus::Voided
                | common_enums::AttemptStatus::VoidedPostCharge
                | common_enums::AttemptStatus::VoidInitiated
                | common_enums::AttemptStatus::CaptureFailed
                | common_enums::AttemptStatus::VoidFailed
                | common_enums::AttemptStatus::AutoRefunded
                | common_enums::AttemptStatus::Unresolved
                | common_enums::AttemptStatus::Pending
                | common_enums::AttemptStatus::Failure
                | common_enums::AttemptStatus::Expired => (),

                common_enums::AttemptStatus::Started
                | common_enums::AttemptStatus::AuthenticationPending
                | common_enums::AttemptStatus::AuthenticationSuccessful
                | common_enums::AttemptStatus::Authorized
                | common_enums::AttemptStatus::PartiallyAuthorized
                | common_enums::AttemptStatus::Charged
                | common_enums::AttemptStatus::Authorizing
                | common_enums::AttemptStatus::CodInitiated
                | common_enums::AttemptStatus::PartialCharged
                | common_enums::AttemptStatus::PartialChargedAndChargeable
                | common_enums::AttemptStatus::CaptureInitiated
                | common_enums::AttemptStatus::PaymentMethodAwaited
                | common_enums::AttemptStatus::ConfirmationAwaited
                | common_enums::AttemptStatus::DeviceDataCollectionPending
                | common_enums::AttemptStatus::IntegrityFailure => {
                    let pm_update_status = enums::PaymentMethodStatus::Active;

                    // payment_methods microservice call
                    payment_methods::update_payment_method_status_internal(
                        state,
                        key_store,
                        storage_scheme,
                        pm_update_status,
                        payment_method.get_id(),
                    )
                    .await
                    .change_context(errors::ApiErrorResponse::InternalServerError)
                    .attach_printable("Failed to update payment method status")?;
                }
            }
        }

        Ok(payment_data)
    }
}

#[cfg(feature = "v2")]
impl<F: Send + Clone> Operation<F, types::PaymentsSyncData> for PaymentResponse {
    type Data = PaymentStatusData<F>;
    fn to_post_update_tracker(
        &self,
    ) -> RouterResult<&(dyn PostUpdateTracker<F, Self::Data, types::PaymentsSyncData> + Send + Sync)>
    {
        Ok(self)
    }
}

#[cfg(feature = "v2")]
#[async_trait]
impl<F: Clone> PostUpdateTracker<F, PaymentStatusData<F>, types::PaymentsSyncData>
    for PaymentResponse
{
    async fn update_tracker<'b>(
        &'b self,
        state: &'b SessionState,
        mut payment_data: PaymentStatusData<F>,
        response: types::RouterData<F, types::PaymentsSyncData, types::PaymentsResponseData>,
        key_store: &domain::MerchantKeyStore,
        storage_scheme: enums::MerchantStorageScheme,
    ) -> RouterResult<PaymentStatusData<F>>
    where
        F: 'b + Send + Sync,
        types::RouterData<F, types::PaymentsSyncData, types::PaymentsResponseData>:
            hyperswitch_domain_models::router_data::TrackerPostUpdateObjects<
                F,
                types::PaymentsSyncData,
                PaymentStatusData<F>,
            >,
    {
        use hyperswitch_domain_models::router_data::TrackerPostUpdateObjects;

        let db = &*state.store;
        let key_manager_state = &state.into();

        let response_router_data = response;

        if let (true, true, Some(payment_method_id)) = (
            response_router_data.status.is_success(),
            payment_data.payment_attempt.customer_acceptance.is_some(),
            payment_data.payment_attempt.payment_method_id.clone(),
        ) {
            payment_methods::update_payment_method_status_internal(
                state,
                key_store,
                storage_scheme,
                common_enums::PaymentMethodStatus::Active,
                &payment_method_id,
            )
            .await
            .change_context(errors::ApiErrorResponse::InternalServerError)
            .attach_printable("Unable to update payment method")?;
        };

        let payment_intent_update =
            response_router_data.get_payment_intent_update(&payment_data, storage_scheme);
        let payment_attempt_update =
            response_router_data.get_payment_attempt_update(&payment_data, storage_scheme);

        let payment_attempt = payment_data.payment_attempt;

        let updated_payment_intent = db
            .update_payment_intent(
                key_manager_state,
                payment_data.payment_intent,
                payment_intent_update,
                key_store,
                storage_scheme,
            )
            .await
            .change_context(errors::ApiErrorResponse::InternalServerError)
            .attach_printable("Unable to update payment intent")?;

        let updated_payment_attempt = db
            .update_payment_attempt(
                key_manager_state,
                key_store,
                payment_attempt,
                payment_attempt_update,
                storage_scheme,
            )
            .await
            .change_context(errors::ApiErrorResponse::InternalServerError)
            .attach_printable("Unable to update payment attempt")?;

        payment_data.payment_intent = updated_payment_intent;
        payment_data.payment_attempt = updated_payment_attempt;

        Ok(payment_data)
    }
}

#[cfg(feature = "v2")]
impl<F: Send + Clone> Operation<F, types::SetupMandateRequestData> for &PaymentResponse {
    type Data = PaymentConfirmData<F>;
    fn to_post_update_tracker(
        &self,
    ) -> RouterResult<
        &(dyn PostUpdateTracker<F, Self::Data, types::SetupMandateRequestData> + Send + Sync),
    > {
        Ok(*self)
    }
}

#[cfg(feature = "v2")]
impl<F: Send + Clone> Operation<F, types::SetupMandateRequestData> for PaymentResponse {
    type Data = PaymentConfirmData<F>;
    fn to_post_update_tracker(
        &self,
    ) -> RouterResult<
        &(dyn PostUpdateTracker<F, Self::Data, types::SetupMandateRequestData> + Send + Sync),
    > {
        Ok(self)
    }
}

#[cfg(feature = "v2")]
impl
    Operation<
        hyperswitch_domain_models::router_flow_types::ExternalVaultProxy,
        hyperswitch_domain_models::router_request_types::ExternalVaultProxyPaymentsData,
    > for PaymentResponse
{
    type Data =
        PaymentConfirmData<hyperswitch_domain_models::router_flow_types::ExternalVaultProxy>;
    fn to_post_update_tracker(
        &self,
    ) -> RouterResult<
        &(dyn PostUpdateTracker<
            hyperswitch_domain_models::router_flow_types::ExternalVaultProxy,
            Self::Data,
            hyperswitch_domain_models::router_request_types::ExternalVaultProxyPaymentsData,
        > + Send
              + Sync),
    > {
        Ok(self)
    }
}

#[cfg(feature = "v2")]
impl
    Operation<
        hyperswitch_domain_models::router_flow_types::ExternalVaultProxy,
        hyperswitch_domain_models::router_request_types::ExternalVaultProxyPaymentsData,
    > for &PaymentResponse
{
    type Data =
        PaymentConfirmData<hyperswitch_domain_models::router_flow_types::ExternalVaultProxy>;
    fn to_post_update_tracker(
        &self,
    ) -> RouterResult<
        &(dyn PostUpdateTracker<
            hyperswitch_domain_models::router_flow_types::ExternalVaultProxy,
            Self::Data,
            hyperswitch_domain_models::router_request_types::ExternalVaultProxyPaymentsData,
        > + Send
              + Sync),
    > {
        Ok(*self)
    }
}

#[cfg(feature = "v2")]
#[async_trait]
impl
    PostUpdateTracker<
        hyperswitch_domain_models::router_flow_types::ExternalVaultProxy,
        PaymentConfirmData<hyperswitch_domain_models::router_flow_types::ExternalVaultProxy>,
        hyperswitch_domain_models::router_request_types::ExternalVaultProxyPaymentsData,
    > for PaymentResponse
{
    async fn update_tracker<'b>(
        &'b self,
        state: &'b SessionState,
        mut payment_data: PaymentConfirmData<
            hyperswitch_domain_models::router_flow_types::ExternalVaultProxy,
        >,
        response: types::RouterData<
            hyperswitch_domain_models::router_flow_types::ExternalVaultProxy,
            hyperswitch_domain_models::router_request_types::ExternalVaultProxyPaymentsData,
            types::PaymentsResponseData,
        >,
        key_store: &domain::MerchantKeyStore,
        storage_scheme: enums::MerchantStorageScheme,
    ) -> RouterResult<
        PaymentConfirmData<hyperswitch_domain_models::router_flow_types::ExternalVaultProxy>,
    >
    where
        types::RouterData<
            hyperswitch_domain_models::router_flow_types::ExternalVaultProxy,
            hyperswitch_domain_models::router_request_types::ExternalVaultProxyPaymentsData,
            types::PaymentsResponseData,
        >: hyperswitch_domain_models::router_data::TrackerPostUpdateObjects<
            hyperswitch_domain_models::router_flow_types::ExternalVaultProxy,
            hyperswitch_domain_models::router_request_types::ExternalVaultProxyPaymentsData,
            PaymentConfirmData<hyperswitch_domain_models::router_flow_types::ExternalVaultProxy>,
        >,
    {
        use hyperswitch_domain_models::router_data::TrackerPostUpdateObjects;

        let db = &*state.store;
        let key_manager_state = &state.into();

        let response_router_data = response;

<<<<<<< HEAD
        if let (true, true, Some(payment_method_id)) = (
            response_router_data.status.is_success(),
            payment_data.payment_attempt.customer_acceptance.is_some(),
            payment_data.payment_attempt.payment_method_id.clone(),
        ) {
            payment_methods::update_payment_method_status_internal(
                state,
                key_store,
                storage_scheme,
                common_enums::PaymentMethodStatus::Active,
                &payment_method_id,
            )
            .await
            .change_context(errors::ApiErrorResponse::InternalServerError)
            .attach_printable("Unable to update payment method")?;
        };

=======
>>>>>>> 7f648379
        let payment_intent_update =
            response_router_data.get_payment_intent_update(&payment_data, storage_scheme);
        let payment_attempt_update =
            response_router_data.get_payment_attempt_update(&payment_data, storage_scheme);

        let updated_payment_intent = db
            .update_payment_intent(
                key_manager_state,
                payment_data.payment_intent,
                payment_intent_update,
                key_store,
                storage_scheme,
            )
            .await
            .change_context(errors::ApiErrorResponse::InternalServerError)
            .attach_printable("Unable to update payment intent")?;

        let updated_payment_attempt = db
            .update_payment_attempt(
                key_manager_state,
                key_store,
                payment_data.payment_attempt,
                payment_attempt_update,
                storage_scheme,
            )
            .await
            .change_context(errors::ApiErrorResponse::InternalServerError)
            .attach_printable("Unable to update payment attempt")?;

        payment_data.payment_intent = updated_payment_intent;
        payment_data.payment_attempt = updated_payment_attempt;

        // TODO: Add external vault specific post-update logic if needed

        Ok(payment_data)
    }
}

#[cfg(feature = "v2")]
#[async_trait]
impl<F: Clone> PostUpdateTracker<F, PaymentConfirmData<F>, types::SetupMandateRequestData>
    for PaymentResponse
{
    async fn update_tracker<'b>(
        &'b self,
        state: &'b SessionState,
        mut payment_data: PaymentConfirmData<F>,
        response: types::RouterData<F, types::SetupMandateRequestData, types::PaymentsResponseData>,
        key_store: &domain::MerchantKeyStore,
        storage_scheme: enums::MerchantStorageScheme,
    ) -> RouterResult<PaymentConfirmData<F>>
    where
        F: 'b + Send + Sync,
        types::RouterData<F, types::SetupMandateRequestData, types::PaymentsResponseData>:
            hyperswitch_domain_models::router_data::TrackerPostUpdateObjects<
                F,
                types::SetupMandateRequestData,
                PaymentConfirmData<F>,
            >,
    {
        use hyperswitch_domain_models::router_data::TrackerPostUpdateObjects;

        let db = &*state.store;
        let key_manager_state = &state.into();

        let response_router_data = response;

        let payment_intent_update =
            response_router_data.get_payment_intent_update(&payment_data, storage_scheme);
        let payment_attempt_update =
            response_router_data.get_payment_attempt_update(&payment_data, storage_scheme);

        let updated_payment_intent = db
            .update_payment_intent(
                key_manager_state,
                payment_data.payment_intent,
                payment_intent_update,
                key_store,
                storage_scheme,
            )
            .await
            .change_context(errors::ApiErrorResponse::InternalServerError)
            .attach_printable("Unable to update payment intent")?;

        let updated_payment_attempt = db
            .update_payment_attempt(
                key_manager_state,
                key_store,
                payment_data.payment_attempt,
                payment_attempt_update,
                storage_scheme,
            )
            .await
            .change_context(errors::ApiErrorResponse::InternalServerError)
            .attach_printable("Unable to update payment attempt")?;

        payment_data.payment_intent = updated_payment_intent;
        payment_data.payment_attempt = updated_payment_attempt;

        Ok(payment_data)
    }

    async fn save_pm_and_mandate<'b>(
        &self,
        state: &SessionState,
        router_data: &types::RouterData<
            F,
            types::SetupMandateRequestData,
            types::PaymentsResponseData,
        >,
        merchant_context: &domain::MerchantContext,
        payment_data: &mut PaymentConfirmData<F>,
        business_profile: &domain::Profile,
    ) -> CustomResult<(), errors::ApiErrorResponse>
    where
        F: 'b + Clone + Send + Sync,
    {
        // If we received a payment_method_id from connector in the router data response
        // Then we either update the payment method or create a new payment method
        // The case for updating the payment method is when the payment is created from the payment method service

        let Ok(payments_response) = &router_data.response else {
            // In case there was an error response from the connector
            // We do not take any action related to the payment method
            return Ok(());
        };

        let connector_request_reference_id = payment_data
            .payment_attempt
            .connector_token_details
            .as_ref()
            .and_then(|token_details| token_details.get_connector_token_request_reference_id());

        let connector_token =
            payments_response.get_updated_connector_token_details(connector_request_reference_id);

        let payment_method_id = payment_data.payment_attempt.payment_method_id.clone();

        // TODO: check what all conditions we will need to see if card need to be saved
        match (
            connector_token
                .as_ref()
                .and_then(|connector_token| connector_token.connector_mandate_id.clone()),
            payment_method_id,
        ) {
            (Some(token), Some(payment_method_id)) => {
                if !matches!(
                    router_data.status,
                    enums::AttemptStatus::Charged | enums::AttemptStatus::Authorized
                ) {
                    return Ok(());
                }
                let connector_id = payment_data
                    .payment_attempt
                    .merchant_connector_id
                    .clone()
                    .get_required_value("merchant_connector_id")
                    .change_context(errors::ApiErrorResponse::InternalServerError)
                    .attach_printable("missing connector id")?;

                let net_amount = payment_data.payment_attempt.amount_details.get_net_amount();
                let currency = payment_data.payment_intent.amount_details.currency;

                let connector_token_details_for_payment_method_update =
                    api_models::payment_methods::ConnectorTokenDetails {
                        connector_id,
                        status: common_enums::ConnectorTokenStatus::Active,
                        connector_token_request_reference_id: connector_token
                            .and_then(|details| details.connector_token_request_reference_id),
                        original_payment_authorized_amount: Some(net_amount),
                        original_payment_authorized_currency: Some(currency),
                        metadata: None,
                        token: masking::Secret::new(token),
                        token_type: common_enums::TokenizationType::MultiUse,
                    };

                let payment_method_update_request =
                    api_models::payment_methods::PaymentMethodUpdate {
                        payment_method_data: None,
                        connector_token_details: Some(
                            connector_token_details_for_payment_method_update,
                        ),
                    };

                payment_methods::update_payment_method_core(
                    state,
                    merchant_context,
                    business_profile,
                    payment_method_update_request,
                    &payment_method_id,
                )
                .await
                .attach_printable("Failed to update payment method")?;
            }
            (Some(_), None) => {
                // TODO: create a new payment method
            }
            (None, Some(_)) | (None, None) => {}
        }

        Ok(())
    }
}

#[cfg(feature = "v1")]
fn update_connector_mandate_details_for_the_flow<F: Clone>(
    connector_mandate_id: Option<String>,
    mandate_metadata: Option<masking::Secret<serde_json::Value>>,
    connector_mandate_request_reference_id: Option<String>,
    payment_data: &mut PaymentData<F>,
) -> RouterResult<()> {
    let mut original_connector_mandate_reference_id = payment_data
        .payment_attempt
        .connector_mandate_detail
        .as_ref()
        .map(|detail| ConnectorMandateReferenceId::foreign_from(detail.clone()));
    let connector_mandate_reference_id = if connector_mandate_id.is_some() {
        if let Some(ref mut record) = original_connector_mandate_reference_id {
            record.update(
                connector_mandate_id,
                None,
                None,
                mandate_metadata,
                connector_mandate_request_reference_id,
            );
            Some(record.clone())
        } else {
            Some(ConnectorMandateReferenceId::new(
                connector_mandate_id,
                None,
                None,
                mandate_metadata,
                connector_mandate_request_reference_id,
            ))
        }
    } else {
        original_connector_mandate_reference_id
    };

    payment_data.payment_attempt.connector_mandate_detail = connector_mandate_reference_id
        .clone()
        .map(ForeignFrom::foreign_from);

    payment_data.set_mandate_id(api_models::payments::MandateIds {
        mandate_id: None,
        mandate_reference_id: connector_mandate_reference_id.map(|connector_mandate_id| {
            MandateReferenceId::ConnectorMandateId(connector_mandate_id)
        }),
    });
    Ok(())
}

fn response_to_capture_update(
    multiple_capture_data: &MultipleCaptureData,
    response_list: HashMap<String, CaptureSyncResponse>,
) -> RouterResult<Vec<(storage::Capture, storage::CaptureUpdate)>> {
    let mut capture_update_list = vec![];
    let mut unmapped_captures = vec![];
    for (connector_capture_id, capture_sync_response) in response_list {
        let capture =
            multiple_capture_data.get_capture_by_connector_capture_id(&connector_capture_id);
        if let Some(capture) = capture {
            capture_update_list.push((
                capture.clone(),
                storage::CaptureUpdate::foreign_try_from(capture_sync_response)?,
            ))
        } else {
            // connector_capture_id may not be populated in the captures table in some case
            // if so, we try to map the unmapped capture response and captures in DB.
            unmapped_captures.push(capture_sync_response)
        }
    }
    capture_update_list.extend(get_capture_update_for_unmapped_capture_responses(
        unmapped_captures,
        multiple_capture_data,
    )?);

    Ok(capture_update_list)
}

fn get_capture_update_for_unmapped_capture_responses(
    unmapped_capture_sync_response_list: Vec<CaptureSyncResponse>,
    multiple_capture_data: &MultipleCaptureData,
) -> RouterResult<Vec<(storage::Capture, storage::CaptureUpdate)>> {
    let mut result = Vec::new();
    let captures_without_connector_capture_id: Vec<_> = multiple_capture_data
        .get_pending_captures_without_connector_capture_id()
        .into_iter()
        .cloned()
        .collect();
    for capture_sync_response in unmapped_capture_sync_response_list {
        if let Some(capture) = captures_without_connector_capture_id
            .iter()
            .find(|capture| {
                capture_sync_response.get_connector_response_reference_id()
                    == Some(capture.capture_id.clone())
                    || capture_sync_response.get_amount_captured() == Some(capture.amount)
            })
        {
            result.push((
                capture.clone(),
                storage::CaptureUpdate::foreign_try_from(capture_sync_response)?,
            ))
        }
    }
    Ok(result)
}

fn get_total_amount_captured<F: Clone, T: types::Capturable>(
    request: &T,
    amount_captured: Option<MinorUnit>,
    router_data_status: enums::AttemptStatus,
    payment_data: &PaymentData<F>,
) -> Option<MinorUnit> {
    match &payment_data.multiple_capture_data {
        Some(multiple_capture_data) => {
            //multiple capture
            Some(multiple_capture_data.get_total_blocked_amount())
        }
        None => {
            //Non multiple capture
            let amount = request
                .get_captured_amount(
                    amount_captured.map(MinorUnit::get_amount_as_i64),
                    payment_data,
                )
                .map(MinorUnit::new);
            amount_captured.or_else(|| {
                if router_data_status == enums::AttemptStatus::Charged {
                    amount
                } else {
                    None
                }
            })
        }
    }
}<|MERGE_RESOLUTION|>--- conflicted
+++ resolved
@@ -2906,26 +2906,6 @@
 
         let response_router_data = response;
 
-<<<<<<< HEAD
-        if let (true, true, Some(payment_method_id)) = (
-            response_router_data.status.is_success(),
-            payment_data.payment_attempt.customer_acceptance.is_some(),
-            payment_data.payment_attempt.payment_method_id.clone(),
-        ) {
-            payment_methods::update_payment_method_status_internal(
-                state,
-                key_store,
-                storage_scheme,
-                common_enums::PaymentMethodStatus::Active,
-                &payment_method_id,
-            )
-            .await
-            .change_context(errors::ApiErrorResponse::InternalServerError)
-            .attach_printable("Unable to update payment method")?;
-        };
-
-=======
->>>>>>> 7f648379
         let payment_intent_update =
             response_router_data.get_payment_intent_update(&payment_data, storage_scheme);
         let payment_attempt_update =
