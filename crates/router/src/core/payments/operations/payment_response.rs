use std::{collections::HashMap, ops::Deref};

use api_models::payments::{ConnectorMandateReferenceId, MandateReferenceId};
#[cfg(feature = "dynamic_routing")]
use api_models::routing::RoutableConnectorChoice;
use async_trait::async_trait;
use common_enums::AuthorizationStatus;
#[cfg(all(feature = "v1", feature = "dynamic_routing"))]
use common_utils::ext_traits::ValueExt;
use common_utils::{
    ext_traits::{AsyncExt, Encode},
    types::{keymanager::KeyManagerState, ConnectorTransactionId, MinorUnit},
};
use error_stack::{report, ResultExt};
use futures::FutureExt;
use hyperswitch_domain_models::payments::payment_attempt::PaymentAttempt;
#[cfg(feature = "v2")]
use hyperswitch_domain_models::payments::{
    PaymentConfirmData, PaymentIntentData, PaymentStatusData,
};
use router_derive;
use router_env::{instrument, logger, tracing};
use storage_impl::DataModelExt;
use tracing_futures::Instrument;

use super::{Operation, OperationSessionSetters, PostUpdateTracker};
#[cfg(all(feature = "v1", feature = "dynamic_routing"))]
use crate::core::routing::helpers as routing_helpers;
#[cfg(feature = "v2")]
use crate::utils::OptionExt;
use crate::{
    connector::utils::PaymentResponseRouterData,
    consts,
    core::{
        card_testing_guard::utils as card_testing_guard_utils,
        errors::{self, CustomResult, RouterResult, StorageErrorExt},
        mandate,
        payment_methods::{self, cards::create_encrypted_data},
        payments::{
            helpers::{
                self as payments_helpers,
                update_additional_payment_data_with_connector_response_pm_data,
            },
            tokenization,
            types::MultipleCaptureData,
            PaymentData, PaymentMethodChecker,
        },
        utils as core_utils,
    },
    routes::{metrics, SessionState},
    types::{
        self, domain,
        storage::{self, enums},
        transformers::{ForeignFrom, ForeignTryFrom},
        CaptureSyncResponse, ErrorResponse,
    },
    utils,
};

#[cfg(feature = "v1")]
#[derive(Debug, Clone, Copy, router_derive::PaymentOperation)]
#[operation(
    operations = "post_update_tracker",
    flow = "sync_data, cancel_data, authorize_data, capture_data, complete_authorize_data, approve_data, reject_data, setup_mandate_data, session_data,incremental_authorization_data, sdk_session_update_data, post_session_tokens_data, update_metadata_data, cancel_post_capture_data"
)]
pub struct PaymentResponse;

#[cfg(feature = "v2")]
#[derive(Debug, Clone, Copy)]
pub struct PaymentResponse;

#[cfg(feature = "v1")]
#[async_trait]
impl<F: Send + Clone> PostUpdateTracker<F, PaymentData<F>, types::PaymentsAuthorizeData>
    for PaymentResponse
{
    async fn update_tracker<'b>(
        &'b self,
        db: &'b SessionState,
        mut payment_data: PaymentData<F>,
        router_data: types::RouterData<
            F,
            types::PaymentsAuthorizeData,
            types::PaymentsResponseData,
        >,
        key_store: &domain::MerchantKeyStore,
        storage_scheme: enums::MerchantStorageScheme,
        locale: &Option<String>,
        #[cfg(all(feature = "v1", feature = "dynamic_routing"))] routable_connector: Vec<
            RoutableConnectorChoice,
        >,
        #[cfg(all(feature = "v1", feature = "dynamic_routing"))] business_profile: &domain::Profile,
    ) -> RouterResult<PaymentData<F>>
    where
        F: 'b,
    {
        payment_data.mandate_id = payment_data
            .mandate_id
            .or_else(|| router_data.request.mandate_id.clone());

        // update setup_future_usage incase it is downgraded to on-session
        payment_data.payment_attempt.setup_future_usage_applied =
            router_data.request.setup_future_usage;

        payment_data = Box::pin(payment_response_update_tracker(
            db,
            payment_data,
            router_data,
            key_store,
            storage_scheme,
            locale,
            #[cfg(all(feature = "v1", feature = "dynamic_routing"))]
            routable_connector,
            #[cfg(all(feature = "v1", feature = "dynamic_routing"))]
            business_profile,
        ))
        .await?;

        Ok(payment_data)
    }

    #[cfg(feature = "v2")]
    async fn save_pm_and_mandate<'b>(
        &self,
        state: &SessionState,
        resp: &types::RouterData<F, types::PaymentsAuthorizeData, types::PaymentsResponseData>,
        merchant_context: &domain::MerchantContext,
        payment_data: &mut PaymentData<F>,
        business_profile: &domain::Profile,
    ) -> CustomResult<(), errors::ApiErrorResponse>
    where
        F: 'b + Clone + Send + Sync,
    {
        todo!()
    }

    #[cfg(feature = "v1")]
    async fn save_pm_and_mandate<'b>(
        &self,
        state: &SessionState,
        resp: &types::RouterData<F, types::PaymentsAuthorizeData, types::PaymentsResponseData>,
        merchant_context: &domain::MerchantContext,
        payment_data: &mut PaymentData<F>,
        business_profile: &domain::Profile,
    ) -> CustomResult<(), errors::ApiErrorResponse>
    where
        F: 'b + Clone + Send + Sync,
    {
        let customer_id = payment_data.payment_intent.customer_id.clone();
        let save_payment_data = tokenization::SavePaymentMethodData::from(resp);
        let payment_method_billing_address = payment_data.address.get_payment_method_billing();

        let connector_name = payment_data
            .payment_attempt
            .connector
            .clone()
            .ok_or_else(|| {
                logger::error!("Missing required Param connector_name");
                errors::ApiErrorResponse::MissingRequiredField {
                    field_name: "connector_name",
                }
            })?;
        let merchant_connector_id = payment_data.payment_attempt.merchant_connector_id.clone();
        let billing_name = resp
            .address
            .get_payment_method_billing()
            .and_then(|billing_details| billing_details.address.as_ref())
            .and_then(|address| address.get_optional_full_name());
        let mut should_avoid_saving = false;
        let vault_operation = payment_data.vault_operation.clone();
        let payment_method_info = payment_data.payment_method_info.clone();

        if let Some(payment_method_info) = &payment_data.payment_method_info {
            if payment_data.payment_intent.off_session.is_none() && resp.response.is_ok() {
                should_avoid_saving = resp.request.payment_method_type
                    == Some(enums::PaymentMethodType::ApplePay)
                    || resp.request.payment_method_type
                        == Some(enums::PaymentMethodType::GooglePay);
                payment_methods::cards::update_last_used_at(
                    payment_method_info,
                    state,
                    merchant_context.get_merchant_account().storage_scheme,
                    merchant_context.get_merchant_key_store(),
                )
                .await
                .map_err(|e| {
                    logger::error!("Failed to update last used at: {:?}", e);
                })
                .ok();
            }
        };
        let connector_mandate_reference_id = payment_data
            .payment_attempt
            .connector_mandate_detail
            .as_ref()
            .map(|detail| ConnectorMandateReferenceId::foreign_from(detail.clone()));
        let save_payment_call_future = Box::pin(tokenization::save_payment_method(
            state,
            connector_name.clone(),
            save_payment_data,
            customer_id.clone(),
            merchant_context,
            resp.request.payment_method_type,
            billing_name.clone(),
            payment_method_billing_address,
            business_profile,
            connector_mandate_reference_id.clone(),
            merchant_connector_id.clone(),
            vault_operation.clone(),
            payment_method_info.clone(),
        ));

        let is_connector_mandate = resp.request.customer_acceptance.is_some()
            && matches!(
                resp.request.setup_future_usage,
                Some(enums::FutureUsage::OffSession)
            );

        let is_legacy_mandate = resp.request.setup_mandate_details.is_some()
            && matches!(
                resp.request.setup_future_usage,
                Some(enums::FutureUsage::OffSession)
            );
        let storage_scheme = merchant_context.get_merchant_account().storage_scheme;
        if is_legacy_mandate {
            // Mandate is created on the application side and at the connector.
            let tokenization::SavePaymentMethodDataResponse {
                payment_method_id, ..
            } = save_payment_call_future.await?;

            let mandate_id = mandate::mandate_procedure(
                state,
                resp,
                &customer_id.clone(),
                payment_method_id.clone(),
                merchant_connector_id.clone(),
                merchant_context.get_merchant_account().storage_scheme,
                payment_data.payment_intent.get_id(),
            )
            .await?;
            payment_data.payment_attempt.payment_method_id = payment_method_id;
            payment_data.payment_attempt.mandate_id = mandate_id;

            Ok(())
        } else if is_connector_mandate {
            // The mandate is created on connector's end.
            let tokenization::SavePaymentMethodDataResponse {
                payment_method_id,
                connector_mandate_reference_id,
                ..
            } = save_payment_call_future.await?;
            payment_data.payment_method_info = if let Some(payment_method_id) = &payment_method_id {
                match state
                    .store
                    .find_payment_method(
                        &(state.into()),
                        merchant_context.get_merchant_key_store(),
                        payment_method_id,
                        storage_scheme,
                    )
                    .await
                {
                    Ok(payment_method) => Some(payment_method),
                    Err(error) => {
                        if error.current_context().is_db_not_found() {
                            logger::info!("Payment Method not found in db {:?}", error);
                            None
                        } else {
                            Err(error)
                                .change_context(errors::ApiErrorResponse::InternalServerError)
                                .attach_printable("Error retrieving payment method from db")
                                .map_err(|err| logger::error!(payment_method_retrieve=?err))
                                .ok()
                        }
                    }
                }
            } else {
                None
            };
            payment_data.payment_attempt.payment_method_id = payment_method_id;
            payment_data.payment_attempt.connector_mandate_detail = connector_mandate_reference_id
                .clone()
                .map(ForeignFrom::foreign_from);
            payment_data.set_mandate_id(api_models::payments::MandateIds {
                mandate_id: None,
                mandate_reference_id: connector_mandate_reference_id.map(|connector_mandate_id| {
                    MandateReferenceId::ConnectorMandateId(connector_mandate_id)
                }),
            });
            Ok(())
        } else if should_avoid_saving {
            if let Some(pm_info) = &payment_data.payment_method_info {
                payment_data.payment_attempt.payment_method_id = Some(pm_info.get_id().clone());
            };
            Ok(())
        } else {
            // Save card flow
            let save_payment_data = tokenization::SavePaymentMethodData::from(resp);
            let state = state.clone();
            let customer_id = payment_data.payment_intent.customer_id.clone();
            let payment_attempt = payment_data.payment_attempt.clone();

            let business_profile = business_profile.clone();
            let payment_method_type = resp.request.payment_method_type;
            let payment_method_billing_address = payment_method_billing_address.cloned();

            let cloned_merchant_context = merchant_context.clone();
            logger::info!("Call to save_payment_method in locker");
            let _task_handle = tokio::spawn(
                async move {
                    logger::info!("Starting async call to save_payment_method in locker");

                    let result = Box::pin(tokenization::save_payment_method(
                        &state,
                        connector_name,
                        save_payment_data,
                        customer_id,
                        &cloned_merchant_context,
                        payment_method_type,
                        billing_name,
                        payment_method_billing_address.as_ref(),
                        &business_profile,
                        connector_mandate_reference_id,
                        merchant_connector_id.clone(),
                        vault_operation.clone(),
                        payment_method_info.clone(),
                    ))
                    .await;

                    if let Err(err) = result {
                        logger::error!("Asynchronously saving card in locker failed : {:?}", err);
                    } else if let Ok(tokenization::SavePaymentMethodDataResponse {
                        payment_method_id,
                        ..
                    }) = result
                    {
                        let payment_attempt_update =
                            storage::PaymentAttemptUpdate::PaymentMethodDetailsUpdate {
                                payment_method_id,
                                updated_by: storage_scheme.clone().to_string(),
                            };

                        #[cfg(feature = "v1")]
                        let respond = state
                            .store
                            .update_payment_attempt_with_attempt_id(
                                payment_attempt,
                                payment_attempt_update,
                                storage_scheme,
                            )
                            .await;

                        #[cfg(feature = "v2")]
                        let respond = state
                            .store
                            .update_payment_attempt_with_attempt_id(
                                &(&state).into(),
                                &key_store,
                                payment_attempt,
                                payment_attempt_update,
                                storage_scheme,
                            )
                            .await;

                        if let Err(err) = respond {
                            logger::error!("Error updating payment attempt: {:?}", err);
                        };
                    }
                }
                .in_current_span(),
            );
            Ok(())
        }
    }
}

#[cfg(feature = "v1")]
#[async_trait]
impl<F: Clone> PostUpdateTracker<F, PaymentData<F>, types::PaymentsIncrementalAuthorizationData>
    for PaymentResponse
{
    async fn update_tracker<'b>(
        &'b self,
        state: &'b SessionState,
        mut payment_data: PaymentData<F>,
        router_data: types::RouterData<
            F,
            types::PaymentsIncrementalAuthorizationData,
            types::PaymentsResponseData,
        >,
        key_store: &domain::MerchantKeyStore,
        storage_scheme: enums::MerchantStorageScheme,
        _locale: &Option<String>,
        #[cfg(all(feature = "v1", feature = "dynamic_routing"))] _routable_connector: Vec<
            RoutableConnectorChoice,
        >,
        #[cfg(all(feature = "v1", feature = "dynamic_routing"))]
        _business_profile: &domain::Profile,
    ) -> RouterResult<PaymentData<F>>
    where
        F: 'b + Send,
    {
        let incremental_authorization_details = payment_data
            .incremental_authorization_details
            .clone()
            .ok_or_else(|| {
                report!(errors::ApiErrorResponse::InternalServerError)
                    .attach_printable("missing incremental_authorization_details in payment_data")
            })?;
        // Update payment_intent and payment_attempt 'amount' if incremental_authorization is successful
        let (option_payment_attempt_update, option_payment_intent_update) = match router_data
            .response
            .clone()
        {
            Err(_) => (None, None),
            Ok(types::PaymentsResponseData::IncrementalAuthorizationResponse {
                status, ..
            }) => {
                if status == AuthorizationStatus::Success {
                    (
                        Some(
                            storage::PaymentAttemptUpdate::IncrementalAuthorizationAmountUpdate {
                                net_amount: hyperswitch_domain_models::payments::payment_attempt::NetAmount::new(
                                    incremental_authorization_details.total_amount,
                                    None,
                                    None,
                                    None,
                                    None,
                                ),
                                amount_capturable: incremental_authorization_details.total_amount,
                            },
                        ),
                        Some(
                            storage::PaymentIntentUpdate::IncrementalAuthorizationAmountUpdate {
                                amount: incremental_authorization_details.total_amount,
                            },
                        ),
                    )
                } else {
                    (None, None)
                }
            }
            _ => Err(errors::ApiErrorResponse::InternalServerError)
                .attach_printable("unexpected response in incremental_authorization flow")?,
        };
        //payment_attempt update
        if let Some(payment_attempt_update) = option_payment_attempt_update {
            #[cfg(feature = "v1")]
            {
                payment_data.payment_attempt = state
                    .store
                    .update_payment_attempt_with_attempt_id(
                        payment_data.payment_attempt.clone(),
                        payment_attempt_update,
                        storage_scheme,
                    )
                    .await
                    .to_not_found_response(errors::ApiErrorResponse::PaymentNotFound)?;
            }

            #[cfg(feature = "v2")]
            {
                payment_data.payment_attempt = state
                    .store
                    .update_payment_attempt_with_attempt_id(
                        &state.into(),
                        key_store,
                        payment_data.payment_attempt.clone(),
                        payment_attempt_update,
                        storage_scheme,
                    )
                    .await
                    .to_not_found_response(errors::ApiErrorResponse::PaymentNotFound)?;
            }
        }
        // payment_intent update
        if let Some(payment_intent_update) = option_payment_intent_update {
            payment_data.payment_intent = state
                .store
                .update_payment_intent(
                    &state.into(),
                    payment_data.payment_intent.clone(),
                    payment_intent_update,
                    key_store,
                    storage_scheme,
                )
                .await
                .to_not_found_response(errors::ApiErrorResponse::PaymentNotFound)?;
        }
        // Update the status of authorization record
        let authorization_update = match &router_data.response {
            Err(res) => Ok(storage::AuthorizationUpdate::StatusUpdate {
                status: AuthorizationStatus::Failure,
                error_code: Some(res.code.clone()),
                error_message: Some(res.message.clone()),
                connector_authorization_id: None,
            }),
            Ok(types::PaymentsResponseData::IncrementalAuthorizationResponse {
                status,
                error_code,
                error_message,
                connector_authorization_id,
            }) => Ok(storage::AuthorizationUpdate::StatusUpdate {
                status: status.clone(),
                error_code: error_code.clone(),
                error_message: error_message.clone(),
                connector_authorization_id: connector_authorization_id.clone(),
            }),
            Ok(_) => Err(errors::ApiErrorResponse::InternalServerError)
                .attach_printable("unexpected response in incremental_authorization flow"),
        }?;
        let authorization_id = incremental_authorization_details
            .authorization_id
            .clone()
            .ok_or(
                report!(errors::ApiErrorResponse::InternalServerError).attach_printable(
                    "missing authorization_id in incremental_authorization_details in payment_data",
                ),
            )?;
        state
            .store
            .update_authorization_by_merchant_id_authorization_id(
                router_data.merchant_id.clone(),
                authorization_id,
                authorization_update,
            )
            .await
            .to_not_found_response(errors::ApiErrorResponse::InternalServerError)
            .attach_printable("failed while updating authorization")?;
        //Fetch all the authorizations of the payment and send in incremental authorization response
        let authorizations = state
            .store
            .find_all_authorizations_by_merchant_id_payment_id(
                &router_data.merchant_id,
                payment_data.payment_intent.get_id(),
            )
            .await
            .to_not_found_response(errors::ApiErrorResponse::InternalServerError)
            .attach_printable("failed while retrieving authorizations")?;
        payment_data.authorizations = authorizations;
        Ok(payment_data)
    }
}

#[cfg(feature = "v1")]
#[async_trait]
impl<F: Clone> PostUpdateTracker<F, PaymentData<F>, types::PaymentsSyncData> for PaymentResponse {
    async fn update_tracker<'b>(
        &'b self,
        db: &'b SessionState,
        payment_data: PaymentData<F>,
        router_data: types::RouterData<F, types::PaymentsSyncData, types::PaymentsResponseData>,
        key_store: &domain::MerchantKeyStore,
        storage_scheme: enums::MerchantStorageScheme,
        locale: &Option<String>,
        #[cfg(all(feature = "v1", feature = "dynamic_routing"))] routable_connector: Vec<
            RoutableConnectorChoice,
        >,
        #[cfg(all(feature = "v1", feature = "dynamic_routing"))] business_profile: &domain::Profile,
    ) -> RouterResult<PaymentData<F>>
    where
        F: 'b + Send,
    {
        Box::pin(payment_response_update_tracker(
            db,
            payment_data,
            router_data,
            key_store,
            storage_scheme,
            locale,
            #[cfg(all(feature = "v1", feature = "dynamic_routing"))]
            routable_connector,
            #[cfg(all(feature = "v1", feature = "dynamic_routing"))]
            business_profile,
        ))
        .await
    }

    async fn save_pm_and_mandate<'b>(
        &self,
        state: &SessionState,
        resp: &types::RouterData<F, types::PaymentsSyncData, types::PaymentsResponseData>,
        merchant_context: &domain::MerchantContext,
        payment_data: &mut PaymentData<F>,
        _business_profile: &domain::Profile,
    ) -> CustomResult<(), errors::ApiErrorResponse>
    where
        F: 'b + Clone + Send + Sync,
    {
        let (connector_mandate_id, mandate_metadata, connector_mandate_request_reference_id) = resp
            .response
            .clone()
            .ok()
            .and_then(|resp| {
                if let types::PaymentsResponseData::TransactionResponse {
                    mandate_reference, ..
                } = resp
                {
                    mandate_reference.map(|mandate_ref| {
                        (
                            mandate_ref.connector_mandate_id.clone(),
                            mandate_ref.mandate_metadata.clone(),
                            mandate_ref.connector_mandate_request_reference_id.clone(),
                        )
                    })
                } else {
                    None
                }
            })
            .unwrap_or((None, None, None));

        update_connector_mandate_details_for_the_flow(
            connector_mandate_id,
            mandate_metadata,
            connector_mandate_request_reference_id,
            payment_data,
        )?;

        update_payment_method_status_and_ntid(
            state,
            merchant_context.get_merchant_key_store(),
            payment_data,
            resp.status,
            resp.response.clone(),
            merchant_context.get_merchant_account().storage_scheme,
        )
        .await?;
        Ok(())
    }
}

#[cfg(feature = "v1")]
#[async_trait]
impl<F: Clone> PostUpdateTracker<F, PaymentData<F>, types::PaymentsSessionData>
    for PaymentResponse
{
    async fn update_tracker<'b>(
        &'b self,
        db: &'b SessionState,
        mut payment_data: PaymentData<F>,
        router_data: types::RouterData<F, types::PaymentsSessionData, types::PaymentsResponseData>,
        key_store: &domain::MerchantKeyStore,
        storage_scheme: enums::MerchantStorageScheme,
        locale: &Option<String>,
        #[cfg(all(feature = "v1", feature = "dynamic_routing"))] routable_connector: Vec<
            RoutableConnectorChoice,
        >,
        #[cfg(all(feature = "v1", feature = "dynamic_routing"))] business_profile: &domain::Profile,
    ) -> RouterResult<PaymentData<F>>
    where
        F: 'b + Send,
    {
        payment_data = Box::pin(payment_response_update_tracker(
            db,
            payment_data,
            router_data,
            key_store,
            storage_scheme,
            locale,
            #[cfg(all(feature = "v1", feature = "dynamic_routing"))]
            routable_connector,
            #[cfg(all(feature = "v1", feature = "dynamic_routing"))]
            business_profile,
        ))
        .await?;

        Ok(payment_data)
    }
}

#[cfg(feature = "v1")]
#[async_trait]
impl<F: Clone> PostUpdateTracker<F, PaymentData<F>, types::SdkPaymentsSessionUpdateData>
    for PaymentResponse
{
    async fn update_tracker<'b>(
        &'b self,
        db: &'b SessionState,
        mut payment_data: PaymentData<F>,
        router_data: types::RouterData<
            F,
            types::SdkPaymentsSessionUpdateData,
            types::PaymentsResponseData,
        >,
        key_store: &domain::MerchantKeyStore,
        storage_scheme: enums::MerchantStorageScheme,
        _locale: &Option<String>,
        #[cfg(feature = "dynamic_routing")] _routable_connector: Vec<RoutableConnectorChoice>,
        #[cfg(feature = "dynamic_routing")] _business_profile: &domain::Profile,
    ) -> RouterResult<PaymentData<F>>
    where
        F: 'b + Send,
    {
        let connector = payment_data
            .payment_attempt
            .connector
            .clone()
            .ok_or(errors::ApiErrorResponse::InternalServerError)
            .attach_printable("connector not found")?;

        let key_manager_state = db.into();

        // For PayPal, if we call TaxJar for tax calculation, we need to call the connector again to update the order amount so that we can confirm the updated amount and order details. Therefore, we will store the required changes in the database during the post_update_tracker call.
        if payment_data.should_update_in_post_update_tracker() {
            match router_data.response.clone() {
                Ok(types::PaymentsResponseData::PaymentResourceUpdateResponse { status }) => {
                    if status.is_success() {
                        let shipping_address = payment_data
                            .tax_data
                            .clone()
                            .map(|tax_data| tax_data.shipping_details);

                        let shipping_details = shipping_address
                            .clone()
                            .async_map(|shipping_details| {
                                create_encrypted_data(
                                    &key_manager_state,
                                    key_store,
                                    shipping_details,
                                )
                            })
                            .await
                            .transpose()
                            .change_context(errors::ApiErrorResponse::InternalServerError)
                            .attach_printable("Unable to encrypt shipping details")?;

                        let shipping_address =
                            payments_helpers::create_or_update_address_for_payment_by_request(
                                db,
                                shipping_address.map(From::from).as_ref(),
                                payment_data.payment_intent.shipping_address_id.as_deref(),
                                &payment_data.payment_intent.merchant_id,
                                payment_data.payment_intent.customer_id.as_ref(),
                                key_store,
                                &payment_data.payment_intent.payment_id,
                                storage_scheme,
                            )
                            .await?;

                        let payment_intent_update = hyperswitch_domain_models::payments::payment_intent::PaymentIntentUpdate::SessionResponseUpdate {
                    tax_details: payment_data.payment_intent.tax_details.clone().ok_or(errors::ApiErrorResponse::InternalServerError).attach_printable("payment_intent.tax_details not found")?,
                    shipping_address_id: shipping_address.map(|address| address.address_id),
                    updated_by: payment_data.payment_intent.updated_by.clone(),
                    shipping_details,
        };

                        let m_db = db.clone().store;
                        let payment_intent = payment_data.payment_intent.clone();
                        let key_manager_state: KeyManagerState = db.into();

                        let updated_payment_intent = m_db
                            .update_payment_intent(
                                &key_manager_state,
                                payment_intent,
                                payment_intent_update,
                                key_store,
                                storage_scheme,
                            )
                            .await
                            .to_not_found_response(errors::ApiErrorResponse::PaymentNotFound)?;

                        payment_data.payment_intent = updated_payment_intent;
                    } else {
                        router_data.response.map_err(|err| {
                            errors::ApiErrorResponse::ExternalConnectorError {
                                code: err.code,
                                message: err.message,
                                connector,
                                status_code: err.status_code,
                                reason: err.reason,
                            }
                        })?;
                    }
                }
                Err(err) => {
                    Err(errors::ApiErrorResponse::ExternalConnectorError {
                        code: err.code,
                        message: err.message,
                        connector,
                        status_code: err.status_code,
                        reason: err.reason,
                    })?;
                }
                _ => {
                    Err(errors::ApiErrorResponse::InternalServerError)
                        .attach_printable("Unexpected response in session_update flow")?;
                }
            }
        }

        Ok(payment_data)
    }
}

#[cfg(feature = "v1")]
#[async_trait]
impl<F: Clone> PostUpdateTracker<F, PaymentData<F>, types::PaymentsPostSessionTokensData>
    for PaymentResponse
{
    async fn update_tracker<'b>(
        &'b self,
        db: &'b SessionState,
        mut payment_data: PaymentData<F>,
        router_data: types::RouterData<
            F,
            types::PaymentsPostSessionTokensData,
            types::PaymentsResponseData,
        >,
        _key_store: &domain::MerchantKeyStore,
        storage_scheme: enums::MerchantStorageScheme,
        _locale: &Option<String>,
        #[cfg(all(feature = "v1", feature = "dynamic_routing"))] _routable_connector: Vec<
            RoutableConnectorChoice,
        >,
        #[cfg(all(feature = "v1", feature = "dynamic_routing"))]
        _business_profile: &domain::Profile,
    ) -> RouterResult<PaymentData<F>>
    where
        F: 'b + Send,
    {
        match router_data.response.clone() {
            Ok(types::PaymentsResponseData::TransactionResponse {
                connector_metadata, ..
            }) => {
                let m_db = db.clone().store;
                let payment_attempt_update =
                    storage::PaymentAttemptUpdate::PostSessionTokensUpdate {
                        updated_by: storage_scheme.clone().to_string(),
                        connector_metadata,
                    };
                let updated_payment_attempt = m_db
                    .update_payment_attempt_with_attempt_id(
                        payment_data.payment_attempt.clone(),
                        payment_attempt_update,
                        storage_scheme,
                    )
                    .await
                    .to_not_found_response(errors::ApiErrorResponse::PaymentNotFound)?;
                payment_data.payment_attempt = updated_payment_attempt;
            }
            Err(err) => {
                logger::error!("Invalid request sent to connector: {:?}", err);
                Err(errors::ApiErrorResponse::InvalidRequestData {
                    message: "Invalid request sent to connector".to_string(),
                })?;
            }
            _ => {
                Err(errors::ApiErrorResponse::InternalServerError)
                    .attach_printable("Unexpected response in PostSessionTokens flow")?;
            }
        }
        Ok(payment_data)
    }
}

#[cfg(feature = "v1")]
#[async_trait]
impl<F: Clone> PostUpdateTracker<F, PaymentData<F>, types::PaymentsUpdateMetadataData>
    for PaymentResponse
{
    async fn update_tracker<'b>(
        &'b self,
        db: &'b SessionState,
        mut payment_data: PaymentData<F>,
        router_data: types::RouterData<
            F,
            types::PaymentsUpdateMetadataData,
            types::PaymentsResponseData,
        >,
        key_store: &domain::MerchantKeyStore,
        storage_scheme: enums::MerchantStorageScheme,
        _locale: &Option<String>,
        #[cfg(all(feature = "v1", feature = "dynamic_routing"))] _routable_connector: Vec<
            RoutableConnectorChoice,
        >,
        #[cfg(all(feature = "v1", feature = "dynamic_routing"))]
        _business_profile: &domain::Profile,
    ) -> RouterResult<PaymentData<F>>
    where
        F: 'b + Send,
    {
        let connector = payment_data
            .payment_attempt
            .connector
            .clone()
            .ok_or(errors::ApiErrorResponse::InternalServerError)
            .attach_printable("connector not found in payment_attempt")?;

        match router_data.response.clone() {
            Ok(types::PaymentsResponseData::PaymentResourceUpdateResponse { status, .. }) => {
                if status.is_success() {
                    let m_db = db.clone().store;
                    let payment_intent = payment_data.payment_intent.clone();
                    let key_manager_state: KeyManagerState = db.into();

                    let payment_intent_update =
                        hyperswitch_domain_models::payments::payment_intent::PaymentIntentUpdate::MetadataUpdate {
                            metadata: payment_data
                                .payment_intent
                                .metadata
                                .clone()
                                .ok_or(errors::ApiErrorResponse::InternalServerError)
                                .attach_printable("payment_intent.metadata not found")?,
                            updated_by: payment_data.payment_intent.updated_by.clone(),
                        };

                    let updated_payment_intent = m_db
                        .update_payment_intent(
                            &key_manager_state,
                            payment_intent,
                            payment_intent_update,
                            key_store,
                            storage_scheme,
                        )
                        .await
                        .to_not_found_response(errors::ApiErrorResponse::PaymentNotFound)?;

                    payment_data.payment_intent = updated_payment_intent;
                } else {
                    router_data.response.map_err(|err| {
                        errors::ApiErrorResponse::ExternalConnectorError {
                            code: err.code,
                            message: err.message,
                            connector,
                            status_code: err.status_code,
                            reason: err.reason,
                        }
                    })?;
                }
            }
            Err(err) => {
                Err(errors::ApiErrorResponse::ExternalConnectorError {
                    code: err.code,
                    message: err.message,
                    connector,
                    status_code: err.status_code,
                    reason: err.reason,
                })?;
            }
            _ => {
                Err(errors::ApiErrorResponse::InternalServerError)
                    .attach_printable("Unexpected response in Update Metadata flow")?;
            }
        }

        Ok(payment_data)
    }
}

#[cfg(feature = "v1")]
#[async_trait]
impl<F: Clone> PostUpdateTracker<F, PaymentData<F>, types::PaymentsCaptureData>
    for PaymentResponse
{
    async fn update_tracker<'b>(
        &'b self,
        db: &'b SessionState,
        mut payment_data: PaymentData<F>,
        router_data: types::RouterData<F, types::PaymentsCaptureData, types::PaymentsResponseData>,
        key_store: &domain::MerchantKeyStore,
        storage_scheme: enums::MerchantStorageScheme,
        locale: &Option<String>,
        #[cfg(all(feature = "v1", feature = "dynamic_routing"))] routable_connector: Vec<
            RoutableConnectorChoice,
        >,
        #[cfg(all(feature = "v1", feature = "dynamic_routing"))] business_profile: &domain::Profile,
    ) -> RouterResult<PaymentData<F>>
    where
        F: 'b + Send,
    {
        payment_data = Box::pin(payment_response_update_tracker(
            db,
            payment_data,
            router_data,
            key_store,
            storage_scheme,
            locale,
            #[cfg(all(feature = "v1", feature = "dynamic_routing"))]
            routable_connector,
            #[cfg(all(feature = "v1", feature = "dynamic_routing"))]
            business_profile,
        ))
        .await?;

        Ok(payment_data)
    }
}

#[cfg(feature = "v1")]
#[async_trait]
impl<F: Clone> PostUpdateTracker<F, PaymentData<F>, types::PaymentsCancelData> for PaymentResponse {
    async fn update_tracker<'b>(
        &'b self,
        db: &'b SessionState,
        mut payment_data: PaymentData<F>,
        router_data: types::RouterData<F, types::PaymentsCancelData, types::PaymentsResponseData>,
        key_store: &domain::MerchantKeyStore,
        storage_scheme: enums::MerchantStorageScheme,
        locale: &Option<String>,
        #[cfg(all(feature = "v1", feature = "dynamic_routing"))] routable_connector: Vec<
            RoutableConnectorChoice,
        >,
        #[cfg(all(feature = "v1", feature = "dynamic_routing"))] business_profile: &domain::Profile,
    ) -> RouterResult<PaymentData<F>>
    where
        F: 'b + Send,
    {
        payment_data = Box::pin(payment_response_update_tracker(
            db,
            payment_data,
            router_data,
            key_store,
            storage_scheme,
            locale,
            #[cfg(all(feature = "v1", feature = "dynamic_routing"))]
            routable_connector,
            #[cfg(all(feature = "v1", feature = "dynamic_routing"))]
            business_profile,
        ))
        .await?;

        Ok(payment_data)
    }
}

#[cfg(feature = "v1")]
#[async_trait]
impl<F: Clone> PostUpdateTracker<F, PaymentData<F>, types::PaymentsCancelPostCaptureData>
    for PaymentResponse
{
    async fn update_tracker<'b>(
        &'b self,
        db: &'b SessionState,
        mut payment_data: PaymentData<F>,
        router_data: types::RouterData<
            F,
            types::PaymentsCancelPostCaptureData,
            types::PaymentsResponseData,
        >,
        key_store: &domain::MerchantKeyStore,
        storage_scheme: enums::MerchantStorageScheme,
        locale: &Option<String>,
        #[cfg(all(feature = "v1", feature = "dynamic_routing"))] routable_connector: Vec<
            RoutableConnectorChoice,
        >,
        #[cfg(all(feature = "v1", feature = "dynamic_routing"))] business_profile: &domain::Profile,
    ) -> RouterResult<PaymentData<F>>
    where
        F: 'b + Send,
    {
        payment_data = Box::pin(payment_response_update_tracker(
            db,
            payment_data,
            router_data,
            key_store,
            storage_scheme,
            locale,
            #[cfg(all(feature = "v1", feature = "dynamic_routing"))]
            routable_connector,
            #[cfg(all(feature = "v1", feature = "dynamic_routing"))]
            business_profile,
        ))
        .await?;

        Ok(payment_data)
    }
}

#[cfg(feature = "v1")]
#[async_trait]
impl<F: Clone> PostUpdateTracker<F, PaymentData<F>, types::PaymentsApproveData>
    for PaymentResponse
{
    async fn update_tracker<'b>(
        &'b self,
        db: &'b SessionState,
        mut payment_data: PaymentData<F>,
        router_data: types::RouterData<F, types::PaymentsApproveData, types::PaymentsResponseData>,
        key_store: &domain::MerchantKeyStore,
        storage_scheme: enums::MerchantStorageScheme,
        locale: &Option<String>,
        #[cfg(all(feature = "v1", feature = "dynamic_routing"))] routable_connector: Vec<
            RoutableConnectorChoice,
        >,
        #[cfg(all(feature = "v1", feature = "dynamic_routing"))] business_profile: &domain::Profile,
    ) -> RouterResult<PaymentData<F>>
    where
        F: 'b + Send,
    {
        payment_data = Box::pin(payment_response_update_tracker(
            db,
            payment_data,
            router_data,
            key_store,
            storage_scheme,
            locale,
            #[cfg(all(feature = "v1", feature = "dynamic_routing"))]
            routable_connector,
            #[cfg(all(feature = "v1", feature = "dynamic_routing"))]
            business_profile,
        ))
        .await?;

        Ok(payment_data)
    }
}

#[cfg(feature = "v1")]
#[async_trait]
impl<F: Clone> PostUpdateTracker<F, PaymentData<F>, types::PaymentsRejectData> for PaymentResponse {
    async fn update_tracker<'b>(
        &'b self,
        db: &'b SessionState,
        mut payment_data: PaymentData<F>,
        router_data: types::RouterData<F, types::PaymentsRejectData, types::PaymentsResponseData>,
        key_store: &domain::MerchantKeyStore,
        storage_scheme: enums::MerchantStorageScheme,
        locale: &Option<String>,
        #[cfg(all(feature = "v1", feature = "dynamic_routing"))] routable_connector: Vec<
            RoutableConnectorChoice,
        >,
        #[cfg(all(feature = "v1", feature = "dynamic_routing"))] business_profile: &domain::Profile,
    ) -> RouterResult<PaymentData<F>>
    where
        F: 'b + Send,
    {
        payment_data = Box::pin(payment_response_update_tracker(
            db,
            payment_data,
            router_data,
            key_store,
            storage_scheme,
            locale,
            #[cfg(all(feature = "v1", feature = "dynamic_routing"))]
            routable_connector,
            #[cfg(all(feature = "v1", feature = "dynamic_routing"))]
            business_profile,
        ))
        .await?;

        Ok(payment_data)
    }
}

#[cfg(feature = "v1")]
#[async_trait]
impl<F: Clone> PostUpdateTracker<F, PaymentData<F>, types::SetupMandateRequestData>
    for PaymentResponse
{
    async fn update_tracker<'b>(
        &'b self,
        db: &'b SessionState,
        mut payment_data: PaymentData<F>,
        router_data: types::RouterData<
            F,
            types::SetupMandateRequestData,
            types::PaymentsResponseData,
        >,
        key_store: &domain::MerchantKeyStore,
        storage_scheme: enums::MerchantStorageScheme,
        locale: &Option<String>,
        #[cfg(all(feature = "v1", feature = "dynamic_routing"))] routable_connector: Vec<
            RoutableConnectorChoice,
        >,
        #[cfg(all(feature = "v1", feature = "dynamic_routing"))] business_profile: &domain::Profile,
    ) -> RouterResult<PaymentData<F>>
    where
        F: 'b + Send,
    {
        payment_data.mandate_id = payment_data.mandate_id.or_else(|| {
            router_data.request.mandate_id.clone()
            // .map(api_models::payments::MandateIds::new)
        });

        payment_data = Box::pin(payment_response_update_tracker(
            db,
            payment_data,
            router_data,
            key_store,
            storage_scheme,
            locale,
            #[cfg(all(feature = "v1", feature = "dynamic_routing"))]
            routable_connector,
            #[cfg(all(feature = "v1", feature = "dynamic_routing"))]
            business_profile,
        ))
        .await?;

        Ok(payment_data)
    }

    async fn save_pm_and_mandate<'b>(
        &self,
        state: &SessionState,
        resp: &types::RouterData<F, types::SetupMandateRequestData, types::PaymentsResponseData>,
        merchant_context: &domain::MerchantContext,
        payment_data: &mut PaymentData<F>,
        business_profile: &domain::Profile,
    ) -> CustomResult<(), errors::ApiErrorResponse>
    where
        F: 'b + Clone + Send + Sync,
    {
        let payment_method_billing_address = payment_data.address.get_payment_method_billing();
        let billing_name = resp
            .address
            .get_payment_method_billing()
            .and_then(|billing_details| billing_details.address.as_ref())
            .and_then(|address| address.get_optional_full_name());

        let save_payment_data = tokenization::SavePaymentMethodData::from(resp);
        let customer_id = payment_data.payment_intent.customer_id.clone();
        let connector_name = payment_data
            .payment_attempt
            .connector
            .clone()
            .ok_or_else(|| {
                logger::error!("Missing required Param connector_name");
                errors::ApiErrorResponse::MissingRequiredField {
                    field_name: "connector_name",
                }
            })?;
        let connector_mandate_reference_id = payment_data
            .payment_attempt
            .connector_mandate_detail
            .as_ref()
            .map(|detail| ConnectorMandateReferenceId::foreign_from(detail.clone()));
        let vault_operation = payment_data.vault_operation.clone();
        let payment_method_info = payment_data.payment_method_info.clone();
        let merchant_connector_id = payment_data.payment_attempt.merchant_connector_id.clone();
        let tokenization::SavePaymentMethodDataResponse {
            payment_method_id,
            connector_mandate_reference_id,
            ..
        } = Box::pin(tokenization::save_payment_method(
            state,
            connector_name,
            save_payment_data,
            customer_id.clone(),
            merchant_context,
            resp.request.payment_method_type,
            billing_name,
            payment_method_billing_address,
            business_profile,
            connector_mandate_reference_id,
            merchant_connector_id.clone(),
            vault_operation,
            payment_method_info,
        ))
        .await?;

        payment_data.payment_method_info = if let Some(payment_method_id) = &payment_method_id {
            match state
                .store
                .find_payment_method(
                    &(state.into()),
                    merchant_context.get_merchant_key_store(),
                    payment_method_id,
                    merchant_context.get_merchant_account().storage_scheme,
                )
                .await
            {
                Ok(payment_method) => Some(payment_method),
                Err(error) => {
                    if error.current_context().is_db_not_found() {
                        logger::info!("Payment Method not found in db {:?}", error);
                        None
                    } else {
                        Err(error)
                            .change_context(errors::ApiErrorResponse::InternalServerError)
                            .attach_printable("Error retrieving payment method from db")
                            .map_err(|err| logger::error!(payment_method_retrieve=?err))
                            .ok()
                    }
                }
            }
        } else {
            None
        };
        let mandate_id = mandate::mandate_procedure(
            state,
            resp,
            &customer_id,
            payment_method_id.clone(),
            merchant_connector_id.clone(),
            merchant_context.get_merchant_account().storage_scheme,
            payment_data.payment_intent.get_id(),
        )
        .await?;
        payment_data.payment_attempt.payment_method_id = payment_method_id;
        payment_data.payment_attempt.mandate_id = mandate_id;
        payment_data.payment_attempt.connector_mandate_detail = connector_mandate_reference_id
            .clone()
            .map(ForeignFrom::foreign_from);
        payment_data.set_mandate_id(api_models::payments::MandateIds {
            mandate_id: None,
            mandate_reference_id: connector_mandate_reference_id.map(|connector_mandate_id| {
                MandateReferenceId::ConnectorMandateId(connector_mandate_id)
            }),
        });
        Ok(())
    }
}

#[cfg(feature = "v1")]
#[async_trait]
impl<F: Clone> PostUpdateTracker<F, PaymentData<F>, types::CompleteAuthorizeData>
    for PaymentResponse
{
    async fn update_tracker<'b>(
        &'b self,
        db: &'b SessionState,
        payment_data: PaymentData<F>,
        response: types::RouterData<F, types::CompleteAuthorizeData, types::PaymentsResponseData>,
        key_store: &domain::MerchantKeyStore,
        storage_scheme: enums::MerchantStorageScheme,
        locale: &Option<String>,
        #[cfg(all(feature = "v1", feature = "dynamic_routing"))] routable_connector: Vec<
            RoutableConnectorChoice,
        >,
        #[cfg(all(feature = "v1", feature = "dynamic_routing"))] business_profile: &domain::Profile,
    ) -> RouterResult<PaymentData<F>>
    where
        F: 'b + Send,
    {
        Box::pin(payment_response_update_tracker(
            db,
            payment_data,
            response,
            key_store,
            storage_scheme,
            locale,
            #[cfg(all(feature = "v1", feature = "dynamic_routing"))]
            routable_connector,
            #[cfg(all(feature = "v1", feature = "dynamic_routing"))]
            business_profile,
        ))
        .await
    }

    async fn save_pm_and_mandate<'b>(
        &self,
        state: &SessionState,
        resp: &types::RouterData<F, types::CompleteAuthorizeData, types::PaymentsResponseData>,
        merchant_context: &domain::MerchantContext,
        payment_data: &mut PaymentData<F>,
        _business_profile: &domain::Profile,
    ) -> CustomResult<(), errors::ApiErrorResponse>
    where
        F: 'b + Clone + Send + Sync,
    {
        let (connector_mandate_id, mandate_metadata, connector_mandate_request_reference_id) = resp
            .response
            .clone()
            .ok()
            .and_then(|resp| {
                if let types::PaymentsResponseData::TransactionResponse {
                    mandate_reference, ..
                } = resp
                {
                    mandate_reference.map(|mandate_ref| {
                        (
                            mandate_ref.connector_mandate_id.clone(),
                            mandate_ref.mandate_metadata.clone(),
                            mandate_ref.connector_mandate_request_reference_id.clone(),
                        )
                    })
                } else {
                    None
                }
            })
            .unwrap_or((None, None, None));
        update_connector_mandate_details_for_the_flow(
            connector_mandate_id,
            mandate_metadata,
            connector_mandate_request_reference_id,
            payment_data,
        )?;

        update_payment_method_status_and_ntid(
            state,
            merchant_context.get_merchant_key_store(),
            payment_data,
            resp.status,
            resp.response.clone(),
            merchant_context.get_merchant_account().storage_scheme,
        )
        .await?;
        Ok(())
    }
}

#[cfg(feature = "v1")]
#[instrument(skip_all)]
#[allow(clippy::too_many_arguments)]
async fn payment_response_update_tracker<F: Clone, T: types::Capturable>(
    state: &SessionState,
    mut payment_data: PaymentData<F>,
    router_data: types::RouterData<F, T, types::PaymentsResponseData>,
    key_store: &domain::MerchantKeyStore,
    storage_scheme: enums::MerchantStorageScheme,
    locale: &Option<String>,
    #[cfg(all(feature = "v1", feature = "dynamic_routing"))] routable_connectors: Vec<
        RoutableConnectorChoice,
    >,
    #[cfg(all(feature = "v1", feature = "dynamic_routing"))] business_profile: &domain::Profile,
) -> RouterResult<PaymentData<F>> {
    // Update additional payment data with the payment method response that we received from connector
    // This is for details like whether 3ds was upgraded and which version of 3ds was used
    // also some connectors might send card network details in the response, which is captured and stored

    let additional_payment_method_data = match payment_data.payment_method_data.clone() {
        Some(payment_method_data) => match payment_method_data {
            hyperswitch_domain_models::payment_method_data::PaymentMethodData::Card(_)
            | hyperswitch_domain_models::payment_method_data::PaymentMethodData::CardRedirect(_)
            | hyperswitch_domain_models::payment_method_data::PaymentMethodData::Wallet(_)
            | hyperswitch_domain_models::payment_method_data::PaymentMethodData::PayLater(_)
            | hyperswitch_domain_models::payment_method_data::PaymentMethodData::BankRedirect(_)
            | hyperswitch_domain_models::payment_method_data::PaymentMethodData::BankDebit(_)
            | hyperswitch_domain_models::payment_method_data::PaymentMethodData::BankTransfer(_)
            | hyperswitch_domain_models::payment_method_data::PaymentMethodData::Crypto(_)
            | hyperswitch_domain_models::payment_method_data::PaymentMethodData::MandatePayment
            | hyperswitch_domain_models::payment_method_data::PaymentMethodData::Reward
            | hyperswitch_domain_models::payment_method_data::PaymentMethodData::RealTimePayment(
                _,
            )
            | hyperswitch_domain_models::payment_method_data::PaymentMethodData::MobilePayment(_)
            | hyperswitch_domain_models::payment_method_data::PaymentMethodData::Upi(_)
            | hyperswitch_domain_models::payment_method_data::PaymentMethodData::Voucher(_)
            | hyperswitch_domain_models::payment_method_data::PaymentMethodData::GiftCard(_)
            | hyperswitch_domain_models::payment_method_data::PaymentMethodData::CardToken(_)
            | hyperswitch_domain_models::payment_method_data::PaymentMethodData::OpenBanking(_) => {
                update_additional_payment_data_with_connector_response_pm_data(
                    payment_data.payment_attempt.payment_method_data.clone(),
                    router_data
                        .connector_response
                        .as_ref()
                        .and_then(|connector_response| {
                            connector_response.additional_payment_method_data.clone()
                        }),
                )?
            }
            hyperswitch_domain_models::payment_method_data::PaymentMethodData::NetworkToken(_) => {
                payment_data.payment_attempt.payment_method_data.clone()
            }
            hyperswitch_domain_models::payment_method_data::PaymentMethodData::CardDetailsForNetworkTransactionId(_) => {
                payment_data.payment_attempt.payment_method_data.clone()
            }
        },
        None => None,
    };

    router_data.payment_method_status.and_then(|status| {
        payment_data
            .payment_method_info
            .as_mut()
            .map(|info| info.status = status)
    });
    payment_data.whole_connector_response = router_data.raw_connector_response.clone();

    // TODO: refactor of gsm_error_category with respective feature flag
    #[allow(unused_variables)]
    let (capture_update, mut payment_attempt_update, gsm_error_category) = match router_data
        .response
        .clone()
    {
        Err(err) => {
            let auth_update = if Some(router_data.auth_type)
                != payment_data.payment_attempt.authentication_type
            {
                Some(router_data.auth_type)
            } else {
                None
            };
            let (capture_update, attempt_update, gsm_error_category) =
                match payment_data.multiple_capture_data {
                    Some(multiple_capture_data) => {
                        let capture_update = storage::CaptureUpdate::ErrorUpdate {
                            status: match err.status_code {
                                500..=511 => enums::CaptureStatus::Pending,
                                _ => enums::CaptureStatus::Failed,
                            },
                            error_code: Some(err.code),
                            error_message: Some(err.message),
                            error_reason: err.reason,
                        };
                        let capture_update_list = vec![(
                            multiple_capture_data.get_latest_capture().clone(),
                            capture_update,
                        )];
                        (
                            Some((multiple_capture_data, capture_update_list)),
                            auth_update.map(|auth_type| {
                                storage::PaymentAttemptUpdate::AuthenticationTypeUpdate {
                                    authentication_type: auth_type,
                                    updated_by: storage_scheme.to_string(),
                                }
                            }),
                            None,
                        )
                    }
                    None => {
                        let connector_name = router_data.connector.to_string();
                        let flow_name = core_utils::get_flow_name::<F>()?;
                        let option_gsm = payments_helpers::get_gsm_record(
                            state,
                            Some(err.code.clone()),
                            Some(err.message.clone()),
                            connector_name,
                            flow_name.clone(),
                        )
                        .await;

                        let gsm_unified_code =
                            option_gsm.as_ref().and_then(|gsm| gsm.unified_code.clone());
                        let gsm_unified_message =
                            option_gsm.clone().and_then(|gsm| gsm.unified_message);

                        let (unified_code, unified_message) = if let Some((code, message)) =
                            gsm_unified_code.as_ref().zip(gsm_unified_message.as_ref())
                        {
                            (code.to_owned(), message.to_owned())
                        } else {
                            (
                                consts::DEFAULT_UNIFIED_ERROR_CODE.to_owned(),
                                consts::DEFAULT_UNIFIED_ERROR_MESSAGE.to_owned(),
                            )
                        };
                        let unified_translated_message = locale
                            .as_ref()
                            .async_and_then(|locale_str| async {
                                payments_helpers::get_unified_translation(
                                    state,
                                    unified_code.to_owned(),
                                    unified_message.to_owned(),
                                    locale_str.to_owned(),
                                )
                                .await
                            })
                            .await
                            .or(Some(unified_message));

                        let status = match err.attempt_status {
                            // Use the status sent by connector in error_response if it's present
                            Some(status) => status,
                            None =>
                            // mark previous attempt status for technical failures in PSync flow
                            {
                                if flow_name == "PSync" {
                                    match err.status_code {
                                        // marking failure for 2xx because this is genuine payment failure
                                        200..=299 => enums::AttemptStatus::Failure,
                                        _ => router_data.status,
                                    }
                                } else if flow_name == "Capture" {
                                    match err.status_code {
                                        500..=511 => enums::AttemptStatus::Pending,
                                        // don't update the status for 429 error status
                                        429 => router_data.status,
                                        _ => enums::AttemptStatus::Failure,
                                    }
                                } else {
                                    match err.status_code {
                                        500..=511 => enums::AttemptStatus::Pending,
                                        _ => enums::AttemptStatus::Failure,
                                    }
                                }
                            }
                        };
                        (
                            None,
                            Some(storage::PaymentAttemptUpdate::ErrorUpdate {
                                connector: None,
                                status,
                                error_message: Some(Some(err.message)),
                                error_code: Some(Some(err.code)),
                                error_reason: Some(err.reason),
                                amount_capturable: router_data
                                    .request
                                    .get_amount_capturable(
                                        &payment_data,
                                        router_data
                                            .minor_amount_capturable
                                            .map(MinorUnit::get_amount_as_i64),
                                        status,
                                    )
                                    .map(MinorUnit::new),
                                updated_by: storage_scheme.to_string(),
                                unified_code: Some(Some(unified_code)),
                                unified_message: Some(unified_translated_message),
                                connector_transaction_id: err.connector_transaction_id,
                                payment_method_data: additional_payment_method_data,
                                authentication_type: auth_update,
                                issuer_error_code: err.network_decline_code,
                                issuer_error_message: err.network_error_message,
                            }),
                            option_gsm.and_then(|option_gsm| option_gsm.error_category),
                        )
                    }
                };
            (capture_update, attempt_update, gsm_error_category)
        }

        Ok(payments_response) => {
            // match on connector integrity check
            match router_data.integrity_check.clone() {
                Err(err) => {
                    let auth_update = if Some(router_data.auth_type)
                        != payment_data.payment_attempt.authentication_type
                    {
                        Some(router_data.auth_type)
                    } else {
                        None
                    };
                    let field_name = err.field_names;
                    let connector_transaction_id = err.connector_transaction_id;
                    (
                        None,
                        Some(storage::PaymentAttemptUpdate::ErrorUpdate {
                            connector: None,
                            status: enums::AttemptStatus::IntegrityFailure,
                            error_message: Some(Some("Integrity Check Failed!".to_string())),
                            error_code: Some(Some("IE".to_string())),
                            error_reason: Some(Some(format!(
                                "Integrity Check Failed! Value mismatched for fields {field_name}"
                            ))),
                            amount_capturable: None,
                            updated_by: storage_scheme.to_string(),
                            unified_code: None,
                            unified_message: None,
                            connector_transaction_id,
                            payment_method_data: None,
                            authentication_type: auth_update,
                            issuer_error_code: None,
                            issuer_error_message: None,
                        }),
                        None,
                    )
                }
                Ok(()) => {
                    let attempt_status = payment_data.payment_attempt.status.to_owned();
                    let connector_status = router_data.status.to_owned();
                    let updated_attempt_status = match (
                        connector_status,
                        attempt_status,
                        payment_data.frm_message.to_owned(),
                    ) {
                        (
                            enums::AttemptStatus::Authorized,
                            enums::AttemptStatus::Unresolved,
                            Some(frm_message),
                        ) => match frm_message.frm_status {
                            enums::FraudCheckStatus::Fraud
                            | enums::FraudCheckStatus::ManualReview => attempt_status,
                            _ => router_data.get_attempt_status_for_db_update(
                                &payment_data,
                                router_data.amount_captured,
                                router_data
                                    .minor_amount_capturable
                                    .map(MinorUnit::get_amount_as_i64),
                            )?,
                        },
                        _ => router_data.get_attempt_status_for_db_update(
                            &payment_data,
                            router_data.amount_captured,
                            router_data
                                .minor_amount_capturable
                                .map(MinorUnit::get_amount_as_i64),
                        )?,
                    };
                    match payments_response {
                        types::PaymentsResponseData::PreProcessingResponse {
                            pre_processing_id,
                            connector_metadata,
                            connector_response_reference_id,
                            ..
                        } => {
                            let connector_transaction_id = match pre_processing_id.to_owned() {
                                types::PreprocessingResponseId::PreProcessingId(_) => None,

                                types::PreprocessingResponseId::ConnectorTransactionId(
                                    connector_txn_id,
                                ) => Some(connector_txn_id),
                            };
                            let preprocessing_step_id = match pre_processing_id {
                                types::PreprocessingResponseId::PreProcessingId(
                                    pre_processing_id,
                                ) => Some(pre_processing_id),
                                types::PreprocessingResponseId::ConnectorTransactionId(_) => None,
                            };
                            let payment_attempt_update =
                                storage::PaymentAttemptUpdate::PreprocessingUpdate {
                                    status: updated_attempt_status,
                                    payment_method_id: payment_data
                                        .payment_attempt
                                        .payment_method_id
                                        .clone(),
                                    connector_metadata,
                                    preprocessing_step_id,
                                    connector_transaction_id,
                                    connector_response_reference_id,
                                    updated_by: storage_scheme.to_string(),
                                };

                            (None, Some(payment_attempt_update), None)
                        }
                        types::PaymentsResponseData::TransactionResponse {
                            resource_id,
                            redirection_data,
                            connector_metadata,
                            connector_response_reference_id,
                            incremental_authorization_allowed,
                            charges,
                            ..
                        } => {
                            payment_data
                                .payment_intent
                                .incremental_authorization_allowed =
                                core_utils::get_incremental_authorization_allowed_value(
                                    incremental_authorization_allowed,
                                    payment_data
                                        .payment_intent
                                        .request_incremental_authorization,
                                );
                            let connector_transaction_id = match resource_id {
                                types::ResponseId::NoResponseId => None,
                                types::ResponseId::ConnectorTransactionId(ref id)
                                | types::ResponseId::EncodedData(ref id) => Some(id),
                            };
                            let resp_network_transaction_id = router_data.response.as_ref()
                                .map_err(|err| {
                                    logger::error!(error = ?err, "Failed to obtain the network_transaction_id from payment response");
                                })
                                .ok()
                                .and_then(|resp| resp.get_network_transaction_id());

                            let encoded_data = payment_data.payment_attempt.encoded_data.clone();

                            let authentication_data = (*redirection_data)
                                .as_ref()
                                .map(Encode::encode_to_value)
                                .transpose()
                                .change_context(errors::ApiErrorResponse::InternalServerError)
                                .attach_printable("Could not parse the connector response")?;

                            let auth_update = if Some(router_data.auth_type)
                                != payment_data.payment_attempt.authentication_type
                            {
                                Some(router_data.auth_type)
                            } else {
                                None
                            };

                            // incase of success, update error code and error message
                            let error_status =
                                if router_data.status == enums::AttemptStatus::Charged {
                                    Some(None)
                                } else {
                                    None
                                };
                            // update connector_mandate_details in case of Authorized/Charged Payment Status
                            if matches!(
                                router_data.status,
                                enums::AttemptStatus::Charged
                                    | enums::AttemptStatus::Authorized
                                    | enums::AttemptStatus::PartiallyAuthorized
                            ) {
                                payment_data
                                    .payment_intent
                                    .fingerprint_id
                                    .clone_from(&payment_data.payment_attempt.fingerprint_id);

                                if let Some(payment_method) =
                                    payment_data.payment_method_info.clone()
                                {
                                    // Parse value to check for mandates' existence
                                    let mandate_details = payment_method
                                        .get_common_mandate_reference()
                                        .change_context(
                                            errors::ApiErrorResponse::InternalServerError,
                                        )
                                        .attach_printable(
                                            "Failed to deserialize to Payment Mandate Reference ",
                                        )?;

                                    if let Some(mca_id) =
                                        payment_data.payment_attempt.merchant_connector_id.clone()
                                    {
                                        // check if the mandate has not already been set to active
                                        if !mandate_details.payments
                                            .as_ref()
                                            .and_then(|payments| payments.0.get(&mca_id))
                                                    .map(|payment_mandate_reference_record| payment_mandate_reference_record.connector_mandate_status == Some(common_enums::ConnectorMandateStatus::Active))
                                                    .unwrap_or(false)
                                    {

                                        let (connector_mandate_id, mandate_metadata,connector_mandate_request_reference_id) = payment_data.payment_attempt.connector_mandate_detail.clone()
                                        .map(|cmr| (cmr.connector_mandate_id, cmr.mandate_metadata,cmr.connector_mandate_request_reference_id))
                                        .unwrap_or((None, None,None));
                                        // Update the connector mandate details with the payment attempt connector mandate id
                                        let connector_mandate_details =
                                                    tokenization::update_connector_mandate_details(
                                                        Some(mandate_details),
                                                        payment_data.payment_attempt.payment_method_type,
                                                        Some(
                                                            payment_data
                                                                .payment_attempt
                                                                .net_amount
                                                                .get_total_amount()
                                                                .get_amount_as_i64(),
                                                        ),
                                                        payment_data.payment_attempt.currency,
                                                        payment_data.payment_attempt.merchant_connector_id.clone(),
                                                        connector_mandate_id,
                                                        mandate_metadata,
                                                        connector_mandate_request_reference_id
                                                    )?;
                                        // Update the payment method table with the active mandate record
                                        payment_methods::cards::update_payment_method_connector_mandate_details(
                                                        state,
                                                        key_store,
                                                        &*state.store,
                                                        payment_method,
                                                        connector_mandate_details,
                                                        storage_scheme,
                                                    )
                                                    .await
                                                    .change_context(errors::ApiErrorResponse::InternalServerError)
                                                    .attach_printable("Failed to update payment method in db")?;
                                    }
                                    }
                                }

                                metrics::SUCCESSFUL_PAYMENT.add(1, &[]);
                            }

                            let payment_method_id =
                                payment_data.payment_attempt.payment_method_id.clone();

                            let debit_routing_savings =
                                payment_data.payment_method_data.as_ref().and_then(|data| {
                                    payments_helpers::get_debit_routing_savings_amount(
                                        data,
                                        &payment_data.payment_attempt,
                                    )
                                });

                            utils::add_apple_pay_payment_status_metrics(
                                router_data.status,
                                router_data.apple_pay_flow.clone(),
                                payment_data.payment_attempt.connector.clone(),
                                payment_data.payment_attempt.merchant_id.clone(),
                            );
                            let is_overcapture_enabled = router_data
                                .connector_response
                                .as_ref()
                                .and_then(|connector_response| {
                                    connector_response.is_overcapture_enabled()
                                }).or_else(|| {
                                    payment_data.payment_intent
                                                    .enable_overcapture
                                                    .as_ref()
                                                    .map(|enable_overcapture| common_types::primitive_wrappers::OvercaptureEnabledBool::new(*enable_overcapture.deref()))
                                            });

                            let (capture_before, extended_authorization_applied) = router_data
                                .connector_response
                                .as_ref()
                                .and_then(|connector_response| {
                                    connector_response.get_extended_authorization_response_data()
                                })
                                .map(|extended_auth_resp| {
                                    (
                                        extended_auth_resp.capture_before,
                                        extended_auth_resp.extended_authentication_applied,
                                    )
                                })
                                .unwrap_or((None, None));
                            let (capture_updates, payment_attempt_update) = match payment_data
                                .multiple_capture_data
                            {
                                Some(multiple_capture_data) => {
                                    let (connector_capture_id, processor_capture_data) =
                                        match resource_id {
                                            types::ResponseId::NoResponseId => (None, None),
                                            types::ResponseId::ConnectorTransactionId(id)
                                            | types::ResponseId::EncodedData(id) => {
                                                let (txn_id, txn_data) =
                                                    ConnectorTransactionId::form_id_and_data(id);
                                                (Some(txn_id), txn_data)
                                            }
                                        };
                                    let capture_update = storage::CaptureUpdate::ResponseUpdate {
                                        status: enums::CaptureStatus::foreign_try_from(
                                            router_data.status,
                                        )?,
                                        connector_capture_id: connector_capture_id.clone(),
                                        connector_response_reference_id,
                                        processor_capture_data: processor_capture_data.clone(),
                                    };
                                    let capture_update_list = vec![(
                                        multiple_capture_data.get_latest_capture().clone(),
                                        capture_update,
                                    )];
                                    (Some((multiple_capture_data, capture_update_list)), auth_update.map(|auth_type| {
                                        storage::PaymentAttemptUpdate::AuthenticationTypeUpdate {
                                            authentication_type: auth_type,
                                            updated_by: storage_scheme.to_string(),
                                        }
                                    }))
                                }
                                None => (
                                    None,
                                    Some(storage::PaymentAttemptUpdate::ResponseUpdate {
                                        status: updated_attempt_status,
                                        connector: None,
                                        connector_transaction_id: connector_transaction_id.cloned(),
                                        authentication_type: auth_update,
                                        amount_capturable: router_data
                                            .request
                                            .get_amount_capturable(
                                                &payment_data,
                                                router_data
                                                    .minor_amount_capturable
                                                    .map(MinorUnit::get_amount_as_i64),
                                                updated_attempt_status,
                                            )
                                            .map(MinorUnit::new),
                                        payment_method_id,
                                        mandate_id: payment_data.payment_attempt.mandate_id.clone(),
                                        connector_metadata,
                                        payment_token: None,
                                        error_code: error_status.clone(),
                                        error_message: error_status.clone(),
                                        error_reason: error_status.clone(),
                                        unified_code: error_status.clone(),
                                        unified_message: error_status,
                                        connector_response_reference_id,
                                        updated_by: storage_scheme.to_string(),
                                        authentication_data,
                                        encoded_data,
                                        payment_method_data: additional_payment_method_data,
                                        capture_before,
                                        extended_authorization_applied,
                                        connector_mandate_detail: payment_data
                                            .payment_attempt
                                            .connector_mandate_detail
                                            .clone(),
                                        charges,
                                        setup_future_usage_applied: payment_data
                                            .payment_attempt
                                            .setup_future_usage_applied,
                                        debit_routing_savings,
<<<<<<< HEAD
                                        is_overcapture_enabled,
=======
                                        network_transaction_id: resp_network_transaction_id,
>>>>>>> f5db0035
                                    }),
                                ),
                            };

                            (capture_updates, payment_attempt_update, None)
                        }
                        types::PaymentsResponseData::TransactionUnresolvedResponse {
                            resource_id,
                            reason,
                            connector_response_reference_id,
                        } => {
                            let connector_transaction_id = match resource_id {
                                types::ResponseId::NoResponseId => None,
                                types::ResponseId::ConnectorTransactionId(id)
                                | types::ResponseId::EncodedData(id) => Some(id),
                            };
                            (
                                None,
                                Some(storage::PaymentAttemptUpdate::UnresolvedResponseUpdate {
                                    status: updated_attempt_status,
                                    connector: None,
                                    connector_transaction_id,
                                    payment_method_id: payment_data
                                        .payment_attempt
                                        .payment_method_id
                                        .clone(),
                                    error_code: Some(reason.clone().map(|cd| cd.code)),
                                    error_message: Some(reason.clone().map(|cd| cd.message)),
                                    error_reason: Some(reason.map(|cd| cd.message)),
                                    connector_response_reference_id,
                                    updated_by: storage_scheme.to_string(),
                                }),
                                None,
                            )
                        }
                        types::PaymentsResponseData::SessionResponse { .. } => (None, None, None),
                        types::PaymentsResponseData::SessionTokenResponse { .. } => {
                            (None, None, None)
                        }
                        types::PaymentsResponseData::TokenizationResponse { .. } => {
                            (None, None, None)
                        }
                        types::PaymentsResponseData::ConnectorCustomerResponse { .. } => {
                            (None, None, None)
                        }
                        types::PaymentsResponseData::ThreeDSEnrollmentResponse { .. } => {
                            (None, None, None)
                        }
                        types::PaymentsResponseData::PostProcessingResponse { .. } => {
                            (None, None, None)
                        }
                        types::PaymentsResponseData::IncrementalAuthorizationResponse {
                            ..
                        } => (None, None, None),
                        types::PaymentsResponseData::PaymentResourceUpdateResponse { .. } => {
                            (None, None, None)
                        }
                        types::PaymentsResponseData::MultipleCaptureResponse {
                            capture_sync_response_list,
                        } => match payment_data.multiple_capture_data {
                            Some(multiple_capture_data) => {
                                let capture_update_list = response_to_capture_update(
                                    &multiple_capture_data,
                                    capture_sync_response_list,
                                )?;
                                (
                                    Some((multiple_capture_data, capture_update_list)),
                                    None,
                                    None,
                                )
                            }
                            None => (None, None, None),
                        },
                        types::PaymentsResponseData::PaymentsCreateOrderResponse { .. } => {
                            (None, None, None)
                        }
                    }
                }
            }
        }
    };
    payment_data.multiple_capture_data = match capture_update {
        Some((mut multiple_capture_data, capture_updates)) => {
            for (capture, capture_update) in capture_updates {
                let updated_capture = state
                    .store
                    .update_capture_with_capture_id(capture, capture_update, storage_scheme)
                    .await
                    .to_not_found_response(errors::ApiErrorResponse::PaymentNotFound)?;
                multiple_capture_data.update_capture(updated_capture);
            }

            let authorized_amount = payment_data.payment_attempt.get_total_amount();

            payment_attempt_update = Some(storage::PaymentAttemptUpdate::AmountToCaptureUpdate {
                status: multiple_capture_data.get_attempt_status(authorized_amount),
                amount_capturable: authorized_amount
                    - multiple_capture_data.get_total_blocked_amount(),
                updated_by: storage_scheme.to_string(),
            });
            Some(multiple_capture_data)
        }
        None => None,
    };

    // Stage 1

    let payment_attempt = payment_data.payment_attempt.clone();

    let m_db = state.clone().store;
    let m_payment_attempt_update = payment_attempt_update.clone();
    let m_payment_attempt = payment_attempt.clone();

    let payment_attempt = payment_attempt_update
        .map(|payment_attempt_update| {
            PaymentAttempt::from_storage_model(
                payment_attempt_update
                    .to_storage_model()
                    .apply_changeset(payment_attempt.clone().to_storage_model()),
            )
        })
        .unwrap_or_else(|| payment_attempt);

    let payment_attempt_fut = tokio::spawn(
        async move {
            Box::pin(async move {
                Ok::<_, error_stack::Report<errors::ApiErrorResponse>>(
                    match m_payment_attempt_update {
                        Some(payment_attempt_update) => m_db
                            .update_payment_attempt_with_attempt_id(
                                m_payment_attempt,
                                payment_attempt_update,
                                storage_scheme,
                            )
                            .await
                            .to_not_found_response(errors::ApiErrorResponse::PaymentNotFound)?,
                        None => m_payment_attempt,
                    },
                )
            })
            .await
        }
        .in_current_span(),
    );

    payment_data.payment_attempt = payment_attempt;

    payment_data.authentication = match payment_data.authentication {
        Some(mut authentication_store) => {
            let authentication_update = storage::AuthenticationUpdate::PostAuthorizationUpdate {
                authentication_lifecycle_status: enums::AuthenticationLifecycleStatus::Used,
            };
            let updated_authentication = state
                .store
                .update_authentication_by_merchant_id_authentication_id(
                    authentication_store.authentication,
                    authentication_update,
                )
                .await
                .to_not_found_response(errors::ApiErrorResponse::PaymentNotFound)?;
            authentication_store.authentication = updated_authentication;
            Some(authentication_store)
        }
        None => None,
    };

    let amount_captured = get_total_amount_captured(
        &router_data.request,
        router_data.amount_captured.map(MinorUnit::new),
        router_data.status,
        &payment_data,
    );

    let payment_intent_update = match &router_data.response {
        Err(_) => storage::PaymentIntentUpdate::PGStatusUpdate {
            status: api_models::enums::IntentStatus::foreign_from(
                payment_data.payment_attempt.status,
            ),
            updated_by: storage_scheme.to_string(),
            // make this false only if initial payment fails, if incremental authorization call fails don't make it false
            incremental_authorization_allowed: Some(false),
            feature_metadata: payment_data
                .payment_intent
                .feature_metadata
                .clone()
                .map(masking::Secret::new),
        },
        Ok(_) => storage::PaymentIntentUpdate::ResponseUpdate {
            status: api_models::enums::IntentStatus::foreign_from(
                payment_data.payment_attempt.status,
            ),
            amount_captured,
            updated_by: storage_scheme.to_string(),
            fingerprint_id: payment_data.payment_attempt.fingerprint_id.clone(),
            incremental_authorization_allowed: payment_data
                .payment_intent
                .incremental_authorization_allowed,
            feature_metadata: payment_data
                .payment_intent
                .feature_metadata
                .clone()
                .map(masking::Secret::new),
        },
    };

    let m_db = state.clone().store;
    let m_key_store = key_store.clone();
    let m_payment_data_payment_intent = payment_data.payment_intent.clone();
    let m_payment_intent_update = payment_intent_update.clone();
    let key_manager_state: KeyManagerState = state.into();
    let payment_intent_fut = tokio::spawn(
        async move {
            m_db.update_payment_intent(
                &key_manager_state,
                m_payment_data_payment_intent,
                m_payment_intent_update,
                &m_key_store,
                storage_scheme,
            )
            .map(|x| x.to_not_found_response(errors::ApiErrorResponse::PaymentNotFound))
            .await
        }
        .in_current_span(),
    );

    // When connector requires redirection for mandate creation it can update the connector mandate_id during Psync and CompleteAuthorize
    let m_db = state.clone().store;
    let m_router_data_merchant_id = router_data.merchant_id.clone();
    let m_payment_method_id = payment_data.payment_attempt.payment_method_id.clone();
    let m_payment_data_mandate_id =
        payment_data
            .payment_attempt
            .mandate_id
            .clone()
            .or(payment_data
                .mandate_id
                .clone()
                .and_then(|mandate_ids| mandate_ids.mandate_id));
    let m_router_data_response = router_data.response.clone();
    let mandate_update_fut = tokio::spawn(
        async move {
            mandate::update_connector_mandate_id(
                m_db.as_ref(),
                &m_router_data_merchant_id,
                m_payment_data_mandate_id,
                m_payment_method_id,
                m_router_data_response,
                storage_scheme,
            )
            .await
        }
        .in_current_span(),
    );

    let (payment_intent, _, payment_attempt) = futures::try_join!(
        utils::flatten_join_error(payment_intent_fut),
        utils::flatten_join_error(mandate_update_fut),
        utils::flatten_join_error(payment_attempt_fut)
    )?;

    #[cfg(all(feature = "v1", feature = "dynamic_routing"))]
    {
        if payment_intent.status.is_in_terminal_state()
            && business_profile.dynamic_routing_algorithm.is_some()
        {
            let dynamic_routing_algo_ref: api_models::routing::DynamicRoutingAlgorithmRef =
                business_profile
                    .dynamic_routing_algorithm
                    .clone()
                    .map(|val| val.parse_value("DynamicRoutingAlgorithmRef"))
                    .transpose()
                    .change_context(errors::ApiErrorResponse::InternalServerError)
                    .attach_printable("unable to deserialize DynamicRoutingAlgorithmRef from JSON")?
                    .ok_or(errors::ApiErrorResponse::InternalServerError)
                    .attach_printable("DynamicRoutingAlgorithmRef not found in profile")?;

            let state = state.clone();
            let profile_id = business_profile.get_id().to_owned();
            let payment_attempt = payment_attempt.clone();
            let dynamic_routing_config_params_interpolator =
                routing_helpers::DynamicRoutingConfigParamsInterpolator::new(
                    payment_attempt.payment_method,
                    payment_attempt.payment_method_type,
                    payment_attempt.authentication_type,
                    payment_attempt.currency,
                    payment_data
                        .address
                        .get_payment_billing()
                        .and_then(|address| address.clone().address)
                        .and_then(|address| address.country),
                    payment_attempt
                        .payment_method_data
                        .as_ref()
                        .and_then(|data| data.as_object())
                        .and_then(|card| card.get("card"))
                        .and_then(|data| data.as_object())
                        .and_then(|card| card.get("card_network"))
                        .and_then(|network| network.as_str())
                        .map(|network| network.to_string()),
                    payment_attempt
                        .payment_method_data
                        .as_ref()
                        .and_then(|data| data.as_object())
                        .and_then(|card| card.get("card"))
                        .and_then(|data| data.as_object())
                        .and_then(|card| card.get("card_isin"))
                        .and_then(|card_isin| card_isin.as_str())
                        .map(|card_isin| card_isin.to_string()),
                );
            tokio::spawn(
                async move {
                    let should_route_to_open_router =
                        state.conf.open_router.dynamic_routing_enabled;

                    if should_route_to_open_router {
                        routing_helpers::update_gateway_score_helper_with_open_router(
                            &state,
                            &payment_attempt,
                            &profile_id,
                            dynamic_routing_algo_ref.clone(),
                        )
                        .await
                        .map_err(|e| logger::error!(open_router_update_gateway_score_err=?e))
                        .ok();
                    } else {
                        routing_helpers::push_metrics_with_update_window_for_success_based_routing(
                            &state,
                            &payment_attempt,
                            routable_connectors.clone(),
                            &profile_id,
                            dynamic_routing_algo_ref.clone(),
                            dynamic_routing_config_params_interpolator.clone(),
                        )
                        .await
                        .map_err(|e| logger::error!(success_based_routing_metrics_error=?e))
                        .ok();

                        if let Some(gsm_error_category) = gsm_error_category {
                            if gsm_error_category.should_perform_elimination_routing() {
                                logger::info!("Performing update window for elimination routing");
                                routing_helpers::update_window_for_elimination_routing(
                                    &state,
                                    &payment_attempt,
                                    &profile_id,
                                    dynamic_routing_algo_ref.clone(),
                                    dynamic_routing_config_params_interpolator.clone(),
                                    gsm_error_category,
                                )
                                .await
                                .map_err(|e| logger::error!(dynamic_routing_metrics_error=?e))
                                .ok();
                            };
                        };

                        routing_helpers::push_metrics_with_update_window_for_contract_based_routing(
                        &state,
                        &payment_attempt,
                        routable_connectors,
                        &profile_id,
                        dynamic_routing_algo_ref,
                        dynamic_routing_config_params_interpolator,
                    )
                    .await
                    .map_err(|e| logger::error!(contract_based_routing_metrics_error=?e))
                    .ok();
                    }
                }
                .in_current_span(),
            );
        }
    }

    payment_data.payment_intent = payment_intent;
    payment_data.payment_attempt = payment_attempt;
    router_data.payment_method_status.and_then(|status| {
        payment_data
            .payment_method_info
            .as_mut()
            .map(|info| info.status = status)
    });

    if payment_data.payment_attempt.status == enums::AttemptStatus::Failure {
        let _ = card_testing_guard_utils::increment_blocked_count_in_cache(
            state,
            payment_data.card_testing_guard_data.clone(),
        )
        .await;
    }

    match router_data.integrity_check {
        Ok(()) => Ok(payment_data),
        Err(err) => {
            metrics::INTEGRITY_CHECK_FAILED.add(
                1,
                router_env::metric_attributes!(
                    (
                        "connector",
                        payment_data
                            .payment_attempt
                            .connector
                            .clone()
                            .unwrap_or_default(),
                    ),
                    (
                        "merchant_id",
                        payment_data.payment_attempt.merchant_id.clone(),
                    )
                ),
            );
            Err(error_stack::Report::new(
                errors::ApiErrorResponse::IntegrityCheckFailed {
                    connector_transaction_id: payment_data
                        .payment_attempt
                        .get_connector_payment_id()
                        .map(ToString::to_string),
                    reason: payment_data
                        .payment_attempt
                        .error_message
                        .unwrap_or_default(),
                    field_names: err.field_names,
                },
            ))
        }
    }
}

#[cfg(feature = "v2")]
async fn update_payment_method_status_and_ntid<F: Clone>(
    state: &SessionState,
    key_store: &domain::MerchantKeyStore,
    payment_data: &mut PaymentData<F>,
    attempt_status: common_enums::AttemptStatus,
    payment_response: Result<types::PaymentsResponseData, ErrorResponse>,
    storage_scheme: enums::MerchantStorageScheme,
) -> RouterResult<()> {
    todo!()
}

#[cfg(feature = "v1")]
async fn update_payment_method_status_and_ntid<F: Clone>(
    state: &SessionState,
    key_store: &domain::MerchantKeyStore,
    payment_data: &mut PaymentData<F>,
    attempt_status: common_enums::AttemptStatus,
    payment_response: Result<types::PaymentsResponseData, ErrorResponse>,
    storage_scheme: enums::MerchantStorageScheme,
) -> RouterResult<()> {
    // If the payment_method is deleted then ignore the error related to retrieving payment method
    // This should be handled when the payment method is soft deleted
    if let Some(id) = &payment_data.payment_attempt.payment_method_id {
        let payment_method = match state
            .store
            .find_payment_method(&(state.into()), key_store, id, storage_scheme)
            .await
        {
            Ok(payment_method) => payment_method,
            Err(error) => {
                if error.current_context().is_db_not_found() {
                    logger::info!(
                        "Payment Method not found in db and skipping payment method update {:?}",
                        error
                    );
                    return Ok(());
                } else {
                    Err(error)
                            .change_context(errors::ApiErrorResponse::InternalServerError)
                            .attach_printable("Error retrieving payment method from db in update_payment_method_status_and_ntid")?
                }
            }
        };

        let pm_resp_network_transaction_id = payment_response
            .map(|resp| if let types::PaymentsResponseData::TransactionResponse { network_txn_id: network_transaction_id, .. } = resp {
                network_transaction_id
    } else {None})
    .map_err(|err| {
        logger::error!(error=?err, "Failed to obtain the network_transaction_id from payment response");
    })
    .ok()
    .flatten();
        let network_transaction_id = if payment_data.payment_intent.setup_future_usage
            == Some(diesel_models::enums::FutureUsage::OffSession)
        {
            if pm_resp_network_transaction_id.is_some() {
                pm_resp_network_transaction_id
            } else {
                logger::info!("Skip storing network transaction id");
                None
            }
        } else {
            None
        };

        let pm_update = if payment_method.status != common_enums::PaymentMethodStatus::Active
            && payment_method.status != attempt_status.into()
        {
            let updated_pm_status = common_enums::PaymentMethodStatus::from(attempt_status);
            payment_data
                .payment_method_info
                .as_mut()
                .map(|info| info.status = updated_pm_status);
            storage::PaymentMethodUpdate::NetworkTransactionIdAndStatusUpdate {
                network_transaction_id,
                status: Some(updated_pm_status),
            }
        } else {
            storage::PaymentMethodUpdate::NetworkTransactionIdAndStatusUpdate {
                network_transaction_id,
                status: None,
            }
        };

        state
            .store
            .update_payment_method(
                &(state.into()),
                key_store,
                payment_method,
                pm_update,
                storage_scheme,
            )
            .await
            .change_context(errors::ApiErrorResponse::InternalServerError)
            .attach_printable("Failed to update payment method in db")?;
    };
    Ok(())
}

#[cfg(feature = "v2")]
impl<F: Send + Clone> Operation<F, types::PaymentsAuthorizeData> for &PaymentResponse {
    type Data = PaymentConfirmData<F>;
    fn to_post_update_tracker(
        &self,
    ) -> RouterResult<
        &(dyn PostUpdateTracker<F, Self::Data, types::PaymentsAuthorizeData> + Send + Sync),
    > {
        Ok(*self)
    }
}

#[cfg(feature = "v2")]
impl<F: Send + Clone> Operation<F, types::PaymentsAuthorizeData> for PaymentResponse {
    type Data = PaymentConfirmData<F>;
    fn to_post_update_tracker(
        &self,
    ) -> RouterResult<
        &(dyn PostUpdateTracker<F, Self::Data, types::PaymentsAuthorizeData> + Send + Sync),
    > {
        Ok(self)
    }
}

#[cfg(feature = "v2")]
impl<F: Send + Clone> Operation<F, types::PaymentsCaptureData> for PaymentResponse {
    type Data = hyperswitch_domain_models::payments::PaymentCaptureData<F>;
    fn to_post_update_tracker(
        &self,
    ) -> RouterResult<
        &(dyn PostUpdateTracker<F, Self::Data, types::PaymentsCaptureData> + Send + Sync),
    > {
        Ok(self)
    }
}

#[cfg(feature = "v2")]
#[async_trait]
impl<F: Clone>
    PostUpdateTracker<
        F,
        hyperswitch_domain_models::payments::PaymentCaptureData<F>,
        types::PaymentsCaptureData,
    > for PaymentResponse
{
    async fn update_tracker<'b>(
        &'b self,
        state: &'b SessionState,
        mut payment_data: hyperswitch_domain_models::payments::PaymentCaptureData<F>,
        response: types::RouterData<F, types::PaymentsCaptureData, types::PaymentsResponseData>,
        key_store: &domain::MerchantKeyStore,
        storage_scheme: enums::MerchantStorageScheme,
    ) -> RouterResult<hyperswitch_domain_models::payments::PaymentCaptureData<F>>
    where
        F: 'b + Send + Sync,
        types::RouterData<F, types::PaymentsCaptureData, types::PaymentsResponseData>:
            hyperswitch_domain_models::router_data::TrackerPostUpdateObjects<
                F,
                types::PaymentsCaptureData,
                hyperswitch_domain_models::payments::PaymentCaptureData<F>,
            >,
    {
        use hyperswitch_domain_models::router_data::TrackerPostUpdateObjects;

        let db = &*state.store;
        let key_manager_state = &state.into();

        let response_router_data = response;

        let payment_intent_update =
            response_router_data.get_payment_intent_update(&payment_data, storage_scheme);

        let payment_attempt_update =
            response_router_data.get_payment_attempt_update(&payment_data, storage_scheme);

        let updated_payment_intent = db
            .update_payment_intent(
                key_manager_state,
                payment_data.payment_intent,
                payment_intent_update,
                key_store,
                storage_scheme,
            )
            .await
            .change_context(errors::ApiErrorResponse::InternalServerError)
            .attach_printable("Unable to update payment intent")?;

        let updated_payment_attempt = db
            .update_payment_attempt(
                key_manager_state,
                key_store,
                payment_data.payment_attempt,
                payment_attempt_update,
                storage_scheme,
            )
            .await
            .change_context(errors::ApiErrorResponse::InternalServerError)
            .attach_printable("Unable to update payment attempt")?;

        payment_data.payment_intent = updated_payment_intent;
        payment_data.payment_attempt = updated_payment_attempt;

        Ok(payment_data)
    }
}

#[cfg(feature = "v2")]
#[async_trait]
impl<F: Clone> PostUpdateTracker<F, PaymentConfirmData<F>, types::PaymentsAuthorizeData>
    for PaymentResponse
{
    async fn update_tracker<'b>(
        &'b self,
        state: &'b SessionState,
        mut payment_data: PaymentConfirmData<F>,
        response: types::RouterData<F, types::PaymentsAuthorizeData, types::PaymentsResponseData>,
        key_store: &domain::MerchantKeyStore,
        storage_scheme: enums::MerchantStorageScheme,
    ) -> RouterResult<PaymentConfirmData<F>>
    where
        F: 'b + Send + Sync,
        types::RouterData<F, types::PaymentsAuthorizeData, types::PaymentsResponseData>:
            hyperswitch_domain_models::router_data::TrackerPostUpdateObjects<
                F,
                types::PaymentsAuthorizeData,
                PaymentConfirmData<F>,
            >,
    {
        use hyperswitch_domain_models::router_data::TrackerPostUpdateObjects;

        let db = &*state.store;
        let key_manager_state = &state.into();

        let response_router_data = response;

        let payment_intent_update =
            response_router_data.get_payment_intent_update(&payment_data, storage_scheme);
        let payment_attempt_update =
            response_router_data.get_payment_attempt_update(&payment_data, storage_scheme);

        let updated_payment_intent = db
            .update_payment_intent(
                key_manager_state,
                payment_data.payment_intent,
                payment_intent_update,
                key_store,
                storage_scheme,
            )
            .await
            .change_context(errors::ApiErrorResponse::InternalServerError)
            .attach_printable("Unable to update payment intent")?;

        let updated_payment_attempt = db
            .update_payment_attempt(
                key_manager_state,
                key_store,
                payment_data.payment_attempt,
                payment_attempt_update,
                storage_scheme,
            )
            .await
            .change_context(errors::ApiErrorResponse::InternalServerError)
            .attach_printable("Unable to update payment attempt")?;

        let attempt_status = updated_payment_attempt.status;

        payment_data.payment_intent = updated_payment_intent;
        payment_data.payment_attempt = updated_payment_attempt;

        if let Some(payment_method) = &payment_data.payment_method {
            match attempt_status {
                common_enums::AttemptStatus::AuthenticationFailed
                | common_enums::AttemptStatus::RouterDeclined
                | common_enums::AttemptStatus::AuthorizationFailed
                | common_enums::AttemptStatus::Voided
                | common_enums::AttemptStatus::VoidedPostCharge
                | common_enums::AttemptStatus::VoidInitiated
                | common_enums::AttemptStatus::CaptureFailed
                | common_enums::AttemptStatus::VoidFailed
                | common_enums::AttemptStatus::AutoRefunded
                | common_enums::AttemptStatus::Unresolved
                | common_enums::AttemptStatus::Pending
                | common_enums::AttemptStatus::Failure
                | common_enums::AttemptStatus::Expired => (),

                common_enums::AttemptStatus::Started
                | common_enums::AttemptStatus::AuthenticationPending
                | common_enums::AttemptStatus::AuthenticationSuccessful
                | common_enums::AttemptStatus::Authorized
                | common_enums::AttemptStatus::PartiallyAuthorized
                | common_enums::AttemptStatus::Charged
                | common_enums::AttemptStatus::Authorizing
                | common_enums::AttemptStatus::CodInitiated
                | common_enums::AttemptStatus::PartialCharged
                | common_enums::AttemptStatus::PartialChargedAndChargeable
                | common_enums::AttemptStatus::CaptureInitiated
                | common_enums::AttemptStatus::PaymentMethodAwaited
                | common_enums::AttemptStatus::ConfirmationAwaited
                | common_enums::AttemptStatus::DeviceDataCollectionPending
                | common_enums::AttemptStatus::IntegrityFailure => {
                    let pm_update_status = enums::PaymentMethodStatus::Active;

                    // payment_methods microservice call
                    payment_methods::update_payment_method_status_internal(
                        state,
                        key_store,
                        storage_scheme,
                        pm_update_status,
                        payment_method.get_id(),
                    )
                    .await
                    .change_context(errors::ApiErrorResponse::InternalServerError)
                    .attach_printable("Failed to update payment method status")?;
                }
            }
        }

        Ok(payment_data)
    }
}

#[cfg(feature = "v2")]
impl<F: Send + Clone> Operation<F, types::PaymentsSyncData> for PaymentResponse {
    type Data = PaymentStatusData<F>;
    fn to_post_update_tracker(
        &self,
    ) -> RouterResult<&(dyn PostUpdateTracker<F, Self::Data, types::PaymentsSyncData> + Send + Sync)>
    {
        Ok(self)
    }
}

#[cfg(feature = "v2")]
#[async_trait]
impl<F: Clone> PostUpdateTracker<F, PaymentStatusData<F>, types::PaymentsSyncData>
    for PaymentResponse
{
    async fn update_tracker<'b>(
        &'b self,
        state: &'b SessionState,
        mut payment_data: PaymentStatusData<F>,
        response: types::RouterData<F, types::PaymentsSyncData, types::PaymentsResponseData>,
        key_store: &domain::MerchantKeyStore,
        storage_scheme: enums::MerchantStorageScheme,
    ) -> RouterResult<PaymentStatusData<F>>
    where
        F: 'b + Send + Sync,
        types::RouterData<F, types::PaymentsSyncData, types::PaymentsResponseData>:
            hyperswitch_domain_models::router_data::TrackerPostUpdateObjects<
                F,
                types::PaymentsSyncData,
                PaymentStatusData<F>,
            >,
    {
        use hyperswitch_domain_models::router_data::TrackerPostUpdateObjects;

        let db = &*state.store;
        let key_manager_state = &state.into();

        let response_router_data = response;

        let payment_intent_update =
            response_router_data.get_payment_intent_update(&payment_data, storage_scheme);
        let payment_attempt_update =
            response_router_data.get_payment_attempt_update(&payment_data, storage_scheme);

        let payment_attempt = payment_data.payment_attempt;

        let updated_payment_intent = db
            .update_payment_intent(
                key_manager_state,
                payment_data.payment_intent,
                payment_intent_update,
                key_store,
                storage_scheme,
            )
            .await
            .change_context(errors::ApiErrorResponse::InternalServerError)
            .attach_printable("Unable to update payment intent")?;

        let updated_payment_attempt = db
            .update_payment_attempt(
                key_manager_state,
                key_store,
                payment_attempt,
                payment_attempt_update,
                storage_scheme,
            )
            .await
            .change_context(errors::ApiErrorResponse::InternalServerError)
            .attach_printable("Unable to update payment attempt")?;

        payment_data.payment_intent = updated_payment_intent;
        payment_data.payment_attempt = updated_payment_attempt;

        Ok(payment_data)
    }
}

#[cfg(feature = "v2")]
impl<F: Send + Clone> Operation<F, types::SetupMandateRequestData> for &PaymentResponse {
    type Data = PaymentConfirmData<F>;
    fn to_post_update_tracker(
        &self,
    ) -> RouterResult<
        &(dyn PostUpdateTracker<F, Self::Data, types::SetupMandateRequestData> + Send + Sync),
    > {
        Ok(*self)
    }
}

#[cfg(feature = "v2")]
impl<F: Send + Clone> Operation<F, types::SetupMandateRequestData> for PaymentResponse {
    type Data = PaymentConfirmData<F>;
    fn to_post_update_tracker(
        &self,
    ) -> RouterResult<
        &(dyn PostUpdateTracker<F, Self::Data, types::SetupMandateRequestData> + Send + Sync),
    > {
        Ok(self)
    }
}

#[cfg(feature = "v2")]
impl
    Operation<
        hyperswitch_domain_models::router_flow_types::ExternalVaultProxy,
        hyperswitch_domain_models::router_request_types::ExternalVaultProxyPaymentsData,
    > for PaymentResponse
{
    type Data =
        PaymentConfirmData<hyperswitch_domain_models::router_flow_types::ExternalVaultProxy>;
    fn to_post_update_tracker(
        &self,
    ) -> RouterResult<
        &(dyn PostUpdateTracker<
            hyperswitch_domain_models::router_flow_types::ExternalVaultProxy,
            Self::Data,
            hyperswitch_domain_models::router_request_types::ExternalVaultProxyPaymentsData,
        > + Send
              + Sync),
    > {
        Ok(self)
    }
}

#[cfg(feature = "v2")]
impl
    Operation<
        hyperswitch_domain_models::router_flow_types::ExternalVaultProxy,
        hyperswitch_domain_models::router_request_types::ExternalVaultProxyPaymentsData,
    > for &PaymentResponse
{
    type Data =
        PaymentConfirmData<hyperswitch_domain_models::router_flow_types::ExternalVaultProxy>;
    fn to_post_update_tracker(
        &self,
    ) -> RouterResult<
        &(dyn PostUpdateTracker<
            hyperswitch_domain_models::router_flow_types::ExternalVaultProxy,
            Self::Data,
            hyperswitch_domain_models::router_request_types::ExternalVaultProxyPaymentsData,
        > + Send
              + Sync),
    > {
        Ok(*self)
    }
}

#[cfg(feature = "v2")]
#[async_trait]
impl
    PostUpdateTracker<
        hyperswitch_domain_models::router_flow_types::ExternalVaultProxy,
        PaymentConfirmData<hyperswitch_domain_models::router_flow_types::ExternalVaultProxy>,
        hyperswitch_domain_models::router_request_types::ExternalVaultProxyPaymentsData,
    > for PaymentResponse
{
    async fn update_tracker<'b>(
        &'b self,
        state: &'b SessionState,
        mut payment_data: PaymentConfirmData<
            hyperswitch_domain_models::router_flow_types::ExternalVaultProxy,
        >,
        response: types::RouterData<
            hyperswitch_domain_models::router_flow_types::ExternalVaultProxy,
            hyperswitch_domain_models::router_request_types::ExternalVaultProxyPaymentsData,
            types::PaymentsResponseData,
        >,
        key_store: &domain::MerchantKeyStore,
        storage_scheme: enums::MerchantStorageScheme,
    ) -> RouterResult<
        PaymentConfirmData<hyperswitch_domain_models::router_flow_types::ExternalVaultProxy>,
    >
    where
        types::RouterData<
            hyperswitch_domain_models::router_flow_types::ExternalVaultProxy,
            hyperswitch_domain_models::router_request_types::ExternalVaultProxyPaymentsData,
            types::PaymentsResponseData,
        >: hyperswitch_domain_models::router_data::TrackerPostUpdateObjects<
            hyperswitch_domain_models::router_flow_types::ExternalVaultProxy,
            hyperswitch_domain_models::router_request_types::ExternalVaultProxyPaymentsData,
            PaymentConfirmData<hyperswitch_domain_models::router_flow_types::ExternalVaultProxy>,
        >,
    {
        use hyperswitch_domain_models::router_data::TrackerPostUpdateObjects;

        let db = &*state.store;
        let key_manager_state = &state.into();

        let response_router_data = response;

        let payment_intent_update =
            response_router_data.get_payment_intent_update(&payment_data, storage_scheme);
        let payment_attempt_update =
            response_router_data.get_payment_attempt_update(&payment_data, storage_scheme);

        let updated_payment_intent = db
            .update_payment_intent(
                key_manager_state,
                payment_data.payment_intent,
                payment_intent_update,
                key_store,
                storage_scheme,
            )
            .await
            .change_context(errors::ApiErrorResponse::InternalServerError)
            .attach_printable("Unable to update payment intent")?;

        let updated_payment_attempt = db
            .update_payment_attempt(
                key_manager_state,
                key_store,
                payment_data.payment_attempt,
                payment_attempt_update,
                storage_scheme,
            )
            .await
            .change_context(errors::ApiErrorResponse::InternalServerError)
            .attach_printable("Unable to update payment attempt")?;

        payment_data.payment_intent = updated_payment_intent;
        payment_data.payment_attempt = updated_payment_attempt;

        // TODO: Add external vault specific post-update logic if needed

        Ok(payment_data)
    }
}

#[cfg(feature = "v2")]
#[async_trait]
impl<F: Clone> PostUpdateTracker<F, PaymentConfirmData<F>, types::SetupMandateRequestData>
    for PaymentResponse
{
    async fn update_tracker<'b>(
        &'b self,
        state: &'b SessionState,
        mut payment_data: PaymentConfirmData<F>,
        response: types::RouterData<F, types::SetupMandateRequestData, types::PaymentsResponseData>,
        key_store: &domain::MerchantKeyStore,
        storage_scheme: enums::MerchantStorageScheme,
    ) -> RouterResult<PaymentConfirmData<F>>
    where
        F: 'b + Send + Sync,
        types::RouterData<F, types::SetupMandateRequestData, types::PaymentsResponseData>:
            hyperswitch_domain_models::router_data::TrackerPostUpdateObjects<
                F,
                types::SetupMandateRequestData,
                PaymentConfirmData<F>,
            >,
    {
        use hyperswitch_domain_models::router_data::TrackerPostUpdateObjects;

        let db = &*state.store;
        let key_manager_state = &state.into();

        let response_router_data = response;

        let payment_intent_update =
            response_router_data.get_payment_intent_update(&payment_data, storage_scheme);
        let payment_attempt_update =
            response_router_data.get_payment_attempt_update(&payment_data, storage_scheme);

        let updated_payment_intent = db
            .update_payment_intent(
                key_manager_state,
                payment_data.payment_intent,
                payment_intent_update,
                key_store,
                storage_scheme,
            )
            .await
            .change_context(errors::ApiErrorResponse::InternalServerError)
            .attach_printable("Unable to update payment intent")?;

        let updated_payment_attempt = db
            .update_payment_attempt(
                key_manager_state,
                key_store,
                payment_data.payment_attempt,
                payment_attempt_update,
                storage_scheme,
            )
            .await
            .change_context(errors::ApiErrorResponse::InternalServerError)
            .attach_printable("Unable to update payment attempt")?;

        payment_data.payment_intent = updated_payment_intent;
        payment_data.payment_attempt = updated_payment_attempt;

        Ok(payment_data)
    }

    async fn save_pm_and_mandate<'b>(
        &self,
        state: &SessionState,
        router_data: &types::RouterData<
            F,
            types::SetupMandateRequestData,
            types::PaymentsResponseData,
        >,
        merchant_context: &domain::MerchantContext,
        payment_data: &mut PaymentConfirmData<F>,
        business_profile: &domain::Profile,
    ) -> CustomResult<(), errors::ApiErrorResponse>
    where
        F: 'b + Clone + Send + Sync,
    {
        // If we received a payment_method_id from connector in the router data response
        // Then we either update the payment method or create a new payment method
        // The case for updating the payment method is when the payment is created from the payment method service

        let Ok(payments_response) = &router_data.response else {
            // In case there was an error response from the connector
            // We do not take any action related to the payment method
            return Ok(());
        };

        let connector_request_reference_id = payment_data
            .payment_attempt
            .connector_token_details
            .as_ref()
            .and_then(|token_details| token_details.get_connector_token_request_reference_id());

        let connector_token =
            payments_response.get_updated_connector_token_details(connector_request_reference_id);

        let payment_method_id = payment_data.payment_attempt.payment_method_id.clone();

        // TODO: check what all conditions we will need to see if card need to be saved
        match (
            connector_token
                .as_ref()
                .and_then(|connector_token| connector_token.connector_mandate_id.clone()),
            payment_method_id,
        ) {
            (Some(token), Some(payment_method_id)) => {
                if !matches!(
                    router_data.status,
                    enums::AttemptStatus::Charged | enums::AttemptStatus::Authorized
                ) {
                    return Ok(());
                }
                let connector_id = payment_data
                    .payment_attempt
                    .merchant_connector_id
                    .clone()
                    .get_required_value("merchant_connector_id")
                    .change_context(errors::ApiErrorResponse::InternalServerError)
                    .attach_printable("missing connector id")?;

                let net_amount = payment_data.payment_attempt.amount_details.get_net_amount();
                let currency = payment_data.payment_intent.amount_details.currency;

                let connector_token_details_for_payment_method_update =
                    api_models::payment_methods::ConnectorTokenDetails {
                        connector_id,
                        status: common_enums::ConnectorTokenStatus::Active,
                        connector_token_request_reference_id: connector_token
                            .and_then(|details| details.connector_token_request_reference_id),
                        original_payment_authorized_amount: Some(net_amount),
                        original_payment_authorized_currency: Some(currency),
                        metadata: None,
                        token: masking::Secret::new(token),
                        token_type: common_enums::TokenizationType::MultiUse,
                    };

                let payment_method_update_request =
                    api_models::payment_methods::PaymentMethodUpdate {
                        payment_method_data: None,
                        connector_token_details: Some(
                            connector_token_details_for_payment_method_update,
                        ),
                    };

                payment_methods::update_payment_method_core(
                    state,
                    merchant_context,
                    business_profile,
                    payment_method_update_request,
                    &payment_method_id,
                )
                .await
                .attach_printable("Failed to update payment method")?;
            }
            (Some(_), None) => {
                // TODO: create a new payment method
            }
            (None, Some(_)) | (None, None) => {}
        }

        Ok(())
    }
}

#[cfg(feature = "v1")]
fn update_connector_mandate_details_for_the_flow<F: Clone>(
    connector_mandate_id: Option<String>,
    mandate_metadata: Option<masking::Secret<serde_json::Value>>,
    connector_mandate_request_reference_id: Option<String>,
    payment_data: &mut PaymentData<F>,
) -> RouterResult<()> {
    let mut original_connector_mandate_reference_id = payment_data
        .payment_attempt
        .connector_mandate_detail
        .as_ref()
        .map(|detail| ConnectorMandateReferenceId::foreign_from(detail.clone()));
    let connector_mandate_reference_id = if connector_mandate_id.is_some() {
        if let Some(ref mut record) = original_connector_mandate_reference_id {
            record.update(
                connector_mandate_id,
                None,
                None,
                mandate_metadata,
                connector_mandate_request_reference_id,
            );
            Some(record.clone())
        } else {
            Some(ConnectorMandateReferenceId::new(
                connector_mandate_id,
                None,
                None,
                mandate_metadata,
                connector_mandate_request_reference_id,
            ))
        }
    } else {
        original_connector_mandate_reference_id
    };

    payment_data.payment_attempt.connector_mandate_detail = connector_mandate_reference_id
        .clone()
        .map(ForeignFrom::foreign_from);

    payment_data.set_mandate_id(api_models::payments::MandateIds {
        mandate_id: None,
        mandate_reference_id: connector_mandate_reference_id.map(|connector_mandate_id| {
            MandateReferenceId::ConnectorMandateId(connector_mandate_id)
        }),
    });
    Ok(())
}

fn response_to_capture_update(
    multiple_capture_data: &MultipleCaptureData,
    response_list: HashMap<String, CaptureSyncResponse>,
) -> RouterResult<Vec<(storage::Capture, storage::CaptureUpdate)>> {
    let mut capture_update_list = vec![];
    let mut unmapped_captures = vec![];
    for (connector_capture_id, capture_sync_response) in response_list {
        let capture =
            multiple_capture_data.get_capture_by_connector_capture_id(&connector_capture_id);
        if let Some(capture) = capture {
            capture_update_list.push((
                capture.clone(),
                storage::CaptureUpdate::foreign_try_from(capture_sync_response)?,
            ))
        } else {
            // connector_capture_id may not be populated in the captures table in some case
            // if so, we try to map the unmapped capture response and captures in DB.
            unmapped_captures.push(capture_sync_response)
        }
    }
    capture_update_list.extend(get_capture_update_for_unmapped_capture_responses(
        unmapped_captures,
        multiple_capture_data,
    )?);

    Ok(capture_update_list)
}

fn get_capture_update_for_unmapped_capture_responses(
    unmapped_capture_sync_response_list: Vec<CaptureSyncResponse>,
    multiple_capture_data: &MultipleCaptureData,
) -> RouterResult<Vec<(storage::Capture, storage::CaptureUpdate)>> {
    let mut result = Vec::new();
    let captures_without_connector_capture_id: Vec<_> = multiple_capture_data
        .get_pending_captures_without_connector_capture_id()
        .into_iter()
        .cloned()
        .collect();
    for capture_sync_response in unmapped_capture_sync_response_list {
        if let Some(capture) = captures_without_connector_capture_id
            .iter()
            .find(|capture| {
                capture_sync_response.get_connector_response_reference_id()
                    == Some(capture.capture_id.clone())
                    || capture_sync_response.get_amount_captured() == Some(capture.amount)
            })
        {
            result.push((
                capture.clone(),
                storage::CaptureUpdate::foreign_try_from(capture_sync_response)?,
            ))
        }
    }
    Ok(result)
}

fn get_total_amount_captured<F: Clone, T: types::Capturable>(
    request: &T,
    amount_captured: Option<MinorUnit>,
    router_data_status: enums::AttemptStatus,
    payment_data: &PaymentData<F>,
) -> Option<MinorUnit> {
    match &payment_data.multiple_capture_data {
        Some(multiple_capture_data) => {
            //multiple capture
            Some(multiple_capture_data.get_total_blocked_amount())
        }
        None => {
            //Non multiple capture
            let amount = request
                .get_captured_amount(
                    amount_captured.map(MinorUnit::get_amount_as_i64),
                    payment_data,
                )
                .map(MinorUnit::new);
            amount_captured.or_else(|| {
                if router_data_status == enums::AttemptStatus::Charged {
                    amount
                } else {
                    None
                }
            })
        }
    }
}<|MERGE_RESOLUTION|>--- conflicted
+++ resolved
@@ -1950,11 +1950,8 @@
                                             .payment_attempt
                                             .setup_future_usage_applied,
                                         debit_routing_savings,
-<<<<<<< HEAD
+                                        network_transaction_id: resp_network_transaction_id,
                                         is_overcapture_enabled,
-=======
-                                        network_transaction_id: resp_network_transaction_id,
->>>>>>> f5db0035
                                     }),
                                 ),
                             };
