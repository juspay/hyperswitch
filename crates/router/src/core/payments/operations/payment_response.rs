use std::{collections::HashMap, ops::Deref};

use api_models::payments::{ConnectorMandateReferenceId, MandateReferenceId};
#[cfg(feature = "dynamic_routing")]
use api_models::routing::RoutableConnectorChoice;
use async_trait::async_trait;
use common_enums::AuthorizationStatus;
#[cfg(all(feature = "v1", feature = "dynamic_routing"))]
use common_utils::ext_traits::ValueExt;
use common_utils::{
    ext_traits::{AsyncExt, Encode},
    types::{ConnectorTransactionId, MinorUnit},
};
use error_stack::{report, ResultExt};
use futures::FutureExt;
use hyperswitch_domain_models::payments::payment_attempt::PaymentAttempt;
#[cfg(feature = "v2")]
use hyperswitch_domain_models::payments::{
    PaymentConfirmData, PaymentIntentData, PaymentStatusData,
};
#[cfg(feature = "v2")]
use masking::PeekInterface;
use router_derive;
use router_env::{instrument, logger, tracing};
use storage_impl::DataModelExt;
use tracing_futures::Instrument;

use super::{Operation, OperationSessionSetters, PostUpdateTracker};
#[cfg(all(feature = "v1", feature = "dynamic_routing"))]
use crate::core::routing::helpers as routing_helpers;
#[cfg(feature = "v2")]
use crate::utils::OptionExt;
use crate::{
    connector::utils::PaymentResponseRouterData,
    consts,
    core::{
        card_testing_guard::utils as card_testing_guard_utils,
        errors::{self, CustomResult, RouterResult, StorageErrorExt},
        mandate,
        payment_methods::{self, cards::create_encrypted_data},
        payments::{
            helpers::{
                self as payments_helpers,
                update_additional_payment_data_with_connector_response_pm_data,
            },
            tokenization,
            types::MultipleCaptureData,
            PaymentData, PaymentMethodChecker,
        },
        utils as core_utils,
    },
    routes::{metrics, SessionState},
    types::{
        self, domain,
        storage::{self, enums},
        transformers::{ForeignFrom, ForeignTryFrom},
        CaptureSyncResponse, ErrorResponse,
    },
    utils,
};

#[cfg(feature = "v1")]
#[derive(Debug, Clone, Copy, router_derive::PaymentOperation)]
#[operation(
    operations = "post_update_tracker",
    flow = "sync_data, cancel_data, authorize_data, capture_data, complete_authorize_data, approve_data, reject_data, setup_mandate_data, session_data,incremental_authorization_data, sdk_session_update_data, post_session_tokens_data, update_metadata_data, cancel_post_capture_data, extend_authorization_data"
)]
pub struct PaymentResponse;

#[cfg(feature = "v2")]
#[derive(Debug, Clone, Copy)]
pub struct PaymentResponse;

#[cfg(feature = "v1")]
#[async_trait]
impl<F: Send + Clone> PostUpdateTracker<F, PaymentData<F>, types::PaymentsAuthorizeData>
    for PaymentResponse
{
    async fn update_tracker<'b>(
        &'b self,
        db: &'b SessionState,
        mut payment_data: PaymentData<F>,
        router_data: types::RouterData<
            F,
            types::PaymentsAuthorizeData,
            types::PaymentsResponseData,
        >,
        key_store: &domain::MerchantKeyStore,
        storage_scheme: enums::MerchantStorageScheme,
        locale: &Option<String>,
        #[cfg(all(feature = "v1", feature = "dynamic_routing"))] routable_connector: Vec<
            RoutableConnectorChoice,
        >,
        #[cfg(all(feature = "v1", feature = "dynamic_routing"))] business_profile: &domain::Profile,
    ) -> RouterResult<PaymentData<F>>
    where
        F: 'b,
    {
        payment_data.mandate_id = payment_data
            .mandate_id
            .or_else(|| router_data.request.mandate_id.clone());

        // update setup_future_usage incase it is downgraded to on-session
        payment_data.payment_attempt.setup_future_usage_applied =
            router_data.request.setup_future_usage;

        payment_data = Box::pin(payment_response_update_tracker(
            db,
            payment_data,
            router_data,
            key_store,
            storage_scheme,
            locale,
            #[cfg(all(feature = "v1", feature = "dynamic_routing"))]
            routable_connector,
            #[cfg(all(feature = "v1", feature = "dynamic_routing"))]
            business_profile,
        ))
        .await?;

        Ok(payment_data)
    }

    #[cfg(feature = "v2")]
    async fn save_pm_and_mandate<'b>(
        &self,
        state: &SessionState,
        resp: &types::RouterData<F, types::PaymentsAuthorizeData, types::PaymentsResponseData>,
        platform: &domain::Platform,
        payment_data: &mut PaymentData<F>,
        business_profile: &domain::Profile,
    ) -> CustomResult<(), errors::ApiErrorResponse>
    where
        F: 'b + Clone + Send + Sync,
    {
        todo!()
    }

    #[cfg(feature = "v1")]
    async fn save_pm_and_mandate<'b>(
        &self,
        state: &SessionState,
        resp: &types::RouterData<F, types::PaymentsAuthorizeData, types::PaymentsResponseData>,
        platform: &domain::Platform,
        payment_data: &mut PaymentData<F>,
        business_profile: &domain::Profile,
    ) -> CustomResult<(), errors::ApiErrorResponse>
    where
        F: 'b + Clone + Send + Sync,
    {
        let customer_id = payment_data.payment_intent.customer_id.clone();
        let save_payment_data = tokenization::SavePaymentMethodData::from(resp);
        let payment_method_billing_address = payment_data.address.get_payment_method_billing();

        let connector_name = payment_data
            .payment_attempt
            .connector
            .clone()
            .ok_or_else(|| {
                logger::error!("Missing required Param connector_name");
                errors::ApiErrorResponse::MissingRequiredField {
                    field_name: "connector_name",
                }
            })?;
        let merchant_connector_id = payment_data.payment_attempt.merchant_connector_id.clone();
        let billing_name = resp
            .address
            .get_payment_method_billing()
            .and_then(|billing_details| billing_details.address.as_ref())
            .and_then(|address| address.get_optional_full_name());
        let mut should_avoid_saving = false;
        let vault_operation = payment_data.vault_operation.clone();
        let payment_method_info = payment_data.payment_method_info.clone();

        if let Some(payment_method_info) = &payment_data.payment_method_info {
            if payment_data.payment_intent.off_session.is_none() && resp.response.is_ok() {
                should_avoid_saving = resp.request.payment_method_type
                    == Some(enums::PaymentMethodType::ApplePay)
                    || resp.request.payment_method_type
                        == Some(enums::PaymentMethodType::GooglePay);
                payment_methods::cards::update_last_used_at(
                    payment_method_info,
                    state,
                    platform.get_processor().get_account().storage_scheme,
                    platform.get_processor().get_key_store(),
                )
                .await
                .map_err(|e| {
                    logger::error!("Failed to update last used at: {:?}", e);
                })
                .ok();
            }
        };
        let connector_mandate_reference_id = payment_data
            .payment_attempt
            .connector_mandate_detail
            .as_ref()
            .map(|detail| ConnectorMandateReferenceId::foreign_from(detail.clone()));
        let save_payment_call_future = Box::pin(tokenization::save_payment_method(
            state,
            connector_name.clone(),
            save_payment_data,
            customer_id.clone(),
            platform,
            resp.request.payment_method_type,
            billing_name.clone(),
            payment_method_billing_address,
            business_profile,
            connector_mandate_reference_id.clone(),
            merchant_connector_id.clone(),
            vault_operation.clone(),
            payment_method_info.clone(),
        ));

        let is_connector_mandate = resp.request.customer_acceptance.is_some()
            && matches!(
                resp.request.setup_future_usage,
                Some(enums::FutureUsage::OffSession)
            );

        let is_legacy_mandate = resp.request.setup_mandate_details.is_some()
            && matches!(
                resp.request.setup_future_usage,
                Some(enums::FutureUsage::OffSession)
            );
        let storage_scheme = platform.get_processor().get_account().storage_scheme;
        if is_legacy_mandate {
            // Mandate is created on the application side and at the connector.
            let tokenization::SavePaymentMethodDataResponse {
                payment_method_id, ..
            } = save_payment_call_future.await?;

            let mandate_id = mandate::mandate_procedure(
                state,
                resp,
                &customer_id.clone(),
                payment_method_id.clone(),
                merchant_connector_id.clone(),
                platform.get_processor().get_account().storage_scheme,
                payment_data.payment_intent.get_id(),
            )
            .await?;
            payment_data.payment_attempt.payment_method_id = payment_method_id;
            payment_data.payment_attempt.mandate_id = mandate_id;

            Ok(())
        } else if is_connector_mandate {
            // The mandate is created on connector's end.
            let tokenization::SavePaymentMethodDataResponse {
                payment_method_id,
                connector_mandate_reference_id,
                ..
            } = save_payment_call_future.await?;
            payment_data.payment_method_info = if let Some(payment_method_id) = &payment_method_id {
                match state
                    .store
                    .find_payment_method(
<<<<<<< HEAD
                        merchant_context.get_merchant_key_store(),
=======
                        &(state.into()),
                        platform.get_processor().get_key_store(),
>>>>>>> dd527179
                        payment_method_id,
                        storage_scheme,
                    )
                    .await
                {
                    Ok(payment_method) => Some(payment_method),
                    Err(error) => {
                        if error.current_context().is_db_not_found() {
                            logger::info!("Payment Method not found in db {:?}", error);
                            None
                        } else {
                            Err(error)
                                .change_context(errors::ApiErrorResponse::InternalServerError)
                                .attach_printable("Error retrieving payment method from db")
                                .map_err(|err| logger::error!(payment_method_retrieve=?err))
                                .ok()
                        }
                    }
                }
            } else {
                None
            };
            payment_data.payment_attempt.payment_method_id = payment_method_id;
            payment_data.payment_attempt.connector_mandate_detail = connector_mandate_reference_id
                .clone()
                .map(ForeignFrom::foreign_from);
            payment_data.set_mandate_id(api_models::payments::MandateIds {
                mandate_id: None,
                mandate_reference_id: connector_mandate_reference_id.map(|connector_mandate_id| {
                    MandateReferenceId::ConnectorMandateId(connector_mandate_id)
                }),
            });
            Ok(())
        } else if should_avoid_saving {
            if let Some(pm_info) = &payment_data.payment_method_info {
                payment_data.payment_attempt.payment_method_id = Some(pm_info.get_id().clone());
            };
            Ok(())
        } else {
            // Save card flow
            let save_payment_data = tokenization::SavePaymentMethodData::from(resp);
            let state = state.clone();
            let customer_id = payment_data.payment_intent.customer_id.clone();
            let payment_attempt = payment_data.payment_attempt.clone();

            let business_profile = business_profile.clone();
            let payment_method_type = resp.request.payment_method_type;
            let payment_method_billing_address = payment_method_billing_address.cloned();

            let cloned_platform = platform.clone();
            logger::info!("Call to save_payment_method in locker");
            let _task_handle = tokio::spawn(
                async move {
                    logger::info!("Starting async call to save_payment_method in locker");

                    let result = Box::pin(tokenization::save_payment_method(
                        &state,
                        connector_name,
                        save_payment_data,
                        customer_id,
                        &cloned_platform,
                        payment_method_type,
                        billing_name,
                        payment_method_billing_address.as_ref(),
                        &business_profile,
                        connector_mandate_reference_id,
                        merchant_connector_id.clone(),
                        vault_operation.clone(),
                        payment_method_info.clone(),
                    ))
                    .await;

                    if let Err(err) = result {
                        logger::error!("Asynchronously saving card in locker failed : {:?}", err);
                    } else if let Ok(tokenization::SavePaymentMethodDataResponse {
                        payment_method_id,
                        ..
                    }) = result
                    {
                        let payment_attempt_update =
                            storage::PaymentAttemptUpdate::PaymentMethodDetailsUpdate {
                                payment_method_id,
                                updated_by: storage_scheme.clone().to_string(),
                            };

                        #[cfg(feature = "v1")]
                        let respond = state
                            .store
                            .update_payment_attempt_with_attempt_id(
                                payment_attempt,
                                payment_attempt_update,
                                storage_scheme,
                            )
                            .await;

                        #[cfg(feature = "v2")]
                        let respond = state
                            .store
                            .update_payment_attempt_with_attempt_id(
                                &(&state).into(),
                                &key_store,
                                payment_attempt,
                                payment_attempt_update,
                                storage_scheme,
                            )
                            .await;

                        if let Err(err) = respond {
                            logger::error!("Error updating payment attempt: {:?}", err);
                        };
                    }
                }
                .in_current_span(),
            );
            Ok(())
        }
    }
}

#[cfg(feature = "v1")]
#[async_trait]
impl<F: Clone> PostUpdateTracker<F, PaymentData<F>, types::PaymentsIncrementalAuthorizationData>
    for PaymentResponse
{
    async fn update_tracker<'b>(
        &'b self,
        state: &'b SessionState,
        mut payment_data: PaymentData<F>,
        router_data: types::RouterData<
            F,
            types::PaymentsIncrementalAuthorizationData,
            types::PaymentsResponseData,
        >,
        key_store: &domain::MerchantKeyStore,
        storage_scheme: enums::MerchantStorageScheme,
        _locale: &Option<String>,
        #[cfg(all(feature = "v1", feature = "dynamic_routing"))] _routable_connector: Vec<
            RoutableConnectorChoice,
        >,
        #[cfg(all(feature = "v1", feature = "dynamic_routing"))]
        _business_profile: &domain::Profile,
    ) -> RouterResult<PaymentData<F>>
    where
        F: 'b + Send,
    {
        let incremental_authorization_details = payment_data
            .incremental_authorization_details
            .clone()
            .ok_or_else(|| {
                report!(errors::ApiErrorResponse::InternalServerError)
                    .attach_printable("missing incremental_authorization_details in payment_data")
            })?;
        // Update payment_intent and payment_attempt 'amount' if incremental_authorization is successful
        let (option_payment_attempt_update, option_payment_intent_update) = match router_data
            .response
            .clone()
        {
            Err(_) => (None, None),
            Ok(types::PaymentsResponseData::IncrementalAuthorizationResponse {
                status, ..
            }) => {
                if status == AuthorizationStatus::Success {
                    (
                        Some(
                            storage::PaymentAttemptUpdate::IncrementalAuthorizationAmountUpdate {
                                net_amount: hyperswitch_domain_models::payments::payment_attempt::NetAmount::new(
                                    // Internally, `NetAmount` is computed as (order_amount + additional_amount), so we subtract here to avoid double-counting.
                                    incremental_authorization_details.total_amount - payment_data.payment_attempt.net_amount.get_additional_amount(),
                                    None,
                                    None,
                                    None,
                                    None,
                                ),
                                amount_capturable: incremental_authorization_details.total_amount,
                            },
                        ),
                        Some(
                            storage::PaymentIntentUpdate::IncrementalAuthorizationAmountUpdate {
                                amount: incremental_authorization_details.total_amount - payment_data.payment_attempt.net_amount.get_additional_amount(),
                            },
                        ),
                    )
                } else {
                    (None, None)
                }
            }
            _ => Err(errors::ApiErrorResponse::InternalServerError)
                .attach_printable("unexpected response in incremental_authorization flow")?,
        };
        //payment_attempt update
        if let Some(payment_attempt_update) = option_payment_attempt_update {
            #[cfg(feature = "v1")]
            {
                payment_data.payment_attempt = state
                    .store
                    .update_payment_attempt_with_attempt_id(
                        payment_data.payment_attempt.clone(),
                        payment_attempt_update,
                        storage_scheme,
                    )
                    .await
                    .to_not_found_response(errors::ApiErrorResponse::PaymentNotFound)?;
            }

            #[cfg(feature = "v2")]
            {
                payment_data.payment_attempt = state
                    .store
                    .update_payment_attempt_with_attempt_id(
                        &state.into(),
                        key_store,
                        payment_data.payment_attempt.clone(),
                        payment_attempt_update,
                        storage_scheme,
                    )
                    .await
                    .to_not_found_response(errors::ApiErrorResponse::PaymentNotFound)?;
            }
        }
        // payment_intent update
        if let Some(payment_intent_update) = option_payment_intent_update {
            payment_data.payment_intent = state
                .store
                .update_payment_intent(
                    payment_data.payment_intent.clone(),
                    payment_intent_update,
                    key_store,
                    storage_scheme,
                )
                .await
                .to_not_found_response(errors::ApiErrorResponse::PaymentNotFound)?;
        }
        // Update the status of authorization record
        let authorization_update = match &router_data.response {
            Err(res) => Ok(storage::AuthorizationUpdate::StatusUpdate {
                status: AuthorizationStatus::Failure,
                error_code: Some(res.code.clone()),
                error_message: Some(res.message.clone()),
                connector_authorization_id: None,
            }),
            Ok(types::PaymentsResponseData::IncrementalAuthorizationResponse {
                status,
                error_code,
                error_message,
                connector_authorization_id,
            }) => Ok(storage::AuthorizationUpdate::StatusUpdate {
                status: status.clone(),
                error_code: error_code.clone(),
                error_message: error_message.clone(),
                connector_authorization_id: connector_authorization_id.clone(),
            }),
            Ok(_) => Err(errors::ApiErrorResponse::InternalServerError)
                .attach_printable("unexpected response in incremental_authorization flow"),
        }?;
        let authorization_id = incremental_authorization_details
            .authorization_id
            .clone()
            .ok_or(
                report!(errors::ApiErrorResponse::InternalServerError).attach_printable(
                    "missing authorization_id in incremental_authorization_details in payment_data",
                ),
            )?;
        state
            .store
            .update_authorization_by_merchant_id_authorization_id(
                router_data.merchant_id.clone(),
                authorization_id,
                authorization_update,
            )
            .await
            .to_not_found_response(errors::ApiErrorResponse::InternalServerError)
            .attach_printable("failed while updating authorization")?;
        //Fetch all the authorizations of the payment and send in incremental authorization response
        let authorizations = state
            .store
            .find_all_authorizations_by_merchant_id_payment_id(
                &router_data.merchant_id,
                payment_data.payment_intent.get_id(),
            )
            .await
            .to_not_found_response(errors::ApiErrorResponse::InternalServerError)
            .attach_printable("failed while retrieving authorizations")?;
        payment_data.authorizations = authorizations;
        Ok(payment_data)
    }
}

#[cfg(feature = "v1")]
#[async_trait]
impl<F: Clone> PostUpdateTracker<F, PaymentData<F>, types::PaymentsSyncData> for PaymentResponse {
    async fn update_tracker<'b>(
        &'b self,
        db: &'b SessionState,
        payment_data: PaymentData<F>,
        router_data: types::RouterData<F, types::PaymentsSyncData, types::PaymentsResponseData>,
        key_store: &domain::MerchantKeyStore,
        storage_scheme: enums::MerchantStorageScheme,
        locale: &Option<String>,
        #[cfg(all(feature = "v1", feature = "dynamic_routing"))] routable_connector: Vec<
            RoutableConnectorChoice,
        >,
        #[cfg(all(feature = "v1", feature = "dynamic_routing"))] business_profile: &domain::Profile,
    ) -> RouterResult<PaymentData<F>>
    where
        F: 'b + Send,
    {
        Box::pin(payment_response_update_tracker(
            db,
            payment_data,
            router_data,
            key_store,
            storage_scheme,
            locale,
            #[cfg(all(feature = "v1", feature = "dynamic_routing"))]
            routable_connector,
            #[cfg(all(feature = "v1", feature = "dynamic_routing"))]
            business_profile,
        ))
        .await
    }

    async fn save_pm_and_mandate<'b>(
        &self,
        state: &SessionState,
        resp: &types::RouterData<F, types::PaymentsSyncData, types::PaymentsResponseData>,
        platform: &domain::Platform,
        payment_data: &mut PaymentData<F>,
        _business_profile: &domain::Profile,
    ) -> CustomResult<(), errors::ApiErrorResponse>
    where
        F: 'b + Clone + Send + Sync,
    {
        let (connector_mandate_id, mandate_metadata, connector_mandate_request_reference_id) = resp
            .response
            .clone()
            .ok()
            .and_then(|resp| {
                if let types::PaymentsResponseData::TransactionResponse {
                    mandate_reference, ..
                } = resp
                {
                    mandate_reference.map(|mandate_ref| {
                        (
                            mandate_ref.connector_mandate_id.clone(),
                            mandate_ref.mandate_metadata.clone(),
                            mandate_ref.connector_mandate_request_reference_id.clone(),
                        )
                    })
                } else {
                    None
                }
            })
            .unwrap_or((None, None, None));

        update_connector_mandate_details_for_the_flow(
            connector_mandate_id,
            mandate_metadata,
            connector_mandate_request_reference_id,
            payment_data,
        )?;

        update_payment_method_status_and_ntid(
            state,
            platform.get_processor().get_key_store(),
            payment_data,
            resp.status,
            resp.response.clone(),
            platform.get_processor().get_account().storage_scheme,
        )
        .await?;
        Ok(())
    }
}

#[cfg(feature = "v1")]
#[async_trait]
impl<F: Clone> PostUpdateTracker<F, PaymentData<F>, types::PaymentsSessionData>
    for PaymentResponse
{
    async fn update_tracker<'b>(
        &'b self,
        db: &'b SessionState,
        mut payment_data: PaymentData<F>,
        router_data: types::RouterData<F, types::PaymentsSessionData, types::PaymentsResponseData>,
        key_store: &domain::MerchantKeyStore,
        storage_scheme: enums::MerchantStorageScheme,
        locale: &Option<String>,
        #[cfg(all(feature = "v1", feature = "dynamic_routing"))] routable_connector: Vec<
            RoutableConnectorChoice,
        >,
        #[cfg(all(feature = "v1", feature = "dynamic_routing"))] business_profile: &domain::Profile,
    ) -> RouterResult<PaymentData<F>>
    where
        F: 'b + Send,
    {
        payment_data = Box::pin(payment_response_update_tracker(
            db,
            payment_data,
            router_data,
            key_store,
            storage_scheme,
            locale,
            #[cfg(all(feature = "v1", feature = "dynamic_routing"))]
            routable_connector,
            #[cfg(all(feature = "v1", feature = "dynamic_routing"))]
            business_profile,
        ))
        .await?;

        Ok(payment_data)
    }
}

#[cfg(feature = "v1")]
#[async_trait]
impl<F: Clone> PostUpdateTracker<F, PaymentData<F>, types::SdkPaymentsSessionUpdateData>
    for PaymentResponse
{
    async fn update_tracker<'b>(
        &'b self,
        db: &'b SessionState,
        mut payment_data: PaymentData<F>,
        router_data: types::RouterData<
            F,
            types::SdkPaymentsSessionUpdateData,
            types::PaymentsResponseData,
        >,
        key_store: &domain::MerchantKeyStore,
        storage_scheme: enums::MerchantStorageScheme,
        _locale: &Option<String>,
        #[cfg(feature = "dynamic_routing")] _routable_connector: Vec<RoutableConnectorChoice>,
        #[cfg(feature = "dynamic_routing")] _business_profile: &domain::Profile,
    ) -> RouterResult<PaymentData<F>>
    where
        F: 'b + Send,
    {
        let connector = payment_data
            .payment_attempt
            .connector
            .clone()
            .ok_or(errors::ApiErrorResponse::InternalServerError)
            .attach_printable("connector not found")?;

        let key_manager_state = db.into();

        // For PayPal, if we call TaxJar for tax calculation, we need to call the connector again to update the order amount so that we can confirm the updated amount and order details. Therefore, we will store the required changes in the database during the post_update_tracker call.
        if payment_data.should_update_in_post_update_tracker() {
            match router_data.response.clone() {
                Ok(types::PaymentsResponseData::PaymentResourceUpdateResponse { status }) => {
                    if status.is_success() {
                        let shipping_address = payment_data
                            .tax_data
                            .clone()
                            .map(|tax_data| tax_data.shipping_details);

                        let shipping_details = shipping_address
                            .clone()
                            .async_map(|shipping_details| {
                                create_encrypted_data(
                                    &key_manager_state,
                                    key_store,
                                    shipping_details,
                                )
                            })
                            .await
                            .transpose()
                            .change_context(errors::ApiErrorResponse::InternalServerError)
                            .attach_printable("Unable to encrypt shipping details")?;

                        let shipping_address =
                            payments_helpers::create_or_update_address_for_payment_by_request(
                                db,
                                shipping_address.map(From::from).as_ref(),
                                payment_data.payment_intent.shipping_address_id.as_deref(),
                                &payment_data.payment_intent.merchant_id,
                                payment_data.payment_intent.customer_id.as_ref(),
                                key_store,
                                &payment_data.payment_intent.payment_id,
                                storage_scheme,
                            )
                            .await?;

                        let payment_intent_update = hyperswitch_domain_models::payments::payment_intent::PaymentIntentUpdate::SessionResponseUpdate {
                    tax_details: payment_data.payment_intent.tax_details.clone().ok_or(errors::ApiErrorResponse::InternalServerError).attach_printable("payment_intent.tax_details not found")?,
                    shipping_address_id: shipping_address.map(|address| address.address_id),
                    updated_by: payment_data.payment_intent.updated_by.clone(),
                    shipping_details,
        };

                        let m_db = db.clone().store;
                        let payment_intent = payment_data.payment_intent.clone();

                        let updated_payment_intent = m_db
                            .update_payment_intent(
                                payment_intent,
                                payment_intent_update,
                                key_store,
                                storage_scheme,
                            )
                            .await
                            .to_not_found_response(errors::ApiErrorResponse::PaymentNotFound)?;

                        payment_data.payment_intent = updated_payment_intent;
                    } else {
                        router_data.response.map_err(|err| {
                            errors::ApiErrorResponse::ExternalConnectorError {
                                code: err.code,
                                message: err.message,
                                connector,
                                status_code: err.status_code,
                                reason: err.reason,
                            }
                        })?;
                    }
                }
                Err(err) => {
                    Err(errors::ApiErrorResponse::ExternalConnectorError {
                        code: err.code,
                        message: err.message,
                        connector,
                        status_code: err.status_code,
                        reason: err.reason,
                    })?;
                }
                _ => {
                    Err(errors::ApiErrorResponse::InternalServerError)
                        .attach_printable("Unexpected response in session_update flow")?;
                }
            }
        }

        Ok(payment_data)
    }
}

#[cfg(feature = "v1")]
#[async_trait]
impl<F: Clone> PostUpdateTracker<F, PaymentData<F>, types::PaymentsPostSessionTokensData>
    for PaymentResponse
{
    async fn update_tracker<'b>(
        &'b self,
        db: &'b SessionState,
        mut payment_data: PaymentData<F>,
        router_data: types::RouterData<
            F,
            types::PaymentsPostSessionTokensData,
            types::PaymentsResponseData,
        >,
        _key_store: &domain::MerchantKeyStore,
        storage_scheme: enums::MerchantStorageScheme,
        _locale: &Option<String>,
        #[cfg(all(feature = "v1", feature = "dynamic_routing"))] _routable_connector: Vec<
            RoutableConnectorChoice,
        >,
        #[cfg(all(feature = "v1", feature = "dynamic_routing"))]
        _business_profile: &domain::Profile,
    ) -> RouterResult<PaymentData<F>>
    where
        F: 'b + Send,
    {
        match router_data.response.clone() {
            Ok(types::PaymentsResponseData::TransactionResponse {
                connector_metadata, ..
            }) => {
                let m_db = db.clone().store;
                let payment_attempt_update =
                    storage::PaymentAttemptUpdate::PostSessionTokensUpdate {
                        updated_by: storage_scheme.clone().to_string(),
                        connector_metadata,
                    };
                let updated_payment_attempt = m_db
                    .update_payment_attempt_with_attempt_id(
                        payment_data.payment_attempt.clone(),
                        payment_attempt_update,
                        storage_scheme,
                    )
                    .await
                    .to_not_found_response(errors::ApiErrorResponse::PaymentNotFound)?;
                payment_data.payment_attempt = updated_payment_attempt;
            }
            Err(err) => {
                logger::error!("Invalid request sent to connector: {:?}", err);
                Err(errors::ApiErrorResponse::InvalidRequestData {
                    message: "Invalid request sent to connector".to_string(),
                })?;
            }
            _ => {
                Err(errors::ApiErrorResponse::InternalServerError)
                    .attach_printable("Unexpected response in PostSessionTokens flow")?;
            }
        }
        Ok(payment_data)
    }
}

#[cfg(feature = "v1")]
#[async_trait]
impl<F: Clone> PostUpdateTracker<F, PaymentData<F>, types::PaymentsUpdateMetadataData>
    for PaymentResponse
{
    async fn update_tracker<'b>(
        &'b self,
        db: &'b SessionState,
        mut payment_data: PaymentData<F>,
        router_data: types::RouterData<
            F,
            types::PaymentsUpdateMetadataData,
            types::PaymentsResponseData,
        >,
        key_store: &domain::MerchantKeyStore,
        storage_scheme: enums::MerchantStorageScheme,
        _locale: &Option<String>,
        #[cfg(all(feature = "v1", feature = "dynamic_routing"))] _routable_connector: Vec<
            RoutableConnectorChoice,
        >,
        #[cfg(all(feature = "v1", feature = "dynamic_routing"))]
        _business_profile: &domain::Profile,
    ) -> RouterResult<PaymentData<F>>
    where
        F: 'b + Send,
    {
        let connector = payment_data
            .payment_attempt
            .connector
            .clone()
            .ok_or(errors::ApiErrorResponse::InternalServerError)
            .attach_printable("connector not found in payment_attempt")?;

        match router_data.response.clone() {
            Ok(types::PaymentsResponseData::PaymentResourceUpdateResponse { status, .. }) => {
                if status.is_success() {
                    let m_db = db.clone().store;
                    let payment_intent = payment_data.payment_intent.clone();

                    let payment_intent_update =
                        hyperswitch_domain_models::payments::payment_intent::PaymentIntentUpdate::MetadataUpdate {
                            metadata: payment_data
                                .payment_intent
                                .metadata
                                .clone()
                                .ok_or(errors::ApiErrorResponse::InternalServerError)
                                .attach_printable("payment_intent.metadata not found")?,
                            updated_by: payment_data.payment_intent.updated_by.clone(),
                        };

                    let updated_payment_intent = m_db
                        .update_payment_intent(
                            payment_intent,
                            payment_intent_update,
                            key_store,
                            storage_scheme,
                        )
                        .await
                        .to_not_found_response(errors::ApiErrorResponse::PaymentNotFound)?;

                    payment_data.payment_intent = updated_payment_intent;
                } else {
                    router_data.response.map_err(|err| {
                        errors::ApiErrorResponse::ExternalConnectorError {
                            code: err.code,
                            message: err.message,
                            connector,
                            status_code: err.status_code,
                            reason: err.reason,
                        }
                    })?;
                }
            }
            Err(err) => {
                Err(errors::ApiErrorResponse::ExternalConnectorError {
                    code: err.code,
                    message: err.message,
                    connector,
                    status_code: err.status_code,
                    reason: err.reason,
                })?;
            }
            _ => {
                Err(errors::ApiErrorResponse::InternalServerError)
                    .attach_printable("Unexpected response in Update Metadata flow")?;
            }
        }

        Ok(payment_data)
    }
}

#[cfg(feature = "v1")]
#[async_trait]
impl<F: Clone> PostUpdateTracker<F, PaymentData<F>, types::PaymentsCaptureData>
    for PaymentResponse
{
    async fn update_tracker<'b>(
        &'b self,
        db: &'b SessionState,
        mut payment_data: PaymentData<F>,
        router_data: types::RouterData<F, types::PaymentsCaptureData, types::PaymentsResponseData>,
        key_store: &domain::MerchantKeyStore,
        storage_scheme: enums::MerchantStorageScheme,
        locale: &Option<String>,
        #[cfg(all(feature = "v1", feature = "dynamic_routing"))] routable_connector: Vec<
            RoutableConnectorChoice,
        >,
        #[cfg(all(feature = "v1", feature = "dynamic_routing"))] business_profile: &domain::Profile,
    ) -> RouterResult<PaymentData<F>>
    where
        F: 'b + Send,
    {
        payment_data = Box::pin(payment_response_update_tracker(
            db,
            payment_data,
            router_data,
            key_store,
            storage_scheme,
            locale,
            #[cfg(all(feature = "v1", feature = "dynamic_routing"))]
            routable_connector,
            #[cfg(all(feature = "v1", feature = "dynamic_routing"))]
            business_profile,
        ))
        .await?;

        Ok(payment_data)
    }
}

#[cfg(feature = "v1")]
#[async_trait]
impl<F: Clone> PostUpdateTracker<F, PaymentData<F>, types::PaymentsCancelData> for PaymentResponse {
    async fn update_tracker<'b>(
        &'b self,
        db: &'b SessionState,
        mut payment_data: PaymentData<F>,
        router_data: types::RouterData<F, types::PaymentsCancelData, types::PaymentsResponseData>,
        key_store: &domain::MerchantKeyStore,
        storage_scheme: enums::MerchantStorageScheme,
        locale: &Option<String>,
        #[cfg(all(feature = "v1", feature = "dynamic_routing"))] routable_connector: Vec<
            RoutableConnectorChoice,
        >,
        #[cfg(all(feature = "v1", feature = "dynamic_routing"))] business_profile: &domain::Profile,
    ) -> RouterResult<PaymentData<F>>
    where
        F: 'b + Send,
    {
        payment_data = Box::pin(payment_response_update_tracker(
            db,
            payment_data,
            router_data,
            key_store,
            storage_scheme,
            locale,
            #[cfg(all(feature = "v1", feature = "dynamic_routing"))]
            routable_connector,
            #[cfg(all(feature = "v1", feature = "dynamic_routing"))]
            business_profile,
        ))
        .await?;

        Ok(payment_data)
    }
}

#[cfg(feature = "v1")]
#[async_trait]
impl<F: Clone> PostUpdateTracker<F, PaymentData<F>, types::PaymentsCancelPostCaptureData>
    for PaymentResponse
{
    async fn update_tracker<'b>(
        &'b self,
        db: &'b SessionState,
        mut payment_data: PaymentData<F>,
        router_data: types::RouterData<
            F,
            types::PaymentsCancelPostCaptureData,
            types::PaymentsResponseData,
        >,
        key_store: &domain::MerchantKeyStore,
        storage_scheme: enums::MerchantStorageScheme,
        locale: &Option<String>,
        #[cfg(all(feature = "v1", feature = "dynamic_routing"))] routable_connector: Vec<
            RoutableConnectorChoice,
        >,
        #[cfg(all(feature = "v1", feature = "dynamic_routing"))] business_profile: &domain::Profile,
    ) -> RouterResult<PaymentData<F>>
    where
        F: 'b + Send,
    {
        payment_data = Box::pin(payment_response_update_tracker(
            db,
            payment_data,
            router_data,
            key_store,
            storage_scheme,
            locale,
            #[cfg(all(feature = "v1", feature = "dynamic_routing"))]
            routable_connector,
            #[cfg(all(feature = "v1", feature = "dynamic_routing"))]
            business_profile,
        ))
        .await?;

        Ok(payment_data)
    }
}

#[cfg(feature = "v1")]
#[async_trait]
impl<F: Clone> PostUpdateTracker<F, PaymentData<F>, types::PaymentsExtendAuthorizationData>
    for PaymentResponse
{
    async fn update_tracker<'b>(
        &'b self,
        db: &'b SessionState,
        mut payment_data: PaymentData<F>,
        router_data: types::RouterData<
            F,
            types::PaymentsExtendAuthorizationData,
            types::PaymentsResponseData,
        >,
        key_store: &domain::MerchantKeyStore,
        storage_scheme: enums::MerchantStorageScheme,
        locale: &Option<String>,
        #[cfg(all(feature = "v1", feature = "dynamic_routing"))] routable_connector: Vec<
            RoutableConnectorChoice,
        >,
        #[cfg(all(feature = "v1", feature = "dynamic_routing"))] business_profile: &domain::Profile,
    ) -> RouterResult<PaymentData<F>>
    where
        F: 'b + Send,
    {
        payment_data = Box::pin(payment_response_update_tracker(
            db,
            payment_data,
            router_data,
            key_store,
            storage_scheme,
            locale,
            #[cfg(all(feature = "v1", feature = "dynamic_routing"))]
            routable_connector,
            #[cfg(all(feature = "v1", feature = "dynamic_routing"))]
            business_profile,
        ))
        .await?;

        Ok(payment_data)
    }
}

#[cfg(feature = "v1")]
#[async_trait]
impl<F: Clone> PostUpdateTracker<F, PaymentData<F>, types::PaymentsApproveData>
    for PaymentResponse
{
    async fn update_tracker<'b>(
        &'b self,
        db: &'b SessionState,
        mut payment_data: PaymentData<F>,
        router_data: types::RouterData<F, types::PaymentsApproveData, types::PaymentsResponseData>,
        key_store: &domain::MerchantKeyStore,
        storage_scheme: enums::MerchantStorageScheme,
        locale: &Option<String>,
        #[cfg(all(feature = "v1", feature = "dynamic_routing"))] routable_connector: Vec<
            RoutableConnectorChoice,
        >,
        #[cfg(all(feature = "v1", feature = "dynamic_routing"))] business_profile: &domain::Profile,
    ) -> RouterResult<PaymentData<F>>
    where
        F: 'b + Send,
    {
        payment_data = Box::pin(payment_response_update_tracker(
            db,
            payment_data,
            router_data,
            key_store,
            storage_scheme,
            locale,
            #[cfg(all(feature = "v1", feature = "dynamic_routing"))]
            routable_connector,
            #[cfg(all(feature = "v1", feature = "dynamic_routing"))]
            business_profile,
        ))
        .await?;

        Ok(payment_data)
    }
}

#[cfg(feature = "v1")]
#[async_trait]
impl<F: Clone> PostUpdateTracker<F, PaymentData<F>, types::PaymentsRejectData> for PaymentResponse {
    async fn update_tracker<'b>(
        &'b self,
        db: &'b SessionState,
        mut payment_data: PaymentData<F>,
        router_data: types::RouterData<F, types::PaymentsRejectData, types::PaymentsResponseData>,
        key_store: &domain::MerchantKeyStore,
        storage_scheme: enums::MerchantStorageScheme,
        locale: &Option<String>,
        #[cfg(all(feature = "v1", feature = "dynamic_routing"))] routable_connector: Vec<
            RoutableConnectorChoice,
        >,
        #[cfg(all(feature = "v1", feature = "dynamic_routing"))] business_profile: &domain::Profile,
    ) -> RouterResult<PaymentData<F>>
    where
        F: 'b + Send,
    {
        payment_data = Box::pin(payment_response_update_tracker(
            db,
            payment_data,
            router_data,
            key_store,
            storage_scheme,
            locale,
            #[cfg(all(feature = "v1", feature = "dynamic_routing"))]
            routable_connector,
            #[cfg(all(feature = "v1", feature = "dynamic_routing"))]
            business_profile,
        ))
        .await?;

        Ok(payment_data)
    }
}
#[cfg(feature = "v1")]
#[async_trait]
impl<F: Clone> PostUpdateTracker<F, PaymentData<F>, types::SetupMandateRequestData>
    for PaymentResponse
{
    async fn update_tracker<'b>(
        &'b self,
        db: &'b SessionState,
        mut payment_data: PaymentData<F>,
        router_data: types::RouterData<
            F,
            types::SetupMandateRequestData,
            types::PaymentsResponseData,
        >,
        key_store: &domain::MerchantKeyStore,
        storage_scheme: enums::MerchantStorageScheme,
        locale: &Option<String>,
        #[cfg(all(feature = "v1", feature = "dynamic_routing"))] routable_connector: Vec<
            RoutableConnectorChoice,
        >,
        #[cfg(all(feature = "v1", feature = "dynamic_routing"))] business_profile: &domain::Profile,
    ) -> RouterResult<PaymentData<F>>
    where
        F: 'b + Send,
    {
        payment_data.mandate_id = payment_data.mandate_id.or_else(|| {
            router_data.request.mandate_id.clone()
            // .map(api_models::payments::MandateIds::new)
        });

        payment_data = Box::pin(payment_response_update_tracker(
            db,
            payment_data,
            router_data,
            key_store,
            storage_scheme,
            locale,
            #[cfg(all(feature = "v1", feature = "dynamic_routing"))]
            routable_connector,
            #[cfg(all(feature = "v1", feature = "dynamic_routing"))]
            business_profile,
        ))
        .await?;

        Ok(payment_data)
    }

    async fn save_pm_and_mandate<'b>(
        &self,
        state: &SessionState,
        resp: &types::RouterData<F, types::SetupMandateRequestData, types::PaymentsResponseData>,
        platform: &domain::Platform,
        payment_data: &mut PaymentData<F>,
        business_profile: &domain::Profile,
    ) -> CustomResult<(), errors::ApiErrorResponse>
    where
        F: 'b + Clone + Send + Sync,
    {
        let payment_method_billing_address = payment_data.address.get_payment_method_billing();
        let billing_name = resp
            .address
            .get_payment_method_billing()
            .and_then(|billing_details| billing_details.address.as_ref())
            .and_then(|address| address.get_optional_full_name());

        let save_payment_data = tokenization::SavePaymentMethodData::from(resp);
        let customer_id = payment_data.payment_intent.customer_id.clone();
        let connector_name = payment_data
            .payment_attempt
            .connector
            .clone()
            .ok_or_else(|| {
                logger::error!("Missing required Param connector_name");
                errors::ApiErrorResponse::MissingRequiredField {
                    field_name: "connector_name",
                }
            })?;
        let connector_mandate_reference_id = payment_data
            .payment_attempt
            .connector_mandate_detail
            .as_ref()
            .map(|detail| ConnectorMandateReferenceId::foreign_from(detail.clone()));
        let vault_operation = payment_data.vault_operation.clone();
        let payment_method_info = payment_data.payment_method_info.clone();
        let merchant_connector_id = payment_data.payment_attempt.merchant_connector_id.clone();
        let tokenization::SavePaymentMethodDataResponse {
            payment_method_id,
            connector_mandate_reference_id,
            ..
        } = Box::pin(tokenization::save_payment_method(
            state,
            connector_name,
            save_payment_data,
            customer_id.clone(),
            platform,
            resp.request.payment_method_type,
            billing_name,
            payment_method_billing_address,
            business_profile,
            connector_mandate_reference_id,
            merchant_connector_id.clone(),
            vault_operation,
            payment_method_info,
        ))
        .await?;

        payment_data.payment_method_info = if let Some(payment_method_id) = &payment_method_id {
            match state
                .store
                .find_payment_method(
<<<<<<< HEAD
                    merchant_context.get_merchant_key_store(),
=======
                    &(state.into()),
                    platform.get_processor().get_key_store(),
>>>>>>> dd527179
                    payment_method_id,
                    platform.get_processor().get_account().storage_scheme,
                )
                .await
            {
                Ok(payment_method) => Some(payment_method),
                Err(error) => {
                    if error.current_context().is_db_not_found() {
                        logger::info!("Payment Method not found in db {:?}", error);
                        None
                    } else {
                        Err(error)
                            .change_context(errors::ApiErrorResponse::InternalServerError)
                            .attach_printable("Error retrieving payment method from db")
                            .map_err(|err| logger::error!(payment_method_retrieve=?err))
                            .ok()
                    }
                }
            }
        } else {
            None
        };
        let mandate_id = mandate::mandate_procedure(
            state,
            resp,
            &customer_id,
            payment_method_id.clone(),
            merchant_connector_id.clone(),
            platform.get_processor().get_account().storage_scheme,
            payment_data.payment_intent.get_id(),
        )
        .await?;
        payment_data.payment_attempt.payment_method_id = payment_method_id;
        payment_data.payment_attempt.mandate_id = mandate_id;
        payment_data.payment_attempt.connector_mandate_detail = connector_mandate_reference_id
            .clone()
            .map(ForeignFrom::foreign_from);
        payment_data.set_mandate_id(api_models::payments::MandateIds {
            mandate_id: None,
            mandate_reference_id: connector_mandate_reference_id.map(|connector_mandate_id| {
                MandateReferenceId::ConnectorMandateId(connector_mandate_id)
            }),
        });
        Ok(())
    }
}

#[cfg(feature = "v1")]
#[async_trait]
impl<F: Clone> PostUpdateTracker<F, PaymentData<F>, types::CompleteAuthorizeData>
    for PaymentResponse
{
    async fn update_tracker<'b>(
        &'b self,
        db: &'b SessionState,
        payment_data: PaymentData<F>,
        response: types::RouterData<F, types::CompleteAuthorizeData, types::PaymentsResponseData>,
        key_store: &domain::MerchantKeyStore,
        storage_scheme: enums::MerchantStorageScheme,
        locale: &Option<String>,
        #[cfg(all(feature = "v1", feature = "dynamic_routing"))] routable_connector: Vec<
            RoutableConnectorChoice,
        >,
        #[cfg(all(feature = "v1", feature = "dynamic_routing"))] business_profile: &domain::Profile,
    ) -> RouterResult<PaymentData<F>>
    where
        F: 'b + Send,
    {
        Box::pin(payment_response_update_tracker(
            db,
            payment_data,
            response,
            key_store,
            storage_scheme,
            locale,
            #[cfg(all(feature = "v1", feature = "dynamic_routing"))]
            routable_connector,
            #[cfg(all(feature = "v1", feature = "dynamic_routing"))]
            business_profile,
        ))
        .await
    }

    async fn save_pm_and_mandate<'b>(
        &self,
        state: &SessionState,
        resp: &types::RouterData<F, types::CompleteAuthorizeData, types::PaymentsResponseData>,
        platform: &domain::Platform,
        payment_data: &mut PaymentData<F>,
        _business_profile: &domain::Profile,
    ) -> CustomResult<(), errors::ApiErrorResponse>
    where
        F: 'b + Clone + Send + Sync,
    {
        let (connector_mandate_id, mandate_metadata, connector_mandate_request_reference_id) = resp
            .response
            .clone()
            .ok()
            .and_then(|resp| {
                if let types::PaymentsResponseData::TransactionResponse {
                    mandate_reference, ..
                } = resp
                {
                    mandate_reference.map(|mandate_ref| {
                        (
                            mandate_ref.connector_mandate_id.clone(),
                            mandate_ref.mandate_metadata.clone(),
                            mandate_ref.connector_mandate_request_reference_id.clone(),
                        )
                    })
                } else {
                    None
                }
            })
            .unwrap_or((None, None, None));
        update_connector_mandate_details_for_the_flow(
            connector_mandate_id,
            mandate_metadata,
            connector_mandate_request_reference_id,
            payment_data,
        )?;

        update_payment_method_status_and_ntid(
            state,
            platform.get_processor().get_key_store(),
            payment_data,
            resp.status,
            resp.response.clone(),
            platform.get_processor().get_account().storage_scheme,
        )
        .await?;
        Ok(())
    }
}

#[cfg(feature = "v1")]
#[instrument(skip_all)]
#[allow(clippy::too_many_arguments)]
async fn payment_response_update_tracker<F: Clone, T: types::Capturable>(
    state: &SessionState,
    mut payment_data: PaymentData<F>,
    router_data: types::RouterData<F, T, types::PaymentsResponseData>,
    key_store: &domain::MerchantKeyStore,
    storage_scheme: enums::MerchantStorageScheme,
    locale: &Option<String>,
    #[cfg(all(feature = "v1", feature = "dynamic_routing"))] routable_connectors: Vec<
        RoutableConnectorChoice,
    >,
    #[cfg(all(feature = "v1", feature = "dynamic_routing"))] business_profile: &domain::Profile,
) -> RouterResult<PaymentData<F>> {
    // Update additional payment data with the payment method response that we received from connector
    // This is for details like whether 3ds was upgraded and which version of 3ds was used
    // also some connectors might send card network details in the response, which is captured and stored

    let additional_payment_data = payment_data.payment_attempt.get_payment_method_data();

    let additional_payment_method_data = match payment_data.payment_method_data.clone() {
        Some(hyperswitch_domain_models::payment_method_data::PaymentMethodData::NetworkToken(_))
        | Some(hyperswitch_domain_models::payment_method_data::PaymentMethodData::CardDetailsForNetworkTransactionId(_)) => {
            payment_data.payment_attempt.payment_method_data.clone()
        }
        _ => {
            additional_payment_data
                .map(|_| {
                    update_additional_payment_data_with_connector_response_pm_data(
                        payment_data.payment_attempt.payment_method_data.clone(),
                        router_data
                            .connector_response
                            .as_ref()
                            .and_then(|connector_response| {
                                connector_response.additional_payment_method_data.clone()
                            }),
                    )
                })
                .transpose()?
                .flatten()
        }
    };

    router_data.payment_method_status.and_then(|status| {
        payment_data
            .payment_method_info
            .as_mut()
            .map(|info| info.status = status)
    });
    payment_data.whole_connector_response = router_data.raw_connector_response.clone();

    // TODO: refactor of gsm_error_category with respective feature flag
    #[allow(unused_variables)]
    let (capture_update, mut payment_attempt_update, gsm_error_category) = match router_data
        .response
        .clone()
    {
        Err(err) => {
            let auth_update = if Some(router_data.auth_type)
                != payment_data.payment_attempt.authentication_type
            {
                Some(router_data.auth_type)
            } else {
                None
            };
            let (capture_update, attempt_update, gsm_error_category) =
                match payment_data.multiple_capture_data {
                    Some(multiple_capture_data) => {
                        let capture_update = storage::CaptureUpdate::ErrorUpdate {
                            status: match err.status_code {
                                500..=511 => enums::CaptureStatus::Pending,
                                _ => enums::CaptureStatus::Failed,
                            },
                            error_code: Some(err.code),
                            error_message: Some(err.message),
                            error_reason: err.reason,
                        };
                        let capture_update_list = vec![(
                            multiple_capture_data.get_latest_capture().clone(),
                            capture_update,
                        )];
                        (
                            Some((multiple_capture_data, capture_update_list)),
                            auth_update.map(|auth_type| {
                                storage::PaymentAttemptUpdate::AuthenticationTypeUpdate {
                                    authentication_type: auth_type,
                                    updated_by: storage_scheme.to_string(),
                                }
                            }),
                            None,
                        )
                    }
                    None => {
                        let connector_name = router_data.connector.to_string();
                        let flow_name = core_utils::get_flow_name::<F>()?;
                        let option_gsm = payments_helpers::get_gsm_record(
                            state,
                            Some(err.code.clone()),
                            Some(err.message.clone()),
                            connector_name,
                            flow_name.clone(),
                        )
                        .await;

                        let gsm_unified_code =
                            option_gsm.as_ref().and_then(|gsm| gsm.unified_code.clone());
                        let gsm_unified_message =
                            option_gsm.clone().and_then(|gsm| gsm.unified_message);

                        let (unified_code, unified_message) = if let Some((code, message)) =
                            gsm_unified_code.as_ref().zip(gsm_unified_message.as_ref())
                        {
                            (code.to_owned(), message.to_owned())
                        } else {
                            (
                                consts::DEFAULT_UNIFIED_ERROR_CODE.to_owned(),
                                consts::DEFAULT_UNIFIED_ERROR_MESSAGE.to_owned(),
                            )
                        };
                        let unified_translated_message = locale
                            .as_ref()
                            .async_and_then(|locale_str| async {
                                payments_helpers::get_unified_translation(
                                    state,
                                    unified_code.to_owned(),
                                    unified_message.to_owned(),
                                    locale_str.to_owned(),
                                )
                                .await
                            })
                            .await
                            .or(Some(unified_message));

                        let status = match err.attempt_status {
                            // Use the status sent by connector in error_response if it's present
                            Some(status) => status,
                            None =>
                            // mark previous attempt status for technical failures in PSync and ExtendAuthorization flow
                            {
                                if flow_name == "PSync" || flow_name == "ExtendAuthorization" {
                                    match err.status_code {
                                        // marking failure for 2xx because this is genuine payment failure
                                        200..=299 => enums::AttemptStatus::Failure,
                                        _ => router_data.status,
                                    }
                                } else if flow_name == "Capture" {
                                    match err.status_code {
                                        500..=511 => enums::AttemptStatus::Pending,
                                        // don't update the status for 429 error status
                                        429 => router_data.status,
                                        _ => enums::AttemptStatus::Failure,
                                    }
                                } else {
                                    match err.status_code {
                                        500..=511 => enums::AttemptStatus::Pending,
                                        _ => enums::AttemptStatus::Failure,
                                    }
                                }
                            }
                        };
                        (
                            None,
                            Some(storage::PaymentAttemptUpdate::ErrorUpdate {
                                connector: None,
                                status,
                                error_message: Some(Some(err.message.clone())),
                                error_code: Some(Some(err.code.clone())),
                                error_reason: Some(err.reason.clone()),
                                amount_capturable: router_data
                                    .request
                                    .get_amount_capturable(
                                        &payment_data,
                                        router_data
                                            .minor_amount_capturable
                                            .map(MinorUnit::get_amount_as_i64),
                                        status,
                                    )
                                    .map(MinorUnit::new),
                                updated_by: storage_scheme.to_string(),
                                unified_code: Some(Some(unified_code)),
                                unified_message: Some(unified_translated_message),
                                connector_transaction_id: err.connector_transaction_id.clone(),
                                payment_method_data: additional_payment_method_data,
                                authentication_type: auth_update,
                                issuer_error_code: err.network_decline_code.clone(),
                                issuer_error_message: err.network_error_message.clone(),
                                network_details: Some(ForeignFrom::foreign_from(&err)),
                            }),
                            option_gsm.and_then(|option_gsm| option_gsm.error_category),
                        )
                    }
                };
            (capture_update, attempt_update, gsm_error_category)
        }

        Ok(payments_response) => {
            // match on connector integrity check
            match router_data.integrity_check.clone() {
                Err(err) => {
                    let auth_update = if Some(router_data.auth_type)
                        != payment_data.payment_attempt.authentication_type
                    {
                        Some(router_data.auth_type)
                    } else {
                        None
                    };
                    let field_name = err.field_names;
                    let connector_transaction_id = err.connector_transaction_id;
                    (
                        None,
                        Some(storage::PaymentAttemptUpdate::ErrorUpdate {
                            connector: None,
                            status: enums::AttemptStatus::IntegrityFailure,
                            error_message: Some(Some("Integrity Check Failed!".to_string())),
                            error_code: Some(Some("IE".to_string())),
                            error_reason: Some(Some(format!(
                                "Integrity Check Failed! Value mismatched for fields {field_name}"
                            ))),
                            amount_capturable: None,
                            updated_by: storage_scheme.to_string(),
                            unified_code: None,
                            unified_message: None,
                            connector_transaction_id,
                            payment_method_data: None,
                            authentication_type: auth_update,
                            issuer_error_code: None,
                            issuer_error_message: None,
                            network_details: None,
                        }),
                        None,
                    )
                }
                Ok(()) => {
                    let attempt_status = payment_data.payment_attempt.status.to_owned();
                    let connector_status = router_data.status.to_owned();
                    let updated_attempt_status = match (
                        connector_status,
                        attempt_status,
                        payment_data.frm_message.to_owned(),
                    ) {
                        (
                            enums::AttemptStatus::Authorized,
                            enums::AttemptStatus::Unresolved,
                            Some(frm_message),
                        ) => match frm_message.frm_status {
                            enums::FraudCheckStatus::Fraud
                            | enums::FraudCheckStatus::ManualReview => attempt_status,
                            _ => router_data.get_attempt_status_for_db_update(
                                &payment_data,
                                router_data.amount_captured,
                                router_data
                                    .minor_amount_capturable
                                    .map(MinorUnit::get_amount_as_i64),
                            )?,
                        },
                        _ => router_data.get_attempt_status_for_db_update(
                            &payment_data,
                            router_data.amount_captured,
                            router_data
                                .minor_amount_capturable
                                .map(MinorUnit::get_amount_as_i64),
                        )?,
                    };
                    match payments_response {
                        types::PaymentsResponseData::PreProcessingResponse {
                            pre_processing_id,
                            connector_metadata,
                            connector_response_reference_id,
                            ..
                        } => {
                            let connector_transaction_id = match pre_processing_id.to_owned() {
                                types::PreprocessingResponseId::PreProcessingId(_) => None,

                                types::PreprocessingResponseId::ConnectorTransactionId(
                                    connector_txn_id,
                                ) => Some(connector_txn_id),
                            };
                            let preprocessing_step_id = match pre_processing_id {
                                types::PreprocessingResponseId::PreProcessingId(
                                    pre_processing_id,
                                ) => Some(pre_processing_id),
                                types::PreprocessingResponseId::ConnectorTransactionId(_) => None,
                            };
                            let payment_attempt_update =
                                storage::PaymentAttemptUpdate::PreprocessingUpdate {
                                    status: updated_attempt_status,
                                    payment_method_id: payment_data
                                        .payment_attempt
                                        .payment_method_id
                                        .clone(),
                                    connector_metadata,
                                    preprocessing_step_id,
                                    connector_transaction_id,
                                    connector_response_reference_id,
                                    updated_by: storage_scheme.to_string(),
                                };

                            (None, Some(payment_attempt_update), None)
                        }
                        types::PaymentsResponseData::TransactionResponse {
                            resource_id,
                            redirection_data,
                            connector_metadata,
                            connector_response_reference_id,
                            incremental_authorization_allowed,
                            charges,
                            ..
                        } => {
                            payment_data
                                .payment_intent
                                .incremental_authorization_allowed =
                                core_utils::get_incremental_authorization_allowed_value(
                                    incremental_authorization_allowed,
                                    payment_data
                                        .payment_intent
                                        .request_incremental_authorization,
                                );
                            let connector_transaction_id = match resource_id {
                                types::ResponseId::NoResponseId => None,
                                types::ResponseId::ConnectorTransactionId(ref id)
                                | types::ResponseId::EncodedData(ref id) => Some(id),
                            };
                            let resp_network_transaction_id = router_data.response.as_ref()
                                .map_err(|err| {
                                    logger::error!(error = ?err, "Failed to obtain the network_transaction_id from payment response");
                                })
                                .ok()
                                .and_then(|resp| resp.get_network_transaction_id());

                            let encoded_data = payment_data.payment_attempt.encoded_data.clone();

                            let authentication_data = (*redirection_data)
                                .as_ref()
                                .map(Encode::encode_to_value)
                                .transpose()
                                .change_context(errors::ApiErrorResponse::InternalServerError)
                                .attach_printable("Could not parse the connector response")?;

                            let auth_update = if Some(router_data.auth_type)
                                != payment_data.payment_attempt.authentication_type
                            {
                                Some(router_data.auth_type)
                            } else {
                                None
                            };

                            // incase of success, update error code and error message
                            let error_status =
                                if router_data.status == enums::AttemptStatus::Charged {
                                    Some(None)
                                } else {
                                    None
                                };
                            // update connector_mandate_details in case of Authorized/Charged Payment Status
                            if matches!(
                                router_data.status,
                                enums::AttemptStatus::Charged
                                    | enums::AttemptStatus::Authorized
                                    | enums::AttemptStatus::PartiallyAuthorized
                            ) {
                                payment_data
                                    .payment_intent
                                    .fingerprint_id
                                    .clone_from(&payment_data.payment_attempt.fingerprint_id);

                                if let Some(payment_method) =
                                    payment_data.payment_method_info.clone()
                                {
                                    // Parse value to check for mandates' existence
                                    let mandate_details = payment_method
                                        .get_common_mandate_reference()
                                        .change_context(
                                            errors::ApiErrorResponse::InternalServerError,
                                        )
                                        .attach_printable(
                                            "Failed to deserialize to Payment Mandate Reference ",
                                        )?;

                                    if let Some(mca_id) =
                                        payment_data.payment_attempt.merchant_connector_id.clone()
                                    {
                                        // check if the mandate has not already been set to active
                                        if !mandate_details.payments
                                            .as_ref()
                                            .and_then(|payments| payments.0.get(&mca_id))
                                                    .map(|payment_mandate_reference_record| payment_mandate_reference_record.connector_mandate_status == Some(common_enums::ConnectorMandateStatus::Active))
                                                    .unwrap_or(false)
                                    {

                                        let (connector_mandate_id, mandate_metadata,connector_mandate_request_reference_id) = payment_data.payment_attempt.connector_mandate_detail.clone()
                                        .map(|cmr| (cmr.connector_mandate_id, cmr.mandate_metadata,cmr.connector_mandate_request_reference_id))
                                        .unwrap_or((None, None,None));
                                        // Update the connector mandate details with the payment attempt connector mandate id
                                        let connector_mandate_details =
                                                    tokenization::update_connector_mandate_details(
                                                        Some(mandate_details),
                                                        payment_data.payment_attempt.payment_method_type,
                                                        Some(
                                                            payment_data
                                                                .payment_attempt
                                                                .net_amount
                                                                .get_total_amount()
                                                                .get_amount_as_i64(),
                                                        ),
                                                        payment_data.payment_attempt.currency,
                                                        payment_data.payment_attempt.merchant_connector_id.clone(),
                                                        connector_mandate_id,
                                                        mandate_metadata,
                                                        connector_mandate_request_reference_id
                                                    )?;
                                        // Update the payment method table with the active mandate record
                                        payment_methods::cards::update_payment_method_connector_mandate_details(
                                                        key_store,
                                                        &*state.store,
                                                        payment_method,
                                                        connector_mandate_details,
                                                        storage_scheme,
                                                    )
                                                    .await
                                                    .change_context(errors::ApiErrorResponse::InternalServerError)
                                                    .attach_printable("Failed to update payment method in db")?;
                                    }
                                    }
                                }

                                metrics::SUCCESSFUL_PAYMENT.add(1, &[]);
                            }

                            let payment_method_id =
                                payment_data.payment_attempt.payment_method_id.clone();

                            let debit_routing_savings =
                                payment_data.payment_method_data.as_ref().and_then(|data| {
                                    payments_helpers::get_debit_routing_savings_amount(
                                        data,
                                        &payment_data.payment_attempt,
                                    )
                                });

                            utils::add_apple_pay_payment_status_metrics(
                                router_data.status,
                                router_data.apple_pay_flow.clone(),
                                payment_data.payment_attempt.connector.clone(),
                                payment_data.payment_attempt.merchant_id.clone(),
                            );
                            let is_overcapture_enabled = router_data
                                .connector_response
                                .as_ref()
                                .and_then(|connector_response| {
                                    connector_response.is_overcapture_enabled()
                                }).or_else(|| {
                                    payment_data.payment_intent
                                                    .enable_overcapture
                                                    .as_ref()
                                                    .map(|enable_overcapture| common_types::primitive_wrappers::OvercaptureEnabledBool::new(*enable_overcapture.deref()))
                                            });

                            let (
                                capture_before,
                                extended_authorization_applied,
                                extended_authorization_last_applied_at,
                            ) = router_data
                                .connector_response
                                .as_ref()
                                .and_then(|connector_response| {
                                    connector_response.get_extended_authorization_response_data()
                                })
                                .map(|extended_auth_resp| {
                                    (
                                        extended_auth_resp.capture_before,
                                        extended_auth_resp.extended_authentication_applied,
                                        extended_auth_resp.extended_authorization_last_applied_at,
                                    )
                                })
                                .unwrap_or((None, None, None));
                            let (capture_updates, payment_attempt_update) = match payment_data
                                .multiple_capture_data
                            {
                                Some(multiple_capture_data) => {
                                    let (connector_capture_id, processor_capture_data) =
                                        match resource_id {
                                            types::ResponseId::NoResponseId => (None, None),
                                            types::ResponseId::ConnectorTransactionId(id)
                                            | types::ResponseId::EncodedData(id) => {
                                                let (txn_id, txn_data) =
                                                    ConnectorTransactionId::form_id_and_data(id);
                                                (Some(txn_id), txn_data)
                                            }
                                        };
                                    let capture_update = storage::CaptureUpdate::ResponseUpdate {
                                        status: enums::CaptureStatus::foreign_try_from(
                                            router_data.status,
                                        )?,
                                        connector_capture_id: connector_capture_id.clone(),
                                        connector_response_reference_id,
                                        processor_capture_data: processor_capture_data.clone(),
                                    };
                                    let capture_update_list = vec![(
                                        multiple_capture_data.get_latest_capture().clone(),
                                        capture_update,
                                    )];
                                    (Some((multiple_capture_data, capture_update_list)), auth_update.map(|auth_type| {
                                        storage::PaymentAttemptUpdate::AuthenticationTypeUpdate {
                                            authentication_type: auth_type,
                                            updated_by: storage_scheme.to_string(),
                                        }
                                    }))
                                }
                                None => (
                                    None,
                                    Some(storage::PaymentAttemptUpdate::ResponseUpdate {
                                        status: updated_attempt_status,
                                        connector: None,
                                        connector_transaction_id: connector_transaction_id.cloned(),
                                        authentication_type: auth_update,
                                        amount_capturable: router_data
                                            .request
                                            .get_amount_capturable(
                                                &payment_data,
                                                router_data
                                                    .minor_amount_capturable
                                                    .map(MinorUnit::get_amount_as_i64),
                                                updated_attempt_status,
                                            )
                                            .map(MinorUnit::new),
                                        payment_method_id,
                                        mandate_id: payment_data.payment_attempt.mandate_id.clone(),
                                        connector_metadata,
                                        payment_token: None,
                                        error_code: error_status.clone(),
                                        error_message: error_status.clone(),
                                        error_reason: error_status.clone(),
                                        unified_code: error_status.clone(),
                                        unified_message: error_status,
                                        connector_response_reference_id,
                                        updated_by: storage_scheme.to_string(),
                                        authentication_data,
                                        encoded_data,
                                        payment_method_data: additional_payment_method_data,
                                        capture_before,
                                        extended_authorization_applied,
                                        extended_authorization_last_applied_at,
                                        connector_mandate_detail: payment_data
                                            .payment_attempt
                                            .connector_mandate_detail
                                            .clone(),
                                        charges,
                                        setup_future_usage_applied: payment_data
                                            .payment_attempt
                                            .setup_future_usage_applied,
                                        debit_routing_savings,
                                        network_transaction_id: resp_network_transaction_id,
                                        is_overcapture_enabled,
                                        authorized_amount: router_data.authorized_amount,
                                        tokenization: payment_data
                                            .payment_attempt
                                            .clone()
                                            .get_tokenization_strategy(),
                                    }),
                                ),
                            };

                            (capture_updates, payment_attempt_update, None)
                        }
                        types::PaymentsResponseData::TransactionUnresolvedResponse {
                            resource_id,
                            reason,
                            connector_response_reference_id,
                        } => {
                            let connector_transaction_id = match resource_id {
                                types::ResponseId::NoResponseId => None,
                                types::ResponseId::ConnectorTransactionId(id)
                                | types::ResponseId::EncodedData(id) => Some(id),
                            };
                            (
                                None,
                                Some(storage::PaymentAttemptUpdate::UnresolvedResponseUpdate {
                                    status: updated_attempt_status,
                                    connector: None,
                                    connector_transaction_id,
                                    payment_method_id: payment_data
                                        .payment_attempt
                                        .payment_method_id
                                        .clone(),
                                    error_code: Some(reason.clone().map(|cd| cd.code)),
                                    error_message: Some(reason.clone().map(|cd| cd.message)),
                                    error_reason: Some(reason.map(|cd| cd.message)),
                                    connector_response_reference_id,
                                    updated_by: storage_scheme.to_string(),
                                }),
                                None,
                            )
                        }
                        types::PaymentsResponseData::SessionResponse { .. } => (None, None, None),
                        types::PaymentsResponseData::SessionTokenResponse { .. } => {
                            (None, None, None)
                        }
                        types::PaymentsResponseData::TokenizationResponse { .. } => {
                            (None, None, None)
                        }
                        types::PaymentsResponseData::ConnectorCustomerResponse(..) => {
                            (None, None, None)
                        }
                        types::PaymentsResponseData::ThreeDSEnrollmentResponse { .. } => {
                            (None, None, None)
                        }
                        types::PaymentsResponseData::PostProcessingResponse { .. } => {
                            (None, None, None)
                        }
                        types::PaymentsResponseData::IncrementalAuthorizationResponse {
                            ..
                        } => (None, None, None),
                        types::PaymentsResponseData::PaymentResourceUpdateResponse { .. } => {
                            (None, None, None)
                        }
                        types::PaymentsResponseData::MultipleCaptureResponse {
                            capture_sync_response_list,
                        } => match payment_data.multiple_capture_data {
                            Some(multiple_capture_data) => {
                                let capture_update_list = response_to_capture_update(
                                    &multiple_capture_data,
                                    capture_sync_response_list,
                                )?;
                                (
                                    Some((multiple_capture_data, capture_update_list)),
                                    None,
                                    None,
                                )
                            }
                            None => (None, None, None),
                        },
                        types::PaymentsResponseData::PaymentsCreateOrderResponse { .. } => {
                            (None, None, None)
                        }
                    }
                }
            }
        }
    };
    payment_data.multiple_capture_data = match capture_update {
        Some((mut multiple_capture_data, capture_updates)) => {
            for (capture, capture_update) in capture_updates {
                let updated_capture = state
                    .store
                    .update_capture_with_capture_id(capture, capture_update, storage_scheme)
                    .await
                    .to_not_found_response(errors::ApiErrorResponse::PaymentNotFound)?;
                multiple_capture_data.update_capture(updated_capture);
            }

            let authorized_amount = payment_data
                .payment_attempt
                .authorized_amount
                .unwrap_or_else(|| payment_data.payment_attempt.get_total_amount());

            payment_attempt_update = Some(storage::PaymentAttemptUpdate::AmountToCaptureUpdate {
                status: multiple_capture_data.get_attempt_status(authorized_amount),
                amount_capturable: authorized_amount
                    - multiple_capture_data.get_total_blocked_amount(),
                updated_by: storage_scheme.to_string(),
            });
            Some(multiple_capture_data)
        }
        None => None,
    };

    // Stage 1

    let payment_attempt = payment_data.payment_attempt.clone();

    let m_db = state.clone().store;
    let m_payment_attempt_update = payment_attempt_update.clone();
    let m_payment_attempt = payment_attempt.clone();

    let payment_attempt = payment_attempt_update
        .map(|payment_attempt_update| {
            PaymentAttempt::from_storage_model(
                payment_attempt_update
                    .to_storage_model()
                    .apply_changeset(payment_attempt.clone().to_storage_model()),
            )
        })
        .unwrap_or_else(|| payment_attempt);

    let payment_attempt_fut = tokio::spawn(
        async move {
            Box::pin(async move {
                Ok::<_, error_stack::Report<errors::ApiErrorResponse>>(
                    match m_payment_attempt_update {
                        Some(payment_attempt_update) => m_db
                            .update_payment_attempt_with_attempt_id(
                                m_payment_attempt,
                                payment_attempt_update,
                                storage_scheme,
                            )
                            .await
                            .to_not_found_response(errors::ApiErrorResponse::PaymentNotFound)?,
                        None => m_payment_attempt,
                    },
                )
            })
            .await
        }
        .in_current_span(),
    );

    payment_data.payment_attempt = payment_attempt;

    payment_data.authentication = match payment_data.authentication {
        Some(mut authentication_store) => {
            let authentication_update = storage::AuthenticationUpdate::PostAuthorizationUpdate {
                authentication_lifecycle_status: enums::AuthenticationLifecycleStatus::Used,
            };
            let updated_authentication = state
                .store
                .update_authentication_by_merchant_id_authentication_id(
                    authentication_store.authentication,
                    authentication_update,
                )
                .await
                .to_not_found_response(errors::ApiErrorResponse::PaymentNotFound)?;
            authentication_store.authentication = updated_authentication;
            Some(authentication_store)
        }
        None => None,
    };

    let amount_captured = get_total_amount_captured(
        &router_data.request,
        router_data.amount_captured.map(MinorUnit::new),
        router_data.status,
        &payment_data,
    );

    let payment_intent_update = match &router_data.response {
        Err(_) => storage::PaymentIntentUpdate::PGStatusUpdate {
            status: api_models::enums::IntentStatus::foreign_from(
                payment_data.payment_attempt.status,
            ),
            updated_by: storage_scheme.to_string(),
            // make this false only if initial payment fails, if incremental authorization call fails don't make it false
            incremental_authorization_allowed: Some(false),
            feature_metadata: payment_data
                .payment_intent
                .feature_metadata
                .clone()
                .map(masking::Secret::new),
        },
        Ok(_) => storage::PaymentIntentUpdate::ResponseUpdate {
            status: api_models::enums::IntentStatus::foreign_from(
                payment_data.payment_attempt.status,
            ),
            amount_captured,
            updated_by: storage_scheme.to_string(),
            fingerprint_id: payment_data.payment_attempt.fingerprint_id.clone(),
            incremental_authorization_allowed: payment_data
                .payment_intent
                .incremental_authorization_allowed,
            feature_metadata: payment_data
                .payment_intent
                .feature_metadata
                .clone()
                .map(masking::Secret::new),
        },
    };

    let m_db = state.clone().store;
    let m_key_store = key_store.clone();
    let m_payment_data_payment_intent = payment_data.payment_intent.clone();
    let m_payment_intent_update = payment_intent_update.clone();
    let payment_intent_fut = tokio::spawn(
        async move {
            m_db.update_payment_intent(
                m_payment_data_payment_intent,
                m_payment_intent_update,
                &m_key_store,
                storage_scheme,
            )
            .map(|x| x.to_not_found_response(errors::ApiErrorResponse::PaymentNotFound))
            .await
        }
        .in_current_span(),
    );

    // When connector requires redirection for mandate creation it can update the connector mandate_id during Psync and CompleteAuthorize
    let m_db = state.clone().store;
    let m_router_data_merchant_id = router_data.merchant_id.clone();
    let m_payment_method_id = payment_data.payment_attempt.payment_method_id.clone();
    let m_payment_data_mandate_id =
        payment_data
            .payment_attempt
            .mandate_id
            .clone()
            .or(payment_data
                .mandate_id
                .clone()
                .and_then(|mandate_ids| mandate_ids.mandate_id));
    let m_router_data_response = router_data.response.clone();
    let mandate_update_fut = tokio::spawn(
        async move {
            mandate::update_connector_mandate_id(
                m_db.as_ref(),
                &m_router_data_merchant_id,
                m_payment_data_mandate_id,
                m_payment_method_id,
                m_router_data_response,
                storage_scheme,
            )
            .await
        }
        .in_current_span(),
    );

    let (payment_intent, _, payment_attempt) = futures::try_join!(
        utils::flatten_join_error(payment_intent_fut),
        utils::flatten_join_error(mandate_update_fut),
        utils::flatten_join_error(payment_attempt_fut)
    )?;

    #[cfg(all(feature = "v1", feature = "dynamic_routing"))]
    {
        if payment_intent.status.is_in_terminal_state()
            && business_profile.dynamic_routing_algorithm.is_some()
        {
            let dynamic_routing_algo_ref: api_models::routing::DynamicRoutingAlgorithmRef =
                business_profile
                    .dynamic_routing_algorithm
                    .clone()
                    .map(|val| val.parse_value("DynamicRoutingAlgorithmRef"))
                    .transpose()
                    .change_context(errors::ApiErrorResponse::InternalServerError)
                    .attach_printable("unable to deserialize DynamicRoutingAlgorithmRef from JSON")?
                    .ok_or(errors::ApiErrorResponse::InternalServerError)
                    .attach_printable("DynamicRoutingAlgorithmRef not found in profile")?;

            let state = state.clone();
            let profile_id = business_profile.get_id().to_owned();
            let payment_attempt = payment_attempt.clone();
            let dynamic_routing_config_params_interpolator =
                routing_helpers::DynamicRoutingConfigParamsInterpolator::new(
                    payment_attempt.payment_method,
                    payment_attempt.payment_method_type,
                    payment_attempt.authentication_type,
                    payment_attempt.currency,
                    payment_data
                        .address
                        .get_payment_billing()
                        .and_then(|address| address.clone().address)
                        .and_then(|address| address.country),
                    payment_attempt
                        .payment_method_data
                        .as_ref()
                        .and_then(|data| data.as_object())
                        .and_then(|card| card.get("card"))
                        .and_then(|data| data.as_object())
                        .and_then(|card| card.get("card_network"))
                        .and_then(|network| network.as_str())
                        .map(|network| network.to_string()),
                    payment_attempt
                        .payment_method_data
                        .as_ref()
                        .and_then(|data| data.as_object())
                        .and_then(|card| card.get("card"))
                        .and_then(|data| data.as_object())
                        .and_then(|card| card.get("card_isin"))
                        .and_then(|card_isin| card_isin.as_str())
                        .map(|card_isin| card_isin.to_string()),
                );
            tokio::spawn(
                async move {
                    let should_route_to_open_router =
                        state.conf.open_router.dynamic_routing_enabled;
                    let is_success_rate_based = matches!(
                        payment_attempt.routing_approach,
                        Some(enums::RoutingApproach::SuccessRateExploitation)
                            | Some(enums::RoutingApproach::SuccessRateExploration)
                    );

                    if should_route_to_open_router && is_success_rate_based {
                        routing_helpers::update_gateway_score_helper_with_open_router(
                            &state,
                            &payment_attempt,
                            &profile_id,
                            dynamic_routing_algo_ref.clone(),
                        )
                        .await
                        .map_err(|e| logger::error!(open_router_update_gateway_score_err=?e))
                        .ok();
                    } else {
                        routing_helpers::push_metrics_with_update_window_for_success_based_routing(
                            &state,
                            &payment_attempt,
                            routable_connectors.clone(),
                            &profile_id,
                            dynamic_routing_algo_ref.clone(),
                            dynamic_routing_config_params_interpolator.clone(),
                        )
                        .await
                        .map_err(|e| logger::error!(success_based_routing_metrics_error=?e))
                        .ok();

                        if let Some(gsm_error_category) = gsm_error_category {
                            if gsm_error_category.should_perform_elimination_routing() {
                                logger::info!("Performing update window for elimination routing");
                                routing_helpers::update_window_for_elimination_routing(
                                    &state,
                                    &payment_attempt,
                                    &profile_id,
                                    dynamic_routing_algo_ref.clone(),
                                    dynamic_routing_config_params_interpolator.clone(),
                                    gsm_error_category,
                                )
                                .await
                                .map_err(|e| logger::error!(dynamic_routing_metrics_error=?e))
                                .ok();
                            };
                        };

                        routing_helpers::push_metrics_with_update_window_for_contract_based_routing(
                        &state,
                        &payment_attempt,
                        routable_connectors,
                        &profile_id,
                        dynamic_routing_algo_ref,
                        dynamic_routing_config_params_interpolator,
                    )
                    .await
                    .map_err(|e| logger::error!(contract_based_routing_metrics_error=?e))
                    .ok();
                    }
                }
                .in_current_span(),
            );
        }
    }

    payment_data.payment_intent = payment_intent;
    payment_data.payment_attempt = payment_attempt;
    router_data.payment_method_status.and_then(|status| {
        payment_data
            .payment_method_info
            .as_mut()
            .map(|info| info.status = status)
    });

    if payment_data.payment_attempt.status == enums::AttemptStatus::Failure {
        let _ = card_testing_guard_utils::increment_blocked_count_in_cache(
            state,
            payment_data.card_testing_guard_data.clone(),
        )
        .await;
    }

    match router_data.integrity_check {
        Ok(()) => Ok(payment_data),
        Err(err) => {
            metrics::INTEGRITY_CHECK_FAILED.add(
                1,
                router_env::metric_attributes!(
                    (
                        "connector",
                        payment_data
                            .payment_attempt
                            .connector
                            .clone()
                            .unwrap_or_default(),
                    ),
                    (
                        "merchant_id",
                        payment_data.payment_attempt.merchant_id.clone(),
                    )
                ),
            );
            Err(error_stack::Report::new(
                errors::ApiErrorResponse::IntegrityCheckFailed {
                    connector_transaction_id: payment_data
                        .payment_attempt
                        .get_connector_payment_id()
                        .map(ToString::to_string),
                    reason: payment_data
                        .payment_attempt
                        .error_message
                        .unwrap_or_default(),
                    field_names: err.field_names,
                },
            ))
        }
    }
}

#[cfg(feature = "v2")]
async fn update_payment_method_status_and_ntid<F: Clone>(
    state: &SessionState,
    key_store: &domain::MerchantKeyStore,
    payment_data: &mut PaymentData<F>,
    attempt_status: common_enums::AttemptStatus,
    payment_response: Result<types::PaymentsResponseData, ErrorResponse>,
    storage_scheme: enums::MerchantStorageScheme,
) -> RouterResult<()> {
    todo!()
}

#[cfg(feature = "v1")]
async fn update_payment_method_status_and_ntid<F: Clone>(
    state: &SessionState,
    key_store: &domain::MerchantKeyStore,
    payment_data: &mut PaymentData<F>,
    attempt_status: common_enums::AttemptStatus,
    payment_response: Result<types::PaymentsResponseData, ErrorResponse>,
    storage_scheme: enums::MerchantStorageScheme,
) -> RouterResult<()> {
    // If the payment_method is deleted then ignore the error related to retrieving payment method
    // This should be handled when the payment method is soft deleted
    if let Some(id) = &payment_data.payment_attempt.payment_method_id {
        let payment_method = match state
            .store
            .find_payment_method(key_store, id, storage_scheme)
            .await
        {
            Ok(payment_method) => payment_method,
            Err(error) => {
                if error.current_context().is_db_not_found() {
                    logger::info!(
                        "Payment Method not found in db and skipping payment method update {:?}",
                        error
                    );
                    return Ok(());
                } else {
                    Err(error)
                            .change_context(errors::ApiErrorResponse::InternalServerError)
                            .attach_printable("Error retrieving payment method from db in update_payment_method_status_and_ntid")?
                }
            }
        };

        let pm_resp_network_transaction_id = payment_response
            .map(|resp| if let types::PaymentsResponseData::TransactionResponse { network_txn_id: network_transaction_id, .. } = resp {
                network_transaction_id
    } else {None})
    .map_err(|err| {
        logger::error!(error=?err, "Failed to obtain the network_transaction_id from payment response");
    })
    .ok()
    .flatten();
        let network_transaction_id = if payment_data.payment_intent.setup_future_usage
            == Some(diesel_models::enums::FutureUsage::OffSession)
        {
            if pm_resp_network_transaction_id.is_some() {
                pm_resp_network_transaction_id
            } else {
                logger::info!("Skip storing network transaction id");
                None
            }
        } else {
            None
        };

        let pm_update = if payment_method.status != common_enums::PaymentMethodStatus::Active
            && payment_method.status != attempt_status.into()
        {
            let updated_pm_status = common_enums::PaymentMethodStatus::from(attempt_status);
            payment_data
                .payment_method_info
                .as_mut()
                .map(|info| info.status = updated_pm_status);
            storage::PaymentMethodUpdate::NetworkTransactionIdAndStatusUpdate {
                network_transaction_id,
                status: Some(updated_pm_status),
                last_modified_by: None,
            }
        } else {
            storage::PaymentMethodUpdate::NetworkTransactionIdAndStatusUpdate {
                network_transaction_id,
                status: None,
                last_modified_by: None,
            }
        };

        state
            .store
            .update_payment_method(key_store, payment_method, pm_update, storage_scheme)
            .await
            .change_context(errors::ApiErrorResponse::InternalServerError)
            .attach_printable("Failed to update payment method in db")?;
    };
    Ok(())
}

#[cfg(feature = "v2")]
impl<F: Send + Clone> Operation<F, types::PaymentsAuthorizeData> for &PaymentResponse {
    type Data = PaymentConfirmData<F>;
    fn to_post_update_tracker(
        &self,
    ) -> RouterResult<
        &(dyn PostUpdateTracker<F, Self::Data, types::PaymentsAuthorizeData> + Send + Sync),
    > {
        Ok(*self)
    }
}

#[cfg(feature = "v2")]
impl<F: Send + Clone> Operation<F, types::PaymentsAuthorizeData> for PaymentResponse {
    type Data = PaymentConfirmData<F>;
    fn to_post_update_tracker(
        &self,
    ) -> RouterResult<
        &(dyn PostUpdateTracker<F, Self::Data, types::PaymentsAuthorizeData> + Send + Sync),
    > {
        Ok(self)
    }
}

#[cfg(feature = "v2")]
impl<F: Send + Clone> Operation<F, types::PaymentsCaptureData> for PaymentResponse {
    type Data = hyperswitch_domain_models::payments::PaymentCaptureData<F>;
    fn to_post_update_tracker(
        &self,
    ) -> RouterResult<
        &(dyn PostUpdateTracker<F, Self::Data, types::PaymentsCaptureData> + Send + Sync),
    > {
        Ok(self)
    }
}

#[cfg(feature = "v2")]
#[async_trait]
impl<F: Clone>
    PostUpdateTracker<
        F,
        hyperswitch_domain_models::payments::PaymentCaptureData<F>,
        types::PaymentsCaptureData,
    > for PaymentResponse
{
    async fn update_tracker<'b>(
        &'b self,
        state: &'b SessionState,
        mut payment_data: hyperswitch_domain_models::payments::PaymentCaptureData<F>,
        response: types::RouterData<F, types::PaymentsCaptureData, types::PaymentsResponseData>,
        key_store: &domain::MerchantKeyStore,
        storage_scheme: enums::MerchantStorageScheme,
    ) -> RouterResult<hyperswitch_domain_models::payments::PaymentCaptureData<F>>
    where
        F: 'b + Send + Sync,
        types::RouterData<F, types::PaymentsCaptureData, types::PaymentsResponseData>:
            hyperswitch_domain_models::router_data::TrackerPostUpdateObjects<
                F,
                types::PaymentsCaptureData,
                hyperswitch_domain_models::payments::PaymentCaptureData<F>,
            >,
    {
        use hyperswitch_domain_models::router_data::TrackerPostUpdateObjects;

        let db = &*state.store;

        let response_router_data = response;

        let payment_intent_update =
            response_router_data.get_payment_intent_update(&payment_data, storage_scheme);

        let payment_attempt_update =
            response_router_data.get_payment_attempt_update(&payment_data, storage_scheme);

        let updated_payment_intent = db
            .update_payment_intent(
                payment_data.payment_intent,
                payment_intent_update,
                key_store,
                storage_scheme,
            )
            .await
            .change_context(errors::ApiErrorResponse::InternalServerError)
            .attach_printable("Unable to update payment intent")?;

        let updated_payment_attempt = db
            .update_payment_attempt(
                key_store,
                payment_data.payment_attempt,
                payment_attempt_update,
                storage_scheme,
            )
            .await
            .change_context(errors::ApiErrorResponse::InternalServerError)
            .attach_printable("Unable to update payment attempt")?;

        payment_data.payment_intent = updated_payment_intent;
        payment_data.payment_attempt = updated_payment_attempt;

        Ok(payment_data)
    }
}

#[cfg(feature = "v2")]
#[async_trait]
impl<F: Clone> PostUpdateTracker<F, PaymentConfirmData<F>, types::PaymentsAuthorizeData>
    for PaymentResponse
{
    async fn update_tracker<'b>(
        &'b self,
        state: &'b SessionState,
        mut payment_data: PaymentConfirmData<F>,
        response: types::RouterData<F, types::PaymentsAuthorizeData, types::PaymentsResponseData>,
        key_store: &domain::MerchantKeyStore,
        storage_scheme: enums::MerchantStorageScheme,
    ) -> RouterResult<PaymentConfirmData<F>>
    where
        F: 'b + Send + Sync,
        types::RouterData<F, types::PaymentsAuthorizeData, types::PaymentsResponseData>:
            hyperswitch_domain_models::router_data::TrackerPostUpdateObjects<
                F,
                types::PaymentsAuthorizeData,
                PaymentConfirmData<F>,
            >,
    {
        use hyperswitch_domain_models::router_data::TrackerPostUpdateObjects;

        let db = &*state.store;

        let response_router_data = response;

        let payment_intent_update =
            response_router_data.get_payment_intent_update(&payment_data, storage_scheme);
        let payment_attempt_update =
            response_router_data.get_payment_attempt_update(&payment_data, storage_scheme);

        let updated_payment_intent = db
            .update_payment_intent(
                payment_data.payment_intent,
                payment_intent_update,
                key_store,
                storage_scheme,
            )
            .await
            .change_context(errors::ApiErrorResponse::InternalServerError)
            .attach_printable("Unable to update payment intent")?;

        let updated_payment_attempt = db
            .update_payment_attempt(
                key_store,
                payment_data.payment_attempt,
                payment_attempt_update,
                storage_scheme,
            )
            .await
            .change_context(errors::ApiErrorResponse::InternalServerError)
            .attach_printable("Unable to update payment attempt")?;

        let attempt_status = updated_payment_attempt.status;

        let mandate_reference_id = response_router_data
            .connector_response
            .as_ref()
            .and_then(|data| data.mandate_reference.as_ref())
            .and_then(|mandate_ref| mandate_ref.connector_mandate_id.clone());

        let updated_metadata_details = response_router_data
            .connector_response
            .as_ref()
            .and_then(|data| data.mandate_reference.as_ref())
            .and_then(|mandate_ref| mandate_ref.mandate_metadata.clone());

        let updated_metadata_info = updated_metadata_details
            .map(|data| {
                serde_json::from_value::<api_models::payments::UpdatedMandateDetails>(
                    data.peek().clone(),
                )
            })
            .transpose()
            .inspect_err(|e| {
                logger::error!(
                    "Failed to deserialize UpdatedMandateDetails from mandate metadata: {:?}",
                    e
                );
            })
            .ok()
            .flatten();

        let mandate_data_updated = match updated_metadata_info {
            Some(data) => Some(api_models::payments::MandateIds {
                mandate_id: None,
                mandate_reference_id: Some(
                    api_models::payments::MandateReferenceId::ConnectorMandateId(
                        api_models::payments::ConnectorMandateReferenceId::new(
                            mandate_reference_id,
                            None,
                            None,
                            None,
                            None,
                            Some(data),
                        ),
                    ),
                ),
            }),
            None => payment_data.mandate_data,
        };

        payment_data.payment_intent = updated_payment_intent;
        payment_data.payment_attempt = updated_payment_attempt;
        payment_data.mandate_data = mandate_data_updated;

        if let Some(payment_method) = &payment_data.payment_method {
            match attempt_status {
                common_enums::AttemptStatus::AuthenticationFailed
                | common_enums::AttemptStatus::RouterDeclined
                | common_enums::AttemptStatus::AuthorizationFailed
                | common_enums::AttemptStatus::Voided
                | common_enums::AttemptStatus::VoidedPostCharge
                | common_enums::AttemptStatus::VoidInitiated
                | common_enums::AttemptStatus::CaptureFailed
                | common_enums::AttemptStatus::VoidFailed
                | common_enums::AttemptStatus::AutoRefunded
                | common_enums::AttemptStatus::Unresolved
                | common_enums::AttemptStatus::Pending
                | common_enums::AttemptStatus::Failure
                | common_enums::AttemptStatus::Expired => (),

                common_enums::AttemptStatus::Started
                | common_enums::AttemptStatus::AuthenticationPending
                | common_enums::AttemptStatus::AuthenticationSuccessful
                | common_enums::AttemptStatus::Authorized
                | common_enums::AttemptStatus::PartiallyAuthorized
                | common_enums::AttemptStatus::Charged
                | common_enums::AttemptStatus::Authorizing
                | common_enums::AttemptStatus::CodInitiated
                | common_enums::AttemptStatus::PartialCharged
                | common_enums::AttemptStatus::PartialChargedAndChargeable
                | common_enums::AttemptStatus::CaptureInitiated
                | common_enums::AttemptStatus::PaymentMethodAwaited
                | common_enums::AttemptStatus::ConfirmationAwaited
                | common_enums::AttemptStatus::DeviceDataCollectionPending
                | common_enums::AttemptStatus::IntegrityFailure => {
                    let pm_update_status = enums::PaymentMethodStatus::Active;

                    // payment_methods microservice call
                    payment_methods::update_payment_method_status_internal(
                        state,
                        key_store,
                        storage_scheme,
                        pm_update_status,
                        payment_method.get_id(),
                    )
                    .await
                    .change_context(errors::ApiErrorResponse::InternalServerError)
                    .attach_printable("Failed to update payment method status")?;
                }
            }
        }

        Ok(payment_data)
    }
}

#[cfg(feature = "v2")]
impl<F: Send + Clone> Operation<F, types::PaymentsSyncData> for PaymentResponse {
    type Data = PaymentStatusData<F>;
    fn to_post_update_tracker(
        &self,
    ) -> RouterResult<&(dyn PostUpdateTracker<F, Self::Data, types::PaymentsSyncData> + Send + Sync)>
    {
        Ok(self)
    }
}

#[cfg(feature = "v2")]
#[async_trait]
impl<F: Clone> PostUpdateTracker<F, PaymentStatusData<F>, types::PaymentsSyncData>
    for PaymentResponse
{
    async fn update_tracker<'b>(
        &'b self,
        state: &'b SessionState,
        mut payment_data: PaymentStatusData<F>,
        response: types::RouterData<F, types::PaymentsSyncData, types::PaymentsResponseData>,
        key_store: &domain::MerchantKeyStore,
        storage_scheme: enums::MerchantStorageScheme,
    ) -> RouterResult<PaymentStatusData<F>>
    where
        F: 'b + Send + Sync,
        types::RouterData<F, types::PaymentsSyncData, types::PaymentsResponseData>:
            hyperswitch_domain_models::router_data::TrackerPostUpdateObjects<
                F,
                types::PaymentsSyncData,
                PaymentStatusData<F>,
            >,
    {
        use hyperswitch_domain_models::router_data::TrackerPostUpdateObjects;

        let db = &*state.store;

        let response_router_data = response;

        let payment_intent_update =
            response_router_data.get_payment_intent_update(&payment_data, storage_scheme);
        let payment_attempt_update =
            response_router_data.get_payment_attempt_update(&payment_data, storage_scheme);

        let payment_attempt = payment_data.payment_attempt;

        let updated_payment_intent = db
            .update_payment_intent(
                payment_data.payment_intent,
                payment_intent_update,
                key_store,
                storage_scheme,
            )
            .await
            .change_context(errors::ApiErrorResponse::InternalServerError)
            .attach_printable("Unable to update payment intent")?;

        let updated_payment_attempt = db
            .update_payment_attempt(
                key_store,
                payment_attempt,
                payment_attempt_update,
                storage_scheme,
            )
            .await
            .change_context(errors::ApiErrorResponse::InternalServerError)
            .attach_printable("Unable to update payment attempt")?;

        payment_data.payment_intent = updated_payment_intent;
        payment_data.payment_attempt = updated_payment_attempt;

        Ok(payment_data)
    }
}

#[cfg(feature = "v2")]
impl<F: Send + Clone> Operation<F, types::SetupMandateRequestData> for &PaymentResponse {
    type Data = PaymentConfirmData<F>;
    fn to_post_update_tracker(
        &self,
    ) -> RouterResult<
        &(dyn PostUpdateTracker<F, Self::Data, types::SetupMandateRequestData> + Send + Sync),
    > {
        Ok(*self)
    }
}

#[cfg(feature = "v2")]
impl<F: Send + Clone> Operation<F, types::SetupMandateRequestData> for PaymentResponse {
    type Data = PaymentConfirmData<F>;
    fn to_post_update_tracker(
        &self,
    ) -> RouterResult<
        &(dyn PostUpdateTracker<F, Self::Data, types::SetupMandateRequestData> + Send + Sync),
    > {
        Ok(self)
    }
}

#[cfg(feature = "v2")]
impl
    Operation<
        hyperswitch_domain_models::router_flow_types::ExternalVaultProxy,
        hyperswitch_domain_models::router_request_types::ExternalVaultProxyPaymentsData,
    > for PaymentResponse
{
    type Data =
        PaymentConfirmData<hyperswitch_domain_models::router_flow_types::ExternalVaultProxy>;
    fn to_post_update_tracker(
        &self,
    ) -> RouterResult<
        &(dyn PostUpdateTracker<
            hyperswitch_domain_models::router_flow_types::ExternalVaultProxy,
            Self::Data,
            hyperswitch_domain_models::router_request_types::ExternalVaultProxyPaymentsData,
        > + Send
              + Sync),
    > {
        Ok(self)
    }
}

#[cfg(feature = "v2")]
impl
    Operation<
        hyperswitch_domain_models::router_flow_types::ExternalVaultProxy,
        hyperswitch_domain_models::router_request_types::ExternalVaultProxyPaymentsData,
    > for &PaymentResponse
{
    type Data =
        PaymentConfirmData<hyperswitch_domain_models::router_flow_types::ExternalVaultProxy>;
    fn to_post_update_tracker(
        &self,
    ) -> RouterResult<
        &(dyn PostUpdateTracker<
            hyperswitch_domain_models::router_flow_types::ExternalVaultProxy,
            Self::Data,
            hyperswitch_domain_models::router_request_types::ExternalVaultProxyPaymentsData,
        > + Send
              + Sync),
    > {
        Ok(*self)
    }
}

#[cfg(feature = "v2")]
#[async_trait]
impl
    PostUpdateTracker<
        hyperswitch_domain_models::router_flow_types::ExternalVaultProxy,
        PaymentConfirmData<hyperswitch_domain_models::router_flow_types::ExternalVaultProxy>,
        hyperswitch_domain_models::router_request_types::ExternalVaultProxyPaymentsData,
    > for PaymentResponse
{
    async fn update_tracker<'b>(
        &'b self,
        state: &'b SessionState,
        mut payment_data: PaymentConfirmData<
            hyperswitch_domain_models::router_flow_types::ExternalVaultProxy,
        >,
        response: types::RouterData<
            hyperswitch_domain_models::router_flow_types::ExternalVaultProxy,
            hyperswitch_domain_models::router_request_types::ExternalVaultProxyPaymentsData,
            types::PaymentsResponseData,
        >,
        key_store: &domain::MerchantKeyStore,
        storage_scheme: enums::MerchantStorageScheme,
    ) -> RouterResult<
        PaymentConfirmData<hyperswitch_domain_models::router_flow_types::ExternalVaultProxy>,
    >
    where
        types::RouterData<
            hyperswitch_domain_models::router_flow_types::ExternalVaultProxy,
            hyperswitch_domain_models::router_request_types::ExternalVaultProxyPaymentsData,
            types::PaymentsResponseData,
        >: hyperswitch_domain_models::router_data::TrackerPostUpdateObjects<
            hyperswitch_domain_models::router_flow_types::ExternalVaultProxy,
            hyperswitch_domain_models::router_request_types::ExternalVaultProxyPaymentsData,
            PaymentConfirmData<hyperswitch_domain_models::router_flow_types::ExternalVaultProxy>,
        >,
    {
        use hyperswitch_domain_models::router_data::TrackerPostUpdateObjects;

        let db = &*state.store;

        let response_router_data = response;

        let payment_intent_update =
            response_router_data.get_payment_intent_update(&payment_data, storage_scheme);
        let payment_attempt_update =
            response_router_data.get_payment_attempt_update(&payment_data, storage_scheme);

        let updated_payment_intent = db
            .update_payment_intent(
                payment_data.payment_intent,
                payment_intent_update,
                key_store,
                storage_scheme,
            )
            .await
            .change_context(errors::ApiErrorResponse::InternalServerError)
            .attach_printable("Unable to update payment intent")?;

        let updated_payment_attempt = db
            .update_payment_attempt(
                key_store,
                payment_data.payment_attempt,
                payment_attempt_update,
                storage_scheme,
            )
            .await
            .change_context(errors::ApiErrorResponse::InternalServerError)
            .attach_printable("Unable to update payment attempt")?;

        payment_data.payment_intent = updated_payment_intent;
        payment_data.payment_attempt = updated_payment_attempt;

        // TODO: Add external vault specific post-update logic if needed

        Ok(payment_data)
    }
}

#[cfg(feature = "v2")]
#[async_trait]
impl<F: Clone> PostUpdateTracker<F, PaymentConfirmData<F>, types::SetupMandateRequestData>
    for PaymentResponse
{
    async fn update_tracker<'b>(
        &'b self,
        state: &'b SessionState,
        mut payment_data: PaymentConfirmData<F>,
        response: types::RouterData<F, types::SetupMandateRequestData, types::PaymentsResponseData>,
        key_store: &domain::MerchantKeyStore,
        storage_scheme: enums::MerchantStorageScheme,
    ) -> RouterResult<PaymentConfirmData<F>>
    where
        F: 'b + Send + Sync,
        types::RouterData<F, types::SetupMandateRequestData, types::PaymentsResponseData>:
            hyperswitch_domain_models::router_data::TrackerPostUpdateObjects<
                F,
                types::SetupMandateRequestData,
                PaymentConfirmData<F>,
            >,
    {
        use hyperswitch_domain_models::router_data::TrackerPostUpdateObjects;

        let db = &*state.store;

        let response_router_data = response;

        let payment_intent_update =
            response_router_data.get_payment_intent_update(&payment_data, storage_scheme);
        let payment_attempt_update =
            response_router_data.get_payment_attempt_update(&payment_data, storage_scheme);

        let updated_payment_intent = db
            .update_payment_intent(
                payment_data.payment_intent,
                payment_intent_update,
                key_store,
                storage_scheme,
            )
            .await
            .change_context(errors::ApiErrorResponse::InternalServerError)
            .attach_printable("Unable to update payment intent")?;

        let updated_payment_attempt = db
            .update_payment_attempt(
                key_store,
                payment_data.payment_attempt,
                payment_attempt_update,
                storage_scheme,
            )
            .await
            .change_context(errors::ApiErrorResponse::InternalServerError)
            .attach_printable("Unable to update payment attempt")?;

        payment_data.payment_intent = updated_payment_intent;
        payment_data.payment_attempt = updated_payment_attempt;

        Ok(payment_data)
    }

    async fn save_pm_and_mandate<'b>(
        &self,
        state: &SessionState,
        router_data: &types::RouterData<
            F,
            types::SetupMandateRequestData,
            types::PaymentsResponseData,
        >,
        platform: &domain::Platform,
        payment_data: &mut PaymentConfirmData<F>,
        business_profile: &domain::Profile,
    ) -> CustomResult<(), errors::ApiErrorResponse>
    where
        F: 'b + Clone + Send + Sync,
    {
        // If we received a payment_method_id from connector in the router data response
        // Then we either update the payment method or create a new payment method
        // The case for updating the payment method is when the payment is created from the payment method service

        let Ok(payments_response) = &router_data.response else {
            // In case there was an error response from the connector
            // We do not take any action related to the payment method
            return Ok(());
        };

        let connector_request_reference_id = payment_data
            .payment_attempt
            .connector_token_details
            .as_ref()
            .and_then(|token_details| token_details.get_connector_token_request_reference_id());

        let connector_token =
            payments_response.get_updated_connector_token_details(connector_request_reference_id);

        let payment_method_id = payment_data.payment_attempt.payment_method_id.clone();

        // TODO: check what all conditions we will need to see if card need to be saved
        match (
            connector_token
                .as_ref()
                .and_then(|connector_token| connector_token.connector_mandate_id.clone()),
            payment_method_id,
        ) {
            (Some(token), Some(payment_method_id)) => {
                if !matches!(
                    router_data.status,
                    enums::AttemptStatus::Charged | enums::AttemptStatus::Authorized
                ) {
                    return Ok(());
                }
                let connector_id = payment_data
                    .payment_attempt
                    .merchant_connector_id
                    .clone()
                    .get_required_value("merchant_connector_id")
                    .change_context(errors::ApiErrorResponse::InternalServerError)
                    .attach_printable("missing connector id")?;

                let net_amount = payment_data.payment_attempt.amount_details.get_net_amount();
                let currency = payment_data.payment_intent.amount_details.currency;

                let connector_token_details_for_payment_method_update =
                    api_models::payment_methods::ConnectorTokenDetails {
                        connector_id,
                        status: common_enums::ConnectorTokenStatus::Active,
                        connector_token_request_reference_id: connector_token
                            .and_then(|details| details.connector_token_request_reference_id),
                        original_payment_authorized_amount: Some(net_amount),
                        original_payment_authorized_currency: Some(currency),
                        metadata: None,
                        token: masking::Secret::new(token),
                        token_type: common_enums::TokenizationType::MultiUse,
                    };

                let payment_method_update_request =
                    api_models::payment_methods::PaymentMethodUpdate {
                        payment_method_data: None,
                        connector_token_details: Some(
                            connector_token_details_for_payment_method_update,
                        ),
                    };

                payment_methods::update_payment_method_core(
                    state,
                    platform,
                    business_profile,
                    payment_method_update_request,
                    &payment_method_id,
                )
                .await
                .attach_printable("Failed to update payment method")?;
            }
            (Some(_), None) => {
                // TODO: create a new payment method
            }
            (None, Some(_)) | (None, None) => {}
        }

        Ok(())
    }
}

#[cfg(feature = "v1")]
fn update_connector_mandate_details_for_the_flow<F: Clone>(
    connector_mandate_id: Option<String>,
    mandate_metadata: Option<masking::Secret<serde_json::Value>>,
    connector_mandate_request_reference_id: Option<String>,
    payment_data: &mut PaymentData<F>,
) -> RouterResult<()> {
    let mut original_connector_mandate_reference_id = payment_data
        .payment_attempt
        .connector_mandate_detail
        .as_ref()
        .map(|detail| ConnectorMandateReferenceId::foreign_from(detail.clone()));
    let connector_mandate_reference_id = if connector_mandate_id.is_some() {
        if let Some(ref mut record) = original_connector_mandate_reference_id {
            record.update(
                connector_mandate_id,
                None,
                None,
                mandate_metadata,
                connector_mandate_request_reference_id,
            );
            Some(record.clone())
        } else {
            Some(ConnectorMandateReferenceId::new(
                connector_mandate_id,
                None,
                None,
                mandate_metadata,
                connector_mandate_request_reference_id,
                None,
            ))
        }
    } else {
        original_connector_mandate_reference_id
    };

    payment_data.payment_attempt.connector_mandate_detail = connector_mandate_reference_id
        .clone()
        .map(ForeignFrom::foreign_from);

    payment_data.set_mandate_id(api_models::payments::MandateIds {
        mandate_id: None,
        mandate_reference_id: connector_mandate_reference_id.map(|connector_mandate_id| {
            MandateReferenceId::ConnectorMandateId(connector_mandate_id)
        }),
    });
    Ok(())
}

fn response_to_capture_update(
    multiple_capture_data: &MultipleCaptureData,
    response_list: HashMap<String, CaptureSyncResponse>,
) -> RouterResult<Vec<(storage::Capture, storage::CaptureUpdate)>> {
    let mut capture_update_list = vec![];
    let mut unmapped_captures = vec![];
    for (connector_capture_id, capture_sync_response) in response_list {
        let capture =
            multiple_capture_data.get_capture_by_connector_capture_id(&connector_capture_id);
        if let Some(capture) = capture {
            capture_update_list.push((
                capture.clone(),
                storage::CaptureUpdate::foreign_try_from(capture_sync_response)?,
            ))
        } else {
            // connector_capture_id may not be populated in the captures table in some case
            // if so, we try to map the unmapped capture response and captures in DB.
            unmapped_captures.push(capture_sync_response)
        }
    }
    capture_update_list.extend(get_capture_update_for_unmapped_capture_responses(
        unmapped_captures,
        multiple_capture_data,
    )?);

    Ok(capture_update_list)
}

fn get_capture_update_for_unmapped_capture_responses(
    unmapped_capture_sync_response_list: Vec<CaptureSyncResponse>,
    multiple_capture_data: &MultipleCaptureData,
) -> RouterResult<Vec<(storage::Capture, storage::CaptureUpdate)>> {
    let mut result = Vec::new();
    let captures_without_connector_capture_id: Vec<_> = multiple_capture_data
        .get_pending_captures_without_connector_capture_id()
        .into_iter()
        .cloned()
        .collect();
    for capture_sync_response in unmapped_capture_sync_response_list {
        if let Some(capture) = captures_without_connector_capture_id
            .iter()
            .find(|capture| {
                capture_sync_response.get_connector_response_reference_id()
                    == Some(capture.capture_id.clone())
                    || capture_sync_response.get_amount_captured() == Some(capture.amount)
            })
        {
            result.push((
                capture.clone(),
                storage::CaptureUpdate::foreign_try_from(capture_sync_response)?,
            ))
        }
    }
    Ok(result)
}

fn get_total_amount_captured<F: Clone, T: types::Capturable>(
    request: &T,
    amount_captured: Option<MinorUnit>,
    router_data_status: enums::AttemptStatus,
    payment_data: &PaymentData<F>,
) -> Option<MinorUnit> {
    match &payment_data.multiple_capture_data {
        Some(multiple_capture_data) => {
            //multiple capture
            Some(multiple_capture_data.get_total_blocked_amount())
        }
        None => {
            //Non multiple capture
            let amount = request
                .get_captured_amount(
                    amount_captured.map(MinorUnit::get_amount_as_i64),
                    payment_data,
                )
                .map(MinorUnit::new);
            amount_captured.or_else(|| {
                if router_data_status == enums::AttemptStatus::Charged {
                    amount
                } else {
                    None
                }
            })
        }
    }
}

#[cfg(feature = "v2")]
impl<F: Send + Clone + Sync> Operation<F, types::PaymentsCancelData> for PaymentResponse {
    type Data = hyperswitch_domain_models::payments::PaymentCancelData<F>;
    fn to_post_update_tracker(
        &self,
    ) -> RouterResult<
        &(dyn PostUpdateTracker<F, Self::Data, types::PaymentsCancelData> + Send + Sync),
    > {
        Ok(self)
    }
}

#[cfg(feature = "v2")]
#[async_trait]
impl<F: Clone + Send + Sync>
    PostUpdateTracker<
        F,
        hyperswitch_domain_models::payments::PaymentCancelData<F>,
        types::PaymentsCancelData,
    > for PaymentResponse
{
    async fn update_tracker<'b>(
        &'b self,
        state: &'b SessionState,
        mut payment_data: hyperswitch_domain_models::payments::PaymentCancelData<F>,
        router_data: types::RouterData<F, types::PaymentsCancelData, types::PaymentsResponseData>,
        key_store: &domain::MerchantKeyStore,
        storage_scheme: enums::MerchantStorageScheme,
    ) -> RouterResult<hyperswitch_domain_models::payments::PaymentCancelData<F>>
    where
        F: 'b + Send + Sync,
        types::RouterData<F, types::PaymentsCancelData, types::PaymentsResponseData>:
            hyperswitch_domain_models::router_data::TrackerPostUpdateObjects<
                F,
                types::PaymentsCancelData,
                hyperswitch_domain_models::payments::PaymentCancelData<F>,
            >,
    {
        let db = &*state.store;

        use hyperswitch_domain_models::router_data::TrackerPostUpdateObjects;

        let payment_intent_update =
            router_data.get_payment_intent_update(&payment_data, storage_scheme);

        let updated_payment_intent = db
            .update_payment_intent(
                payment_data.payment_intent.clone(),
                payment_intent_update,
                key_store,
                storage_scheme,
            )
            .await
            .to_not_found_response(errors::ApiErrorResponse::PaymentNotFound)
            .attach_printable("Error while updating the payment_intent")?;

        let payment_attempt_update =
            router_data.get_payment_attempt_update(&payment_data, storage_scheme);

        let updated_payment_attempt = db
            .update_payment_attempt(
                key_store,
                payment_data.payment_attempt.clone(),
                payment_attempt_update,
                storage_scheme,
            )
            .await
            .to_not_found_response(errors::ApiErrorResponse::PaymentNotFound)
            .attach_printable("Error while updating the payment_attempt")?;

        payment_data.set_payment_intent(updated_payment_intent);
        payment_data.set_payment_attempt(updated_payment_attempt);

        Ok(payment_data)
    }
}<|MERGE_RESOLUTION|>--- conflicted
+++ resolved
@@ -255,12 +255,7 @@
                 match state
                     .store
                     .find_payment_method(
-<<<<<<< HEAD
-                        merchant_context.get_merchant_key_store(),
-=======
-                        &(state.into()),
                         platform.get_processor().get_key_store(),
->>>>>>> dd527179
                         payment_method_id,
                         storage_scheme,
                     )
@@ -1296,12 +1291,7 @@
             match state
                 .store
                 .find_payment_method(
-<<<<<<< HEAD
-                    merchant_context.get_merchant_key_store(),
-=======
-                    &(state.into()),
                     platform.get_processor().get_key_store(),
->>>>>>> dd527179
                     payment_method_id,
                     platform.get_processor().get_account().storage_scheme,
                 )
