--- conflicted
+++ resolved
@@ -103,6 +103,11 @@
             logger::error!("Missing required Param connector_name");
             errors::ApiErrorResponse::MissingRequiredField { field_name: "connector_name" }})?;
         let merchant_connector_id = payment_data.payment_attempt.merchant_connector_id.clone();
+        let billing_name = resp
+            .address
+            .get_payment_method_billing()
+            .and_then(|billing_details| billing_details.address.as_ref())
+            .and_then(|address| address.get_optional_full_name());
         if *is_mandate {
             let (payment_method_id, _payment_method_status) =
                 Box::pin(tokenization::save_payment_method(
@@ -117,6 +122,7 @@
                     Some(resp.request.amount),
                     Some(resp.request.currency),
                     profile_id,
+                    billing_name,
                 ))
                 .await?;
 
@@ -147,6 +153,11 @@
             let currency = resp.request.currency;
             let payment_method_type = resp.request.payment_method_type;
             let storage_scheme = merchant_account.clone().storage_scheme;
+            let billing_name = resp
+                .address
+                .get_payment_method_billing()
+                .and_then(|billing_details| billing_details.address.as_ref())
+                .and_then(|address| address.get_optional_full_name());
 
             logger::info!("Call to save_payment_method in locker");
             let _task_handle = tokio::spawn(
@@ -166,6 +177,7 @@
                             Some(amount),
                             Some(currency),
                             profile_id,
+                            billing_name,
                         ))
                         .await;
 
@@ -360,7 +372,7 @@
         &self,
         state: &AppState,
         resp: &types::RouterData<F, types::PaymentsSyncData, types::PaymentsResponseData>,
-        _merchant_account: &domain::MerchantAccount,
+        merchant_account: &domain::MerchantAccount,
         _key_store: &domain::MerchantKeyStore,
         payment_data: &mut PaymentData<F>,
     ) -> CustomResult<(), errors::ApiErrorResponse>
@@ -372,6 +384,7 @@
             payment_data,
             resp.status,
             resp.response.clone(),
+            merchant_account.storage_scheme,
         )
         .await?;
         Ok(())
@@ -565,6 +578,11 @@
     where
         F: 'b + Clone + Send + Sync,
     {
+        let billing_name = resp
+            .address
+            .get_payment_method_billing()
+            .and_then(|billing_details| billing_details.address.as_ref())
+            .and_then(|address| address.get_optional_full_name());
         let save_payment_data = tokenization::SavePaymentMethodData::from(resp);
         let customer_id = payment_data.payment_intent.customer_id.clone().ok_or_else(|| {
             logger::error!("Missing required Param customer_id");
@@ -587,6 +605,7 @@
                 Some(resp.request.amount.unwrap_or(0)),
                 Some(resp.request.currency),
                 profile_id,
+                billing_name,
             ))
             .await?;
 
@@ -632,7 +651,7 @@
         &self,
         state: &AppState,
         resp: &types::RouterData<F, types::CompleteAuthorizeData, types::PaymentsResponseData>,
-        _merchant_account: &domain::MerchantAccount,
+        merchant_account: &domain::MerchantAccount,
         _key_store: &domain::MerchantKeyStore,
         payment_data: &mut PaymentData<F>,
     ) -> CustomResult<(), errors::ApiErrorResponse>
@@ -644,6 +663,7 @@
             payment_data,
             resp.status,
             resp.response.clone(),
+            merchant_account.storage_scheme,
         )
         .await?;
         Ok(())
@@ -1076,17 +1096,6 @@
         },
     };
 
-<<<<<<< HEAD
-=======
-    update_payment_method_status_and_ntid(
-        state,
-        &mut payment_data,
-        router_data.status,
-        router_data.response.clone(),
-        storage_scheme,
-    )
-    .await?;
->>>>>>> 266a075a
     let m_db = state.clone().store;
     let m_payment_data_payment_intent = payment_data.payment_intent.clone();
     let m_payment_intent_update = payment_intent_update.clone();
