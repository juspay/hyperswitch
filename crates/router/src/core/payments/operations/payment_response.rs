--- conflicted
+++ resolved
@@ -346,12 +346,9 @@
                         .clone()
                         .map(|mandate| mandate.mandate_id),
                     connector_metadata,
-<<<<<<< HEAD
                     payment_token: None,
-=======
                     error_code: error_status.clone(),
                     error_message: error_status,
->>>>>>> 23511166
                 };
 
                 let connector_response_update = storage::ConnectorResponseUpdate::ResponseUpdate {
