--- conflicted
+++ resolved
@@ -172,22 +172,6 @@
             .await
             .to_not_found_response(errors::ApiErrorResponse::PaymentNotFound)?;
 
-<<<<<<< HEAD
-        let payment_attempt = payment_intent
-            .active_attempt_id
-            .as_ref()
-            .async_map(|active_attempt| async {
-                db.find_payment_attempt_by_id(
-                    key_manager_state,
-                    merchant_context.get_owner_merchant_key_store(),
-                    active_attempt,
-                    storage_scheme,
-                )
-                .await
-                .change_context(errors::ApiErrorResponse::InternalServerError)
-                .attach_printable("Could not find payment attempt given the attempt id")
-            })
-=======
         self.validate_status_for_operation(payment_intent.status)?;
 
         let active_attempt_id = payment_intent.active_attempt_id.as_ref().ok_or_else(|| {
@@ -199,11 +183,10 @@
         let mut payment_attempt = db
             .find_payment_attempt_by_id(
                 key_manager_state,
-                merchant_context.get_merchant_key_store(),
+                merchant_context.get_owner_merchant_key_store(),
                 active_attempt_id,
                 storage_scheme,
             )
->>>>>>> d7499c3f
             .await
             .change_context(errors::ApiErrorResponse::InternalServerError)
             .attach_printable("Could not find payment attempt given the attempt id")?;
