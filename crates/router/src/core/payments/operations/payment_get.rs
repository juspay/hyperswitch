use api_models::{enums::FrmSuggestion, payments::PaymentsRetrieveRequest};
use async_trait::async_trait;
use common_utils::ext_traits::AsyncExt;
use error_stack::ResultExt;
use hyperswitch_domain_models::payments::PaymentStatusData;
use router_env::{instrument, tracing};

use super::{Domain, GetTracker, Operation, UpdateTracker, ValidateRequest};
use crate::{
    core::{
        errors::{self, CustomResult, RouterResult, StorageErrorExt},
        payments::operations::{self, ValidateStatusForOperation},
    },
    routes::{app::ReqState, SessionState},
    types::{
        api::{self, ConnectorCallType},
        domain::{self},
        storage::{self, enums as storage_enums},
    },
    utils::OptionExt,
};

#[derive(Debug, Clone, Copy)]
pub struct PaymentGet;

impl ValidateStatusForOperation for PaymentGet {
    /// Validate if the current operation can be performed on the current status of the payment intent
    fn validate_status_for_operation(
        &self,
        _intent_status: common_enums::IntentStatus,
    ) -> Result<(), errors::ApiErrorResponse> {
        Ok(())
    }
}

type BoxedConfirmOperation<'b, F> =
    super::BoxedOperation<'b, F, PaymentsRetrieveRequest, PaymentStatusData<F>>;

// TODO: change the macro to include changes for v2
// TODO: PaymentData in the macro should be an input
impl<F: Send + Clone + Sync> Operation<F, PaymentsRetrieveRequest> for &PaymentGet {
    type Data = PaymentStatusData<F>;
    fn to_validate_request(
        &self,
    ) -> RouterResult<&(dyn ValidateRequest<F, PaymentsRetrieveRequest, Self::Data> + Send + Sync)>
    {
        Ok(*self)
    }
    fn to_get_tracker(
        &self,
    ) -> RouterResult<&(dyn GetTracker<F, Self::Data, PaymentsRetrieveRequest> + Send + Sync)> {
        Ok(*self)
    }
    fn to_domain(&self) -> RouterResult<&(dyn Domain<F, PaymentsRetrieveRequest, Self::Data>)> {
        Ok(*self)
    }
    fn to_update_tracker(
        &self,
    ) -> RouterResult<&(dyn UpdateTracker<F, Self::Data, PaymentsRetrieveRequest> + Send + Sync)>
    {
        Ok(*self)
    }
}
#[automatically_derived]
impl<F: Send + Clone + Sync> Operation<F, PaymentsRetrieveRequest> for PaymentGet {
    type Data = PaymentStatusData<F>;
    fn to_validate_request(
        &self,
    ) -> RouterResult<&(dyn ValidateRequest<F, PaymentsRetrieveRequest, Self::Data> + Send + Sync)>
    {
        Ok(self)
    }
    fn to_get_tracker(
        &self,
    ) -> RouterResult<&(dyn GetTracker<F, Self::Data, PaymentsRetrieveRequest> + Send + Sync)> {
        Ok(self)
    }
    fn to_domain(&self) -> RouterResult<&dyn Domain<F, PaymentsRetrieveRequest, Self::Data>> {
        Ok(self)
    }
    fn to_update_tracker(
        &self,
    ) -> RouterResult<&(dyn UpdateTracker<F, Self::Data, PaymentsRetrieveRequest> + Send + Sync)>
    {
        Ok(self)
    }
}

impl<F: Send + Clone + Sync> ValidateRequest<F, PaymentsRetrieveRequest, PaymentStatusData<F>>
    for PaymentGet
{
    #[instrument(skip_all)]
    fn validate_request<'a, 'b>(
        &'b self,
        _request: &PaymentsRetrieveRequest,
        merchant_account: &'a domain::MerchantAccount,
    ) -> RouterResult<operations::ValidateResult> {
        let validate_result = operations::ValidateResult {
            merchant_id: merchant_account.get_id().to_owned(),
            storage_scheme: merchant_account.storage_scheme,
            requeue: false,
        };

        Ok(validate_result)
    }
}

#[async_trait]
impl<F: Send + Clone + Sync> GetTracker<F, PaymentStatusData<F>, PaymentsRetrieveRequest>
    for PaymentGet
{
    #[instrument(skip_all)]
    async fn get_trackers<'a>(
        &'a self,
        state: &'a SessionState,
        payment_id: &common_utils::id_type::GlobalPaymentId,
        request: &PaymentsRetrieveRequest,
        merchant_account: &domain::MerchantAccount,
        _profile: &domain::Profile,
        key_store: &domain::MerchantKeyStore,
        _header_payload: &hyperswitch_domain_models::payments::HeaderPayload,
<<<<<<< HEAD
        _platform_merchant_account: Option<&domain::MerchantAccount>,
=======
>>>>>>> 977cb704
    ) -> RouterResult<operations::GetTrackerResponse<PaymentStatusData<F>>> {
        let db = &*state.store;
        let key_manager_state = &state.into();

        let storage_scheme = merchant_account.storage_scheme;

        let payment_intent = db
            .find_payment_intent_by_id(key_manager_state, payment_id, key_store, storage_scheme)
            .await
            .to_not_found_response(errors::ApiErrorResponse::PaymentNotFound)?;

        let payment_attempt = payment_intent
            .active_attempt_id
            .as_ref()
            .async_map(|active_attempt| async {
                db.find_payment_attempt_by_id(
                    key_manager_state,
                    key_store,
                    active_attempt,
                    storage_scheme,
                )
                .await
                .change_context(errors::ApiErrorResponse::InternalServerError)
                .attach_printable("Could not find payment attempt given the attempt id")
            })
            .await
            .transpose()?;

        let should_sync_with_connector =
            request.force_sync && payment_intent.status.should_force_sync_with_connector();

        // We need the address here to send it in the response
        let payment_address = hyperswitch_domain_models::payment_address::PaymentAddress::new(
            payment_intent
                .shipping_address
                .clone()
                .map(|address| address.into_inner()),
            payment_intent
                .billing_address
                .clone()
                .map(|address| address.into_inner()),
            payment_attempt
                .as_ref()
                .and_then(|payment_attempt| payment_attempt.payment_method_billing_address.as_ref())
                .cloned()
                .map(|address| address.into_inner()),
            Some(true),
        );

        let payment_data = PaymentStatusData {
            flow: std::marker::PhantomData,
            payment_intent,
            payment_attempt,
            payment_address,
            should_sync_with_connector,
        };

        let get_trackers_response = operations::GetTrackerResponse { payment_data };

        Ok(get_trackers_response)
    }
}

#[async_trait]
impl<F: Clone + Send + Sync> Domain<F, PaymentsRetrieveRequest, PaymentStatusData<F>>
    for PaymentGet
{
    async fn get_customer_details<'a>(
        &'a self,
        state: &SessionState,
        payment_data: &mut PaymentStatusData<F>,
        merchant_key_store: &domain::MerchantKeyStore,
        storage_scheme: storage_enums::MerchantStorageScheme,
    ) -> CustomResult<(BoxedConfirmOperation<'a, F>, Option<domain::Customer>), errors::StorageError>
    {
        match payment_data.payment_intent.customer_id.clone() {
            Some(id) => {
                let customer = state
                    .store
                    .find_customer_by_global_id(
                        &state.into(),
                        &id,
                        &payment_data.payment_intent.merchant_id,
                        merchant_key_store,
                        storage_scheme,
                    )
                    .await?;

                Ok((Box::new(self), Some(customer)))
            }
            None => Ok((Box::new(self), None)),
        }
    }

    #[instrument(skip_all)]
    async fn make_pm_data<'a>(
        &'a self,
        _state: &'a SessionState,
        _payment_data: &mut PaymentStatusData<F>,
        _storage_scheme: storage_enums::MerchantStorageScheme,
        _key_store: &domain::MerchantKeyStore,
        _customer: &Option<domain::Customer>,
        _business_profile: &domain::Profile,
    ) -> RouterResult<(
        BoxedConfirmOperation<'a, F>,
        Option<domain::PaymentMethodData>,
        Option<String>,
    )> {
        Ok((Box::new(self), None, None))
    }

    #[instrument(skip_all)]
    async fn perform_routing<'a>(
        &'a self,
        _merchant_account: &domain::MerchantAccount,
        _business_profile: &domain::Profile,
        state: &SessionState,
        // TODO: do not take the whole payment data here
        payment_data: &mut PaymentStatusData<F>,
        _mechant_key_store: &domain::MerchantKeyStore,
    ) -> CustomResult<ConnectorCallType, errors::ApiErrorResponse> {
        match &payment_data.payment_attempt {
            Some(payment_attempt) if payment_data.should_sync_with_connector => {
                let connector = payment_attempt
                    .connector
                    .as_ref()
                    .get_required_value("connector")
                    .change_context(errors::ApiErrorResponse::InternalServerError)
                    .attach_printable("Connector is none when constructing response")?;

                let merchant_connector_id = payment_attempt
                    .merchant_connector_id
                    .as_ref()
                    .get_required_value("merchant_connector_id")
                    .change_context(errors::ApiErrorResponse::InternalServerError)
                    .attach_printable("Merchant connector id is none when constructing response")?;

                let connector_data = api::ConnectorData::get_connector_by_name(
                    &state.conf.connectors,
                    connector,
                    api::GetToken::Connector,
                    Some(merchant_connector_id.to_owned()),
                )
                .change_context(errors::ApiErrorResponse::InternalServerError)
                .attach_printable("Invalid connector name received")?;

                Ok(ConnectorCallType::PreDetermined(connector_data))
            }
            None | Some(_) => Ok(ConnectorCallType::Skip),
        }
    }
}

#[async_trait]
impl<F: Clone + Sync> UpdateTracker<F, PaymentStatusData<F>, PaymentsRetrieveRequest>
    for PaymentGet
{
    #[instrument(skip_all)]
    async fn update_trackers<'b>(
        &'b self,
        _state: &'b SessionState,
        _req_state: ReqState,
        payment_data: PaymentStatusData<F>,
        _customer: Option<domain::Customer>,
        _storage_scheme: storage_enums::MerchantStorageScheme,
        _updated_customer: Option<storage::CustomerUpdate>,
        _key_store: &domain::MerchantKeyStore,
        _frm_suggestion: Option<FrmSuggestion>,
        _header_payload: hyperswitch_domain_models::payments::HeaderPayload,
    ) -> RouterResult<(BoxedConfirmOperation<'b, F>, PaymentStatusData<F>)>
    where
        F: 'b + Send,
    {
        Ok((Box::new(self), payment_data))
    }
}<|MERGE_RESOLUTION|>--- conflicted
+++ resolved
@@ -119,10 +119,7 @@
         _profile: &domain::Profile,
         key_store: &domain::MerchantKeyStore,
         _header_payload: &hyperswitch_domain_models::payments::HeaderPayload,
-<<<<<<< HEAD
         _platform_merchant_account: Option<&domain::MerchantAccount>,
-=======
->>>>>>> 977cb704
     ) -> RouterResult<operations::GetTrackerResponse<PaymentStatusData<F>>> {
         let db = &*state.store;
         let key_manager_state = &state.into();
