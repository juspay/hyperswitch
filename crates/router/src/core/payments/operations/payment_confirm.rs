use std::marker::PhantomData;

use api_models::enums::FrmSuggestion;
use async_trait::async_trait;
use common_utils::ext_traits::{AsyncExt, Encode};
use error_stack::ResultExt;
use futures::FutureExt;
use router_derive::PaymentOperation;
use router_env::{instrument, tracing};

use super::{BoxedOperation, Domain, GetTracker, Operation, UpdateTracker, ValidateRequest};
use crate::{
    core::{
        errors::{self, CustomResult, RouterResult, StorageErrorExt},
        payment_methods::PaymentMethodRetrieve,
        payments::{self, helpers, operations, CustomerDetails, PaymentAddress, PaymentData},
    },
    db::StorageInterface,
    routes::AppState,
    services,
    types::{
        self,
        api::{self, PaymentIdTypeExt},
        domain,
        storage::{self, enums as storage_enums},
    },
    utils::{self, OptionExt},
};

#[derive(Debug, Clone, Copy, PaymentOperation)]
#[operation(ops = "all", flow = "authorize")]
pub struct PaymentConfirm;
#[async_trait]
impl<F: Send + Clone, Ctx: PaymentMethodRetrieve>
    GetTracker<F, PaymentData<F>, api::PaymentsRequest, Ctx> for PaymentConfirm
{
    #[instrument(skip_all)]
    async fn get_trackers<'a>(
        &'a self,
        state: &'a AppState,
        payment_id: &api::PaymentIdType,
        request: &api::PaymentsRequest,
        mandate_type: Option<api::MandateTransactionType>,
        merchant_account: &domain::MerchantAccount,
        key_store: &domain::MerchantKeyStore,
        auth_flow: services::AuthFlow,
    ) -> RouterResult<(
        BoxedOperation<'a, F, api::PaymentsRequest, Ctx>,
        PaymentData<F>,
        Option<CustomerDetails>,
    )> {
        let db = &*state.store;
        let merchant_id = &merchant_account.merchant_id;
        let storage_scheme = merchant_account.storage_scheme;
        let (currency, amount);

        let payment_id = payment_id
            .get_payment_intent_id()
            .change_context(errors::ApiErrorResponse::PaymentNotFound)?;

        // Stage 1

        let payment_intent_fut = db
            .find_payment_intent_by_payment_id_merchant_id(&payment_id, merchant_id, storage_scheme)
            .map(|x| x.change_context(errors::ApiErrorResponse::PaymentNotFound));

        let mandate_details_fut = helpers::get_token_pm_type_mandate_details(
            state,
            request,
            mandate_type.clone(),
            merchant_account,
        );

        let (mut payment_intent, mandate_details) =
            futures::try_join!(payment_intent_fut, mandate_details_fut)?;

        helpers::validate_customer_access(&payment_intent, auth_flow, request)?;

        helpers::validate_payment_status_against_not_allowed_statuses(
            &payment_intent.status,
            &[
                storage_enums::IntentStatus::Cancelled,
                storage_enums::IntentStatus::Succeeded,
                storage_enums::IntentStatus::Processing,
                storage_enums::IntentStatus::RequiresCapture,
                storage_enums::IntentStatus::RequiresMerchantAction,
            ],
            "confirm",
        )?;

        let intent_fulfillment_time = helpers::get_merchant_fullfillment_time(
            payment_intent.payment_link_id.clone(),
            merchant_account.intent_fulfillment_time,
            db,
        )
        .await?;

        helpers::authenticate_client_secret(
            request.client_secret.as_ref(),
            &payment_intent,
            intent_fulfillment_time,
        )?;

        let customer_details = helpers::get_customer_details_from_request(request);

        // Stage 2

        let attempt_id = payment_intent.active_attempt.get_id();
        let payment_attempt_fut = db
            .find_payment_attempt_by_payment_id_merchant_id_attempt_id(
                payment_intent.payment_id.as_str(),
                merchant_id,
                attempt_id.as_str(),
                storage_scheme,
            )
            .map(|x| x.to_not_found_response(errors::ApiErrorResponse::PaymentNotFound));

        let shipping_address_fut = helpers::create_or_find_address_for_payment_by_request(
            db,
            request.shipping.as_ref(),
            payment_intent.shipping_address_id.as_deref(),
            merchant_id,
            payment_intent
                .customer_id
                .as_ref()
                .or(customer_details.customer_id.as_ref()),
            key_store,
            &payment_intent.payment_id,
            merchant_account.storage_scheme,
        );

        let billing_address_fut = helpers::create_or_find_address_for_payment_by_request(
            db,
            request.billing.as_ref(),
            payment_intent.billing_address_id.as_deref(),
            merchant_id,
            payment_intent
                .customer_id
                .as_ref()
                .or(customer_details.customer_id.as_ref()),
            key_store,
            &payment_intent.payment_id,
            merchant_account.storage_scheme,
        );

        let config_update_fut = request
            .merchant_connector_details
            .to_owned()
            .async_map(|mcd| async {
                helpers::insert_merchant_connector_creds_to_config(
                    db,
                    merchant_account.merchant_id.as_str(),
                    mcd,
                )
                .await
            })
            .map(|x| x.transpose());

        let (mut payment_attempt, shipping_address, billing_address, connector_response) =
            match payment_intent.status {
                api_models::enums::IntentStatus::RequiresCustomerAction
                | api_models::enums::IntentStatus::RequiresMerchantAction
                | api_models::enums::IntentStatus::RequiresPaymentMethod
                | api_models::enums::IntentStatus::RequiresConfirmation => {
                    let attempt_type = helpers::AttemptType::SameOld;

                    let attempt_id = payment_intent.active_attempt.get_id();
                    let connector_response_fut = attempt_type.get_connector_response(
                        db,
                        &payment_intent.payment_id,
                        &payment_intent.merchant_id,
                        attempt_id.as_str(),
                        storage_scheme,
                    );

                    let (payment_attempt, shipping_address, billing_address, connector_response, _) =
                        futures::try_join!(
                            payment_attempt_fut,
                            shipping_address_fut,
                            billing_address_fut,
                            connector_response_fut,
                            config_update_fut
                        )?;

                    (
                        payment_attempt,
                        shipping_address,
                        billing_address,
                        connector_response,
                    )
                }
                _ => {
                    let (mut payment_attempt, shipping_address, billing_address, _) = futures::try_join!(
                        payment_attempt_fut,
                        shipping_address_fut,
                        billing_address_fut,
                        config_update_fut
                    )?;

                    let attempt_type = helpers::get_attempt_type(
                        &payment_intent,
                        &payment_attempt,
                        request,
                        "confirm",
                    )?;

                    (payment_intent, payment_attempt) = attempt_type
                        .modify_payment_intent_and_payment_attempt(
                            // 3
                            request,
                            payment_intent,
                            payment_attempt,
                            db,
                            storage_scheme,
                        )
                        .await?;

                    let connector_response = attempt_type
                        .get_or_insert_connector_response(&payment_attempt, db, storage_scheme)
                        .await?;

                    (
                        payment_attempt,
                        shipping_address,
                        billing_address,
                        connector_response,
                    )
                }
            };

        payment_intent.order_details = request
            .get_order_details_as_value()
            .change_context(errors::ApiErrorResponse::InternalServerError)
            .attach_printable("Failed to convert order details to value")?
            .or(payment_intent.order_details);

        payment_intent.setup_future_usage = request
            .setup_future_usage
            .or(payment_intent.setup_future_usage);

        let (
            token,
            payment_method,
            payment_method_type,
            mut setup_mandate,
            recurring_mandate_payment_data,
            mandate_connector,
        ) = mandate_details;

        let browser_info = request
            .browser_info
            .clone()
            .or(payment_attempt.browser_info)
            .map(|x| utils::Encode::<types::BrowserInformation>::encode_to_value(&x))
            .transpose()
            .change_context(errors::ApiErrorResponse::InvalidDataValue {
                field_name: "browser_info",
            })?;

        helpers::validate_card_data(request.payment_method_data.clone())?;

        let token = token.or_else(|| payment_attempt.payment_token.clone());

        helpers::validate_pm_or_token_given(
            &request.payment_method,
            &request.payment_method_data,
            &request.payment_method_type,
            &mandate_type,
            &token,
        )?;

        payment_attempt.payment_method = payment_method.or(payment_attempt.payment_method);
        payment_attempt.browser_info = browser_info;
        payment_attempt.payment_method_type =
            payment_method_type.or(payment_attempt.payment_method_type);

        payment_attempt.payment_experience = request
            .payment_experience
            .or(payment_attempt.payment_experience);

        payment_attempt.capture_method = request.capture_method.or(payment_attempt.capture_method);

        currency = payment_attempt.currency.get_required_value("currency")?;
        amount = payment_attempt.amount.into();

        helpers::validate_customer_id_mandatory_cases(
            request.shipping.is_some(),
            request.billing.is_some(),
            request.setup_future_usage.is_some(),
            &payment_intent
                .customer_id
                .clone()
                .or_else(|| customer_details.customer_id.clone()),
        )?;

        let creds_identifier = request
            .merchant_connector_details
            .as_ref()
            .map(|mcd| mcd.creds_identifier.to_owned());

        payment_intent.shipping_address_id = shipping_address.clone().map(|i| i.address_id);
        payment_intent.billing_address_id = billing_address.clone().map(|i| i.address_id);
        payment_intent.return_url = request
            .return_url
            .as_ref()
            .map(|a| a.to_string())
            .or(payment_intent.return_url);

        payment_intent.allowed_payment_method_types = request
            .get_allowed_payment_method_types_as_value()
            .change_context(errors::ApiErrorResponse::InternalServerError)
            .attach_printable("Error converting allowed_payment_types to Value")?
            .or(payment_intent.allowed_payment_method_types);

        payment_intent.connector_metadata = request
            .get_connector_metadata_as_value()
            .change_context(errors::ApiErrorResponse::InternalServerError)
            .attach_printable("Error converting connector_metadata to Value")?
            .or(payment_intent.connector_metadata);

        payment_intent.feature_metadata = request
            .get_feature_metadata_as_value()
            .change_context(errors::ApiErrorResponse::InternalServerError)
            .attach_printable("Error converting feature_metadata to Value")?
            .or(payment_intent.feature_metadata);
        payment_intent.metadata = request.metadata.clone().or(payment_intent.metadata);
        payment_attempt.business_sub_label = request
            .business_sub_label
            .clone()
            .or(payment_attempt.business_sub_label);

        // The operation merges mandate data from both request and payment_attempt
        setup_mandate = setup_mandate.map(|mut sm| {
            sm.mandate_type = payment_attempt.mandate_details.clone().or(sm.mandate_type);
            sm
        });

        Ok((
            Box::new(self),
            PaymentData {
                flow: PhantomData,
                payment_intent,
                payment_attempt,
                currency,
                connector_response,
                amount,
                email: request.email.clone(),
                mandate_id: None,
                mandate_connector,
                setup_mandate,
                token,
                address: PaymentAddress {
                    shipping: shipping_address.as_ref().map(|a| a.into()),
                    billing: billing_address.as_ref().map(|a| a.into()),
                },
                confirm: request.confirm,
                payment_method_data: request.payment_method_data.clone(),
                force_sync: None,
                refunds: vec![],
                disputes: vec![],
                attempts: None,
                sessions_token: vec![],
                card_cvc: request.card_cvc.clone(),
                creds_identifier,
                pm_token: None,
                connector_customer_id: None,
                recurring_mandate_payment_data,
                ephemeral_key: None,
                multiple_capture_data: None,
                redirect_response: None,
                surcharge_details: None,
                frm_message: None,
                payment_link_data: None,
            },
            Some(customer_details),
        ))
    }
}

#[async_trait]
impl<F: Clone + Send, Ctx: PaymentMethodRetrieve> Domain<F, api::PaymentsRequest, Ctx>
    for PaymentConfirm
{
    #[instrument(skip_all)]
    async fn get_or_create_customer_details<'a>(
        &'a self,
        db: &dyn StorageInterface,
        payment_data: &mut PaymentData<F>,
        request: Option<CustomerDetails>,
        key_store: &domain::MerchantKeyStore,
    ) -> CustomResult<
        (
            BoxedOperation<'a, F, api::PaymentsRequest, Ctx>,
            Option<domain::Customer>,
        ),
        errors::StorageError,
    > {
        helpers::create_customer_if_not_exist(
            Box::new(self),
            db,
            payment_data,
            request,
            &key_store.merchant_id,
            key_store,
        )
        .await
    }

    #[instrument(skip_all)]
    async fn make_pm_data<'a>(
        &'a self,
        state: &'a AppState,
        payment_data: &mut PaymentData<F>,
        _storage_scheme: storage_enums::MerchantStorageScheme,
    ) -> RouterResult<(
        BoxedOperation<'a, F, api::PaymentsRequest, Ctx>,
        Option<api::PaymentMethodData>,
    )> {
        let (op, payment_method_data) =
            helpers::make_pm_data(Box::new(self), state, payment_data).await?;

        utils::when(payment_method_data.is_none(), || {
            Err(errors::ApiErrorResponse::PaymentMethodNotFound)
        })?;

        Ok((op, payment_method_data))
    }

    #[instrument(skip_all)]
    async fn add_task_to_process_tracker<'a>(
        &'a self,
        state: &'a AppState,
        payment_attempt: &storage::PaymentAttempt,
        requeue: bool,
        schedule_time: Option<time::PrimitiveDateTime>,
    ) -> CustomResult<(), errors::ApiErrorResponse> {
        helpers::add_domain_task_to_pt(self, state, payment_attempt, requeue, schedule_time).await
    }

    async fn get_connector<'a>(
        &'a self,
        _merchant_account: &domain::MerchantAccount,
        state: &AppState,
        request: &api::PaymentsRequest,
        _payment_intent: &storage::PaymentIntent,
        _key_store: &domain::MerchantKeyStore,
    ) -> CustomResult<api::ConnectorChoice, errors::ApiErrorResponse> {
        // Use a new connector in the confirm call or use the same one which was passed when
        // creating the payment or if none is passed then use the routing algorithm
        helpers::get_connector_default(state, request.routing.clone()).await
    }
}

#[async_trait]
impl<F: Clone, Ctx: PaymentMethodRetrieve>
    UpdateTracker<F, PaymentData<F>, api::PaymentsRequest, Ctx> for PaymentConfirm
{
    #[instrument(skip_all)]
    async fn update_trackers<'b>(
        &'b self,
        db: &dyn StorageInterface,
        mut payment_data: PaymentData<F>,
        customer: Option<domain::Customer>,
        storage_scheme: storage_enums::MerchantStorageScheme,
        updated_customer: Option<storage::CustomerUpdate>,
        key_store: &domain::MerchantKeyStore,
        frm_suggestion: Option<FrmSuggestion>,
        header_payload: api::HeaderPayload,
    ) -> RouterResult<(
        BoxedOperation<'b, F, api::PaymentsRequest, Ctx>,
        PaymentData<F>,
    )>
    where
        F: 'b + Send,
    {
        let payment_method = payment_data.payment_attempt.payment_method;
        let browser_info = payment_data.payment_attempt.browser_info.clone();
        let frm_message = payment_data.frm_message.clone();

        let (intent_status, attempt_status, (error_code, error_message)) = match frm_suggestion {
            Some(FrmSuggestion::FrmCancelTransaction) => (
                storage_enums::IntentStatus::Failed,
                storage_enums::AttemptStatus::Failure,
                frm_message.map_or((None, None), |fraud_check| {
                    (
                        Some(Some(fraud_check.frm_status.to_string())),
                        Some(fraud_check.frm_reason.map(|reason| reason.to_string())),
                    )
                }),
            ),
            Some(FrmSuggestion::FrmManualReview) => (
                storage_enums::IntentStatus::RequiresMerchantAction,
                storage_enums::AttemptStatus::Unresolved,
                (None, None),
            ),
            Some(FrmSuggestion::FrmDDC) => (
                storage_enums::IntentStatus::RequiresCustomerAction,
                storage_enums::AttemptStatus::DeviceDataCollectionPending,
                (None, None),
            ),
            _ => (
                storage_enums::IntentStatus::Processing,
                storage_enums::AttemptStatus::Pending,
                (None, None),
            ),
        };

        let connector = payment_data.payment_attempt.connector.clone();
        let straight_through_algorithm = payment_data
            .payment_attempt
            .straight_through_algorithm
            .clone();
        let payment_token = payment_data.token.clone();
        let payment_method_type = payment_data.payment_attempt.payment_method_type;
        let payment_experience = payment_data.payment_attempt.payment_experience;
        let additional_pm_data = payment_data
            .payment_method_data
            .as_ref()
            .async_map(|payment_method_data| async {
                helpers::get_additional_payment_data(payment_method_data, db).await
            })
            .await
            .as_ref()
            .map(Encode::<api_models::payments::AdditionalPaymentData>::encode_to_value)
            .transpose()
            .change_context(errors::ApiErrorResponse::InternalServerError)
            .attach_printable("Failed to encode additional pm data")?;

        let business_sub_label = payment_data.payment_attempt.business_sub_label.clone();
        let authentication_type = payment_data.payment_attempt.authentication_type;

        let (shipping_address, billing_address) = (
            payment_data.payment_intent.shipping_address_id.clone(),
            payment_data.payment_intent.billing_address_id.clone(),
        );

        let customer_id = customer.clone().map(|c| c.customer_id);
        let return_url = payment_data.payment_intent.return_url.take();
        let setup_future_usage = payment_data.payment_intent.setup_future_usage;
        let business_label = payment_data.payment_intent.business_label.clone();
        let business_country = payment_data.payment_intent.business_country;
        let description = payment_data.payment_intent.description.take();
        let statement_descriptor_name =
            payment_data.payment_intent.statement_descriptor_name.take();
        let statement_descriptor_suffix = payment_data
            .payment_intent
            .statement_descriptor_suffix
            .take();
        let order_details = payment_data.payment_intent.order_details.clone();
        let metadata = payment_data.payment_intent.metadata.clone();
        let authorized_amount = payment_data.payment_attempt.amount;
        let payment_attempt_fut = db
            .update_payment_attempt_with_attempt_id(
                payment_data.payment_attempt.clone(),
                storage::PaymentAttemptUpdate::ConfirmUpdate {
                    amount: payment_data.amount.into(),
                    currency: payment_data.currency,
                    status: attempt_status,
                    payment_method,
                    authentication_type,
                    browser_info,
                    connector,
                    payment_token,
                    payment_method_data: additional_pm_data,
                    payment_method_type,
                    payment_experience,
                    business_sub_label,
                    straight_through_algorithm,
                    error_code,
                    error_message,
                    amount_capturable: Some(authorized_amount),
<<<<<<< HEAD
                    connector_metadata: payment_data.payment_attempt.connector_metadata,
=======
                    updated_by: storage_scheme.to_string(),
>>>>>>> 373a10be
                },
                storage_scheme,
            )
            .map(|x| x.to_not_found_response(errors::ApiErrorResponse::PaymentNotFound));

        let payment_intent_fut = db
            .update_payment_intent(
                payment_data.payment_intent,
                storage::PaymentIntentUpdate::Update {
                    amount: payment_data.amount.into(),
                    currency: payment_data.currency,
                    setup_future_usage,
                    status: intent_status,
                    customer_id,
                    shipping_address_id: shipping_address,
                    billing_address_id: billing_address,
                    return_url,
                    business_country,
                    business_label,
                    description,
                    statement_descriptor_name,
                    statement_descriptor_suffix,
                    order_details,
                    metadata,
                    payment_confirm_source: header_payload.payment_confirm_source,
                    updated_by: storage_scheme.to_string(),
                },
                storage_scheme,
            )
            .map(|x| x.to_not_found_response(errors::ApiErrorResponse::PaymentNotFound));

        let customer_fut = Box::pin(async {
            if let Some((updated_customer, customer)) = updated_customer.zip(customer) {
                db.update_customer_by_customer_id_merchant_id(
                    customer.customer_id.to_owned(),
                    customer.merchant_id.to_owned(),
                    updated_customer,
                    key_store,
                )
                .await
                .change_context(errors::ApiErrorResponse::InternalServerError)
                .attach_printable("Failed to update CustomerConnector in customer")?;
            };
            Ok::<_, error_stack::Report<errors::ApiErrorResponse>>(())
        });

        let (payment_intent, payment_attempt, _) =
            futures::try_join!(payment_intent_fut, payment_attempt_fut, customer_fut)?;
        payment_data.payment_intent = payment_intent;
        payment_data.payment_attempt = payment_attempt;

        Ok((Box::new(self), payment_data))
    }
}

impl<F: Send + Clone, Ctx: PaymentMethodRetrieve> ValidateRequest<F, api::PaymentsRequest, Ctx>
    for PaymentConfirm
{
    #[instrument(skip_all)]
    fn validate_request<'a, 'b>(
        &'b self,
        request: &api::PaymentsRequest,
        merchant_account: &'a domain::MerchantAccount,
    ) -> RouterResult<(
        BoxedOperation<'b, F, api::PaymentsRequest, Ctx>,
        operations::ValidateResult<'a>,
    )> {
        helpers::validate_customer_details_in_request(request)?;
        let given_payment_id = match &request.payment_id {
            Some(id_type) => Some(
                id_type
                    .get_payment_intent_id()
                    .change_context(errors::ApiErrorResponse::PaymentNotFound)?,
            ),
            None => None,
        };

        let request_merchant_id = request.merchant_id.as_deref();
        helpers::validate_merchant_id(&merchant_account.merchant_id, request_merchant_id)
            .change_context(errors::ApiErrorResponse::InvalidDataFormat {
                field_name: "merchant_id".to_string(),
                expected_format: "merchant_id from merchant account".to_string(),
            })?;

        helpers::validate_payment_method_fields_present(request)?;

        let mandate_type =
            helpers::validate_mandate(request, payments::is_operation_confirm(self))?;
        let payment_id =
            crate::core::utils::get_or_generate_id("payment_id", &given_payment_id, "pay")?;

        Ok((
            Box::new(self),
            operations::ValidateResult {
                merchant_id: &merchant_account.merchant_id,
                payment_id: api::PaymentIdType::PaymentIntentId(payment_id),
                mandate_type,
                storage_scheme: merchant_account.storage_scheme,
                requeue: matches!(
                    request.retry_action,
                    Some(api_models::enums::RetryAction::Requeue)
                ),
            },
        ))
    }
}<|MERGE_RESOLUTION|>--- conflicted
+++ resolved
@@ -569,11 +569,8 @@
                     error_code,
                     error_message,
                     amount_capturable: Some(authorized_amount),
-<<<<<<< HEAD
                     connector_metadata: payment_data.payment_attempt.connector_metadata,
-=======
                     updated_by: storage_scheme.to_string(),
->>>>>>> 373a10be
                 },
                 storage_scheme,
             )
