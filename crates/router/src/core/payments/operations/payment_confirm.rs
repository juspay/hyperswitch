use std::marker::PhantomData;

use api_models::enums::FrmSuggestion;
use async_trait::async_trait;
use common_utils::ext_traits::{AsyncExt, Encode};
use error_stack::{report, IntoReport, ResultExt};
use futures::FutureExt;
use router_derive::PaymentOperation;
use router_env::{instrument, tracing};
use tracing_futures::Instrument;

use super::{BoxedOperation, Domain, GetTracker, Operation, UpdateTracker, ValidateRequest};
use crate::{
    core::{
        errors::{self, CustomResult, RouterResult, StorageErrorExt},
        payment_methods::PaymentMethodRetrieve,
        payments::{
            self, helpers, operations, populate_surcharge_details, CustomerDetails, PaymentAddress,
            PaymentData,
        },
        utils::{self as core_utils},
    },
    db::StorageInterface,
    routes::AppState,
    services,
    types::{
        self,
        api::{self, PaymentIdTypeExt},
        domain,
        storage::{self, enums as storage_enums},
    },
    utils::{self, OptionExt},
};

#[derive(Debug, Clone, Copy, PaymentOperation)]
#[operation(operations = "all", flow = "authorize")]
pub struct PaymentConfirm;
#[async_trait]
impl<F: Send + Clone, Ctx: PaymentMethodRetrieve>
    GetTracker<F, PaymentData<F>, api::PaymentsRequest, Ctx> for PaymentConfirm
{
    #[instrument(skip_all)]
    async fn get_trackers<'a>(
        &'a self,
        state: &'a AppState,
        payment_id: &api::PaymentIdType,
        request: &api::PaymentsRequest,
        mandate_type: Option<api::MandateTransactionType>,
        merchant_account: &domain::MerchantAccount,
        key_store: &domain::MerchantKeyStore,
        auth_flow: services::AuthFlow,
    ) -> RouterResult<operations::GetTrackerResponse<'a, F, api::PaymentsRequest, Ctx>> {
        let merchant_id = &merchant_account.merchant_id;
        let storage_scheme = merchant_account.storage_scheme;
        let (currency, amount);

        let payment_id = payment_id
            .get_payment_intent_id()
            .change_context(errors::ApiErrorResponse::PaymentNotFound)?;

        // Stage 1
        let store = state.clone().store;
        let m_merchant_id = merchant_id.clone();
        let payment_intent_fut = tokio::spawn(
            async move {
                store
                    .find_payment_intent_by_payment_id_merchant_id(
                        &payment_id,
                        m_merchant_id.as_str(),
                        storage_scheme,
                    )
                    .map(|x| x.change_context(errors::ApiErrorResponse::PaymentNotFound))
                    .await
            }
            .in_current_span(),
        );

        let m_state = state.clone();
        let m_mandate_type = mandate_type.clone();
        let m_merchant_account = merchant_account.clone();
        let m_request = request.clone();
        let m_key_store = key_store.clone();

        let mandate_details_fut = tokio::spawn(
            async move {
                helpers::get_token_pm_type_mandate_details(
                    &m_state,
                    &m_request,
                    m_mandate_type,
                    &m_merchant_account,
                    &m_key_store,
                )
                .await
            }
            .in_current_span(),
        );

        let (mut payment_intent, mandate_details) = tokio::try_join!(
            utils::flatten_join_error(payment_intent_fut),
            utils::flatten_join_error(mandate_details_fut)
        )?;

        if let Some(order_details) = &request.order_details {
            helpers::validate_order_details_amount(
                order_details.to_owned(),
                payment_intent.amount,
            )?;
        }

        helpers::validate_customer_access(&payment_intent, auth_flow, request)?;

        helpers::validate_payment_status_against_not_allowed_statuses(
            &payment_intent.status,
            &[
                storage_enums::IntentStatus::Cancelled,
                storage_enums::IntentStatus::Succeeded,
                storage_enums::IntentStatus::Processing,
                storage_enums::IntentStatus::RequiresCapture,
                storage_enums::IntentStatus::RequiresMerchantAction,
            ],
            "confirm",
        )?;

<<<<<<< HEAD
        helpers::authenticate_client_secret(request.client_secret.as_ref(), &payment_intent)?;
=======
        let intent_fulfillment_time = helpers::get_fullfillment_time(
            payment_intent.payment_link_id.clone(),
            merchant_account.intent_fulfillment_time,
            db,
        )
        .await?;

        helpers::authenticate_client_secret(
            request.client_secret.as_ref(),
            &payment_intent,
            intent_fulfillment_time,
        )?;
>>>>>>> 397bfab8

        let customer_details = helpers::get_customer_details_from_request(request);

        // Stage 2
        let attempt_id = payment_intent.active_attempt.get_id();
        let profile_id = payment_intent
            .profile_id
            .clone()
            .get_required_value("profile_id")
            .change_context(errors::ApiErrorResponse::InternalServerError)
            .attach_printable("'profile_id' not set in payment intent")?;

        let store = state.store.clone();

        let business_profile_fut = tokio::spawn(async move {
            store
                .find_business_profile_by_profile_id(&profile_id)
                .map(|business_profile_result| {
                    business_profile_result.to_not_found_response(
                        errors::ApiErrorResponse::BusinessProfileNotFound {
                            id: profile_id.to_string(),
                        },
                    )
                })
                .await
        });

        let store = state.clone().store;
        let m_payment_id = payment_intent.payment_id.clone();
        let m_merchant_id = merchant_id.clone();

        let payment_attempt_fut = tokio::spawn(
            async move {
                store
                    .find_payment_attempt_by_payment_id_merchant_id_attempt_id(
                        m_payment_id.as_str(),
                        m_merchant_id.as_str(),
                        attempt_id.as_str(),
                        storage_scheme,
                    )
                    .map(|x| x.to_not_found_response(errors::ApiErrorResponse::PaymentNotFound))
                    .await
            }
            .in_current_span(),
        );

        let m_merchant_id = merchant_id.clone();
        let m_request_shipping = request.shipping.clone();
        let m_payment_intent_shipping_address_id = payment_intent.shipping_address_id.clone();
        let m_payment_intent_payment_id = payment_intent.payment_id.clone();
        let m_customer_details_customer_id = customer_details.customer_id.clone();
        let m_payment_intent_customer_id = payment_intent.customer_id.clone();
        let store = state.clone().store;
        let m_key_store = key_store.clone();

        let shipping_address_fut = tokio::spawn(
            async move {
                helpers::create_or_update_address_for_payment_by_request(
                    store.as_ref(),
                    m_request_shipping.as_ref(),
                    m_payment_intent_shipping_address_id.as_deref(),
                    m_merchant_id.as_str(),
                    m_payment_intent_customer_id
                        .as_ref()
                        .or(m_customer_details_customer_id.as_ref()),
                    &m_key_store,
                    m_payment_intent_payment_id.as_ref(),
                    storage_scheme,
                )
                .await
            }
            .in_current_span(),
        );

        let m_merchant_id = merchant_id.clone();
        let m_request_billing = request.billing.clone();
        let m_customer_details_customer_id = customer_details.customer_id.clone();
        let m_payment_intent_customer_id = payment_intent.customer_id.clone();
        let m_payment_intent_billing_address_id = payment_intent.billing_address_id.clone();
        let m_payment_intent_payment_id = payment_intent.payment_id.clone();
        let store = state.clone().store;
        let m_key_store = key_store.clone();

        let billing_address_fut = tokio::spawn(
            async move {
                helpers::create_or_update_address_for_payment_by_request(
                    store.as_ref(),
                    m_request_billing.as_ref(),
                    m_payment_intent_billing_address_id.as_deref(),
                    m_merchant_id.as_ref(),
                    m_payment_intent_customer_id
                        .as_ref()
                        .or(m_customer_details_customer_id.as_ref()),
                    &m_key_store,
                    m_payment_intent_payment_id.as_ref(),
                    storage_scheme,
                )
                .await
            }
            .in_current_span(),
        );

        let m_merchant_id = merchant_id.clone();
        let store = state.clone().store;
        let m_request_merchant_connector_details = request.merchant_connector_details.clone();

        let config_update_fut = tokio::spawn(
            async move {
                m_request_merchant_connector_details
                    .async_map(|mcd| async {
                        helpers::insert_merchant_connector_creds_to_config(
                            store.as_ref(),
                            m_merchant_id.as_str(),
                            mcd,
                        )
                        .await
                    })
                    .map(|x| x.transpose())
                    .await
            }
            .in_current_span(),
        );

        // Based on whether a retry can be performed or not, fetch relevant entities
        let (mut payment_attempt, shipping_address, billing_address, business_profile) =
            match payment_intent.status {
                api_models::enums::IntentStatus::RequiresCustomerAction
                | api_models::enums::IntentStatus::RequiresMerchantAction
                | api_models::enums::IntentStatus::RequiresPaymentMethod
                | api_models::enums::IntentStatus::RequiresConfirmation => {
                    // Normal payment
                    let (payment_attempt, shipping_address, billing_address, business_profile, _) =
                        tokio::try_join!(
                            utils::flatten_join_error(payment_attempt_fut),
                            utils::flatten_join_error(shipping_address_fut),
                            utils::flatten_join_error(billing_address_fut),
                            utils::flatten_join_error(business_profile_fut),
                            utils::flatten_join_error(config_update_fut)
                        )?;

                    (
                        payment_attempt,
                        shipping_address,
                        billing_address,
                        business_profile,
                    )
                }
                _ => {
                    // Retry payment
                    let (
                        mut payment_attempt,
                        shipping_address,
                        billing_address,
                        business_profile,
                        _,
                    ) = tokio::try_join!(
                        utils::flatten_join_error(payment_attempt_fut),
                        utils::flatten_join_error(shipping_address_fut),
                        utils::flatten_join_error(billing_address_fut),
                        utils::flatten_join_error(business_profile_fut),
                        utils::flatten_join_error(config_update_fut)
                    )?;

                    let attempt_type = helpers::get_attempt_type(
                        &payment_intent,
                        &payment_attempt,
                        request,
                        "confirm",
                    )?;

                    // 3
                    (payment_intent, payment_attempt) = attempt_type
                        .modify_payment_intent_and_payment_attempt(
                            request,
                            payment_intent,
                            payment_attempt,
                            &*state.store,
                            storage_scheme,
                        )
                        .await?;

                    (
                        payment_attempt,
                        shipping_address,
                        billing_address,
                        business_profile,
                    )
                }
            };

        payment_intent.order_details = request
            .get_order_details_as_value()
            .change_context(errors::ApiErrorResponse::InternalServerError)
            .attach_printable("Failed to convert order details to value")?
            .or(payment_intent.order_details);

        payment_intent.setup_future_usage = request
            .setup_future_usage
            .or(payment_intent.setup_future_usage);

        let (
            token,
            payment_method,
            payment_method_type,
            mut setup_mandate,
            recurring_mandate_payment_data,
            mandate_connector,
        ) = mandate_details;

        let browser_info = request
            .browser_info
            .clone()
            .or(payment_attempt.browser_info)
            .map(|x| utils::Encode::<types::BrowserInformation>::encode_to_value(&x))
            .transpose()
            .change_context(errors::ApiErrorResponse::InvalidDataValue {
                field_name: "browser_info",
            })?;

        helpers::validate_card_data(request.payment_method_data.clone())?;

        let token = token.or_else(|| payment_attempt.payment_token.clone());

        helpers::validate_pm_or_token_given(
            &request.payment_method,
            &request.payment_method_data,
            &request.payment_method_type,
            &mandate_type,
            &token,
        )?;

        payment_attempt.payment_method = payment_method.or(payment_attempt.payment_method);
        payment_attempt.browser_info = browser_info;
        payment_attempt.payment_method_type =
            payment_method_type.or(payment_attempt.payment_method_type);

        payment_attempt.payment_experience = request
            .payment_experience
            .or(payment_attempt.payment_experience);

        payment_attempt.capture_method = request.capture_method.or(payment_attempt.capture_method);

        currency = payment_attempt.currency.get_required_value("currency")?;
        amount = payment_attempt.amount.into();

        helpers::validate_customer_id_mandatory_cases(
            request.setup_future_usage.is_some(),
            &payment_intent
                .customer_id
                .clone()
                .or_else(|| customer_details.customer_id.clone()),
        )?;

        let creds_identifier = request
            .merchant_connector_details
            .as_ref()
            .map(|mcd| mcd.creds_identifier.to_owned());

        payment_intent.shipping_address_id = shipping_address.clone().map(|i| i.address_id);
        payment_intent.billing_address_id = billing_address.clone().map(|i| i.address_id);
        payment_intent.return_url = request
            .return_url
            .as_ref()
            .map(|a| a.to_string())
            .or(payment_intent.return_url);

        payment_intent.allowed_payment_method_types = request
            .get_allowed_payment_method_types_as_value()
            .change_context(errors::ApiErrorResponse::InternalServerError)
            .attach_printable("Error converting allowed_payment_types to Value")?
            .or(payment_intent.allowed_payment_method_types);

        payment_intent.connector_metadata = request
            .get_connector_metadata_as_value()
            .change_context(errors::ApiErrorResponse::InternalServerError)
            .attach_printable("Error converting connector_metadata to Value")?
            .or(payment_intent.connector_metadata);

        payment_intent.feature_metadata = request
            .get_feature_metadata_as_value()
            .change_context(errors::ApiErrorResponse::InternalServerError)
            .attach_printable("Error converting feature_metadata to Value")?
            .or(payment_intent.feature_metadata);
        payment_intent.metadata = request.metadata.clone().or(payment_intent.metadata);
        payment_intent.request_incremental_authorization = request
            .request_incremental_authorization
            .map(|request_incremental_authorization| {
                core_utils::get_request_incremental_authorization_value(
                    Some(request_incremental_authorization),
                    payment_attempt.capture_method,
                )
            })
            .unwrap_or(Ok(payment_intent.request_incremental_authorization))?;
        payment_attempt.business_sub_label = request
            .business_sub_label
            .clone()
            .or(payment_attempt.business_sub_label);

        // The operation merges mandate data from both request and payment_attempt
        setup_mandate = setup_mandate.map(|mut sm| {
            sm.mandate_type = payment_attempt.mandate_details.clone().or(sm.mandate_type);
            sm
        });

        let additional_pm_data = request
            .payment_method_data
            .as_ref()
            .async_map(|payment_method_data| async {
                helpers::get_additional_payment_data(payment_method_data, &*state.store).await
            })
            .await;
        let payment_method_data_after_card_bin_call = request
            .payment_method_data
            .as_ref()
            .zip(additional_pm_data)
            .map(|(payment_method_data, additional_payment_data)| {
                payment_method_data.apply_additional_payment_data(additional_payment_data)
            });

        let payment_data = PaymentData {
            flow: PhantomData,
            payment_intent,
            payment_attempt,
            currency,
            amount,
            email: request.email.clone(),
            mandate_id: None,
            mandate_connector,
            setup_mandate,
            token,
            address: PaymentAddress {
                shipping: shipping_address.as_ref().map(|a| a.into()),
                billing: billing_address.as_ref().map(|a| a.into()),
            },
            confirm: request.confirm,
            payment_method_data: payment_method_data_after_card_bin_call,
            force_sync: None,
            refunds: vec![],
            disputes: vec![],
            attempts: None,
            sessions_token: vec![],
            card_cvc: request.card_cvc.clone(),
            creds_identifier,
            pm_token: None,
            connector_customer_id: None,
            recurring_mandate_payment_data,
            ephemeral_key: None,
            multiple_capture_data: None,
            redirect_response: None,
            surcharge_details: None,
            frm_message: None,
            payment_link_data: None,
            incremental_authorization_details: None,
            authorizations: vec![],
        };

        let get_trackers_response = operations::GetTrackerResponse {
            operation: Box::new(self),
            customer_details: Some(customer_details),
            payment_data,
            business_profile,
        };

        Ok(get_trackers_response)
    }
}

#[async_trait]
impl<F: Clone + Send, Ctx: PaymentMethodRetrieve> Domain<F, api::PaymentsRequest, Ctx>
    for PaymentConfirm
{
    #[instrument(skip_all)]
    async fn get_or_create_customer_details<'a>(
        &'a self,
        db: &dyn StorageInterface,
        payment_data: &mut PaymentData<F>,
        request: Option<CustomerDetails>,
        key_store: &domain::MerchantKeyStore,
    ) -> CustomResult<
        (
            BoxedOperation<'a, F, api::PaymentsRequest, Ctx>,
            Option<domain::Customer>,
        ),
        errors::StorageError,
    > {
        helpers::create_customer_if_not_exist(
            Box::new(self),
            db,
            payment_data,
            request,
            &key_store.merchant_id,
            key_store,
        )
        .await
    }

    #[instrument(skip_all)]
    async fn make_pm_data<'a>(
        &'a self,
        state: &'a AppState,
        payment_data: &mut PaymentData<F>,
        _storage_scheme: storage_enums::MerchantStorageScheme,
        key_store: &domain::MerchantKeyStore,
    ) -> RouterResult<(
        BoxedOperation<'a, F, api::PaymentsRequest, Ctx>,
        Option<api::PaymentMethodData>,
    )> {
        let (op, payment_method_data) =
            helpers::make_pm_data(Box::new(self), state, payment_data, key_store).await?;

        utils::when(payment_method_data.is_none(), || {
            Err(errors::ApiErrorResponse::PaymentMethodNotFound)
        })?;

        Ok((op, payment_method_data))
    }

    #[instrument(skip_all)]
    async fn add_task_to_process_tracker<'a>(
        &'a self,
        state: &'a AppState,
        payment_attempt: &storage::PaymentAttempt,
        requeue: bool,
        schedule_time: Option<time::PrimitiveDateTime>,
    ) -> CustomResult<(), errors::ApiErrorResponse> {
        // This spawns this futures in a background thread, the exception inside this future won't affect
        // the current thread and the lifecycle of spawn thread is not handled by runtime.
        // So when server shutdown won't wait for this thread's completion.
        let m_payment_attempt = payment_attempt.clone();
        let m_state = state.clone();
        let m_self = *self;
        tokio::spawn(
            async move {
                helpers::add_domain_task_to_pt(
                    &m_self,
                    m_state.as_ref(),
                    &m_payment_attempt,
                    requeue,
                    schedule_time,
                )
                .await
            }
            .in_current_span(),
        );

        Ok(())
    }

    async fn get_connector<'a>(
        &'a self,
        _merchant_account: &domain::MerchantAccount,
        state: &AppState,
        request: &api::PaymentsRequest,
        _payment_intent: &storage::PaymentIntent,
        _key_store: &domain::MerchantKeyStore,
    ) -> CustomResult<api::ConnectorChoice, errors::ApiErrorResponse> {
        // Use a new connector in the confirm call or use the same one which was passed when
        // creating the payment or if none is passed then use the routing algorithm
        helpers::get_connector_default(state, request.routing.clone()).await
    }

    #[instrument(skip_all)]
    async fn populate_payment_data<'a>(
        &'a self,
        state: &AppState,
        payment_data: &mut PaymentData<F>,
        _merchant_account: &domain::MerchantAccount,
    ) -> CustomResult<(), errors::ApiErrorResponse> {
        populate_surcharge_details(state, payment_data).await
    }
}

#[async_trait]
impl<F: Clone, Ctx: PaymentMethodRetrieve>
    UpdateTracker<F, PaymentData<F>, api::PaymentsRequest, Ctx> for PaymentConfirm
{
    #[instrument(skip_all)]
    async fn update_trackers<'b>(
        &'b self,
        state: &'b AppState,
        mut payment_data: PaymentData<F>,
        customer: Option<domain::Customer>,
        storage_scheme: storage_enums::MerchantStorageScheme,
        updated_customer: Option<storage::CustomerUpdate>,
        key_store: &domain::MerchantKeyStore,
        frm_suggestion: Option<FrmSuggestion>,
        header_payload: api::HeaderPayload,
    ) -> RouterResult<(
        BoxedOperation<'b, F, api::PaymentsRequest, Ctx>,
        PaymentData<F>,
    )>
    where
        F: 'b + Send,
    {
        let payment_method = payment_data.payment_attempt.payment_method;
        let browser_info = payment_data.payment_attempt.browser_info.clone();
        let frm_message = payment_data.frm_message.clone();

        let (intent_status, attempt_status, (error_code, error_message)) = match frm_suggestion {
            Some(FrmSuggestion::FrmCancelTransaction) => (
                storage_enums::IntentStatus::Failed,
                storage_enums::AttemptStatus::Failure,
                frm_message.map_or((None, None), |fraud_check| {
                    (
                        Some(Some(fraud_check.frm_status.to_string())),
                        Some(fraud_check.frm_reason.map(|reason| reason.to_string())),
                    )
                }),
            ),
            Some(FrmSuggestion::FrmManualReview) => (
                storage_enums::IntentStatus::RequiresMerchantAction,
                storage_enums::AttemptStatus::Unresolved,
                (None, None),
            ),
            _ => (
                storage_enums::IntentStatus::Processing,
                storage_enums::AttemptStatus::Pending,
                (None, None),
            ),
        };

        let connector = payment_data.payment_attempt.connector.clone();
        let merchant_connector_id = payment_data.payment_attempt.merchant_connector_id.clone();

        let straight_through_algorithm = payment_data
            .payment_attempt
            .straight_through_algorithm
            .clone();
        let payment_token = payment_data.token.clone();
        let payment_method_type = payment_data.payment_attempt.payment_method_type;
        let payment_experience = payment_data.payment_attempt.payment_experience;
        let additional_pm_data = payment_data
            .payment_method_data
            .as_ref()
            .async_map(|payment_method_data| async {
                helpers::get_additional_payment_data(payment_method_data, &*state.store).await
            })
            .await
            .as_ref()
            .map(Encode::<api_models::payments::AdditionalPaymentData>::encode_to_value)
            .transpose()
            .change_context(errors::ApiErrorResponse::InternalServerError)
            .attach_printable("Failed to encode additional pm data")?;

        let business_sub_label = payment_data.payment_attempt.business_sub_label.clone();
        let authentication_type = payment_data.payment_attempt.authentication_type;

        let (shipping_address, billing_address) = (
            payment_data.payment_intent.shipping_address_id.clone(),
            payment_data.payment_intent.billing_address_id.clone(),
        );

        let customer_id = customer.clone().map(|c| c.customer_id);
        let return_url = payment_data.payment_intent.return_url.take();
        let setup_future_usage = payment_data.payment_intent.setup_future_usage;
        let business_label = payment_data.payment_intent.business_label.clone();
        let business_country = payment_data.payment_intent.business_country;
        let description = payment_data.payment_intent.description.take();
        let statement_descriptor_name =
            payment_data.payment_intent.statement_descriptor_name.take();
        let statement_descriptor_suffix = payment_data
            .payment_intent
            .statement_descriptor_suffix
            .take();
        let order_details = payment_data.payment_intent.order_details.clone();
        let metadata = payment_data.payment_intent.metadata.clone();
        let authorized_amount = payment_data
            .surcharge_details
            .as_ref()
            .map(|surcharge_details| surcharge_details.final_amount)
            .unwrap_or(payment_data.payment_attempt.amount);

        let m_payment_data_payment_attempt = payment_data.payment_attempt.clone();
        let m_browser_info = browser_info.clone();
        let m_connector = connector.clone();
        let m_payment_token = payment_token.clone();
        let m_additional_pm_data = additional_pm_data.clone();
        let m_business_sub_label = business_sub_label.clone();
        let m_straight_through_algorithm = straight_through_algorithm.clone();
        let m_error_code = error_code.clone();
        let m_error_message = error_message.clone();
        let m_db = state.clone().store;

        let surcharge_amount = payment_data
            .surcharge_details
            .as_ref()
            .map(|surcharge_details| surcharge_details.surcharge_amount);
        let tax_amount = payment_data
            .surcharge_details
            .as_ref()
            .map(|surcharge_details| surcharge_details.tax_on_surcharge_amount);

        let payment_attempt_fut = tokio::spawn(
            async move {
                m_db.update_payment_attempt_with_attempt_id(
                    m_payment_data_payment_attempt,
                    storage::PaymentAttemptUpdate::ConfirmUpdate {
                        amount: payment_data.amount.into(),
                        currency: payment_data.currency,
                        status: attempt_status,
                        payment_method,
                        authentication_type,
                        browser_info: m_browser_info,
                        connector: m_connector,
                        payment_token: m_payment_token,
                        payment_method_data: m_additional_pm_data,
                        payment_method_type,
                        payment_experience,
                        business_sub_label: m_business_sub_label,
                        straight_through_algorithm: m_straight_through_algorithm,
                        error_code: m_error_code,
                        error_message: m_error_message,
                        amount_capturable: Some(authorized_amount),
                        updated_by: storage_scheme.to_string(),
                        merchant_connector_id,
                        surcharge_amount,
                        tax_amount,
                    },
                    storage_scheme,
                )
                .map(|x| x.to_not_found_response(errors::ApiErrorResponse::PaymentNotFound))
                .await
            }
            .in_current_span(),
        );

        let m_payment_data_payment_intent = payment_data.payment_intent.clone();
        let m_customer_id = customer_id.clone();
        let m_shipping_address_id = shipping_address.clone();
        let m_billing_address_id = billing_address.clone();
        let m_return_url = return_url.clone();
        let m_business_label = business_label.clone();
        let m_description = description.clone();
        let m_statement_descriptor_name = statement_descriptor_name.clone();
        let m_statement_descriptor_suffix = statement_descriptor_suffix.clone();
        let m_order_details = order_details.clone();
        let m_metadata = metadata.clone();
        let m_db = state.clone().store;
        let m_storage_scheme = storage_scheme.to_string();

        let payment_intent_fut = tokio::spawn(
            async move {
                m_db.update_payment_intent(
                    m_payment_data_payment_intent.clone(),
                    storage::PaymentIntentUpdate::Update {
                        amount: payment_data.amount.into(),
                        currency: payment_data.currency,
                        setup_future_usage,
                        status: intent_status,
                        customer_id: m_customer_id,
                        shipping_address_id: m_shipping_address_id,
                        billing_address_id: m_billing_address_id,
                        return_url: m_return_url,
                        business_country,
                        business_label: m_business_label,
                        description: m_description,
                        statement_descriptor_name: m_statement_descriptor_name,
                        statement_descriptor_suffix: m_statement_descriptor_suffix,
                        order_details: m_order_details,
                        metadata: m_metadata,
                        payment_confirm_source: header_payload.payment_confirm_source,
                        updated_by: m_storage_scheme,
                        expiry: Some(m_payment_data_payment_intent.expiry),
                    },
                    storage_scheme,
                )
                .map(|x| x.to_not_found_response(errors::ApiErrorResponse::PaymentNotFound))
                .await
            }
            .in_current_span(),
        );

        let customer_fut =
            if let Some((updated_customer, customer)) = updated_customer.zip(customer) {
                let m_customer_customer_id = customer.customer_id.to_owned();
                let m_customer_merchant_id = customer.merchant_id.to_owned();
                let m_key_store = key_store.clone();
                let m_updated_customer = updated_customer.clone();
                let m_db = state.clone().store;
                tokio::spawn(
                    async move {
                        m_db.update_customer_by_customer_id_merchant_id(
                            m_customer_customer_id,
                            m_customer_merchant_id,
                            m_updated_customer,
                            &m_key_store,
                        )
                        .await
                        .change_context(errors::ApiErrorResponse::InternalServerError)
                        .attach_printable("Failed to update CustomerConnector in customer")?;

                        Ok::<_, error_stack::Report<errors::ApiErrorResponse>>(())
                    }
                    .in_current_span(),
                )
            } else {
                tokio::spawn(
                    async move { Ok::<_, error_stack::Report<errors::ApiErrorResponse>>(()) }
                        .in_current_span(),
                )
            };

        let (payment_intent, payment_attempt, _) = tokio::try_join!(
            utils::flatten_join_error(payment_intent_fut),
            utils::flatten_join_error(payment_attempt_fut),
            utils::flatten_join_error(customer_fut)
        )?;

        payment_data.payment_intent = payment_intent;
        payment_data.payment_attempt = payment_attempt;

        Ok((Box::new(self), payment_data))
    }
}

impl<F: Send + Clone, Ctx: PaymentMethodRetrieve> ValidateRequest<F, api::PaymentsRequest, Ctx>
    for PaymentConfirm
{
    #[instrument(skip_all)]
    fn validate_request<'a, 'b>(
        &'b self,
        request: &api::PaymentsRequest,
        merchant_account: &'a domain::MerchantAccount,
    ) -> RouterResult<(
        BoxedOperation<'b, F, api::PaymentsRequest, Ctx>,
        operations::ValidateResult<'a>,
    )> {
        helpers::validate_customer_details_in_request(request)?;

        let request_merchant_id = request.merchant_id.as_deref();
        helpers::validate_merchant_id(&merchant_account.merchant_id, request_merchant_id)
            .change_context(errors::ApiErrorResponse::InvalidDataFormat {
                field_name: "merchant_id".to_string(),
                expected_format: "merchant_id from merchant account".to_string(),
            })?;

        helpers::validate_payment_method_fields_present(request)?;

        helpers::validate_card_holder_name(request.payment_method_data.clone())?;

        let mandate_type =
            helpers::validate_mandate(request, payments::is_operation_confirm(self))?;

        let payment_id = request
            .payment_id
            .clone()
            .ok_or(report!(errors::ApiErrorResponse::PaymentNotFound))?;

        Ok((
            Box::new(self),
            operations::ValidateResult {
                merchant_id: &merchant_account.merchant_id,
                payment_id: payment_id
                    .and_then(|id| core_utils::validate_id(id, "payment_id"))
                    .into_report()?,
                mandate_type,
                storage_scheme: merchant_account.storage_scheme,
                requeue: matches!(
                    request.retry_action,
                    Some(api_models::enums::RetryAction::Requeue)
                ),
            },
        ))
    }
}<|MERGE_RESOLUTION|>--- conflicted
+++ resolved
@@ -121,22 +121,7 @@
             "confirm",
         )?;
 
-<<<<<<< HEAD
         helpers::authenticate_client_secret(request.client_secret.as_ref(), &payment_intent)?;
-=======
-        let intent_fulfillment_time = helpers::get_fullfillment_time(
-            payment_intent.payment_link_id.clone(),
-            merchant_account.intent_fulfillment_time,
-            db,
-        )
-        .await?;
-
-        helpers::authenticate_client_secret(
-            request.client_secret.as_ref(),
-            &payment_intent,
-            intent_fulfillment_time,
-        )?;
->>>>>>> 397bfab8
 
         let customer_details = helpers::get_customer_details_from_request(request);
 
