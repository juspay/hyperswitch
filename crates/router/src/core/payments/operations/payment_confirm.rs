--- conflicted
+++ resolved
@@ -635,8 +635,20 @@
             .take();
         let order_details = payment_data.payment_intent.order_details.clone();
         let metadata = payment_data.payment_intent.metadata.clone();
-<<<<<<< HEAD
-        let authorized_amount = payment_data.payment_attempt.amount;
+        
+        let surcharge_amount = payment_data
+            .surcharge_details
+            .as_ref()
+            .map(|surcharge_details| surcharge_details.surcharge_amount);
+        let tax_amount = payment_data
+            .surcharge_details
+            .as_ref()
+            .map(|surcharge_details| surcharge_details.tax_on_surcharge_amount);
+        let authorized_amount = payment_data
+            .surcharge_details
+            .as_ref()
+            .map(|surcharge_details| surcharge_details.final_amount)
+            .unwrap_or(payment_data.payment_attempt.amount);
 
         let m_payment_data_payment_attempt = payment_data.payment_attempt.clone();
         let m_payment_data_amount = payment_data.amount.clone();
@@ -654,27 +666,13 @@
         let m_error_code = error_code.clone();
         let m_error_message = error_message.clone();
         let m_db = db.clone();
+        let m_authorized_amount = authorized_amount.clone();
+        let m_tax_amount = tax_amount.clone();
+        let m_surcharge_amount = surcharge_amount.clone();
+
         let payment_attempt_fut = tokio::spawn(async move {
             m_db.update_payment_attempt_with_attempt_id(
                 m_payment_data_payment_attempt,
-=======
-        let surcharge_amount = payment_data
-            .surcharge_details
-            .as_ref()
-            .map(|surcharge_details| surcharge_details.surcharge_amount);
-        let tax_amount = payment_data
-            .surcharge_details
-            .as_ref()
-            .map(|surcharge_details| surcharge_details.tax_on_surcharge_amount);
-        let authorized_amount = payment_data
-            .surcharge_details
-            .as_ref()
-            .map(|surcharge_details| surcharge_details.final_amount)
-            .unwrap_or(payment_data.payment_attempt.amount);
-        let payment_attempt_fut = db
-            .update_payment_attempt_with_attempt_id(
-                payment_data.payment_attempt,
->>>>>>> a3bfa685
                 storage::PaymentAttemptUpdate::ConfirmUpdate {
                     amount: m_payment_data_amount.into(),
                     currency: m_payment_data_currency,
@@ -691,9 +689,9 @@
                     straight_through_algorithm: m_straight_through_algorithm,
                     error_code: m_error_code,
                     error_message: m_error_message,
-                    amount_capturable: Some(authorized_amount),
-                    surcharge_amount,
-                    tax_amount,
+                    amount_capturable: Some(m_authorized_amount),
+                    surcharge_amount: m_surcharge_amount,
+                    tax_amount: m_tax_amount,
                     updated_by: storage_scheme.to_string(),
                     merchant_connector_id,
                 },
@@ -719,6 +717,7 @@
         let m_metadata = metadata.clone();
         let m_header_payload_payment_confirm_source = header_payload.payment_confirm_source.clone();
         let m_db = db.clone();
+        let m_storage_scheme = storage_scheme.to_string();
         let payment_intent_fut = tokio::spawn(async move {
             m_db.update_payment_intent(
                 m_payment_data_payment_intent,
@@ -727,7 +726,6 @@
                     currency: payment_data.currency,
                     setup_future_usage: m_setup_future_usage,
                     status: intent_status,
-<<<<<<< HEAD
                     customer_id: m_customer_id,
                     shipping_address_id: m_shipping_address_id,
                     billing_address_id: m_billing_address_id,
@@ -740,21 +738,7 @@
                     order_details: m_order_details,
                     metadata: m_metadata,
                     payment_confirm_source: m_header_payload_payment_confirm_source,
-=======
-                    customer_id,
-                    shipping_address_id: shipping_address,
-                    billing_address_id: billing_address,
-                    return_url,
-                    business_country,
-                    business_label,
-                    description,
-                    statement_descriptor_name,
-                    statement_descriptor_suffix,
-                    order_details,
-                    metadata,
-                    payment_confirm_source: header_payload.payment_confirm_source,
-                    updated_by: storage_scheme.to_string(),
->>>>>>> a3bfa685
+                    updated_by: m_storage_scheme,
                 },
                 storage_scheme,
             )
