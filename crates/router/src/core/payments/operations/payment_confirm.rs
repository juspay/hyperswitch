--- conflicted
+++ resolved
@@ -343,43 +343,6 @@
                 .map(|pmd| pmd.payment_method_data.clone()),
         )?;
 
-<<<<<<< HEAD
-=======
-        let token = token.or_else(|| payment_attempt.payment_token.clone());
-
-        helpers::validate_pm_or_token_given(
-            &request.payment_method,
-            &request
-                .payment_method_data
-                .as_ref()
-                .map(|pmd| pmd.payment_method_data.clone()),
-            &request.payment_method_type,
-            &mandate_type,
-            &token,
-        )?;
-
-        let (token_data, payment_method_info) = if let Some(token) = token.clone() {
-            let token_data = helpers::retrieve_payment_token_data(
-                state,
-                token,
-                payment_method.or(payment_attempt.payment_method),
-            )
-            .await?;
-
-            let payment_method_info = helpers::retrieve_payment_method_from_db_with_token_data(
-                state,
-                &token_data,
-                storage_scheme,
-            )
-            .await?;
-
-            (Some(token_data), payment_method_info)
-        } else {
-            (None, payment_method_info)
-        };
-
-        payment_attempt.payment_method = payment_method.or(payment_attempt.payment_method);
->>>>>>> 2bf775a9
         payment_attempt.browser_info = browser_info;
 
         payment_attempt.payment_experience = request
@@ -573,9 +536,12 @@
             )
             .await?;
 
-            let payment_method_info =
-                helpers::retrieve_payment_method_from_db_with_token_data(state, &token_data)
-                    .await?;
+            let payment_method_info = helpers::retrieve_payment_method_from_db_with_token_data(
+                state,
+                &token_data,
+                storage_scheme,
+            )
+            .await?;
 
             (Some(token_data), payment_method_info)
         } else {
