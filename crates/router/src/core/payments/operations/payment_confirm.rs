use std::marker::PhantomData;

#[cfg(feature = "v1")]
use api_models::payment_methods::PaymentMethodsData;
use api_models::{
    admin::ExtendedCardInfoConfig,
    enums::FrmSuggestion,
    payments::{ConnectorMandateReferenceId, ExtendedCardInfo, GetAddressFromPaymentMethodData},
};
use async_trait::async_trait;
use common_utils::ext_traits::{AsyncExt, Encode, StringExt, ValueExt};
use diesel_models::payment_attempt::ConnectorMandateReferenceId as DieselConnectorMandateReferenceId;
use error_stack::{report, ResultExt};
use futures::FutureExt;
#[cfg(feature = "v1")]
use hyperswitch_domain_models::payments::payment_intent::PaymentIntentUpdateFields;
use hyperswitch_domain_models::router_request_types::unified_authentication_service;
use masking::{ExposeInterface, PeekInterface};
use router_derive::PaymentOperation;
use router_env::{instrument, logger, tracing};
use tracing_futures::Instrument;

use super::{BoxedOperation, Domain, GetTracker, Operation, UpdateTracker, ValidateRequest};
#[cfg(feature = "v1")]
use crate::{
    consts,
    core::payment_methods::cards::create_encrypted_data,
    events::audit_events::{AuditEvent, AuditEventType},
};
use crate::{
    core::{
        authentication,
        blocklist::utils as blocklist_utils,
        card_testing_guard::utils as card_testing_guard_utils,
        errors::{self, CustomResult, RouterResult, StorageErrorExt},
        mandate::helpers as m_helpers,
        payments::{
            self, helpers, operations, populate_surcharge_details, CustomerDetails, PaymentAddress,
            PaymentData,
        },
        three_ds_decision_rule,
        unified_authentication_service::{
            self as uas_utils,
            types::{ClickToPay, UnifiedAuthenticationService},
        },
        utils as core_utils,
    },
    routes::{app::ReqState, SessionState},
    services,
    types::{
        self,
        api::{self, ConnectorCallType, PaymentIdTypeExt},
        domain::{self},
        storage::{self, enums as storage_enums},
        transformers::{ForeignFrom, ForeignInto},
    },
    utils::{self, OptionExt},
};

#[derive(Debug, Clone, Copy, PaymentOperation)]
#[operation(operations = "all", flow = "authorize")]
pub struct PaymentConfirm;

type PaymentConfirmOperation<'b, F> = BoxedOperation<'b, F, api::PaymentsRequest, PaymentData<F>>;

#[async_trait]
impl<F: Send + Clone + Sync> GetTracker<F, PaymentData<F>, api::PaymentsRequest>
    for PaymentConfirm
{
    #[instrument(skip_all)]
    async fn get_trackers<'a>(
        &'a self,
        state: &'a SessionState,
        payment_id: &api::PaymentIdType,
        request: &api::PaymentsRequest,
        merchant_context: &domain::MerchantContext,
        auth_flow: services::AuthFlow,
        header_payload: &hyperswitch_domain_models::payments::HeaderPayload,
    ) -> RouterResult<operations::GetTrackerResponse<'a, F, api::PaymentsRequest, PaymentData<F>>>
    {
        let key_manager_state = &state.into();

        let merchant_id = merchant_context.get_merchant_account().get_id();
        let storage_scheme = merchant_context.get_merchant_account().storage_scheme;
        let (currency, amount);

        let payment_id = payment_id
            .get_payment_intent_id()
            .change_context(errors::ApiErrorResponse::PaymentNotFound)?;

        // Stage 1
        let store = &*state.store;
        let m_merchant_id = merchant_id.clone();

        // Parallel calls - level 0
        let mut payment_intent = store
            .find_payment_intent_by_payment_id_merchant_id(
                key_manager_state,
                &payment_id,
                &m_merchant_id,
                merchant_context.get_merchant_key_store(),
                storage_scheme,
            )
            .await
            .to_not_found_response(errors::ApiErrorResponse::PaymentNotFound)?;

        // TODO (#7195): Add platform merchant account validation once client_secret auth is solved

        if let Some(order_details) = &request.order_details {
            helpers::validate_order_details_amount(
                order_details.to_owned(),
                payment_intent.amount,
                false,
            )?;
        }

        helpers::validate_customer_access(&payment_intent, auth_flow, request)?;

        if [
            Some(common_enums::PaymentSource::Webhook),
            Some(common_enums::PaymentSource::ExternalAuthenticator),
        ]
        .contains(&header_payload.payment_confirm_source)
        {
            helpers::validate_payment_status_against_not_allowed_statuses(
                payment_intent.status,
                &[
                    storage_enums::IntentStatus::Cancelled,
                    storage_enums::IntentStatus::Succeeded,
                    storage_enums::IntentStatus::Processing,
                    storage_enums::IntentStatus::RequiresCapture,
                    storage_enums::IntentStatus::RequiresMerchantAction,
                ],
                "confirm",
            )?;
        } else {
            helpers::validate_payment_status_against_not_allowed_statuses(
                payment_intent.status,
                &[
                    storage_enums::IntentStatus::Cancelled,
                    storage_enums::IntentStatus::Succeeded,
                    storage_enums::IntentStatus::Processing,
                    storage_enums::IntentStatus::RequiresCapture,
                    storage_enums::IntentStatus::RequiresMerchantAction,
                    storage_enums::IntentStatus::RequiresCustomerAction,
                ],
                "confirm",
            )?;
        }

        helpers::authenticate_client_secret(request.client_secret.as_ref(), &payment_intent)?;

        let customer_details = helpers::get_customer_details_from_request(request);

        // Stage 2
        let attempt_id = payment_intent.active_attempt.get_id();
        let profile_id = payment_intent
            .profile_id
            .clone()
            .get_required_value("profile_id")
            .change_context(errors::ApiErrorResponse::InternalServerError)
            .attach_printable("'profile_id' not set in payment intent")?;

        let store = state.store.clone();
        let key_manager_state_clone = key_manager_state.clone();
        let key_store_clone = merchant_context.get_merchant_key_store().clone();

        let business_profile_fut = tokio::spawn(
            async move {
                store
                    .find_business_profile_by_profile_id(
                        &key_manager_state_clone,
                        &key_store_clone,
                        &profile_id,
                    )
                    .map(|business_profile_result| {
                        business_profile_result.to_not_found_response(
                            errors::ApiErrorResponse::ProfileNotFound {
                                id: profile_id.get_string_repr().to_owned(),
                            },
                        )
                    })
                    .await
            }
            .in_current_span(),
        );

        let store = state.store.clone();

        let m_payment_id = payment_intent.payment_id.clone();
        let m_merchant_id = merchant_id.clone();

        let payment_attempt_fut = tokio::spawn(
            async move {
                store
                    .find_payment_attempt_by_payment_id_merchant_id_attempt_id(
                        &m_payment_id,
                        &m_merchant_id,
                        attempt_id.as_str(),
                        storage_scheme,
                    )
                    .map(|x| x.to_not_found_response(errors::ApiErrorResponse::PaymentNotFound))
                    .await
            }
            .in_current_span(),
        );

        let m_merchant_id = merchant_id.clone();
        let m_request_shipping = request.shipping.clone();
        let m_payment_intent_shipping_address_id = payment_intent.shipping_address_id.clone();
        let m_payment_intent_payment_id = payment_intent.payment_id.clone();
        let m_customer_details_customer_id = customer_details.customer_id.clone();
        let m_payment_intent_customer_id = payment_intent.customer_id.clone();
        let m_key_store = merchant_context.get_merchant_key_store().clone();
        let session_state = state.clone();

        let shipping_address_fut = tokio::spawn(
            async move {
                helpers::create_or_update_address_for_payment_by_request(
                    &session_state,
                    m_request_shipping.as_ref(),
                    m_payment_intent_shipping_address_id.as_deref(),
                    &m_merchant_id,
                    m_payment_intent_customer_id
                        .as_ref()
                        .or(m_customer_details_customer_id.as_ref()),
                    &m_key_store,
                    &m_payment_intent_payment_id,
                    storage_scheme,
                )
                .await
            }
            .in_current_span(),
        );

        let m_merchant_id = merchant_id.clone();
        let m_request_billing = request.billing.clone();
        let m_customer_details_customer_id = customer_details.customer_id.clone();
        let m_payment_intent_customer_id = payment_intent.customer_id.clone();
        let m_payment_intent_billing_address_id = payment_intent.billing_address_id.clone();
        let m_payment_intent_payment_id = payment_intent.payment_id.clone();
        let m_key_store = merchant_context.get_merchant_key_store().clone();
        let session_state = state.clone();

        let billing_address_fut = tokio::spawn(
            async move {
                helpers::create_or_update_address_for_payment_by_request(
                    &session_state,
                    m_request_billing.as_ref(),
                    m_payment_intent_billing_address_id.as_deref(),
                    &m_merchant_id,
                    m_payment_intent_customer_id
                        .as_ref()
                        .or(m_customer_details_customer_id.as_ref()),
                    &m_key_store,
                    &m_payment_intent_payment_id,
                    storage_scheme,
                )
                .await
            }
            .in_current_span(),
        );

        let m_merchant_id = merchant_id.clone();
        let store = state.clone().store;
        let m_request_merchant_connector_details = request.merchant_connector_details.clone();

        let config_update_fut = tokio::spawn(
            async move {
                m_request_merchant_connector_details
                    .async_map(|mcd| async {
                        helpers::insert_merchant_connector_creds_to_config(
                            store.as_ref(),
                            &m_merchant_id,
                            mcd,
                        )
                        .await
                    })
                    .map(|x| x.transpose())
                    .await
            }
            .in_current_span(),
        );

        // Based on whether a retry can be performed or not, fetch relevant entities
        let (mut payment_attempt, shipping_address, billing_address, business_profile) =
            match payment_intent.status {
                api_models::enums::IntentStatus::RequiresCustomerAction
                | api_models::enums::IntentStatus::RequiresMerchantAction
                | api_models::enums::IntentStatus::RequiresPaymentMethod
                | api_models::enums::IntentStatus::RequiresConfirmation => {
                    // Normal payment
                    // Parallel calls - level 1
                    let (payment_attempt, shipping_address, billing_address, business_profile, _) =
                        tokio::try_join!(
                            utils::flatten_join_error(payment_attempt_fut),
                            utils::flatten_join_error(shipping_address_fut),
                            utils::flatten_join_error(billing_address_fut),
                            utils::flatten_join_error(business_profile_fut),
                            utils::flatten_join_error(config_update_fut)
                        )?;

                    (
                        payment_attempt,
                        shipping_address,
                        billing_address,
                        business_profile,
                    )
                }
                _ => {
                    // Retry payment
                    let (
                        mut payment_attempt,
                        shipping_address,
                        billing_address,
                        business_profile,
                        _,
                    ) = tokio::try_join!(
                        utils::flatten_join_error(payment_attempt_fut),
                        utils::flatten_join_error(shipping_address_fut),
                        utils::flatten_join_error(billing_address_fut),
                        utils::flatten_join_error(business_profile_fut),
                        utils::flatten_join_error(config_update_fut)
                    )?;

                    let attempt_type = helpers::get_attempt_type(
                        &payment_intent,
                        &payment_attempt,
                        request,
                        "confirm",
                    )?;

                    // 3
                    (payment_intent, payment_attempt) = attempt_type
                        .modify_payment_intent_and_payment_attempt(
                            request,
                            payment_intent,
                            payment_attempt,
                            state,
                            merchant_context.get_merchant_key_store(),
                            storage_scheme,
                        )
                        .await?;

                    (
                        payment_attempt,
                        shipping_address,
                        billing_address,
                        business_profile,
                    )
                }
            };

        payment_intent.order_details = request
            .get_order_details_as_value()
            .change_context(errors::ApiErrorResponse::InternalServerError)
            .attach_printable("Failed to convert order details to value")?
            .or(payment_intent.order_details);

        payment_intent.setup_future_usage = request
            .setup_future_usage
            .or(payment_intent.setup_future_usage);

        payment_intent.psd2_sca_exemption_type = request
            .psd2_sca_exemption_type
            .or(payment_intent.psd2_sca_exemption_type);

        let browser_info = request
            .browser_info
            .clone()
            .or(payment_attempt.browser_info)
            .as_ref()
            .map(Encode::encode_to_value)
            .transpose()
            .change_context(errors::ApiErrorResponse::InvalidDataValue {
                field_name: "browser_info",
            })?;
        let customer_acceptance = request.customer_acceptance.clone().or(payment_attempt
            .customer_acceptance
            .clone()
            .map(|customer_acceptance| {
                customer_acceptance
                    .expose()
                    .parse_value("CustomerAcceptance")
                    .change_context(errors::ApiErrorResponse::InternalServerError)
                    .attach_printable("Failed while deserializing customer_acceptance")
            })
            .transpose()?);

        let recurring_details = request.recurring_details.clone();

        helpers::validate_card_data(
            request
                .payment_method_data
                .as_ref()
                .and_then(|pmd| pmd.payment_method_data.clone()),
        )?;

        payment_attempt.browser_info = browser_info;

        payment_attempt.payment_experience = request
            .payment_experience
            .or(payment_attempt.payment_experience);

        payment_attempt.capture_method = request.capture_method.or(payment_attempt.capture_method);

        payment_attempt.customer_acceptance = request
            .customer_acceptance
            .clone()
            .map(|customer_acceptance| customer_acceptance.encode_to_value())
            .transpose()
            .change_context(errors::ApiErrorResponse::InternalServerError)
            .attach_printable("Failed while encoding customer_acceptance to value")?
            .map(masking::Secret::new)
            .or(payment_attempt.customer_acceptance);

        currency = payment_attempt.currency.get_required_value("currency")?;
        amount = payment_attempt.get_total_amount().into();

        helpers::validate_customer_id_mandatory_cases(
            request.setup_future_usage.is_some(),
            payment_intent
                .customer_id
                .as_ref()
                .or(customer_details.customer_id.as_ref()),
        )?;

        let creds_identifier = request
            .merchant_connector_details
            .as_ref()
            .map(|mcd| mcd.creds_identifier.to_owned());

        payment_intent.shipping_address_id =
            shipping_address.as_ref().map(|i| i.address_id.clone());
        payment_intent.billing_address_id = billing_address.as_ref().map(|i| i.address_id.clone());
        payment_intent.return_url = request
            .return_url
            .as_ref()
            .map(|a| a.to_string())
            .or(payment_intent.return_url);

        payment_intent.allowed_payment_method_types = request
            .get_allowed_payment_method_types_as_value()
            .change_context(errors::ApiErrorResponse::InternalServerError)
            .attach_printable("Error converting allowed_payment_types to Value")?
            .or(payment_intent.allowed_payment_method_types);

        payment_intent.connector_metadata = request
            .get_connector_metadata_as_value()
            .change_context(errors::ApiErrorResponse::InternalServerError)
            .attach_printable("Error converting connector_metadata to Value")?
            .or(payment_intent.connector_metadata);

        payment_intent.feature_metadata = request
            .get_feature_metadata_as_value()
            .change_context(errors::ApiErrorResponse::InternalServerError)
            .attach_printable("Error converting feature_metadata to Value")?
            .or(payment_intent.feature_metadata);
        payment_intent.metadata = request.metadata.clone().or(payment_intent.metadata);
        payment_intent.frm_metadata = request.frm_metadata.clone().or(payment_intent.frm_metadata);
        payment_intent.request_incremental_authorization = request
            .request_incremental_authorization
            .map(|request_incremental_authorization| {
                core_utils::get_request_incremental_authorization_value(
                    Some(request_incremental_authorization),
                    payment_attempt.capture_method,
                )
            })
            .unwrap_or(Ok(payment_intent.request_incremental_authorization))?;
        payment_intent.enable_partial_authorization = request
            .enable_partial_authorization
            .or(payment_intent.enable_partial_authorization);
        payment_attempt.business_sub_label = request
            .business_sub_label
            .clone()
            .or(payment_attempt.business_sub_label);

        let n_request_payment_method_data = request
            .payment_method_data
            .as_ref()
            .and_then(|pmd| pmd.payment_method_data.clone());

        let store = state.clone().store;
        let profile_id = payment_intent
            .profile_id
            .clone()
            .get_required_value("profile_id")
            .change_context(errors::ApiErrorResponse::InternalServerError)
            .attach_printable("'profile_id' not set in payment intent")?;

        let additional_pm_data_fut = tokio::spawn(
            async move {
                Ok(n_request_payment_method_data
                    .async_map(|payment_method_data| async move {
                        helpers::get_additional_payment_data(
                            &payment_method_data.into(),
                            store.as_ref(),
                            &profile_id,
                        )
                        .await
                    })
                    .await)
            }
            .in_current_span(),
        );

        let n_payment_method_billing_address_id =
            payment_attempt.payment_method_billing_address_id.clone();
        let n_request_payment_method_billing_address = request
            .payment_method_data
            .as_ref()
            .and_then(|pmd| pmd.billing.clone());
        let m_payment_intent_customer_id = payment_intent.customer_id.clone();
        let m_payment_intent_payment_id = payment_intent.payment_id.clone();
        let m_key_store = merchant_context.get_merchant_key_store().clone();
        let m_customer_details_customer_id = customer_details.customer_id.clone();
        let m_merchant_id = merchant_id.clone();
        let session_state = state.clone();

        let payment_method_billing_future = tokio::spawn(
            async move {
                helpers::create_or_update_address_for_payment_by_request(
                    &session_state,
                    n_request_payment_method_billing_address.as_ref(),
                    n_payment_method_billing_address_id.as_deref(),
                    &m_merchant_id,
                    m_payment_intent_customer_id
                        .as_ref()
                        .or(m_customer_details_customer_id.as_ref()),
                    &m_key_store,
                    &m_payment_intent_payment_id,
                    storage_scheme,
                )
                .await
            }
            .in_current_span(),
        );

        let mandate_type = m_helpers::get_mandate_type(
            request.mandate_data.clone(),
            request.off_session,
            payment_intent.setup_future_usage,
            request.customer_acceptance.clone(),
            request.payment_token.clone(),
            payment_attempt.payment_method.or(request.payment_method),
        )
        .change_context(errors::ApiErrorResponse::MandateValidationFailed {
            reason: "Expected one out of recurring_details and mandate_data but got both".into(),
        })?;

        let m_state = state.clone();
        let m_mandate_type = mandate_type;
        let m_merchant_context = merchant_context.clone();
        let m_request = request.clone();

        let payment_intent_customer_id = payment_intent.customer_id.clone();

        let mandate_details_fut = tokio::spawn(
            async move {
                Box::pin(helpers::get_token_pm_type_mandate_details(
                    &m_state,
                    &m_request,
                    m_mandate_type,
                    &m_merchant_context,
                    None,
                    payment_intent_customer_id.as_ref(),
                ))
                .await
            }
            .in_current_span(),
        );

        // Parallel calls - level 2
        let (mandate_details, additional_pm_info, payment_method_billing) = tokio::try_join!(
            utils::flatten_join_error(mandate_details_fut),
            utils::flatten_join_error(additional_pm_data_fut),
            utils::flatten_join_error(payment_method_billing_future),
        )?;

        let additional_pm_data = additional_pm_info.transpose()?.flatten();

        let m_helpers::MandateGenericData {
            token,
            payment_method,
            payment_method_type,
            mandate_data,
            recurring_mandate_payment_data,
            mandate_connector,
            payment_method_info,
        } = mandate_details;

        let token = token.or_else(|| payment_attempt.payment_token.clone());

        helpers::validate_pm_or_token_given(
            &request.payment_method,
            &request
                .payment_method_data
                .as_ref()
                .and_then(|pmd| pmd.payment_method_data.clone()),
            &request.payment_method_type,
            &mandate_type,
            &token,
            &request.ctp_service_details,
        )?;

        let (token_data, payment_method_info) = if let Some(token) = token.clone() {
            let token_data = helpers::retrieve_payment_token_data(
                state,
                token,
                payment_method.or(payment_attempt.payment_method),
            )
            .await?;

            let payment_method_info = helpers::retrieve_payment_method_from_db_with_token_data(
                state,
                merchant_context.get_merchant_key_store(),
                &token_data,
                storage_scheme,
            )
            .await?;
            (Some(token_data), payment_method_info)
        } else {
            (None, payment_method_info)
        };
        let additional_pm_data_from_locker = if let Some(ref pm) = payment_method_info {
            let card_detail_from_locker: Option<api::CardDetailFromLocker> = pm
                .payment_method_data
                .clone()
                .map(|x| x.into_inner().expose())
                .and_then(|v| {
                    v.parse_value("PaymentMethodsData")
                        .map_err(|err| {
                            router_env::logger::info!(
                                "PaymentMethodsData deserialization failed: {:?}",
                                err
                            )
                        })
                        .ok()
                })
                .and_then(|pmd| match pmd {
                    PaymentMethodsData::Card(crd) => Some(api::CardDetailFromLocker::from(crd)),
                    _ => None,
                });
            card_detail_from_locker.map(|card_details| {
                let additional_data = card_details.into();
                api_models::payments::AdditionalPaymentData::Card(Box::new(additional_data))
            })
        } else {
            None
        };
        // Only set `payment_attempt.payment_method_data` if `additional_pm_data_from_locker` is not None
        if let Some(additional_pm_data) = additional_pm_data_from_locker.as_ref() {
            payment_attempt.payment_method_data = Some(
                Encode::encode_to_value(additional_pm_data)
                    .change_context(errors::ApiErrorResponse::InternalServerError)
                    .attach_printable("Failed to encode additional pm data")?,
            );
        }

        payment_attempt.payment_method = payment_method.or(payment_attempt.payment_method);

        let payment_method_type = Option::<api_models::enums::PaymentMethodType>::foreign_from((
            payment_method_type,
            additional_pm_data.as_ref(),
        ));

        payment_attempt.payment_method_type = payment_method_type
            .or(payment_attempt.payment_method_type)
            .or(payment_method_info
                .as_ref()
                .and_then(|pm_info| pm_info.get_payment_method_subtype()));

        // The operation merges mandate data from both request and payment_attempt
        let setup_mandate = mandate_data.map(|mut sm| {
            sm.mandate_type = payment_attempt.mandate_details.clone().or(sm.mandate_type);
            sm.update_mandate_id = payment_attempt
                .mandate_data
                .clone()
                .and_then(|mandate| mandate.update_mandate_id)
                .or(sm.update_mandate_id);
            sm
        });

        let mandate_details_present =
            payment_attempt.mandate_details.is_some() || request.mandate_data.is_some();
        helpers::validate_mandate_data_and_future_usage(
            payment_intent.setup_future_usage,
            mandate_details_present,
        )?;

        let payment_method_data_after_card_bin_call = request
            .payment_method_data
            .as_ref()
            .and_then(|request_payment_method_data| {
                request_payment_method_data.payment_method_data.as_ref()
            })
            .zip(additional_pm_data)
            .map(|(payment_method_data, additional_payment_data)| {
                payment_method_data.apply_additional_payment_data(additional_payment_data)
            })
            .transpose()
            .change_context(errors::ApiErrorResponse::InternalServerError)
            .attach_printable("Card cobadge check failed due to an invalid card network regex")?;

        payment_attempt.payment_method_billing_address_id = payment_method_billing
            .as_ref()
            .map(|payment_method_billing| payment_method_billing.address_id.clone());

        let address = PaymentAddress::new(
            shipping_address.as_ref().map(From::from),
            billing_address.as_ref().map(From::from),
            payment_method_billing.as_ref().map(From::from),
            business_profile.use_billing_as_payment_method_billing,
        );

        let payment_method_data_billing = request
            .payment_method_data
            .as_ref()
            .and_then(|pmd| pmd.payment_method_data.as_ref())
            .and_then(|payment_method_data_billing| {
                payment_method_data_billing.get_billing_address()
            })
            .map(From::from);

        let unified_address =
            address.unify_with_payment_method_data_billing(payment_method_data_billing);

        // If processor_payment_token is passed in request then populating the same in PaymentData
        let mandate_id = request
            .recurring_details
            .as_ref()
            .and_then(|recurring_details| match recurring_details {
                api_models::mandates::RecurringDetails::ProcessorPaymentToken(token) => {
                    payment_intent.is_payment_processor_token_flow = Some(true);
                    Some(api_models::payments::MandateIds {
                        mandate_id: None,
                        mandate_reference_id: Some(
                            api_models::payments::MandateReferenceId::ConnectorMandateId(
                                ConnectorMandateReferenceId::new(
                                    Some(token.processor_payment_token.clone()), // connector_mandate_id
                                    None, // payment_method_id
                                    None, // update_history
                                    None, // mandate_metadata
                                    None, // connector_mandate_request_reference_id
                                ),
                            ),
                        ),
                    })
                }
                _ => None,
            });

        let pmt_order_tax_amount = payment_intent.tax_details.clone().and_then(|tax| {
            if tax.payment_method_type.clone().map(|a| a.pmt) == payment_attempt.payment_method_type
            {
                tax.payment_method_type.map(|a| a.order_tax_amount)
            } else {
                None
            }
        });

        let order_tax_amount = pmt_order_tax_amount.or_else(|| {
            payment_intent
                .tax_details
                .clone()
                .and_then(|tax| tax.default.map(|a| a.order_tax_amount))
        });

        payment_attempt
            .net_amount
            .set_order_tax_amount(order_tax_amount);

        payment_attempt.connector_mandate_detail = Some(
            DieselConnectorMandateReferenceId::foreign_from(ConnectorMandateReferenceId::new(
                None,
                None,
                None, // update_history
                None, // mandate_metadata
                Some(common_utils::generate_id_with_len(
                    consts::CONNECTOR_MANDATE_REQUEST_REFERENCE_ID_LENGTH,
                )), // connector_mandate_request_reference_id
            )),
        );

        let payment_data = PaymentData {
            flow: PhantomData,
            payment_intent,
            payment_attempt,
            currency,
            amount,
            email: request.email.clone(),
            mandate_id: mandate_id.clone(),
            mandate_connector,
            setup_mandate,
            customer_acceptance,
            token,
            address: unified_address,
            token_data,
            confirm: request.confirm,
            payment_method_data: payment_method_data_after_card_bin_call.map(Into::into),
            payment_method_token: None,
            payment_method_info,
            force_sync: None,
            all_keys_required: None,
            refunds: vec![],
            disputes: vec![],
            attempts: None,
            sessions_token: vec![],
            card_cvc: request.card_cvc.clone(),
            creds_identifier,
            pm_token: None,
            connector_customer_id: None,
            recurring_mandate_payment_data,
            ephemeral_key: None,
            multiple_capture_data: None,
            redirect_response: None,
            surcharge_details: None,
            frm_message: None,
            payment_link_data: None,
            incremental_authorization_details: None,
            authorizations: vec![],
            authentication: None,
            recurring_details,
            poll_config: None,
            tax_data: None,
            session_id: None,
            service_details: request.ctp_service_details.clone(),
            card_testing_guard_data: None,
            vault_operation: None,
            threeds_method_comp_ind: None,
            whole_connector_response: None,
        };

        let get_trackers_response = operations::GetTrackerResponse {
            operation: Box::new(self),
            customer_details: Some(customer_details),
            payment_data,
            business_profile,
            mandate_type,
        };

        Ok(get_trackers_response)
    }

    async fn validate_request_with_state(
        &self,
        state: &SessionState,
        request: &api::PaymentsRequest,
        payment_data: &mut PaymentData<F>,
        business_profile: &domain::Profile,
    ) -> RouterResult<()> {
        let payment_method_data: Option<&api_models::payments::PaymentMethodData> = request
            .payment_method_data
            .as_ref()
            .and_then(|request_payment_method_data| {
                request_payment_method_data.payment_method_data.as_ref()
            });

        let customer_id = &payment_data.payment_intent.customer_id;

        match payment_method_data {
            Some(api_models::payments::PaymentMethodData::Card(_card)) => {
                payment_data.card_testing_guard_data =
                    card_testing_guard_utils::validate_card_testing_guard_checks(
                        state,
                        request,
                        payment_method_data,
                        customer_id,
                        business_profile,
                    )
                    .await?;
                Ok(())
            }
            _ => Ok(()),
        }
    }
}

#[async_trait]
impl<F: Clone + Send + Sync> Domain<F, api::PaymentsRequest, PaymentData<F>> for PaymentConfirm {
    #[instrument(skip_all)]
    async fn get_or_create_customer_details<'a>(
        &'a self,
        state: &SessionState,
        payment_data: &mut PaymentData<F>,
        request: Option<CustomerDetails>,
        key_store: &domain::MerchantKeyStore,
        storage_scheme: common_enums::enums::MerchantStorageScheme,
    ) -> CustomResult<
        (PaymentConfirmOperation<'a, F>, Option<domain::Customer>),
        errors::StorageError,
    > {
        helpers::create_customer_if_not_exist(
            state,
            Box::new(self),
            payment_data,
            request,
            &key_store.merchant_id,
            key_store,
            storage_scheme,
        )
        .await
    }

    #[instrument(skip_all)]
    async fn make_pm_data<'a>(
        &'a self,
        state: &'a SessionState,
        payment_data: &mut PaymentData<F>,
        storage_scheme: storage_enums::MerchantStorageScheme,
        key_store: &domain::MerchantKeyStore,
        customer: &Option<domain::Customer>,
        business_profile: &domain::Profile,
        should_retry_with_pan: bool,
    ) -> RouterResult<(
        PaymentConfirmOperation<'a, F>,
        Option<domain::PaymentMethodData>,
        Option<String>,
    )> {
        let (op, payment_method_data, pm_id) = Box::pin(helpers::make_pm_data(
            Box::new(self),
            state,
            payment_data,
            key_store,
            customer,
            storage_scheme,
            business_profile,
            should_retry_with_pan,
        ))
        .await?;
        utils::when(payment_method_data.is_none(), || {
            Err(errors::ApiErrorResponse::PaymentMethodNotFound)
        })?;

        Ok((op, payment_method_data, pm_id))
    }

    #[instrument(skip_all)]
    async fn add_task_to_process_tracker<'a>(
        &'a self,
        state: &'a SessionState,
        payment_attempt: &storage::PaymentAttempt,
        requeue: bool,
        schedule_time: Option<time::PrimitiveDateTime>,
    ) -> CustomResult<(), errors::ApiErrorResponse> {
        // This spawns this futures in a background thread, the exception inside this future won't affect
        // the current thread and the lifecycle of spawn thread is not handled by runtime.
        // So when server shutdown won't wait for this thread's completion.
        let m_payment_attempt = payment_attempt.clone();
        let m_state = state.clone();
        let m_self = *self;
        tokio::spawn(
            async move {
                helpers::add_domain_task_to_pt(
                    &m_self,
                    &m_state,
                    &m_payment_attempt,
                    requeue,
                    schedule_time,
                )
                .await
            }
            .in_current_span(),
        );

        Ok(())
    }

    async fn get_connector<'a>(
        &'a self,
        _merchant_context: &domain::MerchantContext,
        state: &SessionState,
        request: &api::PaymentsRequest,
        _payment_intent: &storage::PaymentIntent,
    ) -> CustomResult<api::ConnectorChoice, errors::ApiErrorResponse> {
        // Use a new connector in the confirm call or use the same one which was passed when
        // creating the payment or if none is passed then use the routing algorithm
        helpers::get_connector_default(state, request.routing.clone()).await
    }

    #[instrument(skip_all)]
    async fn populate_payment_data<'a>(
        &'a self,
        state: &SessionState,
        payment_data: &mut PaymentData<F>,
        _merchant_context: &domain::MerchantContext,
        business_profile: &domain::Profile,
        connector_data: &api::ConnectorData,
    ) -> CustomResult<(), errors::ApiErrorResponse> {
        populate_surcharge_details(state, payment_data).await?;
        payment_data.payment_attempt.request_extended_authorization = payment_data
            .payment_intent
            .get_request_extended_authorization_bool_if_connector_supports(
                connector_data.connector_name,
                business_profile.always_request_extended_authorization,
                payment_data.payment_attempt.payment_method,
                payment_data.payment_attempt.payment_method_type,
            );
        Ok(())
    }

    #[allow(clippy::too_many_arguments)]
    async fn call_external_three_ds_authentication_if_eligible<'a>(
        &'a self,
        state: &SessionState,
        payment_data: &mut PaymentData<F>,
        should_continue_confirm_transaction: &mut bool,
        connector_call_type: &ConnectorCallType,
        business_profile: &domain::Profile,
        key_store: &domain::MerchantKeyStore,
        mandate_type: Option<api_models::payments::MandateTransactionType>,
    ) -> CustomResult<(), errors::ApiErrorResponse> {
        let external_authentication_flow =
            helpers::get_payment_external_authentication_flow_during_confirm(
                state,
                key_store,
                business_profile,
                payment_data,
                connector_call_type,
                mandate_type,
            )
            .await?;
        payment_data.authentication = match external_authentication_flow {
            Some(helpers::PaymentExternalAuthenticationFlow::PreAuthenticationFlow {
                acquirer_details,
                card,
                token,
            }) => {
                let authentication_store = Box::pin(authentication::perform_pre_authentication(
                    state,
                    key_store,
                    *card,
                    token,
                    business_profile,
                    acquirer_details,
                    payment_data.payment_attempt.payment_id.clone(),
                    payment_data.payment_attempt.organization_id.clone(),
                    payment_data.payment_intent.force_3ds_challenge,
                    payment_data.payment_intent.psd2_sca_exemption_type,
                ))
                .await?;
                if authentication_store
                    .authentication
                    .is_separate_authn_required()
                    || authentication_store
                        .authentication
                        .authentication_status
                        .is_failed()
                {
                    *should_continue_confirm_transaction = false;
                    let default_poll_config = types::PollConfig::default();
                    let default_config_str = default_poll_config
                        .encode_to_string_of_json()
                        .change_context(errors::ApiErrorResponse::InternalServerError)
                        .attach_printable("Error while stringifying default poll config")?;

                    // raise error if authentication_connector is not present since it should we be present in the current flow
                    let authentication_connector = authentication_store
                        .authentication
                        .authentication_connector
                        .clone()
                        .ok_or(errors::ApiErrorResponse::InternalServerError)
                        .attach_printable(
                            "authentication_connector not present in authentication record",
                        )?;

                    let poll_config = state
                        .store
                        .find_config_by_key_unwrap_or(
                            &types::PollConfig::get_poll_config_key(authentication_connector),
                            Some(default_config_str),
                        )
                        .await
                        .change_context(errors::ApiErrorResponse::InternalServerError)
                        .attach_printable("The poll config was not found in the DB")?;
                    let poll_config: types::PollConfig = poll_config
                        .config
                        .parse_struct("PollConfig")
                        .change_context(errors::ApiErrorResponse::InternalServerError)
                        .attach_printable("Error while parsing PollConfig")?;
                    payment_data.poll_config = Some(poll_config)
                }
                Some(authentication_store)
            }
            Some(helpers::PaymentExternalAuthenticationFlow::PostAuthenticationFlow {
                authentication_id,
            }) => {
                let authentication_store = Box::pin(authentication::perform_post_authentication(
                    state,
                    key_store,
                    business_profile.clone(),
                    authentication_id.clone(),
                    &payment_data.payment_intent.payment_id,
                ))
                .await?;
                //If authentication is not successful, skip the payment connector flows and mark the payment as failure
                if authentication_store.authentication.authentication_status
                    != api_models::enums::AuthenticationStatus::Success
                {
                    *should_continue_confirm_transaction = false;
                }
                Some(authentication_store)
            }
            None => None,
        };
        Ok(())
    }

    async fn apply_three_ds_authentication_strategy<'a>(
        &'a self,
        state: &SessionState,
        payment_data: &mut PaymentData<F>,
        business_profile: &domain::Profile,
    ) -> CustomResult<(), errors::ApiErrorResponse> {
        // If the business profile has a three_ds_decision_rule_algorithm, we will use it to determine the 3DS strategy (authentication_type, exemption_type and force_three_ds_challenge)
        if let Some(three_ds_decision_rule) =
            business_profile.three_ds_decision_rule_algorithm.clone()
        {
            // Parse the three_ds_decision_rule to get the algorithm_id
            let algorithm_id = three_ds_decision_rule
                .parse_value::<api::routing::RoutingAlgorithmRef>("RoutingAlgorithmRef")
                .change_context(errors::ApiErrorResponse::InternalServerError)
                .attach_printable("Could not decode profile routing algorithm ref")?
                .algorithm_id
                .ok_or(errors::ApiErrorResponse::InternalServerError)
                .attach_printable("No algorithm_id found in three_ds_decision_rule_algorithm")?;
            // get additional card info from payment data
            let additional_card_info = payment_data
                .payment_attempt
                .payment_method_data
                .as_ref()
                .map(|payment_method_data| {
                    payment_method_data
                        .clone()
                        .parse_value::<api_models::payments::AdditionalPaymentData>(
                            "additional_payment_method_data",
                        )
                })
                .transpose()
                .change_context(errors::ApiErrorResponse::InternalServerError)
                .attach_printable("unable to parse value into additional_payment_method_data")?
                .and_then(|additional_payment_method_data| {
                    additional_payment_method_data.get_additional_card_info()
                });
            // get acquirer details from business profile based on card network
            let acquirer_config = additional_card_info.as_ref().and_then(|card_info| {
                card_info
                    .card_network
                    .clone()
                    .and_then(|network| business_profile.get_acquirer_details_from_network(network))
            });
            let country = business_profile
                .merchant_country_code
                .as_ref()
                .map(|country_code| {
                    country_code.validate_and_get_country_from_merchant_country_code()
                })
                .transpose()
                .change_context(errors::ApiErrorResponse::InternalServerError)
                .attach_printable("Error while parsing country from merchant country code")?;
            // get three_ds_decision_rule_output using algorithm_id and payment data
            let decision = three_ds_decision_rule::get_three_ds_decision_rule_output(
                state,
                &business_profile.merchant_id,
                api_models::three_ds_decision_rule::ThreeDsDecisionRuleExecuteRequest {
                    routing_id: algorithm_id,
                    payment: api_models::three_ds_decision_rule::PaymentData {
                        amount: payment_data.payment_intent.amount,
                        currency: payment_data
                            .payment_intent
                            .currency
                            .ok_or(errors::ApiErrorResponse::InternalServerError)
                            .attach_printable("currency is not set in payment intent")?,
                    },
                    payment_method: Some(
                        api_models::three_ds_decision_rule::PaymentMethodMetaData {
                            card_network: additional_card_info
                                .as_ref()
                                .and_then(|info| info.card_network.clone()),
                        },
                    ),
                    issuer: Some(api_models::three_ds_decision_rule::IssuerData {
                        name: additional_card_info
                            .as_ref()
                            .and_then(|info| info.card_issuer.clone()),
                        country: additional_card_info
                            .as_ref()
                            .map(|info| info.card_issuing_country.clone().parse_enum("Country"))
                            .transpose()
                            .change_context(errors::ApiErrorResponse::InternalServerError)
                            .attach_printable(
                                "Error while getting country enum from issuer country",
                            )?,
                    }),
                    customer_device: None,
                    acquirer: acquirer_config.as_ref().map(|acquirer| {
                        api_models::three_ds_decision_rule::AcquirerData {
                            country,
                            fraud_rate: Some(acquirer.acquirer_fraud_rate),
                        }
                    }),
                },
            )
            .await?;
            logger::info!("Three DS Decision Rule Output: {:?}", decision);
            // We should update authentication_type from the Three DS Decision if it is not already set
            if payment_data.payment_attempt.authentication_type.is_none() {
                payment_data.payment_attempt.authentication_type =
                    Some(common_enums::AuthenticationType::foreign_from(decision));
            }
            // We should update psd2_sca_exemption_type from the Three DS Decision
            payment_data.payment_intent.psd2_sca_exemption_type = decision.foreign_into();
            // We should update force_3ds_challenge from the Three DS Decision
            payment_data.payment_intent.force_3ds_challenge =
                decision.should_force_3ds_challenge().then_some(true);
        }
        Ok(())
    }

    #[allow(clippy::too_many_arguments)]
    async fn call_unified_authentication_service_if_eligible<'a>(
        &'a self,
        state: &SessionState,
        payment_data: &mut PaymentData<F>,
        should_continue_confirm_transaction: &mut bool,
        connector_call_type: &ConnectorCallType,
        business_profile: &domain::Profile,
        key_store: &domain::MerchantKeyStore,
        mandate_type: Option<api_models::payments::MandateTransactionType>,
        do_authorisation_confirmation: &bool,
    ) -> CustomResult<(), errors::ApiErrorResponse> {
        let unified_authentication_service_flow =
            helpers::decide_action_for_unified_authentication_service(
                state,
                key_store,
                business_profile,
                payment_data,
                connector_call_type,
                mandate_type,
                do_authorisation_confirmation,
            )
            .await?;

        if let Some(unified_authentication_service_flow) = unified_authentication_service_flow {
            match unified_authentication_service_flow {
                helpers::UnifiedAuthenticationServiceFlow::ClickToPayInitiate => {
                    let authentication_product_ids = business_profile
                    .authentication_product_ids
                    .clone()
                    .ok_or(errors::ApiErrorResponse::PreconditionFailed {
                        message: "authentication_product_ids is not configured in business profile"
                            .to_string(),
                    })?;
                    let click_to_pay_mca_id = authentication_product_ids
                    .get_click_to_pay_connector_account_id()
                    .change_context(errors::ApiErrorResponse::MissingRequiredField {
                        field_name: "authentication_product_ids",
                    })?;
                    let key_manager_state = &(state).into();
                    let merchant_id = &business_profile.merchant_id;
                    let connector_mca = state
                        .store
                        .find_by_merchant_connector_account_merchant_id_merchant_connector_id(
                            key_manager_state,
                            merchant_id,
                            &click_to_pay_mca_id,
                            key_store,
                        )
                        .await
                        .to_not_found_response(
                            errors::ApiErrorResponse::MerchantConnectorAccountNotFound {
                                id: click_to_pay_mca_id.get_string_repr().to_string(),
                            },
                        )?;
                        let authentication_id =
                            common_utils::id_type::AuthenticationId::generate_authentication_id(consts::AUTHENTICATION_ID_PREFIX);
                        let payment_method = payment_data.payment_attempt.payment_method.ok_or(
                            errors::ApiErrorResponse::MissingRequiredField {
                                field_name: "payment_method",
                            },
                        )?;
                        ClickToPay::pre_authentication(
                            state,
                            &payment_data.payment_attempt.merchant_id,
                            Some(&payment_data.payment_intent.payment_id),
                            payment_data.payment_method_data.as_ref(),
                            &helpers::MerchantConnectorAccountType::DbVal(Box::new(connector_mca.clone())),
                            &connector_mca.connector_name,
                            &authentication_id,
                            payment_method,
                            payment_data.payment_intent.amount,
                            payment_data.payment_intent.currency,
                            payment_data.service_details.clone(),
                            None,
                            None,
                            None,
                            None
                        )
                        .await?;

                        payment_data.payment_attempt.authentication_id = Some(authentication_id.clone());
                        let response = ClickToPay::post_authentication(
                            state,
                            business_profile,
                            Some(&payment_data.payment_intent.payment_id),
                            &helpers::MerchantConnectorAccountType::DbVal(Box::new(connector_mca.clone())),
                            &connector_mca.connector_name,
                            &authentication_id,
                            payment_method,
                            &payment_data.payment_intent.merchant_id,
                            None
                        )
                        .await?;
                        let (network_token, authentication_status) = match response.response.clone() {
                            Ok(unified_authentication_service::UasAuthenticationResponseData::PostAuthentication {
                                authentication_details,
                            }) => {
                                let token_details = authentication_details.token_details.ok_or(errors::ApiErrorResponse::InternalServerError)
                                    .attach_printable("Missing authentication_details.token_details")?;
                                (Some(
                                    hyperswitch_domain_models::payment_method_data::NetworkTokenData {
                                        token_number: token_details.payment_token,
                                        token_exp_month: token_details
                                            .token_expiration_month,
                                        token_exp_year: token_details
                                            .token_expiration_year,
                                        token_cryptogram: authentication_details
                                            .dynamic_data_details
                                            .and_then(|data| data.dynamic_data_value),
                                        card_issuer: None,
                                        card_network: None,
                                        card_type: None,
                                        card_issuing_country: None,
                                        bank_code: None,
                                        nick_name: None,
                                        eci: authentication_details.eci,
                                    }),common_enums::AuthenticationStatus::Success)
                            },

                            Ok(unified_authentication_service::UasAuthenticationResponseData::PreAuthentication { .. })
                            | Ok(unified_authentication_service::UasAuthenticationResponseData::Confirmation {})
                            | Ok(unified_authentication_service::UasAuthenticationResponseData::Authentication { .. }) => Err(errors::ApiErrorResponse::InternalServerError).attach_printable("unexpected response received from unified authentication service")?,
                            Err(_) => (None, common_enums::AuthenticationStatus::Failed)
                        };
                        payment_data.payment_attempt.payment_method =
                            Some(common_enums::PaymentMethod::Card);

                        payment_data.payment_method_data = network_token
                            .clone()
                            .map(domain::PaymentMethodData::NetworkToken);

                        let authentication = uas_utils::create_new_authentication(
                            state,
                            payment_data.payment_attempt.merchant_id.clone(),
                            Some(connector_mca.connector_name.to_string()),
                            business_profile.get_id().clone(),
                            Some(payment_data.payment_intent.get_id().clone()),
                            Some(click_to_pay_mca_id.to_owned()),
                            &authentication_id,
                            payment_data.service_details.clone(),
                            authentication_status,
                            network_token.clone(),
                            payment_data.payment_attempt.organization_id.clone(),
                            payment_data.payment_intent.force_3ds_challenge,
                            payment_data.payment_intent.psd2_sca_exemption_type,
                            None,
                            None,
                            None,
                            None,
                            None,
                            None,
                            None
                        )
                        .await?;
                        let authentication_store = hyperswitch_domain_models::router_request_types::authentication::AuthenticationStore {
                            cavv: network_token.and_then(|token| token.token_cryptogram),
                            authentication
                        };
                        payment_data.authentication = Some(authentication_store);
                },
                helpers::UnifiedAuthenticationServiceFlow::ClickToPayConfirmation => {
                    let authentication_product_ids = business_profile
                    .authentication_product_ids
                    .clone()
                    .ok_or(errors::ApiErrorResponse::PreconditionFailed {
                        message: "authentication_product_ids is not configured in business profile"
                            .to_string(),
                    })?;
                    let click_to_pay_mca_id = authentication_product_ids
                    .get_click_to_pay_connector_account_id()
                    .change_context(errors::ApiErrorResponse::MissingRequiredField {
                        field_name: "click_to_pay_mca_id",
                    })?;
                    let key_manager_state = &(state).into();
                    let merchant_id = &business_profile.merchant_id;

                    let connector_mca = state
                        .store
                        .find_by_merchant_connector_account_merchant_id_merchant_connector_id(
                            key_manager_state,
                            merchant_id,
                            &click_to_pay_mca_id,
                            key_store,
                        )
                        .await
                        .to_not_found_response(
                            errors::ApiErrorResponse::MerchantConnectorAccountNotFound {
                                id: click_to_pay_mca_id.get_string_repr().to_string(),
                            },
                        )?;

                    let payment_method = payment_data.payment_attempt.payment_method.ok_or(
                        errors::ApiErrorResponse::MissingRequiredField {
                            field_name: "payment_method",
                        },
                    )?;

                    ClickToPay::confirmation(
                                            state,
                                            key_store,
                                            business_profile,
                                            payment_data.payment_attempt.authentication_id.as_ref(),
                                            payment_data.payment_intent.currency,
                                            payment_data.payment_attempt.status,
                                            payment_data.service_details.clone(),
                                            &helpers::MerchantConnectorAccountType::DbVal(Box::new(connector_mca.clone())),
                                            &connector_mca.connector_name,
                                            payment_method,
                                            payment_data.payment_attempt.net_amount.get_order_amount(),
                                            Some(&payment_data.payment_intent.payment_id),
                                            merchant_id,
                                        )
                                        .await?
                },
                helpers::UnifiedAuthenticationServiceFlow::ExternalAuthenticationInitiate {
                    acquirer_details,
                    token,
                    ..
                } => {
                    let (authentication_connector, three_ds_connector_account) =
                    authentication::utils::get_authentication_connector_data(state, key_store, business_profile, None).await?;
                let authentication_connector_name = authentication_connector.to_string();
                let authentication = authentication::utils::create_new_authentication(
                    state,
                    business_profile.merchant_id.clone(),
                    authentication_connector_name.clone(),
                    token,
                    business_profile.get_id().to_owned(),
                    payment_data.payment_intent.payment_id.clone(),
                    three_ds_connector_account
                        .get_mca_id()
                        .ok_or(errors::ApiErrorResponse::InternalServerError)
                        .attach_printable("Error while finding mca_id from merchant_connector_account")?,
                    payment_data.payment_attempt.organization_id.clone(),
                    payment_data.payment_intent.force_3ds_challenge,
                    payment_data.payment_intent.psd2_sca_exemption_type,
                )
                .await?;

                let pre_auth_response = uas_utils::types::ExternalAuthentication::pre_authentication(
                    state,
                    &payment_data.payment_attempt.merchant_id,
                    Some(&payment_data.payment_intent.payment_id),
                    payment_data.payment_method_data.as_ref(),
                    &three_ds_connector_account,
                    &authentication_connector_name,
                    &authentication.authentication_id,
                    payment_data.payment_attempt.payment_method.ok_or(
                        errors::ApiErrorResponse::InternalServerError
                    ).attach_printable("payment_method not found in payment_attempt")?,
                    payment_data.payment_intent.amount,
                    payment_data.payment_intent.currency,
                    payment_data.service_details.clone(),
                    None,
                    None,
                    None,
                    None
                ).await?;
                let updated_authentication = uas_utils::utils::external_authentication_update_trackers(
                    state,
                    pre_auth_response,
                    authentication.clone(),
                    acquirer_details,
                    key_store,
                    None,
                    None,
                    None,
                    None,
                ).await?;
                let authentication_store = hyperswitch_domain_models::router_request_types::authentication::AuthenticationStore {
                    cavv: None, // since in case of pre_authentication cavv is not present
                    authentication
                };
                payment_data.authentication = Some(authentication_store.clone());

                if updated_authentication.is_separate_authn_required()
                    || updated_authentication.authentication_status.is_failed()
                {
                    *should_continue_confirm_transaction = false;
                    let default_poll_config = types::PollConfig::default();
                    let default_config_str = default_poll_config
                        .encode_to_string_of_json()
                        .change_context(errors::ApiErrorResponse::InternalServerError)
                        .attach_printable("Error while stringifying default poll config")?;

                    // raise error if authentication_connector is not present since it should we be present in the current flow
                    let authentication_connector = updated_authentication.authentication_connector
                    .ok_or(errors::ApiErrorResponse::InternalServerError)
                    .attach_printable("authentication_connector not found in updated_authentication")?;

                    let poll_config = state
                        .store
                        .find_config_by_key_unwrap_or(
                            &types::PollConfig::get_poll_config_key(
                                authentication_connector.clone(),
                            ),
                            Some(default_config_str),
                        )
                        .await
                        .change_context(errors::ApiErrorResponse::InternalServerError)
                        .attach_printable("The poll config was not found in the DB")?;
                    let poll_config: types::PollConfig = poll_config
                        .config
                        .parse_struct("PollConfig")
                        .change_context(errors::ApiErrorResponse::InternalServerError)
                        .attach_printable("Error while parsing PollConfig")?;
                    payment_data.poll_config = Some(poll_config)
                }
                },
                helpers::UnifiedAuthenticationServiceFlow::ExternalAuthenticationPostAuthenticate {authentication_id} => {
                    let (authentication_connector, three_ds_connector_account) =
                    authentication::utils::get_authentication_connector_data(state, key_store, business_profile, None).await?;
                let is_pull_mechanism_enabled =
                    utils::check_if_pull_mechanism_for_external_3ds_enabled_from_connector_metadata(
                        three_ds_connector_account
                            .get_metadata()
                            .map(|metadata| metadata.expose()),
                    );
                let authentication = state
                    .store
                    .find_authentication_by_merchant_id_authentication_id(
                        &business_profile.merchant_id,
                        &authentication_id,
                    )
                    .await
                    .to_not_found_response(errors::ApiErrorResponse::InternalServerError)
                    .attach_printable_lazy(|| format!("Error while fetching authentication record with authentication_id {}", authentication_id.get_string_repr()))?;
                let updated_authentication = if !authentication.authentication_status.is_terminal_status() && is_pull_mechanism_enabled {
                    let post_auth_response = uas_utils::types::ExternalAuthentication::post_authentication(
                        state,
                        business_profile,
                        Some(&payment_data.payment_intent.payment_id),
                        &three_ds_connector_account,
                        &authentication_connector.to_string(),
                        &authentication.authentication_id,
                        payment_data.payment_attempt.payment_method.ok_or(
                            errors::ApiErrorResponse::InternalServerError
                        ).attach_printable("payment_method not found in payment_attempt")?,
                        &payment_data.payment_intent.merchant_id,
                        Some(&authentication),
                    ).await?;
                    uas_utils::utils::external_authentication_update_trackers(
                        state,
                        post_auth_response,
                        authentication,
                        None,
                        key_store,
                        None,
                        None,
                        None,
                        None,
                    ).await?
                } else {
                    authentication
                };

                let tokenized_data = crate::core::payment_methods::vault::get_tokenized_data(state, authentication_id.get_string_repr(), false, key_store.key.get_inner()).await?;

                let authentication_store = hyperswitch_domain_models::router_request_types::authentication::AuthenticationStore {
                    cavv: Some(masking::Secret::new(tokenized_data.value1)),
                    authentication: updated_authentication
                };

                payment_data.authentication = Some(authentication_store.clone());
                //If authentication is not successful, skip the payment connector flows and mark the payment as failure
                if authentication_store.authentication.authentication_status
                    != api_models::enums::AuthenticationStatus::Success
                {
                    *should_continue_confirm_transaction = false;
                }
            },
                }
        }

        Ok(())
    }

    #[instrument(skip_all)]
    async fn guard_payment_against_blocklist<'a>(
        &'a self,
        state: &SessionState,
        merchant_context: &domain::MerchantContext,
        payment_data: &mut PaymentData<F>,
    ) -> CustomResult<bool, errors::ApiErrorResponse> {
        blocklist_utils::validate_data_for_blocklist(state, merchant_context, payment_data).await
    }

    #[instrument(skip_all)]
    async fn store_extended_card_info_temporarily<'a>(
        &'a self,
        state: &SessionState,
        payment_id: &common_utils::id_type::PaymentId,
        business_profile: &domain::Profile,
        payment_method_data: Option<&domain::PaymentMethodData>,
    ) -> CustomResult<(), errors::ApiErrorResponse> {
        if let (Some(true), Some(domain::PaymentMethodData::Card(card)), Some(merchant_config)) = (
            business_profile.is_extended_card_info_enabled,
            payment_method_data,
            business_profile.extended_card_info_config.clone(),
        ) {
            let merchant_config = merchant_config
                    .expose()
                    .parse_value::<ExtendedCardInfoConfig>("ExtendedCardInfoConfig")
                    .map_err(|err| logger::error!(parse_err=?err,"Error while parsing ExtendedCardInfoConfig"));

            let card_data = ExtendedCardInfo::from(card.clone())
                    .encode_to_vec()
                    .map_err(|err| logger::error!(encode_err=?err,"Error while encoding ExtendedCardInfo to vec"));

            let (Ok(merchant_config), Ok(card_data)) = (merchant_config, card_data) else {
                return Ok(());
            };

            let encrypted_payload =
                    services::encrypt_jwe(&card_data, merchant_config.public_key.peek(), services::EncryptionAlgorithm::A256GCM, None)
                        .await
                        .map_err(|err| {
                            logger::error!(jwe_encryption_err=?err,"Error while JWE encrypting extended card info")
                        });

            let Ok(encrypted_payload) = encrypted_payload else {
                return Ok(());
            };

            let redis_conn = state
                .store
                .get_redis_conn()
                .change_context(errors::ApiErrorResponse::InternalServerError)
                .attach_printable("Failed to get redis connection")?;

            let key = helpers::get_redis_key_for_extended_card_info(
                &business_profile.merchant_id,
                payment_id,
            );

            redis_conn
                .set_key_with_expiry(
                    &key.into(),
                    encrypted_payload.clone(),
                    (*merchant_config.ttl_in_secs).into(),
                )
                .await
                .change_context(errors::ApiErrorResponse::InternalServerError)
                .attach_printable("Failed to add extended card info in redis")?;

            logger::info!("Extended card info added to redis");
        }

        Ok(())
    }
}

#[cfg(feature = "v2")]
#[async_trait]
impl<F: Clone + Sync> UpdateTracker<F, PaymentData<F>, api::PaymentsRequest> for PaymentConfirm {
    #[instrument(skip_all)]
    async fn update_trackers<'b>(
        &'b self,
        _state: &'b SessionState,
        _req_state: ReqState,
        mut _payment_data: PaymentData<F>,
        _customer: Option<domain::Customer>,
        _storage_scheme: storage_enums::MerchantStorageScheme,
        _updated_customer: Option<storage::CustomerUpdate>,
        _key_store: &domain::MerchantKeyStore,
        _frm_suggestion: Option<FrmSuggestion>,
        _header_payload: hyperswitch_domain_models::payments::HeaderPayload,
    ) -> RouterResult<(
        BoxedOperation<'b, F, api::PaymentsRequest, PaymentData<F>>,
        PaymentData<F>,
    )>
    where
        F: 'b + Send,
    {
        todo!()
    }
}

#[cfg(feature = "v1")]
#[async_trait]
impl<F: Clone + Sync> UpdateTracker<F, PaymentData<F>, api::PaymentsRequest> for PaymentConfirm {
    #[instrument(skip_all)]
    async fn update_trackers<'b>(
        &'b self,
        state: &'b SessionState,
        req_state: ReqState,
        mut payment_data: PaymentData<F>,
        customer: Option<domain::Customer>,
        storage_scheme: storage_enums::MerchantStorageScheme,
        updated_customer: Option<storage::CustomerUpdate>,
        key_store: &domain::MerchantKeyStore,
        frm_suggestion: Option<FrmSuggestion>,
        header_payload: hyperswitch_domain_models::payments::HeaderPayload,
    ) -> RouterResult<(
        BoxedOperation<'b, F, api::PaymentsRequest, PaymentData<F>>,
        PaymentData<F>,
    )>
    where
        F: 'b + Send,
    {
        let payment_method = payment_data.payment_attempt.payment_method;
        let browser_info = payment_data.payment_attempt.browser_info.clone();
        let frm_message = payment_data.frm_message.clone();
        let capture_method = payment_data.payment_attempt.capture_method;

        let default_status_result = (
            storage_enums::IntentStatus::Processing,
            storage_enums::AttemptStatus::Pending,
            (None, None),
        );
        let status_handler_for_frm_results = |frm_suggestion: FrmSuggestion| match frm_suggestion {
            FrmSuggestion::FrmCancelTransaction => (
                storage_enums::IntentStatus::Failed,
                storage_enums::AttemptStatus::Failure,
                frm_message.map_or((None, None), |fraud_check| {
                    (
                        Some(Some(fraud_check.frm_status.to_string())),
                        Some(fraud_check.frm_reason.map(|reason| reason.to_string())),
                    )
                }),
            ),
            FrmSuggestion::FrmManualReview => (
                storage_enums::IntentStatus::RequiresMerchantAction,
                storage_enums::AttemptStatus::Unresolved,
                (None, None),
            ),
            FrmSuggestion::FrmAuthorizeTransaction => (
                storage_enums::IntentStatus::RequiresCapture,
                storage_enums::AttemptStatus::Authorized,
                (None, None),
            ),
        };

        let status_handler_for_authentication_results =
            |authentication: &storage::Authentication| {
                if authentication.authentication_status.is_failed() {
                    (
                        storage_enums::IntentStatus::Failed,
                        storage_enums::AttemptStatus::Failure,
                        (
                            Some(Some("EXTERNAL_AUTHENTICATION_FAILURE".to_string())),
                            Some(Some("external authentication failure".to_string())),
                        ),
                    )
                } else if authentication.is_separate_authn_required() {
                    (
                        storage_enums::IntentStatus::RequiresCustomerAction,
                        storage_enums::AttemptStatus::AuthenticationPending,
                        (None, None),
                    )
                } else {
                    default_status_result.clone()
                }
            };

        let (intent_status, attempt_status, (error_code, error_message)) =
            match (frm_suggestion, payment_data.authentication.as_ref()) {
                (Some(frm_suggestion), _) => status_handler_for_frm_results(frm_suggestion),
                (_, Some(authentication_details)) => status_handler_for_authentication_results(
                    &authentication_details.authentication,
                ),
                _ => default_status_result,
            };

        let connector = payment_data.payment_attempt.connector.clone();
        let merchant_connector_id = payment_data.payment_attempt.merchant_connector_id.clone();
        let connector_request_reference_id = payment_data
            .payment_attempt
            .connector_request_reference_id
            .clone();

        let straight_through_algorithm = payment_data
            .payment_attempt
            .straight_through_algorithm
            .clone();
        let payment_token = payment_data.token.clone();
        let payment_method_type = payment_data.payment_attempt.payment_method_type;
        let profile_id = payment_data
            .payment_intent
            .profile_id
            .as_ref()
            .get_required_value("profile_id")
            .change_context(errors::ApiErrorResponse::InternalServerError)?;

        let payment_experience = payment_data.payment_attempt.payment_experience;
        let additional_pm_data = payment_data
            .payment_method_data
            .as_ref()
            .async_map(|payment_method_data| async {
                helpers::get_additional_payment_data(payment_method_data, &*state.store, profile_id)
                    .await
            })
            .await
            .transpose()?
            .flatten();

        let encoded_additional_pm_data = additional_pm_data
            .as_ref()
            .map(Encode::encode_to_value)
            .transpose()
            .change_context(errors::ApiErrorResponse::InternalServerError)
            .attach_printable("Failed to encode additional pm data")?;

        let customer_details = payment_data.payment_intent.customer_details.clone();
        let business_sub_label = payment_data.payment_attempt.business_sub_label.clone();
        let authentication_type = payment_data.payment_attempt.authentication_type;

        let (shipping_address_id, billing_address_id, payment_method_billing_address_id) = (
            payment_data.payment_intent.shipping_address_id.clone(),
            payment_data.payment_intent.billing_address_id.clone(),
            payment_data
                .payment_attempt
                .payment_method_billing_address_id
                .clone(),
        );

        let customer_id = customer.clone().map(|c| c.customer_id);
        let return_url = payment_data.payment_intent.return_url.take();
        let setup_future_usage = payment_data.payment_intent.setup_future_usage;
        let business_label = payment_data.payment_intent.business_label.clone();
        let business_country = payment_data.payment_intent.business_country;
        let description = payment_data.payment_intent.description.take();
        let statement_descriptor_name =
            payment_data.payment_intent.statement_descriptor_name.take();
        let statement_descriptor_suffix = payment_data
            .payment_intent
            .statement_descriptor_suffix
            .take();
        let order_details = payment_data.payment_intent.order_details.clone();
        let metadata = payment_data.payment_intent.metadata.clone();
        let frm_metadata = payment_data.payment_intent.frm_metadata.clone();

        let client_source = header_payload
            .client_source
            .clone()
            .or(payment_data.payment_attempt.client_source.clone());
        let client_version = header_payload
            .client_version
            .clone()
            .or(payment_data.payment_attempt.client_version.clone());

        let m_payment_data_payment_attempt = payment_data.payment_attempt.clone();
        let m_payment_method_id =
            payment_data
                .payment_attempt
                .payment_method_id
                .clone()
                .or(payment_data
                    .payment_method_info
                    .as_ref()
                    .map(|payment_method| payment_method.payment_method_id.clone()));
        let m_browser_info = browser_info.clone();
        let m_connector = connector.clone();
        let m_capture_method = capture_method;
        let m_payment_token = payment_token.clone();
        let m_additional_pm_data = encoded_additional_pm_data
            .clone()
            .or(payment_data.payment_attempt.payment_method_data.clone());
        let m_business_sub_label = business_sub_label.clone();
        let m_straight_through_algorithm = straight_through_algorithm.clone();
        let m_error_code = error_code.clone();
        let m_error_message = error_message.clone();
        let m_fingerprint_id = payment_data.payment_attempt.fingerprint_id.clone();
        let m_db = state.clone().store;
        let surcharge_amount = payment_data
            .surcharge_details
            .as_ref()
            .map(|surcharge_details| surcharge_details.surcharge_amount);
        let tax_amount = payment_data
            .surcharge_details
            .as_ref()
            .map(|surcharge_details| surcharge_details.tax_on_surcharge_amount);

        let (
            external_three_ds_authentication_attempted,
            authentication_connector,
            authentication_id,
        ) = match payment_data.authentication.as_ref() {
            Some(authentication_store) => (
                Some(
                    authentication_store
                        .authentication
                        .is_separate_authn_required(),
                ),
                authentication_store
                    .authentication
                    .authentication_connector
                    .clone(),
                Some(
                    authentication_store
                        .authentication
                        .authentication_id
                        .clone(),
                ),
            ),
            None => (None, None, None),
        };

        let card_discovery = payment_data.get_card_discovery_for_card_payment_method();

        let payment_attempt_fut = tokio::spawn(
            async move {
                m_db.update_payment_attempt_with_attempt_id(
                    m_payment_data_payment_attempt,
                    storage::PaymentAttemptUpdate::ConfirmUpdate {
                        currency: payment_data.currency,
                        status: attempt_status,
                        payment_method,
                        authentication_type,
                        capture_method: m_capture_method,
                        browser_info: m_browser_info,
                        connector: m_connector,
                        payment_token: m_payment_token,
                        payment_method_data: m_additional_pm_data,
                        payment_method_type,
                        payment_experience,
                        business_sub_label: m_business_sub_label,
                        straight_through_algorithm: m_straight_through_algorithm,
                        error_code: m_error_code,
                        error_message: m_error_message,
                        updated_by: storage_scheme.to_string(),
                        merchant_connector_id,
                        external_three_ds_authentication_attempted,
                        authentication_connector,
                        authentication_id,
                        payment_method_billing_address_id,
                        fingerprint_id: m_fingerprint_id,
                        payment_method_id: m_payment_method_id,
                        client_source,
                        client_version,
                        customer_acceptance: payment_data.payment_attempt.customer_acceptance,
                        net_amount:
                            hyperswitch_domain_models::payments::payment_attempt::NetAmount::new(
                                payment_data.payment_attempt.net_amount.get_order_amount(),
                                payment_data.payment_intent.shipping_cost,
                                payment_data
                                    .payment_attempt
                                    .net_amount
                                    .get_order_tax_amount(),
                                surcharge_amount,
                                tax_amount,
                            ),

                        connector_mandate_detail: payment_data
                            .payment_attempt
                            .connector_mandate_detail,
                        card_discovery,
                        routing_approach: payment_data.payment_attempt.routing_approach,
                        connector_request_reference_id,
                    },
                    storage_scheme,
                )
                .map(|x| x.to_not_found_response(errors::ApiErrorResponse::PaymentNotFound))
                .await
            }
            .in_current_span(),
        );

        let billing_address = payment_data.address.get_payment_billing();
        let key_manager_state = state.into();
        let billing_details = billing_address
            .async_map(|billing_details| {
                create_encrypted_data(&key_manager_state, key_store, billing_details)
            })
            .await
            .transpose()
            .change_context(errors::ApiErrorResponse::InternalServerError)
            .attach_printable("Unable to encrypt billing details")?;

        let shipping_address = payment_data.address.get_shipping();
        let shipping_details = shipping_address
            .async_map(|shipping_details| {
                create_encrypted_data(&key_manager_state, key_store, shipping_details)
            })
            .await
            .transpose()
            .change_context(errors::ApiErrorResponse::InternalServerError)
            .attach_printable("Unable to encrypt shipping details")?;

        let m_payment_data_payment_intent = payment_data.payment_intent.clone();
        let m_customer_id = customer_id.clone();
        let m_shipping_address_id = shipping_address_id.clone();
        let m_billing_address_id = billing_address_id.clone();
        let m_return_url = return_url.clone();
        let m_business_label = business_label.clone();
        let m_description = description.clone();
        let m_statement_descriptor_name = statement_descriptor_name.clone();
        let m_statement_descriptor_suffix = statement_descriptor_suffix.clone();
        let m_order_details = order_details.clone();
        let m_metadata = metadata.clone();
        let m_frm_metadata = frm_metadata.clone();
        let m_db = state.clone().store;
        let m_storage_scheme = storage_scheme.to_string();
        let session_expiry = m_payment_data_payment_intent.session_expiry;
        let m_key_store = key_store.clone();
        let key_manager_state = state.into();
        let is_payment_processor_token_flow =
            payment_data.payment_intent.is_payment_processor_token_flow;

        let payment_intent_fut = tokio::spawn(
            async move {
                m_db.update_payment_intent(
                    &key_manager_state,
                    m_payment_data_payment_intent,
                    storage::PaymentIntentUpdate::Update(Box::new(PaymentIntentUpdateFields {
                        amount: payment_data.payment_intent.amount,
                        currency: payment_data.currency,
                        setup_future_usage,
                        status: intent_status,
                        customer_id: m_customer_id,
                        shipping_address_id: m_shipping_address_id,
                        billing_address_id: m_billing_address_id,
                        return_url: m_return_url,
                        business_country,
                        business_label: m_business_label,
                        description: m_description,
                        statement_descriptor_name: m_statement_descriptor_name,
                        statement_descriptor_suffix: m_statement_descriptor_suffix,
                        order_details: m_order_details,
                        metadata: m_metadata,
                        payment_confirm_source: header_payload.payment_confirm_source,
                        updated_by: m_storage_scheme,
                        fingerprint_id: None,
                        session_expiry,
                        request_external_three_ds_authentication: None,
                        frm_metadata: m_frm_metadata,
                        customer_details,
                        merchant_order_reference_id: None,
                        billing_details,
                        shipping_details,
                        is_payment_processor_token_flow,
                        tax_details: None,
                        force_3ds_challenge: payment_data.payment_intent.force_3ds_challenge,
                        is_iframe_redirection_enabled: payment_data
                            .payment_intent
                            .is_iframe_redirection_enabled,
                        is_confirm_operation: true, // Indicates that this is a confirm operation
                        payment_channel: payment_data.payment_intent.payment_channel,
<<<<<<< HEAD
                        enable_partial_authorization: payment_data
                            .payment_intent
                            .enable_partial_authorization,
=======
                        tax_status: payment_data.payment_intent.tax_status,
                        discount_amount: payment_data.payment_intent.discount_amount,
                        order_date: payment_data.payment_intent.order_date,
                        shipping_amount_tax: payment_data.payment_intent.shipping_amount_tax,
                        duty_amount: payment_data.payment_intent.duty_amount,
>>>>>>> 640d0552
                    })),
                    &m_key_store,
                    storage_scheme,
                )
                .map(|x| x.to_not_found_response(errors::ApiErrorResponse::PaymentNotFound))
                .await
            }
            .in_current_span(),
        );

        let customer_fut =
            if let Some((updated_customer, customer)) = updated_customer.zip(customer) {
                let m_customer_merchant_id = customer.merchant_id.to_owned();
                let m_key_store = key_store.clone();
                let m_updated_customer = updated_customer.clone();
                let session_state = state.clone();
                let m_db = session_state.store.clone();
                let key_manager_state = state.into();
                tokio::spawn(
                    async move {
                        let m_customer_customer_id = customer.customer_id.to_owned();
                        m_db.update_customer_by_customer_id_merchant_id(
                            &key_manager_state,
                            m_customer_customer_id,
                            m_customer_merchant_id,
                            customer,
                            m_updated_customer,
                            &m_key_store,
                            storage_scheme,
                        )
                        .await
                        .change_context(errors::ApiErrorResponse::InternalServerError)
                        .attach_printable("Failed to update CustomerConnector in customer")?;

                        Ok::<_, error_stack::Report<errors::ApiErrorResponse>>(())
                    }
                    .in_current_span(),
                )
            } else {
                tokio::spawn(
                    async move { Ok::<_, error_stack::Report<errors::ApiErrorResponse>>(()) }
                        .in_current_span(),
                )
            };

        let (payment_intent, payment_attempt, _) = tokio::try_join!(
            utils::flatten_join_error(payment_intent_fut),
            utils::flatten_join_error(payment_attempt_fut),
            utils::flatten_join_error(customer_fut)
        )?;

        payment_data.payment_intent = payment_intent;
        payment_data.payment_attempt = payment_attempt;

        let client_src = payment_data.payment_attempt.client_source.clone();
        let client_ver = payment_data.payment_attempt.client_version.clone();

        let frm_message = payment_data.frm_message.clone();
        req_state
            .event_context
            .event(AuditEvent::new(AuditEventType::PaymentConfirm {
                client_src,
                client_ver,
                frm_message: Box::new(frm_message),
            }))
            .with(payment_data.to_event())
            .emit();
        Ok((Box::new(self), payment_data))
    }
}

#[async_trait]
impl<F: Send + Clone + Sync> ValidateRequest<F, api::PaymentsRequest, PaymentData<F>>
    for PaymentConfirm
{
    #[instrument(skip_all)]
    fn validate_request<'a, 'b>(
        &'b self,
        request: &api::PaymentsRequest,
        merchant_context: &'a domain::MerchantContext,
    ) -> RouterResult<(PaymentConfirmOperation<'b, F>, operations::ValidateResult)> {
        helpers::validate_customer_information(request)?;

        if let Some(amount) = request.amount {
            helpers::validate_max_amount(amount)?;
        }

        let request_merchant_id = request.merchant_id.as_ref();
        helpers::validate_merchant_id(
            merchant_context.get_merchant_account().get_id(),
            request_merchant_id,
        )
        .change_context(errors::ApiErrorResponse::InvalidDataFormat {
            field_name: "merchant_id".to_string(),
            expected_format: "merchant_id from merchant account".to_string(),
        })?;

        helpers::validate_payment_method_fields_present(request)?;

        let _mandate_type =
            helpers::validate_mandate(request, payments::is_operation_confirm(self))?;

        helpers::validate_recurring_details_and_token(
            &request.recurring_details,
            &request.payment_token,
            &request.mandate_id,
        )?;

        let payment_id = request
            .payment_id
            .clone()
            .ok_or(report!(errors::ApiErrorResponse::PaymentNotFound))?;

        let _request_straight_through: Option<api::routing::StraightThroughAlgorithm> = request
            .routing
            .clone()
            .map(|val| val.parse_value("RoutingAlgorithm"))
            .transpose()
            .change_context(errors::ApiErrorResponse::InvalidRequestData {
                message: "Invalid straight through routing rules format".to_string(),
            })
            .attach_printable("Invalid straight through routing rules format")?;

        Ok((
            Box::new(self),
            operations::ValidateResult {
                merchant_id: merchant_context.get_merchant_account().get_id().to_owned(),
                payment_id,
                storage_scheme: merchant_context.get_merchant_account().storage_scheme,
                requeue: matches!(
                    request.retry_action,
                    Some(api_models::enums::RetryAction::Requeue)
                ),
            },
        ))
    }
}<|MERGE_RESOLUTION|>--- conflicted
+++ resolved
@@ -2056,17 +2056,14 @@
                             .is_iframe_redirection_enabled,
                         is_confirm_operation: true, // Indicates that this is a confirm operation
                         payment_channel: payment_data.payment_intent.payment_channel,
-<<<<<<< HEAD
-                        enable_partial_authorization: payment_data
-                            .payment_intent
-                            .enable_partial_authorization,
-=======
                         tax_status: payment_data.payment_intent.tax_status,
                         discount_amount: payment_data.payment_intent.discount_amount,
                         order_date: payment_data.payment_intent.order_date,
                         shipping_amount_tax: payment_data.payment_intent.shipping_amount_tax,
                         duty_amount: payment_data.payment_intent.duty_amount,
->>>>>>> 640d0552
+                        enable_partial_authorization: payment_data
+                            .payment_intent
+                            .enable_partial_authorization,
                     })),
                     &m_key_store,
                     storage_scheme,
