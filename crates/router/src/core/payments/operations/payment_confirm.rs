--- conflicted
+++ resolved
@@ -1153,13 +1153,8 @@
                         payment_method_billing_address_id,
                         fingerprint_id: m_fingerprint_id,
                         payment_method_id: m_payment_method_id,
-<<<<<<< HEAD
-                        client_source: payment_data.payment_attempt.client_source,
-                        client_version: payment_data.payment_attempt.client_version,
-=======
                         client_source,
                         client_version,
->>>>>>> a4c340ad
                     },
                     storage_scheme,
                 )
