--- conflicted
+++ resolved
@@ -133,38 +133,6 @@
         )
         .await?;
 
-<<<<<<< HEAD
-        let is_address_mandatory = matches!(
-            request.payment_method_data,
-            Some(api_models::payments::PaymentMethod::PayLater(
-                api_models::payments::PayLaterData::AfterpayClearpayRedirect { .. },
-            ))
-        );
-
-        utils::when(
-            is_address_mandatory && shipping_address.is_none() && billing_address.is_none(),
-            || {
-                Err(report!(errors::ApiErrorResponse::MissingRequiredField {
-                    field_name: "billing and shipping address".to_string()
-                })
-                .attach_printable("Address field missing"))
-            },
-        )?;
-
-        helpers::validate_customer_id_mandatory_cases_storage(
-            &shipping_address,
-            &billing_address,
-            &payment_intent
-                .setup_future_usage
-                .or_else(|| request.setup_future_usage.map(ForeignInto::foreign_into)),
-            &payment_intent
-                .customer_id
-                .clone()
-                .or_else(|| request.customer_id.clone()),
-        )?;
-
-=======
->>>>>>> c7665d7f
         connector_response = db
             .find_connector_response_by_payment_id_merchant_id_attempt_id(
                 &payment_attempt.payment_id,
@@ -177,6 +145,22 @@
                 error.to_not_found_response(errors::ApiErrorResponse::PaymentNotFound)
             })?;
 
+        let is_address_mandatory = matches!(
+            request.payment_method_data,
+            Some(api_models::payments::PaymentMethod::PayLater(
+                api_models::payments::PayLaterData::AfterpayClearpayRedirect { .. },
+            ))
+        );
+
+        utils::when(
+            is_address_mandatory && shipping_address.is_none() && billing_address.is_none(),
+            || {
+                Err(report!(errors::ApiErrorResponse::MissingRequiredField {
+                    field_name: "billing and shipping address".to_string()
+                })
+                .attach_printable("Address field missing"))
+            },
+        )?;
         payment_intent.shipping_address_id = shipping_address.clone().map(|i| i.address_id);
         payment_intent.billing_address_id = billing_address.clone().map(|i| i.address_id);
         payment_intent.return_url = request.return_url.clone();
