use std::marker::PhantomData;

use async_trait::async_trait;
use common_utils::ext_traits::{AsyncExt, Encode};
use error_stack::ResultExt;
use router_derive::PaymentOperation;
use router_env::{instrument, tracing};

use super::{BoxedOperation, Domain, GetTracker, Operation, UpdateTracker, ValidateRequest};
use crate::{
    core::{
        errors::{self, CustomResult, RouterResult, StorageErrorExt},
        payments::{helpers, operations, CustomerDetails, PaymentAddress, PaymentData},
        utils as core_utils,
    },
    db::StorageInterface,
    routes::AppState,
    types::{
        self,
        api::{self, PaymentIdTypeExt},
        storage::{self, enums as storage_enums},
        transformers::ForeignInto,
    },
    utils::{self, OptionExt},
};

#[derive(Debug, Clone, Copy, PaymentOperation)]
#[operation(ops = "all", flow = "authorize")]
pub struct PaymentConfirm;

#[async_trait]
impl<F: Send + Clone> GetTracker<F, PaymentData<F>, api::PaymentsRequest> for PaymentConfirm {
    #[instrument(skip_all)]
    async fn get_trackers<'a>(
        &'a self,
        state: &'a AppState,
        payment_id: &api::PaymentIdType,
        request: &api::PaymentsRequest,
        mandate_type: Option<api::MandateTxnType>,
        merchant_account: &storage::MerchantAccount,
    ) -> RouterResult<(
        BoxedOperation<'a, F, api::PaymentsRequest>,
        PaymentData<F>,
        Option<CustomerDetails>,
    )> {
        let db = &*state.store;
        let merchant_id = &merchant_account.merchant_id;
        let storage_scheme = merchant_account.storage_scheme;
        let (mut payment_intent, mut payment_attempt, currency, amount, connector_response);

        let payment_id = payment_id
            .get_payment_intent_id()
            .change_context(errors::ApiErrorResponse::PaymentNotFound)?;

        payment_intent = db
            .find_payment_intent_by_payment_id_merchant_id(&payment_id, merchant_id, storage_scheme)
            .await
            .map_err(|error| {
                error.to_not_found_response(errors::ApiErrorResponse::PaymentNotFound)
            })?;

        payment_intent.setup_future_usage = request
            .setup_future_usage
            .map(ForeignInto::foreign_into)
            .or(payment_intent.setup_future_usage);

        helpers::validate_payment_status_against_not_allowed_statuses(
            &payment_intent.status,
            &[
                storage_enums::IntentStatus::Failed,
                storage_enums::IntentStatus::Succeeded,
            ],
            "confirm",
        )?;

        let (token, payment_method, setup_mandate) = helpers::get_token_pm_type_mandate_details(
            state,
            request,
            mandate_type.clone(),
            merchant_account,
        )
        .await?;

        helpers::authenticate_client_secret(
            request.client_secret.as_ref(),
            payment_intent.client_secret.as_ref(),
        )?;

        let browser_info = request
            .browser_info
            .clone()
            .map(|x| utils::Encode::<types::BrowserInformation>::encode_to_value(&x))
            .transpose()
            .change_context(errors::ApiErrorResponse::InvalidDataValue {
                field_name: "browser_info",
            })?;

        payment_attempt = db
<<<<<<< HEAD
            .find_payment_attempt_by_merchant_id_attempt_id(
=======
            .find_payment_attempt_by_attempt_id_merchant_id(
                payment_intent.attempt_id.as_str(),
>>>>>>> dea9456c
                merchant_id,
                payment_intent.attempt_id.as_str(),
                storage_scheme,
            )
            .await
            .map_err(|error| {
                error.to_not_found_response(errors::ApiErrorResponse::PaymentNotFound)
            })?;

        let token = token.or_else(|| payment_attempt.payment_token.clone());

        helpers::validate_pm_or_token_given(
            &request.payment_method,
            &request.payment_method_data,
            &request.payment_method_type,
            &mandate_type,
            &token,
        )?;

        payment_attempt.payment_method = payment_method.or(payment_attempt.payment_method);
        payment_attempt.browser_info = browser_info;
        payment_attempt.payment_method_type = request
            .payment_method_type
            .map(|pmt| pmt.foreign_into())
            .or(payment_attempt.payment_method_type);

        payment_attempt.payment_experience = request
            .payment_experience
            .map(|experience| experience.foreign_into());

        currency = payment_attempt.currency.get_required_value("currency")?;
        amount = payment_attempt.amount.into();

        helpers::validate_customer_id_mandatory_cases(
            request.shipping.is_some(),
            request.billing.is_some(),
            request.setup_future_usage.is_some(),
            &payment_intent
                .customer_id
                .clone()
                .or_else(|| request.customer_id.clone()),
        )?;

        let shipping_address = helpers::get_address_for_payment_request(
            db,
            request.shipping.as_ref(),
            payment_intent.shipping_address_id.as_deref(),
            merchant_id,
            &payment_intent.customer_id,
        )
        .await?;
        let billing_address = helpers::get_address_for_payment_request(
            db,
            request.billing.as_ref(),
            payment_intent.billing_address_id.as_deref(),
            merchant_id,
            &payment_intent.customer_id,
        )
        .await?;

        connector_response = db
            .find_connector_response_by_payment_id_merchant_id_attempt_id(
                &payment_attempt.payment_id,
                &payment_attempt.merchant_id,
                &payment_attempt.attempt_id,
                storage_scheme,
            )
            .await
            .map_err(|error| {
                error.to_not_found_response(errors::ApiErrorResponse::PaymentNotFound)
            })?;

        payment_intent.shipping_address_id = shipping_address.clone().map(|i| i.address_id);
        payment_intent.billing_address_id = billing_address.clone().map(|i| i.address_id);
        payment_intent.return_url = request.return_url.as_ref().map(|a| a.to_string());

        let creds_identifier = request
            .merchant_connector_details
            .as_ref()
            .map(|mcd| mcd.creds_identifier.to_owned());
        request
            .merchant_connector_details
            .to_owned()
            .async_map(|mcd| async {
                helpers::insert_merchant_connector_creds_to_config(
                    db,
                    merchant_account.merchant_id.as_str(),
                    mcd,
                )
                .await
            })
            .await
            .transpose()?;

        Ok((
            Box::new(self),
            PaymentData {
                flow: PhantomData,
                payment_intent,
                payment_attempt,
                currency,
                connector_response,
                amount,
                email: request.email.clone(),
                mandate_id: None,
                setup_mandate,
                token,
                address: PaymentAddress {
                    shipping: shipping_address.as_ref().map(|a| a.foreign_into()),
                    billing: billing_address.as_ref().map(|a| a.foreign_into()),
                },
                confirm: request.confirm,
                payment_method_data: request.payment_method_data.clone(),
                force_sync: None,
                refunds: vec![],
                sessions_token: vec![],
                card_cvc: request.card_cvc.clone(),
                creds_identifier,
            },
            Some(CustomerDetails {
                customer_id: request.customer_id.clone(),
                name: request.name.clone(),
                email: request.email.clone(),
                phone: request.phone.clone(),
                phone_country_code: request.phone_country_code.clone(),
            }),
        ))
    }
}

#[async_trait]
impl<F: Clone + Send> Domain<F, api::PaymentsRequest> for PaymentConfirm {
    #[instrument(skip_all)]
    async fn get_or_create_customer_details<'a>(
        &'a self,
        db: &dyn StorageInterface,
        payment_data: &mut PaymentData<F>,
        request: Option<CustomerDetails>,
        merchant_id: &str,
    ) -> CustomResult<
        (
            BoxedOperation<'a, F, api::PaymentsRequest>,
            Option<storage::Customer>,
        ),
        errors::StorageError,
    > {
        helpers::create_customer_if_not_exist(
            Box::new(self),
            db,
            payment_data,
            request,
            merchant_id,
        )
        .await
    }

    #[instrument(skip_all)]
    async fn make_pm_data<'a>(
        &'a self,
        state: &'a AppState,
        payment_data: &mut PaymentData<F>,
        _storage_scheme: storage_enums::MerchantStorageScheme,
    ) -> RouterResult<(
        BoxedOperation<'a, F, api::PaymentsRequest>,
        Option<api::PaymentMethodData>,
    )> {
        let (op, payment_method_data) =
            helpers::make_pm_data(Box::new(self), state, payment_data).await?;

        utils::when(payment_method_data.is_none(), || {
            Err(errors::ApiErrorResponse::PaymentMethodNotFound)
        })?;

        Ok((op, payment_method_data))
    }

    #[instrument(skip_all)]
    async fn add_task_to_process_tracker<'a>(
        &'a self,
        state: &'a AppState,
        payment_attempt: &storage::PaymentAttempt,
    ) -> CustomResult<(), errors::ApiErrorResponse> {
        helpers::add_domain_task_to_pt(self, state, payment_attempt).await
    }

    async fn get_connector<'a>(
        &'a self,
        _merchant_account: &storage::MerchantAccount,
        state: &AppState,
        request: &api::PaymentsRequest,
    ) -> CustomResult<api::ConnectorChoice, errors::ApiErrorResponse> {
        // Use a new connector in the confirm call or use the same one which was passed when
        // creating the payment or if none is passed then use the routing algorithm
        helpers::get_connector_default(state, request.routing.clone()).await
    }
}

#[async_trait]
impl<F: Clone> UpdateTracker<F, PaymentData<F>, api::PaymentsRequest> for PaymentConfirm {
    #[instrument(skip_all)]
    async fn update_trackers<'b>(
        &'b self,
        db: &dyn StorageInterface,
        _payment_id: &api::PaymentIdType,
        mut payment_data: PaymentData<F>,
        customer: Option<storage::Customer>,
        storage_scheme: storage_enums::MerchantStorageScheme,
    ) -> RouterResult<(BoxedOperation<'b, F, api::PaymentsRequest>, PaymentData<F>)>
    where
        F: 'b + Send,
    {
        let payment_method = payment_data.payment_attempt.payment_method;
        let browser_info = payment_data.payment_attempt.browser_info.clone();

        let (intent_status, attempt_status) = match payment_data.payment_attempt.authentication_type
        {
            Some(storage_enums::AuthenticationType::NoThreeDs) => (
                storage_enums::IntentStatus::Processing,
                storage_enums::AttemptStatus::Pending,
            ),
            _ => (
                storage_enums::IntentStatus::RequiresCustomerAction,
                storage_enums::AttemptStatus::AuthenticationPending,
            ),
        };

        let connector = payment_data.payment_attempt.connector.clone();
        let payment_token = payment_data.token.clone();
        let payment_method_type = payment_data.payment_attempt.payment_method_type.clone();
        let payment_experience = payment_data.payment_attempt.payment_experience.clone();
        let additional_pm_data = payment_data
            .payment_method_data
            .as_ref()
            .map(api_models::payments::AdditionalPaymentData::from)
            .as_ref()
            .map(Encode::<api_models::payments::AdditionalPaymentData>::encode_to_value)
            .transpose()
            .change_context(errors::ApiErrorResponse::InternalServerError)
            .attach_printable("Failed to encode additional pm data")?;

        payment_data.payment_attempt = db
            .update_payment_attempt_with_attempt_id(
                payment_data.payment_attempt,
                storage::PaymentAttemptUpdate::ConfirmUpdate {
                    amount: payment_data.amount.into(),
                    currency: payment_data.currency,
                    status: attempt_status,
                    payment_method,
                    authentication_type: None,
                    browser_info,
                    connector,
                    payment_token,
                    payment_method_data: additional_pm_data,
                    payment_method_type,
                    payment_experience,
                },
                storage_scheme,
            )
            .await
            .map_err(|error| {
                error.to_not_found_response(errors::ApiErrorResponse::PaymentNotFound)
            })?;

        let (shipping_address, billing_address) = (
            payment_data.payment_intent.shipping_address_id.clone(),
            payment_data.payment_intent.billing_address_id.clone(),
        );

        let customer_id = customer.map(|c| c.customer_id);
        let return_url = payment_data.payment_intent.return_url.clone();
        let setup_future_usage = payment_data.payment_intent.setup_future_usage;

        payment_data.payment_intent = db
            .update_payment_intent(
                payment_data.payment_intent,
                storage::PaymentIntentUpdate::Update {
                    amount: payment_data.amount.into(),
                    currency: payment_data.currency,
                    setup_future_usage,
                    status: intent_status,
                    customer_id,
                    shipping_address_id: shipping_address,
                    billing_address_id: billing_address,
                    return_url,
                },
                storage_scheme,
            )
            .await
            .map_err(|error| {
                error.to_not_found_response(errors::ApiErrorResponse::PaymentNotFound)
            })?;

        Ok((Box::new(self), payment_data))
    }
}

impl<F: Send + Clone> ValidateRequest<F, api::PaymentsRequest> for PaymentConfirm {
    #[instrument(skip_all)]
    fn validate_request<'a, 'b>(
        &'b self,
        request: &api::PaymentsRequest,
        merchant_account: &'a storage::MerchantAccount,
    ) -> RouterResult<(
        BoxedOperation<'b, F, api::PaymentsRequest>,
        operations::ValidateResult<'a>,
    )> {
        let given_payment_id = match &request.payment_id {
            Some(id_type) => Some(
                id_type
                    .get_payment_intent_id()
                    .change_context(errors::ApiErrorResponse::PaymentNotFound)?,
            ),
            None => None,
        };

        let request_merchant_id = request.merchant_id.as_deref();
        helpers::validate_merchant_id(&merchant_account.merchant_id, request_merchant_id)
            .change_context(errors::ApiErrorResponse::InvalidDataFormat {
                field_name: "merchant_id".to_string(),
                expected_format: "merchant_id from merchant account".to_string(),
            })?;

        helpers::validate_payment_method_fields_present(request)?;

        let mandate_type = helpers::validate_mandate(request)?;
        let payment_id = core_utils::get_or_generate_id("payment_id", &given_payment_id, "pay")?;

        Ok((
            Box::new(self),
            operations::ValidateResult {
                merchant_id: &merchant_account.merchant_id,
                payment_id: api::PaymentIdType::PaymentIntentId(payment_id),
                mandate_type,
                storage_scheme: merchant_account.storage_scheme,
            },
        ))
    }
}<|MERGE_RESOLUTION|>--- conflicted
+++ resolved
@@ -96,14 +96,9 @@
             })?;
 
         payment_attempt = db
-<<<<<<< HEAD
-            .find_payment_attempt_by_merchant_id_attempt_id(
-=======
             .find_payment_attempt_by_attempt_id_merchant_id(
                 payment_intent.attempt_id.as_str(),
->>>>>>> dea9456c
                 merchant_id,
-                payment_intent.attempt_id.as_str(),
                 storage_scheme,
             )
             .await
