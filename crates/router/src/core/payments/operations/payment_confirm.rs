use std::marker::PhantomData;

// use api_models::{admin::ExtendedCardInfoConfig, enums::FrmSuggestion, payments::ExtendedCardInfo};
#[cfg(all(any(feature = "v1", feature = "v2"), not(feature = "customer_v2")))]
use api_models::payment_methods::PaymentMethodsData;
use api_models::{
    admin::ExtendedCardInfoConfig,
    enums::FrmSuggestion,
    // payment_methods::PaymentMethodsData,
    payments::{ConnectorMandateReferenceId, ExtendedCardInfo, GetAddressFromPaymentMethodData},
};
use async_trait::async_trait;
use common_utils::ext_traits::{AsyncExt, Encode, StringExt, ValueExt};
use diesel_models::payment_attempt::ConnectorMandateReferenceId as DieselConnectorMandateReferenceId;
use error_stack::{report, ResultExt};
use futures::FutureExt;
#[cfg(all(any(feature = "v1", feature = "v2"), not(feature = "customer_v2")))]
use hyperswitch_domain_models::payments::payment_intent::PaymentIntentUpdateFields;
use hyperswitch_domain_models::router_request_types::unified_authentication_service;
use masking::{ExposeInterface, PeekInterface};
use router_derive::PaymentOperation;
use router_env::{instrument, logger, tracing};
use tracing_futures::Instrument;

use super::{BoxedOperation, Domain, GetTracker, Operation, UpdateTracker, ValidateRequest};
#[cfg(all(any(feature = "v1", feature = "v2"), not(feature = "customer_v2")))]
use crate::{
    consts,
    core::payment_methods::cards::create_encrypted_data,
    events::audit_events::{AuditEvent, AuditEventType},
};
use crate::{
    core::{
        authentication,
        blocklist::utils as blocklist_utils,
        errors::{self, CustomResult, RouterResult, StorageErrorExt},
        mandate::helpers as m_helpers,
        payments::{
            self, helpers, operations, populate_surcharge_details, CustomerDetails, PaymentAddress,
            PaymentData,
        },
        unified_authentication_service::{
            self as uas_utils,
            types::{ClickToPay, UnifiedAuthenticationService},
        },
        utils as core_utils,
    },
    routes::{app::ReqState, SessionState},
    services,
    types::{
        self,
        api::{self, ConnectorCallType, PaymentIdTypeExt},
        domain::{self},
        storage::{self, enums as storage_enums},
        transformers::ForeignFrom,
    },
    utils::{self, OptionExt},
};

#[derive(Debug, Clone, Copy, PaymentOperation)]
#[operation(operations = "all", flow = "authorize")]
pub struct PaymentConfirm;

type PaymentConfirmOperation<'b, F> = BoxedOperation<'b, F, api::PaymentsRequest, PaymentData<F>>;

#[async_trait]
impl<F: Send + Clone + Sync> GetTracker<F, PaymentData<F>, api::PaymentsRequest>
    for PaymentConfirm
{
    #[instrument(skip_all)]
    async fn get_trackers<'a>(
        &'a self,
        state: &'a SessionState,
        payment_id: &api::PaymentIdType,
        request: &api::PaymentsRequest,
        merchant_account: &domain::MerchantAccount,
        key_store: &domain::MerchantKeyStore,
        auth_flow: services::AuthFlow,
        header_payload: &hyperswitch_domain_models::payments::HeaderPayload,
        _platform_merchant_account: Option<&domain::MerchantAccount>,
    ) -> RouterResult<operations::GetTrackerResponse<'a, F, api::PaymentsRequest, PaymentData<F>>>
    {
        let key_manager_state = &state.into();

        let merchant_id = merchant_account.get_id();
        let storage_scheme = merchant_account.storage_scheme;
        let (currency, amount);

        let payment_id = payment_id
            .get_payment_intent_id()
            .change_context(errors::ApiErrorResponse::PaymentNotFound)?;

        // Stage 1
        let store = &*state.store;
        let m_merchant_id = merchant_id.clone();

        // Parallel calls - level 0
        let mut payment_intent = store
            .find_payment_intent_by_payment_id_merchant_id(
                key_manager_state,
                &payment_id,
                &m_merchant_id,
                key_store,
                storage_scheme,
            )
            .await
            .to_not_found_response(errors::ApiErrorResponse::PaymentNotFound)?;

        if let Some(order_details) = &request.order_details {
            helpers::validate_order_details_amount(
                order_details.to_owned(),
                payment_intent.amount,
                false,
            )?;
        }

        helpers::validate_customer_access(&payment_intent, auth_flow, request)?;

        if [
            Some(common_enums::PaymentSource::Webhook),
            Some(common_enums::PaymentSource::ExternalAuthenticator),
        ]
        .contains(&header_payload.payment_confirm_source)
        {
            helpers::validate_payment_status_against_not_allowed_statuses(
                payment_intent.status,
                &[
                    storage_enums::IntentStatus::Cancelled,
                    storage_enums::IntentStatus::Succeeded,
                    storage_enums::IntentStatus::Processing,
                    storage_enums::IntentStatus::RequiresCapture,
                    storage_enums::IntentStatus::RequiresMerchantAction,
                ],
                "confirm",
            )?;
        } else {
            helpers::validate_payment_status_against_not_allowed_statuses(
                payment_intent.status,
                &[
                    storage_enums::IntentStatus::Cancelled,
                    storage_enums::IntentStatus::Succeeded,
                    storage_enums::IntentStatus::Processing,
                    storage_enums::IntentStatus::RequiresCapture,
                    storage_enums::IntentStatus::RequiresMerchantAction,
                    storage_enums::IntentStatus::RequiresCustomerAction,
                ],
                "confirm",
            )?;
        }

        helpers::authenticate_client_secret(request.client_secret.as_ref(), &payment_intent)?;

        let customer_details = helpers::get_customer_details_from_request(request);

        // Stage 2
        let attempt_id = payment_intent.active_attempt.get_id();
        let profile_id = payment_intent
            .profile_id
            .clone()
            .get_required_value("profile_id")
            .change_context(errors::ApiErrorResponse::InternalServerError)
            .attach_printable("'profile_id' not set in payment intent")?;

        let store = state.store.clone();
        let key_manager_state_clone = key_manager_state.clone();
        let key_store_clone = key_store.clone();

        let business_profile_fut = tokio::spawn(
            async move {
                store
                    .find_business_profile_by_profile_id(
                        &key_manager_state_clone,
                        &key_store_clone,
                        &profile_id,
                    )
                    .map(|business_profile_result| {
                        business_profile_result.to_not_found_response(
                            errors::ApiErrorResponse::ProfileNotFound {
                                id: profile_id.get_string_repr().to_owned(),
                            },
                        )
                    })
                    .await
            }
            .in_current_span(),
        );

        let store = state.store.clone();

        let m_payment_id = payment_intent.payment_id.clone();
        let m_merchant_id = merchant_id.clone();

        let payment_attempt_fut = tokio::spawn(
            async move {
                store
                    .find_payment_attempt_by_payment_id_merchant_id_attempt_id(
                        &m_payment_id,
                        &m_merchant_id,
                        attempt_id.as_str(),
                        storage_scheme,
                    )
                    .map(|x| x.to_not_found_response(errors::ApiErrorResponse::PaymentNotFound))
                    .await
            }
            .in_current_span(),
        );

        let m_merchant_id = merchant_id.clone();
        let m_request_shipping = request.shipping.clone();
        let m_payment_intent_shipping_address_id = payment_intent.shipping_address_id.clone();
        let m_payment_intent_payment_id = payment_intent.payment_id.clone();
        let m_customer_details_customer_id = customer_details.customer_id.clone();
        let m_payment_intent_customer_id = payment_intent.customer_id.clone();
        let m_key_store = key_store.clone();
        let session_state = state.clone();

        let shipping_address_fut = tokio::spawn(
            async move {
                helpers::create_or_update_address_for_payment_by_request(
                    &session_state,
                    m_request_shipping.as_ref(),
                    m_payment_intent_shipping_address_id.as_deref(),
                    &m_merchant_id,
                    m_payment_intent_customer_id
                        .as_ref()
                        .or(m_customer_details_customer_id.as_ref()),
                    &m_key_store,
                    &m_payment_intent_payment_id,
                    storage_scheme,
                )
                .await
            }
            .in_current_span(),
        );

        let m_merchant_id = merchant_id.clone();
        let m_request_billing = request.billing.clone();
        let m_customer_details_customer_id = customer_details.customer_id.clone();
        let m_payment_intent_customer_id = payment_intent.customer_id.clone();
        let m_payment_intent_billing_address_id = payment_intent.billing_address_id.clone();
        let m_payment_intent_payment_id = payment_intent.payment_id.clone();
        let m_key_store = key_store.clone();
        let session_state = state.clone();

        let billing_address_fut = tokio::spawn(
            async move {
                helpers::create_or_update_address_for_payment_by_request(
                    &session_state,
                    m_request_billing.as_ref(),
                    m_payment_intent_billing_address_id.as_deref(),
                    &m_merchant_id,
                    m_payment_intent_customer_id
                        .as_ref()
                        .or(m_customer_details_customer_id.as_ref()),
                    &m_key_store,
                    &m_payment_intent_payment_id,
                    storage_scheme,
                )
                .await
            }
            .in_current_span(),
        );

        let m_merchant_id = merchant_id.clone();
        let store = state.clone().store;
        let m_request_merchant_connector_details = request.merchant_connector_details.clone();

        let config_update_fut = tokio::spawn(
            async move {
                m_request_merchant_connector_details
                    .async_map(|mcd| async {
                        helpers::insert_merchant_connector_creds_to_config(
                            store.as_ref(),
                            &m_merchant_id,
                            mcd,
                        )
                        .await
                    })
                    .map(|x| x.transpose())
                    .await
            }
            .in_current_span(),
        );

        // Based on whether a retry can be performed or not, fetch relevant entities
        let (mut payment_attempt, shipping_address, billing_address, business_profile) =
            match payment_intent.status {
                api_models::enums::IntentStatus::RequiresCustomerAction
                | api_models::enums::IntentStatus::RequiresMerchantAction
                | api_models::enums::IntentStatus::RequiresPaymentMethod
                | api_models::enums::IntentStatus::RequiresConfirmation => {
                    // Normal payment
                    // Parallel calls - level 1
                    let (payment_attempt, shipping_address, billing_address, business_profile, _) =
                        tokio::try_join!(
                            utils::flatten_join_error(payment_attempt_fut),
                            utils::flatten_join_error(shipping_address_fut),
                            utils::flatten_join_error(billing_address_fut),
                            utils::flatten_join_error(business_profile_fut),
                            utils::flatten_join_error(config_update_fut)
                        )?;

                    (
                        payment_attempt,
                        shipping_address,
                        billing_address,
                        business_profile,
                    )
                }
                _ => {
                    // Retry payment
                    let (
                        mut payment_attempt,
                        shipping_address,
                        billing_address,
                        business_profile,
                        _,
                    ) = tokio::try_join!(
                        utils::flatten_join_error(payment_attempt_fut),
                        utils::flatten_join_error(shipping_address_fut),
                        utils::flatten_join_error(billing_address_fut),
                        utils::flatten_join_error(business_profile_fut),
                        utils::flatten_join_error(config_update_fut)
                    )?;

                    let attempt_type = helpers::get_attempt_type(
                        &payment_intent,
                        &payment_attempt,
                        request,
                        "confirm",
                    )?;

                    // 3
                    (payment_intent, payment_attempt) = attempt_type
                        .modify_payment_intent_and_payment_attempt(
                            request,
                            payment_intent,
                            payment_attempt,
                            state,
                            key_store,
                            storage_scheme,
                        )
                        .await?;

                    (
                        payment_attempt,
                        shipping_address,
                        billing_address,
                        business_profile,
                    )
                }
            };

        payment_intent.order_details = request
            .get_order_details_as_value()
            .change_context(errors::ApiErrorResponse::InternalServerError)
            .attach_printable("Failed to convert order details to value")?
            .or(payment_intent.order_details);

        payment_intent.setup_future_usage = request
            .setup_future_usage
            .or(payment_intent.setup_future_usage);

        payment_intent.psd2_sca_exemption_type = request
            .psd2_sca_exemption_type
            .or(payment_intent.psd2_sca_exemption_type);

        let browser_info = request
            .browser_info
            .clone()
            .or(payment_attempt.browser_info)
            .as_ref()
            .map(Encode::encode_to_value)
            .transpose()
            .change_context(errors::ApiErrorResponse::InvalidDataValue {
                field_name: "browser_info",
            })?;
        let customer_acceptance = request.customer_acceptance.clone().or(payment_attempt
            .customer_acceptance
            .clone()
            .map(|customer_acceptance| {
                customer_acceptance
                    .expose()
                    .parse_value("CustomerAcceptance")
                    .change_context(errors::ApiErrorResponse::InternalServerError)
                    .attach_printable("Failed while deserializing customer_acceptance")
            })
            .transpose()?);

        let recurring_details = request.recurring_details.clone();

        helpers::validate_card_data(
            request
                .payment_method_data
                .as_ref()
                .and_then(|pmd| pmd.payment_method_data.clone()),
        )?;

        payment_attempt.browser_info = browser_info;

        payment_attempt.payment_experience = request
            .payment_experience
            .or(payment_attempt.payment_experience);

        payment_attempt.capture_method = request.capture_method.or(payment_attempt.capture_method);

        payment_attempt.customer_acceptance = request
            .customer_acceptance
            .clone()
            .map(|customer_acceptance| customer_acceptance.encode_to_value())
            .transpose()
            .change_context(errors::ApiErrorResponse::InternalServerError)
            .attach_printable("Failed while encoding customer_acceptance to value")?
            .map(masking::Secret::new)
            .or(payment_attempt.customer_acceptance);

        currency = payment_attempt.currency.get_required_value("currency")?;
        amount = payment_attempt.get_total_amount().into();

        helpers::validate_customer_id_mandatory_cases(
            request.setup_future_usage.is_some(),
            payment_intent
                .customer_id
                .as_ref()
                .or(customer_details.customer_id.as_ref()),
        )?;

        let creds_identifier = request
            .merchant_connector_details
            .as_ref()
            .map(|mcd| mcd.creds_identifier.to_owned());

        payment_intent.shipping_address_id =
            shipping_address.as_ref().map(|i| i.address_id.clone());
        payment_intent.billing_address_id = billing_address.as_ref().map(|i| i.address_id.clone());
        payment_intent.return_url = request
            .return_url
            .as_ref()
            .map(|a| a.to_string())
            .or(payment_intent.return_url);

        payment_intent.allowed_payment_method_types = request
            .get_allowed_payment_method_types_as_value()
            .change_context(errors::ApiErrorResponse::InternalServerError)
            .attach_printable("Error converting allowed_payment_types to Value")?
            .or(payment_intent.allowed_payment_method_types);

        payment_intent.connector_metadata = request
            .get_connector_metadata_as_value()
            .change_context(errors::ApiErrorResponse::InternalServerError)
            .attach_printable("Error converting connector_metadata to Value")?
            .or(payment_intent.connector_metadata);

        payment_intent.feature_metadata = request
            .get_feature_metadata_as_value()
            .change_context(errors::ApiErrorResponse::InternalServerError)
            .attach_printable("Error converting feature_metadata to Value")?
            .or(payment_intent.feature_metadata);
        payment_intent.metadata = request.metadata.clone().or(payment_intent.metadata);
        payment_intent.frm_metadata = request.frm_metadata.clone().or(payment_intent.frm_metadata);
        payment_intent.request_incremental_authorization = request
            .request_incremental_authorization
            .map(|request_incremental_authorization| {
                core_utils::get_request_incremental_authorization_value(
                    Some(request_incremental_authorization),
                    payment_attempt.capture_method,
                )
            })
            .unwrap_or(Ok(payment_intent.request_incremental_authorization))?;
        payment_attempt.business_sub_label = request
            .business_sub_label
            .clone()
            .or(payment_attempt.business_sub_label);

        let n_request_payment_method_data = request
            .payment_method_data
            .as_ref()
            .and_then(|pmd| pmd.payment_method_data.clone());

        let store = state.clone().store;
        let profile_id = payment_intent
            .profile_id
            .clone()
            .get_required_value("profile_id")
            .change_context(errors::ApiErrorResponse::InternalServerError)
            .attach_printable("'profile_id' not set in payment intent")?;

        let additional_pm_data_fut = tokio::spawn(
            async move {
                Ok(n_request_payment_method_data
                    .async_map(|payment_method_data| async move {
                        helpers::get_additional_payment_data(
                            &payment_method_data.into(),
                            store.as_ref(),
                            &profile_id,
                        )
                        .await
                    })
                    .await)
            }
            .in_current_span(),
        );

        let n_payment_method_billing_address_id =
            payment_attempt.payment_method_billing_address_id.clone();
        let n_request_payment_method_billing_address = request
            .payment_method_data
            .as_ref()
            .and_then(|pmd| pmd.billing.clone());
        let m_payment_intent_customer_id = payment_intent.customer_id.clone();
        let m_payment_intent_payment_id = payment_intent.payment_id.clone();
        let m_key_store = key_store.clone();
        let m_customer_details_customer_id = customer_details.customer_id.clone();
        let m_merchant_id = merchant_id.clone();
        let session_state = state.clone();

        let payment_method_billing_future = tokio::spawn(
            async move {
                helpers::create_or_update_address_for_payment_by_request(
                    &session_state,
                    n_request_payment_method_billing_address.as_ref(),
                    n_payment_method_billing_address_id.as_deref(),
                    &m_merchant_id,
                    m_payment_intent_customer_id
                        .as_ref()
                        .or(m_customer_details_customer_id.as_ref()),
                    &m_key_store,
                    &m_payment_intent_payment_id,
                    storage_scheme,
                )
                .await
            }
            .in_current_span(),
        );

        let mandate_type = m_helpers::get_mandate_type(
            request.mandate_data.clone(),
            request.off_session,
            payment_intent.setup_future_usage,
            request.customer_acceptance.clone(),
            request.payment_token.clone(),
            payment_attempt.payment_method.or(request.payment_method),
        )
        .change_context(errors::ApiErrorResponse::MandateValidationFailed {
            reason: "Expected one out of recurring_details and mandate_data but got both".into(),
        })?;

        let m_state = state.clone();
        let m_mandate_type = mandate_type;
        let m_merchant_account = merchant_account.clone();
        let m_request = request.clone();
        let m_key_store = key_store.clone();

        let payment_intent_customer_id = payment_intent.customer_id.clone();

        let mandate_details_fut = tokio::spawn(
            async move {
                Box::pin(helpers::get_token_pm_type_mandate_details(
                    &m_state,
                    &m_request,
                    m_mandate_type,
                    &m_merchant_account,
                    &m_key_store,
                    None,
                    payment_intent_customer_id.as_ref(),
                ))
                .await
            }
            .in_current_span(),
        );

        // Parallel calls - level 2
        let (mandate_details, additional_pm_info, payment_method_billing) = tokio::try_join!(
            utils::flatten_join_error(mandate_details_fut),
            utils::flatten_join_error(additional_pm_data_fut),
            utils::flatten_join_error(payment_method_billing_future),
        )?;

        let additional_pm_data = additional_pm_info.transpose()?.flatten();

        let m_helpers::MandateGenericData {
            token,
            payment_method,
            payment_method_type,
            mandate_data,
            recurring_mandate_payment_data,
            mandate_connector,
            payment_method_info,
        } = mandate_details;

        let token = token.or_else(|| payment_attempt.payment_token.clone());

        helpers::validate_pm_or_token_given(
            &request.payment_method,
            &request
                .payment_method_data
                .as_ref()
                .and_then(|pmd| pmd.payment_method_data.clone()),
            &request.payment_method_type,
            &mandate_type,
            &token,
            &request.ctp_service_details,
        )?;

        let (token_data, payment_method_info) = if let Some(token) = token.clone() {
            let token_data = helpers::retrieve_payment_token_data(
                state,
                token,
                payment_method.or(payment_attempt.payment_method),
            )
            .await?;

            let payment_method_info = helpers::retrieve_payment_method_from_db_with_token_data(
                state,
                key_store,
                &token_data,
                storage_scheme,
            )
            .await?;

            (Some(token_data), payment_method_info)
        } else {
            (None, payment_method_info)
        };
        let additional_pm_data_from_locker = if let Some(ref pm) = payment_method_info {
            let card_detail_from_locker: Option<api::CardDetailFromLocker> = pm
                .payment_method_data
                .clone()
                .map(|x| x.into_inner().expose())
                .and_then(|v| {
                    v.parse_value("PaymentMethodsData")
                        .map_err(|err| {
                            router_env::logger::info!(
                                "PaymentMethodsData deserialization failed: {:?}",
                                err
                            )
                        })
                        .ok()
                })
                .and_then(|pmd| match pmd {
                    PaymentMethodsData::Card(crd) => Some(api::CardDetailFromLocker::from(crd)),
                    _ => None,
                });
            card_detail_from_locker.map(|card_details| {
                let additional_data = card_details.into();
                api_models::payments::AdditionalPaymentData::Card(Box::new(additional_data))
            })
        } else {
            None
        };
        // Only set `payment_attempt.payment_method_data` if `additional_pm_data_from_locker` is not None
        if let Some(additional_pm_data) = additional_pm_data_from_locker.as_ref() {
            payment_attempt.payment_method_data = Some(
                Encode::encode_to_value(additional_pm_data)
                    .change_context(errors::ApiErrorResponse::InternalServerError)
                    .attach_printable("Failed to encode additional pm data")?,
            );
        }

        payment_attempt.payment_method = payment_method.or(payment_attempt.payment_method);

        let payment_method_type = Option::<api_models::enums::PaymentMethodType>::foreign_from((
            payment_method_type,
            additional_pm_data.as_ref(),
        ));

        payment_attempt.payment_method_type = payment_method_type
            .or(payment_attempt.payment_method_type)
            .or(payment_method_info
                .as_ref()
                .and_then(|pm_info| pm_info.get_payment_method_subtype()));

        // The operation merges mandate data from both request and payment_attempt
        let setup_mandate = mandate_data.map(|mut sm| {
            sm.mandate_type = payment_attempt.mandate_details.clone().or(sm.mandate_type);
            sm.update_mandate_id = payment_attempt
                .mandate_data
                .clone()
                .and_then(|mandate| mandate.update_mandate_id)
                .or(sm.update_mandate_id);
            sm
        });

        let mandate_details_present =
            payment_attempt.mandate_details.is_some() || request.mandate_data.is_some();
        helpers::validate_mandate_data_and_future_usage(
            payment_intent.setup_future_usage,
            mandate_details_present,
        )?;

        let payment_method_data_after_card_bin_call = request
            .payment_method_data
            .as_ref()
            .and_then(|request_payment_method_data| {
                request_payment_method_data.payment_method_data.as_ref()
            })
            .zip(additional_pm_data)
            .map(|(payment_method_data, additional_payment_data)| {
                payment_method_data.apply_additional_payment_data(additional_payment_data)
            })
            .transpose()
            .change_context(errors::ApiErrorResponse::InternalServerError)
            .attach_printable("Card cobadge check failed due to an invalid card network regex")?;

        payment_attempt.payment_method_billing_address_id = payment_method_billing
            .as_ref()
            .map(|payment_method_billing| payment_method_billing.address_id.clone());

        let address = PaymentAddress::new(
            shipping_address.as_ref().map(From::from),
            billing_address.as_ref().map(From::from),
            payment_method_billing.as_ref().map(From::from),
            business_profile.use_billing_as_payment_method_billing,
        );

        let payment_method_data_billing = request
            .payment_method_data
            .as_ref()
            .and_then(|pmd| pmd.payment_method_data.as_ref())
            .and_then(|payment_method_data_billing| {
                payment_method_data_billing.get_billing_address()
            })
            .map(From::from);

        let unified_address =
            address.unify_with_payment_method_data_billing(payment_method_data_billing);

        // If processor_payment_token is passed in request then populating the same in PaymentData
        let mandate_id = request
            .recurring_details
            .as_ref()
            .and_then(|recurring_details| match recurring_details {
                api_models::mandates::RecurringDetails::ProcessorPaymentToken(token) => {
                    payment_intent.is_payment_processor_token_flow = Some(true);
                    Some(api_models::payments::MandateIds {
                        mandate_id: None,
                        mandate_reference_id: Some(
                            api_models::payments::MandateReferenceId::ConnectorMandateId(
                                ConnectorMandateReferenceId::new(
                                    Some(token.processor_payment_token.clone()), // connector_mandate_id
                                    None, // payment_method_id
                                    None, // update_history
                                    None, // mandate_metadata
                                    None, // connector_mandate_request_reference_id
                                ),
                            ),
                        ),
                    })
                }
                _ => None,
            });

        let pmt_order_tax_amount = payment_intent.tax_details.clone().and_then(|tax| {
            if tax.payment_method_type.clone().map(|a| a.pmt) == payment_attempt.payment_method_type
            {
                tax.payment_method_type.map(|a| a.order_tax_amount)
            } else {
                None
            }
        });

        let order_tax_amount = pmt_order_tax_amount.or_else(|| {
            payment_intent
                .tax_details
                .clone()
                .and_then(|tax| tax.default.map(|a| a.order_tax_amount))
        });

        payment_attempt
            .net_amount
            .set_order_tax_amount(order_tax_amount);

        payment_attempt.connector_mandate_detail = Some(
            DieselConnectorMandateReferenceId::foreign_from(ConnectorMandateReferenceId::new(
                None,
                None,
                None, // update_history
                None, // mandate_metadata
                Some(common_utils::generate_id_with_len(
                    consts::CONNECTOR_MANDATE_REQUEST_REFERENCE_ID_LENGTH.to_owned(),
                )), // connector_mandate_request_reference_id
            )),
        );

        let payment_data = PaymentData {
            flow: PhantomData,
            payment_intent,
            payment_attempt,
            currency,
            amount,
            email: request.email.clone(),
            mandate_id: mandate_id.clone(),
            mandate_connector,
            setup_mandate,
            customer_acceptance: customer_acceptance.map(From::from),
            token,
            address: unified_address,
            token_data,
            confirm: request.confirm,
            payment_method_data: payment_method_data_after_card_bin_call.map(Into::into),
            payment_method_info,
            force_sync: None,
            refunds: vec![],
            disputes: vec![],
            attempts: None,
            sessions_token: vec![],
            card_cvc: request.card_cvc.clone(),
            creds_identifier,
            pm_token: None,
            connector_customer_id: None,
            recurring_mandate_payment_data,
            ephemeral_key: None,
            multiple_capture_data: None,
            redirect_response: None,
            surcharge_details: None,
            frm_message: None,
            payment_link_data: None,
            incremental_authorization_details: None,
            authorizations: vec![],
            authentication: None,
            recurring_details,
            poll_config: None,
            tax_data: None,
            session_id: None,
            service_details: request.ctp_service_details.clone(),
        };

        let get_trackers_response = operations::GetTrackerResponse {
            operation: Box::new(self),
            customer_details: Some(customer_details),
            payment_data,
            business_profile,
            mandate_type,
        };

        Ok(get_trackers_response)
    }
}

#[async_trait]
impl<F: Clone + Send + Sync> Domain<F, api::PaymentsRequest, PaymentData<F>> for PaymentConfirm {
    #[instrument(skip_all)]
    async fn get_or_create_customer_details<'a>(
        &'a self,
        state: &SessionState,
        payment_data: &mut PaymentData<F>,
        request: Option<CustomerDetails>,
        key_store: &domain::MerchantKeyStore,
        storage_scheme: common_enums::enums::MerchantStorageScheme,
    ) -> CustomResult<
        (PaymentConfirmOperation<'a, F>, Option<domain::Customer>),
        errors::StorageError,
    > {
        helpers::create_customer_if_not_exist(
            state,
            Box::new(self),
            payment_data,
            request,
            &key_store.merchant_id,
            key_store,
            storage_scheme,
        )
        .await
    }

    #[instrument(skip_all)]
    async fn make_pm_data<'a>(
        &'a self,
        state: &'a SessionState,
        payment_data: &mut PaymentData<F>,
        storage_scheme: storage_enums::MerchantStorageScheme,
        key_store: &domain::MerchantKeyStore,
        customer: &Option<domain::Customer>,
        business_profile: &domain::Profile,
    ) -> RouterResult<(
        PaymentConfirmOperation<'a, F>,
        Option<domain::PaymentMethodData>,
        Option<String>,
    )> {
        let (op, payment_method_data, pm_id) = Box::pin(helpers::make_pm_data(
            Box::new(self),
            state,
            payment_data,
            key_store,
            customer,
            storage_scheme,
            business_profile,
        ))
        .await?;
        utils::when(payment_method_data.is_none(), || {
            Err(errors::ApiErrorResponse::PaymentMethodNotFound)
        })?;

        Ok((op, payment_method_data, pm_id))
    }

    #[instrument(skip_all)]
    async fn add_task_to_process_tracker<'a>(
        &'a self,
        state: &'a SessionState,
        payment_attempt: &storage::PaymentAttempt,
        requeue: bool,
        schedule_time: Option<time::PrimitiveDateTime>,
    ) -> CustomResult<(), errors::ApiErrorResponse> {
        // This spawns this futures in a background thread, the exception inside this future won't affect
        // the current thread and the lifecycle of spawn thread is not handled by runtime.
        // So when server shutdown won't wait for this thread's completion.
        let m_payment_attempt = payment_attempt.clone();
        let m_state = state.clone();
        let m_self = *self;
        tokio::spawn(
            async move {
                helpers::add_domain_task_to_pt(
                    &m_self,
                    &m_state,
                    &m_payment_attempt,
                    requeue,
                    schedule_time,
                )
                .await
            }
            .in_current_span(),
        );

        Ok(())
    }

    async fn get_connector<'a>(
        &'a self,
        _merchant_account: &domain::MerchantAccount,
        state: &SessionState,
        request: &api::PaymentsRequest,
        _payment_intent: &storage::PaymentIntent,
        _key_store: &domain::MerchantKeyStore,
    ) -> CustomResult<api::ConnectorChoice, errors::ApiErrorResponse> {
        // Use a new connector in the confirm call or use the same one which was passed when
        // creating the payment or if none is passed then use the routing algorithm
        helpers::get_connector_default(state, request.routing.clone()).await
    }

    #[instrument(skip_all)]
    async fn populate_payment_data<'a>(
        &'a self,
        state: &SessionState,
        payment_data: &mut PaymentData<F>,
        _merchant_account: &domain::MerchantAccount,
    ) -> CustomResult<(), errors::ApiErrorResponse> {
        populate_surcharge_details(state, payment_data).await
    }

    #[allow(clippy::too_many_arguments)]
    async fn call_external_three_ds_authentication_if_eligible<'a>(
        &'a self,
        state: &SessionState,
        payment_data: &mut PaymentData<F>,
        should_continue_confirm_transaction: &mut bool,
        connector_call_type: &ConnectorCallType,
        business_profile: &domain::Profile,
        key_store: &domain::MerchantKeyStore,
        mandate_type: Option<api_models::payments::MandateTransactionType>,
    ) -> CustomResult<(), errors::ApiErrorResponse> {
        let external_authentication_flow =
            helpers::get_payment_external_authentication_flow_during_confirm(
                state,
                key_store,
                business_profile,
                payment_data,
                connector_call_type,
                mandate_type,
            )
            .await?;
        payment_data.authentication = match external_authentication_flow {
            Some(helpers::PaymentExternalAuthenticationFlow::PreAuthenticationFlow {
                acquirer_details,
                card_number,
                token,
            }) => {
                let authentication = authentication::perform_pre_authentication(
                    state,
                    key_store,
                    card_number,
                    token,
                    business_profile,
                    Some(acquirer_details),
                    Some(payment_data.payment_attempt.payment_id.clone()),
                )
                .await?;
                if authentication.is_separate_authn_required()
                    || authentication.authentication_status.is_failed()
                {
                    *should_continue_confirm_transaction = false;
                    let default_poll_config = types::PollConfig::default();
                    let default_config_str = default_poll_config
                        .encode_to_string_of_json()
                        .change_context(errors::ApiErrorResponse::InternalServerError)
                        .attach_printable("Error while stringifying default poll config")?;
                    let poll_config = state
                        .store
                        .find_config_by_key_unwrap_or(
                            &types::PollConfig::get_poll_config_key(
                                authentication.authentication_connector.clone(),
                            ),
                            Some(default_config_str),
                        )
                        .await
                        .change_context(errors::ApiErrorResponse::InternalServerError)
                        .attach_printable("The poll config was not found in the DB")?;
                    let poll_config: types::PollConfig = poll_config
                        .config
                        .parse_struct("PollConfig")
                        .change_context(errors::ApiErrorResponse::InternalServerError)
                        .attach_printable("Error while parsing PollConfig")?;
                    payment_data.poll_config = Some(poll_config)
                }
                Some(authentication)
            }
            Some(helpers::PaymentExternalAuthenticationFlow::PostAuthenticationFlow {
                authentication_id,
            }) => {
                let authentication = Box::pin(authentication::perform_post_authentication(
                    state,
                    key_store,
                    business_profile.clone(),
                    authentication_id.clone(),
                ))
                .await?;
                //If authentication is not successful, skip the payment connector flows and mark the payment as failure
                if authentication.authentication_status
                    != api_models::enums::AuthenticationStatus::Success
                {
                    *should_continue_confirm_transaction = false;
                }
                Some(authentication)
            }
            None => None,
        };
        Ok(())
    }

    #[allow(clippy::too_many_arguments)]
    async fn call_unified_authentication_service_if_eligible<'a>(
        &'a self,
        state: &SessionState,
        payment_data: &mut PaymentData<F>,
        should_continue_confirm_transaction: &mut bool,
        connector_call_type: &ConnectorCallType,
        business_profile: &domain::Profile,
        key_store: &domain::MerchantKeyStore,
        mandate_type: Option<api_models::payments::MandateTransactionType>,
<<<<<<< HEAD
        do_authorisation_confirmation: &bool,
=======
>>>>>>> 55bb284b
    ) -> CustomResult<(), errors::ApiErrorResponse> {
        let unified_authentication_service_flow =
            helpers::decide_action_for_unified_authentication_service(
                state,
                key_store,
                business_profile,
                payment_data,
                connector_call_type,
                mandate_type,
<<<<<<< HEAD
                do_authorisation_confirmation,
            )
            .await?;

        if let Some(unified_authentication_service_flow) = unified_authentication_service_flow {
            match unified_authentication_service_flow {
                helpers::UnifiedAuthenticationServiceFlow::ClickToPayInitiate => {
                    let authentication_product_ids = business_profile
                    .authentication_product_ids
                    .clone()
                    .ok_or(errors::ApiErrorResponse::PreconditionFailed {
                        message: "authentication_product_ids is not configured in business profile"
                            .to_string(),
                    })?;
                    let click_to_pay_mca_id = authentication_product_ids
                    .get_click_to_pay_connector_account_id()
                    .change_context(errors::ApiErrorResponse::MissingRequiredField {
                        field_name: "authentication_product_ids",
                    })?;
                    let key_manager_state = &(state).into();
                    let merchant_id = &business_profile.merchant_id;
                    let connector_mca = state
                        .store
                        .find_by_merchant_connector_account_merchant_id_merchant_connector_id(
                            key_manager_state,
                            merchant_id,
                            &click_to_pay_mca_id,
                            key_store,
                        )
                        .await
                        .to_not_found_response(
                            errors::ApiErrorResponse::MerchantConnectorAccountNotFound {
                                id: click_to_pay_mca_id.get_string_repr().to_string(),
                            },
                        )?;
                        let authentication_id =
                            common_utils::generate_id_with_default_len(consts::AUTHENTICATION_ID_PREFIX);
                        let payment_method = payment_data.payment_attempt.payment_method.ok_or(
                            errors::ApiErrorResponse::MissingRequiredField {
                                field_name: "payment_method",
                            },
                        )?;
                        ClickToPay::pre_authentication(
                            state,
                            key_store,
                            business_profile,
                            payment_data,
                            &helpers::MerchantConnectorAccountType::DbVal(Box::new(connector_mca.clone())),
                            &connector_mca.connector_name,
                            &authentication_id,
                            payment_method,
                        )
                        .await?;

                        payment_data.payment_attempt.authentication_id = Some(authentication_id.clone());
                        let response = ClickToPay::post_authentication(
                            state,
                            key_store,
                            business_profile,
                            payment_data,
                            &helpers::MerchantConnectorAccountType::DbVal(Box::new(connector_mca.clone())),
                            &connector_mca.connector_name,
                            payment_method,
                            None,
                        )
                        .await?;
                        let (network_token, authentication_status) = match response.response.clone() {
                            Ok(unified_authentication_service::UasAuthenticationResponseData::PostAuthentication {
                                authentication_details,
                            }) => {
                                let token_details = authentication_details.token_details.ok_or(errors::ApiErrorResponse::InternalServerError)
                                    .attach_printable("Missing authentication_details.token_details")?;
                                (Some(
                                    hyperswitch_domain_models::payment_method_data::NetworkTokenData {
                                        token_number: token_details.payment_token,
                                        token_exp_month: token_details
                                            .token_expiration_month,
                                        token_exp_year: token_details
                                            .token_expiration_year,
                                        token_cryptogram: authentication_details
                                            .dynamic_data_details
                                            .and_then(|data| data.dynamic_data_value),
                                        card_issuer: None,
                                        card_network: None,
                                        card_type: None,
                                        card_issuing_country: None,
                                        bank_code: None,
                                        nick_name: None,
                                        eci: authentication_details.eci,
                                    }),common_enums::AuthenticationStatus::Success)
                            },

                            Ok(unified_authentication_service::UasAuthenticationResponseData::PreAuthentication { .. })
                            | Ok(unified_authentication_service::UasAuthenticationResponseData::Confirmation {})
                            | Ok(unified_authentication_service::UasAuthenticationResponseData::Authentication { .. }) => Err(errors::ApiErrorResponse::InternalServerError).attach_printable("unexpected response received from unified authentication service")?,
                            Err(_) => (None, common_enums::AuthenticationStatus::Failed)
                        };
                        payment_data.payment_attempt.payment_method =
                            Some(common_enums::PaymentMethod::Card);

                        payment_data.payment_method_data = network_token
                            .clone()
                            .map(domain::PaymentMethodData::NetworkToken);
=======
            )
            .await?;
        if let Some(unified_authentication_service_flow) = unified_authentication_service_flow {
            match unified_authentication_service_flow {
            helpers::UnifiedAuthenticationServiceFlow::ClickToPayInitiate => {
                let authentication_product_ids = business_profile
            .authentication_product_ids
            .clone()
            .ok_or(errors::ApiErrorResponse::PreconditionFailed {
                message: "authentication_product_ids is not configured in business profile"
                    .to_string(),
            })?;
            let click_to_pay_mca_id = authentication_product_ids
            .get_click_to_pay_connector_account_id()
            .change_context(errors::ApiErrorResponse::MissingRequiredField {
                field_name: "authentication_product_ids",
            })?;

        let key_manager_state = &(state).into();
        let merchant_id = &business_profile.merchant_id;

        let connector_mca = state
            .store
            .find_by_merchant_connector_account_merchant_id_merchant_connector_id(
                key_manager_state,
                merchant_id,
                &click_to_pay_mca_id,
                key_store,
            )
            .await
            .to_not_found_response(
                errors::ApiErrorResponse::MerchantConnectorAccountNotFound {
                    id: click_to_pay_mca_id.get_string_repr().to_string(),
                },
            )?;
>>>>>>> 55bb284b

                        let authentication = uas_utils::create_new_authentication(
                            state,
                            payment_data.payment_attempt.merchant_id.clone(),
                            connector_mca.connector_name.to_string(),
                            business_profile.get_id().clone(),
                            Some(payment_data.payment_intent.get_id().clone()),
                            click_to_pay_mca_id.to_owned(),
                            &authentication_id,
                            payment_data.service_details.clone(),
                            authentication_status,
                            network_token,
                        )
                        .await?;
                        payment_data.authentication = Some(authentication);
                },
                helpers::UnifiedAuthenticationServiceFlow::ClickToPayConfirmation => {
                    let authentication_product_ids = business_profile
                    .authentication_product_ids
                    .clone()
                    .ok_or(errors::ApiErrorResponse::PreconditionFailed {
                        message: "authentication_product_ids is not configured in business profile"
                            .to_string(),
                    })?;
                    let click_to_pay_mca_id = authentication_product_ids
                    .get_click_to_pay_connector_account_id()
                    .change_context(errors::ApiErrorResponse::MissingRequiredField {
                        field_name: "authentication_product_ids",
                    })?;
                    let key_manager_state = &(state).into();
                    let merchant_id = &business_profile.merchant_id;

                    let connector_mca = state
                        .store
                        .find_by_merchant_connector_account_merchant_id_merchant_connector_id(
                            key_manager_state,
                            merchant_id,
                            &click_to_pay_mca_id,
                            key_store,
                        )
                        .await
                        .to_not_found_response(
                            errors::ApiErrorResponse::MerchantConnectorAccountNotFound {
                                id: click_to_pay_mca_id.get_string_repr().to_string(),
                            },
                        )?;

                    let payment_method = payment_data.payment_attempt.payment_method.ok_or(
                        errors::ApiErrorResponse::MissingRequiredField {
                            field_name: "payment_method",
                        },
                    )?;

                    ClickToPay::confirmation(
                                            state,
                                            key_store,
                                            business_profile,
                                            payment_data,
                                            &helpers::MerchantConnectorAccountType::DbVal(Box::new(connector_mca.clone())),
                                            &connector_mca.connector_name,
                                            payment_method,
                                        )
                                        .await?
                },
                helpers::UnifiedAuthenticationServiceFlow::ExternalAuthenticationInitiate {
                    acquirer_details,
                    token,
                    ..
                } => {
                    let (authentication_connector, three_ds_connector_account) =
                    authentication::utils::get_authentication_connector_data(state, key_store, business_profile).await?;
                let authentication_connector_name = authentication_connector.to_string();
                let authentication = authentication::utils::create_new_authentication(
                    state,
<<<<<<< HEAD
                    business_profile.merchant_id.clone(),
                    authentication_connector_name.clone(),
                    token,
                    business_profile.get_id().to_owned(),
                    Some(payment_data.payment_intent.payment_id.clone()),
                    three_ds_connector_account
                        .get_mca_id()
                        .ok_or(errors::ApiErrorResponse::InternalServerError)
                        .attach_printable("Error while finding mca_id from merchant_connector_account")?,
=======
                    key_store,
                    business_profile,
                    payment_data,
                    &helpers::MerchantConnectorAccountType::DbVal(Box::new(connector_mca.clone())),
                    &connector_mca.connector_name,
                    &authentication_id,
                    payment_method,
>>>>>>> 55bb284b
                )
                .await?;

                let pre_auth_response = uas_utils::types::ExternalAuthentication::pre_authentication(
                    state,
                    key_store,
                    business_profile,
                    payment_data,
<<<<<<< HEAD
                    &three_ds_connector_account,
                    &authentication_connector_name,
                    &authentication.authentication_id,
                    payment_data.payment_attempt.payment_method.ok_or(
                        errors::ApiErrorResponse::InternalServerError
                    ).attach_printable("payment_method not found in payment_attempt")?,
                ).await?;
                let updated_authentication = uas_utils::utils::external_authentication_update_trackers(
                    state,
                    pre_auth_response,
                    authentication.clone(),
                    Some(acquirer_details),
                ).await?;
                payment_data.authentication = Some(updated_authentication.clone());

                if updated_authentication.is_separate_authn_required()
                    || updated_authentication.authentication_status.is_failed()
                {
                    *should_continue_confirm_transaction = false;
                    let default_poll_config = types::PollConfig::default();
                    let default_config_str = default_poll_config
                        .encode_to_string_of_json()
                        .change_context(errors::ApiErrorResponse::InternalServerError)
                        .attach_printable("Error while stringifying default poll config")?;
                    let poll_config = state
                        .store
                        .find_config_by_key_unwrap_or(
                            &types::PollConfig::get_poll_config_key(
                                updated_authentication.authentication_connector.clone(),
                            ),
                            Some(default_config_str),
                        )
                        .await
                        .change_context(errors::ApiErrorResponse::InternalServerError)
                        .attach_printable("The poll config was not found in the DB")?;
                    let poll_config: types::PollConfig = poll_config
                        .config
                        .parse_struct("PollConfig")
                        .change_context(errors::ApiErrorResponse::InternalServerError)
                        .attach_printable("Error while parsing PollConfig")?;
                    payment_data.poll_config = Some(poll_config)
                }
                },
                helpers::UnifiedAuthenticationServiceFlow::ExternalAuthenticationPostAuthenticate {authentication_id} => {
                    let (authentication_connector, three_ds_connector_account) =
                    authentication::utils::get_authentication_connector_data(state, key_store, business_profile).await?;
                let is_pull_mechanism_enabled =
                    utils::check_if_pull_mechanism_for_external_3ds_enabled_from_connector_metadata(
                        three_ds_connector_account
                            .get_metadata()
                            .map(|metadata| metadata.expose()),
                    );
                let authentication = state
                    .store
                    .find_authentication_by_merchant_id_authentication_id(
                        &business_profile.merchant_id,
                        authentication_id.clone(),
                    )
                    .await
                    .to_not_found_response(errors::ApiErrorResponse::InternalServerError)
                    .attach_printable_lazy(|| format!("Error while fetching authentication record with authentication_id {authentication_id}"))?;
                let updated_authentication = if !authentication.authentication_status.is_terminal_status() && is_pull_mechanism_enabled {
                    let post_auth_response = uas_utils::types::ExternalAuthentication::post_authentication(
                        state,
                        key_store,
                        business_profile,
                        payment_data,
                        &three_ds_connector_account,
                        &authentication_connector.to_string(),
                        payment_data.payment_attempt.payment_method.ok_or(
                            errors::ApiErrorResponse::InternalServerError
                        ).attach_printable("payment_method not found in payment_attempt")?,
                        Some(authentication.clone()),
                    ).await?;
                    uas_utils::utils::external_authentication_update_trackers(
                        state,
                        post_auth_response,
                        authentication,
                        None,
                    ).await?
                } else {
                    authentication
                };
                payment_data.authentication = Some(updated_authentication.clone());
                //If authentication is not successful, skip the payment connector flows and mark the payment as failure
                if updated_authentication.authentication_status
                    != api_models::enums::AuthenticationStatus::Success
                {
                    *should_continue_confirm_transaction = false;
                }
            },
                }
        }
=======
                    &helpers::MerchantConnectorAccountType::DbVal(Box::new(connector_mca.clone())),
                    &connector_mca.connector_name,
                    payment_method,
                    None,
                )
                .await?;

                let (network_token, authentication_status) = match response.response.clone() {
                    Ok(unified_authentication_service::UasAuthenticationResponseData::PostAuthentication {
                        authentication_details,
                    }) => {
                        let token_details = authentication_details.token_details.ok_or(errors::ApiErrorResponse::InternalServerError)
                            .attach_printable("Missing authentication_details.token_details")?;
                        (Some(
                            hyperswitch_domain_models::payment_method_data::NetworkTokenData {
                                token_number: token_details.payment_token,
                                token_exp_month: token_details
                                    .token_expiration_month,
                                token_exp_year: token_details
                                    .token_expiration_year,
                                token_cryptogram: authentication_details
                                    .dynamic_data_details
                                    .and_then(|data| data.dynamic_data_value),
                                card_issuer: None,
                                card_network: None,
                                card_type: None,
                                card_issuing_country: None,
                                bank_code: None,
                                nick_name: None,
                                eci: authentication_details.eci,
                            }),common_enums::AuthenticationStatus::Success)
                    },
                    Ok(unified_authentication_service::UasAuthenticationResponseData::Authentication { .. })
                    | Ok(unified_authentication_service::UasAuthenticationResponseData::PreAuthentication { .. })
                        => Err(errors::ApiErrorResponse::InternalServerError).attach_printable("unexpected response received")?,
                    Err(_) => (None, common_enums::AuthenticationStatus::Failed),
                };

                payment_data.payment_attempt.payment_method =
                    Some(common_enums::PaymentMethod::Card);

                payment_data.payment_method_data = network_token
                    .clone()
                    .map(domain::PaymentMethodData::NetworkToken);

                uas_utils::create_new_authentication(
                    state,
                    payment_data.payment_attempt.merchant_id.clone(),
                    connector_mca.connector_name.to_string(),
                    business_profile.get_id().clone(),
                    Some(payment_data.payment_intent.get_id().clone()),
                    click_to_pay_mca_id.to_owned(),
                    &authentication_id,
                    payment_data.service_details.clone(),
                    authentication_status,
                )
                .await?;
            },
            helpers::UnifiedAuthenticationServiceFlow::ExternalAuthenticationInitiate {
                acquirer_details,
                token,
                ..
            } => {
                let (authentication_connector, three_ds_connector_account) =
                    authentication::utils::get_authentication_connector_data(state, key_store, business_profile).await?;
                let authentication_connector_name = authentication_connector.to_string();
                let authentication = authentication::utils::create_new_authentication(
                    state,
                    business_profile.merchant_id.clone(),
                    authentication_connector_name.clone(),
                    token,
                    business_profile.get_id().to_owned(),
                    Some(payment_data.payment_intent.payment_id.clone()),
                    three_ds_connector_account
                        .get_mca_id()
                        .ok_or(errors::ApiErrorResponse::InternalServerError)
                        .attach_printable("Error while finding mca_id from merchant_connector_account")?,
                )
                .await?;

                let pre_auth_response = uas_utils::types::ExternalAuthentication::pre_authentication(
                    state,
                    key_store,
                    business_profile,
                    payment_data,
                    &three_ds_connector_account,
                    &authentication_connector_name,
                    &authentication.authentication_id,
                    payment_data.payment_attempt.payment_method.ok_or(
                        errors::ApiErrorResponse::InternalServerError
                    ).attach_printable("payment_method not found in payment_attempt")?,
                ).await?;
                let updated_authentication = uas_utils::utils::external_authentication_update_trackers(
                    state,
                    pre_auth_response,
                    authentication.clone(),
                    Some(acquirer_details),
                ).await?;
                payment_data.authentication = Some(updated_authentication.clone());
>>>>>>> 55bb284b

                if updated_authentication.is_separate_authn_required()
                    || updated_authentication.authentication_status.is_failed()
                {
                    *should_continue_confirm_transaction = false;
                    let default_poll_config = types::PollConfig::default();
                    let default_config_str = default_poll_config
                        .encode_to_string_of_json()
                        .change_context(errors::ApiErrorResponse::InternalServerError)
                        .attach_printable("Error while stringifying default poll config")?;
                    let poll_config = state
                        .store
                        .find_config_by_key_unwrap_or(
                            &types::PollConfig::get_poll_config_key(
                                updated_authentication.authentication_connector.clone(),
                            ),
                            Some(default_config_str),
                        )
                        .await
                        .change_context(errors::ApiErrorResponse::InternalServerError)
                        .attach_printable("The poll config was not found in the DB")?;
                    let poll_config: types::PollConfig = poll_config
                        .config
                        .parse_struct("PollConfig")
                        .change_context(errors::ApiErrorResponse::InternalServerError)
                        .attach_printable("Error while parsing PollConfig")?;
                    payment_data.poll_config = Some(poll_config)
                }
            },
            helpers::UnifiedAuthenticationServiceFlow::ExternalAuthenticationPostAuthenticate {authentication_id} => {
                let (authentication_connector, three_ds_connector_account) =
                    authentication::utils::get_authentication_connector_data(state, key_store, business_profile).await?;
                let is_pull_mechanism_enabled =
                    utils::check_if_pull_mechanism_for_external_3ds_enabled_from_connector_metadata(
                        three_ds_connector_account
                            .get_metadata()
                            .map(|metadata| metadata.expose()),
                    );
                let authentication = state
                    .store
                    .find_authentication_by_merchant_id_authentication_id(
                        &business_profile.merchant_id,
                        authentication_id.clone(),
                    )
                    .await
                    .to_not_found_response(errors::ApiErrorResponse::InternalServerError)
                    .attach_printable_lazy(|| format!("Error while fetching authentication record with authentication_id {authentication_id}"))?;
                let updated_authentication = if !authentication.authentication_status.is_terminal_status() && is_pull_mechanism_enabled {
                    let post_auth_response = uas_utils::types::ExternalAuthentication::post_authentication(
                        state,
                        key_store,
                        business_profile,
                        payment_data,
                        &three_ds_connector_account,
                        &authentication_connector.to_string(),
                        payment_data.payment_attempt.payment_method.ok_or(
                            errors::ApiErrorResponse::InternalServerError
                        ).attach_printable("payment_method not found in payment_attempt")?,
                        Some(authentication.clone()),
                    ).await?;
                    uas_utils::utils::external_authentication_update_trackers(
                        state,
                        post_auth_response,
                        authentication,
                        None,
                    ).await?
                } else {
                    authentication
                };
                payment_data.authentication = Some(updated_authentication.clone());
                //If authentication is not successful, skip the payment connector flows and mark the payment as failure
                if updated_authentication.authentication_status
                    != api_models::enums::AuthenticationStatus::Success
                {
                    *should_continue_confirm_transaction = false;
                }
            },
        }
        }
        Ok(())
    }

    #[instrument(skip_all)]
    async fn guard_payment_against_blocklist<'a>(
        &'a self,
        state: &SessionState,
        merchant_account: &domain::MerchantAccount,
        key_store: &domain::MerchantKeyStore,
        payment_data: &mut PaymentData<F>,
    ) -> CustomResult<bool, errors::ApiErrorResponse> {
        blocklist_utils::validate_data_for_blocklist(
            state,
            merchant_account,
            key_store,
            payment_data,
        )
        .await
    }

    #[instrument(skip_all)]
    async fn store_extended_card_info_temporarily<'a>(
        &'a self,
        state: &SessionState,
        payment_id: &common_utils::id_type::PaymentId,
        business_profile: &domain::Profile,
        payment_method_data: Option<&domain::PaymentMethodData>,
    ) -> CustomResult<(), errors::ApiErrorResponse> {
        if let (Some(true), Some(domain::PaymentMethodData::Card(card)), Some(merchant_config)) = (
            business_profile.is_extended_card_info_enabled,
            payment_method_data,
            business_profile.extended_card_info_config.clone(),
        ) {
            let merchant_config = merchant_config
                    .expose()
                    .parse_value::<ExtendedCardInfoConfig>("ExtendedCardInfoConfig")
                    .map_err(|err| logger::error!(parse_err=?err,"Error while parsing ExtendedCardInfoConfig"));

            let card_data = ExtendedCardInfo::from(card.clone())
                    .encode_to_vec()
                    .map_err(|err| logger::error!(encode_err=?err,"Error while encoding ExtendedCardInfo to vec"));

            let (Ok(merchant_config), Ok(card_data)) = (merchant_config, card_data) else {
                return Ok(());
            };

            let encrypted_payload =
                    services::encrypt_jwe(&card_data, merchant_config.public_key.peek(), services::EncryptionAlgorithm::A256GCM, None)
                        .await
                        .map_err(|err| {
                            logger::error!(jwe_encryption_err=?err,"Error while JWE encrypting extended card info")
                        });

            let Ok(encrypted_payload) = encrypted_payload else {
                return Ok(());
            };

            let redis_conn = state
                .store
                .get_redis_conn()
                .change_context(errors::ApiErrorResponse::InternalServerError)
                .attach_printable("Failed to get redis connection")?;

            let key = helpers::get_redis_key_for_extended_card_info(
                &business_profile.merchant_id,
                payment_id,
            );

            redis_conn
                .set_key_with_expiry(
                    &key.into(),
                    encrypted_payload.clone(),
                    (*merchant_config.ttl_in_secs).into(),
                )
                .await
                .change_context(errors::ApiErrorResponse::InternalServerError)
                .attach_printable("Failed to add extended card info in redis")?;

            logger::info!("Extended card info added to redis");
        }

        Ok(())
    }
}

#[cfg(all(feature = "v2", feature = "customer_v2"))]
#[async_trait]
impl<F: Clone + Sync> UpdateTracker<F, PaymentData<F>, api::PaymentsRequest> for PaymentConfirm {
    #[instrument(skip_all)]
    async fn update_trackers<'b>(
        &'b self,
        _state: &'b SessionState,
        _req_state: ReqState,
        mut _payment_data: PaymentData<F>,
        _customer: Option<domain::Customer>,
        _storage_scheme: storage_enums::MerchantStorageScheme,
        _updated_customer: Option<storage::CustomerUpdate>,
        _key_store: &domain::MerchantKeyStore,
        _frm_suggestion: Option<FrmSuggestion>,
        _header_payload: hyperswitch_domain_models::payments::HeaderPayload,
    ) -> RouterResult<(
        BoxedOperation<'b, F, api::PaymentsRequest, PaymentData<F>>,
        PaymentData<F>,
    )>
    where
        F: 'b + Send,
    {
        todo!()
    }
}

#[cfg(all(any(feature = "v1", feature = "v2"), not(feature = "customer_v2")))]
#[async_trait]
impl<F: Clone + Sync> UpdateTracker<F, PaymentData<F>, api::PaymentsRequest> for PaymentConfirm {
    #[instrument(skip_all)]
    async fn update_trackers<'b>(
        &'b self,
        state: &'b SessionState,
        req_state: ReqState,
        mut payment_data: PaymentData<F>,
        customer: Option<domain::Customer>,
        storage_scheme: storage_enums::MerchantStorageScheme,
        updated_customer: Option<storage::CustomerUpdate>,
        key_store: &domain::MerchantKeyStore,
        frm_suggestion: Option<FrmSuggestion>,
        header_payload: hyperswitch_domain_models::payments::HeaderPayload,
    ) -> RouterResult<(
        BoxedOperation<'b, F, api::PaymentsRequest, PaymentData<F>>,
        PaymentData<F>,
    )>
    where
        F: 'b + Send,
    {
        let payment_method = payment_data.payment_attempt.payment_method;
        let browser_info = payment_data.payment_attempt.browser_info.clone();
        let frm_message = payment_data.frm_message.clone();
        let capture_method = payment_data.payment_attempt.capture_method;

        let default_status_result = (
            storage_enums::IntentStatus::Processing,
            storage_enums::AttemptStatus::Pending,
            (None, None),
        );
        let status_handler_for_frm_results = |frm_suggestion: FrmSuggestion| match frm_suggestion {
            FrmSuggestion::FrmCancelTransaction => (
                storage_enums::IntentStatus::Failed,
                storage_enums::AttemptStatus::Failure,
                frm_message.map_or((None, None), |fraud_check| {
                    (
                        Some(Some(fraud_check.frm_status.to_string())),
                        Some(fraud_check.frm_reason.map(|reason| reason.to_string())),
                    )
                }),
            ),
            FrmSuggestion::FrmManualReview => (
                storage_enums::IntentStatus::RequiresMerchantAction,
                storage_enums::AttemptStatus::Unresolved,
                (None, None),
            ),
            FrmSuggestion::FrmAuthorizeTransaction => (
                storage_enums::IntentStatus::RequiresCapture,
                storage_enums::AttemptStatus::Authorized,
                (None, None),
            ),
        };

        let status_handler_for_authentication_results =
            |authentication: &storage::Authentication| {
                if authentication.authentication_status.is_failed() {
                    (
                        storage_enums::IntentStatus::Failed,
                        storage_enums::AttemptStatus::Failure,
                        (
                            Some(Some("EXTERNAL_AUTHENTICATION_FAILURE".to_string())),
                            Some(Some("external authentication failure".to_string())),
                        ),
                    )
                } else if authentication.is_separate_authn_required() {
                    (
                        storage_enums::IntentStatus::RequiresCustomerAction,
                        storage_enums::AttemptStatus::AuthenticationPending,
                        (None, None),
                    )
                } else {
                    default_status_result.clone()
                }
            };

        let (intent_status, attempt_status, (error_code, error_message)) =
            match (frm_suggestion, payment_data.authentication.as_ref()) {
                (Some(frm_suggestion), _) => status_handler_for_frm_results(frm_suggestion),
                (_, Some(authentication_details)) => {
                    status_handler_for_authentication_results(authentication_details)
                }
                _ => default_status_result,
            };

        let connector = payment_data.payment_attempt.connector.clone();
        let merchant_connector_id = payment_data.payment_attempt.merchant_connector_id.clone();

        let straight_through_algorithm = payment_data
            .payment_attempt
            .straight_through_algorithm
            .clone();
        let payment_token = payment_data.token.clone();
        let payment_method_type = payment_data.payment_attempt.payment_method_type;
        let profile_id = payment_data
            .payment_intent
            .profile_id
            .as_ref()
            .get_required_value("profile_id")
            .change_context(errors::ApiErrorResponse::InternalServerError)?;

        let payment_experience = payment_data.payment_attempt.payment_experience;
        let additional_pm_data = payment_data
            .payment_method_data
            .as_ref()
            .async_map(|payment_method_data| async {
                helpers::get_additional_payment_data(payment_method_data, &*state.store, profile_id)
                    .await
            })
            .await
            .transpose()?
            .flatten();

        let encoded_additional_pm_data = additional_pm_data
            .as_ref()
            .map(Encode::encode_to_value)
            .transpose()
            .change_context(errors::ApiErrorResponse::InternalServerError)
            .attach_printable("Failed to encode additional pm data")?;

        let customer_details = payment_data.payment_intent.customer_details.clone();
        let business_sub_label = payment_data.payment_attempt.business_sub_label.clone();
        let authentication_type = payment_data.payment_attempt.authentication_type;

        let (shipping_address_id, billing_address_id, payment_method_billing_address_id) = (
            payment_data.payment_intent.shipping_address_id.clone(),
            payment_data.payment_intent.billing_address_id.clone(),
            payment_data
                .payment_attempt
                .payment_method_billing_address_id
                .clone(),
        );

        let customer_id = customer.clone().map(|c| c.customer_id);
        let return_url = payment_data.payment_intent.return_url.take();
        let setup_future_usage = payment_data.payment_intent.setup_future_usage;
        let business_label = payment_data.payment_intent.business_label.clone();
        let business_country = payment_data.payment_intent.business_country;
        let description = payment_data.payment_intent.description.take();
        let statement_descriptor_name =
            payment_data.payment_intent.statement_descriptor_name.take();
        let statement_descriptor_suffix = payment_data
            .payment_intent
            .statement_descriptor_suffix
            .take();
        let order_details = payment_data.payment_intent.order_details.clone();
        let metadata = payment_data.payment_intent.metadata.clone();
        let frm_metadata = payment_data.payment_intent.frm_metadata.clone();
        let authorized_amount = payment_data.payment_attempt.get_total_amount();

        let client_source = header_payload
            .client_source
            .clone()
            .or(payment_data.payment_attempt.client_source.clone());
        let client_version = header_payload
            .client_version
            .clone()
            .or(payment_data.payment_attempt.client_version.clone());

        let m_payment_data_payment_attempt = payment_data.payment_attempt.clone();
        let m_payment_method_id =
            payment_data
                .payment_attempt
                .payment_method_id
                .clone()
                .or(payment_data
                    .payment_method_info
                    .as_ref()
                    .map(|payment_method| payment_method.payment_method_id.clone()));
        let m_browser_info = browser_info.clone();
        let m_connector = connector.clone();
        let m_capture_method = capture_method;
        let m_payment_token = payment_token.clone();
        let m_additional_pm_data = encoded_additional_pm_data
            .clone()
            .or(payment_data.payment_attempt.payment_method_data);
        let m_business_sub_label = business_sub_label.clone();
        let m_straight_through_algorithm = straight_through_algorithm.clone();
        let m_error_code = error_code.clone();
        let m_error_message = error_message.clone();
        let m_fingerprint_id = payment_data.payment_attempt.fingerprint_id.clone();
        let m_db = state.clone().store;
        let surcharge_amount = payment_data
            .surcharge_details
            .as_ref()
            .map(|surcharge_details| surcharge_details.surcharge_amount);
        let tax_amount = payment_data
            .surcharge_details
            .as_ref()
            .map(|surcharge_details| surcharge_details.tax_on_surcharge_amount);

        let (
            external_three_ds_authentication_attempted,
            authentication_connector,
            authentication_id,
        ) = match payment_data.authentication.as_ref() {
            Some(authentication) => (
                Some(authentication.is_separate_authn_required()),
                Some(authentication.authentication_connector.clone()),
                Some(authentication.authentication_id.clone()),
            ),
            None => (None, None, None),
        };

        let payment_attempt_fut = tokio::spawn(
            async move {
                m_db.update_payment_attempt_with_attempt_id(
                    m_payment_data_payment_attempt,
                    storage::PaymentAttemptUpdate::ConfirmUpdate {
                        currency: payment_data.currency,
                        status: attempt_status,
                        payment_method,
                        authentication_type,
                        capture_method: m_capture_method,
                        browser_info: m_browser_info,
                        connector: m_connector,
                        payment_token: m_payment_token,
                        payment_method_data: m_additional_pm_data,
                        payment_method_type,
                        payment_experience,
                        business_sub_label: m_business_sub_label,
                        straight_through_algorithm: m_straight_through_algorithm,
                        error_code: m_error_code,
                        error_message: m_error_message,
                        amount_capturable: Some(authorized_amount),
                        updated_by: storage_scheme.to_string(),
                        merchant_connector_id,
                        external_three_ds_authentication_attempted,
                        authentication_connector,
                        authentication_id,
                        payment_method_billing_address_id,
                        fingerprint_id: m_fingerprint_id,
                        payment_method_id: m_payment_method_id,
                        client_source,
                        client_version,
                        customer_acceptance: payment_data.payment_attempt.customer_acceptance,
                        net_amount:
                            hyperswitch_domain_models::payments::payment_attempt::NetAmount::new(
                                payment_data.payment_attempt.net_amount.get_order_amount(),
                                payment_data.payment_intent.shipping_cost,
                                payment_data
                                    .payment_attempt
                                    .net_amount
                                    .get_order_tax_amount(),
                                surcharge_amount,
                                tax_amount,
                            ),

                        connector_mandate_detail: payment_data
                            .payment_attempt
                            .connector_mandate_detail,
                    },
                    storage_scheme,
                )
                .map(|x| x.to_not_found_response(errors::ApiErrorResponse::PaymentNotFound))
                .await
            }
            .in_current_span(),
        );

        let billing_address = payment_data.address.get_payment_billing();
        let key_manager_state = state.into();
        let billing_details = billing_address
            .async_map(|billing_details| {
                create_encrypted_data(&key_manager_state, key_store, billing_details)
            })
            .await
            .transpose()
            .change_context(errors::ApiErrorResponse::InternalServerError)
            .attach_printable("Unable to encrypt billing details")?;

        let shipping_address = payment_data.address.get_shipping();
        let shipping_details = shipping_address
            .async_map(|shipping_details| {
                create_encrypted_data(&key_manager_state, key_store, shipping_details)
            })
            .await
            .transpose()
            .change_context(errors::ApiErrorResponse::InternalServerError)
            .attach_printable("Unable to encrypt shipping details")?;

        let m_payment_data_payment_intent = payment_data.payment_intent.clone();
        let m_customer_id = customer_id.clone();
        let m_shipping_address_id = shipping_address_id.clone();
        let m_billing_address_id = billing_address_id.clone();
        let m_return_url = return_url.clone();
        let m_business_label = business_label.clone();
        let m_description = description.clone();
        let m_statement_descriptor_name = statement_descriptor_name.clone();
        let m_statement_descriptor_suffix = statement_descriptor_suffix.clone();
        let m_order_details = order_details.clone();
        let m_metadata = metadata.clone();
        let m_frm_metadata = frm_metadata.clone();
        let m_db = state.clone().store;
        let m_storage_scheme = storage_scheme.to_string();
        let session_expiry = m_payment_data_payment_intent.session_expiry;
        let m_key_store = key_store.clone();
        let key_manager_state = state.into();
        let is_payment_processor_token_flow =
            payment_data.payment_intent.is_payment_processor_token_flow;

        let payment_intent_fut = tokio::spawn(
            async move {
                m_db.update_payment_intent(
                    &key_manager_state,
                    m_payment_data_payment_intent,
                    storage::PaymentIntentUpdate::Update(Box::new(PaymentIntentUpdateFields {
                        amount: payment_data.payment_intent.amount,
                        currency: payment_data.currency,
                        setup_future_usage,
                        status: intent_status,
                        customer_id: m_customer_id,
                        shipping_address_id: m_shipping_address_id,
                        billing_address_id: m_billing_address_id,
                        return_url: m_return_url,
                        business_country,
                        business_label: m_business_label,
                        description: m_description,
                        statement_descriptor_name: m_statement_descriptor_name,
                        statement_descriptor_suffix: m_statement_descriptor_suffix,
                        order_details: m_order_details,
                        metadata: m_metadata,
                        payment_confirm_source: header_payload.payment_confirm_source,
                        updated_by: m_storage_scheme,
                        fingerprint_id: None,
                        session_expiry,
                        request_external_three_ds_authentication: None,
                        frm_metadata: m_frm_metadata,
                        customer_details,
                        merchant_order_reference_id: None,
                        billing_details,
                        shipping_details,
                        is_payment_processor_token_flow,
                        tax_details: None,
                    })),
                    &m_key_store,
                    storage_scheme,
                )
                .map(|x| x.to_not_found_response(errors::ApiErrorResponse::PaymentNotFound))
                .await
            }
            .in_current_span(),
        );

        let customer_fut =
            if let Some((updated_customer, customer)) = updated_customer.zip(customer) {
                let m_customer_merchant_id = customer.merchant_id.to_owned();
                let m_key_store = key_store.clone();
                let m_updated_customer = updated_customer.clone();
                let session_state = state.clone();
                let m_db = session_state.store.clone();
                let key_manager_state = state.into();
                tokio::spawn(
                    async move {
                        let m_customer_customer_id = customer.customer_id.to_owned();
                        m_db.update_customer_by_customer_id_merchant_id(
                            &key_manager_state,
                            m_customer_customer_id,
                            m_customer_merchant_id,
                            customer,
                            m_updated_customer,
                            &m_key_store,
                            storage_scheme,
                        )
                        .await
                        .change_context(errors::ApiErrorResponse::InternalServerError)
                        .attach_printable("Failed to update CustomerConnector in customer")?;

                        Ok::<_, error_stack::Report<errors::ApiErrorResponse>>(())
                    }
                    .in_current_span(),
                )
            } else {
                tokio::spawn(
                    async move { Ok::<_, error_stack::Report<errors::ApiErrorResponse>>(()) }
                        .in_current_span(),
                )
            };

        let (payment_intent, payment_attempt, _) = tokio::try_join!(
            utils::flatten_join_error(payment_intent_fut),
            utils::flatten_join_error(payment_attempt_fut),
            utils::flatten_join_error(customer_fut)
        )?;

        payment_data.payment_intent = payment_intent;
        payment_data.payment_attempt = payment_attempt;

        let client_src = payment_data.payment_attempt.client_source.clone();
        let client_ver = payment_data.payment_attempt.client_version.clone();

        let frm_message = payment_data.frm_message.clone();
        req_state
            .event_context
            .event(AuditEvent::new(AuditEventType::PaymentConfirm {
                client_src,
                client_ver,
                frm_message: Box::new(frm_message),
            }))
            .with(payment_data.to_event())
            .emit();
        Ok((Box::new(self), payment_data))
    }
}

impl<F: Send + Clone + Sync> ValidateRequest<F, api::PaymentsRequest, PaymentData<F>>
    for PaymentConfirm
{
    #[instrument(skip_all)]
    fn validate_request<'a, 'b>(
        &'b self,
        request: &api::PaymentsRequest,
        merchant_account: &'a domain::MerchantAccount,
    ) -> RouterResult<(PaymentConfirmOperation<'b, F>, operations::ValidateResult)> {
        helpers::validate_customer_information(request)?;

        if let Some(amount) = request.amount {
            helpers::validate_max_amount(amount)?;
        }

        let request_merchant_id = request.merchant_id.as_ref();
        helpers::validate_merchant_id(merchant_account.get_id(), request_merchant_id)
            .change_context(errors::ApiErrorResponse::InvalidDataFormat {
                field_name: "merchant_id".to_string(),
                expected_format: "merchant_id from merchant account".to_string(),
            })?;

        helpers::validate_payment_method_fields_present(request)?;

        let _mandate_type =
            helpers::validate_mandate(request, payments::is_operation_confirm(self))?;

        helpers::validate_recurring_details_and_token(
            &request.recurring_details,
            &request.payment_token,
            &request.mandate_id,
        )?;

        let payment_id = request
            .payment_id
            .clone()
            .ok_or(report!(errors::ApiErrorResponse::PaymentNotFound))?;

        let _request_straight_through: Option<api::routing::StraightThroughAlgorithm> = request
            .routing
            .clone()
            .map(|val| val.parse_value("RoutingAlgorithm"))
            .transpose()
            .change_context(errors::ApiErrorResponse::InvalidRequestData {
                message: "Invalid straight through routing rules format".to_string(),
            })
            .attach_printable("Invalid straight through routing rules format")?;

        Ok((
            Box::new(self),
            operations::ValidateResult {
                merchant_id: merchant_account.get_id().to_owned(),
                payment_id,
                storage_scheme: merchant_account.storage_scheme,
                requeue: matches!(
                    request.retry_action,
                    Some(api_models::enums::RetryAction::Requeue)
                ),
            },
        ))
    }
}<|MERGE_RESOLUTION|>--- conflicted
+++ resolved
@@ -1047,10 +1047,7 @@
         business_profile: &domain::Profile,
         key_store: &domain::MerchantKeyStore,
         mandate_type: Option<api_models::payments::MandateTransactionType>,
-<<<<<<< HEAD
         do_authorisation_confirmation: &bool,
-=======
->>>>>>> 55bb284b
     ) -> CustomResult<(), errors::ApiErrorResponse> {
         let unified_authentication_service_flow =
             helpers::decide_action_for_unified_authentication_service(
@@ -1060,7 +1057,6 @@
                 payment_data,
                 connector_call_type,
                 mandate_type,
-<<<<<<< HEAD
                 do_authorisation_confirmation,
             )
             .await?;
@@ -1164,43 +1160,6 @@
                         payment_data.payment_method_data = network_token
                             .clone()
                             .map(domain::PaymentMethodData::NetworkToken);
-=======
-            )
-            .await?;
-        if let Some(unified_authentication_service_flow) = unified_authentication_service_flow {
-            match unified_authentication_service_flow {
-            helpers::UnifiedAuthenticationServiceFlow::ClickToPayInitiate => {
-                let authentication_product_ids = business_profile
-            .authentication_product_ids
-            .clone()
-            .ok_or(errors::ApiErrorResponse::PreconditionFailed {
-                message: "authentication_product_ids is not configured in business profile"
-                    .to_string(),
-            })?;
-            let click_to_pay_mca_id = authentication_product_ids
-            .get_click_to_pay_connector_account_id()
-            .change_context(errors::ApiErrorResponse::MissingRequiredField {
-                field_name: "authentication_product_ids",
-            })?;
-
-        let key_manager_state = &(state).into();
-        let merchant_id = &business_profile.merchant_id;
-
-        let connector_mca = state
-            .store
-            .find_by_merchant_connector_account_merchant_id_merchant_connector_id(
-                key_manager_state,
-                merchant_id,
-                &click_to_pay_mca_id,
-                key_store,
-            )
-            .await
-            .to_not_found_response(
-                errors::ApiErrorResponse::MerchantConnectorAccountNotFound {
-                    id: click_to_pay_mca_id.get_string_repr().to_string(),
-                },
-            )?;
->>>>>>> 55bb284b
 
                         let authentication = uas_utils::create_new_authentication(
                             state,
@@ -1275,7 +1234,6 @@
                 let authentication_connector_name = authentication_connector.to_string();
                 let authentication = authentication::utils::create_new_authentication(
                     state,
-<<<<<<< HEAD
                     business_profile.merchant_id.clone(),
                     authentication_connector_name.clone(),
                     token,
@@ -1285,15 +1243,6 @@
                         .get_mca_id()
                         .ok_or(errors::ApiErrorResponse::InternalServerError)
                         .attach_printable("Error while finding mca_id from merchant_connector_account")?,
-=======
-                    key_store,
-                    business_profile,
-                    payment_data,
-                    &helpers::MerchantConnectorAccountType::DbVal(Box::new(connector_mca.clone())),
-                    &connector_mca.connector_name,
-                    &authentication_id,
-                    payment_method,
->>>>>>> 55bb284b
                 )
                 .await?;
 
@@ -1302,7 +1251,6 @@
                     key_store,
                     business_profile,
                     payment_data,
-<<<<<<< HEAD
                     &three_ds_connector_account,
                     &authentication_connector_name,
                     &authentication.authentication_id,
@@ -1396,186 +1344,7 @@
             },
                 }
         }
-=======
-                    &helpers::MerchantConnectorAccountType::DbVal(Box::new(connector_mca.clone())),
-                    &connector_mca.connector_name,
-                    payment_method,
-                    None,
-                )
-                .await?;
-
-                let (network_token, authentication_status) = match response.response.clone() {
-                    Ok(unified_authentication_service::UasAuthenticationResponseData::PostAuthentication {
-                        authentication_details,
-                    }) => {
-                        let token_details = authentication_details.token_details.ok_or(errors::ApiErrorResponse::InternalServerError)
-                            .attach_printable("Missing authentication_details.token_details")?;
-                        (Some(
-                            hyperswitch_domain_models::payment_method_data::NetworkTokenData {
-                                token_number: token_details.payment_token,
-                                token_exp_month: token_details
-                                    .token_expiration_month,
-                                token_exp_year: token_details
-                                    .token_expiration_year,
-                                token_cryptogram: authentication_details
-                                    .dynamic_data_details
-                                    .and_then(|data| data.dynamic_data_value),
-                                card_issuer: None,
-                                card_network: None,
-                                card_type: None,
-                                card_issuing_country: None,
-                                bank_code: None,
-                                nick_name: None,
-                                eci: authentication_details.eci,
-                            }),common_enums::AuthenticationStatus::Success)
-                    },
-                    Ok(unified_authentication_service::UasAuthenticationResponseData::Authentication { .. })
-                    | Ok(unified_authentication_service::UasAuthenticationResponseData::PreAuthentication { .. })
-                        => Err(errors::ApiErrorResponse::InternalServerError).attach_printable("unexpected response received")?,
-                    Err(_) => (None, common_enums::AuthenticationStatus::Failed),
-                };
-
-                payment_data.payment_attempt.payment_method =
-                    Some(common_enums::PaymentMethod::Card);
-
-                payment_data.payment_method_data = network_token
-                    .clone()
-                    .map(domain::PaymentMethodData::NetworkToken);
-
-                uas_utils::create_new_authentication(
-                    state,
-                    payment_data.payment_attempt.merchant_id.clone(),
-                    connector_mca.connector_name.to_string(),
-                    business_profile.get_id().clone(),
-                    Some(payment_data.payment_intent.get_id().clone()),
-                    click_to_pay_mca_id.to_owned(),
-                    &authentication_id,
-                    payment_data.service_details.clone(),
-                    authentication_status,
-                )
-                .await?;
-            },
-            helpers::UnifiedAuthenticationServiceFlow::ExternalAuthenticationInitiate {
-                acquirer_details,
-                token,
-                ..
-            } => {
-                let (authentication_connector, three_ds_connector_account) =
-                    authentication::utils::get_authentication_connector_data(state, key_store, business_profile).await?;
-                let authentication_connector_name = authentication_connector.to_string();
-                let authentication = authentication::utils::create_new_authentication(
-                    state,
-                    business_profile.merchant_id.clone(),
-                    authentication_connector_name.clone(),
-                    token,
-                    business_profile.get_id().to_owned(),
-                    Some(payment_data.payment_intent.payment_id.clone()),
-                    three_ds_connector_account
-                        .get_mca_id()
-                        .ok_or(errors::ApiErrorResponse::InternalServerError)
-                        .attach_printable("Error while finding mca_id from merchant_connector_account")?,
-                )
-                .await?;
-
-                let pre_auth_response = uas_utils::types::ExternalAuthentication::pre_authentication(
-                    state,
-                    key_store,
-                    business_profile,
-                    payment_data,
-                    &three_ds_connector_account,
-                    &authentication_connector_name,
-                    &authentication.authentication_id,
-                    payment_data.payment_attempt.payment_method.ok_or(
-                        errors::ApiErrorResponse::InternalServerError
-                    ).attach_printable("payment_method not found in payment_attempt")?,
-                ).await?;
-                let updated_authentication = uas_utils::utils::external_authentication_update_trackers(
-                    state,
-                    pre_auth_response,
-                    authentication.clone(),
-                    Some(acquirer_details),
-                ).await?;
-                payment_data.authentication = Some(updated_authentication.clone());
->>>>>>> 55bb284b
-
-                if updated_authentication.is_separate_authn_required()
-                    || updated_authentication.authentication_status.is_failed()
-                {
-                    *should_continue_confirm_transaction = false;
-                    let default_poll_config = types::PollConfig::default();
-                    let default_config_str = default_poll_config
-                        .encode_to_string_of_json()
-                        .change_context(errors::ApiErrorResponse::InternalServerError)
-                        .attach_printable("Error while stringifying default poll config")?;
-                    let poll_config = state
-                        .store
-                        .find_config_by_key_unwrap_or(
-                            &types::PollConfig::get_poll_config_key(
-                                updated_authentication.authentication_connector.clone(),
-                            ),
-                            Some(default_config_str),
-                        )
-                        .await
-                        .change_context(errors::ApiErrorResponse::InternalServerError)
-                        .attach_printable("The poll config was not found in the DB")?;
-                    let poll_config: types::PollConfig = poll_config
-                        .config
-                        .parse_struct("PollConfig")
-                        .change_context(errors::ApiErrorResponse::InternalServerError)
-                        .attach_printable("Error while parsing PollConfig")?;
-                    payment_data.poll_config = Some(poll_config)
-                }
-            },
-            helpers::UnifiedAuthenticationServiceFlow::ExternalAuthenticationPostAuthenticate {authentication_id} => {
-                let (authentication_connector, three_ds_connector_account) =
-                    authentication::utils::get_authentication_connector_data(state, key_store, business_profile).await?;
-                let is_pull_mechanism_enabled =
-                    utils::check_if_pull_mechanism_for_external_3ds_enabled_from_connector_metadata(
-                        three_ds_connector_account
-                            .get_metadata()
-                            .map(|metadata| metadata.expose()),
-                    );
-                let authentication = state
-                    .store
-                    .find_authentication_by_merchant_id_authentication_id(
-                        &business_profile.merchant_id,
-                        authentication_id.clone(),
-                    )
-                    .await
-                    .to_not_found_response(errors::ApiErrorResponse::InternalServerError)
-                    .attach_printable_lazy(|| format!("Error while fetching authentication record with authentication_id {authentication_id}"))?;
-                let updated_authentication = if !authentication.authentication_status.is_terminal_status() && is_pull_mechanism_enabled {
-                    let post_auth_response = uas_utils::types::ExternalAuthentication::post_authentication(
-                        state,
-                        key_store,
-                        business_profile,
-                        payment_data,
-                        &three_ds_connector_account,
-                        &authentication_connector.to_string(),
-                        payment_data.payment_attempt.payment_method.ok_or(
-                            errors::ApiErrorResponse::InternalServerError
-                        ).attach_printable("payment_method not found in payment_attempt")?,
-                        Some(authentication.clone()),
-                    ).await?;
-                    uas_utils::utils::external_authentication_update_trackers(
-                        state,
-                        post_auth_response,
-                        authentication,
-                        None,
-                    ).await?
-                } else {
-                    authentication
-                };
-                payment_data.authentication = Some(updated_authentication.clone());
-                //If authentication is not successful, skip the payment connector flows and mark the payment as failure
-                if updated_authentication.authentication_status
-                    != api_models::enums::AuthenticationStatus::Success
-                {
-                    *should_continue_confirm_transaction = false;
-                }
-            },
-        }
-        }
+
         Ok(())
     }
 
