use std::marker::PhantomData;

use api_models::enums::FrmSuggestion;
use async_trait::async_trait;
use base64::Engine;
use common_utils::crypto::{self, SignMessage};
use common_utils::ext_traits::{AsyncExt, Encode};
use error_stack::{report, IntoReport, ResultExt};
#[cfg(feature = "kms")]
use external_services::kms;
use futures::FutureExt;
use router_derive::PaymentOperation;
use router_env::logger;
use router_env::{instrument, tracing};
use tracing_futures::Instrument;

use super::{BoxedOperation, Domain, GetTracker, Operation, UpdateTracker, ValidateRequest};
use crate::{
    consts,
    core::{
        errors::{self, CustomResult, RouterResult, StorageErrorExt},
        payment_methods::PaymentMethodRetrieve,
        payments::{
            self, helpers, operations, populate_surcharge_details, CustomerDetails, PaymentAddress,
            PaymentData,
        },
        utils as core_utils,
    },
    db::StorageInterface,
    routes::AppState,
    services,
    types::{
        self,
        api::{self, PaymentIdTypeExt},
        domain,
        storage::{self, enums as storage_enums},
    },
    utils::{self, OptionExt},
};

#[derive(Debug, Clone, Copy, PaymentOperation)]
#[operation(operations = "all", flow = "authorize")]
pub struct PaymentConfirm;
#[async_trait]
impl<F: Send + Clone, Ctx: PaymentMethodRetrieve>
    GetTracker<F, PaymentData<F>, api::PaymentsRequest, Ctx> for PaymentConfirm
{
    #[instrument(skip_all)]
    async fn get_trackers<'a>(
        &'a self,
        state: &'a AppState,
        payment_id: &api::PaymentIdType,
        request: &api::PaymentsRequest,
        mandate_type: Option<api::MandateTransactionType>,
        merchant_account: &domain::MerchantAccount,
        key_store: &domain::MerchantKeyStore,
        auth_flow: services::AuthFlow,
    ) -> RouterResult<operations::GetTrackerResponse<'a, F, api::PaymentsRequest, Ctx>> {
        let merchant_id = &merchant_account.merchant_id;
        let storage_scheme = merchant_account.storage_scheme;
        let (currency, amount);

        let payment_id = payment_id
            .get_payment_intent_id()
            .change_context(errors::ApiErrorResponse::PaymentNotFound)?;

        // Stage 1
        let store = state.clone().store;
        let m_merchant_id = merchant_id.clone();
        let payment_intent_fut = tokio::spawn(
            async move {
                store
                    .find_payment_intent_by_payment_id_merchant_id(
                        &payment_id,
                        m_merchant_id.as_str(),
                        storage_scheme,
                    )
                    .map(|x| x.change_context(errors::ApiErrorResponse::PaymentNotFound))
                    .await
            }
            .in_current_span(),
        );

        let m_state = state.clone();
        let m_mandate_type = mandate_type.clone();
        let m_merchant_account = merchant_account.clone();
        let m_request = request.clone();
        let m_key_store = key_store.clone();

        let mandate_details_fut = tokio::spawn(
            async move {
                helpers::get_token_pm_type_mandate_details(
                    &m_state,
                    &m_request,
                    m_mandate_type,
                    &m_merchant_account,
                    &m_key_store,
                )
                .await
            }
            .in_current_span(),
        );

        let (mut payment_intent, mandate_details) = tokio::try_join!(
            utils::flatten_join_error(payment_intent_fut),
            utils::flatten_join_error(mandate_details_fut)
        )?;

        if let Some(order_details) = &request.order_details {
            helpers::validate_order_details_amount(
                order_details.to_owned(),
                payment_intent.amount,
            )?;
        }

        helpers::validate_customer_access(&payment_intent, auth_flow, request)?;

        helpers::validate_payment_status_against_not_allowed_statuses(
            &payment_intent.status,
            &[
                storage_enums::IntentStatus::Cancelled,
                storage_enums::IntentStatus::Succeeded,
                storage_enums::IntentStatus::Processing,
                storage_enums::IntentStatus::RequiresCapture,
                storage_enums::IntentStatus::RequiresMerchantAction,
            ],
            "confirm",
        )?;

        helpers::authenticate_client_secret(request.client_secret.as_ref(), &payment_intent)?;

        let customer_details = helpers::get_customer_details_from_request(request);

        // Stage 2
        let attempt_id = payment_intent.active_attempt.get_id();
        let profile_id = payment_intent
            .profile_id
            .clone()
            .get_required_value("profile_id")
            .change_context(errors::ApiErrorResponse::InternalServerError)
            .attach_printable("'profile_id' not set in payment intent")?;

        let store = state.store.clone();

        let business_profile_fut = tokio::spawn(async move {
            store
                .find_business_profile_by_profile_id(&profile_id)
                .map(|business_profile_result| {
                    business_profile_result.to_not_found_response(
                        errors::ApiErrorResponse::BusinessProfileNotFound {
                            id: profile_id.to_string(),
                        },
                    )
                })
                .await
        });

        let store = state.store.clone();

        let m_payment_id = payment_intent.payment_id.clone();
        let m_merchant_id = merchant_id.clone();

        let payment_attempt_fut = tokio::spawn(
            async move {
                store
                    .find_payment_attempt_by_payment_id_merchant_id_attempt_id(
                        m_payment_id.as_str(),
                        m_merchant_id.as_str(),
                        attempt_id.as_str(),
                        storage_scheme,
                    )
                    .map(|x| x.to_not_found_response(errors::ApiErrorResponse::PaymentNotFound))
                    .await
            }
            .in_current_span(),
        );

        let m_merchant_id = merchant_id.clone();
        let m_request_shipping = request.shipping.clone();
        let m_payment_intent_shipping_address_id = payment_intent.shipping_address_id.clone();
        let m_payment_intent_payment_id = payment_intent.payment_id.clone();
        let m_customer_details_customer_id = customer_details.customer_id.clone();
        let m_payment_intent_customer_id = payment_intent.customer_id.clone();
        let store = state.clone().store;
        let m_key_store = key_store.clone();

        let shipping_address_fut = tokio::spawn(
            async move {
                helpers::create_or_update_address_for_payment_by_request(
                    store.as_ref(),
                    m_request_shipping.as_ref(),
                    m_payment_intent_shipping_address_id.as_deref(),
                    m_merchant_id.as_str(),
                    m_payment_intent_customer_id
                        .as_ref()
                        .or(m_customer_details_customer_id.as_ref()),
                    &m_key_store,
                    m_payment_intent_payment_id.as_ref(),
                    storage_scheme,
                )
                .await
            }
            .in_current_span(),
        );

        let m_merchant_id = merchant_id.clone();
        let m_request_billing = request.billing.clone();
        let m_customer_details_customer_id = customer_details.customer_id.clone();
        let m_payment_intent_customer_id = payment_intent.customer_id.clone();
        let m_payment_intent_billing_address_id = payment_intent.billing_address_id.clone();
        let m_payment_intent_payment_id = payment_intent.payment_id.clone();
        let store = state.clone().store;
        let m_key_store = key_store.clone();

        let billing_address_fut = tokio::spawn(
            async move {
                helpers::create_or_update_address_for_payment_by_request(
                    store.as_ref(),
                    m_request_billing.as_ref(),
                    m_payment_intent_billing_address_id.as_deref(),
                    m_merchant_id.as_ref(),
                    m_payment_intent_customer_id
                        .as_ref()
                        .or(m_customer_details_customer_id.as_ref()),
                    &m_key_store,
                    m_payment_intent_payment_id.as_ref(),
                    storage_scheme,
                )
                .await
            }
            .in_current_span(),
        );

        let m_merchant_id = merchant_id.clone();
        let store = state.clone().store;
        let m_request_merchant_connector_details = request.merchant_connector_details.clone();

        let config_update_fut = tokio::spawn(
            async move {
                m_request_merchant_connector_details
                    .async_map(|mcd| async {
                        helpers::insert_merchant_connector_creds_to_config(
                            store.as_ref(),
                            m_merchant_id.as_str(),
                            mcd,
                        )
                        .await
                    })
                    .map(|x| x.transpose())
                    .await
            }
            .in_current_span(),
        );

        // Based on whether a retry can be performed or not, fetch relevant entities
        let (mut payment_attempt, shipping_address, billing_address, business_profile) =
            match payment_intent.status {
                api_models::enums::IntentStatus::RequiresCustomerAction
                | api_models::enums::IntentStatus::RequiresMerchantAction
                | api_models::enums::IntentStatus::RequiresPaymentMethod
                | api_models::enums::IntentStatus::RequiresConfirmation => {
                    // Normal payment
                    let (payment_attempt, shipping_address, billing_address, business_profile, _) =
                        tokio::try_join!(
                            utils::flatten_join_error(payment_attempt_fut),
                            utils::flatten_join_error(shipping_address_fut),
                            utils::flatten_join_error(billing_address_fut),
                            utils::flatten_join_error(business_profile_fut),
                            utils::flatten_join_error(config_update_fut)
                        )?;

                    (
                        payment_attempt,
                        shipping_address,
                        billing_address,
                        business_profile,
                    )
                }
                _ => {
                    // Retry payment
                    let (
                        mut payment_attempt,
                        shipping_address,
                        billing_address,
                        business_profile,
                        _,
                    ) = tokio::try_join!(
                        utils::flatten_join_error(payment_attempt_fut),
                        utils::flatten_join_error(shipping_address_fut),
                        utils::flatten_join_error(billing_address_fut),
                        utils::flatten_join_error(business_profile_fut),
                        utils::flatten_join_error(config_update_fut)
                    )?;

                    let attempt_type = helpers::get_attempt_type(
                        &payment_intent,
                        &payment_attempt,
                        request,
                        "confirm",
                    )?;

                    // 3
                    (payment_intent, payment_attempt) = attempt_type
                        .modify_payment_intent_and_payment_attempt(
                            request,
                            payment_intent,
                            payment_attempt,
                            &*state.store,
                            storage_scheme,
                        )
                        .await?;

                    (
                        payment_attempt,
                        shipping_address,
                        billing_address,
                        business_profile,
                    )
                }
            };

        payment_intent.order_details = request
            .get_order_details_as_value()
            .change_context(errors::ApiErrorResponse::InternalServerError)
            .attach_printable("Failed to convert order details to value")?
            .or(payment_intent.order_details);

        payment_intent.setup_future_usage = request
            .setup_future_usage
            .or(payment_intent.setup_future_usage);

        let (
            token,
            payment_method,
            payment_method_type,
            mut setup_mandate,
            recurring_mandate_payment_data,
            mandate_connector,
        ) = mandate_details;

        let browser_info = request
            .browser_info
            .clone()
            .or(payment_attempt.browser_info)
            .map(|x| utils::Encode::<types::BrowserInformation>::encode_to_value(&x))
            .transpose()
            .change_context(errors::ApiErrorResponse::InvalidDataValue {
                field_name: "browser_info",
            })?;

        helpers::validate_card_data(request.payment_method_data.clone())?;

        let token = token.or_else(|| payment_attempt.payment_token.clone());

        helpers::validate_pm_or_token_given(
            &request.payment_method,
            &request.payment_method_data,
            &request.payment_method_type,
            &mandate_type,
            &token,
        )?;

        payment_attempt.payment_method = payment_method.or(payment_attempt.payment_method);
        payment_attempt.browser_info = browser_info;
        payment_attempt.payment_method_type =
            payment_method_type.or(payment_attempt.payment_method_type);

        payment_attempt.payment_experience = request
            .payment_experience
            .or(payment_attempt.payment_experience);

        payment_attempt.capture_method = request.capture_method.or(payment_attempt.capture_method);

        currency = payment_attempt.currency.get_required_value("currency")?;
        amount = payment_attempt.get_total_amount().into();

        helpers::validate_customer_id_mandatory_cases(
            request.setup_future_usage.is_some(),
            &payment_intent
                .customer_id
                .clone()
                .or_else(|| customer_details.customer_id.clone()),
        )?;

        let creds_identifier = request
            .merchant_connector_details
            .as_ref()
            .map(|mcd| mcd.creds_identifier.to_owned());

        payment_intent.shipping_address_id = shipping_address.clone().map(|i| i.address_id);
        payment_intent.billing_address_id = billing_address.clone().map(|i| i.address_id);
        payment_intent.return_url = request
            .return_url
            .as_ref()
            .map(|a| a.to_string())
            .or(payment_intent.return_url);

        payment_intent.allowed_payment_method_types = request
            .get_allowed_payment_method_types_as_value()
            .change_context(errors::ApiErrorResponse::InternalServerError)
            .attach_printable("Error converting allowed_payment_types to Value")?
            .or(payment_intent.allowed_payment_method_types);

        payment_intent.connector_metadata = request
            .get_connector_metadata_as_value()
            .change_context(errors::ApiErrorResponse::InternalServerError)
            .attach_printable("Error converting connector_metadata to Value")?
            .or(payment_intent.connector_metadata);

        payment_intent.feature_metadata = request
            .get_feature_metadata_as_value()
            .change_context(errors::ApiErrorResponse::InternalServerError)
            .attach_printable("Error converting feature_metadata to Value")?
            .or(payment_intent.feature_metadata);
        payment_intent.metadata = request.metadata.clone().or(payment_intent.metadata);
        payment_intent.request_incremental_authorization = request
            .request_incremental_authorization
            .map(|request_incremental_authorization| {
                core_utils::get_request_incremental_authorization_value(
                    Some(request_incremental_authorization),
                    payment_attempt.capture_method,
                )
            })
            .unwrap_or(Ok(payment_intent.request_incremental_authorization))?;
        payment_attempt.business_sub_label = request
            .business_sub_label
            .clone()
            .or(payment_attempt.business_sub_label);

        // The operation merges mandate data from both request and payment_attempt
        setup_mandate = setup_mandate.map(|mut sm| {
            sm.mandate_type = payment_attempt.mandate_details.clone().or(sm.mandate_type);
            sm
        });

        let additional_pm_data = request
            .payment_method_data
            .as_ref()
            .async_map(|payment_method_data| async {
                helpers::get_additional_payment_data(payment_method_data, &*state.store).await
            })
            .await;
        let payment_method_data_after_card_bin_call = request
            .payment_method_data
            .as_ref()
            .zip(additional_pm_data)
            .map(|(payment_method_data, additional_payment_data)| {
                payment_method_data.apply_additional_payment_data(additional_payment_data)
            });

        let payment_data = PaymentData {
            flow: PhantomData,
            payment_intent,
            payment_attempt,
            currency,
            amount,
            email: request.email.clone(),
            mandate_id: None,
            mandate_connector,
            setup_mandate,
            token,
            address: PaymentAddress {
                shipping: shipping_address.as_ref().map(|a| a.into()),
                billing: billing_address.as_ref().map(|a| a.into()),
            },
            confirm: request.confirm,
            payment_method_data: payment_method_data_after_card_bin_call,
            force_sync: None,
            refunds: vec![],
            disputes: vec![],
            attempts: None,
            sessions_token: vec![],
            card_cvc: request.card_cvc.clone(),
            creds_identifier,
            pm_token: None,
            connector_customer_id: None,
            recurring_mandate_payment_data,
            ephemeral_key: None,
            multiple_capture_data: None,
            redirect_response: None,
            surcharge_details: None,
            frm_message: None,
            payment_link_data: None,
            incremental_authorization_details: None,
            authorizations: vec![],
            frm_metadata: request.frm_metadata.clone(),
        };

        let get_trackers_response = operations::GetTrackerResponse {
            operation: Box::new(self),
            customer_details: Some(customer_details),
            payment_data,
            business_profile,
        };

        Ok(get_trackers_response)
    }
}

#[async_trait]
impl<F: Clone + Send, Ctx: PaymentMethodRetrieve> Domain<F, api::PaymentsRequest, Ctx>
    for PaymentConfirm
{
    #[instrument(skip_all)]
    async fn get_or_create_customer_details<'a>(
        &'a self,
        db: &dyn StorageInterface,
        payment_data: &mut PaymentData<F>,
        request: Option<CustomerDetails>,
        key_store: &domain::MerchantKeyStore,
    ) -> CustomResult<
        (
            BoxedOperation<'a, F, api::PaymentsRequest, Ctx>,
            Option<domain::Customer>,
        ),
        errors::StorageError,
    > {
        helpers::create_customer_if_not_exist(
            Box::new(self),
            db,
            payment_data,
            request,
            &key_store.merchant_id,
            key_store,
        )
        .await
    }

    #[instrument(skip_all)]
    async fn make_pm_data<'a>(
        &'a self,
        state: &'a AppState,
        payment_data: &mut PaymentData<F>,
        _storage_scheme: storage_enums::MerchantStorageScheme,
        key_store: &domain::MerchantKeyStore,
    ) -> RouterResult<(
        BoxedOperation<'a, F, api::PaymentsRequest, Ctx>,
        Option<api::PaymentMethodData>,
    )> {
        let (op, payment_method_data) =
            helpers::make_pm_data(Box::new(self), state, payment_data, key_store).await?;

        utils::when(payment_method_data.is_none(), || {
            Err(errors::ApiErrorResponse::PaymentMethodNotFound)
        })?;

        Ok((op, payment_method_data))
    }

    #[instrument(skip_all)]
    async fn add_task_to_process_tracker<'a>(
        &'a self,
        state: &'a AppState,
        payment_attempt: &storage::PaymentAttempt,
        requeue: bool,
        schedule_time: Option<time::PrimitiveDateTime>,
    ) -> CustomResult<(), errors::ApiErrorResponse> {
        // This spawns this futures in a background thread, the exception inside this future won't affect
        // the current thread and the lifecycle of spawn thread is not handled by runtime.
        // So when server shutdown won't wait for this thread's completion.
        let m_payment_attempt = payment_attempt.clone();
        let m_state = state.clone();
        let m_self = *self;
        tokio::spawn(
            async move {
                helpers::add_domain_task_to_pt(
                    &m_self,
                    m_state.as_ref(),
                    &m_payment_attempt,
                    requeue,
                    schedule_time,
                )
                .await
            }
            .in_current_span(),
        );

        Ok(())
    }

    async fn get_connector<'a>(
        &'a self,
        _merchant_account: &domain::MerchantAccount,
        state: &AppState,
        request: &api::PaymentsRequest,
        _payment_intent: &storage::PaymentIntent,
        _key_store: &domain::MerchantKeyStore,
    ) -> CustomResult<api::ConnectorChoice, errors::ApiErrorResponse> {
        // Use a new connector in the confirm call or use the same one which was passed when
        // creating the payment or if none is passed then use the routing algorithm
        helpers::get_connector_default(state, request.routing.clone()).await
    }

    #[instrument(skip_all)]
    async fn populate_payment_data<'a>(
        &'a self,
        state: &AppState,
        payment_data: &mut PaymentData<F>,
        _merchant_account: &domain::MerchantAccount,
    ) -> CustomResult<(), errors::ApiErrorResponse> {
        populate_surcharge_details(state, payment_data).await
    }
}

#[async_trait]
impl<F: Clone, Ctx: PaymentMethodRetrieve>
    UpdateTracker<F, PaymentData<F>, api::PaymentsRequest, Ctx> for PaymentConfirm
{
    #[instrument(skip_all)]
    async fn update_trackers<'b>(
        &'b self,
        state: &'b AppState,
        mut payment_data: PaymentData<F>,
        customer: Option<domain::Customer>,
        storage_scheme: storage_enums::MerchantStorageScheme,
        updated_customer: Option<storage::CustomerUpdate>,
        key_store: &domain::MerchantKeyStore,
        frm_suggestion: Option<FrmSuggestion>,
        header_payload: api::HeaderPayload,
    ) -> RouterResult<(
        BoxedOperation<'b, F, api::PaymentsRequest, Ctx>,
        PaymentData<F>,
    )>
    where
        F: 'b + Send,
    {
        let db = state.store.as_ref();
        let payment_method = payment_data.payment_attempt.payment_method;
        let browser_info = payment_data.payment_attempt.browser_info.clone();
        let frm_message = payment_data.frm_message.clone();

        let (mut intent_status, attempt_status, (error_code, error_message)) = match frm_suggestion
        {
            Some(FrmSuggestion::FrmCancelTransaction) => (
                storage_enums::IntentStatus::Failed,
                storage_enums::AttemptStatus::Failure,
                frm_message.map_or((None, None), |fraud_check| {
                    (
                        Some(Some(fraud_check.frm_status.to_string())),
                        Some(fraud_check.frm_reason.map(|reason| reason.to_string())),
                    )
                }),
            ),
            Some(FrmSuggestion::FrmManualReview) => (
                storage_enums::IntentStatus::RequiresMerchantAction,
                storage_enums::AttemptStatus::Unresolved,
                (None, None),
            ),
            _ => (
                storage_enums::IntentStatus::Processing,
                storage_enums::AttemptStatus::Pending,
                (None, None),
            ),
        };

        let connector = payment_data.payment_attempt.connector.clone();
        let merchant_connector_id = payment_data.payment_attempt.merchant_connector_id.clone();

        let straight_through_algorithm = payment_data
            .payment_attempt
            .straight_through_algorithm
            .clone();
        let payment_token = payment_data.token.clone();
        let payment_method_type = payment_data.payment_attempt.payment_method_type;
        let payment_experience = payment_data.payment_attempt.payment_experience;
        let additional_pm_data = payment_data
            .payment_method_data
            .as_ref()
            .async_map(|payment_method_data| async {
                helpers::get_additional_payment_data(payment_method_data, &*state.store).await
            })
            .await
            .as_ref()
            .map(Encode::<api_models::payments::AdditionalPaymentData>::encode_to_value)
            .transpose()
            .change_context(errors::ApiErrorResponse::InternalServerError)
            .attach_printable("Failed to encode additional pm data")?;

        let business_sub_label = payment_data.payment_attempt.business_sub_label.clone();
        let authentication_type = payment_data.payment_attempt.authentication_type;

        let (shipping_address, billing_address) = (
            payment_data.payment_intent.shipping_address_id.clone(),
            payment_data.payment_intent.billing_address_id.clone(),
        );

        let customer_id = customer.clone().map(|c| c.customer_id);
        let return_url = payment_data.payment_intent.return_url.take();
        let setup_future_usage = payment_data.payment_intent.setup_future_usage;
        let business_label = payment_data.payment_intent.business_label.clone();
        let business_country = payment_data.payment_intent.business_country;
        let description = payment_data.payment_intent.description.take();
        let statement_descriptor_name =
            payment_data.payment_intent.statement_descriptor_name.take();
        let statement_descriptor_suffix = payment_data
            .payment_intent
            .statement_descriptor_suffix
            .take();
        let order_details = payment_data.payment_intent.order_details.clone();
        let metadata = payment_data.payment_intent.metadata.clone();
        let authorized_amount = payment_data
            .surcharge_details
            .as_ref()
            .map(|surcharge_details| surcharge_details.final_amount)
            .unwrap_or(payment_data.payment_attempt.amount);

        let m_payment_data_payment_attempt = payment_data.payment_attempt.clone();
        let m_browser_info = browser_info.clone();
        let m_connector = connector.clone();
        let m_payment_token = payment_token.clone();
        let m_additional_pm_data = additional_pm_data.clone();
        let m_business_sub_label = business_sub_label.clone();
        let m_straight_through_algorithm = straight_through_algorithm.clone();
        let m_error_code = error_code.clone();
        let m_error_message = error_message.clone();
        let m_db = state.clone().store;

        // Validate Blocklist
        let merchant_id = payment_data.payment_attempt.merchant_id;
        let merchant_secret = state
            .store
            .find_config_by_key(format!("secret_{}", merchant_id).as_str())
            .await
            .change_context(errors::ApiErrorResponse::InternalServerError)
            .attach_printable("Merchant Secret not found")?
            .config;

        // Hashed Fingerprint to check whether or not this payment should be blocked.
        let fingerprint_hash = payment_data
            .payment_method_data
            .as_ref()
            .and_then(|pm_data| match pm_data {
                api_models::payments::PaymentMethodData::Card(card) => {
                    crypto::HmacSha512::sign_message(
                        &crypto::HmacSha512,
                        merchant_secret.as_bytes(),
                        card.card_number.clone().get_card_no().as_bytes(),
                    )
                    .change_context(errors::ApiErrorResponse::InternalServerError)
                    .attach_printable("error in pm fingerprint creation")
                    .map_or_else(
                        |err| {
                            logger::error!(error=?err);
                            None
                        },
                        Some,
                    )
                }
                _ => None,
            });

        // Hashed Cardbin to check whether or not this payment should be blocked.
        let cardbin_hash = payment_data
            .payment_method_data
            .as_ref()
            .and_then(|pm_data| match pm_data {
                api_models::payments::PaymentMethodData::Card(card) => {
                    crypto::HmacSha512::sign_message(
                        &crypto::HmacSha512,
                        merchant_secret.as_bytes(),
                        card.card_number.clone().get_card_isin().as_bytes(),
                    )
                    .change_context(errors::ApiErrorResponse::InternalServerError)
                    .attach_printable("error in card bin hash creation")
                    .map_or_else(
                        |err| {
                            logger::error!(error=?err);
                            None
                        },
                        Some,
                    )
                }
                _ => None,
            });

        // Hashed Extended Cardbin to check whether or not this payment should be blocked.
        let extended_cardbin_hash =
            payment_data
                .payment_method_data
                .as_ref()
                .and_then(|pm_data| match pm_data {
                    api_models::payments::PaymentMethodData::Card(card) => {
                        crypto::HmacSha512::sign_message(
                            &crypto::HmacSha512,
                            merchant_secret.as_bytes(),
                            card.card_number.clone().get_extended_card_bin().as_bytes(),
                        )
                        .change_context(errors::ApiErrorResponse::InternalServerError)
                        .attach_printable("error in extended card bin hash creation")
                        .map_or_else(
                            |err| {
                                logger::error!(error=?err);
                                None
                            },
                            Some,
                        )
                    }
                    _ => None,
                });

        let cardbin_encoded_hash = cardbin_hash.map(|id| consts::BASE64_ENGINE.encode(id));

        let extended_cardbin_encoded_hash =
            extended_cardbin_hash.map(|id| consts::BASE64_ENGINE.encode(id));

        let fingerprint_encoded_hash =
            fingerprint_hash.map(|id| consts::BASE64_ENGINE.encode(id));
        let mut fingerprint_id = None;

        //validating the payment method.
        let mut is_pm_blocklisted = false;
        let find_for_fingerprint = db
            .find_blocklist_lookup_entry_by_merchant_id_kms_decrypted_hash(
                merchant_id.clone(),
                fingerprint_encoded_hash
                    .clone()
                    .ok_or(errors::ApiErrorResponse::InternalServerError)?,
            );

        let find_for_cardbin = db
            .find_blocklist_lookup_entry_by_merchant_id_kms_decrypted_hash(
                merchant_id.clone(),
                cardbin_encoded_hash
                    .clone()
                    .ok_or(errors::ApiErrorResponse::InternalServerError)?,
            );

        let find_for_extended_cardbin = db
            .find_blocklist_lookup_entry_by_merchant_id_kms_decrypted_hash(
                merchant_id.clone(),
                extended_cardbin_encoded_hash
                    .clone()
                    .ok_or(errors::ApiErrorResponse::InternalServerError)?,
            );

        let (is_fingerprint_blocked, is_cardbin_blocked, is_extended_cardbin_blocked) = tokio::join!(
            find_for_fingerprint,
            find_for_cardbin,
            find_for_extended_cardbin
        );

        match (
            is_fingerprint_blocked,
            is_cardbin_blocked,
            is_extended_cardbin_blocked,
        ) {
            (Ok(_), _, _) | (_, Ok(_), _) | (_, _, Ok(_)) => {
                intent_status = storage_enums::IntentStatus::Failed;
                is_pm_blocklisted = true;
            }
            _ => {
                #[cfg(feature = "kms")]
                let kms_hash = kms::get_kms_client(&state.conf.kms)
                    .await
                    .encrypt(
                        fingerprint_encoded_hash
                            .ok_or(errors::ApiErrorResponse::InternalServerError)?
                            .as_bytes(),
                    )
                    .await
                    .change_context(errors::ApiErrorResponse::InternalServerError)?;

                fingerprint_id = Some(
                    db.insert_pm_fingerprint_entry(
                        diesel_models::pm_fingerprint::PmFingerprintNew {
                            fingerprint_id: utils::generate_id(
                                consts::ID_LENGTH,
                                "fingerprint",
                            ),
                            #[cfg(feature = "kms")]
                            kms_hash,
                            #[cfg(not(feature = "kms"))]
                            kms_hash: fingerprint_encoded_hash.clone().ok_or(
                                errors::ApiErrorResponse::InternalServerError
                            )?
                        },
                    )
                    .await
                    .change_context(errors::ApiErrorResponse::InternalServerError)?
                    .fingerprint_id,
                );
            }
        }

        let surcharge_amount = payment_data
            .surcharge_details
            .as_ref()
            .map(|surcharge_details| surcharge_details.surcharge_amount);
        let tax_amount = payment_data
            .surcharge_details
            .as_ref()
            .map(|surcharge_details| surcharge_details.tax_on_surcharge_amount);

        let payment_attempt_fut = tokio::spawn(
            async move {
                m_db.update_payment_attempt_with_attempt_id(
                    m_payment_data_payment_attempt,
                    storage::PaymentAttemptUpdate::ConfirmUpdate {
                        amount: payment_data.payment_attempt.amount,
                        currency: payment_data.currency,
                        status: attempt_status,
                        payment_method,
                        authentication_type,
                        browser_info: m_browser_info,
                        connector: m_connector,
                        payment_token: m_payment_token,
                        payment_method_data: m_additional_pm_data,
                        payment_method_type,
                        payment_experience,
                        business_sub_label: m_business_sub_label,
                        straight_through_algorithm: m_straight_through_algorithm,
                        error_code: m_error_code,
                        error_message: m_error_message,
                        amount_capturable: Some(authorized_amount),
                        updated_by: storage_scheme.to_string(),
                        merchant_connector_id,
                        surcharge_amount,
                        tax_amount,
                    },
                    storage_scheme,
                )
                .map(|x| x.to_not_found_response(errors::ApiErrorResponse::PaymentNotFound))
                .await
            }
            .in_current_span(),
        );

        let m_payment_data_payment_intent = payment_data.payment_intent.clone();
        let m_customer_id = customer_id.clone();
        let m_shipping_address_id = shipping_address.clone();
        let m_billing_address_id = billing_address.clone();
        let m_return_url = return_url.clone();
        let m_business_label = business_label.clone();
        let m_description = description.clone();
        let m_statement_descriptor_name = statement_descriptor_name.clone();
        let m_statement_descriptor_suffix = statement_descriptor_suffix.clone();
        let m_order_details = order_details.clone();
        let m_metadata = metadata.clone();
        let m_db = state.clone().store;
        let m_storage_scheme = storage_scheme.to_string();
        let session_expiry = m_payment_data_payment_intent.session_expiry;

        let payment_intent_fut = tokio::spawn(
            async move {
                m_db.update_payment_intent(
                    m_payment_data_payment_intent,
                    storage::PaymentIntentUpdate::Update {
                        amount: payment_data.payment_intent.amount,
                        currency: payment_data.currency,
                        setup_future_usage,
                        status: intent_status,
                        customer_id: m_customer_id,
                        shipping_address_id: m_shipping_address_id,
                        billing_address_id: m_billing_address_id,
                        return_url: m_return_url,
                        business_country,
                        business_label: m_business_label,
                        description: m_description,
                        statement_descriptor_name: m_statement_descriptor_name,
                        statement_descriptor_suffix: m_statement_descriptor_suffix,
                        order_details: m_order_details,
                        metadata: m_metadata,
                        payment_confirm_source: header_payload.payment_confirm_source,
                        updated_by: m_storage_scheme,
<<<<<<< HEAD
                        fingerprint_id,
=======
                        session_expiry,
>>>>>>> ecf51b5e
                    },
                    storage_scheme,
                )
                .map(|x| x.to_not_found_response(errors::ApiErrorResponse::PaymentNotFound))
                .await
            }
            .in_current_span(),
        );

        let customer_fut =
            if let Some((updated_customer, customer)) = updated_customer.zip(customer) {
                let m_customer_customer_id = customer.customer_id.to_owned();
                let m_customer_merchant_id = customer.merchant_id.to_owned();
                let m_key_store = key_store.clone();
                let m_updated_customer = updated_customer.clone();
                let m_db = state.clone().store;
                tokio::spawn(
                    async move {
                        m_db.update_customer_by_customer_id_merchant_id(
                            m_customer_customer_id,
                            m_customer_merchant_id,
                            m_updated_customer,
                            &m_key_store,
                        )
                        .await
                        .change_context(errors::ApiErrorResponse::InternalServerError)
                        .attach_printable("Failed to update CustomerConnector in customer")?;

                        Ok::<_, error_stack::Report<errors::ApiErrorResponse>>(())
                    }
                    .in_current_span(),
                )
            } else {
                tokio::spawn(
                    async move { Ok::<_, error_stack::Report<errors::ApiErrorResponse>>(()) }
                        .in_current_span(),
                )
            };

        let (payment_intent, payment_attempt, _) = tokio::try_join!(
            utils::flatten_join_error(payment_intent_fut),
            utils::flatten_join_error(payment_attempt_fut),
            utils::flatten_join_error(customer_fut)
        )?;

        payment_data.payment_intent = payment_intent;
        payment_data.payment_attempt = payment_attempt;

        // Block the payment if the entry was present in the Blocklist
        if is_pm_blocklisted {
            return Err(errors::ApiErrorResponse::PaymentBlocked.into());
        }

        Ok((Box::new(self), payment_data))
    }
}

impl<F: Send + Clone, Ctx: PaymentMethodRetrieve> ValidateRequest<F, api::PaymentsRequest, Ctx>
    for PaymentConfirm
{
    #[instrument(skip_all)]
    fn validate_request<'a, 'b>(
        &'b self,
        request: &api::PaymentsRequest,
        merchant_account: &'a domain::MerchantAccount,
    ) -> RouterResult<(
        BoxedOperation<'b, F, api::PaymentsRequest, Ctx>,
        operations::ValidateResult<'a>,
    )> {
        helpers::validate_customer_details_in_request(request)?;

        let request_merchant_id = request.merchant_id.as_deref();
        helpers::validate_merchant_id(&merchant_account.merchant_id, request_merchant_id)
            .change_context(errors::ApiErrorResponse::InvalidDataFormat {
                field_name: "merchant_id".to_string(),
                expected_format: "merchant_id from merchant account".to_string(),
            })?;

        helpers::validate_payment_method_fields_present(request)?;

        let mandate_type =
            helpers::validate_mandate(request, payments::is_operation_confirm(self))?;

        let payment_id = request
            .payment_id
            .clone()
            .ok_or(report!(errors::ApiErrorResponse::PaymentNotFound))?;

        Ok((
            Box::new(self),
            operations::ValidateResult {
                merchant_id: &merchant_account.merchant_id,
                payment_id: payment_id
                    .and_then(|id| core_utils::validate_id(id, "payment_id"))
                    .into_report()?,
                mandate_type,
                storage_scheme: merchant_account.storage_scheme,
                requeue: matches!(
                    request.retry_action,
                    Some(api_models::enums::RetryAction::Requeue)
                ),
            },
        ))
    }
}<|MERGE_RESOLUTION|>--- conflicted
+++ resolved
@@ -962,11 +962,8 @@
                         metadata: m_metadata,
                         payment_confirm_source: header_payload.payment_confirm_source,
                         updated_by: m_storage_scheme,
-<<<<<<< HEAD
                         fingerprint_id,
-=======
                         session_expiry,
->>>>>>> ecf51b5e
                     },
                     storage_scheme,
                 )
