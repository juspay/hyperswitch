use std::marker::PhantomData;

use api_models::{
    admin::ExtendedCardInfoConfig,
    enums::FrmSuggestion,
    payment_methods::PaymentMethodsData,
    payments::{AdditionalPaymentData, ExtendedCardInfo},
};
use async_trait::async_trait;
use common_utils::ext_traits::{AsyncExt, Encode, StringExt, ValueExt};
use error_stack::{report, ResultExt};
use futures::FutureExt;
use hyperswitch_domain_models::payments::payment_intent::PaymentIntentUpdateFields;
use masking::{ExposeInterface, PeekInterface};
use router_derive::PaymentOperation;
use router_env::{instrument, logger, tracing};
use tracing_futures::Instrument;

use super::{BoxedOperation, Domain, GetTracker, Operation, UpdateTracker, ValidateRequest};
use crate::{
    core::{
        authentication,
        blocklist::utils as blocklist_utils,
        errors::{self, CustomResult, RouterResult, StorageErrorExt},
        mandate::helpers as m_helpers,
        payment_methods::cards::create_encrypted_data,
        payments::{
            self, helpers, operations, populate_surcharge_details, CustomerDetails, PaymentAddress,
            PaymentData,
        },
        utils as core_utils,
    },
    db::StorageInterface,
    events::audit_events::{AuditEvent, AuditEventType},
    routes::{app::ReqState, SessionState},
    services,
    types::{
        self,
        api::{self, ConnectorCallType, PaymentIdTypeExt},
        domain::{self, types::decrypt},
        storage::{self, enums as storage_enums},
    },
    utils::{self, OptionExt},
};

#[derive(Debug, Clone, Copy, PaymentOperation)]
#[operation(operations = "all", flow = "authorize")]
pub struct PaymentConfirm;
#[async_trait]
impl<F: Send + Clone> GetTracker<F, PaymentData<F>, api::PaymentsRequest> for PaymentConfirm {
    #[instrument(skip_all)]
    async fn get_trackers<'a>(
        &'a self,
        state: &'a SessionState,
        payment_id: &api::PaymentIdType,
        request: &api::PaymentsRequest,
        merchant_account: &domain::MerchantAccount,
        key_store: &domain::MerchantKeyStore,
        auth_flow: services::AuthFlow,
        payment_confirm_source: Option<common_enums::PaymentSource>,
    ) -> RouterResult<operations::GetTrackerResponse<'a, F, api::PaymentsRequest>> {
        let merchant_id = &merchant_account.merchant_id;
        let storage_scheme = merchant_account.storage_scheme;
        let (currency, amount);

        let payment_id = payment_id
            .get_payment_intent_id()
            .change_context(errors::ApiErrorResponse::PaymentNotFound)?;

        // Stage 1
        let store = &*state.store;
        let m_merchant_id = merchant_id.clone();

        // Parallel calls - level 0
        let mut payment_intent = store
            .find_payment_intent_by_payment_id_merchant_id(
                &payment_id,
                m_merchant_id.as_str(),
                key_store,
                storage_scheme,
            )
            .await
            .to_not_found_response(errors::ApiErrorResponse::PaymentNotFound)?;

        if let Some(order_details) = &request.order_details {
            helpers::validate_order_details_amount(
                order_details.to_owned(),
                payment_intent.amount.get_amount_as_i64(),
                false,
            )?;
        }

        helpers::validate_customer_access(&payment_intent, auth_flow, request)?;

        if [
            Some(common_enums::PaymentSource::Webhook),
            Some(common_enums::PaymentSource::ExternalAuthenticator),
        ]
        .contains(&payment_confirm_source)
        {
            helpers::validate_payment_status_against_not_allowed_statuses(
                &payment_intent.status,
                &[
                    storage_enums::IntentStatus::Cancelled,
                    storage_enums::IntentStatus::Succeeded,
                    storage_enums::IntentStatus::Processing,
                    storage_enums::IntentStatus::RequiresCapture,
                    storage_enums::IntentStatus::RequiresMerchantAction,
                ],
                "confirm",
            )?;
        } else {
            helpers::validate_payment_status_against_not_allowed_statuses(
                &payment_intent.status,
                &[
                    storage_enums::IntentStatus::Cancelled,
                    storage_enums::IntentStatus::Succeeded,
                    storage_enums::IntentStatus::Processing,
                    storage_enums::IntentStatus::RequiresCapture,
                    storage_enums::IntentStatus::RequiresMerchantAction,
                    storage_enums::IntentStatus::RequiresCustomerAction,
                ],
                "confirm",
            )?;
        }

        helpers::authenticate_client_secret(request.client_secret.as_ref(), &payment_intent)?;

        let customer_details = helpers::get_customer_details_from_request(request);

        // Stage 2
        let attempt_id = payment_intent.active_attempt.get_id();
        let profile_id = payment_intent
            .profile_id
            .clone()
            .get_required_value("profile_id")
            .change_context(errors::ApiErrorResponse::InternalServerError)
            .attach_printable("'profile_id' not set in payment intent")?;

        let store = state.store.clone();

        let business_profile_fut = tokio::spawn(
            async move {
                store
                    .find_business_profile_by_profile_id(&profile_id)
                    .map(|business_profile_result| {
                        business_profile_result.to_not_found_response(
                            errors::ApiErrorResponse::BusinessProfileNotFound {
                                id: profile_id.to_string(),
                            },
                        )
                    })
                    .await
            }
            .in_current_span(),
        );

        let store = state.store.clone();

        let m_payment_id = payment_intent.payment_id.clone();
        let m_merchant_id = merchant_id.clone();

        let payment_attempt_fut = tokio::spawn(
            async move {
                store
                    .find_payment_attempt_by_payment_id_merchant_id_attempt_id(
                        m_payment_id.as_str(),
                        m_merchant_id.as_str(),
                        attempt_id.as_str(),
                        storage_scheme,
                    )
                    .map(|x| x.to_not_found_response(errors::ApiErrorResponse::PaymentNotFound))
                    .await
            }
            .in_current_span(),
        );

        let m_merchant_id = merchant_id.clone();
        let m_request_shipping = request.shipping.clone();
        let m_payment_intent_shipping_address_id = payment_intent.shipping_address_id.clone();
        let m_payment_intent_payment_id = payment_intent.payment_id.clone();
        let m_customer_details_customer_id = customer_details.customer_id.clone();
        let m_payment_intent_customer_id = payment_intent.customer_id.clone();
        let store = state.clone().store;
        let m_key_store = key_store.clone();

        let shipping_address_fut = tokio::spawn(
            async move {
                helpers::create_or_update_address_for_payment_by_request(
                    store.as_ref(),
                    m_request_shipping.as_ref(),
                    m_payment_intent_shipping_address_id.as_deref(),
                    m_merchant_id.as_str(),
                    m_payment_intent_customer_id
                        .as_ref()
                        .or(m_customer_details_customer_id.as_ref()),
                    &m_key_store,
                    m_payment_intent_payment_id.as_ref(),
                    storage_scheme,
                )
                .await
            }
            .in_current_span(),
        );

        let m_merchant_id = merchant_id.clone();
        let m_request_billing = request.billing.clone();
        let m_customer_details_customer_id = customer_details.customer_id.clone();
        let m_payment_intent_customer_id = payment_intent.customer_id.clone();
        let m_payment_intent_billing_address_id = payment_intent.billing_address_id.clone();
        let m_payment_intent_payment_id = payment_intent.payment_id.clone();
        let store = state.clone().store;
        let m_key_store = key_store.clone();

        let billing_address_fut = tokio::spawn(
            async move {
                helpers::create_or_update_address_for_payment_by_request(
                    store.as_ref(),
                    m_request_billing.as_ref(),
                    m_payment_intent_billing_address_id.as_deref(),
                    m_merchant_id.as_ref(),
                    m_payment_intent_customer_id
                        .as_ref()
                        .or(m_customer_details_customer_id.as_ref()),
                    &m_key_store,
                    m_payment_intent_payment_id.as_ref(),
                    storage_scheme,
                )
                .await
            }
            .in_current_span(),
        );

        let m_merchant_id = merchant_id.clone();
        let store = state.clone().store;
        let m_request_merchant_connector_details = request.merchant_connector_details.clone();

        let config_update_fut = tokio::spawn(
            async move {
                m_request_merchant_connector_details
                    .async_map(|mcd| async {
                        helpers::insert_merchant_connector_creds_to_config(
                            store.as_ref(),
                            m_merchant_id.as_str(),
                            mcd,
                        )
                        .await
                    })
                    .map(|x| x.transpose())
                    .await
            }
            .in_current_span(),
        );

        // Based on whether a retry can be performed or not, fetch relevant entities
        let (mut payment_attempt, shipping_address, billing_address, business_profile) =
            match payment_intent.status {
                api_models::enums::IntentStatus::RequiresCustomerAction
                | api_models::enums::IntentStatus::RequiresMerchantAction
                | api_models::enums::IntentStatus::RequiresPaymentMethod
                | api_models::enums::IntentStatus::RequiresConfirmation => {
                    // Normal payment
                    // Parallel calls - level 1
                    let (payment_attempt, shipping_address, billing_address, business_profile, _) =
                        tokio::try_join!(
                            utils::flatten_join_error(payment_attempt_fut),
                            utils::flatten_join_error(shipping_address_fut),
                            utils::flatten_join_error(billing_address_fut),
                            utils::flatten_join_error(business_profile_fut),
                            utils::flatten_join_error(config_update_fut)
                        )?;

                    (
                        payment_attempt,
                        shipping_address,
                        billing_address,
                        business_profile,
                    )
                }
                _ => {
                    // Retry payment
                    let (
                        mut payment_attempt,
                        shipping_address,
                        billing_address,
                        business_profile,
                        _,
                    ) = tokio::try_join!(
                        utils::flatten_join_error(payment_attempt_fut),
                        utils::flatten_join_error(shipping_address_fut),
                        utils::flatten_join_error(billing_address_fut),
                        utils::flatten_join_error(business_profile_fut),
                        utils::flatten_join_error(config_update_fut)
                    )?;

                    let attempt_type = helpers::get_attempt_type(
                        &payment_intent,
                        &payment_attempt,
                        request,
                        "confirm",
                    )?;

                    // 3
                    (payment_intent, payment_attempt) = attempt_type
                        .modify_payment_intent_and_payment_attempt(
                            request,
                            payment_intent,
                            payment_attempt,
                            &*state.store,
                            key_store,
                            storage_scheme,
                        )
                        .await?;

                    (
                        payment_attempt,
                        shipping_address,
                        billing_address,
                        business_profile,
                    )
                }
            };

        payment_intent.order_details = request
            .get_order_details_as_value()
            .change_context(errors::ApiErrorResponse::InternalServerError)
            .attach_printable("Failed to convert order details to value")?
            .or(payment_intent.order_details);

        payment_intent.setup_future_usage = request
            .setup_future_usage
            .or(payment_intent.setup_future_usage);

        let browser_info = request
            .browser_info
            .clone()
            .or(payment_attempt.browser_info)
            .as_ref()
            .map(Encode::encode_to_value)
            .transpose()
            .change_context(errors::ApiErrorResponse::InvalidDataValue {
                field_name: "browser_info",
            })?;
        let customer_acceptance = request.customer_acceptance.clone().map(From::from);

        let recurring_details = request.recurring_details.clone();

        helpers::validate_card_data(
            request
                .payment_method_data
                .as_ref()
                .and_then(|pmd| pmd.payment_method_data.clone()),
        )?;

        payment_attempt.browser_info = browser_info;

        payment_attempt.payment_experience = request
            .payment_experience
            .or(payment_attempt.payment_experience);

        payment_attempt.capture_method = request.capture_method.or(payment_attempt.capture_method);

        currency = payment_attempt.currency.get_required_value("currency")?;
        amount = payment_attempt.get_total_amount().into();

        helpers::validate_customer_id_mandatory_cases(
            request.setup_future_usage.is_some(),
            payment_intent
                .customer_id
                .as_ref()
                .or(customer_details.customer_id.as_ref()),
        )?;

        let creds_identifier = request
            .merchant_connector_details
            .as_ref()
            .map(|mcd| mcd.creds_identifier.to_owned());

        payment_intent.shipping_address_id =
            shipping_address.as_ref().map(|i| i.address_id.clone());
        payment_intent.billing_address_id = billing_address.as_ref().map(|i| i.address_id.clone());
        payment_intent.return_url = request
            .return_url
            .as_ref()
            .map(|a| a.to_string())
            .or(payment_intent.return_url);

        payment_intent.allowed_payment_method_types = request
            .get_allowed_payment_method_types_as_value()
            .change_context(errors::ApiErrorResponse::InternalServerError)
            .attach_printable("Error converting allowed_payment_types to Value")?
            .or(payment_intent.allowed_payment_method_types);

        payment_intent.connector_metadata = request
            .get_connector_metadata_as_value()
            .change_context(errors::ApiErrorResponse::InternalServerError)
            .attach_printable("Error converting connector_metadata to Value")?
            .or(payment_intent.connector_metadata);

        payment_intent.feature_metadata = request
            .get_feature_metadata_as_value()
            .change_context(errors::ApiErrorResponse::InternalServerError)
            .attach_printable("Error converting feature_metadata to Value")?
            .or(payment_intent.feature_metadata);
        payment_intent.metadata = request.metadata.clone().or(payment_intent.metadata);
        payment_intent.frm_metadata = request.frm_metadata.clone().or(payment_intent.frm_metadata);
        payment_intent.request_incremental_authorization = request
            .request_incremental_authorization
            .map(|request_incremental_authorization| {
                core_utils::get_request_incremental_authorization_value(
                    Some(request_incremental_authorization),
                    payment_attempt.capture_method,
                )
            })
            .unwrap_or(Ok(payment_intent.request_incremental_authorization))?;
        payment_attempt.business_sub_label = request
            .business_sub_label
            .clone()
            .or(payment_attempt.business_sub_label);

        let n_request_payment_method_data = request
            .payment_method_data
            .as_ref()
            .and_then(|pmd| pmd.payment_method_data.clone());

        let store = state.clone().store;
        let profile_id = payment_intent
            .profile_id
            .clone()
            .get_required_value("profile_id")
            .change_context(errors::ApiErrorResponse::InternalServerError)
            .attach_printable("'profile_id' not set in payment intent")?;

        let additional_pm_data_fut = tokio::spawn(
            async move {
                Ok(n_request_payment_method_data
                    .async_map(|payment_method_data| async move {
                        helpers::get_additional_payment_data(
                            &payment_method_data,
                            store.as_ref(),
                            profile_id.as_ref(),
                        )
                        .await
                    })
                    .await)
            }
            .in_current_span(),
        );

        let store = state.clone().store;

        let n_payment_method_billing_address_id =
            payment_attempt.payment_method_billing_address_id.clone();
        let n_request_payment_method_billing_address = request
            .payment_method_data
            .as_ref()
            .and_then(|pmd| pmd.billing.clone());
        let m_payment_intent_customer_id = payment_intent.customer_id.clone();
        let m_payment_intent_payment_id = payment_intent.payment_id.clone();
        let m_key_store = key_store.clone();
        let m_customer_details_customer_id = customer_details.customer_id.clone();
        let m_merchant_id = merchant_id.clone();

        let payment_method_billing_future = tokio::spawn(
            async move {
                helpers::create_or_update_address_for_payment_by_request(
                    store.as_ref(),
                    n_request_payment_method_billing_address.as_ref(),
                    n_payment_method_billing_address_id.as_deref(),
                    m_merchant_id.as_str(),
                    m_payment_intent_customer_id
                        .as_ref()
                        .or(m_customer_details_customer_id.as_ref()),
                    &m_key_store,
                    m_payment_intent_payment_id.as_ref(),
                    storage_scheme,
                )
                .await
            }
            .in_current_span(),
        );

        let mandate_type = m_helpers::get_mandate_type(
            request.mandate_data.clone(),
            request.off_session,
            payment_intent.setup_future_usage,
            request.customer_acceptance.clone(),
            request.payment_token.clone(),
        )
        .change_context(errors::ApiErrorResponse::MandateValidationFailed {
            reason: "Expected one out of recurring_details and mandate_data but got both".into(),
        })?;

        let m_state = state.clone();
        let m_mandate_type = mandate_type.clone();
        let m_merchant_account = merchant_account.clone();
        let m_request = request.clone();
        let m_key_store = key_store.clone();

        let payment_intent_customer_id = payment_intent.customer_id.clone();

        let mandate_details_fut = tokio::spawn(
            async move {
                helpers::get_token_pm_type_mandate_details(
                    &m_state,
                    &m_request,
                    m_mandate_type,
                    &m_merchant_account,
                    &m_key_store,
                    None,
                    &payment_intent_customer_id,
                )
                .await
            }
            .in_current_span(),
        );

        // Parallel calls - level 2
        let (mandate_details, additional_pm_data, payment_method_billing) = tokio::try_join!(
            utils::flatten_join_error(mandate_details_fut),
            utils::flatten_join_error(additional_pm_data_fut),
            utils::flatten_join_error(payment_method_billing_future),
        )?;

        let m_helpers::MandateGenericData {
            token,
            payment_method,
            payment_method_type,
            mandate_data,
            recurring_mandate_payment_data,
            mandate_connector,
            payment_method_info,
        } = mandate_details;

        payment_attempt.payment_method = payment_method.or(payment_attempt.payment_method);

        payment_attempt.payment_method_type = payment_method_type
            .or(payment_attempt.payment_method_type)
            .or(payment_method_info
                .as_ref()
                .and_then(|pm_info| pm_info.payment_method_type));

        let token = token.or_else(|| payment_attempt.payment_token.clone());

        helpers::validate_pm_or_token_given(
            &request.payment_method,
            &request
                .payment_method_data
                .as_ref()
                .and_then(|pmd| pmd.payment_method_data.clone()),
            &request.payment_method_type,
            &mandate_type,
            &token,
        )?;

        let (token_data, payment_method_info) = if let Some(token) = token.clone() {
            let token_data = helpers::retrieve_payment_token_data(
                state,
                token,
                payment_method.or(payment_attempt.payment_method),
            )
            .await?;

            let payment_method_info = helpers::retrieve_payment_method_from_db_with_token_data(
                state,
                &token_data,
                storage_scheme,
            )
            .await?;

            (Some(token_data), payment_method_info)
        } else {
            (None, payment_method_info)
        };

        // The operation merges mandate data from both request and payment_attempt
        let setup_mandate = mandate_data.map(|mut sm| {
            sm.mandate_type = payment_attempt.mandate_details.clone().or(sm.mandate_type);
            sm.update_mandate_id = payment_attempt
                .mandate_data
                .clone()
                .and_then(|mandate| mandate.update_mandate_id)
                .or(sm.update_mandate_id);
            sm
        });

        let mandate_details_present =
            payment_attempt.mandate_details.is_some() || request.mandate_data.is_some();
        helpers::validate_mandate_data_and_future_usage(
            payment_intent.setup_future_usage,
            mandate_details_present,
        )?;

        let payment_method_data_after_card_bin_call = request
            .payment_method_data
            .as_ref()
            .and_then(|request_payment_method_data| {
                request_payment_method_data.payment_method_data.as_ref()
            })
            .zip(additional_pm_data)
            .map(|(payment_method_data, additional_payment_data)| {
                payment_method_data.apply_additional_payment_data(additional_payment_data)
            });

        payment_attempt.payment_method_billing_address_id = payment_method_billing
            .as_ref()
            .map(|payment_method_billing| payment_method_billing.address_id.clone());

        let payment_data = PaymentData {
            flow: PhantomData,
            payment_intent,
            payment_attempt,
            currency,
            amount,
            email: request.email.clone(),
            mandate_id: None,
            mandate_connector,
            setup_mandate,
            customer_acceptance,
            token,
            address: PaymentAddress::new(
                shipping_address.as_ref().map(From::from),
                billing_address.as_ref().map(From::from),
                payment_method_billing.as_ref().map(From::from),
                business_profile.use_billing_as_payment_method_billing,
            ),
            token_data,
            confirm: request.confirm,
            payment_method_data: payment_method_data_after_card_bin_call,
            payment_method_info,
            force_sync: None,
            refunds: vec![],
            disputes: vec![],
            attempts: None,
            sessions_token: vec![],
            card_cvc: request.card_cvc.clone(),
            creds_identifier,
            pm_token: None,
            connector_customer_id: None,
            recurring_mandate_payment_data,
            ephemeral_key: None,
            multiple_capture_data: None,
            redirect_response: None,
            surcharge_details: None,
            frm_message: None,
            payment_link_data: None,
            incremental_authorization_details: None,
            authorizations: vec![],
            authentication: None,
            recurring_details,
            poll_config: None,
        };

        let get_trackers_response = operations::GetTrackerResponse {
            operation: Box::new(self),
            customer_details: Some(customer_details),
            payment_data,
            business_profile,
            mandate_type,
        };

        Ok(get_trackers_response)
    }
}

#[async_trait]
impl<F: Clone + Send> Domain<F, api::PaymentsRequest> for PaymentConfirm {
    #[instrument(skip_all)]
    async fn get_or_create_customer_details<'a>(
        &'a self,
        db: &dyn StorageInterface,
        payment_data: &mut PaymentData<F>,
        request: Option<CustomerDetails>,
        key_store: &domain::MerchantKeyStore,
        storage_scheme: common_enums::enums::MerchantStorageScheme,
    ) -> CustomResult<
        (
            BoxedOperation<'a, F, api::PaymentsRequest>,
            Option<domain::Customer>,
        ),
        errors::StorageError,
    > {
        helpers::create_customer_if_not_exist(
            Box::new(self),
            db,
            payment_data,
            request,
            &key_store.merchant_id,
            key_store,
            storage_scheme,
        )
        .await
    }

    #[instrument(skip_all)]
    async fn make_pm_data<'a>(
        &'a self,
        state: &'a SessionState,
        payment_data: &mut PaymentData<F>,
        storage_scheme: storage_enums::MerchantStorageScheme,
        key_store: &domain::MerchantKeyStore,
        customer: &Option<domain::Customer>,
        business_profile: Option<&diesel_models::business_profile::BusinessProfile>,
    ) -> RouterResult<(
        BoxedOperation<'a, F, api::PaymentsRequest>,
        Option<api::PaymentMethodData>,
        Option<String>,
    )> {
        let (op, payment_method_data, pm_id) = helpers::make_pm_data(
            Box::new(self),
            state,
            payment_data,
            key_store,
            customer,
            storage_scheme,
            business_profile,
        )
        .await?;

        utils::when(payment_method_data.is_none(), || {
            Err(errors::ApiErrorResponse::PaymentMethodNotFound)
        })?;

        Ok((op, payment_method_data, pm_id))
    }

    #[instrument(skip_all)]
    async fn add_task_to_process_tracker<'a>(
        &'a self,
        state: &'a SessionState,
        payment_attempt: &storage::PaymentAttempt,
        requeue: bool,
        schedule_time: Option<time::PrimitiveDateTime>,
    ) -> CustomResult<(), errors::ApiErrorResponse> {
        // This spawns this futures in a background thread, the exception inside this future won't affect
        // the current thread and the lifecycle of spawn thread is not handled by runtime.
        // So when server shutdown won't wait for this thread's completion.
        let m_payment_attempt = payment_attempt.clone();
        let m_state = state.clone();
        let m_self = *self;
        tokio::spawn(
            async move {
                helpers::add_domain_task_to_pt(
                    &m_self,
                    &m_state,
                    &m_payment_attempt,
                    requeue,
                    schedule_time,
                )
                .await
            }
            .in_current_span(),
        );

        Ok(())
    }

    async fn get_connector<'a>(
        &'a self,
        _merchant_account: &domain::MerchantAccount,
        state: &SessionState,
        request: &api::PaymentsRequest,
        _payment_intent: &storage::PaymentIntent,
        _key_store: &domain::MerchantKeyStore,
    ) -> CustomResult<api::ConnectorChoice, errors::ApiErrorResponse> {
        // Use a new connector in the confirm call or use the same one which was passed when
        // creating the payment or if none is passed then use the routing algorithm
        helpers::get_connector_default(state, request.routing.clone()).await
    }

    #[instrument(skip_all)]
    async fn populate_payment_data<'a>(
        &'a self,
        state: &SessionState,
        payment_data: &mut PaymentData<F>,
        _merchant_account: &domain::MerchantAccount,
    ) -> CustomResult<(), errors::ApiErrorResponse> {
        populate_surcharge_details(state, payment_data).await
    }

    async fn call_external_three_ds_authentication_if_eligible<'a>(
        &'a self,
        state: &SessionState,
        payment_data: &mut PaymentData<F>,
        should_continue_confirm_transaction: &mut bool,
        connector_call_type: &ConnectorCallType,
        business_profile: &storage::BusinessProfile,
        key_store: &domain::MerchantKeyStore,
    ) -> CustomResult<(), errors::ApiErrorResponse> {
        let external_authentication_flow =
            helpers::get_payment_external_authentication_flow_during_confirm(
                state,
                key_store,
                business_profile,
                payment_data,
                connector_call_type,
            )
            .await?;
        payment_data.authentication = match external_authentication_flow {
            Some(helpers::PaymentExternalAuthenticationFlow::PreAuthenticationFlow {
                acquirer_details,
                card_number,
                token,
            }) => {
                let authentication = authentication::perform_pre_authentication(
                    state,
                    key_store,
                    card_number,
                    token,
                    business_profile,
                    Some(acquirer_details),
                    Some(payment_data.payment_attempt.payment_id.clone()),
                )
                .await?;
                if authentication.is_separate_authn_required()
                    || authentication.authentication_status.is_failed()
                {
                    *should_continue_confirm_transaction = false;
                    let default_poll_config = types::PollConfig::default();
                    let default_config_str = default_poll_config
                        .encode_to_string_of_json()
                        .change_context(errors::ApiErrorResponse::InternalServerError)
                        .attach_printable("Error while stringifying default poll config")?;
                    let poll_config = state
                        .store
                        .find_config_by_key_unwrap_or(
                            &types::PollConfig::get_poll_config_key(
                                authentication.authentication_connector.clone(),
                            ),
                            Some(default_config_str),
                        )
                        .await
                        .change_context(errors::ApiErrorResponse::InternalServerError)
                        .attach_printable("The poll config was not found in the DB")?;
                    let poll_config: types::PollConfig = poll_config
                        .config
                        .parse_struct("PollConfig")
                        .change_context(errors::ApiErrorResponse::InternalServerError)
                        .attach_printable("Error while parsing PollConfig")?;
                    payment_data.poll_config = Some(poll_config)
                }
                Some(authentication)
            }
            Some(helpers::PaymentExternalAuthenticationFlow::PostAuthenticationFlow {
                authentication_id,
            }) => {
                let authentication = authentication::perform_post_authentication(
                    state,
                    key_store,
                    business_profile.clone(),
                    authentication_id.clone(),
                )
                .await?;
                //If authentication is not successful, skip the payment connector flows and mark the payment as failure
                if authentication.authentication_status
                    != api_models::enums::AuthenticationStatus::Success
                {
                    *should_continue_confirm_transaction = false;
                }
                Some(authentication)
            }
            None => None,
        };
        Ok(())
    }

    #[instrument(skip_all)]
    async fn guard_payment_against_blocklist<'a>(
        &'a self,
        state: &SessionState,
        merchant_account: &domain::MerchantAccount,
        key_store: &domain::MerchantKeyStore,
        payment_data: &mut PaymentData<F>,
    ) -> CustomResult<bool, errors::ApiErrorResponse> {
        blocklist_utils::validate_data_for_blocklist(
            state,
            merchant_account,
            key_store,
            payment_data,
        )
        .await
    }

    #[instrument(skip_all)]
    async fn store_extended_card_info_temporarily<'a>(
        &'a self,
        state: &SessionState,
        payment_id: &str,
        business_profile: &storage::BusinessProfile,
        payment_method_data: &Option<api::PaymentMethodData>,
    ) -> CustomResult<(), errors::ApiErrorResponse> {
        if let (Some(true), Some(api::PaymentMethodData::Card(card)), Some(merchant_config)) = (
            business_profile.is_extended_card_info_enabled,
            payment_method_data,
            business_profile.extended_card_info_config.clone(),
        ) {
            let merchant_config = merchant_config
                    .expose()
                    .parse_value::<ExtendedCardInfoConfig>("ExtendedCardInfoConfig")
                    .map_err(|err| logger::error!(parse_err=?err,"Error while parsing ExtendedCardInfoConfig"));

            let card_data = ExtendedCardInfo::from(card.clone())
                    .encode_to_vec()
                    .map_err(|err| logger::error!(encode_err=?err,"Error while encoding ExtendedCardInfo to vec"));

            let (Ok(merchant_config), Ok(card_data)) = (merchant_config, card_data) else {
                return Ok(());
            };

            let encrypted_payload =
                    services::encrypt_jwe(&card_data, merchant_config.public_key.peek())
                        .await
                        .map_err(|err| {
                            logger::error!(jwe_encryption_err=?err,"Error while JWE encrypting extended card info")
                        });

            let Ok(encrypted_payload) = encrypted_payload else {
                return Ok(());
            };

            let redis_conn = state
                .store
                .get_redis_conn()
                .change_context(errors::ApiErrorResponse::InternalServerError)
                .attach_printable("Failed to get redis connection")?;

            let key = helpers::get_redis_key_for_extended_card_info(
                &business_profile.merchant_id,
                payment_id,
            );

            redis_conn
                .set_key_with_expiry(
                    &key,
                    encrypted_payload.clone(),
                    (*merchant_config.ttl_in_secs).into(),
                )
                .await
                .change_context(errors::ApiErrorResponse::InternalServerError)
                .attach_printable("Failed to add extended card info in redis")?;

            logger::info!("Extended card info added to redis");
        }

        Ok(())
    }
}

#[async_trait]
impl<F: Clone> UpdateTracker<F, PaymentData<F>, api::PaymentsRequest> for PaymentConfirm {
    #[instrument(skip_all)]
    async fn update_trackers<'b>(
        &'b self,
        state: &'b SessionState,
        req_state: ReqState,
        mut payment_data: PaymentData<F>,
        customer: Option<domain::Customer>,
        storage_scheme: storage_enums::MerchantStorageScheme,
        updated_customer: Option<storage::CustomerUpdate>,
        key_store: &domain::MerchantKeyStore,
        frm_suggestion: Option<FrmSuggestion>,
        header_payload: api::HeaderPayload,
    ) -> RouterResult<(BoxedOperation<'b, F, api::PaymentsRequest>, PaymentData<F>)>
    where
        F: 'b + Send,
    {
        let payment_method = payment_data.payment_attempt.payment_method;
        let browser_info = payment_data.payment_attempt.browser_info.clone();
        let frm_message = payment_data.frm_message.clone();
        let capture_method = payment_data.payment_attempt.capture_method;

        let default_status_result = (
            storage_enums::IntentStatus::Processing,
            storage_enums::AttemptStatus::Pending,
            (None, None),
        );
        let status_handler_for_frm_results = |frm_suggestion: FrmSuggestion| match frm_suggestion {
            FrmSuggestion::FrmCancelTransaction => (
                storage_enums::IntentStatus::Failed,
                storage_enums::AttemptStatus::Failure,
                frm_message.map_or((None, None), |fraud_check| {
                    (
                        Some(Some(fraud_check.frm_status.to_string())),
                        Some(fraud_check.frm_reason.map(|reason| reason.to_string())),
                    )
                }),
            ),
            FrmSuggestion::FrmManualReview => (
                storage_enums::IntentStatus::RequiresMerchantAction,
                storage_enums::AttemptStatus::Unresolved,
                (None, None),
            ),
            FrmSuggestion::FrmAuthorizeTransaction => (
                storage_enums::IntentStatus::RequiresCapture,
                storage_enums::AttemptStatus::Authorized,
                (None, None),
            ),
        };

        let status_handler_for_authentication_results =
            |authentication: &storage::Authentication| {
                if authentication.authentication_status.is_failed() {
                    (
                        storage_enums::IntentStatus::Failed,
                        storage_enums::AttemptStatus::Failure,
                        (
                            Some(Some("EXTERNAL_AUTHENTICATION_FAILURE".to_string())),
                            Some(Some("external authentication failure".to_string())),
                        ),
                    )
                } else if authentication.is_separate_authn_required() {
                    (
                        storage_enums::IntentStatus::RequiresCustomerAction,
                        storage_enums::AttemptStatus::AuthenticationPending,
                        (None, None),
                    )
                } else {
                    default_status_result.clone()
                }
            };

        let (intent_status, attempt_status, (error_code, error_message)) =
            match (frm_suggestion, payment_data.authentication.as_ref()) {
                (Some(frm_suggestion), _) => status_handler_for_frm_results(frm_suggestion),
                (_, Some(authentication_details)) => {
                    status_handler_for_authentication_results(authentication_details)
                }
                _ => default_status_result,
            };

        let connector = payment_data.payment_attempt.connector.clone();
        let merchant_connector_id = payment_data.payment_attempt.merchant_connector_id.clone();

        let straight_through_algorithm = payment_data
            .payment_attempt
            .straight_through_algorithm
            .clone();
        let payment_token = payment_data.token.clone();
        let payment_method_type = payment_data.payment_attempt.payment_method_type;
        let profile_id = payment_data
            .payment_intent
            .profile_id
            .as_ref()
            .get_required_value("profile_id")
            .change_context(errors::ApiErrorResponse::InternalServerError)?;
        let payment_experience = payment_data.payment_attempt.payment_experience;
        let additional_pm_data = payment_data
            .payment_method_data
            .as_ref()
            .async_map(|payment_method_data| async {
                helpers::get_additional_payment_data(payment_method_data, &*state.store, profile_id)
                    .await
            })
            .await
            .as_ref()
            .map(Encode::encode_to_value)
            .transpose()
            .change_context(errors::ApiErrorResponse::InternalServerError)
            .attach_printable("Failed to encode additional pm data")?;
        let encode_additional_pm_to_value = if let Some(ref pm) = payment_data.payment_method_info {
            let key = key_store.key.get_inner().peek();

            let card_detail_from_locker: Option<api::CardDetailFromLocker> =
                decrypt::<serde_json::Value, masking::WithType>(
                    pm.payment_method_data.clone(),
                    key,
                )
                .await
                .change_context(errors::StorageError::DecryptionError)
                .attach_printable("unable to decrypt card details")
                .ok()
                .flatten()
                .map(|x| x.into_inner().expose())
                .and_then(|v| serde_json::from_value::<PaymentMethodsData>(v).ok())
                .and_then(|pmd| match pmd {
                    PaymentMethodsData::Card(crd) => Some(api::CardDetailFromLocker::from(crd)),
                    _ => None,
                });

            card_detail_from_locker.and_then(|card_details| {
                let additional_data = card_details.into();
                let additional_data_payment =
                    AdditionalPaymentData::Card(Box::new(additional_data));
                additional_data_payment
                    .encode_to_value()
                    .change_context(errors::ApiErrorResponse::InternalServerError)
                    .attach_printable("Failed to encode additional pm data")
                    .ok()
            })
        } else {
            None
        };

        let customer_details = payment_data.payment_intent.customer_details.clone();
        let business_sub_label = payment_data.payment_attempt.business_sub_label.clone();
        let authentication_type = payment_data.payment_attempt.authentication_type;

        let (shipping_address_id, billing_address_id, payment_method_billing_address_id) = (
            payment_data.payment_intent.shipping_address_id.clone(),
            payment_data.payment_intent.billing_address_id.clone(),
            payment_data
                .payment_attempt
                .payment_method_billing_address_id
                .clone(),
        );

        let customer_id = customer.clone().map(|c| c.customer_id);
        let return_url = payment_data.payment_intent.return_url.take();
        let setup_future_usage = payment_data.payment_intent.setup_future_usage;
        let business_label = payment_data.payment_intent.business_label.clone();
        let business_country = payment_data.payment_intent.business_country;
        let description = payment_data.payment_intent.description.take();
        let statement_descriptor_name =
            payment_data.payment_intent.statement_descriptor_name.take();
        let statement_descriptor_suffix = payment_data
            .payment_intent
            .statement_descriptor_suffix
            .take();
        let order_details = payment_data.payment_intent.order_details.clone();
        let metadata = payment_data.payment_intent.metadata.clone();
        let frm_metadata = payment_data.payment_intent.frm_metadata.clone();
        let authorized_amount = payment_data
            .surcharge_details
            .as_ref()
            .map(|surcharge_details| surcharge_details.final_amount)
            .unwrap_or(payment_data.payment_attempt.amount);

        let client_source = header_payload
            .client_source
            .clone()
            .or(payment_data.payment_attempt.client_source.clone());
        let client_version = header_payload
            .client_version
            .clone()
            .or(payment_data.payment_attempt.client_version.clone());

        let m_payment_data_payment_attempt = payment_data.payment_attempt.clone();
        let m_payment_method_id =
            payment_data
                .payment_attempt
                .payment_method_id
                .clone()
                .or(payment_data
                    .payment_method_info
                    .as_ref()
                    .map(|payment_method| payment_method.payment_method_id.clone()));
        let m_browser_info = browser_info.clone();
        let m_connector = connector.clone();
        let m_capture_method = capture_method;
        let m_payment_token = payment_token.clone();
        let m_additional_pm_data = additional_pm_data.clone().or(encode_additional_pm_to_value);
        let m_business_sub_label = business_sub_label.clone();
        let m_straight_through_algorithm = straight_through_algorithm.clone();
        let m_error_code = error_code.clone();
        let m_error_message = error_message.clone();
        let m_fingerprint_id = payment_data.payment_attempt.fingerprint_id.clone();
        let m_db = state.clone().store;
        let surcharge_amount = payment_data
            .surcharge_details
            .as_ref()
            .map(|surcharge_details| surcharge_details.surcharge_amount);
        let tax_amount = payment_data
            .surcharge_details
            .as_ref()
            .map(|surcharge_details| surcharge_details.tax_on_surcharge_amount);

        let (
            external_three_ds_authentication_attempted,
            authentication_connector,
            authentication_id,
        ) = match payment_data.authentication.as_ref() {
            Some(authentication) => (
                Some(authentication.is_separate_authn_required()),
                Some(authentication.authentication_connector.clone()),
                Some(authentication.authentication_id.clone()),
            ),
            None => (None, None, None),
        };

        let payment_attempt_fut = tokio::spawn(
            async move {
                m_db.update_payment_attempt_with_attempt_id(
                    m_payment_data_payment_attempt,
                    storage::PaymentAttemptUpdate::ConfirmUpdate {
                        amount: payment_data.payment_attempt.amount,
                        currency: payment_data.currency,
                        status: attempt_status,
                        payment_method,
                        authentication_type,
                        capture_method: m_capture_method,
                        browser_info: m_browser_info,
                        connector: m_connector,
                        payment_token: m_payment_token,
                        payment_method_data: m_additional_pm_data,
                        payment_method_type,
                        payment_experience,
                        business_sub_label: m_business_sub_label,
                        straight_through_algorithm: m_straight_through_algorithm,
                        error_code: m_error_code,
                        error_message: m_error_message,
                        amount_capturable: Some(authorized_amount),
                        updated_by: storage_scheme.to_string(),
                        merchant_connector_id,
                        surcharge_amount,
                        tax_amount,
                        external_three_ds_authentication_attempted,
                        authentication_connector,
                        authentication_id,
                        payment_method_billing_address_id,
                        fingerprint_id: m_fingerprint_id,
                        payment_method_id: m_payment_method_id,
                        client_source,
                        client_version,
                    },
                    storage_scheme,
                )
                .map(|x| x.to_not_found_response(errors::ApiErrorResponse::PaymentNotFound))
                .await
            }
            .in_current_span(),
        );

        let billing_address = payment_data.address.get_payment_billing();
        let billing_details = billing_address
            .async_and_then(|_| async { create_encrypted_data(key_store, billing_address).await })
            .await;
<<<<<<< HEAD
=======
        let shipping_address = payment_data.address.get_shipping();
        let shipping_details = shipping_address
            .async_and_then(|_| async { create_encrypted_data(key_store, shipping_address).await })
            .await;
>>>>>>> 2d31d38c
        let m_payment_data_payment_intent = payment_data.payment_intent.clone();
        let m_customer_id = customer_id.clone();
        let m_shipping_address_id = shipping_address_id.clone();
        let m_billing_address_id = billing_address_id.clone();
        let m_return_url = return_url.clone();
        let m_business_label = business_label.clone();
        let m_description = description.clone();
        let m_statement_descriptor_name = statement_descriptor_name.clone();
        let m_statement_descriptor_suffix = statement_descriptor_suffix.clone();
        let m_order_details = order_details.clone();
        let m_metadata = metadata.clone();
        let m_frm_metadata = frm_metadata.clone();
        let m_db = state.clone().store;
        let m_storage_scheme = storage_scheme.to_string();
        let session_expiry = m_payment_data_payment_intent.session_expiry;
        let m_key_store = key_store.clone();

        let payment_intent_fut = tokio::spawn(
            async move {
                m_db.update_payment_intent(
                    m_payment_data_payment_intent,
                    storage::PaymentIntentUpdate::Update(Box::new(PaymentIntentUpdateFields {
                        amount: payment_data.payment_intent.amount,
                        currency: payment_data.currency,
                        setup_future_usage,
                        status: intent_status,
                        customer_id: m_customer_id,
                        shipping_address_id: m_shipping_address_id,
                        billing_address_id: m_billing_address_id,
                        return_url: m_return_url,
                        business_country,
                        business_label: m_business_label,
                        description: m_description,
                        statement_descriptor_name: m_statement_descriptor_name,
                        statement_descriptor_suffix: m_statement_descriptor_suffix,
                        order_details: m_order_details,
                        metadata: m_metadata,
                        payment_confirm_source: header_payload.payment_confirm_source,
                        updated_by: m_storage_scheme,
                        fingerprint_id: None,
                        session_expiry,
                        request_external_three_ds_authentication: None,
                        frm_metadata: m_frm_metadata,
                        customer_details,
                        merchant_order_reference_id: None,
                        billing_details,
<<<<<<< HEAD
                    },
=======
                        shipping_details,
                    })),
>>>>>>> 2d31d38c
                    &m_key_store,
                    storage_scheme,
                )
                .map(|x| x.to_not_found_response(errors::ApiErrorResponse::PaymentNotFound))
                .await
            }
            .in_current_span(),
        );

        let customer_fut =
            if let Some((updated_customer, customer)) = updated_customer.zip(customer) {
                let m_customer_customer_id = customer.customer_id.to_owned();
                let m_customer_merchant_id = customer.merchant_id.to_owned();
                let m_key_store = key_store.clone();
                let m_updated_customer = updated_customer.clone();
                let m_db = state.clone().store;
                tokio::spawn(
                    async move {
                        m_db.update_customer_by_customer_id_merchant_id(
                            m_customer_customer_id,
                            m_customer_merchant_id,
                            customer,
                            m_updated_customer,
                            &m_key_store,
                            storage_scheme,
                        )
                        .await
                        .change_context(errors::ApiErrorResponse::InternalServerError)
                        .attach_printable("Failed to update CustomerConnector in customer")?;

                        Ok::<_, error_stack::Report<errors::ApiErrorResponse>>(())
                    }
                    .in_current_span(),
                )
            } else {
                tokio::spawn(
                    async move { Ok::<_, error_stack::Report<errors::ApiErrorResponse>>(()) }
                        .in_current_span(),
                )
            };

        let (payment_intent, payment_attempt, _) = tokio::try_join!(
            utils::flatten_join_error(payment_intent_fut),
            utils::flatten_join_error(payment_attempt_fut),
            utils::flatten_join_error(customer_fut)
        )?;

        payment_data.payment_intent = payment_intent;
        payment_data.payment_attempt = payment_attempt;

        let client_src = payment_data.payment_attempt.client_source.clone();
        let client_ver = payment_data.payment_attempt.client_version.clone();

        let frm_message = payment_data.frm_message.clone();
        req_state
            .event_context
            .event(AuditEvent::new(AuditEventType::PaymentConfirm {
                client_src,
                client_ver,
                frm_message,
            }))
            .with(payment_data.to_event())
            .emit();
        Ok((Box::new(self), payment_data))
    }
}

impl<F: Send + Clone> ValidateRequest<F, api::PaymentsRequest> for PaymentConfirm {
    #[instrument(skip_all)]
    fn validate_request<'a, 'b>(
        &'b self,
        request: &api::PaymentsRequest,
        merchant_account: &'a domain::MerchantAccount,
    ) -> RouterResult<(
        BoxedOperation<'b, F, api::PaymentsRequest>,
        operations::ValidateResult<'a>,
    )> {
        helpers::validate_customer_details_in_request(request)?;
        if let Some(amount) = request.amount {
            helpers::validate_max_amount(amount)?;
        }

        let request_merchant_id = request.merchant_id.as_deref();
        helpers::validate_merchant_id(&merchant_account.merchant_id, request_merchant_id)
            .change_context(errors::ApiErrorResponse::InvalidDataFormat {
                field_name: "merchant_id".to_string(),
                expected_format: "merchant_id from merchant account".to_string(),
            })?;

        helpers::validate_payment_method_fields_present(request)?;

        let _mandate_type =
            helpers::validate_mandate(request, payments::is_operation_confirm(self))?;

        helpers::validate_recurring_details_and_token(
            &request.recurring_details,
            &request.payment_token,
            &request.mandate_id,
        )?;

        let payment_id = request
            .payment_id
            .clone()
            .ok_or(report!(errors::ApiErrorResponse::PaymentNotFound))?;

        let _request_straight_through: Option<api::routing::StraightThroughAlgorithm> = request
            .routing
            .clone()
            .map(|val| val.parse_value("RoutingAlgorithm"))
            .transpose()
            .change_context(errors::ApiErrorResponse::InvalidRequestData {
                message: "Invalid straight through routing rules format".to_string(),
            })
            .attach_printable("Invalid straight through routing rules format")?;

        Ok((
            Box::new(self),
            operations::ValidateResult {
                merchant_id: &merchant_account.merchant_id,
                payment_id: payment_id.and_then(|id| core_utils::validate_id(id, "payment_id"))?,
                storage_scheme: merchant_account.storage_scheme,
                requeue: matches!(
                    request.retry_action,
                    Some(api_models::enums::RetryAction::Requeue)
                ),
            },
        ))
    }
}<|MERGE_RESOLUTION|>--- conflicted
+++ resolved
@@ -1224,13 +1224,10 @@
         let billing_details = billing_address
             .async_and_then(|_| async { create_encrypted_data(key_store, billing_address).await })
             .await;
-<<<<<<< HEAD
-=======
         let shipping_address = payment_data.address.get_shipping();
         let shipping_details = shipping_address
             .async_and_then(|_| async { create_encrypted_data(key_store, shipping_address).await })
             .await;
->>>>>>> 2d31d38c
         let m_payment_data_payment_intent = payment_data.payment_intent.clone();
         let m_customer_id = customer_id.clone();
         let m_shipping_address_id = shipping_address_id.clone();
@@ -1277,12 +1274,8 @@
                         customer_details,
                         merchant_order_reference_id: None,
                         billing_details,
-<<<<<<< HEAD
-                    },
-=======
                         shipping_details,
                     })),
->>>>>>> 2d31d38c
                     &m_key_store,
                     storage_scheme,
                 )
