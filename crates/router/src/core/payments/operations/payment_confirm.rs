use std::marker::PhantomData;

use api_models::{
    admin::ExtendedCardInfoConfig,
    enums::FrmSuggestion,
    // payment_methods::PaymentMethodsData,
    payments::{ExtendedCardInfo, GetAddressFromPaymentMethodData},
};
// use api_models::{admin::ExtendedCardInfoConfig, enums::FrmSuggestion, payments::ExtendedCardInfo};
#[cfg(all(any(feature = "v1", feature = "v2"), not(feature = "customer_v2")))]
use api_models::{payment_methods::PaymentMethodsData, payments::AdditionalPaymentData};
use async_trait::async_trait;
use common_utils::ext_traits::{AsyncExt, Encode, StringExt, ValueExt};
#[cfg(all(any(feature = "v1", feature = "v2"), not(feature = "customer_v2")))]
use common_utils::{type_name, types::keymanager::Identifier};
use error_stack::{report, ResultExt};
use futures::FutureExt;
#[cfg(all(any(feature = "v1", feature = "v2"), not(feature = "customer_v2")))]
use hyperswitch_domain_models::payments::payment_intent::PaymentIntentUpdateFields;
use masking::{ExposeInterface, PeekInterface};
use router_derive::PaymentOperation;
use router_env::{instrument, logger, tracing};
use tracing_futures::Instrument;

use super::{BoxedOperation, Domain, GetTracker, Operation, UpdateTracker, ValidateRequest};
#[cfg(all(any(feature = "v1", feature = "v2"), not(feature = "customer_v2")))]
use crate::{
    core::payment_methods::cards::create_encrypted_data,
    events::audit_events::{AuditEvent, AuditEventType},
    types::domain::types::{crypto_operation, CryptoOperation},
};
use crate::{
    core::{
        authentication,
        blocklist::utils as blocklist_utils,
        errors::{self, CustomResult, RouterResult, StorageErrorExt},
        mandate::helpers as m_helpers,
        payments::{
            self, helpers, operations, populate_surcharge_details, CustomerDetails, PaymentAddress,
            PaymentData,
        },
        utils as core_utils,
    },
    routes::{app::ReqState, SessionState},
    services,
    types::{
        self,
        api::{self, ConnectorCallType, PaymentIdTypeExt},
        domain::{self},
        storage::{self, enums as storage_enums},
    },
    utils::{self, OptionExt},
};

#[derive(Debug, Clone, Copy, PaymentOperation)]
#[operation(operations = "all", flow = "authorize")]
pub struct PaymentConfirm;
#[async_trait]
impl<F: Send + Clone> GetTracker<F, PaymentData<F>, api::PaymentsRequest> for PaymentConfirm {
    #[instrument(skip_all)]
    async fn get_trackers<'a>(
        &'a self,
        state: &'a SessionState,
        payment_id: &api::PaymentIdType,
        request: &api::PaymentsRequest,
        merchant_account: &domain::MerchantAccount,
        key_store: &domain::MerchantKeyStore,
        auth_flow: services::AuthFlow,
        header_payload: &api::HeaderPayload,
    ) -> RouterResult<operations::GetTrackerResponse<'a, F, api::PaymentsRequest>> {
        let key_manager_state = &state.into();

        let merchant_id = merchant_account.get_id();
        let storage_scheme = merchant_account.storage_scheme;
        let (currency, amount);

        let payment_id = payment_id
            .get_payment_intent_id()
            .change_context(errors::ApiErrorResponse::PaymentNotFound)?;

        // Stage 1
        let store = &*state.store;
        let m_merchant_id = merchant_id.clone();

        // Parallel calls - level 0
        let mut payment_intent = store
            .find_payment_intent_by_payment_id_merchant_id(
                key_manager_state,
                &payment_id,
                &m_merchant_id,
                key_store,
                storage_scheme,
            )
            .await
            .to_not_found_response(errors::ApiErrorResponse::PaymentNotFound)?;

        if let Some(order_details) = &request.order_details {
            helpers::validate_order_details_amount(
                order_details.to_owned(),
                payment_intent.amount.get_amount_as_i64(),
                false,
            )?;
        }

        helpers::validate_customer_access(&payment_intent, auth_flow, request)?;

        if [
            Some(common_enums::PaymentSource::Webhook),
            Some(common_enums::PaymentSource::ExternalAuthenticator),
        ]
        .contains(&header_payload.payment_confirm_source)
        {
            helpers::validate_payment_status_against_not_allowed_statuses(
                &payment_intent.status,
                &[
                    storage_enums::IntentStatus::Cancelled,
                    storage_enums::IntentStatus::Succeeded,
                    storage_enums::IntentStatus::Processing,
                    storage_enums::IntentStatus::RequiresCapture,
                    storage_enums::IntentStatus::RequiresMerchantAction,
                ],
                "confirm",
            )?;
        } else {
            helpers::validate_payment_status_against_not_allowed_statuses(
                &payment_intent.status,
                &[
                    storage_enums::IntentStatus::Cancelled,
                    storage_enums::IntentStatus::Succeeded,
                    storage_enums::IntentStatus::Processing,
                    storage_enums::IntentStatus::RequiresCapture,
                    storage_enums::IntentStatus::RequiresMerchantAction,
                    storage_enums::IntentStatus::RequiresCustomerAction,
                ],
                "confirm",
            )?;
        }

        helpers::authenticate_client_secret(request.client_secret.as_ref(), &payment_intent)?;

        let customer_details = helpers::get_customer_details_from_request(request);

        // Stage 2
        let attempt_id = payment_intent.active_attempt.get_id();
        let profile_id = payment_intent
            .profile_id
            .clone()
            .get_required_value("profile_id")
            .change_context(errors::ApiErrorResponse::InternalServerError)
            .attach_printable("'profile_id' not set in payment intent")?;

        let store = state.store.clone();
        let key_manager_state_clone = key_manager_state.clone();
        let key_store_clone = key_store.clone();

        let business_profile_fut = tokio::spawn(
            async move {
                store
                    .find_business_profile_by_profile_id(
                        &key_manager_state_clone,
                        &key_store_clone,
                        &profile_id,
                    )
                    .map(|business_profile_result| {
                        business_profile_result.to_not_found_response(
                            errors::ApiErrorResponse::BusinessProfileNotFound {
                                id: profile_id.to_string(),
                            },
                        )
                    })
                    .await
            }
            .in_current_span(),
        );

        let store = state.store.clone();

        let m_payment_id = payment_intent.payment_id.clone();
        let m_merchant_id = merchant_id.clone();

        let payment_attempt_fut = tokio::spawn(
            async move {
                store
                    .find_payment_attempt_by_payment_id_merchant_id_attempt_id(
                        m_payment_id.as_str(),
                        &m_merchant_id,
                        attempt_id.as_str(),
                        storage_scheme,
                    )
                    .map(|x| x.to_not_found_response(errors::ApiErrorResponse::PaymentNotFound))
                    .await
            }
            .in_current_span(),
        );

        let m_merchant_id = merchant_id.clone();
        let m_request_shipping = request.shipping.clone();
        let m_payment_intent_shipping_address_id = payment_intent.shipping_address_id.clone();
        let m_payment_intent_payment_id = payment_intent.payment_id.clone();
        let m_customer_details_customer_id = customer_details.customer_id.clone();
        let m_payment_intent_customer_id = payment_intent.customer_id.clone();
        let m_key_store = key_store.clone();
        let session_state = state.clone();

        let shipping_address_fut = tokio::spawn(
            async move {
                helpers::create_or_update_address_for_payment_by_request(
                    &session_state,
                    m_request_shipping.as_ref(),
                    m_payment_intent_shipping_address_id.as_deref(),
                    &m_merchant_id,
                    m_payment_intent_customer_id
                        .as_ref()
                        .or(m_customer_details_customer_id.as_ref()),
                    &m_key_store,
                    m_payment_intent_payment_id.as_ref(),
                    storage_scheme,
                )
                .await
            }
            .in_current_span(),
        );

        let m_merchant_id = merchant_id.clone();
        let m_request_billing = request.billing.clone();
        let m_customer_details_customer_id = customer_details.customer_id.clone();
        let m_payment_intent_customer_id = payment_intent.customer_id.clone();
        let m_payment_intent_billing_address_id = payment_intent.billing_address_id.clone();
        let m_payment_intent_payment_id = payment_intent.payment_id.clone();
        let m_key_store = key_store.clone();
        let session_state = state.clone();

        let billing_address_fut = tokio::spawn(
            async move {
                helpers::create_or_update_address_for_payment_by_request(
                    &session_state,
                    m_request_billing.as_ref(),
                    m_payment_intent_billing_address_id.as_deref(),
                    &m_merchant_id,
                    m_payment_intent_customer_id
                        .as_ref()
                        .or(m_customer_details_customer_id.as_ref()),
                    &m_key_store,
                    m_payment_intent_payment_id.as_ref(),
                    storage_scheme,
                )
                .await
            }
            .in_current_span(),
        );

        let m_merchant_id = merchant_id.clone();
        let store = state.clone().store;
        let m_request_merchant_connector_details = request.merchant_connector_details.clone();

        let config_update_fut = tokio::spawn(
            async move {
                m_request_merchant_connector_details
                    .async_map(|mcd| async {
                        helpers::insert_merchant_connector_creds_to_config(
                            store.as_ref(),
                            &m_merchant_id,
                            mcd,
                        )
                        .await
                    })
                    .map(|x| x.transpose())
                    .await
            }
            .in_current_span(),
        );

        // Based on whether a retry can be performed or not, fetch relevant entities
        let (mut payment_attempt, shipping_address, billing_address, business_profile) =
            match payment_intent.status {
                api_models::enums::IntentStatus::RequiresCustomerAction
                | api_models::enums::IntentStatus::RequiresMerchantAction
                | api_models::enums::IntentStatus::RequiresPaymentMethod
                | api_models::enums::IntentStatus::RequiresConfirmation => {
                    // Normal payment
                    // Parallel calls - level 1
                    let (payment_attempt, shipping_address, billing_address, business_profile, _) =
                        tokio::try_join!(
                            utils::flatten_join_error(payment_attempt_fut),
                            utils::flatten_join_error(shipping_address_fut),
                            utils::flatten_join_error(billing_address_fut),
                            utils::flatten_join_error(business_profile_fut),
                            utils::flatten_join_error(config_update_fut)
                        )?;

                    (
                        payment_attempt,
                        shipping_address,
                        billing_address,
                        business_profile,
                    )
                }
                _ => {
                    // Retry payment
                    let (
                        mut payment_attempt,
                        shipping_address,
                        billing_address,
                        business_profile,
                        _,
                    ) = tokio::try_join!(
                        utils::flatten_join_error(payment_attempt_fut),
                        utils::flatten_join_error(shipping_address_fut),
                        utils::flatten_join_error(billing_address_fut),
                        utils::flatten_join_error(business_profile_fut),
                        utils::flatten_join_error(config_update_fut)
                    )?;

                    let attempt_type = helpers::get_attempt_type(
                        &payment_intent,
                        &payment_attempt,
                        request,
                        "confirm",
                    )?;

                    // 3
                    (payment_intent, payment_attempt) = attempt_type
                        .modify_payment_intent_and_payment_attempt(
                            request,
                            payment_intent,
                            payment_attempt,
                            state,
                            key_store,
                            storage_scheme,
                        )
                        .await?;

                    (
                        payment_attempt,
                        shipping_address,
                        billing_address,
                        business_profile,
                    )
                }
            };

        payment_intent.order_details = request
            .get_order_details_as_value()
            .change_context(errors::ApiErrorResponse::InternalServerError)
            .attach_printable("Failed to convert order details to value")?
            .or(payment_intent.order_details);

        payment_intent.setup_future_usage = request
            .setup_future_usage
            .or(payment_intent.setup_future_usage);

        let browser_info = request
            .browser_info
            .clone()
            .or(payment_attempt.browser_info)
            .as_ref()
            .map(Encode::encode_to_value)
            .transpose()
            .change_context(errors::ApiErrorResponse::InvalidDataValue {
                field_name: "browser_info",
            })?;
        let customer_acceptance = request.customer_acceptance.clone().or(payment_attempt
            .customer_acceptance
            .clone()
            .map(|customer_acceptance| {
                customer_acceptance
                    .expose()
                    .parse_value("CustomerAcceptance")
                    .change_context(errors::ApiErrorResponse::InternalServerError)
                    .attach_printable("Failed while deserializing customer_acceptance")
            })
            .transpose()?);

        let recurring_details = request.recurring_details.clone();

        helpers::validate_card_data(
            request
                .payment_method_data
                .as_ref()
                .and_then(|pmd| pmd.payment_method_data.clone()),
        )?;

        payment_attempt.browser_info = browser_info;

        payment_attempt.payment_experience = request
            .payment_experience
            .or(payment_attempt.payment_experience);

        payment_attempt.capture_method = request.capture_method.or(payment_attempt.capture_method);

        payment_attempt.customer_acceptance = request
            .customer_acceptance
            .clone()
            .map(|customer_acceptance| customer_acceptance.encode_to_value())
            .transpose()
            .change_context(errors::ApiErrorResponse::InternalServerError)
            .attach_printable("Failed while encoding customer_acceptance to value")?
            .map(masking::Secret::new)
            .or(payment_attempt.customer_acceptance);

        currency = payment_attempt.currency.get_required_value("currency")?;
        amount = payment_attempt.get_total_amount().into();

        helpers::validate_customer_id_mandatory_cases(
            request.setup_future_usage.is_some(),
            payment_intent
                .customer_id
                .as_ref()
                .or(customer_details.customer_id.as_ref()),
        )?;

        let creds_identifier = request
            .merchant_connector_details
            .as_ref()
            .map(|mcd| mcd.creds_identifier.to_owned());

        payment_intent.shipping_address_id =
            shipping_address.as_ref().map(|i| i.address_id.clone());
        payment_intent.billing_address_id = billing_address.as_ref().map(|i| i.address_id.clone());
        payment_intent.return_url = request
            .return_url
            .as_ref()
            .map(|a| a.to_string())
            .or(payment_intent.return_url);

        payment_intent.allowed_payment_method_types = request
            .get_allowed_payment_method_types_as_value()
            .change_context(errors::ApiErrorResponse::InternalServerError)
            .attach_printable("Error converting allowed_payment_types to Value")?
            .or(payment_intent.allowed_payment_method_types);

        payment_intent.connector_metadata = request
            .get_connector_metadata_as_value()
            .change_context(errors::ApiErrorResponse::InternalServerError)
            .attach_printable("Error converting connector_metadata to Value")?
            .or(payment_intent.connector_metadata);

        payment_intent.feature_metadata = request
            .get_feature_metadata_as_value()
            .change_context(errors::ApiErrorResponse::InternalServerError)
            .attach_printable("Error converting feature_metadata to Value")?
            .or(payment_intent.feature_metadata);
        payment_intent.metadata = request.metadata.clone().or(payment_intent.metadata);
        payment_intent.frm_metadata = request.frm_metadata.clone().or(payment_intent.frm_metadata);
        payment_intent.request_incremental_authorization = request
            .request_incremental_authorization
            .map(|request_incremental_authorization| {
                core_utils::get_request_incremental_authorization_value(
                    Some(request_incremental_authorization),
                    payment_attempt.capture_method,
                )
            })
            .unwrap_or(Ok(payment_intent.request_incremental_authorization))?;
        payment_attempt.business_sub_label = request
            .business_sub_label
            .clone()
            .or(payment_attempt.business_sub_label);

        let n_request_payment_method_data = request
            .payment_method_data
            .as_ref()
            .and_then(|pmd| pmd.payment_method_data.clone());

        let store = state.clone().store;
        let profile_id = payment_intent
            .profile_id
            .clone()
            .get_required_value("profile_id")
            .change_context(errors::ApiErrorResponse::InternalServerError)
            .attach_printable("'profile_id' not set in payment intent")?;

        let additional_pm_data_fut = tokio::spawn(
            async move {
                Ok(n_request_payment_method_data
                    .async_and_then(|payment_method_data| async move {
                        helpers::get_additional_payment_data(
                            &payment_method_data.into(),
                            store.as_ref(),
                            profile_id.as_ref(),
                        )
                        .await
                    })
                    .await)
            }
            .in_current_span(),
        );

        let n_payment_method_billing_address_id =
            payment_attempt.payment_method_billing_address_id.clone();
        let n_request_payment_method_billing_address = request
            .payment_method_data
            .as_ref()
            .and_then(|pmd| pmd.billing.clone());
        let m_payment_intent_customer_id = payment_intent.customer_id.clone();
        let m_payment_intent_payment_id = payment_intent.payment_id.clone();
        let m_key_store = key_store.clone();
        let m_customer_details_customer_id = customer_details.customer_id.clone();
        let m_merchant_id = merchant_id.clone();
        let session_state = state.clone();

        let payment_method_billing_future = tokio::spawn(
            async move {
                helpers::create_or_update_address_for_payment_by_request(
                    &session_state,
                    n_request_payment_method_billing_address.as_ref(),
                    n_payment_method_billing_address_id.as_deref(),
                    &m_merchant_id,
                    m_payment_intent_customer_id
                        .as_ref()
                        .or(m_customer_details_customer_id.as_ref()),
                    &m_key_store,
                    m_payment_intent_payment_id.as_ref(),
                    storage_scheme,
                )
                .await
            }
            .in_current_span(),
        );

        let mandate_type = m_helpers::get_mandate_type(
            request.mandate_data.clone(),
            request.off_session,
            payment_intent.setup_future_usage,
            request.customer_acceptance.clone(),
            request.payment_token.clone(),
        )
        .change_context(errors::ApiErrorResponse::MandateValidationFailed {
            reason: "Expected one out of recurring_details and mandate_data but got both".into(),
        })?;

        let m_state = state.clone();
        let m_mandate_type = mandate_type.clone();
        let m_merchant_account = merchant_account.clone();
        let m_request = request.clone();
        let m_key_store = key_store.clone();

        let payment_intent_customer_id = payment_intent.customer_id.clone();

        let mandate_details_fut = tokio::spawn(
            async move {
                helpers::get_token_pm_type_mandate_details(
                    &m_state,
                    &m_request,
                    m_mandate_type,
                    &m_merchant_account,
                    &m_key_store,
                    None,
                    payment_intent_customer_id.as_ref(),
                )
                .await
            }
            .in_current_span(),
        );

        // Parallel calls - level 2
        let (mandate_details, additional_pm_data, payment_method_billing) = tokio::try_join!(
            utils::flatten_join_error(mandate_details_fut),
            utils::flatten_join_error(additional_pm_data_fut),
            utils::flatten_join_error(payment_method_billing_future),
        )?;

        let m_helpers::MandateGenericData {
            token,
            payment_method,
            payment_method_type,
            mandate_data,
            recurring_mandate_payment_data,
            mandate_connector,
            payment_method_info,
        } = mandate_details;

        payment_attempt.payment_method = payment_method.or(payment_attempt.payment_method);

        payment_attempt.payment_method_type = payment_method_type
            .or(payment_attempt.payment_method_type)
            .or(payment_method_info
                .as_ref()
                .and_then(|pm_info| pm_info.payment_method_type));

        let token = token.or_else(|| payment_attempt.payment_token.clone());

        helpers::validate_pm_or_token_given(
            &request.payment_method,
            &request
                .payment_method_data
                .as_ref()
                .and_then(|pmd| pmd.payment_method_data.clone()),
            &request.payment_method_type,
            &mandate_type,
            &token,
        )?;

        let (token_data, payment_method_info) = if let Some(token) = token.clone() {
            let token_data = helpers::retrieve_payment_token_data(
                state,
                token,
                payment_method.or(payment_attempt.payment_method),
            )
            .await?;

            let payment_method_info = helpers::retrieve_payment_method_from_db_with_token_data(
                state,
                &token_data,
                storage_scheme,
            )
            .await?;

            (Some(token_data), payment_method_info)
        } else {
            (None, payment_method_info)
        };

        // The operation merges mandate data from both request and payment_attempt
        let setup_mandate = mandate_data.map(|mut sm| {
            sm.mandate_type = payment_attempt.mandate_details.clone().or(sm.mandate_type);
            sm.update_mandate_id = payment_attempt
                .mandate_data
                .clone()
                .and_then(|mandate| mandate.update_mandate_id)
                .or(sm.update_mandate_id);
            sm
        });

        let mandate_details_present =
            payment_attempt.mandate_details.is_some() || request.mandate_data.is_some();
        helpers::validate_mandate_data_and_future_usage(
            payment_intent.setup_future_usage,
            mandate_details_present,
        )?;

        let payment_method_data_after_card_bin_call = request
            .payment_method_data
            .as_ref()
            .and_then(|request_payment_method_data| {
                request_payment_method_data.payment_method_data.as_ref()
            })
            .zip(additional_pm_data)
            .map(|(payment_method_data, additional_payment_data)| {
                payment_method_data.apply_additional_payment_data(additional_payment_data)
            });

        payment_attempt.payment_method_billing_address_id = payment_method_billing
            .as_ref()
            .map(|payment_method_billing| payment_method_billing.address_id.clone());

        let address = PaymentAddress::new(
            shipping_address.as_ref().map(From::from),
            billing_address.as_ref().map(From::from),
            payment_method_billing.as_ref().map(From::from),
            business_profile.use_billing_as_payment_method_billing,
        );

        let payment_method_data_billing = request
            .payment_method_data
            .as_ref()
            .and_then(|pmd| pmd.payment_method_data.as_ref())
            .and_then(|payment_method_data_billing| {
                payment_method_data_billing.get_billing_address()
            });

        let unified_address =
            address.unify_with_payment_method_data_billing(payment_method_data_billing);

        // If processor_payment_token is passed in request then populating the same in PaymentData
        let mandate_id = request
            .recurring_details
            .as_ref()
            .and_then(|recurring_details| match recurring_details {
                api_models::mandates::RecurringDetails::ProcessorPaymentToken(token) => {
                    payment_intent.is_payment_processor_token_flow = Some(true);
                    Some(api_models::payments::MandateIds {
                        mandate_id: None,
                        mandate_reference_id: Some(
                            api_models::payments::MandateReferenceId::ConnectorMandateId(
                                api_models::payments::ConnectorMandateReferenceId {
                                    connector_mandate_id: Some(
                                        token.processor_payment_token.clone(),
                                    ),
                                    payment_method_id: None,
                                    update_history: None,
                                },
                            ),
                        ),
                    })
                }
                _ => None,
            });

        let payment_data = PaymentData {
            flow: PhantomData,
            payment_intent,
            payment_attempt,
            currency,
            amount,
            email: request.email.clone(),
            mandate_id: mandate_id.clone(),
            mandate_connector,
            setup_mandate,
            customer_acceptance: customer_acceptance.map(From::from),
            token,
            address: unified_address,
            token_data,
            confirm: request.confirm,
            payment_method_data: payment_method_data_after_card_bin_call.map(Into::into),
            payment_method_info,
            force_sync: None,
            refunds: vec![],
            disputes: vec![],
            attempts: None,
            sessions_token: vec![],
            card_cvc: request.card_cvc.clone(),
            creds_identifier,
            pm_token: None,
            connector_customer_id: None,
            recurring_mandate_payment_data,
            ephemeral_key: None,
            multiple_capture_data: None,
            redirect_response: None,
            surcharge_details: None,
            frm_message: None,
            payment_link_data: None,
            incremental_authorization_details: None,
            authorizations: vec![],
            authentication: None,
            recurring_details,
            poll_config: None,
        };

        let get_trackers_response = operations::GetTrackerResponse {
            operation: Box::new(self),
            customer_details: Some(customer_details),
            payment_data,
            business_profile,
            mandate_type,
        };

        Ok(get_trackers_response)
    }
}

#[async_trait]
impl<F: Clone + Send> Domain<F, api::PaymentsRequest> for PaymentConfirm {
    #[instrument(skip_all)]
    async fn get_or_create_customer_details<'a>(
        &'a self,
        state: &SessionState,
        payment_data: &mut PaymentData<F>,
        request: Option<CustomerDetails>,
        key_store: &domain::MerchantKeyStore,
        storage_scheme: common_enums::enums::MerchantStorageScheme,
    ) -> CustomResult<
        (
            BoxedOperation<'a, F, api::PaymentsRequest>,
            Option<domain::Customer>,
        ),
        errors::StorageError,
    > {
        helpers::create_customer_if_not_exist(
            state,
            Box::new(self),
            payment_data,
            request,
            &key_store.merchant_id,
            key_store,
            storage_scheme,
        )
        .await
    }

    #[instrument(skip_all)]
    async fn make_pm_data<'a>(
        &'a self,
        state: &'a SessionState,
        payment_data: &mut PaymentData<F>,
        storage_scheme: storage_enums::MerchantStorageScheme,
        key_store: &domain::MerchantKeyStore,
        customer: &Option<domain::Customer>,
        business_profile: Option<&domain::BusinessProfile>,
    ) -> RouterResult<(
        BoxedOperation<'a, F, api::PaymentsRequest>,
        Option<domain::PaymentMethodData>,
        Option<String>,
    )> {
        let (op, payment_method_data, pm_id) = helpers::make_pm_data(
            Box::new(self),
            state,
            payment_data,
            key_store,
            customer,
            storage_scheme,
            business_profile,
        )
        .await?;

        utils::when(payment_method_data.is_none(), || {
            Err(errors::ApiErrorResponse::PaymentMethodNotFound)
        })?;

        Ok((op, payment_method_data, pm_id))
    }

    #[instrument(skip_all)]
    async fn add_task_to_process_tracker<'a>(
        &'a self,
        state: &'a SessionState,
        payment_attempt: &storage::PaymentAttempt,
        requeue: bool,
        schedule_time: Option<time::PrimitiveDateTime>,
    ) -> CustomResult<(), errors::ApiErrorResponse> {
        // This spawns this futures in a background thread, the exception inside this future won't affect
        // the current thread and the lifecycle of spawn thread is not handled by runtime.
        // So when server shutdown won't wait for this thread's completion.
        let m_payment_attempt = payment_attempt.clone();
        let m_state = state.clone();
        let m_self = *self;
        tokio::spawn(
            async move {
                helpers::add_domain_task_to_pt(
                    &m_self,
                    &m_state,
                    &m_payment_attempt,
                    requeue,
                    schedule_time,
                )
                .await
            }
            .in_current_span(),
        );

        Ok(())
    }

    async fn get_connector<'a>(
        &'a self,
        _merchant_account: &domain::MerchantAccount,
        state: &SessionState,
        request: &api::PaymentsRequest,
        _payment_intent: &storage::PaymentIntent,
        _key_store: &domain::MerchantKeyStore,
    ) -> CustomResult<api::ConnectorChoice, errors::ApiErrorResponse> {
        // Use a new connector in the confirm call or use the same one which was passed when
        // creating the payment or if none is passed then use the routing algorithm
        helpers::get_connector_default(state, request.routing.clone()).await
    }

    #[instrument(skip_all)]
    async fn populate_payment_data<'a>(
        &'a self,
        state: &SessionState,
        payment_data: &mut PaymentData<F>,
        _merchant_account: &domain::MerchantAccount,
    ) -> CustomResult<(), errors::ApiErrorResponse> {
        populate_surcharge_details(state, payment_data).await
    }

    async fn call_external_three_ds_authentication_if_eligible<'a>(
        &'a self,
        state: &SessionState,
        payment_data: &mut PaymentData<F>,
        should_continue_confirm_transaction: &mut bool,
        connector_call_type: &ConnectorCallType,
        business_profile: &domain::BusinessProfile,
        key_store: &domain::MerchantKeyStore,
    ) -> CustomResult<(), errors::ApiErrorResponse> {
        let external_authentication_flow =
            helpers::get_payment_external_authentication_flow_during_confirm(
                state,
                key_store,
                business_profile,
                payment_data,
                connector_call_type,
            )
            .await?;
        payment_data.authentication = match external_authentication_flow {
            Some(helpers::PaymentExternalAuthenticationFlow::PreAuthenticationFlow {
                acquirer_details,
                card_number,
                token,
            }) => {
                let authentication = authentication::perform_pre_authentication(
                    state,
                    key_store,
                    card_number,
                    token,
                    business_profile,
                    Some(acquirer_details),
                    Some(payment_data.payment_attempt.payment_id.clone()),
                )
                .await?;
                if authentication.is_separate_authn_required()
                    || authentication.authentication_status.is_failed()
                {
                    *should_continue_confirm_transaction = false;
                    let default_poll_config = types::PollConfig::default();
                    let default_config_str = default_poll_config
                        .encode_to_string_of_json()
                        .change_context(errors::ApiErrorResponse::InternalServerError)
                        .attach_printable("Error while stringifying default poll config")?;
                    let poll_config = state
                        .store
                        .find_config_by_key_unwrap_or(
                            &types::PollConfig::get_poll_config_key(
                                authentication.authentication_connector.clone(),
                            ),
                            Some(default_config_str),
                        )
                        .await
                        .change_context(errors::ApiErrorResponse::InternalServerError)
                        .attach_printable("The poll config was not found in the DB")?;
                    let poll_config: types::PollConfig = poll_config
                        .config
                        .parse_struct("PollConfig")
                        .change_context(errors::ApiErrorResponse::InternalServerError)
                        .attach_printable("Error while parsing PollConfig")?;
                    payment_data.poll_config = Some(poll_config)
                }
                Some(authentication)
            }
            Some(helpers::PaymentExternalAuthenticationFlow::PostAuthenticationFlow {
                authentication_id,
            }) => {
                let authentication = authentication::perform_post_authentication(
                    state,
                    key_store,
                    business_profile.clone(),
                    authentication_id.clone(),
                )
                .await?;
                //If authentication is not successful, skip the payment connector flows and mark the payment as failure
                if authentication.authentication_status
                    != api_models::enums::AuthenticationStatus::Success
                {
                    *should_continue_confirm_transaction = false;
                }
                Some(authentication)
            }
            None => None,
        };
        Ok(())
    }

    #[instrument(skip_all)]
    async fn guard_payment_against_blocklist<'a>(
        &'a self,
        state: &SessionState,
        merchant_account: &domain::MerchantAccount,
        key_store: &domain::MerchantKeyStore,
        payment_data: &mut PaymentData<F>,
    ) -> CustomResult<bool, errors::ApiErrorResponse> {
        blocklist_utils::validate_data_for_blocklist(
            state,
            merchant_account,
            key_store,
            payment_data,
        )
        .await
    }

    #[instrument(skip_all)]
    async fn store_extended_card_info_temporarily<'a>(
        &'a self,
        state: &SessionState,
        payment_id: &str,
        business_profile: &domain::BusinessProfile,
        payment_method_data: &Option<domain::PaymentMethodData>,
    ) -> CustomResult<(), errors::ApiErrorResponse> {
        if let (Some(true), Some(domain::PaymentMethodData::Card(card)), Some(merchant_config)) = (
            business_profile.is_extended_card_info_enabled,
            payment_method_data,
            business_profile.extended_card_info_config.clone(),
        ) {
            let merchant_config = merchant_config
                    .expose()
                    .parse_value::<ExtendedCardInfoConfig>("ExtendedCardInfoConfig")
                    .map_err(|err| logger::error!(parse_err=?err,"Error while parsing ExtendedCardInfoConfig"));

            let card_data = ExtendedCardInfo::from(card.clone())
                    .encode_to_vec()
                    .map_err(|err| logger::error!(encode_err=?err,"Error while encoding ExtendedCardInfo to vec"));

            let (Ok(merchant_config), Ok(card_data)) = (merchant_config, card_data) else {
                return Ok(());
            };

            let encrypted_payload =
                    services::encrypt_jwe(&card_data, merchant_config.public_key.peek())
                        .await
                        .map_err(|err| {
                            logger::error!(jwe_encryption_err=?err,"Error while JWE encrypting extended card info")
                        });

            let Ok(encrypted_payload) = encrypted_payload else {
                return Ok(());
            };

            let redis_conn = state
                .store
                .get_redis_conn()
                .change_context(errors::ApiErrorResponse::InternalServerError)
                .attach_printable("Failed to get redis connection")?;

            let key = helpers::get_redis_key_for_extended_card_info(
                &business_profile.merchant_id,
                payment_id,
            );

            redis_conn
                .set_key_with_expiry(
                    &key,
                    encrypted_payload.clone(),
                    (*merchant_config.ttl_in_secs).into(),
                )
                .await
                .change_context(errors::ApiErrorResponse::InternalServerError)
                .attach_printable("Failed to add extended card info in redis")?;

            logger::info!("Extended card info added to redis");
        }

        Ok(())
    }
}

#[cfg(all(feature = "v2", feature = "customer_v2"))]
#[async_trait]
impl<F: Clone> UpdateTracker<F, PaymentData<F>, api::PaymentsRequest> for PaymentConfirm {
    #[instrument(skip_all)]
    async fn update_trackers<'b>(
        &'b self,
        _state: &'b SessionState,
        _req_state: ReqState,
        mut _payment_data: PaymentData<F>,
        _customer: Option<domain::Customer>,
        _storage_scheme: storage_enums::MerchantStorageScheme,
        _updated_customer: Option<storage::CustomerUpdate>,
        _key_store: &domain::MerchantKeyStore,
        _frm_suggestion: Option<FrmSuggestion>,
        _header_payload: api::HeaderPayload,
    ) -> RouterResult<(BoxedOperation<'b, F, api::PaymentsRequest>, PaymentData<F>)>
    where
        F: 'b + Send,
    {
        todo!()
    }
}

#[cfg(all(any(feature = "v1", feature = "v2"), not(feature = "customer_v2")))]
#[async_trait]
impl<F: Clone> UpdateTracker<F, PaymentData<F>, api::PaymentsRequest> for PaymentConfirm {
    #[instrument(skip_all)]
    async fn update_trackers<'b>(
        &'b self,
        state: &'b SessionState,
        req_state: ReqState,
        mut payment_data: PaymentData<F>,
        customer: Option<domain::Customer>,
        storage_scheme: storage_enums::MerchantStorageScheme,
        updated_customer: Option<storage::CustomerUpdate>,
        key_store: &domain::MerchantKeyStore,
        frm_suggestion: Option<FrmSuggestion>,
        header_payload: api::HeaderPayload,
    ) -> RouterResult<(BoxedOperation<'b, F, api::PaymentsRequest>, PaymentData<F>)>
    where
        F: 'b + Send,
    {
        let payment_method = payment_data.payment_attempt.payment_method;
        let browser_info = payment_data.payment_attempt.browser_info.clone();
        let frm_message = payment_data.frm_message.clone();
        let capture_method = payment_data.payment_attempt.capture_method;

        let default_status_result = (
            storage_enums::IntentStatus::Processing,
            storage_enums::AttemptStatus::Pending,
            (None, None),
        );
        let status_handler_for_frm_results = |frm_suggestion: FrmSuggestion| match frm_suggestion {
            FrmSuggestion::FrmCancelTransaction => (
                storage_enums::IntentStatus::Failed,
                storage_enums::AttemptStatus::Failure,
                frm_message.map_or((None, None), |fraud_check| {
                    (
                        Some(Some(fraud_check.frm_status.to_string())),
                        Some(fraud_check.frm_reason.map(|reason| reason.to_string())),
                    )
                }),
            ),
            FrmSuggestion::FrmManualReview => (
                storage_enums::IntentStatus::RequiresMerchantAction,
                storage_enums::AttemptStatus::Unresolved,
                (None, None),
            ),
            FrmSuggestion::FrmAuthorizeTransaction => (
                storage_enums::IntentStatus::RequiresCapture,
                storage_enums::AttemptStatus::Authorized,
                (None, None),
            ),
        };

        let status_handler_for_authentication_results =
            |authentication: &storage::Authentication| {
                if authentication.authentication_status.is_failed() {
                    (
                        storage_enums::IntentStatus::Failed,
                        storage_enums::AttemptStatus::Failure,
                        (
                            Some(Some("EXTERNAL_AUTHENTICATION_FAILURE".to_string())),
                            Some(Some("external authentication failure".to_string())),
                        ),
                    )
                } else if authentication.is_separate_authn_required() {
                    (
                        storage_enums::IntentStatus::RequiresCustomerAction,
                        storage_enums::AttemptStatus::AuthenticationPending,
                        (None, None),
                    )
                } else {
                    default_status_result.clone()
                }
            };

        let (intent_status, attempt_status, (error_code, error_message)) =
            match (frm_suggestion, payment_data.authentication.as_ref()) {
                (Some(frm_suggestion), _) => status_handler_for_frm_results(frm_suggestion),
                (_, Some(authentication_details)) => {
                    status_handler_for_authentication_results(authentication_details)
                }
                _ => default_status_result,
            };

        let connector = payment_data.payment_attempt.connector.clone();
        let merchant_connector_id = payment_data.payment_attempt.merchant_connector_id.clone();

        let straight_through_algorithm = payment_data
            .payment_attempt
            .straight_through_algorithm
            .clone();
        let payment_token = payment_data.token.clone();
        let payment_method_type = payment_data.payment_attempt.payment_method_type;
        let profile_id = payment_data
            .payment_intent
            .profile_id
            .as_ref()
            .get_required_value("profile_id")
            .change_context(errors::ApiErrorResponse::InternalServerError)?;

        let payment_experience = payment_data.payment_attempt.payment_experience;
        let additional_pm_data = payment_data
            .payment_method_data
            .as_ref()
            .async_map(|payment_method_data| async {
                helpers::get_additional_payment_data(payment_method_data, &*state.store, profile_id)
                    .await
            })
            .await
            .as_ref()
            .map(Encode::encode_to_value)
            .transpose()
            .change_context(errors::ApiErrorResponse::InternalServerError)
            .attach_printable("Failed to encode additional pm data")?;
        let key_manager_state = &state.into();
        let encode_additional_pm_to_value = if let Some(ref pm) = payment_data.payment_method_info {
            let key = key_store.key.get_inner().peek();

            let card_detail_from_locker: Option<api::CardDetailFromLocker> =
                crypto_operation::<serde_json::Value, masking::WithType>(
                    key_manager_state,
                    type_name!(storage::PaymentMethod),
                    CryptoOperation::DecryptOptional(pm.payment_method_data.clone()),
                    Identifier::Merchant(key_store.merchant_id.clone()),
                    key,
                )
                .await
                .and_then(|val| val.try_into_optionaloperation())
                .change_context(errors::StorageError::DecryptionError)
                .attach_printable("unable to decrypt card details")
                .ok()
                .flatten()
                .map(|x| x.into_inner().expose())
                .and_then(|v| serde_json::from_value::<PaymentMethodsData>(v).ok())
                .and_then(|pmd| match pmd {
                    PaymentMethodsData::Card(crd) => Some(api::CardDetailFromLocker::from(crd)),
                    _ => None,
                });

            card_detail_from_locker.and_then(|card_details| {
                let additional_data = card_details.into();
                let additional_data_payment =
                    AdditionalPaymentData::Card(Box::new(additional_data));
                additional_data_payment
                    .encode_to_value()
                    .change_context(errors::ApiErrorResponse::InternalServerError)
                    .attach_printable("Failed to encode additional pm data")
                    .ok()
            })
        } else {
            None
        };

        let customer_details = payment_data.payment_intent.customer_details.clone();
        let business_sub_label = payment_data.payment_attempt.business_sub_label.clone();
        let authentication_type = payment_data.payment_attempt.authentication_type;

        let (shipping_address_id, billing_address_id, payment_method_billing_address_id) = (
            payment_data.payment_intent.shipping_address_id.clone(),
            payment_data.payment_intent.billing_address_id.clone(),
            payment_data
                .payment_attempt
                .payment_method_billing_address_id
                .clone(),
        );

        let customer_id = customer.clone().map(|c| c.get_customer_id());
        let return_url = payment_data.payment_intent.return_url.take();
        let setup_future_usage = payment_data.payment_intent.setup_future_usage;
        let business_label = payment_data.payment_intent.business_label.clone();
        let business_country = payment_data.payment_intent.business_country;
        let description = payment_data.payment_intent.description.take();
        let statement_descriptor_name =
            payment_data.payment_intent.statement_descriptor_name.take();
        let statement_descriptor_suffix = payment_data
            .payment_intent
            .statement_descriptor_suffix
            .take();
        let order_details = payment_data.payment_intent.order_details.clone();
        let metadata = payment_data.payment_intent.metadata.clone();
        let frm_metadata = payment_data.payment_intent.frm_metadata.clone();
        let authorized_amount = payment_data
            .surcharge_details
            .as_ref()
            .map(|surcharge_details| surcharge_details.final_amount)
            .unwrap_or(payment_data.payment_attempt.amount);

        let client_source = header_payload
            .client_source
            .clone()
            .or(payment_data.payment_attempt.client_source.clone());
        let client_version = header_payload
            .client_version
            .clone()
            .or(payment_data.payment_attempt.client_version.clone());

        let m_payment_data_payment_attempt = payment_data.payment_attempt.clone();
        let m_payment_method_id =
            payment_data
                .payment_attempt
                .payment_method_id
                .clone()
                .or(payment_data
                    .payment_method_info
                    .as_ref()
                    .map(|payment_method| payment_method.payment_method_id.clone()));
        let m_browser_info = browser_info.clone();
        let m_connector = connector.clone();
        let m_capture_method = capture_method;
        let m_payment_token = payment_token.clone();
        let m_additional_pm_data = additional_pm_data.clone().or(encode_additional_pm_to_value);
        let m_business_sub_label = business_sub_label.clone();
        let m_straight_through_algorithm = straight_through_algorithm.clone();
        let m_error_code = error_code.clone();
        let m_error_message = error_message.clone();
        let m_fingerprint_id = payment_data.payment_attempt.fingerprint_id.clone();
        let m_db = state.clone().store;
        let surcharge_amount = payment_data
            .surcharge_details
            .as_ref()
            .map(|surcharge_details| surcharge_details.surcharge_amount);
        let tax_amount = payment_data
            .surcharge_details
            .as_ref()
            .map(|surcharge_details| surcharge_details.tax_on_surcharge_amount);

        let (
            external_three_ds_authentication_attempted,
            authentication_connector,
            authentication_id,
        ) = match payment_data.authentication.as_ref() {
            Some(authentication) => (
                Some(authentication.is_separate_authn_required()),
                Some(authentication.authentication_connector.clone()),
                Some(authentication.authentication_id.clone()),
            ),
            None => (None, None, None),
        };

        let payment_attempt_fut = tokio::spawn(
            async move {
                m_db.update_payment_attempt_with_attempt_id(
                    m_payment_data_payment_attempt,
                    storage::PaymentAttemptUpdate::ConfirmUpdate {
                        amount: payment_data.payment_attempt.amount,
                        currency: payment_data.currency,
                        status: attempt_status,
                        payment_method,
                        authentication_type,
                        capture_method: m_capture_method,
                        browser_info: m_browser_info,
                        connector: m_connector,
                        payment_token: m_payment_token,
                        payment_method_data: m_additional_pm_data,
                        payment_method_type,
                        payment_experience,
                        business_sub_label: m_business_sub_label,
                        straight_through_algorithm: m_straight_through_algorithm,
                        error_code: m_error_code,
                        error_message: m_error_message,
                        amount_capturable: Some(authorized_amount),
                        updated_by: storage_scheme.to_string(),
                        merchant_connector_id,
                        surcharge_amount,
                        tax_amount,
                        external_three_ds_authentication_attempted,
                        authentication_connector,
                        authentication_id,
                        payment_method_billing_address_id,
                        fingerprint_id: m_fingerprint_id,
                        payment_method_id: m_payment_method_id,
                        client_source,
                        client_version,
                        customer_acceptance: payment_data.payment_attempt.customer_acceptance,
                    },
                    storage_scheme,
                )
                .map(|x| x.to_not_found_response(errors::ApiErrorResponse::PaymentNotFound))
                .await
            }
            .in_current_span(),
        );

        let billing_address = payment_data.address.get_payment_billing();
        let billing_details = billing_address
            .async_map(|billing_details| create_encrypted_data(state, key_store, billing_details))
            .await
            .transpose()
            .change_context(errors::ApiErrorResponse::InternalServerError)
            .attach_printable("Unable to encrypt billing details")?;

        let shipping_address = payment_data.address.get_shipping();
        let shipping_details = shipping_address
            .async_map(|shipping_details| create_encrypted_data(state, key_store, shipping_details))
            .await
            .transpose()
            .change_context(errors::ApiErrorResponse::InternalServerError)
            .attach_printable("Unable to encrypt shipping details")?;

        let m_payment_data_payment_intent = payment_data.payment_intent.clone();
        let m_customer_id = customer_id.clone();
        let m_shipping_address_id = shipping_address_id.clone();
        let m_billing_address_id = billing_address_id.clone();
        let m_return_url = return_url.clone();
        let m_business_label = business_label.clone();
        let m_description = description.clone();
        let m_statement_descriptor_name = statement_descriptor_name.clone();
        let m_statement_descriptor_suffix = statement_descriptor_suffix.clone();
        let m_order_details = order_details.clone();
        let m_metadata = metadata.clone();
        let m_frm_metadata = frm_metadata.clone();
        let m_db = state.clone().store;
        let m_storage_scheme = storage_scheme.to_string();
        let session_expiry = m_payment_data_payment_intent.session_expiry;
        let m_key_store = key_store.clone();
        let key_manager_state = state.into();
        let is_payment_processor_token_flow =
            payment_data.payment_intent.is_payment_processor_token_flow;

        let payment_intent_fut = tokio::spawn(
            async move {
                m_db.update_payment_intent(
                    &key_manager_state,
                    m_payment_data_payment_intent,
                    storage::PaymentIntentUpdate::Update(Box::new(PaymentIntentUpdateFields {
                        amount: payment_data.payment_intent.amount,
                        currency: payment_data.currency,
                        setup_future_usage,
                        status: intent_status,
                        customer_id: m_customer_id,
                        shipping_address_id: m_shipping_address_id,
                        billing_address_id: m_billing_address_id,
                        return_url: m_return_url,
                        business_country,
                        business_label: m_business_label,
                        description: m_description,
                        statement_descriptor_name: m_statement_descriptor_name,
                        statement_descriptor_suffix: m_statement_descriptor_suffix,
                        order_details: m_order_details,
                        metadata: m_metadata,
                        payment_confirm_source: header_payload.payment_confirm_source,
                        updated_by: m_storage_scheme,
                        fingerprint_id: None,
                        session_expiry,
                        request_external_three_ds_authentication: None,
                        frm_metadata: m_frm_metadata,
                        customer_details,
                        merchant_order_reference_id: None,
                        billing_details,
                        shipping_details,
                        is_payment_processor_token_flow,
                    })),
                    &m_key_store,
                    storage_scheme,
                )
                .map(|x| x.to_not_found_response(errors::ApiErrorResponse::PaymentNotFound))
                .await
            }
            .in_current_span(),
        );

<<<<<<< HEAD
        let customer_fut = if let Some((updated_customer, customer)) =
            updated_customer.zip(customer)
        {
            let m_customer_merchant_id = customer.merchant_id.to_owned();
            let m_key_store = key_store.clone();
            let m_updated_customer = updated_customer.clone();
            let session_state = state.clone();
            let m_db = session_state.store.clone();
            let key_manager_state = state.into();
            tokio::spawn(
                async move {
                    #[cfg(all(any(feature = "v1", feature = "v2"), not(feature = "customer_v2")))]
                    {
=======
        let customer_fut =
            if let Some((updated_customer, customer)) = updated_customer.zip(customer) {
                let m_customer_merchant_id = customer.merchant_id.to_owned();
                let m_key_store = key_store.clone();
                let m_updated_customer = updated_customer.clone();
                let session_state = state.clone();
                let m_db = session_state.store.clone();
                let key_manager_state = state.into();
                tokio::spawn(
                    async move {
>>>>>>> 22743ac3
                        let m_customer_customer_id = customer.get_customer_id().to_owned();
                        m_db.update_customer_by_customer_id_merchant_id(
                            &key_manager_state,
                            m_customer_customer_id,
                            m_customer_merchant_id,
                            customer,
                            m_updated_customer,
                            &m_key_store,
                            storage_scheme,
                        )
                        .await
                        .change_context(errors::ApiErrorResponse::InternalServerError)
                        .attach_printable("Failed to update CustomerConnector in customer")?;

                        Ok::<_, error_stack::Report<errors::ApiErrorResponse>>(())
                    }
                    #[cfg(all(feature = "v2", feature = "customer_v2"))]
                    {
                        let global_id = "temp_id".to_string();
                        let _ = customer_id;
                        m_db.update_customer_by_id(
                            &key_manager_state,
                            global_id,
                            customer,
                            &m_customer_merchant_id,
                            m_updated_customer,
                            &m_key_store,
                            storage_scheme,
                        )
                        .await
                        .change_context(errors::ApiErrorResponse::InternalServerError)
                        .attach_printable("Failed to update CustomerConnector in customer")?;

                        Ok::<_, error_stack::Report<errors::ApiErrorResponse>>(())
                    }
                }
                .in_current_span(),
            )
        } else {
            tokio::spawn(
                async move { Ok::<_, error_stack::Report<errors::ApiErrorResponse>>(()) }
                    .in_current_span(),
            )
        };

        let (payment_intent, payment_attempt, _) = tokio::try_join!(
            utils::flatten_join_error(payment_intent_fut),
            utils::flatten_join_error(payment_attempt_fut),
            utils::flatten_join_error(customer_fut)
        )?;

        payment_data.payment_intent = payment_intent;
        payment_data.payment_attempt = payment_attempt;

        let client_src = payment_data.payment_attempt.client_source.clone();
        let client_ver = payment_data.payment_attempt.client_version.clone();

        let frm_message = payment_data.frm_message.clone();
        req_state
            .event_context
            .event(AuditEvent::new(AuditEventType::PaymentConfirm {
                client_src,
                client_ver,
                frm_message,
            }))
            .with(payment_data.to_event())
            .emit();
        Ok((Box::new(self), payment_data))
    }
}

impl<F: Send + Clone> ValidateRequest<F, api::PaymentsRequest> for PaymentConfirm {
    #[instrument(skip_all)]
    fn validate_request<'a, 'b>(
        &'b self,
        request: &api::PaymentsRequest,
        merchant_account: &'a domain::MerchantAccount,
    ) -> RouterResult<(
        BoxedOperation<'b, F, api::PaymentsRequest>,
        operations::ValidateResult,
    )> {
        helpers::validate_customer_information(request)?;

        if let Some(amount) = request.amount {
            helpers::validate_max_amount(amount)?;
        }

        let request_merchant_id = request.merchant_id.as_ref();
        helpers::validate_merchant_id(merchant_account.get_id(), request_merchant_id)
            .change_context(errors::ApiErrorResponse::InvalidDataFormat {
                field_name: "merchant_id".to_string(),
                expected_format: "merchant_id from merchant account".to_string(),
            })?;

        helpers::validate_payment_method_fields_present(request)?;

        let _mandate_type =
            helpers::validate_mandate(request, payments::is_operation_confirm(self))?;

        helpers::validate_recurring_details_and_token(
            &request.recurring_details,
            &request.payment_token,
            &request.mandate_id,
        )?;

        let payment_id = request
            .payment_id
            .clone()
            .ok_or(report!(errors::ApiErrorResponse::PaymentNotFound))?;

        let _request_straight_through: Option<api::routing::StraightThroughAlgorithm> = request
            .routing
            .clone()
            .map(|val| val.parse_value("RoutingAlgorithm"))
            .transpose()
            .change_context(errors::ApiErrorResponse::InvalidRequestData {
                message: "Invalid straight through routing rules format".to_string(),
            })
            .attach_printable("Invalid straight through routing rules format")?;

        Ok((
            Box::new(self),
            operations::ValidateResult {
                merchant_id: merchant_account.get_id().to_owned(),
                payment_id: payment_id.and_then(|id| core_utils::validate_id(id, "payment_id"))?,
                storage_scheme: merchant_account.storage_scheme,
                requeue: matches!(
                    request.retry_action,
                    Some(api_models::enums::RetryAction::Requeue)
                ),
            },
        ))
    }
}<|MERGE_RESOLUTION|>--- conflicted
+++ resolved
@@ -1404,21 +1404,6 @@
             .in_current_span(),
         );
 
-<<<<<<< HEAD
-        let customer_fut = if let Some((updated_customer, customer)) =
-            updated_customer.zip(customer)
-        {
-            let m_customer_merchant_id = customer.merchant_id.to_owned();
-            let m_key_store = key_store.clone();
-            let m_updated_customer = updated_customer.clone();
-            let session_state = state.clone();
-            let m_db = session_state.store.clone();
-            let key_manager_state = state.into();
-            tokio::spawn(
-                async move {
-                    #[cfg(all(any(feature = "v1", feature = "v2"), not(feature = "customer_v2")))]
-                    {
-=======
         let customer_fut =
             if let Some((updated_customer, customer)) = updated_customer.zip(customer) {
                 let m_customer_merchant_id = customer.merchant_id.to_owned();
@@ -1429,7 +1414,6 @@
                 let key_manager_state = state.into();
                 tokio::spawn(
                     async move {
->>>>>>> 22743ac3
                         let m_customer_customer_id = customer.get_customer_id().to_owned();
                         m_db.update_customer_by_customer_id_merchant_id(
                             &key_manager_state,
