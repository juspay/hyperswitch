use std::marker::PhantomData;

// use api_models::{admin::ExtendedCardInfoConfig, enums::FrmSuggestion, payments::ExtendedCardInfo};
#[cfg(all(any(feature = "v1", feature = "v2"), not(feature = "customer_v2")))]
use api_models::payment_methods::PaymentMethodsData;
use api_models::{
    admin::ExtendedCardInfoConfig,
    enums::FrmSuggestion,
    // payment_methods::PaymentMethodsData,
    payments::{ConnectorMandateReferenceId, ExtendedCardInfo, GetAddressFromPaymentMethodData},
};
use async_trait::async_trait;
use common_utils::ext_traits::{AsyncExt, Encode, StringExt, ValueExt};
use diesel_models::payment_attempt::ConnectorMandateReferenceId as DieselConnectorMandateReferenceId;
use error_stack::{report, ResultExt};
use futures::FutureExt;
#[cfg(all(any(feature = "v1", feature = "v2"), not(feature = "customer_v2")))]
use hyperswitch_domain_models::payments::payment_intent::PaymentIntentUpdateFields;
use masking::{ExposeInterface, PeekInterface};
use router_derive::PaymentOperation;
use router_env::{instrument, logger, tracing};
use tracing_futures::Instrument;

use super::{BoxedOperation, Domain, GetTracker, Operation, UpdateTracker, ValidateRequest};
#[cfg(all(any(feature = "v1", feature = "v2"), not(feature = "customer_v2")))]
use crate::{
    consts,
    core::payment_methods::cards::create_encrypted_data,
    events::audit_events::{AuditEvent, AuditEventType},
};
use crate::{
    core::{
        authentication,
        blocklist::utils as blocklist_utils,
        errors::{self, CustomResult, RouterResult, StorageErrorExt},
        mandate::helpers as m_helpers,
        payments::{
            self, helpers, operations, populate_surcharge_details, CustomerDetails, PaymentAddress,
            PaymentData,
        },
        unified_authentication_service::{
            self,
            types::{ClickToPay, UnifiedAuthenticationService, CTP_MASTERCARD},
        },
        utils as core_utils,
    },
    routes::{app::ReqState, SessionState},
    services,
    types::{
        self,
        api::{self, ConnectorCallType, PaymentIdTypeExt},
        domain::{self},
        storage::{self, enums as storage_enums},
        transformers::ForeignFrom,
    },
    utils::{self, OptionExt},
};

#[derive(Debug, Clone, Copy, PaymentOperation)]
#[operation(operations = "all", flow = "authorize")]
pub struct PaymentConfirm;

type PaymentConfirmOperation<'b, F> = BoxedOperation<'b, F, api::PaymentsRequest, PaymentData<F>>;

#[async_trait]
impl<F: Send + Clone + Sync> GetTracker<F, PaymentData<F>, api::PaymentsRequest>
    for PaymentConfirm
{
    #[instrument(skip_all)]
    async fn get_trackers<'a>(
        &'a self,
        state: &'a SessionState,
        payment_id: &api::PaymentIdType,
        request: &api::PaymentsRequest,
        merchant_account: &domain::MerchantAccount,
        key_store: &domain::MerchantKeyStore,
        auth_flow: services::AuthFlow,
        header_payload: &hyperswitch_domain_models::payments::HeaderPayload,
    ) -> RouterResult<operations::GetTrackerResponse<'a, F, api::PaymentsRequest, PaymentData<F>>>
    {
        let key_manager_state = &state.into();

        let merchant_id = merchant_account.get_id();
        let storage_scheme = merchant_account.storage_scheme;
        let (currency, amount);

        let payment_id = payment_id
            .get_payment_intent_id()
            .change_context(errors::ApiErrorResponse::PaymentNotFound)?;

        // Stage 1
        let store = &*state.store;
        let m_merchant_id = merchant_id.clone();

        // Parallel calls - level 0
        let mut payment_intent = store
            .find_payment_intent_by_payment_id_merchant_id(
                key_manager_state,
                &payment_id,
                &m_merchant_id,
                key_store,
                storage_scheme,
            )
            .await
            .to_not_found_response(errors::ApiErrorResponse::PaymentNotFound)?;

        if let Some(order_details) = &request.order_details {
            helpers::validate_order_details_amount(
                order_details.to_owned(),
                payment_intent.amount,
                false,
            )?;
        }

        helpers::validate_customer_access(&payment_intent, auth_flow, request)?;

        if [
            Some(common_enums::PaymentSource::Webhook),
            Some(common_enums::PaymentSource::ExternalAuthenticator),
        ]
        .contains(&header_payload.payment_confirm_source)
        {
            helpers::validate_payment_status_against_not_allowed_statuses(
                payment_intent.status,
                &[
                    storage_enums::IntentStatus::Cancelled,
                    storage_enums::IntentStatus::Succeeded,
                    storage_enums::IntentStatus::Processing,
                    storage_enums::IntentStatus::RequiresCapture,
                    storage_enums::IntentStatus::RequiresMerchantAction,
                ],
                "confirm",
            )?;
        } else {
            helpers::validate_payment_status_against_not_allowed_statuses(
                payment_intent.status,
                &[
                    storage_enums::IntentStatus::Cancelled,
                    storage_enums::IntentStatus::Succeeded,
                    storage_enums::IntentStatus::Processing,
                    storage_enums::IntentStatus::RequiresCapture,
                    storage_enums::IntentStatus::RequiresMerchantAction,
                    storage_enums::IntentStatus::RequiresCustomerAction,
                ],
                "confirm",
            )?;
        }

        helpers::authenticate_client_secret(request.client_secret.as_ref(), &payment_intent)?;

        let customer_details = helpers::get_customer_details_from_request(request);

        // Stage 2
        let attempt_id = payment_intent.active_attempt.get_id();
        let profile_id = payment_intent
            .profile_id
            .clone()
            .get_required_value("profile_id")
            .change_context(errors::ApiErrorResponse::InternalServerError)
            .attach_printable("'profile_id' not set in payment intent")?;

        let store = state.store.clone();
        let key_manager_state_clone = key_manager_state.clone();
        let key_store_clone = key_store.clone();

        let business_profile_fut = tokio::spawn(
            async move {
                store
                    .find_business_profile_by_profile_id(
                        &key_manager_state_clone,
                        &key_store_clone,
                        &profile_id,
                    )
                    .map(|business_profile_result| {
                        business_profile_result.to_not_found_response(
                            errors::ApiErrorResponse::ProfileNotFound {
                                id: profile_id.get_string_repr().to_owned(),
                            },
                        )
                    })
                    .await
            }
            .in_current_span(),
        );

        let store = state.store.clone();

        let m_payment_id = payment_intent.payment_id.clone();
        let m_merchant_id = merchant_id.clone();

        let payment_attempt_fut = tokio::spawn(
            async move {
                store
                    .find_payment_attempt_by_payment_id_merchant_id_attempt_id(
                        &m_payment_id,
                        &m_merchant_id,
                        attempt_id.as_str(),
                        storage_scheme,
                    )
                    .map(|x| x.to_not_found_response(errors::ApiErrorResponse::PaymentNotFound))
                    .await
            }
            .in_current_span(),
        );

        let m_merchant_id = merchant_id.clone();
        let m_request_shipping = request.shipping.clone();
        let m_payment_intent_shipping_address_id = payment_intent.shipping_address_id.clone();
        let m_payment_intent_payment_id = payment_intent.payment_id.clone();
        let m_customer_details_customer_id = customer_details.customer_id.clone();
        let m_payment_intent_customer_id = payment_intent.customer_id.clone();
        let m_key_store = key_store.clone();
        let session_state = state.clone();

        let shipping_address_fut = tokio::spawn(
            async move {
                helpers::create_or_update_address_for_payment_by_request(
                    &session_state,
                    m_request_shipping.as_ref(),
                    m_payment_intent_shipping_address_id.as_deref(),
                    &m_merchant_id,
                    m_payment_intent_customer_id
                        .as_ref()
                        .or(m_customer_details_customer_id.as_ref()),
                    &m_key_store,
                    &m_payment_intent_payment_id,
                    storage_scheme,
                )
                .await
            }
            .in_current_span(),
        );

        let m_merchant_id = merchant_id.clone();
        let m_request_billing = request.billing.clone();
        let m_customer_details_customer_id = customer_details.customer_id.clone();
        let m_payment_intent_customer_id = payment_intent.customer_id.clone();
        let m_payment_intent_billing_address_id = payment_intent.billing_address_id.clone();
        let m_payment_intent_payment_id = payment_intent.payment_id.clone();
        let m_key_store = key_store.clone();
        let session_state = state.clone();

        let billing_address_fut = tokio::spawn(
            async move {
                helpers::create_or_update_address_for_payment_by_request(
                    &session_state,
                    m_request_billing.as_ref(),
                    m_payment_intent_billing_address_id.as_deref(),
                    &m_merchant_id,
                    m_payment_intent_customer_id
                        .as_ref()
                        .or(m_customer_details_customer_id.as_ref()),
                    &m_key_store,
                    &m_payment_intent_payment_id,
                    storage_scheme,
                )
                .await
            }
            .in_current_span(),
        );

        let m_merchant_id = merchant_id.clone();
        let store = state.clone().store;
        let m_request_merchant_connector_details = request.merchant_connector_details.clone();

        let config_update_fut = tokio::spawn(
            async move {
                m_request_merchant_connector_details
                    .async_map(|mcd| async {
                        helpers::insert_merchant_connector_creds_to_config(
                            store.as_ref(),
                            &m_merchant_id,
                            mcd,
                        )
                        .await
                    })
                    .map(|x| x.transpose())
                    .await
            }
            .in_current_span(),
        );

        // Based on whether a retry can be performed or not, fetch relevant entities
        let (mut payment_attempt, shipping_address, billing_address, business_profile) =
            match payment_intent.status {
                api_models::enums::IntentStatus::RequiresCustomerAction
                | api_models::enums::IntentStatus::RequiresMerchantAction
                | api_models::enums::IntentStatus::RequiresPaymentMethod
                | api_models::enums::IntentStatus::RequiresConfirmation => {
                    // Normal payment
                    // Parallel calls - level 1
                    let (payment_attempt, shipping_address, billing_address, business_profile, _) =
                        tokio::try_join!(
                            utils::flatten_join_error(payment_attempt_fut),
                            utils::flatten_join_error(shipping_address_fut),
                            utils::flatten_join_error(billing_address_fut),
                            utils::flatten_join_error(business_profile_fut),
                            utils::flatten_join_error(config_update_fut)
                        )?;

                    (
                        payment_attempt,
                        shipping_address,
                        billing_address,
                        business_profile,
                    )
                }
                _ => {
                    // Retry payment
                    let (
                        mut payment_attempt,
                        shipping_address,
                        billing_address,
                        business_profile,
                        _,
                    ) = tokio::try_join!(
                        utils::flatten_join_error(payment_attempt_fut),
                        utils::flatten_join_error(shipping_address_fut),
                        utils::flatten_join_error(billing_address_fut),
                        utils::flatten_join_error(business_profile_fut),
                        utils::flatten_join_error(config_update_fut)
                    )?;

                    let attempt_type = helpers::get_attempt_type(
                        &payment_intent,
                        &payment_attempt,
                        request,
                        "confirm",
                    )?;

                    // 3
                    (payment_intent, payment_attempt) = attempt_type
                        .modify_payment_intent_and_payment_attempt(
                            request,
                            payment_intent,
                            payment_attempt,
                            state,
                            key_store,
                            storage_scheme,
                        )
                        .await?;

                    (
                        payment_attempt,
                        shipping_address,
                        billing_address,
                        business_profile,
                    )
                }
            };

        payment_intent.order_details = request
            .get_order_details_as_value()
            .change_context(errors::ApiErrorResponse::InternalServerError)
            .attach_printable("Failed to convert order details to value")?
            .or(payment_intent.order_details);

        payment_intent.setup_future_usage = request
            .setup_future_usage
            .or(payment_intent.setup_future_usage);

        payment_intent.psd2_sca_exemption_type = request
            .psd2_sca_exemption_type
            .or(payment_intent.psd2_sca_exemption_type);

        let browser_info = request
            .browser_info
            .clone()
            .or(payment_attempt.browser_info)
            .as_ref()
            .map(Encode::encode_to_value)
            .transpose()
            .change_context(errors::ApiErrorResponse::InvalidDataValue {
                field_name: "browser_info",
            })?;
        let customer_acceptance = request.customer_acceptance.clone().or(payment_attempt
            .customer_acceptance
            .clone()
            .map(|customer_acceptance| {
                customer_acceptance
                    .expose()
                    .parse_value("CustomerAcceptance")
                    .change_context(errors::ApiErrorResponse::InternalServerError)
                    .attach_printable("Failed while deserializing customer_acceptance")
            })
            .transpose()?);

        let recurring_details = request.recurring_details.clone();

        helpers::validate_card_data(
            request
                .payment_method_data
                .as_ref()
                .and_then(|pmd| pmd.payment_method_data.clone()),
        )?;

        payment_attempt.browser_info = browser_info;

        payment_attempt.payment_experience = request
            .payment_experience
            .or(payment_attempt.payment_experience);

        payment_attempt.capture_method = request.capture_method.or(payment_attempt.capture_method);

        payment_attempt.customer_acceptance = request
            .customer_acceptance
            .clone()
            .map(|customer_acceptance| customer_acceptance.encode_to_value())
            .transpose()
            .change_context(errors::ApiErrorResponse::InternalServerError)
            .attach_printable("Failed while encoding customer_acceptance to value")?
            .map(masking::Secret::new)
            .or(payment_attempt.customer_acceptance);

        currency = payment_attempt.currency.get_required_value("currency")?;
        amount = payment_attempt.get_total_amount().into();

        helpers::validate_customer_id_mandatory_cases(
            request.setup_future_usage.is_some(),
            payment_intent
                .customer_id
                .as_ref()
                .or(customer_details.customer_id.as_ref()),
        )?;

        let creds_identifier = request
            .merchant_connector_details
            .as_ref()
            .map(|mcd| mcd.creds_identifier.to_owned());

        payment_intent.shipping_address_id =
            shipping_address.as_ref().map(|i| i.address_id.clone());
        payment_intent.billing_address_id = billing_address.as_ref().map(|i| i.address_id.clone());
        payment_intent.return_url = request
            .return_url
            .as_ref()
            .map(|a| a.to_string())
            .or(payment_intent.return_url);

        payment_intent.allowed_payment_method_types = request
            .get_allowed_payment_method_types_as_value()
            .change_context(errors::ApiErrorResponse::InternalServerError)
            .attach_printable("Error converting allowed_payment_types to Value")?
            .or(payment_intent.allowed_payment_method_types);

        payment_intent.connector_metadata = request
            .get_connector_metadata_as_value()
            .change_context(errors::ApiErrorResponse::InternalServerError)
            .attach_printable("Error converting connector_metadata to Value")?
            .or(payment_intent.connector_metadata);

        payment_intent.feature_metadata = request
            .get_feature_metadata_as_value()
            .change_context(errors::ApiErrorResponse::InternalServerError)
            .attach_printable("Error converting feature_metadata to Value")?
            .or(payment_intent.feature_metadata);
        payment_intent.metadata = request.metadata.clone().or(payment_intent.metadata);
        payment_intent.frm_metadata = request.frm_metadata.clone().or(payment_intent.frm_metadata);
        payment_intent.request_incremental_authorization = request
            .request_incremental_authorization
            .map(|request_incremental_authorization| {
                core_utils::get_request_incremental_authorization_value(
                    Some(request_incremental_authorization),
                    payment_attempt.capture_method,
                )
            })
            .unwrap_or(Ok(payment_intent.request_incremental_authorization))?;
        payment_attempt.business_sub_label = request
            .business_sub_label
            .clone()
            .or(payment_attempt.business_sub_label);

        let n_request_payment_method_data = request
            .payment_method_data
            .as_ref()
            .and_then(|pmd| pmd.payment_method_data.clone());

        let store = state.clone().store;
        let profile_id = payment_intent
            .profile_id
            .clone()
            .get_required_value("profile_id")
            .change_context(errors::ApiErrorResponse::InternalServerError)
            .attach_printable("'profile_id' not set in payment intent")?;

        let additional_pm_data_fut = tokio::spawn(
            async move {
                Ok(n_request_payment_method_data
                    .async_map(|payment_method_data| async move {
                        helpers::get_additional_payment_data(
                            &payment_method_data.into(),
                            store.as_ref(),
                            &profile_id,
                        )
                        .await
                    })
                    .await)
            }
            .in_current_span(),
        );

        let n_payment_method_billing_address_id =
            payment_attempt.payment_method_billing_address_id.clone();
        let n_request_payment_method_billing_address = request
            .payment_method_data
            .as_ref()
            .and_then(|pmd| pmd.billing.clone());
        let m_payment_intent_customer_id = payment_intent.customer_id.clone();
        let m_payment_intent_payment_id = payment_intent.payment_id.clone();
        let m_key_store = key_store.clone();
        let m_customer_details_customer_id = customer_details.customer_id.clone();
        let m_merchant_id = merchant_id.clone();
        let session_state = state.clone();

        let payment_method_billing_future = tokio::spawn(
            async move {
                helpers::create_or_update_address_for_payment_by_request(
                    &session_state,
                    n_request_payment_method_billing_address.as_ref(),
                    n_payment_method_billing_address_id.as_deref(),
                    &m_merchant_id,
                    m_payment_intent_customer_id
                        .as_ref()
                        .or(m_customer_details_customer_id.as_ref()),
                    &m_key_store,
                    &m_payment_intent_payment_id,
                    storage_scheme,
                )
                .await
            }
            .in_current_span(),
        );

        let mandate_type = m_helpers::get_mandate_type(
            request.mandate_data.clone(),
            request.off_session,
            payment_intent.setup_future_usage,
            request.customer_acceptance.clone(),
            request.payment_token.clone(),
            payment_attempt.payment_method.or(request.payment_method),
        )
        .change_context(errors::ApiErrorResponse::MandateValidationFailed {
            reason: "Expected one out of recurring_details and mandate_data but got both".into(),
        })?;

        let m_state = state.clone();
        let m_mandate_type = mandate_type;
        let m_merchant_account = merchant_account.clone();
        let m_request = request.clone();
        let m_key_store = key_store.clone();

        let payment_intent_customer_id = payment_intent.customer_id.clone();

        let mandate_details_fut = tokio::spawn(
            async move {
                Box::pin(helpers::get_token_pm_type_mandate_details(
                    &m_state,
                    &m_request,
                    m_mandate_type,
                    &m_merchant_account,
                    &m_key_store,
                    None,
                    payment_intent_customer_id.as_ref(),
                ))
                .await
            }
            .in_current_span(),
        );

        // Parallel calls - level 2
        let (mandate_details, additional_pm_info, payment_method_billing) = tokio::try_join!(
            utils::flatten_join_error(mandate_details_fut),
            utils::flatten_join_error(additional_pm_data_fut),
            utils::flatten_join_error(payment_method_billing_future),
        )?;

        let additional_pm_data = additional_pm_info.transpose()?.flatten();

        let m_helpers::MandateGenericData {
            token,
            payment_method,
            payment_method_type,
            mandate_data,
            recurring_mandate_payment_data,
            mandate_connector,
            payment_method_info,
        } = mandate_details;

        let token = token.or_else(|| payment_attempt.payment_token.clone());

        helpers::validate_pm_or_token_given(
            &request.payment_method,
            &request
                .payment_method_data
                .as_ref()
                .and_then(|pmd| pmd.payment_method_data.clone()),
            &request.payment_method_type,
            &mandate_type,
            &token,
            &request.service_details,
        )?;

        let (token_data, payment_method_info) = if let Some(token) = token.clone() {
            let token_data = helpers::retrieve_payment_token_data(
                state,
                token,
                payment_method.or(payment_attempt.payment_method),
            )
            .await?;

            let payment_method_info = helpers::retrieve_payment_method_from_db_with_token_data(
                state,
                key_store,
                &token_data,
                storage_scheme,
            )
            .await?;

            (Some(token_data), payment_method_info)
        } else {
            (None, payment_method_info)
        };
        let additional_pm_data_from_locker = if let Some(ref pm) = payment_method_info {
            let card_detail_from_locker: Option<api::CardDetailFromLocker> = pm
                .payment_method_data
                .clone()
                .map(|x| x.into_inner().expose())
                .and_then(|v| {
                    v.parse_value("PaymentMethodsData")
                        .map_err(|err| {
                            router_env::logger::info!(
                                "PaymentMethodsData deserialization failed: {:?}",
                                err
                            )
                        })
                        .ok()
                })
                .and_then(|pmd| match pmd {
                    PaymentMethodsData::Card(crd) => Some(api::CardDetailFromLocker::from(crd)),
                    _ => None,
                });
            card_detail_from_locker.map(|card_details| {
                let additional_data = card_details.into();
                api_models::payments::AdditionalPaymentData::Card(Box::new(additional_data))
            })
        } else {
            None
        };
        // Only set `payment_attempt.payment_method_data` if `additional_pm_data_from_locker` is not None
        if let Some(additional_pm_data) = additional_pm_data_from_locker.as_ref() {
            payment_attempt.payment_method_data = Some(
                Encode::encode_to_value(additional_pm_data)
                    .change_context(errors::ApiErrorResponse::InternalServerError)
                    .attach_printable("Failed to encode additional pm data")?,
            );
        }

        payment_attempt.payment_method = payment_method.or(payment_attempt.payment_method);

        let payment_method_type = Option::<api_models::enums::PaymentMethodType>::foreign_from((
            payment_method_type,
            additional_pm_data.as_ref(),
        ));

        payment_attempt.payment_method_type = payment_method_type
            .or(payment_attempt.payment_method_type)
            .or(payment_method_info
                .as_ref()
                .and_then(|pm_info| pm_info.get_payment_method_subtype()));

        // The operation merges mandate data from both request and payment_attempt
        let setup_mandate = mandate_data.map(|mut sm| {
            sm.mandate_type = payment_attempt.mandate_details.clone().or(sm.mandate_type);
            sm.update_mandate_id = payment_attempt
                .mandate_data
                .clone()
                .and_then(|mandate| mandate.update_mandate_id)
                .or(sm.update_mandate_id);
            sm
        });

        let mandate_details_present =
            payment_attempt.mandate_details.is_some() || request.mandate_data.is_some();
        helpers::validate_mandate_data_and_future_usage(
            payment_intent.setup_future_usage,
            mandate_details_present,
        )?;

        let payment_method_data_after_card_bin_call = request
            .payment_method_data
            .as_ref()
            .and_then(|request_payment_method_data| {
                request_payment_method_data.payment_method_data.as_ref()
            })
            .zip(additional_pm_data)
            .map(|(payment_method_data, additional_payment_data)| {
                payment_method_data.apply_additional_payment_data(additional_payment_data)
            })
            .transpose()
            .change_context(errors::ApiErrorResponse::InternalServerError)
            .attach_printable("Card cobadge check failed due to an invalid card network regex")?;

        payment_attempt.payment_method_billing_address_id = payment_method_billing
            .as_ref()
            .map(|payment_method_billing| payment_method_billing.address_id.clone());

        let address = PaymentAddress::new(
            shipping_address.as_ref().map(From::from),
            billing_address.as_ref().map(From::from),
            payment_method_billing.as_ref().map(From::from),
            business_profile.use_billing_as_payment_method_billing,
        );

        let payment_method_data_billing = request
            .payment_method_data
            .as_ref()
            .and_then(|pmd| pmd.payment_method_data.as_ref())
            .and_then(|payment_method_data_billing| {
                payment_method_data_billing.get_billing_address()
            })
            .map(From::from);

        let unified_address =
            address.unify_with_payment_method_data_billing(payment_method_data_billing);

        // If processor_payment_token is passed in request then populating the same in PaymentData
        let mandate_id = request
            .recurring_details
            .as_ref()
            .and_then(|recurring_details| match recurring_details {
                api_models::mandates::RecurringDetails::ProcessorPaymentToken(token) => {
                    payment_intent.is_payment_processor_token_flow = Some(true);
                    Some(api_models::payments::MandateIds {
                        mandate_id: None,
                        mandate_reference_id: Some(
                            api_models::payments::MandateReferenceId::ConnectorMandateId(
                                ConnectorMandateReferenceId::new(
                                    Some(token.processor_payment_token.clone()), // connector_mandate_id
                                    None, // payment_method_id
                                    None, // update_history
                                    None, // mandate_metadata
                                    None, // connector_mandate_request_reference_id
                                ),
                            ),
                        ),
                    })
                }
                _ => None,
            });

        let pmt_order_tax_amount = payment_intent.tax_details.clone().and_then(|tax| {
            if tax.payment_method_type.clone().map(|a| a.pmt) == payment_attempt.payment_method_type
            {
                tax.payment_method_type.map(|a| a.order_tax_amount)
            } else {
                None
            }
        });

        let order_tax_amount = pmt_order_tax_amount.or_else(|| {
            payment_intent
                .tax_details
                .clone()
                .and_then(|tax| tax.default.map(|a| a.order_tax_amount))
        });

        payment_attempt
            .net_amount
            .set_order_tax_amount(order_tax_amount);

        payment_attempt.connector_mandate_detail = Some(
            DieselConnectorMandateReferenceId::foreign_from(ConnectorMandateReferenceId::new(
                None,
                None,
                None, // update_history
                None, // mandate_metadata
                Some(common_utils::generate_id_with_len(
                    consts::CONNECTOR_MANDATE_REQUEST_REFERENCE_ID_LENGTH.to_owned(),
                )), // connector_mandate_request_reference_id
            )),
        );

        let payment_data = PaymentData {
            flow: PhantomData,
            payment_intent,
            payment_attempt,
            currency,
            amount,
            email: request.email.clone(),
            mandate_id: mandate_id.clone(),
            mandate_connector,
            setup_mandate,
            customer_acceptance: customer_acceptance.map(From::from),
            token,
            address: unified_address,
            token_data,
            confirm: request.confirm,
            payment_method_data: payment_method_data_after_card_bin_call.map(Into::into),
            payment_method_info,
            force_sync: None,
            refunds: vec![],
            disputes: vec![],
            attempts: None,
            sessions_token: vec![],
            card_cvc: request.card_cvc.clone(),
            creds_identifier,
            pm_token: None,
            connector_customer_id: None,
            recurring_mandate_payment_data,
            ephemeral_key: None,
            multiple_capture_data: None,
            redirect_response: None,
            surcharge_details: None,
            frm_message: None,
            payment_link_data: None,
            incremental_authorization_details: None,
            authorizations: vec![],
            authentication: None,
            recurring_details,
            poll_config: None,
            tax_data: None,
            session_id: None,
<<<<<<< HEAD
            service_details: request.service_details.clone(),
=======
            service_details: None,
>>>>>>> e9a5615f
        };

        let get_trackers_response = operations::GetTrackerResponse {
            operation: Box::new(self),
            customer_details: Some(customer_details),
            payment_data,
            business_profile,
            mandate_type,
        };

        Ok(get_trackers_response)
    }
}

#[async_trait]
impl<F: Clone + Send + Sync> Domain<F, api::PaymentsRequest, PaymentData<F>> for PaymentConfirm {
    #[instrument(skip_all)]
    async fn get_or_create_customer_details<'a>(
        &'a self,
        state: &SessionState,
        payment_data: &mut PaymentData<F>,
        request: Option<CustomerDetails>,
        key_store: &domain::MerchantKeyStore,
        storage_scheme: common_enums::enums::MerchantStorageScheme,
    ) -> CustomResult<
        (PaymentConfirmOperation<'a, F>, Option<domain::Customer>),
        errors::StorageError,
    > {
        helpers::create_customer_if_not_exist(
            state,
            Box::new(self),
            payment_data,
            request,
            &key_store.merchant_id,
            key_store,
            storage_scheme,
        )
        .await
    }

    #[instrument(skip_all)]
    async fn make_pm_data<'a>(
        &'a self,
        state: &'a SessionState,
        payment_data: &mut PaymentData<F>,
        storage_scheme: storage_enums::MerchantStorageScheme,
        key_store: &domain::MerchantKeyStore,
        customer: &Option<domain::Customer>,
        business_profile: &domain::Profile,
    ) -> RouterResult<(
        PaymentConfirmOperation<'a, F>,
        Option<domain::PaymentMethodData>,
        Option<String>,
    )> {
        let (op, payment_method_data, pm_id) = Box::pin(helpers::make_pm_data(
            Box::new(self),
            state,
            payment_data,
            key_store,
            customer,
            storage_scheme,
            business_profile,
        ))
        .await?;
        println!("logg1 {:?}", payment_data.payment_method_data);
        utils::when(payment_method_data.is_none(), || {
            Err(errors::ApiErrorResponse::PaymentMethodNotFound)
        })?;

        Ok((op, payment_method_data, pm_id))
    }

    #[instrument(skip_all)]
    async fn add_task_to_process_tracker<'a>(
        &'a self,
        state: &'a SessionState,
        payment_attempt: &storage::PaymentAttempt,
        requeue: bool,
        schedule_time: Option<time::PrimitiveDateTime>,
    ) -> CustomResult<(), errors::ApiErrorResponse> {
        // This spawns this futures in a background thread, the exception inside this future won't affect
        // the current thread and the lifecycle of spawn thread is not handled by runtime.
        // So when server shutdown won't wait for this thread's completion.
        let m_payment_attempt = payment_attempt.clone();
        let m_state = state.clone();
        let m_self = *self;
        tokio::spawn(
            async move {
                helpers::add_domain_task_to_pt(
                    &m_self,
                    &m_state,
                    &m_payment_attempt,
                    requeue,
                    schedule_time,
                )
                .await
            }
            .in_current_span(),
        );

        Ok(())
    }

    async fn get_connector<'a>(
        &'a self,
        _merchant_account: &domain::MerchantAccount,
        state: &SessionState,
        request: &api::PaymentsRequest,
        _payment_intent: &storage::PaymentIntent,
        _key_store: &domain::MerchantKeyStore,
    ) -> CustomResult<api::ConnectorChoice, errors::ApiErrorResponse> {
        // Use a new connector in the confirm call or use the same one which was passed when
        // creating the payment or if none is passed then use the routing algorithm
        helpers::get_connector_default(state, request.routing.clone()).await
    }

    #[instrument(skip_all)]
    async fn populate_payment_data<'a>(
        &'a self,
        state: &SessionState,
        payment_data: &mut PaymentData<F>,
        _merchant_account: &domain::MerchantAccount,
    ) -> CustomResult<(), errors::ApiErrorResponse> {
        populate_surcharge_details(state, payment_data).await
    }

    #[allow(clippy::too_many_arguments)]
    async fn call_external_three_ds_authentication_if_eligible<'a>(
        &'a self,
        state: &SessionState,
        payment_data: &mut PaymentData<F>,
        should_continue_confirm_transaction: &mut bool,
        connector_call_type: &ConnectorCallType,
        business_profile: &domain::Profile,
        key_store: &domain::MerchantKeyStore,
        mandate_type: Option<api_models::payments::MandateTransactionType>,
    ) -> CustomResult<(), errors::ApiErrorResponse> {
        let external_authentication_flow =
            helpers::get_payment_external_authentication_flow_during_confirm(
                state,
                key_store,
                business_profile,
                payment_data,
                connector_call_type,
                mandate_type,
            )
            .await?;
        payment_data.authentication = match external_authentication_flow {
            Some(helpers::PaymentExternalAuthenticationFlow::PreAuthenticationFlow {
                acquirer_details,
                card_number,
                token,
            }) => {
                let authentication = authentication::perform_pre_authentication(
                    state,
                    key_store,
                    card_number,
                    token,
                    business_profile,
                    Some(acquirer_details),
                    Some(payment_data.payment_attempt.payment_id.clone()),
                )
                .await?;
                if authentication.is_separate_authn_required()
                    || authentication.authentication_status.is_failed()
                {
                    *should_continue_confirm_transaction = false;
                    let default_poll_config = types::PollConfig::default();
                    let default_config_str = default_poll_config
                        .encode_to_string_of_json()
                        .change_context(errors::ApiErrorResponse::InternalServerError)
                        .attach_printable("Error while stringifying default poll config")?;
                    let poll_config = state
                        .store
                        .find_config_by_key_unwrap_or(
                            &types::PollConfig::get_poll_config_key(
                                authentication.authentication_connector.clone(),
                            ),
                            Some(default_config_str),
                        )
                        .await
                        .change_context(errors::ApiErrorResponse::InternalServerError)
                        .attach_printable("The poll config was not found in the DB")?;
                    let poll_config: types::PollConfig = poll_config
                        .config
                        .parse_struct("PollConfig")
                        .change_context(errors::ApiErrorResponse::InternalServerError)
                        .attach_printable("Error while parsing PollConfig")?;
                    payment_data.poll_config = Some(poll_config)
                }
                Some(authentication)
            }
            Some(helpers::PaymentExternalAuthenticationFlow::PostAuthenticationFlow {
                authentication_id,
            }) => {
                let authentication = Box::pin(authentication::perform_post_authentication(
                    state,
                    key_store,
                    business_profile.clone(),
                    authentication_id.clone(),
                ))
                .await?;
                //If authentication is not successful, skip the payment connector flows and mark the payment as failure
                if authentication.authentication_status
                    != api_models::enums::AuthenticationStatus::Success
                {
                    *should_continue_confirm_transaction = false;
                }
                Some(authentication)
            }
            None => None,
        };
        Ok(())
    }

    #[allow(clippy::too_many_arguments)]
    async fn call_unified_authentication_service_if_eligible<'a>(
        &'a self,
        state: &SessionState,
        payment_data: &mut PaymentData<F>,
        _should_continue_confirm_transaction: &mut bool,
        _connector_call_type: &ConnectorCallType,
        business_profile: &domain::Profile,
        key_store: &domain::MerchantKeyStore,
    ) -> CustomResult<(), errors::ApiErrorResponse> {
        if let Some(payment_method) = payment_data.payment_attempt.payment_method {
            if payment_method == storage_enums::PaymentMethod::Card
                && business_profile.is_click_to_pay_enabled
            {
                let connector_name = CTP_MASTERCARD; // since the above checks satisfies the connector should be click to pay hence hardcoded the connector name
                let connector_mca = helpers::get_merchant_connector_account(
                    state,
                    &business_profile.merchant_id,
                    None,
                    key_store,
                    business_profile.get_id(),
                    connector_name,
                    None,
                )
                .await?;

                let authentication_id =
                    common_utils::generate_id_with_default_len(consts::AUTHENTICATION_ID_PREFIX);

                let payment_method = payment_data.payment_attempt.payment_method.ok_or(
                    errors::ApiErrorResponse::MissingRequiredField {
                        field_name: "payment_method",
                    },
                )?;

                let connector_transaction_id = connector_mca
                    .clone()
                    .get_mca_id()
                    .ok_or(errors::ApiErrorResponse::InternalServerError)
                    .attach_printable(
                        "Error while finding mca_id from merchant_connector_account",
                    )?;

                ClickToPay::pre_authentication(
                    state,
                    key_store,
                    business_profile,
                    payment_data,
                    &connector_mca,
                    connector_name,
                    &authentication_id,
                    payment_method,
                )
                .await?;

                payment_data.payment_attempt.authentication_id = Some(authentication_id.clone());

                let network_token = ClickToPay::post_authentication(
                    state,
                    key_store,
                    business_profile,
                    payment_data,
                    &connector_mca,
                    connector_name,
                    payment_method,
                )
                .await?;

                payment_data.payment_attempt.payment_method =
                    Some(common_enums::PaymentMethod::Card);

                payment_data.payment_method_data = network_token
                    .clone()
                    .map(domain::PaymentMethodData::NetworkToken);

                network_token
                    .async_map(|_data| {
                        unified_authentication_service::create_new_authentication(
                            state,
                            payment_data.payment_attempt.merchant_id.clone(),
                            connector_name.to_string(),
                            business_profile.get_id().clone(),
                            Some(payment_data.payment_intent.get_id().clone()),
                            connector_transaction_id,
                            &authentication_id,
                            payment_data.service_details.clone(),
                        )
                    })
                    .await
                    .transpose()?;
            }
        }

        Ok(())
    }

    #[instrument(skip_all)]
    async fn guard_payment_against_blocklist<'a>(
        &'a self,
        state: &SessionState,
        merchant_account: &domain::MerchantAccount,
        key_store: &domain::MerchantKeyStore,
        payment_data: &mut PaymentData<F>,
    ) -> CustomResult<bool, errors::ApiErrorResponse> {
        blocklist_utils::validate_data_for_blocklist(
            state,
            merchant_account,
            key_store,
            payment_data,
        )
        .await
    }

    #[instrument(skip_all)]
    async fn store_extended_card_info_temporarily<'a>(
        &'a self,
        state: &SessionState,
        payment_id: &common_utils::id_type::PaymentId,
        business_profile: &domain::Profile,
        payment_method_data: Option<&domain::PaymentMethodData>,
    ) -> CustomResult<(), errors::ApiErrorResponse> {
        if let (Some(true), Some(domain::PaymentMethodData::Card(card)), Some(merchant_config)) = (
            business_profile.is_extended_card_info_enabled,
            payment_method_data,
            business_profile.extended_card_info_config.clone(),
        ) {
            let merchant_config = merchant_config
                    .expose()
                    .parse_value::<ExtendedCardInfoConfig>("ExtendedCardInfoConfig")
                    .map_err(|err| logger::error!(parse_err=?err,"Error while parsing ExtendedCardInfoConfig"));

            let card_data = ExtendedCardInfo::from(card.clone())
                    .encode_to_vec()
                    .map_err(|err| logger::error!(encode_err=?err,"Error while encoding ExtendedCardInfo to vec"));

            let (Ok(merchant_config), Ok(card_data)) = (merchant_config, card_data) else {
                return Ok(());
            };

            let encrypted_payload =
                    services::encrypt_jwe(&card_data, merchant_config.public_key.peek(), services::EncryptionAlgorithm::A256GCM, None)
                        .await
                        .map_err(|err| {
                            logger::error!(jwe_encryption_err=?err,"Error while JWE encrypting extended card info")
                        });

            let Ok(encrypted_payload) = encrypted_payload else {
                return Ok(());
            };

            let redis_conn = state
                .store
                .get_redis_conn()
                .change_context(errors::ApiErrorResponse::InternalServerError)
                .attach_printable("Failed to get redis connection")?;

            let key = helpers::get_redis_key_for_extended_card_info(
                &business_profile.merchant_id,
                payment_id,
            );

            redis_conn
                .set_key_with_expiry(
                    &key,
                    encrypted_payload.clone(),
                    (*merchant_config.ttl_in_secs).into(),
                )
                .await
                .change_context(errors::ApiErrorResponse::InternalServerError)
                .attach_printable("Failed to add extended card info in redis")?;

            logger::info!("Extended card info added to redis");
        }

        Ok(())
    }
}

#[cfg(all(feature = "v2", feature = "customer_v2"))]
#[async_trait]
impl<F: Clone + Sync> UpdateTracker<F, PaymentData<F>, api::PaymentsRequest> for PaymentConfirm {
    #[instrument(skip_all)]
    async fn update_trackers<'b>(
        &'b self,
        _state: &'b SessionState,
        _req_state: ReqState,
        mut _payment_data: PaymentData<F>,
        _customer: Option<domain::Customer>,
        _storage_scheme: storage_enums::MerchantStorageScheme,
        _updated_customer: Option<storage::CustomerUpdate>,
        _key_store: &domain::MerchantKeyStore,
        _frm_suggestion: Option<FrmSuggestion>,
        _header_payload: hyperswitch_domain_models::payments::HeaderPayload,
    ) -> RouterResult<(
        BoxedOperation<'b, F, api::PaymentsRequest, PaymentData<F>>,
        PaymentData<F>,
    )>
    where
        F: 'b + Send,
    {
        todo!()
    }
}

#[cfg(all(any(feature = "v1", feature = "v2"), not(feature = "customer_v2")))]
#[async_trait]
impl<F: Clone + Sync> UpdateTracker<F, PaymentData<F>, api::PaymentsRequest> for PaymentConfirm {
    #[instrument(skip_all)]
    async fn update_trackers<'b>(
        &'b self,
        state: &'b SessionState,
        req_state: ReqState,
        mut payment_data: PaymentData<F>,
        customer: Option<domain::Customer>,
        storage_scheme: storage_enums::MerchantStorageScheme,
        updated_customer: Option<storage::CustomerUpdate>,
        key_store: &domain::MerchantKeyStore,
        frm_suggestion: Option<FrmSuggestion>,
        header_payload: hyperswitch_domain_models::payments::HeaderPayload,
    ) -> RouterResult<(
        BoxedOperation<'b, F, api::PaymentsRequest, PaymentData<F>>,
        PaymentData<F>,
    )>
    where
        F: 'b + Send,
    {
        let payment_method = payment_data.payment_attempt.payment_method;
        let browser_info = payment_data.payment_attempt.browser_info.clone();
        let frm_message = payment_data.frm_message.clone();
        let capture_method = payment_data.payment_attempt.capture_method;

        let default_status_result = (
            storage_enums::IntentStatus::Processing,
            storage_enums::AttemptStatus::Pending,
            (None, None),
        );
        let status_handler_for_frm_results = |frm_suggestion: FrmSuggestion| match frm_suggestion {
            FrmSuggestion::FrmCancelTransaction => (
                storage_enums::IntentStatus::Failed,
                storage_enums::AttemptStatus::Failure,
                frm_message.map_or((None, None), |fraud_check| {
                    (
                        Some(Some(fraud_check.frm_status.to_string())),
                        Some(fraud_check.frm_reason.map(|reason| reason.to_string())),
                    )
                }),
            ),
            FrmSuggestion::FrmManualReview => (
                storage_enums::IntentStatus::RequiresMerchantAction,
                storage_enums::AttemptStatus::Unresolved,
                (None, None),
            ),
            FrmSuggestion::FrmAuthorizeTransaction => (
                storage_enums::IntentStatus::RequiresCapture,
                storage_enums::AttemptStatus::Authorized,
                (None, None),
            ),
        };

        let status_handler_for_authentication_results =
            |authentication: &storage::Authentication| {
                if authentication.authentication_status.is_failed() {
                    (
                        storage_enums::IntentStatus::Failed,
                        storage_enums::AttemptStatus::Failure,
                        (
                            Some(Some("EXTERNAL_AUTHENTICATION_FAILURE".to_string())),
                            Some(Some("external authentication failure".to_string())),
                        ),
                    )
                } else if authentication.is_separate_authn_required() {
                    (
                        storage_enums::IntentStatus::RequiresCustomerAction,
                        storage_enums::AttemptStatus::AuthenticationPending,
                        (None, None),
                    )
                } else {
                    default_status_result.clone()
                }
            };

        let (intent_status, attempt_status, (error_code, error_message)) =
            match (frm_suggestion, payment_data.authentication.as_ref()) {
                (Some(frm_suggestion), _) => status_handler_for_frm_results(frm_suggestion),
                (_, Some(authentication_details)) => {
                    status_handler_for_authentication_results(authentication_details)
                }
                _ => default_status_result,
            };

        let connector = payment_data.payment_attempt.connector.clone();
        let merchant_connector_id = payment_data.payment_attempt.merchant_connector_id.clone();

        let straight_through_algorithm = payment_data
            .payment_attempt
            .straight_through_algorithm
            .clone();
        let payment_token = payment_data.token.clone();
        let payment_method_type = payment_data.payment_attempt.payment_method_type;
        let profile_id = payment_data
            .payment_intent
            .profile_id
            .as_ref()
            .get_required_value("profile_id")
            .change_context(errors::ApiErrorResponse::InternalServerError)?;

        let payment_experience = payment_data.payment_attempt.payment_experience;
        let additional_pm_data = payment_data
            .payment_method_data
            .as_ref()
            .async_map(|payment_method_data| async {
                helpers::get_additional_payment_data(payment_method_data, &*state.store, profile_id)
                    .await
            })
            .await
            .transpose()?
            .flatten();

        let encoded_additional_pm_data = additional_pm_data
            .as_ref()
            .map(Encode::encode_to_value)
            .transpose()
            .change_context(errors::ApiErrorResponse::InternalServerError)
            .attach_printable("Failed to encode additional pm data")?;

        let customer_details = payment_data.payment_intent.customer_details.clone();
        let business_sub_label = payment_data.payment_attempt.business_sub_label.clone();
        let authentication_type = payment_data.payment_attempt.authentication_type;

        let (shipping_address_id, billing_address_id, payment_method_billing_address_id) = (
            payment_data.payment_intent.shipping_address_id.clone(),
            payment_data.payment_intent.billing_address_id.clone(),
            payment_data
                .payment_attempt
                .payment_method_billing_address_id
                .clone(),
        );

        let customer_id = customer.clone().map(|c| c.customer_id);
        let return_url = payment_data.payment_intent.return_url.take();
        let setup_future_usage = payment_data.payment_intent.setup_future_usage;
        let business_label = payment_data.payment_intent.business_label.clone();
        let business_country = payment_data.payment_intent.business_country;
        let description = payment_data.payment_intent.description.take();
        let statement_descriptor_name =
            payment_data.payment_intent.statement_descriptor_name.take();
        let statement_descriptor_suffix = payment_data
            .payment_intent
            .statement_descriptor_suffix
            .take();
        let order_details = payment_data.payment_intent.order_details.clone();
        let metadata = payment_data.payment_intent.metadata.clone();
        let frm_metadata = payment_data.payment_intent.frm_metadata.clone();
        let authorized_amount = payment_data.payment_attempt.get_total_amount();

        let client_source = header_payload
            .client_source
            .clone()
            .or(payment_data.payment_attempt.client_source.clone());
        let client_version = header_payload
            .client_version
            .clone()
            .or(payment_data.payment_attempt.client_version.clone());

        let m_payment_data_payment_attempt = payment_data.payment_attempt.clone();
        let m_payment_method_id =
            payment_data
                .payment_attempt
                .payment_method_id
                .clone()
                .or(payment_data
                    .payment_method_info
                    .as_ref()
                    .map(|payment_method| payment_method.payment_method_id.clone()));
        let m_browser_info = browser_info.clone();
        let m_connector = connector.clone();
        let m_capture_method = capture_method;
        let m_payment_token = payment_token.clone();
        let m_additional_pm_data = encoded_additional_pm_data
            .clone()
            .or(payment_data.payment_attempt.payment_method_data);
        let m_business_sub_label = business_sub_label.clone();
        let m_straight_through_algorithm = straight_through_algorithm.clone();
        let m_error_code = error_code.clone();
        let m_error_message = error_message.clone();
        let m_fingerprint_id = payment_data.payment_attempt.fingerprint_id.clone();
        let m_db = state.clone().store;
        let surcharge_amount = payment_data
            .surcharge_details
            .as_ref()
            .map(|surcharge_details| surcharge_details.surcharge_amount);
        let tax_amount = payment_data
            .surcharge_details
            .as_ref()
            .map(|surcharge_details| surcharge_details.tax_on_surcharge_amount);

        let (
            external_three_ds_authentication_attempted,
            authentication_connector,
            authentication_id,
        ) = match payment_data.authentication.as_ref() {
            Some(authentication) => (
                Some(authentication.is_separate_authn_required()),
                Some(authentication.authentication_connector.clone()),
                Some(authentication.authentication_id.clone()),
            ),
            None => (None, None, None),
        };

        let payment_attempt_fut = tokio::spawn(
            async move {
                m_db.update_payment_attempt_with_attempt_id(
                    m_payment_data_payment_attempt,
                    storage::PaymentAttemptUpdate::ConfirmUpdate {
                        currency: payment_data.currency,
                        status: attempt_status,
                        payment_method,
                        authentication_type,
                        capture_method: m_capture_method,
                        browser_info: m_browser_info,
                        connector: m_connector,
                        payment_token: m_payment_token,
                        payment_method_data: m_additional_pm_data,
                        payment_method_type,
                        payment_experience,
                        business_sub_label: m_business_sub_label,
                        straight_through_algorithm: m_straight_through_algorithm,
                        error_code: m_error_code,
                        error_message: m_error_message,
                        amount_capturable: Some(authorized_amount),
                        updated_by: storage_scheme.to_string(),
                        merchant_connector_id,
                        external_three_ds_authentication_attempted,
                        authentication_connector,
                        authentication_id,
                        payment_method_billing_address_id,
                        fingerprint_id: m_fingerprint_id,
                        payment_method_id: m_payment_method_id,
                        client_source,
                        client_version,
                        customer_acceptance: payment_data.payment_attempt.customer_acceptance,
                        net_amount:
                            hyperswitch_domain_models::payments::payment_attempt::NetAmount::new(
                                payment_data.payment_attempt.net_amount.get_order_amount(),
                                payment_data.payment_intent.shipping_cost,
                                payment_data
                                    .payment_attempt
                                    .net_amount
                                    .get_order_tax_amount(),
                                surcharge_amount,
                                tax_amount,
                            ),
                        connector_mandate_detail: payment_data
                            .payment_attempt
                            .connector_mandate_detail,
                    },
                    storage_scheme,
                )
                .map(|x| x.to_not_found_response(errors::ApiErrorResponse::PaymentNotFound))
                .await
            }
            .in_current_span(),
        );

        let billing_address = payment_data.address.get_payment_billing();
        let key_manager_state = state.into();
        let billing_details = billing_address
            .async_map(|billing_details| {
                create_encrypted_data(&key_manager_state, key_store, billing_details)
            })
            .await
            .transpose()
            .change_context(errors::ApiErrorResponse::InternalServerError)
            .attach_printable("Unable to encrypt billing details")?;

        let shipping_address = payment_data.address.get_shipping();
        let shipping_details = shipping_address
            .async_map(|shipping_details| {
                create_encrypted_data(&key_manager_state, key_store, shipping_details)
            })
            .await
            .transpose()
            .change_context(errors::ApiErrorResponse::InternalServerError)
            .attach_printable("Unable to encrypt shipping details")?;

        let m_payment_data_payment_intent = payment_data.payment_intent.clone();
        let m_customer_id = customer_id.clone();
        let m_shipping_address_id = shipping_address_id.clone();
        let m_billing_address_id = billing_address_id.clone();
        let m_return_url = return_url.clone();
        let m_business_label = business_label.clone();
        let m_description = description.clone();
        let m_statement_descriptor_name = statement_descriptor_name.clone();
        let m_statement_descriptor_suffix = statement_descriptor_suffix.clone();
        let m_order_details = order_details.clone();
        let m_metadata = metadata.clone();
        let m_frm_metadata = frm_metadata.clone();
        let m_db = state.clone().store;
        let m_storage_scheme = storage_scheme.to_string();
        let session_expiry = m_payment_data_payment_intent.session_expiry;
        let m_key_store = key_store.clone();
        let key_manager_state = state.into();
        let is_payment_processor_token_flow =
            payment_data.payment_intent.is_payment_processor_token_flow;

        let payment_intent_fut = tokio::spawn(
            async move {
                m_db.update_payment_intent(
                    &key_manager_state,
                    m_payment_data_payment_intent,
                    storage::PaymentIntentUpdate::Update(Box::new(PaymentIntentUpdateFields {
                        amount: payment_data.payment_intent.amount,
                        currency: payment_data.currency,
                        setup_future_usage,
                        status: intent_status,
                        customer_id: m_customer_id,
                        shipping_address_id: m_shipping_address_id,
                        billing_address_id: m_billing_address_id,
                        return_url: m_return_url,
                        business_country,
                        business_label: m_business_label,
                        description: m_description,
                        statement_descriptor_name: m_statement_descriptor_name,
                        statement_descriptor_suffix: m_statement_descriptor_suffix,
                        order_details: m_order_details,
                        metadata: m_metadata,
                        payment_confirm_source: header_payload.payment_confirm_source,
                        updated_by: m_storage_scheme,
                        fingerprint_id: None,
                        session_expiry,
                        request_external_three_ds_authentication: None,
                        frm_metadata: m_frm_metadata,
                        customer_details,
                        merchant_order_reference_id: None,
                        billing_details,
                        shipping_details,
                        is_payment_processor_token_flow,
                        tax_details: None,
                    })),
                    &m_key_store,
                    storage_scheme,
                )
                .map(|x| x.to_not_found_response(errors::ApiErrorResponse::PaymentNotFound))
                .await
            }
            .in_current_span(),
        );

        let customer_fut =
            if let Some((updated_customer, customer)) = updated_customer.zip(customer) {
                let m_customer_merchant_id = customer.merchant_id.to_owned();
                let m_key_store = key_store.clone();
                let m_updated_customer = updated_customer.clone();
                let session_state = state.clone();
                let m_db = session_state.store.clone();
                let key_manager_state = state.into();
                tokio::spawn(
                    async move {
                        let m_customer_customer_id = customer.customer_id.to_owned();
                        m_db.update_customer_by_customer_id_merchant_id(
                            &key_manager_state,
                            m_customer_customer_id,
                            m_customer_merchant_id,
                            customer,
                            m_updated_customer,
                            &m_key_store,
                            storage_scheme,
                        )
                        .await
                        .change_context(errors::ApiErrorResponse::InternalServerError)
                        .attach_printable("Failed to update CustomerConnector in customer")?;

                        Ok::<_, error_stack::Report<errors::ApiErrorResponse>>(())
                    }
                    .in_current_span(),
                )
            } else {
                tokio::spawn(
                    async move { Ok::<_, error_stack::Report<errors::ApiErrorResponse>>(()) }
                        .in_current_span(),
                )
            };

        let (payment_intent, payment_attempt, _) = tokio::try_join!(
            utils::flatten_join_error(payment_intent_fut),
            utils::flatten_join_error(payment_attempt_fut),
            utils::flatten_join_error(customer_fut)
        )?;

        payment_data.payment_intent = payment_intent;
        payment_data.payment_attempt = payment_attempt;

        let client_src = payment_data.payment_attempt.client_source.clone();
        let client_ver = payment_data.payment_attempt.client_version.clone();

        let frm_message = payment_data.frm_message.clone();
        req_state
            .event_context
            .event(AuditEvent::new(AuditEventType::PaymentConfirm {
                client_src,
                client_ver,
                frm_message: Box::new(frm_message),
            }))
            .with(payment_data.to_event())
            .emit();
        Ok((Box::new(self), payment_data))
    }
}

impl<F: Send + Clone + Sync> ValidateRequest<F, api::PaymentsRequest, PaymentData<F>>
    for PaymentConfirm
{
    #[instrument(skip_all)]
    fn validate_request<'a, 'b>(
        &'b self,
        request: &api::PaymentsRequest,
        merchant_account: &'a domain::MerchantAccount,
    ) -> RouterResult<(PaymentConfirmOperation<'b, F>, operations::ValidateResult)> {
        helpers::validate_customer_information(request)?;

        if let Some(amount) = request.amount {
            helpers::validate_max_amount(amount)?;
        }

        let request_merchant_id = request.merchant_id.as_ref();
        helpers::validate_merchant_id(merchant_account.get_id(), request_merchant_id)
            .change_context(errors::ApiErrorResponse::InvalidDataFormat {
                field_name: "merchant_id".to_string(),
                expected_format: "merchant_id from merchant account".to_string(),
            })?;

        helpers::validate_payment_method_fields_present(request)?;

        let _mandate_type =
            helpers::validate_mandate(request, payments::is_operation_confirm(self))?;

        helpers::validate_recurring_details_and_token(
            &request.recurring_details,
            &request.payment_token,
            &request.mandate_id,
        )?;

        let payment_id = request
            .payment_id
            .clone()
            .ok_or(report!(errors::ApiErrorResponse::PaymentNotFound))?;

        let _request_straight_through: Option<api::routing::StraightThroughAlgorithm> = request
            .routing
            .clone()
            .map(|val| val.parse_value("RoutingAlgorithm"))
            .transpose()
            .change_context(errors::ApiErrorResponse::InvalidRequestData {
                message: "Invalid straight through routing rules format".to_string(),
            })
            .attach_printable("Invalid straight through routing rules format")?;

        Ok((
            Box::new(self),
            operations::ValidateResult {
                merchant_id: merchant_account.get_id().to_owned(),
                payment_id,
                storage_scheme: merchant_account.storage_scheme,
                requeue: matches!(
                    request.retry_action,
                    Some(api_models::enums::RetryAction::Requeue)
                ),
            },
        ))
    }
}<|MERGE_RESOLUTION|>--- conflicted
+++ resolved
@@ -597,7 +597,7 @@
             &request.payment_method_type,
             &mandate_type,
             &token,
-            &request.service_details,
+            &request.ctp_service_details,
         )?;
 
         let (token_data, payment_method_info) = if let Some(token) = token.clone() {
@@ -820,11 +820,7 @@
             poll_config: None,
             tax_data: None,
             session_id: None,
-<<<<<<< HEAD
-            service_details: request.service_details.clone(),
-=======
-            service_details: None,
->>>>>>> e9a5615f
+            service_details: request.ctp_service_details.clone(),
         };
 
         let get_trackers_response = operations::GetTrackerResponse {
