use std::marker::PhantomData;

use api_models::{
    admin::ExtendedCardInfoConfig,
    enums::FrmSuggestion,
    payment_methods::PaymentMethodsData,
    payments::{AdditionalPaymentData, ExtendedCardInfo, GetAddressFromPaymentMethodData},
};
use async_trait::async_trait;
use common_utils::{
    ext_traits::{AsyncExt, Encode, StringExt, ValueExt},
    type_name,
    types::keymanager::Identifier,
};
use error_stack::{report, ResultExt};
use futures::FutureExt;
use hyperswitch_domain_models::payments::payment_intent::PaymentIntentUpdateFields;
use masking::{ExposeInterface, PeekInterface};
use router_derive::PaymentOperation;
use router_env::{instrument, logger, tracing};
use tracing_futures::Instrument;

use super::{BoxedOperation, Domain, GetTracker, Operation, UpdateTracker, ValidateRequest};
use crate::{
    core::{
        authentication,
        blocklist::utils as blocklist_utils,
        errors::{self, CustomResult, RouterResult, StorageErrorExt},
        mandate::helpers as m_helpers,
        payment_methods::cards::create_encrypted_data,
        payments::{
            self, helpers, operations, populate_surcharge_details, CustomerDetails, PaymentAddress,
            PaymentData,
        },
        utils as core_utils,
    },
    events::audit_events::{AuditEvent, AuditEventType},
    routes::{app::ReqState, SessionState},
    services,
    types::{
        self,
        api::{self, ConnectorCallType, PaymentIdTypeExt},
        domain::{
            self,
            types::{crypto_operation, CryptoOperation},
        },
        storage::{self, enums as storage_enums},
    },
    utils::{self, OptionExt},
};

#[derive(Debug, Clone, Copy, PaymentOperation)]
#[operation(operations = "all", flow = "authorize")]
pub struct PaymentConfirm;
#[async_trait]
impl<F: Send + Clone> GetTracker<F, PaymentData<F>, api::PaymentsRequest> for PaymentConfirm {
    #[instrument(skip_all)]
    async fn get_trackers<'a>(
        &'a self,
        state: &'a SessionState,
        payment_id: &api::PaymentIdType,
        request: &api::PaymentsRequest,
        merchant_account: &domain::MerchantAccount,
        key_store: &domain::MerchantKeyStore,
        auth_flow: services::AuthFlow,
        header_payload: &api::HeaderPayload,
    ) -> RouterResult<operations::GetTrackerResponse<'a, F, api::PaymentsRequest>> {
        let key_manager_state = &state.into();

        let merchant_id = merchant_account.get_id();
        let storage_scheme = merchant_account.storage_scheme;
        let (currency, amount);

        let payment_id = payment_id
            .get_payment_intent_id()
            .change_context(errors::ApiErrorResponse::PaymentNotFound)?;

        // Stage 1
        let store = &*state.store;
        let m_merchant_id = merchant_id.clone();

        // Parallel calls - level 0
        let mut payment_intent = store
            .find_payment_intent_by_payment_id_merchant_id(
                key_manager_state,
                &payment_id,
                &m_merchant_id,
                key_store,
                storage_scheme,
            )
            .await
            .to_not_found_response(errors::ApiErrorResponse::PaymentNotFound)?;

        if let Some(order_details) = &request.order_details {
            helpers::validate_order_details_amount(
                order_details.to_owned(),
                payment_intent.amount.get_amount_as_i64(),
                false,
            )?;
        }

        helpers::validate_customer_access(&payment_intent, auth_flow, request)?;

        if [
            Some(common_enums::PaymentSource::Webhook),
            Some(common_enums::PaymentSource::ExternalAuthenticator),
        ]
        .contains(&header_payload.payment_confirm_source)
        {
            helpers::validate_payment_status_against_not_allowed_statuses(
                &payment_intent.status,
                &[
                    storage_enums::IntentStatus::Cancelled,
                    storage_enums::IntentStatus::Succeeded,
                    storage_enums::IntentStatus::Processing,
                    storage_enums::IntentStatus::RequiresCapture,
                    storage_enums::IntentStatus::RequiresMerchantAction,
                ],
                "confirm",
            )?;
        } else {
            helpers::validate_payment_status_against_not_allowed_statuses(
                &payment_intent.status,
                &[
                    storage_enums::IntentStatus::Cancelled,
                    storage_enums::IntentStatus::Succeeded,
                    storage_enums::IntentStatus::Processing,
                    storage_enums::IntentStatus::RequiresCapture,
                    storage_enums::IntentStatus::RequiresMerchantAction,
                    storage_enums::IntentStatus::RequiresCustomerAction,
                ],
                "confirm",
            )?;
        }

        helpers::authenticate_client_secret(request.client_secret.as_ref(), &payment_intent)?;

        let customer_details = helpers::get_customer_details_from_request(request);

        // Stage 2
        let attempt_id = payment_intent.active_attempt.get_id();
        let profile_id = payment_intent
            .profile_id
            .clone()
            .get_required_value("profile_id")
            .change_context(errors::ApiErrorResponse::InternalServerError)
            .attach_printable("'profile_id' not set in payment intent")?;

        let store = state.store.clone();
        let key_manager_state_clone = key_manager_state.clone();
        let key_store_clone = key_store.clone();

        let business_profile_fut = tokio::spawn(
            async move {
                store
                    .find_business_profile_by_profile_id(
                        &key_manager_state_clone,
                        &key_store_clone,
                        &profile_id,
                    )
                    .map(|business_profile_result| {
                        business_profile_result.to_not_found_response(
                            errors::ApiErrorResponse::BusinessProfileNotFound {
                                id: profile_id.to_string(),
                            },
                        )
                    })
                    .await
            }
            .in_current_span(),
        );

        let store = state.store.clone();

        let m_payment_id = payment_intent.payment_id.clone();
        let m_merchant_id = merchant_id.clone();

        let payment_attempt_fut = tokio::spawn(
            async move {
                store
                    .find_payment_attempt_by_payment_id_merchant_id_attempt_id(
                        m_payment_id.as_str(),
                        &m_merchant_id,
                        attempt_id.as_str(),
                        storage_scheme,
                    )
                    .map(|x| x.to_not_found_response(errors::ApiErrorResponse::PaymentNotFound))
                    .await
            }
            .in_current_span(),
        );

        let m_merchant_id = merchant_id.clone();
        let m_request_shipping = request.shipping.clone();
        let m_payment_intent_shipping_address_id = payment_intent.shipping_address_id.clone();
        let m_payment_intent_payment_id = payment_intent.payment_id.clone();
        let m_customer_details_customer_id = customer_details.customer_id.clone();
        let m_payment_intent_customer_id = payment_intent.customer_id.clone();
        let m_key_store = key_store.clone();
        let session_state = state.clone();

        let shipping_address_fut = tokio::spawn(
            async move {
                helpers::create_or_update_address_for_payment_by_request(
                    &session_state,
                    m_request_shipping.as_ref(),
                    m_payment_intent_shipping_address_id.as_deref(),
                    &m_merchant_id,
                    m_payment_intent_customer_id
                        .as_ref()
                        .or(m_customer_details_customer_id.as_ref()),
                    &m_key_store,
                    m_payment_intent_payment_id.as_ref(),
                    storage_scheme,
                )
                .await
            }
            .in_current_span(),
        );

        let m_merchant_id = merchant_id.clone();
        let m_request_billing = request.billing.clone();
        let m_customer_details_customer_id = customer_details.customer_id.clone();
        let m_payment_intent_customer_id = payment_intent.customer_id.clone();
        let m_payment_intent_billing_address_id = payment_intent.billing_address_id.clone();
        let m_payment_intent_payment_id = payment_intent.payment_id.clone();
        let m_key_store = key_store.clone();
        let session_state = state.clone();

        let billing_address_fut = tokio::spawn(
            async move {
                helpers::create_or_update_address_for_payment_by_request(
                    &session_state,
                    m_request_billing.as_ref(),
                    m_payment_intent_billing_address_id.as_deref(),
                    &m_merchant_id,
                    m_payment_intent_customer_id
                        .as_ref()
                        .or(m_customer_details_customer_id.as_ref()),
                    &m_key_store,
                    m_payment_intent_payment_id.as_ref(),
                    storage_scheme,
                )
                .await
            }
            .in_current_span(),
        );

        let m_merchant_id = merchant_id.clone();
        let store = state.clone().store;
        let m_request_merchant_connector_details = request.merchant_connector_details.clone();

        let config_update_fut = tokio::spawn(
            async move {
                m_request_merchant_connector_details
                    .async_map(|mcd| async {
                        helpers::insert_merchant_connector_creds_to_config(
                            store.as_ref(),
                            &m_merchant_id,
                            mcd,
                        )
                        .await
                    })
                    .map(|x| x.transpose())
                    .await
            }
            .in_current_span(),
        );

        // Based on whether a retry can be performed or not, fetch relevant entities
        let (mut payment_attempt, shipping_address, billing_address, business_profile) =
            match payment_intent.status {
                api_models::enums::IntentStatus::RequiresCustomerAction
                | api_models::enums::IntentStatus::RequiresMerchantAction
                | api_models::enums::IntentStatus::RequiresPaymentMethod
                | api_models::enums::IntentStatus::RequiresConfirmation => {
                    // Normal payment
                    // Parallel calls - level 1
                    let (payment_attempt, shipping_address, billing_address, business_profile, _) =
                        tokio::try_join!(
                            utils::flatten_join_error(payment_attempt_fut),
                            utils::flatten_join_error(shipping_address_fut),
                            utils::flatten_join_error(billing_address_fut),
                            utils::flatten_join_error(business_profile_fut),
                            utils::flatten_join_error(config_update_fut)
                        )?;

                    (
                        payment_attempt,
                        shipping_address,
                        billing_address,
                        business_profile,
                    )
                }
                _ => {
                    // Retry payment
                    let (
                        mut payment_attempt,
                        shipping_address,
                        billing_address,
                        business_profile,
                        _,
                    ) = tokio::try_join!(
                        utils::flatten_join_error(payment_attempt_fut),
                        utils::flatten_join_error(shipping_address_fut),
                        utils::flatten_join_error(billing_address_fut),
                        utils::flatten_join_error(business_profile_fut),
                        utils::flatten_join_error(config_update_fut)
                    )?;

                    let attempt_type = helpers::get_attempt_type(
                        &payment_intent,
                        &payment_attempt,
                        request,
                        "confirm",
                    )?;

                    // 3
                    (payment_intent, payment_attempt) = attempt_type
                        .modify_payment_intent_and_payment_attempt(
                            request,
                            payment_intent,
                            payment_attempt,
                            state,
                            key_store,
                            storage_scheme,
                        )
                        .await?;

                    (
                        payment_attempt,
                        shipping_address,
                        billing_address,
                        business_profile,
                    )
                }
            };

        payment_intent.order_details = request
            .get_order_details_as_value()
            .change_context(errors::ApiErrorResponse::InternalServerError)
            .attach_printable("Failed to convert order details to value")?
            .or(payment_intent.order_details);

        payment_intent.setup_future_usage = request
            .setup_future_usage
            .or(payment_intent.setup_future_usage);

        let browser_info = request
            .browser_info
            .clone()
            .or(payment_attempt.browser_info)
            .as_ref()
            .map(Encode::encode_to_value)
            .transpose()
            .change_context(errors::ApiErrorResponse::InvalidDataValue {
                field_name: "browser_info",
            })?;
        let customer_acceptance = request.customer_acceptance.clone().or(payment_attempt
            .customer_acceptance
            .clone()
            .map(|customer_acceptance| {
                customer_acceptance
                    .expose()
                    .parse_value("CustomerAcceptance")
                    .change_context(errors::ApiErrorResponse::InternalServerError)
                    .attach_printable("Failed while deserializing customer_acceptance")
            })
            .transpose()?);

        let recurring_details = request.recurring_details.clone();

        helpers::validate_card_data(
            request
                .payment_method_data
                .as_ref()
                .and_then(|pmd| pmd.payment_method_data.clone()),
        )?;

        payment_attempt.browser_info = browser_info;

        payment_attempt.payment_experience = request
            .payment_experience
            .or(payment_attempt.payment_experience);

        payment_attempt.capture_method = request.capture_method.or(payment_attempt.capture_method);

        payment_attempt.customer_acceptance = request
            .customer_acceptance
            .clone()
            .map(|customer_acceptance| customer_acceptance.encode_to_value())
            .transpose()
            .change_context(errors::ApiErrorResponse::InternalServerError)
            .attach_printable("Failed while encoding customer_acceptance to value")?
            .map(masking::Secret::new)
            .or(payment_attempt.customer_acceptance);

        currency = payment_attempt.currency.get_required_value("currency")?;
        amount = payment_attempt.get_total_amount().into();

        helpers::validate_customer_id_mandatory_cases(
            request.setup_future_usage.is_some(),
            payment_intent
                .customer_id
                .as_ref()
                .or(customer_details.customer_id.as_ref()),
        )?;

        let creds_identifier = request
            .merchant_connector_details
            .as_ref()
            .map(|mcd| mcd.creds_identifier.to_owned());

        payment_intent.shipping_address_id =
            shipping_address.as_ref().map(|i| i.address_id.clone());
        payment_intent.billing_address_id = billing_address.as_ref().map(|i| i.address_id.clone());
        payment_intent.return_url = request
            .return_url
            .as_ref()
            .map(|a| a.to_string())
            .or(payment_intent.return_url);

        payment_intent.allowed_payment_method_types = request
            .get_allowed_payment_method_types_as_value()
            .change_context(errors::ApiErrorResponse::InternalServerError)
            .attach_printable("Error converting allowed_payment_types to Value")?
            .or(payment_intent.allowed_payment_method_types);

        payment_intent.connector_metadata = request
            .get_connector_metadata_as_value()
            .change_context(errors::ApiErrorResponse::InternalServerError)
            .attach_printable("Error converting connector_metadata to Value")?
            .or(payment_intent.connector_metadata);

        payment_intent.feature_metadata = request
            .get_feature_metadata_as_value()
            .change_context(errors::ApiErrorResponse::InternalServerError)
            .attach_printable("Error converting feature_metadata to Value")?
            .or(payment_intent.feature_metadata);
        payment_intent.metadata = request.metadata.clone().or(payment_intent.metadata);
        payment_intent.frm_metadata = request.frm_metadata.clone().or(payment_intent.frm_metadata);
        payment_intent.request_incremental_authorization = request
            .request_incremental_authorization
            .map(|request_incremental_authorization| {
                core_utils::get_request_incremental_authorization_value(
                    Some(request_incremental_authorization),
                    payment_attempt.capture_method,
                )
            })
            .unwrap_or(Ok(payment_intent.request_incremental_authorization))?;
        payment_attempt.business_sub_label = request
            .business_sub_label
            .clone()
            .or(payment_attempt.business_sub_label);

        let n_request_payment_method_data = request
            .payment_method_data
            .as_ref()
            .and_then(|pmd| pmd.payment_method_data.clone());

        let store = state.clone().store;
        let profile_id = payment_intent
            .profile_id
            .clone()
            .get_required_value("profile_id")
            .change_context(errors::ApiErrorResponse::InternalServerError)
            .attach_printable("'profile_id' not set in payment intent")?;

        let additional_pm_data_fut = tokio::spawn(
            async move {
                Ok(n_request_payment_method_data
                    .async_and_then(|payment_method_data| async move {
                        helpers::get_additional_payment_data(
                            &payment_method_data.into(),
                            store.as_ref(),
                            profile_id.as_ref(),
                        )
                        .await
                    })
                    .await)
            }
            .in_current_span(),
        );

        let n_payment_method_billing_address_id =
            payment_attempt.payment_method_billing_address_id.clone();
        let n_request_payment_method_billing_address = request
            .payment_method_data
            .as_ref()
            .and_then(|pmd| pmd.billing.clone());
        let m_payment_intent_customer_id = payment_intent.customer_id.clone();
        let m_payment_intent_payment_id = payment_intent.payment_id.clone();
        let m_key_store = key_store.clone();
        let m_customer_details_customer_id = customer_details.customer_id.clone();
        let m_merchant_id = merchant_id.clone();
        let session_state = state.clone();

        let payment_method_billing_future = tokio::spawn(
            async move {
                helpers::create_or_update_address_for_payment_by_request(
                    &session_state,
                    n_request_payment_method_billing_address.as_ref(),
                    n_payment_method_billing_address_id.as_deref(),
                    &m_merchant_id,
                    m_payment_intent_customer_id
                        .as_ref()
                        .or(m_customer_details_customer_id.as_ref()),
                    &m_key_store,
                    m_payment_intent_payment_id.as_ref(),
                    storage_scheme,
                )
                .await
            }
            .in_current_span(),
        );

        let mandate_type = m_helpers::get_mandate_type(
            request.mandate_data.clone(),
            request.off_session,
            payment_intent.setup_future_usage,
            request.customer_acceptance.clone(),
            request.payment_token.clone(),
        )
        .change_context(errors::ApiErrorResponse::MandateValidationFailed {
            reason: "Expected one out of recurring_details and mandate_data but got both".into(),
        })?;

        let m_state = state.clone();
        let m_mandate_type = mandate_type.clone();
        let m_merchant_account = merchant_account.clone();
        let m_request = request.clone();
        let m_key_store = key_store.clone();

        let payment_intent_customer_id = payment_intent.customer_id.clone();

        let mandate_details_fut = tokio::spawn(
            async move {
                helpers::get_token_pm_type_mandate_details(
                    &m_state,
                    &m_request,
                    m_mandate_type,
                    &m_merchant_account,
                    &m_key_store,
                    None,
                    payment_intent_customer_id.as_ref(),
                )
                .await
            }
            .in_current_span(),
        );

        // Parallel calls - level 2
        let (mandate_details, additional_pm_data, payment_method_billing) = tokio::try_join!(
            utils::flatten_join_error(mandate_details_fut),
            utils::flatten_join_error(additional_pm_data_fut),
            utils::flatten_join_error(payment_method_billing_future),
        )?;

        let m_helpers::MandateGenericData {
            token,
            payment_method,
            payment_method_type,
            mandate_data,
            recurring_mandate_payment_data,
            mandate_connector,
            payment_method_info,
        } = mandate_details;

        payment_attempt.payment_method = payment_method.or(payment_attempt.payment_method);

        payment_attempt.payment_method_type = payment_method_type
            .or(payment_attempt.payment_method_type)
            .or(payment_method_info
                .as_ref()
                .and_then(|pm_info| pm_info.payment_method_type));

        let token = token.or_else(|| payment_attempt.payment_token.clone());

        helpers::validate_pm_or_token_given(
            &request.payment_method,
            &request
                .payment_method_data
                .as_ref()
                .and_then(|pmd| pmd.payment_method_data.clone()),
            &request.payment_method_type,
            &mandate_type,
            &token,
        )?;

        let (token_data, payment_method_info) = if let Some(token) = token.clone() {
            let token_data = helpers::retrieve_payment_token_data(
                state,
                token,
                payment_method.or(payment_attempt.payment_method),
            )
            .await?;

            let payment_method_info = helpers::retrieve_payment_method_from_db_with_token_data(
                state,
                &token_data,
                storage_scheme,
            )
            .await?;

            (Some(token_data), payment_method_info)
        } else {
            (None, payment_method_info)
        };

        // The operation merges mandate data from both request and payment_attempt
        let setup_mandate = mandate_data.map(|mut sm| {
            sm.mandate_type = payment_attempt.mandate_details.clone().or(sm.mandate_type);
            sm.update_mandate_id = payment_attempt
                .mandate_data
                .clone()
                .and_then(|mandate| mandate.update_mandate_id)
                .or(sm.update_mandate_id);
            sm
        });

        let mandate_details_present =
            payment_attempt.mandate_details.is_some() || request.mandate_data.is_some();
        helpers::validate_mandate_data_and_future_usage(
            payment_intent.setup_future_usage,
            mandate_details_present,
        )?;

        let payment_method_data_after_card_bin_call = request
            .payment_method_data
            .as_ref()
            .and_then(|request_payment_method_data| {
                request_payment_method_data.payment_method_data.as_ref()
            })
            .zip(additional_pm_data)
            .map(|(payment_method_data, additional_payment_data)| {
                payment_method_data.apply_additional_payment_data(additional_payment_data)
            });

        payment_attempt.payment_method_billing_address_id = payment_method_billing
            .as_ref()
            .map(|payment_method_billing| payment_method_billing.address_id.clone());

        let address = PaymentAddress::new(
            shipping_address.as_ref().map(From::from),
            billing_address.as_ref().map(From::from),
            payment_method_billing.as_ref().map(From::from),
            business_profile.use_billing_as_payment_method_billing,
        );

        let payment_method_data_billing = request
            .payment_method_data
            .as_ref()
            .and_then(|pmd| pmd.payment_method_data.as_ref())
            .and_then(|payment_method_data_billing| {
                payment_method_data_billing.get_billing_address()
            });

        let unified_address =
            address.unify_with_payment_method_data_billing(payment_method_data_billing);

        let payment_data = PaymentData {
            flow: PhantomData,
            payment_intent,
            payment_attempt,
            currency,
            amount,
            email: request.email.clone(),
            mandate_id: None,
            mandate_connector,
            setup_mandate,
            customer_acceptance: customer_acceptance.map(From::from),
            token,
            address: unified_address,
            token_data,
            confirm: request.confirm,
            payment_method_data: payment_method_data_after_card_bin_call.map(Into::into),
            payment_method_info,
            force_sync: None,
            refunds: vec![],
            disputes: vec![],
            attempts: None,
            sessions_token: vec![],
            card_cvc: request.card_cvc.clone(),
            creds_identifier,
            pm_token: None,
            connector_customer_id: None,
            recurring_mandate_payment_data,
            ephemeral_key: None,
            multiple_capture_data: None,
            redirect_response: None,
            surcharge_details: None,
            frm_message: None,
            payment_link_data: None,
            incremental_authorization_details: None,
            authorizations: vec![],
            authentication: None,
            recurring_details,
            poll_config: None,
        };

        let get_trackers_response = operations::GetTrackerResponse {
            operation: Box::new(self),
            customer_details: Some(customer_details),
            payment_data,
            business_profile,
            mandate_type,
        };

        Ok(get_trackers_response)
    }
}

#[async_trait]
impl<F: Clone + Send> Domain<F, api::PaymentsRequest> for PaymentConfirm {
    #[instrument(skip_all)]
    async fn get_or_create_customer_details<'a>(
        &'a self,
        state: &SessionState,
        payment_data: &mut PaymentData<F>,
        request: Option<CustomerDetails>,
        key_store: &domain::MerchantKeyStore,
        storage_scheme: common_enums::enums::MerchantStorageScheme,
    ) -> CustomResult<
        (
            BoxedOperation<'a, F, api::PaymentsRequest>,
            Option<domain::Customer>,
        ),
        errors::StorageError,
    > {
        helpers::create_customer_if_not_exist(
            state,
            Box::new(self),
            payment_data,
            request,
            &key_store.merchant_id,
            key_store,
            storage_scheme,
        )
        .await
    }

    #[instrument(skip_all)]
    async fn make_pm_data<'a>(
        &'a self,
        state: &'a SessionState,
        payment_data: &mut PaymentData<F>,
        storage_scheme: storage_enums::MerchantStorageScheme,
        key_store: &domain::MerchantKeyStore,
        customer: &Option<domain::Customer>,
        business_profile: Option<&domain::BusinessProfile>,
    ) -> RouterResult<(
        BoxedOperation<'a, F, api::PaymentsRequest>,
        Option<domain::PaymentMethodData>,
        Option<String>,
    )> {
        let (op, payment_method_data, pm_id) = helpers::make_pm_data(
            Box::new(self),
            state,
            payment_data,
            key_store,
            customer,
            storage_scheme,
            business_profile,
        )
        .await?;

        utils::when(payment_method_data.is_none(), || {
            Err(errors::ApiErrorResponse::PaymentMethodNotFound)
        })?;

        Ok((op, payment_method_data, pm_id))
    }

    #[instrument(skip_all)]
    async fn add_task_to_process_tracker<'a>(
        &'a self,
        state: &'a SessionState,
        payment_attempt: &storage::PaymentAttempt,
        requeue: bool,
        schedule_time: Option<time::PrimitiveDateTime>,
    ) -> CustomResult<(), errors::ApiErrorResponse> {
        // This spawns this futures in a background thread, the exception inside this future won't affect
        // the current thread and the lifecycle of spawn thread is not handled by runtime.
        // So when server shutdown won't wait for this thread's completion.
        let m_payment_attempt = payment_attempt.clone();
        let m_state = state.clone();
        let m_self = *self;
        tokio::spawn(
            async move {
                helpers::add_domain_task_to_pt(
                    &m_self,
                    &m_state,
                    &m_payment_attempt,
                    requeue,
                    schedule_time,
                )
                .await
            }
            .in_current_span(),
        );

        Ok(())
    }

    async fn get_connector<'a>(
        &'a self,
        _merchant_account: &domain::MerchantAccount,
        state: &SessionState,
        request: &api::PaymentsRequest,
        _payment_intent: &storage::PaymentIntent,
        _key_store: &domain::MerchantKeyStore,
    ) -> CustomResult<api::ConnectorChoice, errors::ApiErrorResponse> {
        // Use a new connector in the confirm call or use the same one which was passed when
        // creating the payment or if none is passed then use the routing algorithm
        helpers::get_connector_default(state, request.routing.clone()).await
    }

    #[instrument(skip_all)]
    async fn populate_payment_data<'a>(
        &'a self,
        state: &SessionState,
        payment_data: &mut PaymentData<F>,
        _merchant_account: &domain::MerchantAccount,
    ) -> CustomResult<(), errors::ApiErrorResponse> {
        populate_surcharge_details(state, payment_data).await
    }

    async fn call_external_three_ds_authentication_if_eligible<'a>(
        &'a self,
        state: &SessionState,
        payment_data: &mut PaymentData<F>,
        should_continue_confirm_transaction: &mut bool,
        connector_call_type: &ConnectorCallType,
        business_profile: &domain::BusinessProfile,
        key_store: &domain::MerchantKeyStore,
    ) -> CustomResult<(), errors::ApiErrorResponse> {
        let external_authentication_flow =
            helpers::get_payment_external_authentication_flow_during_confirm(
                state,
                key_store,
                business_profile,
                payment_data,
                connector_call_type,
            )
            .await?;
        payment_data.authentication = match external_authentication_flow {
            Some(helpers::PaymentExternalAuthenticationFlow::PreAuthenticationFlow {
                acquirer_details,
                card_number,
                token,
            }) => {
                let authentication = authentication::perform_pre_authentication(
                    state,
                    key_store,
                    card_number,
                    token,
                    business_profile,
                    Some(acquirer_details),
                    Some(payment_data.payment_attempt.payment_id.clone()),
                )
                .await?;
                if authentication.is_separate_authn_required()
                    || authentication.authentication_status.is_failed()
                {
                    *should_continue_confirm_transaction = false;
                    let default_poll_config = types::PollConfig::default();
                    let default_config_str = default_poll_config
                        .encode_to_string_of_json()
                        .change_context(errors::ApiErrorResponse::InternalServerError)
                        .attach_printable("Error while stringifying default poll config")?;
                    let poll_config = state
                        .store
                        .find_config_by_key_unwrap_or(
                            &types::PollConfig::get_poll_config_key(
                                authentication.authentication_connector.clone(),
                            ),
                            Some(default_config_str),
                        )
                        .await
                        .change_context(errors::ApiErrorResponse::InternalServerError)
                        .attach_printable("The poll config was not found in the DB")?;
                    let poll_config: types::PollConfig = poll_config
                        .config
                        .parse_struct("PollConfig")
                        .change_context(errors::ApiErrorResponse::InternalServerError)
                        .attach_printable("Error while parsing PollConfig")?;
                    payment_data.poll_config = Some(poll_config)
                }
                Some(authentication)
            }
            Some(helpers::PaymentExternalAuthenticationFlow::PostAuthenticationFlow {
                authentication_id,
            }) => {
                let authentication = authentication::perform_post_authentication(
                    state,
                    key_store,
                    business_profile.clone(),
                    authentication_id.clone(),
                )
                .await?;
                //If authentication is not successful, skip the payment connector flows and mark the payment as failure
                if authentication.authentication_status
                    != api_models::enums::AuthenticationStatus::Success
                {
                    *should_continue_confirm_transaction = false;
                }
                Some(authentication)
            }
            None => None,
        };
        Ok(())
    }

    #[instrument(skip_all)]
    async fn guard_payment_against_blocklist<'a>(
        &'a self,
        state: &SessionState,
        merchant_account: &domain::MerchantAccount,
        key_store: &domain::MerchantKeyStore,
        payment_data: &mut PaymentData<F>,
    ) -> CustomResult<bool, errors::ApiErrorResponse> {
        blocklist_utils::validate_data_for_blocklist(
            state,
            merchant_account,
            key_store,
            payment_data,
        )
        .await
    }

    #[instrument(skip_all)]
    async fn store_extended_card_info_temporarily<'a>(
        &'a self,
        state: &SessionState,
        payment_id: &str,
<<<<<<< HEAD
        business_profile: &storage::BusinessProfile,
        payment_method_data: &Option<domain::PaymentMethodData>,
=======
        business_profile: &domain::BusinessProfile,
        payment_method_data: &Option<api::PaymentMethodData>,
>>>>>>> e56ad0d6
    ) -> CustomResult<(), errors::ApiErrorResponse> {
        if let (Some(true), Some(domain::PaymentMethodData::Card(card)), Some(merchant_config)) = (
            business_profile.is_extended_card_info_enabled,
            payment_method_data,
            business_profile.extended_card_info_config.clone(),
        ) {
            let merchant_config = merchant_config
                    .expose()
                    .parse_value::<ExtendedCardInfoConfig>("ExtendedCardInfoConfig")
                    .map_err(|err| logger::error!(parse_err=?err,"Error while parsing ExtendedCardInfoConfig"));

            let card_data = ExtendedCardInfo::from(card.clone())
                    .encode_to_vec()
                    .map_err(|err| logger::error!(encode_err=?err,"Error while encoding ExtendedCardInfo to vec"));

            let (Ok(merchant_config), Ok(card_data)) = (merchant_config, card_data) else {
                return Ok(());
            };

            let encrypted_payload =
                    services::encrypt_jwe(&card_data, merchant_config.public_key.peek())
                        .await
                        .map_err(|err| {
                            logger::error!(jwe_encryption_err=?err,"Error while JWE encrypting extended card info")
                        });

            let Ok(encrypted_payload) = encrypted_payload else {
                return Ok(());
            };

            let redis_conn = state
                .store
                .get_redis_conn()
                .change_context(errors::ApiErrorResponse::InternalServerError)
                .attach_printable("Failed to get redis connection")?;

            let key = helpers::get_redis_key_for_extended_card_info(
                &business_profile.merchant_id,
                payment_id,
            );

            redis_conn
                .set_key_with_expiry(
                    &key,
                    encrypted_payload.clone(),
                    (*merchant_config.ttl_in_secs).into(),
                )
                .await
                .change_context(errors::ApiErrorResponse::InternalServerError)
                .attach_printable("Failed to add extended card info in redis")?;

            logger::info!("Extended card info added to redis");
        }

        Ok(())
    }
}

#[async_trait]
impl<F: Clone> UpdateTracker<F, PaymentData<F>, api::PaymentsRequest> for PaymentConfirm {
    #[instrument(skip_all)]
    async fn update_trackers<'b>(
        &'b self,
        state: &'b SessionState,
        req_state: ReqState,
        mut payment_data: PaymentData<F>,
        customer: Option<domain::Customer>,
        storage_scheme: storage_enums::MerchantStorageScheme,
        updated_customer: Option<storage::CustomerUpdate>,
        key_store: &domain::MerchantKeyStore,
        frm_suggestion: Option<FrmSuggestion>,
        header_payload: api::HeaderPayload,
    ) -> RouterResult<(BoxedOperation<'b, F, api::PaymentsRequest>, PaymentData<F>)>
    where
        F: 'b + Send,
    {
        let payment_method = payment_data.payment_attempt.payment_method;
        let browser_info = payment_data.payment_attempt.browser_info.clone();
        let frm_message = payment_data.frm_message.clone();
        let capture_method = payment_data.payment_attempt.capture_method;

        let default_status_result = (
            storage_enums::IntentStatus::Processing,
            storage_enums::AttemptStatus::Pending,
            (None, None),
        );
        let status_handler_for_frm_results = |frm_suggestion: FrmSuggestion| match frm_suggestion {
            FrmSuggestion::FrmCancelTransaction => (
                storage_enums::IntentStatus::Failed,
                storage_enums::AttemptStatus::Failure,
                frm_message.map_or((None, None), |fraud_check| {
                    (
                        Some(Some(fraud_check.frm_status.to_string())),
                        Some(fraud_check.frm_reason.map(|reason| reason.to_string())),
                    )
                }),
            ),
            FrmSuggestion::FrmManualReview => (
                storage_enums::IntentStatus::RequiresMerchantAction,
                storage_enums::AttemptStatus::Unresolved,
                (None, None),
            ),
            FrmSuggestion::FrmAuthorizeTransaction => (
                storage_enums::IntentStatus::RequiresCapture,
                storage_enums::AttemptStatus::Authorized,
                (None, None),
            ),
        };

        let status_handler_for_authentication_results =
            |authentication: &storage::Authentication| {
                if authentication.authentication_status.is_failed() {
                    (
                        storage_enums::IntentStatus::Failed,
                        storage_enums::AttemptStatus::Failure,
                        (
                            Some(Some("EXTERNAL_AUTHENTICATION_FAILURE".to_string())),
                            Some(Some("external authentication failure".to_string())),
                        ),
                    )
                } else if authentication.is_separate_authn_required() {
                    (
                        storage_enums::IntentStatus::RequiresCustomerAction,
                        storage_enums::AttemptStatus::AuthenticationPending,
                        (None, None),
                    )
                } else {
                    default_status_result.clone()
                }
            };

        let (intent_status, attempt_status, (error_code, error_message)) =
            match (frm_suggestion, payment_data.authentication.as_ref()) {
                (Some(frm_suggestion), _) => status_handler_for_frm_results(frm_suggestion),
                (_, Some(authentication_details)) => {
                    status_handler_for_authentication_results(authentication_details)
                }
                _ => default_status_result,
            };

        let connector = payment_data.payment_attempt.connector.clone();
        let merchant_connector_id = payment_data.payment_attempt.merchant_connector_id.clone();

        let straight_through_algorithm = payment_data
            .payment_attempt
            .straight_through_algorithm
            .clone();
        let payment_token = payment_data.token.clone();
        let payment_method_type = payment_data.payment_attempt.payment_method_type;
        let profile_id = payment_data
            .payment_intent
            .profile_id
            .as_ref()
            .get_required_value("profile_id")
            .change_context(errors::ApiErrorResponse::InternalServerError)?;

        let payment_experience = payment_data.payment_attempt.payment_experience;
        let additional_pm_data = payment_data
            .payment_method_data
            .as_ref()
            .async_map(|payment_method_data| async {
                helpers::get_additional_payment_data(payment_method_data, &*state.store, profile_id)
                    .await
            })
            .await
            .as_ref()
            .map(Encode::encode_to_value)
            .transpose()
            .change_context(errors::ApiErrorResponse::InternalServerError)
            .attach_printable("Failed to encode additional pm data")?;
        let key_manager_state = &state.into();
        let encode_additional_pm_to_value = if let Some(ref pm) = payment_data.payment_method_info {
            let key = key_store.key.get_inner().peek();

            let card_detail_from_locker: Option<api::CardDetailFromLocker> =
                crypto_operation::<serde_json::Value, masking::WithType>(
                    key_manager_state,
                    type_name!(storage::PaymentMethod),
                    CryptoOperation::DecryptOptional(pm.payment_method_data.clone()),
                    Identifier::Merchant(key_store.merchant_id.clone()),
                    key,
                )
                .await
                .and_then(|val| val.try_into_optionaloperation())
                .change_context(errors::StorageError::DecryptionError)
                .attach_printable("unable to decrypt card details")
                .ok()
                .flatten()
                .map(|x| x.into_inner().expose())
                .and_then(|v| serde_json::from_value::<PaymentMethodsData>(v).ok())
                .and_then(|pmd| match pmd {
                    PaymentMethodsData::Card(crd) => Some(api::CardDetailFromLocker::from(crd)),
                    _ => None,
                });

            card_detail_from_locker.and_then(|card_details| {
                let additional_data = card_details.into();
                let additional_data_payment =
                    AdditionalPaymentData::Card(Box::new(additional_data));
                additional_data_payment
                    .encode_to_value()
                    .change_context(errors::ApiErrorResponse::InternalServerError)
                    .attach_printable("Failed to encode additional pm data")
                    .ok()
            })
        } else {
            None
        };

        let customer_details = payment_data.payment_intent.customer_details.clone();
        let business_sub_label = payment_data.payment_attempt.business_sub_label.clone();
        let authentication_type = payment_data.payment_attempt.authentication_type;

        let (shipping_address_id, billing_address_id, payment_method_billing_address_id) = (
            payment_data.payment_intent.shipping_address_id.clone(),
            payment_data.payment_intent.billing_address_id.clone(),
            payment_data
                .payment_attempt
                .payment_method_billing_address_id
                .clone(),
        );

        let customer_id = customer.clone().map(|c| c.get_customer_id());
        let return_url = payment_data.payment_intent.return_url.take();
        let setup_future_usage = payment_data.payment_intent.setup_future_usage;
        let business_label = payment_data.payment_intent.business_label.clone();
        let business_country = payment_data.payment_intent.business_country;
        let description = payment_data.payment_intent.description.take();
        let statement_descriptor_name =
            payment_data.payment_intent.statement_descriptor_name.take();
        let statement_descriptor_suffix = payment_data
            .payment_intent
            .statement_descriptor_suffix
            .take();
        let order_details = payment_data.payment_intent.order_details.clone();
        let metadata = payment_data.payment_intent.metadata.clone();
        let frm_metadata = payment_data.payment_intent.frm_metadata.clone();
        let authorized_amount = payment_data
            .surcharge_details
            .as_ref()
            .map(|surcharge_details| surcharge_details.final_amount)
            .unwrap_or(payment_data.payment_attempt.amount);

        let client_source = header_payload
            .client_source
            .clone()
            .or(payment_data.payment_attempt.client_source.clone());
        let client_version = header_payload
            .client_version
            .clone()
            .or(payment_data.payment_attempt.client_version.clone());

        let m_payment_data_payment_attempt = payment_data.payment_attempt.clone();
        let m_payment_method_id =
            payment_data
                .payment_attempt
                .payment_method_id
                .clone()
                .or(payment_data
                    .payment_method_info
                    .as_ref()
                    .map(|payment_method| payment_method.payment_method_id.clone()));
        let m_browser_info = browser_info.clone();
        let m_connector = connector.clone();
        let m_capture_method = capture_method;
        let m_payment_token = payment_token.clone();
        let m_additional_pm_data = additional_pm_data.clone().or(encode_additional_pm_to_value);
        let m_business_sub_label = business_sub_label.clone();
        let m_straight_through_algorithm = straight_through_algorithm.clone();
        let m_error_code = error_code.clone();
        let m_error_message = error_message.clone();
        let m_fingerprint_id = payment_data.payment_attempt.fingerprint_id.clone();
        let m_db = state.clone().store;
        let surcharge_amount = payment_data
            .surcharge_details
            .as_ref()
            .map(|surcharge_details| surcharge_details.surcharge_amount);
        let tax_amount = payment_data
            .surcharge_details
            .as_ref()
            .map(|surcharge_details| surcharge_details.tax_on_surcharge_amount);

        let (
            external_three_ds_authentication_attempted,
            authentication_connector,
            authentication_id,
        ) = match payment_data.authentication.as_ref() {
            Some(authentication) => (
                Some(authentication.is_separate_authn_required()),
                Some(authentication.authentication_connector.clone()),
                Some(authentication.authentication_id.clone()),
            ),
            None => (None, None, None),
        };

        let payment_attempt_fut = tokio::spawn(
            async move {
                m_db.update_payment_attempt_with_attempt_id(
                    m_payment_data_payment_attempt,
                    storage::PaymentAttemptUpdate::ConfirmUpdate {
                        amount: payment_data.payment_attempt.amount,
                        currency: payment_data.currency,
                        status: attempt_status,
                        payment_method,
                        authentication_type,
                        capture_method: m_capture_method,
                        browser_info: m_browser_info,
                        connector: m_connector,
                        payment_token: m_payment_token,
                        payment_method_data: m_additional_pm_data,
                        payment_method_type,
                        payment_experience,
                        business_sub_label: m_business_sub_label,
                        straight_through_algorithm: m_straight_through_algorithm,
                        error_code: m_error_code,
                        error_message: m_error_message,
                        amount_capturable: Some(authorized_amount),
                        updated_by: storage_scheme.to_string(),
                        merchant_connector_id,
                        surcharge_amount,
                        tax_amount,
                        external_three_ds_authentication_attempted,
                        authentication_connector,
                        authentication_id,
                        payment_method_billing_address_id,
                        fingerprint_id: m_fingerprint_id,
                        payment_method_id: m_payment_method_id,
                        client_source,
                        client_version,
                        customer_acceptance: payment_data.payment_attempt.customer_acceptance,
                    },
                    storage_scheme,
                )
                .map(|x| x.to_not_found_response(errors::ApiErrorResponse::PaymentNotFound))
                .await
            }
            .in_current_span(),
        );

        let billing_address = payment_data.address.get_payment_billing();
        let billing_details = billing_address
            .async_map(|billing_details| create_encrypted_data(state, key_store, billing_details))
            .await
            .transpose()
            .change_context(errors::ApiErrorResponse::InternalServerError)
            .attach_printable("Unable to encrypt billing details")?;

        let shipping_address = payment_data.address.get_shipping();
        let shipping_details = shipping_address
            .async_map(|shipping_details| create_encrypted_data(state, key_store, shipping_details))
            .await
            .transpose()
            .change_context(errors::ApiErrorResponse::InternalServerError)
            .attach_printable("Unable to encrypt shipping details")?;

        let m_payment_data_payment_intent = payment_data.payment_intent.clone();
        let m_customer_id = customer_id.clone();
        let m_shipping_address_id = shipping_address_id.clone();
        let m_billing_address_id = billing_address_id.clone();
        let m_return_url = return_url.clone();
        let m_business_label = business_label.clone();
        let m_description = description.clone();
        let m_statement_descriptor_name = statement_descriptor_name.clone();
        let m_statement_descriptor_suffix = statement_descriptor_suffix.clone();
        let m_order_details = order_details.clone();
        let m_metadata = metadata.clone();
        let m_frm_metadata = frm_metadata.clone();
        let m_db = state.clone().store;
        let m_storage_scheme = storage_scheme.to_string();
        let session_expiry = m_payment_data_payment_intent.session_expiry;
        let m_key_store = key_store.clone();
        let key_manager_state = state.into();

        let payment_intent_fut = tokio::spawn(
            async move {
                m_db.update_payment_intent(
                    &key_manager_state,
                    m_payment_data_payment_intent,
                    storage::PaymentIntentUpdate::Update(Box::new(PaymentIntentUpdateFields {
                        amount: payment_data.payment_intent.amount,
                        currency: payment_data.currency,
                        setup_future_usage,
                        status: intent_status,
                        customer_id: m_customer_id,
                        shipping_address_id: m_shipping_address_id,
                        billing_address_id: m_billing_address_id,
                        return_url: m_return_url,
                        business_country,
                        business_label: m_business_label,
                        description: m_description,
                        statement_descriptor_name: m_statement_descriptor_name,
                        statement_descriptor_suffix: m_statement_descriptor_suffix,
                        order_details: m_order_details,
                        metadata: m_metadata,
                        payment_confirm_source: header_payload.payment_confirm_source,
                        updated_by: m_storage_scheme,
                        fingerprint_id: None,
                        session_expiry,
                        request_external_three_ds_authentication: None,
                        frm_metadata: m_frm_metadata,
                        customer_details,
                        merchant_order_reference_id: None,
                        billing_details,
                        shipping_details,
                    })),
                    &m_key_store,
                    storage_scheme,
                )
                .map(|x| x.to_not_found_response(errors::ApiErrorResponse::PaymentNotFound))
                .await
            }
            .in_current_span(),
        );

        let customer_fut =
            if let Some((updated_customer, customer)) = updated_customer.zip(customer) {
                let m_customer_customer_id = customer.get_customer_id().to_owned();
                let m_customer_merchant_id = customer.merchant_id.to_owned();
                let m_key_store = key_store.clone();
                let m_updated_customer = updated_customer.clone();
                let session_state = state.clone();
                let m_db = session_state.store.clone();
                let key_manager_state = state.into();
                tokio::spawn(
                    async move {
                        m_db.update_customer_by_customer_id_merchant_id(
                            &key_manager_state,
                            m_customer_customer_id,
                            m_customer_merchant_id,
                            customer,
                            m_updated_customer,
                            &m_key_store,
                            storage_scheme,
                        )
                        .await
                        .change_context(errors::ApiErrorResponse::InternalServerError)
                        .attach_printable("Failed to update CustomerConnector in customer")?;

                        Ok::<_, error_stack::Report<errors::ApiErrorResponse>>(())
                    }
                    .in_current_span(),
                )
            } else {
                tokio::spawn(
                    async move { Ok::<_, error_stack::Report<errors::ApiErrorResponse>>(()) }
                        .in_current_span(),
                )
            };

        let (payment_intent, payment_attempt, _) = tokio::try_join!(
            utils::flatten_join_error(payment_intent_fut),
            utils::flatten_join_error(payment_attempt_fut),
            utils::flatten_join_error(customer_fut)
        )?;

        payment_data.payment_intent = payment_intent;
        payment_data.payment_attempt = payment_attempt;

        let client_src = payment_data.payment_attempt.client_source.clone();
        let client_ver = payment_data.payment_attempt.client_version.clone();

        let frm_message = payment_data.frm_message.clone();
        req_state
            .event_context
            .event(AuditEvent::new(AuditEventType::PaymentConfirm {
                client_src,
                client_ver,
                frm_message,
            }))
            .with(payment_data.to_event())
            .emit();
        Ok((Box::new(self), payment_data))
    }
}

impl<F: Send + Clone> ValidateRequest<F, api::PaymentsRequest> for PaymentConfirm {
    #[instrument(skip_all)]
    fn validate_request<'a, 'b>(
        &'b self,
        request: &api::PaymentsRequest,
        merchant_account: &'a domain::MerchantAccount,
    ) -> RouterResult<(
        BoxedOperation<'b, F, api::PaymentsRequest>,
        operations::ValidateResult,
    )> {
        helpers::validate_customer_information(request)?;

        if let Some(amount) = request.amount {
            helpers::validate_max_amount(amount)?;
        }

        let request_merchant_id = request.merchant_id.as_ref();
        helpers::validate_merchant_id(merchant_account.get_id(), request_merchant_id)
            .change_context(errors::ApiErrorResponse::InvalidDataFormat {
                field_name: "merchant_id".to_string(),
                expected_format: "merchant_id from merchant account".to_string(),
            })?;

        helpers::validate_payment_method_fields_present(request)?;

        let _mandate_type =
            helpers::validate_mandate(request, payments::is_operation_confirm(self))?;

        helpers::validate_recurring_details_and_token(
            &request.recurring_details,
            &request.payment_token,
            &request.mandate_id,
        )?;

        let payment_id = request
            .payment_id
            .clone()
            .ok_or(report!(errors::ApiErrorResponse::PaymentNotFound))?;

        let _request_straight_through: Option<api::routing::StraightThroughAlgorithm> = request
            .routing
            .clone()
            .map(|val| val.parse_value("RoutingAlgorithm"))
            .transpose()
            .change_context(errors::ApiErrorResponse::InvalidRequestData {
                message: "Invalid straight through routing rules format".to_string(),
            })
            .attach_printable("Invalid straight through routing rules format")?;

        Ok((
            Box::new(self),
            operations::ValidateResult {
                merchant_id: merchant_account.get_id().to_owned(),
                payment_id: payment_id.and_then(|id| core_utils::validate_id(id, "payment_id"))?,
                storage_scheme: merchant_account.storage_scheme,
                requeue: matches!(
                    request.retry_action,
                    Some(api_models::enums::RetryAction::Requeue)
                ),
            },
        ))
    }
}<|MERGE_RESOLUTION|>--- conflicted
+++ resolved
@@ -933,13 +933,8 @@
         &'a self,
         state: &SessionState,
         payment_id: &str,
-<<<<<<< HEAD
-        business_profile: &storage::BusinessProfile,
+        business_profile: &domain::BusinessProfile,
         payment_method_data: &Option<domain::PaymentMethodData>,
-=======
-        business_profile: &domain::BusinessProfile,
-        payment_method_data: &Option<api::PaymentMethodData>,
->>>>>>> e56ad0d6
     ) -> CustomResult<(), errors::ApiErrorResponse> {
         if let (Some(true), Some(domain::PaymentMethodData::Card(card)), Some(merchant_config)) = (
             business_profile.is_extended_card_info_enabled,
