--- conflicted
+++ resolved
@@ -61,12 +61,6 @@
             .change_context(errors::ApiErrorResponse::PaymentNotFound)?;
 
         // Stage 1
-<<<<<<< HEAD
-        let payment_intent_fut = db
-            .find_payment_intent_by_payment_id_merchant_id(&payment_id, merchant_id, storage_scheme)
-            .map(|x| x.change_context(errors::ApiErrorResponse::PaymentNotFound));
-=======
-
         let store = state.clone().store;
         let m_merchant_id = merchant_id.clone();
         let payment_intent_fut = tokio::spawn(
@@ -82,7 +76,6 @@
             }
             .in_current_span(),
         );
->>>>>>> 25cef386
 
         let m_state = state.clone();
         let m_mandate_type = mandate_type.clone();
@@ -139,48 +132,29 @@
         let customer_details = helpers::get_customer_details_from_request(request);
 
         // Stage 2
-
         let attempt_id = payment_intent.active_attempt.get_id();
-<<<<<<< HEAD
         let profile_id = payment_intent
             .profile_id
-            .as_ref()
+            .clone()
             .get_required_value("profile_id")
             .change_context(errors::ApiErrorResponse::InternalServerError)
             .attach_printable("'profile_id' not set in payment intent")?;
 
-        let business_profile_fut =
-            db.find_business_profile_by_profile_id(profile_id)
+        let store = state.store.clone();
+
+        let business_profile_fut = tokio::spawn(async move {
+            store
+                .find_business_profile_by_profile_id(&profile_id)
                 .map(|business_profile_result| {
                     business_profile_result.to_not_found_response(
                         errors::ApiErrorResponse::BusinessProfileNotFound {
                             id: profile_id.to_string(),
                         },
                     )
-                });
-
-        let payment_attempt_fut = db
-            .find_payment_attempt_by_payment_id_merchant_id_attempt_id(
-                payment_intent.payment_id.as_str(),
-                merchant_id,
-                attempt_id.as_str(),
-                storage_scheme,
-            )
-            .map(|x| x.to_not_found_response(errors::ApiErrorResponse::PaymentNotFound));
-
-        let shipping_address_fut = helpers::create_or_find_address_for_payment_by_request(
-            db,
-            request.shipping.as_ref(),
-            payment_intent.shipping_address_id.as_deref(),
-            merchant_id,
-            payment_intent
-                .customer_id
-                .as_ref()
-                .or(customer_details.customer_id.as_ref()),
-            key_store,
-            &payment_intent.payment_id,
-            merchant_account.storage_scheme,
-=======
+                })
+                .await
+        });
+
         let store = state.clone().store;
         let m_payment_id = payment_intent.payment_id.clone();
         let m_merchant_id = merchant_id.clone();
@@ -198,7 +172,6 @@
                     .await
             }
             .in_current_span(),
->>>>>>> 25cef386
         );
 
         let m_merchant_id = merchant_id.clone();
@@ -278,20 +251,21 @@
             .in_current_span(),
         );
 
-<<<<<<< HEAD
+        // Based on whether a retry can be performed or not, fetch relevant entities
         let (mut payment_attempt, shipping_address, billing_address, business_profile) =
             match payment_intent.status {
                 api_models::enums::IntentStatus::RequiresCustomerAction
                 | api_models::enums::IntentStatus::RequiresMerchantAction
                 | api_models::enums::IntentStatus::RequiresPaymentMethod
                 | api_models::enums::IntentStatus::RequiresConfirmation => {
+                    // Normal payment
                     let (payment_attempt, shipping_address, billing_address, business_profile, _) =
-                        futures::try_join!(
-                            payment_attempt_fut,
-                            shipping_address_fut,
-                            billing_address_fut,
-                            business_profile_fut,
-                            config_update_fut
+                        tokio::try_join!(
+                            utils::flatten_join_error(payment_attempt_fut),
+                            utils::flatten_join_error(shipping_address_fut),
+                            utils::flatten_join_error(billing_address_fut),
+                            utils::flatten_join_error(business_profile_fut),
+                            utils::flatten_join_error(config_update_fut)
                         )?;
 
                     (
@@ -299,59 +273,22 @@
                         shipping_address,
                         billing_address,
                         business_profile,
-=======
-        let (mut payment_attempt, shipping_address, billing_address) = match payment_intent.status {
-            api_models::enums::IntentStatus::RequiresCustomerAction
-            | api_models::enums::IntentStatus::RequiresMerchantAction
-            | api_models::enums::IntentStatus::RequiresPaymentMethod
-            | api_models::enums::IntentStatus::RequiresConfirmation => {
-                let (payment_attempt, shipping_address, billing_address, _) = tokio::try_join!(
-                    utils::flatten_join_error(payment_attempt_fut),
-                    utils::flatten_join_error(shipping_address_fut),
-                    utils::flatten_join_error(billing_address_fut),
-                    utils::flatten_join_error(config_update_fut)
-                )?;
-
-                (payment_attempt, shipping_address, billing_address)
-            }
-            _ => {
-                let (mut payment_attempt, shipping_address, billing_address, _) = tokio::try_join!(
-                    utils::flatten_join_error(payment_attempt_fut),
-                    utils::flatten_join_error(shipping_address_fut),
-                    utils::flatten_join_error(billing_address_fut),
-                    utils::flatten_join_error(config_update_fut)
-                )?;
-
-                let attempt_type = helpers::get_attempt_type(
-                    &payment_intent,
-                    &payment_attempt,
-                    request,
-                    "confirm",
-                )?;
-
-                (payment_intent, payment_attempt) = attempt_type
-                    .modify_payment_intent_and_payment_attempt(
-                        request,
-                        payment_intent,
-                        payment_attempt,
-                        &*state.store,
-                        storage_scheme,
->>>>>>> 25cef386
                     )
                 }
                 _ => {
+                    // Retry payment
                     let (
                         mut payment_attempt,
                         shipping_address,
                         billing_address,
                         business_profile,
                         _,
-                    ) = futures::try_join!(
-                        payment_attempt_fut,
-                        shipping_address_fut,
-                        billing_address_fut,
-                        business_profile_fut,
-                        config_update_fut,
+                    ) = tokio::try_join!(
+                        utils::flatten_join_error(payment_attempt_fut),
+                        utils::flatten_join_error(shipping_address_fut),
+                        utils::flatten_join_error(billing_address_fut),
+                        utils::flatten_join_error(business_profile_fut),
+                        utils::flatten_join_error(config_update_fut)
                     )?;
 
                     let attempt_type = helpers::get_attempt_type(
@@ -361,13 +298,13 @@
                         "confirm",
                     )?;
 
+                    // 3
                     (payment_intent, payment_attempt) = attempt_type
                         .modify_payment_intent_and_payment_attempt(
-                            // 3
                             request,
                             payment_intent,
                             payment_attempt,
-                            db,
+                            &*state.store,
                             storage_scheme,
                         )
                         .await?;
@@ -485,6 +422,7 @@
             sm.mandate_type = payment_attempt.mandate_details.clone().or(sm.mandate_type);
             sm
         });
+
         Self::validate_request_surcharge_details_with_session_surcharge_details(
             state,
             &payment_attempt,
