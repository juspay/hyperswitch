use std::marker::PhantomData;

use api_models::enums::FrmSuggestion;
use async_trait::async_trait;
use common_utils::ext_traits::{AsyncExt, Encode};
use error_stack::{report, IntoReport, ResultExt};
use futures::FutureExt;
use router_derive::PaymentOperation;
use router_env::{instrument, tracing};
use tracing_futures::Instrument;

use super::{BoxedOperation, Domain, GetTracker, Operation, UpdateTracker, ValidateRequest};
use crate::{
    core::{
        blocklist::utils as blocklist_utils,
        errors::{self, CustomResult, RouterResult, StorageErrorExt},
        payment_methods::PaymentMethodRetrieve,
        payments::{
            self, helpers, operations, populate_surcharge_details, CustomerDetails, PaymentAddress,
            PaymentData,
        },
        utils as core_utils,
    },
    db::StorageInterface,
    routes::AppState,
    services,
    types::{
        api::{self, PaymentIdTypeExt},
        domain,
        storage::{self, enums as storage_enums},
    },
    utils::{self, OptionExt},
};

#[derive(Debug, Clone, Copy, PaymentOperation)]
#[operation(operations = "all", flow = "authorize")]
pub struct PaymentConfirm;
#[async_trait]
impl<F: Send + Clone, Ctx: PaymentMethodRetrieve>
    GetTracker<F, PaymentData<F>, api::PaymentsRequest, Ctx> for PaymentConfirm
{
    #[instrument(skip_all)]
    async fn get_trackers<'a>(
        &'a self,
        state: &'a AppState,
        payment_id: &api::PaymentIdType,
        request: &api::PaymentsRequest,
        mandate_type: Option<api::MandateTransactionType>,
        merchant_account: &domain::MerchantAccount,
        key_store: &domain::MerchantKeyStore,
        auth_flow: services::AuthFlow,
        payment_confirm_source: Option<common_enums::PaymentSource>,
    ) -> RouterResult<operations::GetTrackerResponse<'a, F, api::PaymentsRequest, Ctx>> {
        let merchant_id = &merchant_account.merchant_id;
        let storage_scheme = merchant_account.storage_scheme;
        let (currency, amount);

        let payment_id = payment_id
            .get_payment_intent_id()
            .change_context(errors::ApiErrorResponse::PaymentNotFound)?;

        // Stage 1
        let store = state.clone().store;
        let m_merchant_id = merchant_id.clone();
        let payment_intent_fut = tokio::spawn(
            async move {
                store
                    .find_payment_intent_by_payment_id_merchant_id(
                        &payment_id,
                        m_merchant_id.as_str(),
                        storage_scheme,
                    )
                    .map(|x| x.change_context(errors::ApiErrorResponse::PaymentNotFound))
                    .await
            }
            .in_current_span(),
        );

        let m_state = state.clone();
        let m_mandate_type = mandate_type.clone();
        let m_merchant_account = merchant_account.clone();
        let m_request = request.clone();
        let m_key_store = key_store.clone();

        let mandate_details_fut = tokio::spawn(
            async move {
                helpers::get_token_pm_type_mandate_details(
                    &m_state,
                    &m_request,
                    m_mandate_type,
                    &m_merchant_account,
                    &m_key_store,
                )
                .await
            }
            .in_current_span(),
        );

        // Parallel calls - level 0
        let (mut payment_intent, mandate_details) = tokio::try_join!(
            utils::flatten_join_error(payment_intent_fut),
            utils::flatten_join_error(mandate_details_fut)
        )?;

        if let Some(order_details) = &request.order_details {
            helpers::validate_order_details_amount(
                order_details.to_owned(),
                payment_intent.amount,
                false,
            )?;
        }

        helpers::validate_customer_access(&payment_intent, auth_flow, request)?;

        if let Some(common_enums::PaymentSource::Webhook) = payment_confirm_source {
            helpers::validate_payment_status_against_not_allowed_statuses(
                &payment_intent.status,
                &[
                    storage_enums::IntentStatus::Cancelled,
                    storage_enums::IntentStatus::Succeeded,
                    storage_enums::IntentStatus::Processing,
                    storage_enums::IntentStatus::RequiresCapture,
                    storage_enums::IntentStatus::RequiresMerchantAction,
                ],
                "confirm",
            )?;
        } else {
            helpers::validate_payment_status_against_not_allowed_statuses(
                &payment_intent.status,
                &[
                    storage_enums::IntentStatus::Cancelled,
                    storage_enums::IntentStatus::Succeeded,
                    storage_enums::IntentStatus::Processing,
                    storage_enums::IntentStatus::RequiresCapture,
                    storage_enums::IntentStatus::RequiresMerchantAction,
                    storage_enums::IntentStatus::RequiresCustomerAction,
                ],
                "confirm",
            )?;
        }

        helpers::authenticate_client_secret(request.client_secret.as_ref(), &payment_intent)?;

        let customer_details = helpers::get_customer_details_from_request(request);

        // Stage 2
        let attempt_id = payment_intent.active_attempt.get_id();
        let profile_id = payment_intent
            .profile_id
            .clone()
            .get_required_value("profile_id")
            .change_context(errors::ApiErrorResponse::InternalServerError)
            .attach_printable("'profile_id' not set in payment intent")?;

        let store = state.store.clone();

        let business_profile_fut = tokio::spawn(async move {
            store
                .find_business_profile_by_profile_id(&profile_id)
                .map(|business_profile_result| {
                    business_profile_result.to_not_found_response(
                        errors::ApiErrorResponse::BusinessProfileNotFound {
                            id: profile_id.to_string(),
                        },
                    )
                })
                .await
        });

        let store = state.store.clone();

        let m_payment_id = payment_intent.payment_id.clone();
        let m_merchant_id = merchant_id.clone();

        let payment_attempt_fut = tokio::spawn(
            async move {
                store
                    .find_payment_attempt_by_payment_id_merchant_id_attempt_id(
                        m_payment_id.as_str(),
                        m_merchant_id.as_str(),
                        attempt_id.as_str(),
                        storage_scheme,
                    )
                    .map(|x| x.to_not_found_response(errors::ApiErrorResponse::PaymentNotFound))
                    .await
            }
            .in_current_span(),
        );

        let m_merchant_id = merchant_id.clone();
        let m_request_shipping = request.shipping.clone();
        let m_payment_intent_shipping_address_id = payment_intent.shipping_address_id.clone();
        let m_payment_intent_payment_id = payment_intent.payment_id.clone();
        let m_customer_details_customer_id = customer_details.customer_id.clone();
        let m_payment_intent_customer_id = payment_intent.customer_id.clone();
        let store = state.clone().store;
        let m_key_store = key_store.clone();

        let shipping_address_fut = tokio::spawn(
            async move {
                helpers::create_or_update_address_for_payment_by_request(
                    store.as_ref(),
                    m_request_shipping.as_ref(),
                    m_payment_intent_shipping_address_id.as_deref(),
                    m_merchant_id.as_str(),
                    m_payment_intent_customer_id
                        .as_ref()
                        .or(m_customer_details_customer_id.as_ref()),
                    &m_key_store,
                    m_payment_intent_payment_id.as_ref(),
                    storage_scheme,
                )
                .await
            }
            .in_current_span(),
        );

        let m_merchant_id = merchant_id.clone();
        let m_request_billing = request.billing.clone();
        let m_customer_details_customer_id = customer_details.customer_id.clone();
        let m_payment_intent_customer_id = payment_intent.customer_id.clone();
        let m_payment_intent_billing_address_id = payment_intent.billing_address_id.clone();
        let m_payment_intent_payment_id = payment_intent.payment_id.clone();
        let store = state.clone().store;
        let m_key_store = key_store.clone();

        let billing_address_fut = tokio::spawn(
            async move {
                helpers::create_or_update_address_for_payment_by_request(
                    store.as_ref(),
                    m_request_billing.as_ref(),
                    m_payment_intent_billing_address_id.as_deref(),
                    m_merchant_id.as_ref(),
                    m_payment_intent_customer_id
                        .as_ref()
                        .or(m_customer_details_customer_id.as_ref()),
                    &m_key_store,
                    m_payment_intent_payment_id.as_ref(),
                    storage_scheme,
                )
                .await
            }
            .in_current_span(),
        );

        let m_merchant_id = merchant_id.clone();
        let store = state.clone().store;
        let m_request_merchant_connector_details = request.merchant_connector_details.clone();

        let config_update_fut = tokio::spawn(
            async move {
                m_request_merchant_connector_details
                    .async_map(|mcd| async {
                        helpers::insert_merchant_connector_creds_to_config(
                            store.as_ref(),
                            m_merchant_id.as_str(),
                            mcd,
                        )
                        .await
                    })
                    .map(|x| x.transpose())
                    .await
            }
            .in_current_span(),
        );

        // Based on whether a retry can be performed or not, fetch relevant entities
        let (mut payment_attempt, shipping_address, billing_address, business_profile) =
            match payment_intent.status {
                api_models::enums::IntentStatus::RequiresCustomerAction
                | api_models::enums::IntentStatus::RequiresMerchantAction
                | api_models::enums::IntentStatus::RequiresPaymentMethod
                | api_models::enums::IntentStatus::RequiresConfirmation => {
                    // Normal payment
                    // Parallel calls - level 1
                    let (payment_attempt, shipping_address, billing_address, business_profile, _) =
                        tokio::try_join!(
                            utils::flatten_join_error(payment_attempt_fut),
                            utils::flatten_join_error(shipping_address_fut),
                            utils::flatten_join_error(billing_address_fut),
                            utils::flatten_join_error(business_profile_fut),
                            utils::flatten_join_error(config_update_fut)
                        )?;

                    (
                        payment_attempt,
                        shipping_address,
                        billing_address,
                        business_profile,
                    )
                }
                _ => {
                    // Retry payment
                    let (
                        mut payment_attempt,
                        shipping_address,
                        billing_address,
                        business_profile,
                        _,
                    ) = tokio::try_join!(
                        utils::flatten_join_error(payment_attempt_fut),
                        utils::flatten_join_error(shipping_address_fut),
                        utils::flatten_join_error(billing_address_fut),
                        utils::flatten_join_error(business_profile_fut),
                        utils::flatten_join_error(config_update_fut)
                    )?;

                    let attempt_type = helpers::get_attempt_type(
                        &payment_intent,
                        &payment_attempt,
                        request,
                        "confirm",
                    )?;

                    // 3
                    (payment_intent, payment_attempt) = attempt_type
                        .modify_payment_intent_and_payment_attempt(
                            request,
                            payment_intent,
                            payment_attempt,
                            &*state.store,
                            storage_scheme,
                        )
                        .await?;

                    (
                        payment_attempt,
                        shipping_address,
                        billing_address,
                        business_profile,
                    )
                }
            };

        payment_intent.order_details = request
            .get_order_details_as_value()
            .change_context(errors::ApiErrorResponse::InternalServerError)
            .attach_printable("Failed to convert order details to value")?
            .or(payment_intent.order_details);

        payment_intent.setup_future_usage = request
            .setup_future_usage
            .or(payment_intent.setup_future_usage);

        let (
            token,
            payment_method,
            payment_method_type,
            mut setup_mandate,
            recurring_mandate_payment_data,
            mandate_connector,
        ) = mandate_details;

        let browser_info = request
            .browser_info
            .clone()
            .or(payment_attempt.browser_info)
            .as_ref()
            .map(Encode::encode_to_value)
            .transpose()
            .change_context(errors::ApiErrorResponse::InvalidDataValue {
                field_name: "browser_info",
            })?;

        helpers::validate_card_data(
            request
                .payment_method_data
                .as_ref()
                .map(|pmd| pmd.payment_method_data.clone()),
        )?;

        let token = token.or_else(|| payment_attempt.payment_token.clone());

        helpers::validate_pm_or_token_given(
            &request.payment_method,
            &request
                .payment_method_data
                .as_ref()
                .map(|pmd| pmd.payment_method_data.clone()),
            &request.payment_method_type,
            &mandate_type,
            &token,
        )?;

        payment_attempt.payment_method = payment_method.or(payment_attempt.payment_method);
        payment_attempt.browser_info = browser_info;
        payment_attempt.payment_method_type =
            payment_method_type.or(payment_attempt.payment_method_type);

        payment_attempt.payment_experience = request
            .payment_experience
            .or(payment_attempt.payment_experience);

        payment_attempt.capture_method = request.capture_method.or(payment_attempt.capture_method);

        currency = payment_attempt.currency.get_required_value("currency")?;
        amount = payment_attempt.get_total_amount().into();

        helpers::validate_customer_id_mandatory_cases(
            request.setup_future_usage.is_some(),
            &payment_intent
                .customer_id
                .clone()
                .or_else(|| customer_details.customer_id.clone()),
        )?;

        let creds_identifier = request
            .merchant_connector_details
            .as_ref()
            .map(|mcd| mcd.creds_identifier.to_owned());

        payment_intent.shipping_address_id =
            shipping_address.as_ref().map(|i| i.address_id.clone());
        payment_intent.billing_address_id = billing_address.as_ref().map(|i| i.address_id.clone());
        payment_intent.return_url = request
            .return_url
            .as_ref()
            .map(|a| a.to_string())
            .or(payment_intent.return_url);

        payment_intent.allowed_payment_method_types = request
            .get_allowed_payment_method_types_as_value()
            .change_context(errors::ApiErrorResponse::InternalServerError)
            .attach_printable("Error converting allowed_payment_types to Value")?
            .or(payment_intent.allowed_payment_method_types);

        payment_intent.connector_metadata = request
            .get_connector_metadata_as_value()
            .change_context(errors::ApiErrorResponse::InternalServerError)
            .attach_printable("Error converting connector_metadata to Value")?
            .or(payment_intent.connector_metadata);

        payment_intent.feature_metadata = request
            .get_feature_metadata_as_value()
            .change_context(errors::ApiErrorResponse::InternalServerError)
            .attach_printable("Error converting feature_metadata to Value")?
            .or(payment_intent.feature_metadata);
        payment_intent.metadata = request.metadata.clone().or(payment_intent.metadata);
        payment_intent.request_incremental_authorization = request
            .request_incremental_authorization
            .map(|request_incremental_authorization| {
                core_utils::get_request_incremental_authorization_value(
                    Some(request_incremental_authorization),
                    payment_attempt.capture_method,
                )
            })
            .unwrap_or(Ok(payment_intent.request_incremental_authorization))?;
        payment_attempt.business_sub_label = request
            .business_sub_label
            .clone()
            .or(payment_attempt.business_sub_label);

        // The operation merges mandate data from both request and payment_attempt
        setup_mandate = setup_mandate.map(|mut sm| {
            sm.mandate_type = payment_attempt.mandate_details.clone().or(sm.mandate_type);
            sm.update_mandate_id = payment_attempt
                .mandate_data
                .clone()
                .and_then(|mandate| mandate.update_mandate_id)
                .or(sm.update_mandate_id);
            sm
        });

        let n_request_payment_method_data = request
            .payment_method_data
            .as_ref()
            .map(|pmd| pmd.payment_method_data.clone());

        let store = state.clone().store;

        let additional_pm_data_fut = tokio::spawn(async move {
            Ok(n_request_payment_method_data
                .async_map(|payment_method_data| async move {
                    helpers::get_additional_payment_data(&payment_method_data, store.as_ref()).await
                })
                .await)
        });

        let store = state.clone().store;

        let n_payment_method_billing_address_id =
            payment_attempt.payment_method_billing_address_id.clone();
        let n_request_payment_method_billing_address = request
            .payment_method_data
            .as_ref()
            .and_then(|pmd| pmd.billing.clone());
        let m_payment_intent_customer_id = payment_intent.customer_id.clone();
        let m_payment_intent_payment_id = payment_intent.payment_id.clone();
        let m_key_store = key_store.clone();
        let m_customer_details_customer_id = customer_details.customer_id.clone();
        let m_merchant_id = merchant_id.clone();

        let payment_method_billing_future = tokio::spawn(
            async move {
                helpers::create_or_update_address_for_payment_by_request(
                    store.as_ref(),
                    n_request_payment_method_billing_address.as_ref(),
                    n_payment_method_billing_address_id.as_deref(),
                    m_merchant_id.as_str(),
                    m_payment_intent_customer_id
                        .as_ref()
                        .or(m_customer_details_customer_id.as_ref()),
                    &m_key_store,
                    m_payment_intent_payment_id.as_ref(),
                    storage_scheme,
                )
                .await
            }
            .in_current_span(),
        );

        // Parallel calls - level 2
        let (additional_pm_data, payment_method_billing) = tokio::try_join!(
            utils::flatten_join_error(additional_pm_data_fut),
            utils::flatten_join_error(payment_method_billing_future),
        )?;

        let payment_method_data_after_card_bin_call = request
            .payment_method_data
            .as_ref()
            .zip(additional_pm_data)
            .map(|(payment_method_data, additional_payment_data)| {
                payment_method_data
                    .payment_method_data
                    .apply_additional_payment_data(additional_payment_data)
            });

        payment_attempt.payment_method_billing_address_id = payment_method_billing
            .as_ref()
            .map(|payment_method_billing| payment_method_billing.address_id.clone());

        let payment_data = PaymentData {
            flow: PhantomData,
            payment_intent,
            payment_attempt,
            currency,
            amount,
            email: request.email.clone(),
            mandate_id: None,
            mandate_connector,
            setup_mandate,
            token,
            address: PaymentAddress {
                shipping: shipping_address.as_ref().map(|a| a.into()),
                billing: billing_address.as_ref().map(|a| a.into()),
                payment_method_billing: payment_method_billing
                    .as_ref()
                    .map(|address| address.into()),
            },
            confirm: request.confirm,
            payment_method_data: payment_method_data_after_card_bin_call,
            force_sync: None,
            refunds: vec![],
            disputes: vec![],
            attempts: None,
            sessions_token: vec![],
            card_cvc: request.card_cvc.clone(),
            creds_identifier,
            pm_token: None,
            connector_customer_id: None,
            recurring_mandate_payment_data,
            ephemeral_key: None,
            multiple_capture_data: None,
            redirect_response: None,
            surcharge_details: None,
            frm_message: None,
            payment_link_data: None,
            incremental_authorization_details: None,
            authorizations: vec![],
            frm_metadata: request.frm_metadata.clone(),
        };

        let get_trackers_response = operations::GetTrackerResponse {
            operation: Box::new(self),
            customer_details: Some(customer_details),
            payment_data,
            business_profile,
        };

        Ok(get_trackers_response)
    }
}

#[async_trait]
impl<F: Clone + Send, Ctx: PaymentMethodRetrieve> Domain<F, api::PaymentsRequest, Ctx>
    for PaymentConfirm
{
    #[instrument(skip_all)]
    async fn get_or_create_customer_details<'a>(
        &'a self,
        db: &dyn StorageInterface,
        payment_data: &mut PaymentData<F>,
        request: Option<CustomerDetails>,
        key_store: &domain::MerchantKeyStore,
    ) -> CustomResult<
        (
            BoxedOperation<'a, F, api::PaymentsRequest, Ctx>,
            Option<domain::Customer>,
        ),
        errors::StorageError,
    > {
        helpers::create_customer_if_not_exist(
            Box::new(self),
            db,
            payment_data,
            request,
            &key_store.merchant_id,
            key_store,
        )
        .await
    }

    #[instrument(skip_all)]
    async fn make_pm_data<'a>(
        &'a self,
        state: &'a AppState,
        payment_data: &mut PaymentData<F>,
        _storage_scheme: storage_enums::MerchantStorageScheme,
        key_store: &domain::MerchantKeyStore,
        customer: &Option<domain::Customer>,
    ) -> RouterResult<(
        BoxedOperation<'a, F, api::PaymentsRequest, Ctx>,
        Option<api::PaymentMethodData>,
    )> {
        let (op, payment_method_data) =
            helpers::make_pm_data(Box::new(self), state, payment_data, key_store, customer).await?;

        utils::when(payment_method_data.is_none(), || {
            Err(errors::ApiErrorResponse::PaymentMethodNotFound)
        })?;

        Ok((op, payment_method_data))
    }

    #[instrument(skip_all)]
    async fn add_task_to_process_tracker<'a>(
        &'a self,
        state: &'a AppState,
        payment_attempt: &storage::PaymentAttempt,
        requeue: bool,
        schedule_time: Option<time::PrimitiveDateTime>,
    ) -> CustomResult<(), errors::ApiErrorResponse> {
        // This spawns this futures in a background thread, the exception inside this future won't affect
        // the current thread and the lifecycle of spawn thread is not handled by runtime.
        // So when server shutdown won't wait for this thread's completion.
        let m_payment_attempt = payment_attempt.clone();
        let m_state = state.clone();
        let m_self = *self;
        tokio::spawn(
            async move {
                helpers::add_domain_task_to_pt(
                    &m_self,
                    m_state.as_ref(),
                    &m_payment_attempt,
                    requeue,
                    schedule_time,
                )
                .await
            }
            .in_current_span(),
        );

        Ok(())
    }

    async fn get_connector<'a>(
        &'a self,
        _merchant_account: &domain::MerchantAccount,
        state: &AppState,
        request: &api::PaymentsRequest,
        _payment_intent: &storage::PaymentIntent,
        _key_store: &domain::MerchantKeyStore,
    ) -> CustomResult<api::ConnectorChoice, errors::ApiErrorResponse> {
        // Use a new connector in the confirm call or use the same one which was passed when
        // creating the payment or if none is passed then use the routing algorithm
        helpers::get_connector_default(state, request.routing.clone()).await
    }

    #[instrument(skip_all)]
    async fn populate_payment_data<'a>(
        &'a self,
        state: &AppState,
        payment_data: &mut PaymentData<F>,
        _merchant_account: &domain::MerchantAccount,
    ) -> CustomResult<(), errors::ApiErrorResponse> {
        populate_surcharge_details(state, payment_data).await
    }

    #[instrument(skip_all)]
    async fn guard_payment_against_blocklist<'a>(
        &'a self,
        state: &AppState,
        merchant_account: &domain::MerchantAccount,
        payment_data: &mut PaymentData<F>,
    ) -> CustomResult<bool, errors::ApiErrorResponse> {
        blocklist_utils::validate_data_for_blocklist(state, merchant_account, payment_data).await
    }
}

#[async_trait]
impl<F: Clone, Ctx: PaymentMethodRetrieve>
    UpdateTracker<F, PaymentData<F>, api::PaymentsRequest, Ctx> for PaymentConfirm
{
    #[instrument(skip_all)]
    async fn update_trackers<'b>(
        &'b self,
        state: &'b AppState,
        mut payment_data: PaymentData<F>,
        customer: Option<domain::Customer>,
        storage_scheme: storage_enums::MerchantStorageScheme,
        updated_customer: Option<storage::CustomerUpdate>,
        key_store: &domain::MerchantKeyStore,
        frm_suggestion: Option<FrmSuggestion>,
        header_payload: api::HeaderPayload,
    ) -> RouterResult<(
        BoxedOperation<'b, F, api::PaymentsRequest, Ctx>,
        PaymentData<F>,
    )>
    where
        F: 'b + Send,
    {
        let payment_method = payment_data.payment_attempt.payment_method;
        let browser_info = payment_data.payment_attempt.browser_info.clone();
        let frm_message = payment_data.frm_message.clone();

        let (intent_status, attempt_status, (error_code, error_message)) = match frm_suggestion {
            Some(FrmSuggestion::FrmCancelTransaction) => (
                storage_enums::IntentStatus::Failed,
                storage_enums::AttemptStatus::Failure,
                frm_message.map_or((None, None), |fraud_check| {
                    (
                        Some(Some(fraud_check.frm_status.to_string())),
                        Some(fraud_check.frm_reason.map(|reason| reason.to_string())),
                    )
                }),
            ),
            Some(FrmSuggestion::FrmManualReview) => (
                storage_enums::IntentStatus::RequiresMerchantAction,
                storage_enums::AttemptStatus::Unresolved,
                (None, None),
            ),
            _ => (
                storage_enums::IntentStatus::Processing,
                storage_enums::AttemptStatus::Pending,
                (None, None),
            ),
        };

        let connector = payment_data.payment_attempt.connector.clone();
        let merchant_connector_id = payment_data.payment_attempt.merchant_connector_id.clone();

        let straight_through_algorithm = payment_data
            .payment_attempt
            .straight_through_algorithm
            .clone();
        let payment_token = payment_data.token.clone();
        let payment_method_type = payment_data.payment_attempt.payment_method_type;
        let payment_experience = payment_data.payment_attempt.payment_experience;
        let additional_pm_data = payment_data
            .payment_method_data
            .as_ref()
            .async_map(|payment_method_data| async {
                helpers::get_additional_payment_data(payment_method_data, &*state.store).await
            })
            .await
            .as_ref()
            .map(Encode::encode_to_value)
            .transpose()
            .change_context(errors::ApiErrorResponse::InternalServerError)
            .attach_printable("Failed to encode additional pm data")?;

        let business_sub_label = payment_data.payment_attempt.business_sub_label.clone();
        let authentication_type = payment_data.payment_attempt.authentication_type;

        let (shipping_address_id, billing_address_id, payment_method_billing_address_id) = (
            payment_data.payment_intent.shipping_address_id.clone(),
            payment_data.payment_intent.billing_address_id.clone(),
            payment_data
                .payment_attempt
                .payment_method_billing_address_id
                .clone(),
        );

        let customer_id = customer.clone().map(|c| c.customer_id);
        let return_url = payment_data.payment_intent.return_url.take();
        let setup_future_usage = payment_data.payment_intent.setup_future_usage;
        let business_label = payment_data.payment_intent.business_label.clone();
        let business_country = payment_data.payment_intent.business_country;
        let description = payment_data.payment_intent.description.take();
        let statement_descriptor_name =
            payment_data.payment_intent.statement_descriptor_name.take();
        let statement_descriptor_suffix = payment_data
            .payment_intent
            .statement_descriptor_suffix
            .take();
        let order_details = payment_data.payment_intent.order_details.clone();
        let metadata = payment_data.payment_intent.metadata.clone();
        let authorized_amount = payment_data
            .surcharge_details
            .as_ref()
            .map(|surcharge_details| surcharge_details.final_amount)
            .unwrap_or(payment_data.payment_attempt.amount);

        let m_payment_data_payment_attempt = payment_data.payment_attempt.clone();
        let m_browser_info = browser_info.clone();
        let m_connector = connector.clone();
        let m_payment_token = payment_token.clone();
        let m_additional_pm_data = additional_pm_data.clone();
        let m_business_sub_label = business_sub_label.clone();
        let m_straight_through_algorithm = straight_through_algorithm.clone();
        let m_error_code = error_code.clone();
        let m_error_message = error_message.clone();
        let m_fingerprint_id = payment_data.payment_attempt.fingerprint_id.clone();
        let m_db = state.clone().store;
        let surcharge_amount = payment_data
            .surcharge_details
            .as_ref()
            .map(|surcharge_details| surcharge_details.surcharge_amount);
        let tax_amount = payment_data
            .surcharge_details
            .as_ref()
            .map(|surcharge_details| surcharge_details.tax_on_surcharge_amount);

        let payment_attempt_fut = tokio::spawn(
            async move {
                m_db.update_payment_attempt_with_attempt_id(
                    m_payment_data_payment_attempt,
                    storage::PaymentAttemptUpdate::ConfirmUpdate {
                        amount: payment_data.payment_attempt.amount,
                        currency: payment_data.currency,
                        status: attempt_status,
                        payment_method,
                        authentication_type,
                        browser_info: m_browser_info,
                        connector: m_connector,
                        payment_token: m_payment_token,
                        payment_method_data: m_additional_pm_data,
                        payment_method_type,
                        payment_experience,
                        business_sub_label: m_business_sub_label,
                        straight_through_algorithm: m_straight_through_algorithm,
                        error_code: m_error_code,
                        error_message: m_error_message,
                        amount_capturable: Some(authorized_amount),
                        updated_by: storage_scheme.to_string(),
                        merchant_connector_id,
                        surcharge_amount,
                        tax_amount,
<<<<<<< HEAD
                        payment_method_billing_address_id,
=======
                        fingerprint_id: m_fingerprint_id,
>>>>>>> c79226b9
                    },
                    storage_scheme,
                )
                .map(|x| x.to_not_found_response(errors::ApiErrorResponse::PaymentNotFound))
                .await
            }
            .in_current_span(),
        );

        let m_payment_data_payment_intent = payment_data.payment_intent.clone();
        let m_customer_id = customer_id.clone();
        let m_shipping_address_id = shipping_address_id.clone();
        let m_billing_address_id = billing_address_id.clone();
        let m_return_url = return_url.clone();
        let m_business_label = business_label.clone();
        let m_description = description.clone();
        let m_statement_descriptor_name = statement_descriptor_name.clone();
        let m_statement_descriptor_suffix = statement_descriptor_suffix.clone();
        let m_order_details = order_details.clone();
        let m_metadata = metadata.clone();
        let m_db = state.clone().store;
        let m_storage_scheme = storage_scheme.to_string();
        let session_expiry = m_payment_data_payment_intent.session_expiry;

        let payment_intent_fut = tokio::spawn(
            async move {
                m_db.update_payment_intent(
                    m_payment_data_payment_intent,
                    storage::PaymentIntentUpdate::Update {
                        amount: payment_data.payment_intent.amount,
                        currency: payment_data.currency,
                        setup_future_usage,
                        status: intent_status,
                        customer_id: m_customer_id,
                        shipping_address_id: m_shipping_address_id,
                        billing_address_id: m_billing_address_id,
                        return_url: m_return_url,
                        business_country,
                        business_label: m_business_label,
                        description: m_description,
                        statement_descriptor_name: m_statement_descriptor_name,
                        statement_descriptor_suffix: m_statement_descriptor_suffix,
                        order_details: m_order_details,
                        metadata: m_metadata,
                        payment_confirm_source: header_payload.payment_confirm_source,
                        updated_by: m_storage_scheme,
                        fingerprint_id: None,
                        session_expiry,
                    },
                    storage_scheme,
                )
                .map(|x| x.to_not_found_response(errors::ApiErrorResponse::PaymentNotFound))
                .await
            }
            .in_current_span(),
        );

        let customer_fut =
            if let Some((updated_customer, customer)) = updated_customer.zip(customer) {
                let m_customer_customer_id = customer.customer_id.to_owned();
                let m_customer_merchant_id = customer.merchant_id.to_owned();
                let m_key_store = key_store.clone();
                let m_updated_customer = updated_customer.clone();
                let m_db = state.clone().store;
                tokio::spawn(
                    async move {
                        m_db.update_customer_by_customer_id_merchant_id(
                            m_customer_customer_id,
                            m_customer_merchant_id,
                            m_updated_customer,
                            &m_key_store,
                        )
                        .await
                        .change_context(errors::ApiErrorResponse::InternalServerError)
                        .attach_printable("Failed to update CustomerConnector in customer")?;

                        Ok::<_, error_stack::Report<errors::ApiErrorResponse>>(())
                    }
                    .in_current_span(),
                )
            } else {
                tokio::spawn(
                    async move { Ok::<_, error_stack::Report<errors::ApiErrorResponse>>(()) }
                        .in_current_span(),
                )
            };

        let (payment_intent, payment_attempt, _) = tokio::try_join!(
            utils::flatten_join_error(payment_intent_fut),
            utils::flatten_join_error(payment_attempt_fut),
            utils::flatten_join_error(customer_fut)
        )?;

        payment_data.payment_intent = payment_intent;
        payment_data.payment_attempt = payment_attempt;

        Ok((Box::new(self), payment_data))
    }
}

impl<F: Send + Clone, Ctx: PaymentMethodRetrieve> ValidateRequest<F, api::PaymentsRequest, Ctx>
    for PaymentConfirm
{
    #[instrument(skip_all)]
    fn validate_request<'a, 'b>(
        &'b self,
        request: &api::PaymentsRequest,
        merchant_account: &'a domain::MerchantAccount,
    ) -> RouterResult<(
        BoxedOperation<'b, F, api::PaymentsRequest, Ctx>,
        operations::ValidateResult<'a>,
    )> {
        helpers::validate_customer_details_in_request(request)?;

        let request_merchant_id = request.merchant_id.as_deref();
        helpers::validate_merchant_id(&merchant_account.merchant_id, request_merchant_id)
            .change_context(errors::ApiErrorResponse::InvalidDataFormat {
                field_name: "merchant_id".to_string(),
                expected_format: "merchant_id from merchant account".to_string(),
            })?;

        helpers::validate_payment_method_fields_present(request)?;

        let mandate_type =
            helpers::validate_mandate(request, payments::is_operation_confirm(self))?;

        let payment_id = request
            .payment_id
            .clone()
            .ok_or(report!(errors::ApiErrorResponse::PaymentNotFound))?;

        Ok((
            Box::new(self),
            operations::ValidateResult {
                merchant_id: &merchant_account.merchant_id,
                payment_id: payment_id
                    .and_then(|id| core_utils::validate_id(id, "payment_id"))
                    .into_report()?,
                mandate_type,
                storage_scheme: merchant_account.storage_scheme,
                requeue: matches!(
                    request.retry_action,
                    Some(api_models::enums::RetryAction::Requeue)
                ),
            },
        ))
    }
}<|MERGE_RESOLUTION|>--- conflicted
+++ resolved
@@ -846,11 +846,8 @@
                         merchant_connector_id,
                         surcharge_amount,
                         tax_amount,
-<<<<<<< HEAD
                         payment_method_billing_address_id,
-=======
                         fingerprint_id: m_fingerprint_id,
->>>>>>> c79226b9
                     },
                     storage_scheme,
                 )
