use std::marker::PhantomData;

use async_trait::async_trait;
use common_utils::ext_traits::{AsyncExt, Encode};
use error_stack::ResultExt;
use router_derive::PaymentOperation;
use router_env::{instrument, tracing};

use super::{BoxedOperation, Domain, GetTracker, Operation, UpdateTracker, ValidateRequest};
use crate::{
    core::{
        errors::{self, CustomResult, RouterResult, StorageErrorExt},
        payments::{helpers, operations, CustomerDetails, PaymentAddress, PaymentData},
        utils as core_utils,
    },
    db::StorageInterface,
    routes::AppState,
    types::{
        self,
        api::{self, PaymentIdTypeExt},
        storage::{self, enums as storage_enums},
        transformers::ForeignInto,
    },
    utils::{self, OptionExt},
};

#[derive(Debug, Clone, Copy, PaymentOperation)]
#[operation(ops = "all", flow = "authorize")]
pub struct PaymentConfirm;

#[async_trait]
impl<F: Send + Clone> GetTracker<F, PaymentData<F>, api::PaymentsRequest> for PaymentConfirm {
    #[instrument(skip_all)]
    async fn get_trackers<'a>(
        &'a self,
        state: &'a AppState,
        payment_id: &api::PaymentIdType,
        request: &api::PaymentsRequest,
        mandate_type: Option<api::MandateTxnType>,
        merchant_account: &storage::MerchantAccount,
    ) -> RouterResult<(
        BoxedOperation<'a, F, api::PaymentsRequest>,
        PaymentData<F>,
        Option<CustomerDetails>,
    )> {
        let db = &*state.store;
        let merchant_id = &merchant_account.merchant_id;
        let storage_scheme = merchant_account.storage_scheme;
        let (mut payment_intent, mut payment_attempt, currency, amount, connector_response);

        let payment_id = payment_id
            .get_payment_intent_id()
            .change_context(errors::ApiErrorResponse::PaymentNotFound)?;

        payment_intent = db
            .find_payment_intent_by_payment_id_merchant_id(&payment_id, merchant_id, storage_scheme)
            .await
            .to_not_found_response(errors::ApiErrorResponse::PaymentNotFound)?;

        helpers::validate_payment_status_against_not_allowed_statuses(
            &payment_intent.status,
            &[
                storage_enums::IntentStatus::Cancelled,
                storage_enums::IntentStatus::Succeeded,
                storage_enums::IntentStatus::Processing,
                storage_enums::IntentStatus::RequiresCapture,
                storage_enums::IntentStatus::RequiresMerchantAction,
            ],
            "confirm",
        )?;

        payment_attempt = db
            .find_payment_attempt_by_payment_id_merchant_id_attempt_id(
                payment_intent.payment_id.as_str(),
                merchant_id,
                payment_intent.active_attempt_id.as_str(),
                storage_scheme,
            )
            .await
            .to_not_found_response(errors::ApiErrorResponse::PaymentNotFound)?;

        let attempt_type =
            helpers::get_attempt_type(&payment_intent, &payment_attempt, request, "confirm")?;

        (payment_intent, payment_attempt) = attempt_type
            .modify_payment_intent_and_payment_attempt(
                request,
                payment_intent,
                payment_attempt,
                db,
                storage_scheme,
            )
            .await?;

        payment_intent.setup_future_usage = request
            .setup_future_usage
            .map(ForeignInto::foreign_into)
            .or(payment_intent.setup_future_usage);

        let (token, payment_method, setup_mandate) = helpers::get_token_pm_type_mandate_details(
            state,
            request,
            mandate_type.clone(),
            merchant_account,
        )
        .await?;

<<<<<<< HEAD
        payment_attempt = db
            .find_payment_attempt_by_payment_id_merchant_id_attempt_id(
                payment_intent.payment_id.as_str(),
                merchant_id,
                payment_intent.active_attempt_id.as_str(),
                storage_scheme,
            )
            .await
            .to_not_found_response(errors::ApiErrorResponse::PaymentNotFound)?;

        let browser_info = request
            .browser_info
            .clone()
            .or(payment_attempt.browser_info)
=======
        let browser_info = request
            .browser_info
            .clone()
>>>>>>> 31a52d80
            .map(|x| utils::Encode::<types::BrowserInformation>::encode_to_value(&x))
            .transpose()
            .change_context(errors::ApiErrorResponse::InvalidDataValue {
                field_name: "browser_info",
            })?;

        let token = token.or_else(|| payment_attempt.payment_token.clone());

        helpers::validate_pm_or_token_given(
            &request.payment_method,
            &request.payment_method_data,
            &request.payment_method_type,
            &mandate_type,
            &token,
        )?;

        payment_attempt.payment_method = payment_method.or(payment_attempt.payment_method);
        payment_attempt.browser_info = browser_info;
        payment_attempt.payment_method_type = request
            .payment_method_type
            .map(|pmt| pmt.foreign_into())
            .or(payment_attempt.payment_method_type);

        payment_attempt.payment_experience = request
            .payment_experience
            .map(|experience| experience.foreign_into())
            .or(payment_attempt.payment_experience);

        payment_attempt.capture_method = request
            .capture_method
            .or(payment_attempt.capture_method.map(|cm| cm.foreign_into()))
            .map(|cm| cm.foreign_into());

        currency = payment_attempt.currency.get_required_value("currency")?;
        amount = payment_attempt.amount.into();

        helpers::validate_customer_id_mandatory_cases(
            request.shipping.is_some(),
            request.billing.is_some(),
            request.setup_future_usage.is_some(),
            &payment_intent
                .customer_id
                .clone()
                .or_else(|| request.customer_id.clone()),
        )?;

        let shipping_address = helpers::get_address_for_payment_request(
            db,
            request.shipping.as_ref(),
            payment_intent.shipping_address_id.as_deref(),
            merchant_id,
            &payment_intent.customer_id,
        )
        .await?;
        let billing_address = helpers::get_address_for_payment_request(
            db,
            request.billing.as_ref(),
            payment_intent.billing_address_id.as_deref(),
            merchant_id,
            &payment_intent.customer_id,
        )
        .await?;

        connector_response = attempt_type
            .get_connector_response(&payment_attempt, db, storage_scheme)
            .await?;

        payment_intent.shipping_address_id = shipping_address.clone().map(|i| i.address_id);
        payment_intent.billing_address_id = billing_address.clone().map(|i| i.address_id);
        payment_intent.return_url = request
            .return_url
            .as_ref()
            .map(|a| a.to_string())
            .or(payment_intent.return_url);

        payment_attempt.business_sub_label = request
            .business_sub_label
            .clone()
            .or(payment_attempt.business_sub_label);

        let creds_identifier = request
            .merchant_connector_details
            .as_ref()
            .map(|mcd| mcd.creds_identifier.to_owned());
        request
            .merchant_connector_details
            .to_owned()
            .async_map(|mcd| async {
                helpers::insert_merchant_connector_creds_to_config(
                    db,
                    merchant_account.merchant_id.as_str(),
                    mcd,
                )
                .await
            })
            .await
            .transpose()?;

        Ok((
            Box::new(self),
            PaymentData {
                flow: PhantomData,
                payment_intent,
                payment_attempt,
                currency,
                connector_response,
                amount,
                email: request.email.clone(),
                mandate_id: None,
                setup_mandate,
                token,
                address: PaymentAddress {
                    shipping: shipping_address.as_ref().map(|a| a.foreign_into()),
                    billing: billing_address.as_ref().map(|a| a.foreign_into()),
                },
                confirm: request.confirm,
                payment_method_data: request.payment_method_data.clone(),
                force_sync: None,
                refunds: vec![],
                disputes: vec![],
                sessions_token: vec![],
                card_cvc: request.card_cvc.clone(),
                creds_identifier,
                pm_token: None,
                connector_customer_id: None,
            },
            Some(CustomerDetails {
                customer_id: request.customer_id.clone(),
                name: request.name.clone(),
                email: request.email.clone(),
                phone: request.phone.clone(),
                phone_country_code: request.phone_country_code.clone(),
            }),
        ))
    }
}

#[async_trait]
impl<F: Clone + Send> Domain<F, api::PaymentsRequest> for PaymentConfirm {
    #[instrument(skip_all)]
    async fn get_or_create_customer_details<'a>(
        &'a self,
        db: &dyn StorageInterface,
        payment_data: &mut PaymentData<F>,
        request: Option<CustomerDetails>,
        merchant_id: &str,
    ) -> CustomResult<
        (
            BoxedOperation<'a, F, api::PaymentsRequest>,
            Option<storage::Customer>,
        ),
        errors::StorageError,
    > {
        helpers::create_customer_if_not_exist(
            Box::new(self),
            db,
            payment_data,
            request,
            merchant_id,
        )
        .await
    }

    #[instrument(skip_all)]
    async fn make_pm_data<'a>(
        &'a self,
        state: &'a AppState,
        payment_data: &mut PaymentData<F>,
        _storage_scheme: storage_enums::MerchantStorageScheme,
    ) -> RouterResult<(
        BoxedOperation<'a, F, api::PaymentsRequest>,
        Option<api::PaymentMethodData>,
    )> {
        let (op, payment_method_data) =
            helpers::make_pm_data(Box::new(self), state, payment_data).await?;

        utils::when(payment_method_data.is_none(), || {
            Err(errors::ApiErrorResponse::PaymentMethodNotFound)
        })?;

        Ok((op, payment_method_data))
    }

    #[instrument(skip_all)]
    async fn add_task_to_process_tracker<'a>(
        &'a self,
        state: &'a AppState,
        payment_attempt: &storage::PaymentAttempt,
    ) -> CustomResult<(), errors::ApiErrorResponse> {
        helpers::add_domain_task_to_pt(self, state, payment_attempt).await
    }

    async fn get_connector<'a>(
        &'a self,
        _merchant_account: &storage::MerchantAccount,
        state: &AppState,
        request: &api::PaymentsRequest,
        _payment_intent: &storage::payment_intent::PaymentIntent,
    ) -> CustomResult<api::ConnectorChoice, errors::ApiErrorResponse> {
        // Use a new connector in the confirm call or use the same one which was passed when
        // creating the payment or if none is passed then use the routing algorithm
        helpers::get_connector_default(state, request.routing.clone()).await
    }
}

#[async_trait]
impl<F: Clone> UpdateTracker<F, PaymentData<F>, api::PaymentsRequest> for PaymentConfirm {
    #[instrument(skip_all)]
    async fn update_trackers<'b>(
        &'b self,
        db: &dyn StorageInterface,
        _payment_id: &api::PaymentIdType,
        mut payment_data: PaymentData<F>,
        customer: Option<storage::Customer>,
        storage_scheme: storage_enums::MerchantStorageScheme,
        updated_customer: Option<storage::CustomerUpdate>,
    ) -> RouterResult<(BoxedOperation<'b, F, api::PaymentsRequest>, PaymentData<F>)>
    where
        F: 'b + Send,
    {
        let payment_method = payment_data.payment_attempt.payment_method;
        let browser_info = payment_data.payment_attempt.browser_info.clone();

        let (intent_status, attempt_status) = (
            storage_enums::IntentStatus::Processing,
            storage_enums::AttemptStatus::Pending,
        );

        let connector = payment_data.payment_attempt.connector.clone();
        let straight_through_algorithm = payment_data
            .payment_attempt
            .straight_through_algorithm
            .clone();
        let payment_token = payment_data.token.clone();
        let payment_method_type = payment_data.payment_attempt.payment_method_type.clone();
        let payment_experience = payment_data.payment_attempt.payment_experience.clone();
        let additional_pm_data = payment_data
            .payment_method_data
            .as_ref()
            .map(api_models::payments::AdditionalPaymentData::from)
            .as_ref()
            .map(Encode::<api_models::payments::AdditionalPaymentData>::encode_to_value)
            .transpose()
            .change_context(errors::ApiErrorResponse::InternalServerError)
            .attach_printable("Failed to encode additional pm data")?;

        let business_sub_label = payment_data.payment_attempt.business_sub_label.clone();

        payment_data.payment_attempt = db
            .update_payment_attempt_with_attempt_id(
                payment_data.payment_attempt,
                storage::PaymentAttemptUpdate::ConfirmUpdate {
                    amount: payment_data.amount.into(),
                    currency: payment_data.currency,
                    status: attempt_status,
                    payment_method,
                    authentication_type: None,
                    browser_info,
                    connector,
                    payment_token,
                    payment_method_data: additional_pm_data,
                    payment_method_type,
                    payment_experience,
                    business_sub_label,
                    straight_through_algorithm,
                },
                storage_scheme,
            )
            .await
            .to_not_found_response(errors::ApiErrorResponse::PaymentNotFound)?;

        let (shipping_address, billing_address) = (
            payment_data.payment_intent.shipping_address_id.clone(),
            payment_data.payment_intent.billing_address_id.clone(),
        );

        let customer_id = customer.clone().map(|c| c.customer_id);
        let return_url = payment_data.payment_intent.return_url.clone();
        let setup_future_usage = payment_data.payment_intent.setup_future_usage;
        let business_label = Some(payment_data.payment_intent.business_label.clone());
        let business_country = Some(payment_data.payment_intent.business_country);

        payment_data.payment_intent = db
            .update_payment_intent(
                payment_data.payment_intent,
                storage::PaymentIntentUpdate::Update {
                    amount: payment_data.amount.into(),
                    currency: payment_data.currency,
                    setup_future_usage,
                    status: intent_status,
                    customer_id,
                    shipping_address_id: shipping_address,
                    billing_address_id: billing_address,
                    return_url,
                    business_country,
                    business_label,
                },
                storage_scheme,
            )
            .await
            .to_not_found_response(errors::ApiErrorResponse::PaymentNotFound)?;

        if let Some((updated_customer, customer)) = updated_customer.zip(customer) {
            db.update_customer_by_customer_id_merchant_id(
                customer.customer_id.to_owned(),
                customer.merchant_id.to_owned(),
                updated_customer,
            )
            .await
            .change_context(errors::ApiErrorResponse::InternalServerError)
            .attach_printable("Failed to update CustomerConnector in customer")?;
        };

        Ok((Box::new(self), payment_data))
    }
}

impl<F: Send + Clone> ValidateRequest<F, api::PaymentsRequest> for PaymentConfirm {
    #[instrument(skip_all)]
    fn validate_request<'a, 'b>(
        &'b self,
        request: &api::PaymentsRequest,
        merchant_account: &'a storage::MerchantAccount,
    ) -> RouterResult<(
        BoxedOperation<'b, F, api::PaymentsRequest>,
        operations::ValidateResult<'a>,
    )> {
        let given_payment_id = match &request.payment_id {
            Some(id_type) => Some(
                id_type
                    .get_payment_intent_id()
                    .change_context(errors::ApiErrorResponse::PaymentNotFound)?,
            ),
            None => None,
        };

        let request_merchant_id = request.merchant_id.as_deref();
        helpers::validate_merchant_id(&merchant_account.merchant_id, request_merchant_id)
            .change_context(errors::ApiErrorResponse::InvalidDataFormat {
                field_name: "merchant_id".to_string(),
                expected_format: "merchant_id from merchant account".to_string(),
            })?;

        helpers::validate_payment_method_fields_present(request)?;

        let mandate_type = helpers::validate_mandate(request)?;
        let payment_id = core_utils::get_or_generate_id("payment_id", &given_payment_id, "pay")?;

        Ok((
            Box::new(self),
            operations::ValidateResult {
                merchant_id: &merchant_account.merchant_id,
                payment_id: api::PaymentIdType::PaymentIntentId(payment_id),
                mandate_type,
                storage_scheme: merchant_account.storage_scheme,
            },
        ))
    }
}<|MERGE_RESOLUTION|>--- conflicted
+++ resolved
@@ -105,26 +105,10 @@
         )
         .await?;
 
-<<<<<<< HEAD
-        payment_attempt = db
-            .find_payment_attempt_by_payment_id_merchant_id_attempt_id(
-                payment_intent.payment_id.as_str(),
-                merchant_id,
-                payment_intent.active_attempt_id.as_str(),
-                storage_scheme,
-            )
-            .await
-            .to_not_found_response(errors::ApiErrorResponse::PaymentNotFound)?;
-
         let browser_info = request
             .browser_info
             .clone()
             .or(payment_attempt.browser_info)
-=======
-        let browser_info = request
-            .browser_info
-            .clone()
->>>>>>> 31a52d80
             .map(|x| utils::Encode::<types::BrowserInformation>::encode_to_value(&x))
             .transpose()
             .change_context(errors::ApiErrorResponse::InvalidDataValue {
