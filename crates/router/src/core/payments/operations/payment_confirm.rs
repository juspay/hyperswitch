--- conflicted
+++ resolved
@@ -585,12 +585,9 @@
                     error_code,
                     error_message,
                     amount_capturable: Some(authorized_amount),
-<<<<<<< HEAD
                     surcharge_amount,
                     tax_amount,
-=======
                     updated_by: storage_scheme.to_string(),
->>>>>>> 6a74e8cb
                 },
                 storage_scheme,
             )
