use std::marker::PhantomData;

#[cfg(feature = "v1")]
use api_models::payment_methods::PaymentMethodsData;
use api_models::{
    admin::ExtendedCardInfoConfig,
    enums::FrmSuggestion,
    payments::{ConnectorMandateReferenceId, ExtendedCardInfo, GetAddressFromPaymentMethodData},
};
use async_trait::async_trait;
use common_utils::ext_traits::{AsyncExt, Encode, StringExt, ValueExt};
use diesel_models::payment_attempt::ConnectorMandateReferenceId as DieselConnectorMandateReferenceId;
use error_stack::{report, ResultExt};
use futures::FutureExt;
#[cfg(feature = "v1")]
use hyperswitch_domain_models::payments::payment_intent::PaymentIntentUpdateFields;
use hyperswitch_domain_models::router_request_types::unified_authentication_service;
use masking::{ExposeInterface, PeekInterface};
use router_derive::PaymentOperation;
use router_env::{instrument, logger, tracing};
use tracing_futures::Instrument;

use super::{BoxedOperation, Domain, GetTracker, Operation, UpdateTracker, ValidateRequest};
#[cfg(feature = "v1")]
use crate::{
    consts,
    core::payment_methods::cards::create_encrypted_data,
    events::audit_events::{AuditEvent, AuditEventType},
};
use crate::{
    core::{
        authentication,
        blocklist::utils as blocklist_utils,
        card_testing_guard::utils as card_testing_guard_utils,
        errors::{self, CustomResult, RouterResult, StorageErrorExt},
        mandate::helpers as m_helpers,
        payments::{
            self, helpers, operations,
            operations::payment_confirm::unified_authentication_service::ThreeDsMetaData,
            populate_surcharge_details, CustomerDetails, PaymentAddress, PaymentData,
        },
        three_ds_decision_rule,
        unified_authentication_service::{
            self as uas_utils,
            types::{ClickToPay, UnifiedAuthenticationService},
        },
        utils as core_utils,
    },
    routes::{app::ReqState, SessionState},
    services,
    types::{
        self,
        api::{self, ConnectorCallType, PaymentIdTypeExt},
        domain::{self},
        storage::{self, enums as storage_enums},
        transformers::{ForeignFrom, ForeignInto},
    },
    utils::{self, OptionExt},
};

#[derive(Debug, Clone, Copy, PaymentOperation)]
#[operation(operations = "all", flow = "authorize")]
pub struct PaymentConfirm;

type PaymentConfirmOperation<'b, F> = BoxedOperation<'b, F, api::PaymentsRequest, PaymentData<F>>;

#[async_trait]
impl<F: Send + Clone + Sync> GetTracker<F, PaymentData<F>, api::PaymentsRequest>
    for PaymentConfirm
{
    #[instrument(skip_all)]
    async fn get_trackers<'a>(
        &'a self,
        state: &'a SessionState,
        payment_id: &api::PaymentIdType,
        request: &api::PaymentsRequest,
        platform: &domain::Platform,
        auth_flow: services::AuthFlow,
        header_payload: &hyperswitch_domain_models::payments::HeaderPayload,
    ) -> RouterResult<operations::GetTrackerResponse<'a, F, api::PaymentsRequest, PaymentData<F>>>
    {
        let merchant_id = platform.get_processor().get_account().get_id();
        let storage_scheme = platform.get_processor().get_account().storage_scheme;
        let (currency, amount);

        let payment_id = payment_id
            .get_payment_intent_id()
            .change_context(errors::ApiErrorResponse::PaymentNotFound)?;

        // Stage 1
        let store = &*state.store;
        let m_merchant_id = merchant_id.clone();

        // Parallel calls - level 0
        let mut payment_intent = store
            .find_payment_intent_by_payment_id_merchant_id(
                &payment_id,
                &m_merchant_id,
                platform.get_processor().get_key_store(),
                storage_scheme,
            )
            .await
            .to_not_found_response(errors::ApiErrorResponse::PaymentNotFound)?;

        // TODO (#7195): Add platform merchant account validation once client_secret auth is solved

        if let Some(order_details) = &request.order_details {
            helpers::validate_order_details_amount(
                order_details.to_owned(),
                payment_intent.amount,
                false,
            )?;
        }

        helpers::validate_customer_access(&payment_intent, auth_flow, request)?;

        if [
            Some(common_enums::PaymentSource::Webhook),
            Some(common_enums::PaymentSource::ExternalAuthenticator),
        ]
        .contains(&header_payload.payment_confirm_source)
        {
            helpers::validate_payment_status_against_not_allowed_statuses(
                payment_intent.status,
                &[
                    storage_enums::IntentStatus::Cancelled,
                    storage_enums::IntentStatus::Succeeded,
                    storage_enums::IntentStatus::Processing,
                    storage_enums::IntentStatus::RequiresCapture,
                    storage_enums::IntentStatus::RequiresMerchantAction,
                ],
                "confirm",
            )?;
        } else {
            helpers::validate_payment_status_against_not_allowed_statuses(
                payment_intent.status,
                &[
                    storage_enums::IntentStatus::Cancelled,
                    storage_enums::IntentStatus::Succeeded,
                    storage_enums::IntentStatus::Processing,
                    storage_enums::IntentStatus::RequiresCapture,
                    storage_enums::IntentStatus::RequiresMerchantAction,
                    storage_enums::IntentStatus::RequiresCustomerAction,
                ],
                "confirm",
            )?;
        }

        helpers::authenticate_client_secret(request.client_secret.as_ref(), &payment_intent)?;

        let customer_details = helpers::get_customer_details_from_request(request);

        // Stage 2
        let attempt_id = payment_intent.active_attempt.get_id();
        let profile_id = payment_intent
            .profile_id
            .clone()
            .get_required_value("profile_id")
            .change_context(errors::ApiErrorResponse::InternalServerError)
            .attach_printable("'profile_id' not set in payment intent")?;

        let store = state.store.clone();
        let key_store_clone = platform.get_processor().get_key_store().clone();

        let business_profile_fut = tokio::spawn(
            async move {
                store
                    .find_business_profile_by_profile_id(&key_store_clone, &profile_id)
                    .map(|business_profile_result| {
                        business_profile_result.to_not_found_response(
                            errors::ApiErrorResponse::ProfileNotFound {
                                id: profile_id.get_string_repr().to_owned(),
                            },
                        )
                    })
                    .await
            }
            .in_current_span(),
        );

        let store = state.store.clone();

        let m_payment_id = payment_intent.payment_id.clone();
        let m_merchant_id = merchant_id.clone();
        let merchant_key_store = platform.get_processor().get_key_store().clone();

        let payment_attempt_fut = tokio::spawn(
            async move {
                store
                    .find_payment_attempt_by_payment_id_merchant_id_attempt_id(
                        &m_payment_id,
                        &m_merchant_id,
                        attempt_id.as_str(),
                        storage_scheme,
                        &merchant_key_store,
                    )
                    .map(|x| x.to_not_found_response(errors::ApiErrorResponse::PaymentNotFound))
                    .await
            }
            .in_current_span(),
        );

        let m_merchant_id = merchant_id.clone();
        let m_request_shipping = request.shipping.clone();
        let m_payment_intent_shipping_address_id = payment_intent.shipping_address_id.clone();
        let m_payment_intent_payment_id = payment_intent.payment_id.clone();
        let m_customer_details_customer_id = customer_details.customer_id.clone();
        let m_payment_intent_customer_id = payment_intent.customer_id.clone();
        let m_key_store = platform.get_processor().get_key_store().clone();
        let session_state = state.clone();

        let shipping_address_fut = tokio::spawn(
            async move {
                helpers::create_or_update_address_for_payment_by_request(
                    &session_state,
                    m_request_shipping.as_ref(),
                    m_payment_intent_shipping_address_id.as_deref(),
                    &m_merchant_id,
                    m_payment_intent_customer_id
                        .as_ref()
                        .or(m_customer_details_customer_id.as_ref()),
                    &m_key_store,
                    &m_payment_intent_payment_id,
                    storage_scheme,
                )
                .await
            }
            .in_current_span(),
        );

        let m_merchant_id = merchant_id.clone();
        let m_request_billing = request.billing.clone();
        let m_customer_details_customer_id = customer_details.customer_id.clone();
        let m_payment_intent_customer_id = payment_intent.customer_id.clone();
        let m_payment_intent_billing_address_id = payment_intent.billing_address_id.clone();
        let m_payment_intent_payment_id = payment_intent.payment_id.clone();
        let m_key_store = platform.get_processor().get_key_store().clone();
        let session_state = state.clone();

        let billing_address_fut = tokio::spawn(
            async move {
                helpers::create_or_update_address_for_payment_by_request(
                    &session_state,
                    m_request_billing.as_ref(),
                    m_payment_intent_billing_address_id.as_deref(),
                    &m_merchant_id,
                    m_payment_intent_customer_id
                        .as_ref()
                        .or(m_customer_details_customer_id.as_ref()),
                    &m_key_store,
                    &m_payment_intent_payment_id,
                    storage_scheme,
                )
                .await
            }
            .in_current_span(),
        );

        let m_merchant_id = merchant_id.clone();
        let store = state.clone().store;
        let m_request_merchant_connector_details = request.merchant_connector_details.clone();

        let config_update_fut = tokio::spawn(
            async move {
                m_request_merchant_connector_details
                    .async_map(|mcd| async {
                        helpers::insert_merchant_connector_creds_to_config(
                            store.as_ref(),
                            &m_merchant_id,
                            mcd,
                        )
                        .await
                    })
                    .map(|x| x.transpose())
                    .await
            }
            .in_current_span(),
        );

        // Based on whether a retry can be performed or not, fetch relevant entities
        let (mut payment_attempt, shipping_address, billing_address, business_profile) =
            match payment_intent.status {
                api_models::enums::IntentStatus::RequiresCustomerAction
                | api_models::enums::IntentStatus::RequiresMerchantAction
                | api_models::enums::IntentStatus::RequiresPaymentMethod
                | api_models::enums::IntentStatus::RequiresConfirmation => {
                    // Normal payment
                    // Parallel calls - level 1
                    let (payment_attempt, shipping_address, billing_address, business_profile, _) =
                        tokio::try_join!(
                            utils::flatten_join_error(payment_attempt_fut),
                            utils::flatten_join_error(shipping_address_fut),
                            utils::flatten_join_error(billing_address_fut),
                            utils::flatten_join_error(business_profile_fut),
                            utils::flatten_join_error(config_update_fut)
                        )?;

                    (
                        payment_attempt,
                        shipping_address,
                        billing_address,
                        business_profile,
                    )
                }
                _ => {
                    // Retry payment
                    let (
                        mut payment_attempt,
                        shipping_address,
                        billing_address,
                        business_profile,
                        _,
                    ) = tokio::try_join!(
                        utils::flatten_join_error(payment_attempt_fut),
                        utils::flatten_join_error(shipping_address_fut),
                        utils::flatten_join_error(billing_address_fut),
                        utils::flatten_join_error(business_profile_fut),
                        utils::flatten_join_error(config_update_fut)
                    )?;

                    let attempt_type = helpers::get_attempt_type(
                        &payment_intent,
                        &payment_attempt,
                        business_profile.is_manual_retry_enabled,
                        "confirm",
                    )?;

                    // 3
                    (payment_intent, payment_attempt) = attempt_type
                        .modify_payment_intent_and_payment_attempt(
                            request,
                            payment_intent,
                            payment_attempt,
                            state,
                            platform.get_processor().get_key_store(),
                            storage_scheme,
                        )
                        .await?;

                    (
                        payment_attempt,
                        shipping_address,
                        billing_address,
                        business_profile,
                    )
                }
            };

        payment_intent.order_details = request
            .get_order_details_as_value()
            .change_context(errors::ApiErrorResponse::InternalServerError)
            .attach_printable("Failed to convert order details to value")?
            .or(payment_intent.order_details);

        payment_intent.setup_future_usage = request
            .setup_future_usage
            .or(payment_intent.setup_future_usage);

        payment_intent.psd2_sca_exemption_type = request
            .psd2_sca_exemption_type
            .or(payment_intent.psd2_sca_exemption_type);

        let browser_info = request
            .browser_info
            .clone()
            .or(payment_attempt.browser_info)
            .as_ref()
            .map(Encode::encode_to_value)
            .transpose()
            .change_context(errors::ApiErrorResponse::InvalidDataValue {
                field_name: "browser_info",
            })?;
        let customer_acceptance = request.customer_acceptance.clone().or(payment_attempt
            .customer_acceptance
            .clone()
            .map(|customer_acceptance| {
                customer_acceptance
                    .expose()
                    .parse_value("CustomerAcceptance")
                    .change_context(errors::ApiErrorResponse::InternalServerError)
                    .attach_printable("Failed while deserializing customer_acceptance")
            })
            .transpose()?);

        let recurring_details = request.recurring_details.clone();

        helpers::validate_card_data(
            request
                .payment_method_data
                .as_ref()
                .and_then(|pmd| pmd.payment_method_data.clone()),
        )?;

        payment_attempt.browser_info = browser_info;

        payment_attempt.payment_experience = request
            .payment_experience
            .or(payment_attempt.payment_experience);

        payment_attempt.capture_method = request.capture_method.or(payment_attempt.capture_method);

        payment_attempt.customer_acceptance = request
            .customer_acceptance
            .clone()
            .map(|customer_acceptance| customer_acceptance.encode_to_value())
            .transpose()
            .change_context(errors::ApiErrorResponse::InternalServerError)
            .attach_printable("Failed while encoding customer_acceptance to value")?
            .map(masking::Secret::new)
            .or(payment_attempt.customer_acceptance);

        currency = payment_attempt.currency.get_required_value("currency")?;
        amount = payment_attempt.get_total_amount().into();

        helpers::validate_customer_id_mandatory_cases(
            request.setup_future_usage.is_some(),
            payment_intent
                .customer_id
                .as_ref()
                .or(customer_details.customer_id.as_ref()),
        )?;

        let creds_identifier = request
            .merchant_connector_details
            .as_ref()
            .map(|mcd| mcd.creds_identifier.to_owned());

        payment_intent.shipping_address_id =
            shipping_address.as_ref().map(|i| i.address_id.clone());
        payment_intent.billing_address_id = billing_address.as_ref().map(|i| i.address_id.clone());
        payment_intent.return_url = request
            .return_url
            .as_ref()
            .map(|a| a.to_string())
            .or(payment_intent.return_url);

        payment_intent.allowed_payment_method_types = request
            .get_allowed_payment_method_types_as_value()
            .change_context(errors::ApiErrorResponse::InternalServerError)
            .attach_printable("Error converting allowed_payment_types to Value")?
            .or(payment_intent.allowed_payment_method_types);

        payment_intent.connector_metadata = request
            .get_connector_metadata_as_value()
            .change_context(errors::ApiErrorResponse::InternalServerError)
            .attach_printable("Error converting connector_metadata to Value")?
            .or(payment_intent.connector_metadata);

        payment_intent.feature_metadata = request
            .get_feature_metadata_as_value()
            .change_context(errors::ApiErrorResponse::InternalServerError)
            .attach_printable("Error converting feature_metadata to Value")?
            .or(payment_intent.feature_metadata);
        payment_intent.metadata = request.metadata.clone().or(payment_intent.metadata);
        payment_intent.frm_metadata = request.frm_metadata.clone().or(payment_intent.frm_metadata);
        payment_intent.request_incremental_authorization = request
            .request_incremental_authorization
            .map(|request_incremental_authorization| {
                core_utils::get_request_incremental_authorization_value(
                    Some(request_incremental_authorization),
                    payment_attempt.capture_method,
                )
            })
            .unwrap_or(Ok(payment_intent.request_incremental_authorization))?;
        payment_intent.enable_partial_authorization = request
            .enable_partial_authorization
            .or(payment_intent.enable_partial_authorization);
        payment_attempt.business_sub_label = request
            .business_sub_label
            .clone()
            .or(payment_attempt.business_sub_label);

        let n_request_payment_method_data = request
            .payment_method_data
            .as_ref()
            .and_then(|pmd| pmd.payment_method_data.clone());

        let store = state.clone().store;
        let profile_id = payment_intent
            .profile_id
            .clone()
            .get_required_value("profile_id")
            .change_context(errors::ApiErrorResponse::InternalServerError)
            .attach_printable("'profile_id' not set in payment intent")?;

        let additional_pm_data_fut = tokio::spawn(
            async move {
                Ok(n_request_payment_method_data
                    .async_map(|payment_method_data| async move {
                        helpers::get_additional_payment_data(
                            &payment_method_data.into(),
                            store.as_ref(),
                            &profile_id,
                            None,
                        )
                        .await
                    })
                    .await)
            }
            .in_current_span(),
        );

        let n_payment_method_billing_address_id =
            payment_attempt.payment_method_billing_address_id.clone();
        let n_request_payment_method_billing_address = request
            .payment_method_data
            .as_ref()
            .and_then(|pmd| pmd.billing.clone());
        let m_payment_intent_customer_id = payment_intent.customer_id.clone();
        let m_payment_intent_payment_id = payment_intent.payment_id.clone();
        let m_key_store = platform.get_processor().get_key_store().clone();
        let m_customer_details_customer_id = customer_details.customer_id.clone();
        let m_merchant_id = merchant_id.clone();
        let session_state = state.clone();

        let payment_method_billing_future = tokio::spawn(
            async move {
                helpers::create_or_update_address_for_payment_by_request(
                    &session_state,
                    n_request_payment_method_billing_address.as_ref(),
                    n_payment_method_billing_address_id.as_deref(),
                    &m_merchant_id,
                    m_payment_intent_customer_id
                        .as_ref()
                        .or(m_customer_details_customer_id.as_ref()),
                    &m_key_store,
                    &m_payment_intent_payment_id,
                    storage_scheme,
                )
                .await
            }
            .in_current_span(),
        );

        let mandate_type = m_helpers::get_mandate_type(
            request.mandate_data.clone(),
            request.off_session,
            payment_intent.setup_future_usage,
            request.customer_acceptance.clone(),
            request.payment_token.clone(),
            payment_attempt.payment_method.or(request.payment_method),
        )
        .change_context(errors::ApiErrorResponse::MandateValidationFailed {
            reason: "Expected one out of recurring_details and mandate_data but got both".into(),
        })?;

        let m_state = state.clone();
        let m_mandate_type = mandate_type;
        let m_platform = platform.clone();
        let m_request = request.clone();

        let payment_intent_customer_id = payment_intent.customer_id.clone();

        let mandate_details_fut = tokio::spawn(
            async move {
                Box::pin(helpers::get_token_pm_type_mandate_details(
                    &m_state,
                    &m_request,
                    m_mandate_type,
                    &m_platform,
                    None,
                    payment_intent_customer_id.as_ref(),
                ))
                .await
            }
            .in_current_span(),
        );

        // Parallel calls - level 2
        let (mandate_details, additional_pm_info, payment_method_billing) = tokio::try_join!(
            utils::flatten_join_error(mandate_details_fut),
            utils::flatten_join_error(additional_pm_data_fut),
            utils::flatten_join_error(payment_method_billing_future),
        )?;

        let additional_pm_data = additional_pm_info.transpose()?.flatten();

        let m_helpers::MandateGenericData {
            token,
            payment_method,
            payment_method_type,
            mandate_data,
            recurring_mandate_payment_data,
            mandate_connector,
            payment_method_info,
        } = mandate_details;

        let token = token.or_else(|| payment_attempt.payment_token.clone());

        helpers::validate_pm_or_token_given(
            &request.payment_method,
            &request
                .payment_method_data
                .as_ref()
                .and_then(|pmd| pmd.payment_method_data.clone()),
            &request.payment_method_type,
            &mandate_type,
            &token,
            &request.ctp_service_details,
        )?;

        let (token_data, payment_method_info) = if let Some(token) = token.clone() {
            let token_data = helpers::retrieve_payment_token_data(
                state,
                token,
                payment_method.or(payment_attempt.payment_method),
            )
            .await?;

            let payment_method_info = helpers::retrieve_payment_method_from_db_with_token_data(
                state,
                platform.get_processor().get_key_store(),
                &token_data,
                storage_scheme,
            )
            .await?;
            (Some(token_data), payment_method_info)
        } else {
            (None, payment_method_info)
        };
        let additional_pm_data_from_locker = if let Some(ref pm) = payment_method_info {
            let card_detail_from_locker: Option<api::CardDetailFromLocker> = pm
                .payment_method_data
                .clone()
                .map(|x| x.into_inner().expose())
                .and_then(|v| {
                    v.parse_value("PaymentMethodsData")
                        .map_err(|err| {
                            router_env::logger::info!(
                                "PaymentMethodsData deserialization failed: {:?}",
                                err
                            )
                        })
                        .ok()
                })
                .and_then(|pmd| match pmd {
                    PaymentMethodsData::Card(crd) => Some(api::CardDetailFromLocker::from(crd)),
                    _ => None,
                });
            card_detail_from_locker.map(|card_details| {
                let additional_data = card_details.into();
                api_models::payments::AdditionalPaymentData::Card(Box::new(additional_data))
            })
        } else {
            None
        };
        // Only set `payment_attempt.payment_method_data` if `additional_pm_data_from_locker` is not None
        if let Some(additional_pm_data) = additional_pm_data_from_locker.as_ref() {
            payment_attempt.payment_method_data = Some(
                Encode::encode_to_value(additional_pm_data)
                    .change_context(errors::ApiErrorResponse::InternalServerError)
                    .attach_printable("Failed to encode additional pm data")?,
            );
        }

        payment_attempt.payment_method = payment_method.or(payment_attempt.payment_method);

        let payment_method_type = Option::<api_models::enums::PaymentMethodType>::foreign_from((
            payment_method_type,
            additional_pm_data.as_ref(),
            payment_method,
        ));

        payment_attempt.payment_method_type = payment_method_type
            .or(payment_attempt.payment_method_type)
            .or(payment_method_info
                .as_ref()
                .and_then(|pm_info| pm_info.get_payment_method_subtype()));

        // The operation merges mandate data from both request and payment_attempt
        let setup_mandate = mandate_data.map(|mut sm| {
            sm.mandate_type = payment_attempt.mandate_details.clone().or(sm.mandate_type);
            sm.update_mandate_id = payment_attempt
                .mandate_data
                .clone()
                .and_then(|mandate| mandate.update_mandate_id)
                .or(sm.update_mandate_id);
            sm
        });

        let mandate_details_present =
            payment_attempt.mandate_details.is_some() || request.mandate_data.is_some();
        helpers::validate_mandate_data_and_future_usage(
            payment_intent.setup_future_usage,
            mandate_details_present,
        )?;

        let payment_method_data_after_card_bin_call = request
            .payment_method_data
            .as_ref()
            .and_then(|request_payment_method_data| {
                request_payment_method_data.payment_method_data.as_ref()
            })
            .zip(additional_pm_data)
            .map(|(payment_method_data, additional_payment_data)| {
                payment_method_data.apply_additional_payment_data(additional_payment_data)
            })
            .transpose()
            .change_context(errors::ApiErrorResponse::InternalServerError)
            .attach_printable("Card cobadge check failed due to an invalid card network regex")?;

        payment_attempt.payment_method_billing_address_id = payment_method_billing
            .as_ref()
            .map(|payment_method_billing| payment_method_billing.address_id.clone());

        let address = PaymentAddress::new(
            shipping_address.as_ref().map(From::from),
            billing_address.as_ref().map(From::from),
            payment_method_billing.as_ref().map(From::from),
            business_profile.use_billing_as_payment_method_billing,
        );

        let payment_method_data_billing = request
            .payment_method_data
            .as_ref()
            .and_then(|pmd| pmd.payment_method_data.as_ref())
            .and_then(|payment_method_data_billing| {
                payment_method_data_billing.get_billing_address()
            })
            .map(From::from);

        let unified_address =
            address.unify_with_payment_method_data_billing(payment_method_data_billing);

        // If processor_payment_token is passed in request then populating the same in PaymentData
        let mandate_id = request
            .recurring_details
            .as_ref()
            .and_then(|recurring_details| match recurring_details {
                api_models::mandates::RecurringDetails::ProcessorPaymentToken(token) => {
                    payment_intent.is_payment_processor_token_flow = Some(true);
                    Some(api_models::payments::MandateIds {
                        mandate_id: None,
                        mandate_reference_id: Some(
                            api_models::payments::MandateReferenceId::ConnectorMandateId(
                                ConnectorMandateReferenceId::new(
                                    Some(token.processor_payment_token.clone()), // connector_mandate_id
                                    None, // payment_method_id
                                    None, // update_history
                                    None, // mandate_metadata
                                    None, // connector_mandate_request_reference_id
                                    None,
                                ),
                            ),
                        ),
                    })
                }
                _ => None,
            });

        let pmt_order_tax_amount = payment_intent.tax_details.clone().and_then(|tax| {
            if tax.payment_method_type.clone().map(|a| a.pmt) == payment_attempt.payment_method_type
            {
                tax.payment_method_type.map(|a| a.order_tax_amount)
            } else {
                None
            }
        });

        let order_tax_amount = pmt_order_tax_amount.or_else(|| {
            payment_intent
                .tax_details
                .clone()
                .and_then(|tax| tax.default.map(|a| a.order_tax_amount))
        });

        payment_attempt
            .net_amount
            .set_order_tax_amount(order_tax_amount);

        payment_attempt.connector_mandate_detail = Some(
            DieselConnectorMandateReferenceId::foreign_from(ConnectorMandateReferenceId::new(
                None,
                None,
                None, // update_history
                None, // mandate_metadata
                Some(common_utils::generate_id_with_len(
                    consts::CONNECTOR_MANDATE_REQUEST_REFERENCE_ID_LENGTH,
                )), // connector_mandate_request_reference_id
                None,
            )),
        );

        let payment_data = PaymentData {
            flow: PhantomData,
            payment_intent,
            payment_attempt,
            currency,
            amount,
            email: request.email.clone(),
            mandate_id: mandate_id.clone(),
            mandate_connector,
            setup_mandate,
            customer_acceptance,
            token,
            address: unified_address,
            token_data,
            confirm: request.confirm,
            payment_method_data: payment_method_data_after_card_bin_call.map(Into::into),
            payment_method_token: None,
            payment_method_info,
            force_sync: None,
            all_keys_required: None,
            refunds: vec![],
            disputes: vec![],
            attempts: None,
            sessions_token: vec![],
            card_cvc: request.card_cvc.clone(),
            creds_identifier,
            pm_token: None,
            connector_customer_id: None,
            recurring_mandate_payment_data,
            ephemeral_key: None,
            multiple_capture_data: None,
            redirect_response: None,
            surcharge_details: None,
            frm_message: None,
            payment_link_data: None,
            incremental_authorization_details: None,
            authorizations: vec![],
            authentication: None,
            recurring_details,
            poll_config: None,
            tax_data: None,
            session_id: None,
            service_details: request.ctp_service_details.clone(),
            card_testing_guard_data: None,
            vault_operation: None,
            threeds_method_comp_ind: None,
            whole_connector_response: None,
            is_manual_retry_enabled: business_profile.is_manual_retry_enabled,
            is_l2_l3_enabled: business_profile.is_l2_l3_enabled,
            external_authentication_data: request.three_ds_data.clone(),
        };

        let get_trackers_response = operations::GetTrackerResponse {
            operation: Box::new(self),
            customer_details: Some(customer_details),
            payment_data,
            business_profile,
            mandate_type,
        };

        Ok(get_trackers_response)
    }

    async fn validate_request_with_state(
        &self,
        state: &SessionState,
        request: &api::PaymentsRequest,
        payment_data: &mut PaymentData<F>,
        business_profile: &domain::Profile,
    ) -> RouterResult<()> {
        let payment_method_data: Option<&api_models::payments::PaymentMethodData> = request
            .payment_method_data
            .as_ref()
            .and_then(|request_payment_method_data| {
                request_payment_method_data.payment_method_data.as_ref()
            });

        let customer_id = &payment_data.payment_intent.customer_id;

        match payment_method_data {
            Some(api_models::payments::PaymentMethodData::Card(card)) => {
                payment_data.card_testing_guard_data =
                    card_testing_guard_utils::validate_card_testing_guard_checks(
                        state,
                        request.browser_info.as_ref(),
                        card.card_number.clone(),
                        customer_id,
                        business_profile,
                    )
                    .await?;
                Ok(())
            }
            _ => Ok(()),
        }
    }
}

#[async_trait]
impl<F: Clone + Send + Sync> Domain<F, api::PaymentsRequest, PaymentData<F>> for PaymentConfirm {
    #[instrument(skip_all)]
    async fn get_or_create_customer_details<'a>(
        &'a self,
        state: &SessionState,
        payment_data: &mut PaymentData<F>,
        request: Option<CustomerDetails>,
        key_store: &domain::MerchantKeyStore,
        storage_scheme: common_enums::enums::MerchantStorageScheme,
    ) -> CustomResult<
        (PaymentConfirmOperation<'a, F>, Option<domain::Customer>),
        errors::StorageError,
    > {
        helpers::create_customer_if_not_exist(
            state,
            Box::new(self),
            payment_data,
            request,
            &key_store.merchant_id,
            key_store,
            storage_scheme,
        )
        .await
    }

    #[instrument(skip_all)]
    async fn make_pm_data<'a>(
        &'a self,
        state: &'a SessionState,
        payment_data: &mut PaymentData<F>,
        storage_scheme: storage_enums::MerchantStorageScheme,
        key_store: &domain::MerchantKeyStore,
        customer: &Option<domain::Customer>,
        business_profile: &domain::Profile,
        should_retry_with_pan: bool,
    ) -> RouterResult<(
        PaymentConfirmOperation<'a, F>,
        Option<domain::PaymentMethodData>,
        Option<String>,
    )> {
        let (op, payment_method_data, pm_id) = Box::pin(helpers::make_pm_data(
            Box::new(self),
            state,
            payment_data,
            key_store,
            customer,
            storage_scheme,
            business_profile,
            should_retry_with_pan,
        ))
        .await?;
        utils::when(payment_method_data.is_none(), || {
            Err(errors::ApiErrorResponse::PaymentMethodNotFound)
        })?;

        Ok((op, payment_method_data, pm_id))
    }

    #[instrument(skip_all)]
    async fn add_task_to_process_tracker<'a>(
        &'a self,
        state: &'a SessionState,
        payment_attempt: &storage::PaymentAttempt,
        requeue: bool,
        schedule_time: Option<time::PrimitiveDateTime>,
    ) -> CustomResult<(), errors::ApiErrorResponse> {
        // This spawns this futures in a background thread, the exception inside this future won't affect
        // the current thread and the lifecycle of spawn thread is not handled by runtime.
        // So when server shutdown won't wait for this thread's completion.
        let m_payment_attempt = payment_attempt.clone();
        let m_state = state.clone();
        let m_self = *self;
        tokio::spawn(
            async move {
                helpers::add_domain_task_to_pt(
                    &m_self,
                    &m_state,
                    &m_payment_attempt,
                    requeue,
                    schedule_time,
                )
                .await
            }
            .in_current_span(),
        );

        Ok(())
    }

    async fn get_connector<'a>(
        &'a self,
        _platform: &domain::Platform,
        state: &SessionState,
        request: &api::PaymentsRequest,
        _payment_intent: &storage::PaymentIntent,
    ) -> CustomResult<api::ConnectorChoice, errors::ApiErrorResponse> {
        // Use a new connector in the confirm call or use the same one which was passed when
        // creating the payment or if none is passed then use the routing algorithm
        helpers::get_connector_default(state, request.routing.clone()).await
    }

    #[instrument(skip_all)]
    async fn populate_payment_data<'a>(
        &'a self,
        state: &SessionState,
        payment_data: &mut PaymentData<F>,
        _platform: &domain::Platform,
        business_profile: &domain::Profile,
        connector_data: &api::ConnectorData,
    ) -> CustomResult<(), errors::ApiErrorResponse> {
        populate_surcharge_details(state, payment_data).await?;
        payment_data.payment_attempt.request_extended_authorization = payment_data
            .payment_intent
            .get_request_extended_authorization_bool_if_connector_supports(
                connector_data.connector_name,
                business_profile.always_request_extended_authorization,
                payment_data.payment_attempt.payment_method,
                payment_data.payment_attempt.payment_method_type,
            );
        payment_data.payment_intent.enable_overcapture = payment_data
            .payment_intent
            .get_enable_overcapture_bool_if_connector_supports(
                connector_data.connector_name,
                business_profile.always_enable_overcapture,
                &payment_data.payment_attempt.capture_method,
            );
        Ok(())
    }

    #[allow(clippy::too_many_arguments)]
    async fn call_external_three_ds_authentication_if_eligible<'a>(
        &'a self,
        state: &SessionState,
        payment_data: &mut PaymentData<F>,
        should_continue_confirm_transaction: &mut bool,
        connector_call_type: &ConnectorCallType,
        business_profile: &domain::Profile,
        key_store: &domain::MerchantKeyStore,
        mandate_type: Option<api_models::payments::MandateTransactionType>,
    ) -> CustomResult<(), errors::ApiErrorResponse> {
        let external_authentication_flow =
            helpers::get_payment_external_authentication_flow_during_confirm(
                state,
                key_store,
                business_profile,
                payment_data,
                connector_call_type,
                mandate_type,
            )
            .await?;
        payment_data.authentication = match external_authentication_flow {
            Some(helpers::PaymentExternalAuthenticationFlow::PreAuthenticationFlow {
                acquirer_details,
                card,
                token,
            }) => {
                let billing_address = payment_data.address.get_payment_method_billing().cloned();
                let shipping = payment_data.address.get_shipping().cloned();
                let authentication_store = Box::pin(authentication::perform_pre_authentication(
                    state,
                    key_store,
                    *card,
                    token,
                    business_profile,
                    acquirer_details,
                    payment_data.payment_attempt.payment_id.clone(),
                    payment_data.payment_attempt.organization_id.clone(),
                    payment_data.payment_intent.force_3ds_challenge,
                    payment_data.payment_intent.psd2_sca_exemption_type,
                    billing_address,
                    shipping,
                ))
                .await?;
                if authentication_store
                    .authentication
                    .is_separate_authn_required()
                    || authentication_store
                        .authentication
                        .authentication_status
                        .is_failed()
                {
                    *should_continue_confirm_transaction = false;
                    let default_poll_config = types::PollConfig::default();
                    let default_config_str = default_poll_config
                        .encode_to_string_of_json()
                        .change_context(errors::ApiErrorResponse::InternalServerError)
                        .attach_printable("Error while stringifying default poll config")?;

                    // raise error if authentication_connector is not present since it should we be present in the current flow
                    let authentication_connector = authentication_store
                        .authentication
                        .authentication_connector
                        .clone()
                        .ok_or(errors::ApiErrorResponse::InternalServerError)
                        .attach_printable(
                            "authentication_connector not present in authentication record",
                        )?;

                    let poll_config = state
                        .store
                        .find_config_by_key_unwrap_or(
                            &types::PollConfig::get_poll_config_key(authentication_connector),
                            Some(default_config_str),
                        )
                        .await
                        .change_context(errors::ApiErrorResponse::InternalServerError)
                        .attach_printable("The poll config was not found in the DB")?;
                    let poll_config: types::PollConfig = poll_config
                        .config
                        .parse_struct("PollConfig")
                        .change_context(errors::ApiErrorResponse::InternalServerError)
                        .attach_printable("Error while parsing PollConfig")?;
                    payment_data.poll_config = Some(poll_config)
                }
                Some(authentication_store)
            }
            Some(helpers::PaymentExternalAuthenticationFlow::PostAuthenticationFlow {
                authentication_id,
            }) => {
                let authentication_store = Box::pin(authentication::perform_post_authentication(
                    state,
                    key_store,
                    business_profile.clone(),
                    authentication_id.clone(),
                    &payment_data.payment_intent.payment_id,
                ))
                .await?;
                //If authentication is not successful, skip the payment connector flows and mark the payment as failure
                if authentication_store.authentication.authentication_status
                    != api_models::enums::AuthenticationStatus::Success
                {
                    *should_continue_confirm_transaction = false;
                }
                Some(authentication_store)
            }
            None => None,
        };
        Ok(())
    }

    async fn apply_three_ds_authentication_strategy<'a>(
        &'a self,
        state: &SessionState,
        payment_data: &mut PaymentData<F>,
        business_profile: &domain::Profile,
    ) -> CustomResult<(), errors::ApiErrorResponse> {
        // If the business profile has a three_ds_decision_rule_algorithm, we will use it to determine the 3DS strategy (authentication_type, exemption_type and force_three_ds_challenge)
        if let Some(three_ds_decision_rule) =
            business_profile.three_ds_decision_rule_algorithm.clone()
        {
            // Parse the three_ds_decision_rule to get the algorithm_id
            let algorithm_id = three_ds_decision_rule
                .parse_value::<api::routing::RoutingAlgorithmRef>("RoutingAlgorithmRef")
                .change_context(errors::ApiErrorResponse::InternalServerError)
                .attach_printable("Could not decode profile routing algorithm ref")?
                .algorithm_id
                .ok_or(errors::ApiErrorResponse::InternalServerError)
                .attach_printable("No algorithm_id found in three_ds_decision_rule_algorithm")?;
            // get additional card info from payment data
            let additional_card_info = payment_data
                .payment_attempt
                .payment_method_data
                .as_ref()
                .map(|payment_method_data| {
                    payment_method_data
                        .clone()
                        .parse_value::<api_models::payments::AdditionalPaymentData>(
                            "additional_payment_method_data",
                        )
                })
                .transpose()
                .change_context(errors::ApiErrorResponse::InternalServerError)
                .attach_printable("unable to parse value into additional_payment_method_data")?
                .and_then(|additional_payment_method_data| {
                    additional_payment_method_data.get_additional_card_info()
                });
            // get acquirer details from business profile based on card network
            let acquirer_config = additional_card_info.as_ref().and_then(|card_info| {
                card_info
                    .card_network
                    .clone()
                    .and_then(|network| business_profile.get_acquirer_details_from_network(network))
            });
            let country = business_profile
                .merchant_country_code
                .as_ref()
                .map(|country_code| {
                    country_code.validate_and_get_country_from_merchant_country_code()
                })
                .transpose()
                .change_context(errors::ApiErrorResponse::InternalServerError)
                .attach_printable("Error while parsing country from merchant country code")?;
            // get three_ds_decision_rule_output using algorithm_id and payment data
            let decision = three_ds_decision_rule::get_three_ds_decision_rule_output(
                state,
                &business_profile.merchant_id,
                api_models::three_ds_decision_rule::ThreeDsDecisionRuleExecuteRequest {
                    routing_id: algorithm_id,
                    payment: api_models::three_ds_decision_rule::PaymentData {
                        amount: payment_data.payment_intent.amount,
                        currency: payment_data
                            .payment_intent
                            .currency
                            .ok_or(errors::ApiErrorResponse::InternalServerError)
                            .attach_printable("currency is not set in payment intent")?,
                    },
                    payment_method: Some(
                        api_models::three_ds_decision_rule::PaymentMethodMetaData {
                            card_network: additional_card_info
                                .as_ref()
                                .and_then(|info| info.card_network.clone()),
                        },
                    ),
                    issuer: Some(api_models::three_ds_decision_rule::IssuerData {
                        name: additional_card_info
                            .as_ref()
                            .and_then(|info| info.card_issuer.clone()),
                        country: additional_card_info
                            .as_ref()
                            .map(|info| info.card_issuing_country.clone().parse_enum("Country"))
                            .transpose()
                            .change_context(errors::ApiErrorResponse::InternalServerError)
                            .attach_printable(
                                "Error while getting country enum from issuer country",
                            )?,
                    }),
                    customer_device: None,
                    acquirer: acquirer_config.as_ref().map(|acquirer| {
                        api_models::three_ds_decision_rule::AcquirerData {
                            country,
                            fraud_rate: Some(acquirer.acquirer_fraud_rate),
                        }
                    }),
                },
            )
            .await?;
            logger::info!("Three DS Decision Rule Output: {:?}", decision);
            // We should update authentication_type from the Three DS Decision if it is not already set
            if payment_data.payment_attempt.authentication_type.is_none() {
                payment_data.payment_attempt.authentication_type =
                    Some(common_enums::AuthenticationType::foreign_from(decision));
            }
            // We should update psd2_sca_exemption_type from the Three DS Decision
            payment_data.payment_intent.psd2_sca_exemption_type = decision.foreign_into();
            // We should update force_3ds_challenge from the Three DS Decision
            payment_data.payment_intent.force_3ds_challenge =
                decision.should_force_3ds_challenge().then_some(true);
        }
        Ok(())
    }

    #[allow(clippy::too_many_arguments)]
    async fn call_unified_authentication_service_if_eligible<'a>(
        &'a self,
        state: &SessionState,
        payment_data: &mut PaymentData<F>,
        should_continue_confirm_transaction: &mut bool,
        connector_call_type: &ConnectorCallType,
        business_profile: &domain::Profile,
        key_store: &domain::MerchantKeyStore,
        mandate_type: Option<api_models::payments::MandateTransactionType>,
    ) -> CustomResult<(), errors::ApiErrorResponse> {
        let unified_authentication_service_flow =
            helpers::decide_action_for_unified_authentication_service(
                state,
                key_store,
                business_profile,
                payment_data,
                connector_call_type,
                mandate_type,
            )
            .await?;
        let key_manager_state = &(state).into();

        if let Some(unified_authentication_service_flow) = unified_authentication_service_flow {
            match unified_authentication_service_flow {
                helpers::UnifiedAuthenticationServiceFlow::ClickToPayInitiate => {
                    let authentication_product_ids = business_profile
                    .authentication_product_ids
                    .clone()
                    .ok_or(errors::ApiErrorResponse::PreconditionFailed {
                        message: "authentication_product_ids is not configured in business profile"
                            .to_string(),
                    })?;
                    let click_to_pay_mca_id = authentication_product_ids
                    .get_click_to_pay_connector_account_id()
                    .change_context(errors::ApiErrorResponse::MissingRequiredField {
                        field_name: "authentication_product_ids",
                    })?;
                    let merchant_id = &business_profile.merchant_id;
                    let connector_mca = state
                        .store
                        .find_by_merchant_connector_account_merchant_id_merchant_connector_id(
                            merchant_id,
                            &click_to_pay_mca_id,
                            key_store,
                        )
                        .await
                        .to_not_found_response(
                            errors::ApiErrorResponse::MerchantConnectorAccountNotFound {
                                id: click_to_pay_mca_id.get_string_repr().to_string(),
                            },
                        )?;
                        let authentication_id =
                            common_utils::id_type::AuthenticationId::generate_authentication_id(consts::AUTHENTICATION_ID_PREFIX);
                        let payment_method = payment_data.payment_attempt.payment_method.ok_or(
                            errors::ApiErrorResponse::MissingRequiredField {
                                field_name: "payment_method",
                            },
                        )?;
                        ClickToPay::pre_authentication(
                            state,
                            &payment_data.payment_attempt.merchant_id,
                            Some(&payment_data.payment_intent.payment_id),
                            payment_data.payment_method_data.as_ref(),
                            payment_data.payment_attempt.payment_method_type,
                            &helpers::MerchantConnectorAccountType::DbVal(Box::new(connector_mca.clone())),
                            &connector_mca.connector_name,
                            &authentication_id,
                            payment_method,
                            payment_data.payment_intent.amount,
                            payment_data.payment_intent.currency,
                            payment_data.service_details.clone(),
                            None,
                            None,
                            None,
                            None
                        )
                        .await?;

                        payment_data.payment_attempt.authentication_id = Some(authentication_id.clone());
                        let response = ClickToPay::post_authentication(
                            state,
                            business_profile,
                            Some(&payment_data.payment_intent.payment_id),
                            &helpers::MerchantConnectorAccountType::DbVal(Box::new(connector_mca.clone())),
                            &connector_mca.connector_name,
                            &authentication_id,
                            payment_method,
                            &payment_data.payment_intent.merchant_id,
                            None
                        )
                        .await?;
                        let (network_token, authentication_status) = match response.response.clone() {
                            Ok(unified_authentication_service::UasAuthenticationResponseData::PostAuthentication {
                                authentication_details,
                            }) => {
                                let token_details = authentication_details.token_details.ok_or(errors::ApiErrorResponse::InternalServerError)
                                    .attach_printable("Missing authentication_details.token_details")?;
                                (Some(
                                    hyperswitch_domain_models::payment_method_data::NetworkTokenData {
                                        token_number: token_details.payment_token,
                                        token_exp_month: token_details
                                            .token_expiration_month,
                                        token_exp_year: token_details
                                            .token_expiration_year,
                                        token_cryptogram: authentication_details
                                            .dynamic_data_details
                                            .and_then(|data| data.dynamic_data_value),
                                        card_issuer: None,
                                        card_network: None,
                                        card_type: None,
                                        card_issuing_country: None,
                                        bank_code: None,
                                        nick_name: None,
                                        eci: authentication_details.eci,
                                    }),common_enums::AuthenticationStatus::Success)
                            },

                            Ok(unified_authentication_service::UasAuthenticationResponseData::PreAuthentication { .. })
                            | Ok(unified_authentication_service::UasAuthenticationResponseData::Confirmation {})
                            | Ok(unified_authentication_service::UasAuthenticationResponseData::Authentication { .. }) => Err(errors::ApiErrorResponse::InternalServerError).attach_printable("unexpected response received from unified authentication service")?,
                            Err(_) => (None, common_enums::AuthenticationStatus::Failed)
                        };
                        payment_data.payment_attempt.payment_method =
                            Some(common_enums::PaymentMethod::Card);

                        payment_data.payment_method_data = network_token
                            .clone()
                            .map(domain::PaymentMethodData::NetworkToken);

                        let authentication = uas_utils::create_new_authentication(
                            state,
                            payment_data.payment_attempt.merchant_id.clone(),
                            Some(connector_mca.connector_name.to_string()),
                            business_profile.get_id().clone(),
                            Some(payment_data.payment_intent.get_id().clone()),
                            Some(click_to_pay_mca_id.to_owned()),
                            &authentication_id,
                            payment_data.service_details.clone(),
                            authentication_status,
                            network_token.clone(),
                            payment_data.payment_attempt.organization_id.clone(),
                            payment_data.payment_intent.force_3ds_challenge,
                            payment_data.payment_intent.psd2_sca_exemption_type,
                            None,
                            None,
                            None,
                            None,
                            None,
                            None,
                            None,
                            None,
                            key_store
                        )
                        .await?;
                        let authentication_store = hyperswitch_domain_models::router_request_types::authentication::AuthenticationStore {
                            cavv: network_token.and_then(|token| token.token_cryptogram),
                            authentication
                        };
                        payment_data.authentication = Some(authentication_store);
                },
                helpers::UnifiedAuthenticationServiceFlow::ExternalAuthenticationInitiate {
                    acquirer_details,
                    ..
                } => {
                    let (authentication_connector, three_ds_connector_account) =
                    authentication::utils::get_authentication_connector_data(state, key_store, business_profile, None).await?;
                let authentication_connector_name = authentication_connector.to_string();
                let authentication_id =
                common_utils::id_type::AuthenticationId::generate_authentication_id(consts::AUTHENTICATION_ID_PREFIX);
                let (acquirer_bin, acquirer_merchant_id, acquirer_country_code) = if let Some(details) = &acquirer_details {
                    (
                        Some(details.acquirer_bin.clone()),
                        Some(details.acquirer_merchant_id.clone()),
                        details.acquirer_country_code.clone(),
                    )
                } else {
                    (None, None, None)
                };
                let authentication = uas_utils::create_new_authentication(
                    state,
                    business_profile.merchant_id.clone(),
                    Some(authentication_connector_name.clone()),
                    business_profile.get_id().to_owned(),
                    Some(payment_data.payment_intent.payment_id.clone()),
                    Some(three_ds_connector_account
                        .get_mca_id()
                        .ok_or(errors::ApiErrorResponse::InternalServerError)
                        .attach_printable("Error while finding mca_id from merchant_connector_account")?),
                    &authentication_id,
                    payment_data.service_details.clone(),
                    common_enums::AuthenticationStatus::Started,
                    None,
                    payment_data.payment_attempt.organization_id.clone(),
                    payment_data.payment_intent.force_3ds_challenge,
                    payment_data.payment_intent.psd2_sca_exemption_type,
                    acquirer_bin,
                    acquirer_merchant_id,
                    acquirer_country_code,
                    Some(payment_data.payment_intent.amount),
                    payment_data.payment_intent.currency,
                    None,
                    None,
                    None,
                    key_store
                )
                .await?;
            let acquirer_configs = authentication
                .profile_acquirer_id
                .clone()
                .and_then(|acquirer_id| {
                    business_profile
                        .acquirer_config_map.as_ref()
                        .and_then(|acquirer_config_map| acquirer_config_map.0.get(&acquirer_id).cloned())
                });
            let metadata: Option<ThreeDsMetaData> = three_ds_connector_account
                .get_metadata()
                .map(|metadata| {
                    metadata
                        .expose()
                        .parse_value("ThreeDsMetaData")
                        .attach_printable("Error while parsing ThreeDsMetaData")
                })
                .transpose()
                .change_context(errors::ApiErrorResponse::InternalServerError)?;
            let merchant_country_code = authentication.acquirer_country_code.clone();
            let return_url = helpers::create_authorize_url(
                &state.base_url,
                &payment_data.payment_attempt.clone(),
                payment_data.payment_attempt.connector.as_ref().get_required_value("connector")?,
            );

            let notification_url = Some(url::Url::parse(&return_url))
                .transpose()
                .change_context(errors::ApiErrorResponse::InternalServerError)
                .attach_printable("Failed to parse webhook url")?;

            let merchant_category_code = business_profile.merchant_category_code.or(metadata.clone().and_then(|metadata| metadata.merchant_category_code));

            let merchant_details = Some(unified_authentication_service::MerchantDetails {
                merchant_id: Some(authentication.merchant_id.get_string_repr().to_string()),
                merchant_name: acquirer_configs.clone().map(|detail| detail.merchant_name.clone()).or(metadata.clone().and_then(|metadata| metadata.merchant_name)),
<<<<<<< HEAD
                merchant_category_code,
=======
                merchant_category_code: business_profile.merchant_category_code.clone().or(metadata.clone().and_then(|metadata| metadata.merchant_category_code)),
>>>>>>> a690a40b
                endpoint_prefix: metadata.clone().and_then(|metadata| metadata.endpoint_prefix),
                three_ds_requestor_url: business_profile.authentication_connector_details.clone().map(|details| details.three_ds_requestor_url),
                three_ds_requestor_id: metadata.clone().and_then(|metadata| metadata.three_ds_requestor_id),
                three_ds_requestor_name: metadata.clone().and_then(|metadata| metadata.three_ds_requestor_name),
                merchant_country_code: merchant_country_code.clone().map(common_types::payments::MerchantCountryCode::new),
                notification_url,
            });
            let domain_address  = payment_data.address.get_payment_method_billing();
            let shipping = payment_data.address.get_shipping();
            let browser_info = payment_data.payment_attempt.browser_info
                .clone()
                .parse_value("BrowserInfo")
                .change_context(errors::ApiErrorResponse::InternalServerError)
                .attach_printable("Failed to parse browser_info")?;
            let email = payment_data.email.clone();

            let pre_auth_response = uas_utils::types::ExternalAuthentication::pre_authentication(
                        state,
                        &payment_data.payment_attempt.merchant_id,
                        Some(&payment_data.payment_intent.payment_id),
                        payment_data.payment_method_data.as_ref(),
                        payment_data.payment_attempt.payment_method_type,
                        &three_ds_connector_account,
                        &authentication_connector_name,
                        &authentication.authentication_id,
                        payment_data.payment_attempt.payment_method.ok_or(
                            errors::ApiErrorResponse::InternalServerError
                        ).attach_printable("payment_method not found in payment_attempt")?,
                        payment_data.payment_intent.amount,
                        payment_data.payment_intent.currency,
                        payment_data.service_details.clone(),
                        merchant_details.as_ref(),
                        domain_address,
                        authentication.acquirer_bin.clone(),
                        authentication.acquirer_merchant_id.clone(),
                    )
                    .await?;
                let updated_authentication = Box::pin(uas_utils::utils::external_authentication_update_trackers(
                    state,
                    pre_auth_response,
                    authentication.clone(),
                    acquirer_details,
                    key_store,
                    domain_address.cloned(),
                    shipping.cloned(),
                    email,
                    browser_info,
                    None,
                    merchant_category_code,
                    merchant_country_code.map(common_types::payments::MerchantCountryCode::new),
                )).await?;
                let authentication_store = hyperswitch_domain_models::router_request_types::authentication::AuthenticationStore {
                    cavv: None, // since in case of pre_authentication cavv is not present
                    authentication: updated_authentication.clone(),
                };
                payment_data.authentication = Some(authentication_store.clone());

                if updated_authentication.is_separate_authn_required()
                    || updated_authentication.authentication_status.is_failed()
                {
                    *should_continue_confirm_transaction = false;
                    let default_poll_config = types::PollConfig::default();
                    let default_config_str = default_poll_config
                        .encode_to_string_of_json()
                        .change_context(errors::ApiErrorResponse::InternalServerError)
                        .attach_printable("Error while stringifying default poll config")?;

                    // raise error if authentication_connector is not present since it should we be present in the current flow
                    let authentication_connector = updated_authentication.authentication_connector
                    .ok_or(errors::ApiErrorResponse::InternalServerError)
                    .attach_printable("authentication_connector not found in updated_authentication")?;

                    let poll_config = state
                        .store
                        .find_config_by_key_unwrap_or(
                            &types::PollConfig::get_poll_config_key(
                                authentication_connector.clone(),
                            ),
                            Some(default_config_str),
                        )
                        .await
                        .change_context(errors::ApiErrorResponse::InternalServerError)
                        .attach_printable("The poll config was not found in the DB")?;
                    let poll_config: types::PollConfig = poll_config
                        .config
                        .parse_struct("PollConfig")
                        .change_context(errors::ApiErrorResponse::InternalServerError)
                        .attach_printable("Error while parsing PollConfig")?;
                    payment_data.poll_config = Some(poll_config)
                }
                },
                helpers::UnifiedAuthenticationServiceFlow::ExternalAuthenticationPostAuthenticate {authentication_id} => {
                    let (authentication_connector, three_ds_connector_account) =
                    authentication::utils::get_authentication_connector_data(state, key_store, business_profile, None).await?;
                let is_pull_mechanism_enabled =
                    utils::check_if_pull_mechanism_for_external_3ds_enabled_from_connector_metadata(
                        three_ds_connector_account
                            .get_metadata()
                            .map(|metadata| metadata.expose()),
                    );
                let authentication = state
                    .store
                    .find_authentication_by_merchant_id_authentication_id(
                        &business_profile.merchant_id,
                        &authentication_id,
                        key_store,
                        key_manager_state,
                    )
                    .await
                    .to_not_found_response(errors::ApiErrorResponse::InternalServerError)
                    .attach_printable_lazy(|| format!("Error while fetching authentication record with authentication_id {}", authentication_id.get_string_repr()))?;
                let updated_authentication = if !authentication.authentication_status.is_terminal_status() && is_pull_mechanism_enabled {
                    let post_auth_response = uas_utils::types::ExternalAuthentication::post_authentication(
                        state,
                        business_profile,
                        Some(&payment_data.payment_intent.payment_id),
                        &three_ds_connector_account,
                        &authentication_connector.to_string(),
                        &authentication.authentication_id,
                        payment_data.payment_attempt.payment_method.ok_or(
                            errors::ApiErrorResponse::InternalServerError
                        ).attach_printable("payment_method not found in payment_attempt")?,
                        &payment_data.payment_intent.merchant_id,
                        Some(&authentication),
                    ).await?;
                    uas_utils::utils::external_authentication_update_trackers(
                        state,
                        post_auth_response,
                        authentication,
                        None,
                        key_store,
                        None,
                        None,
                        None,
                        None,
                        None,
                        None,
                        None,
                        // None,
                        // None
                    ).await?
                } else {
                    authentication
                };

                let tokenized_data = if updated_authentication.authentication_status.is_success() {
                    Some(crate::core::payment_methods::vault::get_tokenized_data(state, authentication_id.get_string_repr(), false, key_store.key.get_inner()).await?)
                } else {
                    None
                };

                let authentication_store = hyperswitch_domain_models::router_request_types::authentication::AuthenticationStore {
                    cavv: tokenized_data.map(|tokenized_data| masking::Secret::new(tokenized_data.value1)),
                    authentication: updated_authentication
                };

                payment_data.authentication = Some(authentication_store.clone());
                //If authentication is not successful, skip the payment connector flows and mark the payment as failure
                if authentication_store.authentication.authentication_status
                    != api_models::enums::AuthenticationStatus::Success
                {
                    *should_continue_confirm_transaction = false;
                }
            },
                }
        }

        Ok(())
    }

    #[instrument(skip_all)]
    async fn guard_payment_against_blocklist<'a>(
        &'a self,
        state: &SessionState,
        platform: &domain::Platform,
        payment_data: &mut PaymentData<F>,
    ) -> CustomResult<bool, errors::ApiErrorResponse> {
        blocklist_utils::validate_data_for_blocklist(state, platform, payment_data).await
    }

    #[instrument(skip_all)]
    async fn store_extended_card_info_temporarily<'a>(
        &'a self,
        state: &SessionState,
        payment_id: &common_utils::id_type::PaymentId,
        business_profile: &domain::Profile,
        payment_method_data: Option<&domain::PaymentMethodData>,
    ) -> CustomResult<(), errors::ApiErrorResponse> {
        if let (Some(true), Some(domain::PaymentMethodData::Card(card)), Some(merchant_config)) = (
            business_profile.is_extended_card_info_enabled,
            payment_method_data,
            business_profile.extended_card_info_config.clone(),
        ) {
            let merchant_config = merchant_config
                    .expose()
                    .parse_value::<ExtendedCardInfoConfig>("ExtendedCardInfoConfig")
                    .map_err(|err| logger::error!(parse_err=?err,"Error while parsing ExtendedCardInfoConfig"));

            let card_data = ExtendedCardInfo::from(card.clone())
                    .encode_to_vec()
                    .map_err(|err| logger::error!(encode_err=?err,"Error while encoding ExtendedCardInfo to vec"));

            let (Ok(merchant_config), Ok(card_data)) = (merchant_config, card_data) else {
                return Ok(());
            };

            let encrypted_payload =
                    services::encrypt_jwe(&card_data, merchant_config.public_key.peek(), services::EncryptionAlgorithm::A256GCM, None)
                        .await
                        .map_err(|err| {
                            logger::error!(jwe_encryption_err=?err,"Error while JWE encrypting extended card info")
                        });

            let Ok(encrypted_payload) = encrypted_payload else {
                return Ok(());
            };

            let redis_conn = state
                .store
                .get_redis_conn()
                .change_context(errors::ApiErrorResponse::InternalServerError)
                .attach_printable("Failed to get redis connection")?;

            let key = helpers::get_redis_key_for_extended_card_info(
                &business_profile.merchant_id,
                payment_id,
            );

            redis_conn
                .set_key_with_expiry(
                    &key.into(),
                    encrypted_payload.clone(),
                    (*merchant_config.ttl_in_secs).into(),
                )
                .await
                .change_context(errors::ApiErrorResponse::InternalServerError)
                .attach_printable("Failed to add extended card info in redis")?;

            logger::info!("Extended card info added to redis");
        }

        Ok(())
    }
}

#[cfg(feature = "v2")]
#[async_trait]
impl<F: Clone + Sync> UpdateTracker<F, PaymentData<F>, api::PaymentsRequest> for PaymentConfirm {
    #[instrument(skip_all)]
    async fn update_trackers<'b>(
        &'b self,
        _state: &'b SessionState,
        _req_state: ReqState,
        mut _payment_data: PaymentData<F>,
        _customer: Option<domain::Customer>,
        _storage_scheme: storage_enums::MerchantStorageScheme,
        _updated_customer: Option<storage::CustomerUpdate>,
        _key_store: &domain::MerchantKeyStore,
        _frm_suggestion: Option<FrmSuggestion>,
        _header_payload: hyperswitch_domain_models::payments::HeaderPayload,
    ) -> RouterResult<(
        BoxedOperation<'b, F, api::PaymentsRequest, PaymentData<F>>,
        PaymentData<F>,
    )>
    where
        F: 'b + Send,
    {
        todo!()
    }
}

#[cfg(feature = "v1")]
#[async_trait]
impl<F: Clone + Sync> UpdateTracker<F, PaymentData<F>, api::PaymentsRequest> for PaymentConfirm {
    #[instrument(skip_all)]
    async fn update_trackers<'b>(
        &'b self,
        state: &'b SessionState,
        req_state: ReqState,
        mut payment_data: PaymentData<F>,
        customer: Option<domain::Customer>,
        storage_scheme: storage_enums::MerchantStorageScheme,
        updated_customer: Option<storage::CustomerUpdate>,
        key_store: &domain::MerchantKeyStore,
        frm_suggestion: Option<FrmSuggestion>,
        header_payload: hyperswitch_domain_models::payments::HeaderPayload,
    ) -> RouterResult<(
        BoxedOperation<'b, F, api::PaymentsRequest, PaymentData<F>>,
        PaymentData<F>,
    )>
    where
        F: 'b + Send,
    {
        let payment_method = payment_data.payment_attempt.payment_method;
        let browser_info = payment_data.payment_attempt.browser_info.clone();
        let frm_message = payment_data.frm_message.clone();
        let capture_method = payment_data.payment_attempt.capture_method;

        let default_status_result = (
            storage_enums::IntentStatus::Processing,
            storage_enums::AttemptStatus::Pending,
            (None, None),
        );
        let status_handler_for_frm_results = |frm_suggestion: FrmSuggestion| match frm_suggestion {
            FrmSuggestion::FrmCancelTransaction => (
                storage_enums::IntentStatus::Failed,
                storage_enums::AttemptStatus::Failure,
                frm_message.map_or((None, None), |fraud_check| {
                    (
                        Some(Some(fraud_check.frm_status.to_string())),
                        Some(fraud_check.frm_reason.map(|reason| reason.to_string())),
                    )
                }),
            ),
            FrmSuggestion::FrmManualReview => (
                storage_enums::IntentStatus::RequiresMerchantAction,
                storage_enums::AttemptStatus::Unresolved,
                (None, None),
            ),
            FrmSuggestion::FrmAuthorizeTransaction => (
                storage_enums::IntentStatus::RequiresCapture,
                storage_enums::AttemptStatus::Authorized,
                (None, None),
            ),
        };

        let status_handler_for_authentication_results =
            |authentication: &hyperswitch_domain_models::authentication::Authentication| {
                if authentication.authentication_status.is_failed() {
                    (
                        storage_enums::IntentStatus::Failed,
                        storage_enums::AttemptStatus::Failure,
                        (
                            Some(Some("EXTERNAL_AUTHENTICATION_FAILURE".to_string())),
                            Some(Some("external authentication failure".to_string())),
                        ),
                    )
                } else if authentication.is_separate_authn_required() {
                    (
                        storage_enums::IntentStatus::RequiresCustomerAction,
                        storage_enums::AttemptStatus::AuthenticationPending,
                        (None, None),
                    )
                } else {
                    default_status_result.clone()
                }
            };

        let (intent_status, attempt_status, (error_code, error_message)) =
            match (frm_suggestion, payment_data.authentication.as_ref()) {
                (Some(frm_suggestion), _) => status_handler_for_frm_results(frm_suggestion),
                (_, Some(authentication_details)) => status_handler_for_authentication_results(
                    &authentication_details.authentication,
                ),
                _ => default_status_result,
            };

        let connector = payment_data.payment_attempt.connector.clone();
        let merchant_connector_id = payment_data.payment_attempt.merchant_connector_id.clone();
        let connector_request_reference_id = payment_data
            .payment_attempt
            .connector_request_reference_id
            .clone();

        let straight_through_algorithm = payment_data
            .payment_attempt
            .straight_through_algorithm
            .clone();
        let payment_token = payment_data.token.clone();
        let payment_method_type = payment_data.payment_attempt.payment_method_type;
        let profile_id = payment_data
            .payment_intent
            .profile_id
            .as_ref()
            .get_required_value("profile_id")
            .change_context(errors::ApiErrorResponse::InternalServerError)?;

        let payment_experience = payment_data.payment_attempt.payment_experience;
        let additional_pm_data = payment_data
            .payment_method_data
            .as_ref()
            .async_map(|payment_method_data| async {
                helpers::get_additional_payment_data(
                    payment_method_data,
                    &*state.store,
                    profile_id,
                    payment_data.payment_method_token.as_ref(),
                )
                .await
            })
            .await
            .transpose()?
            .flatten();

        let encoded_additional_pm_data = additional_pm_data
            .as_ref()
            .map(Encode::encode_to_value)
            .transpose()
            .change_context(errors::ApiErrorResponse::InternalServerError)
            .attach_printable("Failed to encode additional pm data")?;

        let customer_details = payment_data.payment_intent.customer_details.clone();
        let business_sub_label = payment_data.payment_attempt.business_sub_label.clone();
        let authentication_type = payment_data.payment_attempt.authentication_type;

        let (shipping_address_id, billing_address_id, payment_method_billing_address_id) = (
            payment_data.payment_intent.shipping_address_id.clone(),
            payment_data.payment_intent.billing_address_id.clone(),
            payment_data
                .payment_attempt
                .payment_method_billing_address_id
                .clone(),
        );

        let customer_id = customer.clone().map(|c| c.customer_id);
        let return_url = payment_data.payment_intent.return_url.take();
        let setup_future_usage = payment_data.payment_intent.setup_future_usage;
        let business_label = payment_data.payment_intent.business_label.clone();
        let business_country = payment_data.payment_intent.business_country;
        let description = payment_data.payment_intent.description.take();
        let statement_descriptor_name =
            payment_data.payment_intent.statement_descriptor_name.take();
        let statement_descriptor_suffix = payment_data
            .payment_intent
            .statement_descriptor_suffix
            .take();
        let order_details = payment_data.payment_intent.order_details.clone();
        let metadata = payment_data.payment_intent.metadata.clone();
        let frm_metadata = payment_data.payment_intent.frm_metadata.clone();

        let client_source = header_payload
            .client_source
            .clone()
            .or(payment_data.payment_attempt.client_source.clone());
        let client_version = header_payload
            .client_version
            .clone()
            .or(payment_data.payment_attempt.client_version.clone());

        let m_payment_data_payment_attempt = payment_data.payment_attempt.clone();
        let m_payment_method_id =
            payment_data
                .payment_attempt
                .payment_method_id
                .clone()
                .or(payment_data
                    .payment_method_info
                    .as_ref()
                    .map(|payment_method| payment_method.payment_method_id.clone()));
        let m_browser_info = browser_info.clone();
        let m_connector = connector.clone();
        let m_capture_method = capture_method;
        let m_payment_token = payment_token.clone();
        let m_additional_pm_data = encoded_additional_pm_data
            .clone()
            .or(payment_data.payment_attempt.payment_method_data.clone());
        let m_business_sub_label = business_sub_label.clone();
        let m_straight_through_algorithm = straight_through_algorithm.clone();
        let m_error_code = error_code.clone();
        let m_error_message = error_message.clone();
        let m_fingerprint_id = payment_data.payment_attempt.fingerprint_id.clone();
        let m_db = state.clone().store;
        let surcharge_amount = payment_data
            .surcharge_details
            .as_ref()
            .map(|surcharge_details| surcharge_details.surcharge_amount);
        let tax_amount = payment_data
            .surcharge_details
            .as_ref()
            .map(|surcharge_details| surcharge_details.tax_on_surcharge_amount);

        let (
            external_three_ds_authentication_attempted,
            authentication_connector,
            authentication_id,
        ) = match payment_data.authentication.as_ref() {
            Some(authentication_store) => (
                Some(
                    authentication_store
                        .authentication
                        .is_separate_authn_required(),
                ),
                authentication_store
                    .authentication
                    .authentication_connector
                    .clone(),
                Some(
                    authentication_store
                        .authentication
                        .authentication_id
                        .clone(),
                ),
            ),
            None => (None, None, None),
        };

        let card_discovery = payment_data.get_card_discovery_for_card_payment_method();
        let is_stored_credential = helpers::is_stored_credential(
            &payment_data.recurring_details,
            &payment_data.pm_token,
            payment_data.mandate_id.is_some(),
            payment_data.payment_attempt.is_stored_credential,
        );
        let cloned_key_store = key_store.clone();
        let payment_attempt_fut = tokio::spawn(
            async move {
                m_db.update_payment_attempt_with_attempt_id(
                    m_payment_data_payment_attempt,
                    storage::PaymentAttemptUpdate::ConfirmUpdate {
                        currency: payment_data.currency,
                        status: attempt_status,
                        payment_method,
                        authentication_type,
                        capture_method: m_capture_method,
                        browser_info: m_browser_info,
                        connector: m_connector,
                        payment_token: m_payment_token,
                        payment_method_data: m_additional_pm_data,
                        payment_method_type,
                        payment_experience,
                        business_sub_label: m_business_sub_label,
                        straight_through_algorithm: m_straight_through_algorithm,
                        error_code: m_error_code,
                        error_message: m_error_message,
                        updated_by: storage_scheme.to_string(),
                        merchant_connector_id,
                        external_three_ds_authentication_attempted,
                        authentication_connector,
                        authentication_id,
                        payment_method_billing_address_id,
                        fingerprint_id: m_fingerprint_id,
                        payment_method_id: m_payment_method_id,
                        client_source,
                        client_version,
                        customer_acceptance: payment_data
                            .payment_attempt
                            .customer_acceptance
                            .clone(),
                        net_amount:
                            hyperswitch_domain_models::payments::payment_attempt::NetAmount::new(
                                payment_data.payment_attempt.net_amount.get_order_amount(),
                                payment_data.payment_intent.shipping_cost,
                                payment_data
                                    .payment_attempt
                                    .net_amount
                                    .get_order_tax_amount(),
                                surcharge_amount,
                                tax_amount,
                            ),

                        connector_mandate_detail: payment_data
                            .payment_attempt
                            .connector_mandate_detail
                            .clone(),
                        card_discovery,
                        routing_approach: payment_data.payment_attempt.routing_approach.clone(),
                        connector_request_reference_id,
                        network_transaction_id: payment_data
                            .payment_attempt
                            .network_transaction_id
                            .clone(),
                        is_stored_credential,
                        request_extended_authorization: payment_data
                            .payment_attempt
                            .request_extended_authorization,
                        tokenization: payment_data.payment_attempt.get_tokenization_strategy(),
                    },
                    storage_scheme,
                    &cloned_key_store,
                )
                .map(|x| x.to_not_found_response(errors::ApiErrorResponse::PaymentNotFound))
                .await
            }
            .in_current_span(),
        );

        let billing_address = payment_data.address.get_payment_billing();
        let key_manager_state = state.into();
        let billing_details = billing_address
            .async_map(|billing_details| {
                create_encrypted_data(&key_manager_state, key_store, billing_details)
            })
            .await
            .transpose()
            .change_context(errors::ApiErrorResponse::InternalServerError)
            .attach_printable("Unable to encrypt billing details")?;

        let shipping_address = payment_data.address.get_shipping();
        let shipping_details = shipping_address
            .async_map(|shipping_details| {
                create_encrypted_data(&key_manager_state, key_store, shipping_details)
            })
            .await
            .transpose()
            .change_context(errors::ApiErrorResponse::InternalServerError)
            .attach_printable("Unable to encrypt shipping details")?;

        let m_payment_data_payment_intent = payment_data.payment_intent.clone();
        let m_customer_id = customer_id.clone();
        let m_shipping_address_id = shipping_address_id.clone();
        let m_billing_address_id = billing_address_id.clone();
        let m_return_url = return_url.clone();
        let m_business_label = business_label.clone();
        let m_description = description.clone();
        let m_statement_descriptor_name = statement_descriptor_name.clone();
        let m_statement_descriptor_suffix = statement_descriptor_suffix.clone();
        let m_order_details = order_details.clone();
        let m_metadata = metadata.clone();
        let m_frm_metadata = frm_metadata.clone();
        let m_db = state.clone().store;
        let m_storage_scheme = storage_scheme.to_string();
        let session_expiry = m_payment_data_payment_intent.session_expiry;
        let m_key_store = key_store.clone();
        let is_payment_processor_token_flow =
            payment_data.payment_intent.is_payment_processor_token_flow;
        let payment_intent_fut = tokio::spawn(
            async move {
                m_db.update_payment_intent(
                    m_payment_data_payment_intent,
                    storage::PaymentIntentUpdate::Update(Box::new(PaymentIntentUpdateFields {
                        amount: payment_data.payment_intent.amount,
                        currency: payment_data.currency,
                        setup_future_usage,
                        status: intent_status,
                        customer_id: m_customer_id,
                        shipping_address_id: m_shipping_address_id,
                        billing_address_id: m_billing_address_id,
                        return_url: m_return_url,
                        business_country,
                        business_label: m_business_label,
                        description: m_description,
                        statement_descriptor_name: m_statement_descriptor_name,
                        statement_descriptor_suffix: m_statement_descriptor_suffix,
                        order_details: m_order_details,
                        metadata: m_metadata,
                        payment_confirm_source: header_payload.payment_confirm_source,
                        updated_by: m_storage_scheme,
                        fingerprint_id: None,
                        session_expiry,
                        request_external_three_ds_authentication: None,
                        frm_metadata: m_frm_metadata,
                        customer_details,
                        merchant_order_reference_id: None,
                        billing_details,
                        shipping_details,
                        is_payment_processor_token_flow,
                        tax_details: None,
                        force_3ds_challenge: payment_data.payment_intent.force_3ds_challenge,
                        is_iframe_redirection_enabled: payment_data
                            .payment_intent
                            .is_iframe_redirection_enabled,
                        is_confirm_operation: true, // Indicates that this is a confirm operation
                        payment_channel: payment_data.payment_intent.payment_channel,
                        feature_metadata: payment_data
                            .payment_intent
                            .feature_metadata
                            .clone()
                            .map(masking::Secret::new),
                        tax_status: payment_data.payment_intent.tax_status,
                        discount_amount: payment_data.payment_intent.discount_amount,
                        order_date: payment_data.payment_intent.order_date,
                        shipping_amount_tax: payment_data.payment_intent.shipping_amount_tax,
                        duty_amount: payment_data.payment_intent.duty_amount,
                        enable_partial_authorization: payment_data
                            .payment_intent
                            .enable_partial_authorization,
                        enable_overcapture: payment_data.payment_intent.enable_overcapture,
                    })),
                    &m_key_store,
                    storage_scheme,
                )
                .map(|x| x.to_not_found_response(errors::ApiErrorResponse::PaymentNotFound))
                .await
            }
            .in_current_span(),
        );

        let customer_fut =
            if let Some((updated_customer, customer)) = updated_customer.zip(customer) {
                let m_customer_merchant_id = customer.merchant_id.to_owned();
                let m_key_store = key_store.clone();
                let m_updated_customer = updated_customer.clone();
                let session_state = state.clone();
                let m_db = session_state.store.clone();
                tokio::spawn(
                    async move {
                        let m_customer_customer_id = customer.customer_id.to_owned();
                        m_db.update_customer_by_customer_id_merchant_id(
                            m_customer_customer_id,
                            m_customer_merchant_id,
                            customer,
                            m_updated_customer,
                            &m_key_store,
                            storage_scheme,
                        )
                        .await
                        .change_context(errors::ApiErrorResponse::InternalServerError)
                        .attach_printable("Failed to update CustomerConnector in customer")?;

                        Ok::<_, error_stack::Report<errors::ApiErrorResponse>>(())
                    }
                    .in_current_span(),
                )
            } else {
                tokio::spawn(
                    async move { Ok::<_, error_stack::Report<errors::ApiErrorResponse>>(()) }
                        .in_current_span(),
                )
            };

        let (payment_intent, payment_attempt, _) = tokio::try_join!(
            utils::flatten_join_error(payment_intent_fut),
            utils::flatten_join_error(payment_attempt_fut),
            utils::flatten_join_error(customer_fut)
        )?;

        payment_data.payment_intent = payment_intent;
        payment_data.payment_attempt = payment_attempt;

        let client_src = payment_data.payment_attempt.client_source.clone();
        let client_ver = payment_data.payment_attempt.client_version.clone();

        let frm_message = payment_data.frm_message.clone();
        req_state
            .event_context
            .event(AuditEvent::new(AuditEventType::PaymentConfirm {
                client_src,
                client_ver,
                frm_message: Box::new(frm_message),
            }))
            .with(payment_data.to_event())
            .emit();
        Ok((Box::new(self), payment_data))
    }
}

#[async_trait]
impl<F: Send + Clone + Sync> ValidateRequest<F, api::PaymentsRequest, PaymentData<F>>
    for PaymentConfirm
{
    #[instrument(skip_all)]
    fn validate_request<'a, 'b>(
        &'b self,
        request: &api::PaymentsRequest,
        processor: &'a domain::Processor,
    ) -> RouterResult<(PaymentConfirmOperation<'b, F>, operations::ValidateResult)> {
        helpers::validate_customer_information(request)?;

        if let Some(amount) = request.amount {
            helpers::validate_max_amount(amount)?;
        }

        let request_merchant_id = request.merchant_id.as_ref();
        helpers::validate_merchant_id(processor.get_account().get_id(), request_merchant_id)
            .change_context(errors::ApiErrorResponse::InvalidDataFormat {
                field_name: "merchant_id".to_string(),
                expected_format: "merchant_id from merchant account".to_string(),
            })?;

        helpers::validate_payment_method_fields_present(request)?;

        let _mandate_type =
            helpers::validate_mandate(request, payments::is_operation_confirm(self))?;

        helpers::validate_recurring_details_and_token(
            &request.recurring_details,
            &request.payment_token,
            &request.mandate_id,
        )?;
        request.validate_stored_credential().change_context(
            errors::ApiErrorResponse::InvalidRequestData {
                message:
                    "is_stored_credential should be true when reusing stored payment method data"
                        .to_string(),
            },
        )?;
        let payment_id = request
            .payment_id
            .clone()
            .ok_or(report!(errors::ApiErrorResponse::PaymentNotFound))?;

        let _request_straight_through: Option<api::routing::StraightThroughAlgorithm> = request
            .routing
            .clone()
            .map(|val| val.parse_value("RoutingAlgorithm"))
            .transpose()
            .change_context(errors::ApiErrorResponse::InvalidRequestData {
                message: "Invalid straight through routing rules format".to_string(),
            })
            .attach_printable("Invalid straight through routing rules format")?;

        Ok((
            Box::new(self),
            operations::ValidateResult {
                merchant_id: processor.get_account().get_id().to_owned(),
                payment_id,
                storage_scheme: processor.get_account().storage_scheme,
                requeue: matches!(
                    request.retry_action,
                    Some(api_models::enums::RetryAction::Requeue)
                ),
            },
        ))
    }
}<|MERGE_RESOLUTION|>--- conflicted
+++ resolved
@@ -1467,16 +1467,12 @@
                 .change_context(errors::ApiErrorResponse::InternalServerError)
                 .attach_printable("Failed to parse webhook url")?;
 
-            let merchant_category_code = business_profile.merchant_category_code.or(metadata.clone().and_then(|metadata| metadata.merchant_category_code));
+            let merchant_category_code = business_profile.merchant_category_code.clone().or(metadata.clone().and_then(|metadata| metadata.merchant_category_code.clone()));
 
             let merchant_details = Some(unified_authentication_service::MerchantDetails {
                 merchant_id: Some(authentication.merchant_id.get_string_repr().to_string()),
                 merchant_name: acquirer_configs.clone().map(|detail| detail.merchant_name.clone()).or(metadata.clone().and_then(|metadata| metadata.merchant_name)),
-<<<<<<< HEAD
-                merchant_category_code,
-=======
-                merchant_category_code: business_profile.merchant_category_code.clone().or(metadata.clone().and_then(|metadata| metadata.merchant_category_code)),
->>>>>>> a690a40b
+                merchant_category_code: merchant_category_code.clone(),
                 endpoint_prefix: metadata.clone().and_then(|metadata| metadata.endpoint_prefix),
                 three_ds_requestor_url: business_profile.authentication_connector_details.clone().map(|details| details.three_ds_requestor_url),
                 three_ds_requestor_id: metadata.clone().and_then(|metadata| metadata.three_ds_requestor_id),
