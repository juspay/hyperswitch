use std::marker::PhantomData;

use api_models::{
    admin::ExtendedCardInfoConfig,
    enums::FrmSuggestion,
    // payment_methods::PaymentMethodsData,
    payments::{ExtendedCardInfo, GetAddressFromPaymentMethodData},
};
// use api_models::{admin::ExtendedCardInfoConfig, enums::FrmSuggestion, payments::ExtendedCardInfo};
#[cfg(all(any(feature = "v1", feature = "v2"), not(feature = "customer_v2")))]
use api_models::{payment_methods::PaymentMethodsData, payments::AdditionalPaymentData};
use async_trait::async_trait;
use common_utils::ext_traits::{AsyncExt, Encode, StringExt, ValueExt};
#[cfg(all(any(feature = "v1", feature = "v2"), not(feature = "customer_v2")))]
use common_utils::{type_name, types::keymanager::Identifier};
use error_stack::{report, ResultExt};
use futures::FutureExt;
#[cfg(all(any(feature = "v1", feature = "v2"), not(feature = "customer_v2")))]
use hyperswitch_domain_models::payments::payment_intent::PaymentIntentUpdateFields;
use masking::{ExposeInterface, PeekInterface};
use router_derive::PaymentOperation;
use router_env::{instrument, logger, tracing};
use tracing_futures::Instrument;

use super::{BoxedOperation, Domain, GetTracker, Operation, UpdateTracker, ValidateRequest};
#[cfg(all(any(feature = "v1", feature = "v2"), not(feature = "customer_v2")))]
use crate::{
    core::payment_methods::cards::create_encrypted_data,
    events::audit_events::{AuditEvent, AuditEventType},
    types::domain::types::{crypto_operation, CryptoOperation},
};
use crate::{
    core::{
        authentication,
        blocklist::utils as blocklist_utils,
        errors::{self, CustomResult, RouterResult, StorageErrorExt},
        mandate::helpers as m_helpers,
        payments::{
            self, helpers, operations, populate_surcharge_details, CustomerDetails, PaymentAddress,
            PaymentData,
        },
        utils as core_utils,
    },
    routes::{app::ReqState, SessionState},
    services,
    types::{
        self,
        api::{self, ConnectorCallType, PaymentIdTypeExt},
        domain::{self},
        storage::{self, enums as storage_enums},
    },
    utils::{self, OptionExt},
};

#[derive(Debug, Clone, Copy, PaymentOperation)]
#[operation(operations = "all", flow = "authorize")]
pub struct PaymentConfirm;
#[async_trait]
impl<F: Send + Clone> GetTracker<F, PaymentData<F>, api::PaymentsRequest> for PaymentConfirm {
    #[instrument(skip_all)]
    async fn get_trackers<'a>(
        &'a self,
        state: &'a SessionState,
        payment_id: &api::PaymentIdType,
        request: &api::PaymentsRequest,
        merchant_account: &domain::MerchantAccount,
        key_store: &domain::MerchantKeyStore,
        auth_flow: services::AuthFlow,
        header_payload: &api::HeaderPayload,
    ) -> RouterResult<operations::GetTrackerResponse<'a, F, api::PaymentsRequest>> {
        let key_manager_state = &state.into();

        let merchant_id = merchant_account.get_id();
        let storage_scheme = merchant_account.storage_scheme;
        let (currency, amount);

        let payment_id = payment_id
            .get_payment_intent_id()
            .change_context(errors::ApiErrorResponse::PaymentNotFound)?;

        // Stage 1
        let store = &*state.store;
        let m_merchant_id = merchant_id.clone();

        // Parallel calls - level 0
        let mut payment_intent = store
            .find_payment_intent_by_payment_id_merchant_id(
                key_manager_state,
                &payment_id,
                &m_merchant_id,
                key_store,
                storage_scheme,
            )
            .await
            .to_not_found_response(errors::ApiErrorResponse::PaymentNotFound)?;

        if let Some(order_details) = &request.order_details {
            helpers::validate_order_details_amount(
                order_details.to_owned(),
                payment_intent.amount.get_amount_as_i64(),
                false,
            )?;
        }

        helpers::validate_customer_access(&payment_intent, auth_flow, request)?;

        if [
            Some(common_enums::PaymentSource::Webhook),
            Some(common_enums::PaymentSource::ExternalAuthenticator),
        ]
        .contains(&header_payload.payment_confirm_source)
        {
            helpers::validate_payment_status_against_not_allowed_statuses(
                &payment_intent.status,
                &[
                    storage_enums::IntentStatus::Cancelled,
                    storage_enums::IntentStatus::Succeeded,
                    storage_enums::IntentStatus::Processing,
                    storage_enums::IntentStatus::RequiresCapture,
                    storage_enums::IntentStatus::RequiresMerchantAction,
                ],
                "confirm",
            )?;
        } else {
            helpers::validate_payment_status_against_not_allowed_statuses(
                &payment_intent.status,
                &[
                    storage_enums::IntentStatus::Cancelled,
                    storage_enums::IntentStatus::Succeeded,
                    storage_enums::IntentStatus::Processing,
                    storage_enums::IntentStatus::RequiresCapture,
                    storage_enums::IntentStatus::RequiresMerchantAction,
                    storage_enums::IntentStatus::RequiresCustomerAction,
                ],
                "confirm",
            )?;
        }

        helpers::authenticate_client_secret(request.client_secret.as_ref(), &payment_intent)?;

        let customer_details = helpers::get_customer_details_from_request(request);

        // Stage 2
        let attempt_id = payment_intent.active_attempt.get_id();
        let profile_id = payment_intent
            .profile_id
            .clone()
            .get_required_value("profile_id")
            .change_context(errors::ApiErrorResponse::InternalServerError)
            .attach_printable("'profile_id' not set in payment intent")?;

        let store = state.store.clone();
        let key_manager_state_clone = key_manager_state.clone();
        let key_store_clone = key_store.clone();

        let business_profile_fut = tokio::spawn(
            async move {
                store
                    .find_business_profile_by_profile_id(
                        &key_manager_state_clone,
                        &key_store_clone,
                        &profile_id,
                    )
                    .map(|business_profile_result| {
                        business_profile_result.to_not_found_response(
                            errors::ApiErrorResponse::BusinessProfileNotFound {
                                id: profile_id.get_string_repr().to_owned(),
                            },
                        )
                    })
                    .await
            }
            .in_current_span(),
        );

        let store = state.store.clone();

        let m_payment_id = payment_intent.payment_id.clone();
        let m_merchant_id = merchant_id.clone();

        let payment_attempt_fut = tokio::spawn(
            async move {
                store
                    .find_payment_attempt_by_payment_id_merchant_id_attempt_id(
                        m_payment_id.as_str(),
                        &m_merchant_id,
                        attempt_id.as_str(),
                        storage_scheme,
                    )
                    .map(|x| x.to_not_found_response(errors::ApiErrorResponse::PaymentNotFound))
                    .await
            }
            .in_current_span(),
        );

        let m_merchant_id = merchant_id.clone();
        let m_request_shipping = request.shipping.clone();
        let m_payment_intent_shipping_address_id = payment_intent.shipping_address_id.clone();
        let m_payment_intent_payment_id = payment_intent.payment_id.clone();
        let m_customer_details_customer_id = customer_details.customer_id.clone();
        let m_payment_intent_customer_id = payment_intent.customer_id.clone();
        let m_key_store = key_store.clone();
        let session_state = state.clone();

        let shipping_address_fut = tokio::spawn(
            async move {
                helpers::create_or_update_address_for_payment_by_request(
                    &session_state,
                    m_request_shipping.as_ref(),
                    m_payment_intent_shipping_address_id.as_deref(),
                    &m_merchant_id,
                    m_payment_intent_customer_id
                        .as_ref()
                        .or(m_customer_details_customer_id.as_ref()),
                    &m_key_store,
                    m_payment_intent_payment_id.as_ref(),
                    storage_scheme,
                )
                .await
            }
            .in_current_span(),
        );

        let m_merchant_id = merchant_id.clone();
        let m_request_billing = request.billing.clone();
        let m_customer_details_customer_id = customer_details.customer_id.clone();
        let m_payment_intent_customer_id = payment_intent.customer_id.clone();
        let m_payment_intent_billing_address_id = payment_intent.billing_address_id.clone();
        let m_payment_intent_payment_id = payment_intent.payment_id.clone();
        let m_key_store = key_store.clone();
        let session_state = state.clone();

        let billing_address_fut = tokio::spawn(
            async move {
                helpers::create_or_update_address_for_payment_by_request(
                    &session_state,
                    m_request_billing.as_ref(),
                    m_payment_intent_billing_address_id.as_deref(),
                    &m_merchant_id,
                    m_payment_intent_customer_id
                        .as_ref()
                        .or(m_customer_details_customer_id.as_ref()),
                    &m_key_store,
                    m_payment_intent_payment_id.as_ref(),
                    storage_scheme,
                )
                .await
            }
            .in_current_span(),
        );

        let m_merchant_id = merchant_id.clone();
        let store = state.clone().store;
        let m_request_merchant_connector_details = request.merchant_connector_details.clone();

        let config_update_fut = tokio::spawn(
            async move {
                m_request_merchant_connector_details
                    .async_map(|mcd| async {
                        helpers::insert_merchant_connector_creds_to_config(
                            store.as_ref(),
                            &m_merchant_id,
                            mcd,
                        )
                        .await
                    })
                    .map(|x| x.transpose())
                    .await
            }
            .in_current_span(),
        );

        // Based on whether a retry can be performed or not, fetch relevant entities
        let (mut payment_attempt, shipping_address, billing_address, business_profile) =
            match payment_intent.status {
                api_models::enums::IntentStatus::RequiresCustomerAction
                | api_models::enums::IntentStatus::RequiresMerchantAction
                | api_models::enums::IntentStatus::RequiresPaymentMethod
                | api_models::enums::IntentStatus::RequiresConfirmation => {
                    // Normal payment
                    // Parallel calls - level 1
                    let (payment_attempt, shipping_address, billing_address, business_profile, _) =
                        tokio::try_join!(
                            utils::flatten_join_error(payment_attempt_fut),
                            utils::flatten_join_error(shipping_address_fut),
                            utils::flatten_join_error(billing_address_fut),
                            utils::flatten_join_error(business_profile_fut),
                            utils::flatten_join_error(config_update_fut)
                        )?;

                    (
                        payment_attempt,
                        shipping_address,
                        billing_address,
                        business_profile,
                    )
                }
                _ => {
                    // Retry payment
                    let (
                        mut payment_attempt,
                        shipping_address,
                        billing_address,
                        business_profile,
                        _,
                    ) = tokio::try_join!(
                        utils::flatten_join_error(payment_attempt_fut),
                        utils::flatten_join_error(shipping_address_fut),
                        utils::flatten_join_error(billing_address_fut),
                        utils::flatten_join_error(business_profile_fut),
                        utils::flatten_join_error(config_update_fut)
                    )?;

                    let attempt_type = helpers::get_attempt_type(
                        &payment_intent,
                        &payment_attempt,
                        request,
                        "confirm",
                    )?;

                    // 3
                    (payment_intent, payment_attempt) = attempt_type
                        .modify_payment_intent_and_payment_attempt(
                            request,
                            payment_intent,
                            payment_attempt,
                            state,
                            key_store,
                            storage_scheme,
                        )
                        .await?;

                    (
                        payment_attempt,
                        shipping_address,
                        billing_address,
                        business_profile,
                    )
                }
            };

        payment_intent.order_details = request
            .get_order_details_as_value()
            .change_context(errors::ApiErrorResponse::InternalServerError)
            .attach_printable("Failed to convert order details to value")?
            .or(payment_intent.order_details);

        payment_intent.setup_future_usage = request
            .setup_future_usage
            .or(payment_intent.setup_future_usage);

        let browser_info = request
            .browser_info
            .clone()
            .or(payment_attempt.browser_info)
            .as_ref()
            .map(Encode::encode_to_value)
            .transpose()
            .change_context(errors::ApiErrorResponse::InvalidDataValue {
                field_name: "browser_info",
            })?;
        let customer_acceptance = request.customer_acceptance.clone().or(payment_attempt
            .customer_acceptance
            .clone()
            .map(|customer_acceptance| {
                customer_acceptance
                    .expose()
                    .parse_value("CustomerAcceptance")
                    .change_context(errors::ApiErrorResponse::InternalServerError)
                    .attach_printable("Failed while deserializing customer_acceptance")
            })
            .transpose()?);

        let recurring_details = request.recurring_details.clone();

        helpers::validate_card_data(
            request
                .payment_method_data
                .as_ref()
                .and_then(|pmd| pmd.payment_method_data.clone()),
        )?;

        payment_attempt.browser_info = browser_info;

        payment_attempt.payment_experience = request
            .payment_experience
            .or(payment_attempt.payment_experience);

        payment_attempt.capture_method = request.capture_method.or(payment_attempt.capture_method);

        payment_attempt.customer_acceptance = request
            .customer_acceptance
            .clone()
            .map(|customer_acceptance| customer_acceptance.encode_to_value())
            .transpose()
            .change_context(errors::ApiErrorResponse::InternalServerError)
            .attach_printable("Failed while encoding customer_acceptance to value")?
            .map(masking::Secret::new)
            .or(payment_attempt.customer_acceptance);

        currency = payment_attempt.currency.get_required_value("currency")?;
        amount = payment_attempt.get_total_amount().into();

        helpers::validate_customer_id_mandatory_cases(
            request.setup_future_usage.is_some(),
            payment_intent
                .customer_id
                .as_ref()
                .or(customer_details.customer_id.as_ref()),
        )?;

        let creds_identifier = request
            .merchant_connector_details
            .as_ref()
            .map(|mcd| mcd.creds_identifier.to_owned());

        payment_intent.shipping_address_id =
            shipping_address.as_ref().map(|i| i.address_id.clone());
        payment_intent.billing_address_id = billing_address.as_ref().map(|i| i.address_id.clone());
        payment_intent.return_url = request
            .return_url
            .as_ref()
            .map(|a| a.to_string())
            .or(payment_intent.return_url);

        payment_intent.allowed_payment_method_types = request
            .get_allowed_payment_method_types_as_value()
            .change_context(errors::ApiErrorResponse::InternalServerError)
            .attach_printable("Error converting allowed_payment_types to Value")?
            .or(payment_intent.allowed_payment_method_types);

        payment_intent.connector_metadata = request
            .get_connector_metadata_as_value()
            .change_context(errors::ApiErrorResponse::InternalServerError)
            .attach_printable("Error converting connector_metadata to Value")?
            .or(payment_intent.connector_metadata);

        payment_intent.feature_metadata = request
            .get_feature_metadata_as_value()
            .change_context(errors::ApiErrorResponse::InternalServerError)
            .attach_printable("Error converting feature_metadata to Value")?
            .or(payment_intent.feature_metadata);
        payment_intent.metadata = request.metadata.clone().or(payment_intent.metadata);
        payment_intent.frm_metadata = request.frm_metadata.clone().or(payment_intent.frm_metadata);
        payment_intent.request_incremental_authorization = request
            .request_incremental_authorization
            .map(|request_incremental_authorization| {
                core_utils::get_request_incremental_authorization_value(
                    Some(request_incremental_authorization),
                    payment_attempt.capture_method,
                )
            })
            .unwrap_or(Ok(payment_intent.request_incremental_authorization))?;
        payment_attempt.business_sub_label = request
            .business_sub_label
            .clone()
            .or(payment_attempt.business_sub_label);

        let n_request_payment_method_data = request
            .payment_method_data
            .as_ref()
            .and_then(|pmd| pmd.payment_method_data.clone());

        let store = state.clone().store;
        let profile_id = payment_intent
            .profile_id
            .clone()
            .get_required_value("profile_id")
            .change_context(errors::ApiErrorResponse::InternalServerError)
            .attach_printable("'profile_id' not set in payment intent")?;

        let additional_pm_data_fut = tokio::spawn(
            async move {
                Ok(n_request_payment_method_data
                    .async_and_then(|payment_method_data| async move {
                        helpers::get_additional_payment_data(
                            &payment_method_data.into(),
                            store.as_ref(),
                            &profile_id,
                        )
                        .await
                    })
                    .await)
            }
            .in_current_span(),
        );

        let n_payment_method_billing_address_id =
            payment_attempt.payment_method_billing_address_id.clone();
        let n_request_payment_method_billing_address = request
            .payment_method_data
            .as_ref()
            .and_then(|pmd| pmd.billing.clone());
        let m_payment_intent_customer_id = payment_intent.customer_id.clone();
        let m_payment_intent_payment_id = payment_intent.payment_id.clone();
        let m_key_store = key_store.clone();
        let m_customer_details_customer_id = customer_details.customer_id.clone();
        let m_merchant_id = merchant_id.clone();
        let session_state = state.clone();

        let payment_method_billing_future = tokio::spawn(
            async move {
                helpers::create_or_update_address_for_payment_by_request(
                    &session_state,
                    n_request_payment_method_billing_address.as_ref(),
                    n_payment_method_billing_address_id.as_deref(),
                    &m_merchant_id,
                    m_payment_intent_customer_id
                        .as_ref()
                        .or(m_customer_details_customer_id.as_ref()),
                    &m_key_store,
                    m_payment_intent_payment_id.as_ref(),
                    storage_scheme,
                )
                .await
            }
            .in_current_span(),
        );

        let mandate_type = m_helpers::get_mandate_type(
            request.mandate_data.clone(),
            request.off_session,
            payment_intent.setup_future_usage,
            request.customer_acceptance.clone(),
            request.payment_token.clone(),
        )
        .change_context(errors::ApiErrorResponse::MandateValidationFailed {
            reason: "Expected one out of recurring_details and mandate_data but got both".into(),
        })?;

        let m_state = state.clone();
        let m_mandate_type = mandate_type;
        let m_merchant_account = merchant_account.clone();
        let m_request = request.clone();
        let m_key_store = key_store.clone();

        let payment_intent_customer_id = payment_intent.customer_id.clone();

        let mandate_details_fut = tokio::spawn(
            async move {
                helpers::get_token_pm_type_mandate_details(
                    &m_state,
                    &m_request,
                    m_mandate_type,
                    &m_merchant_account,
                    &m_key_store,
                    None,
                    payment_intent_customer_id.as_ref(),
                )
                .await
            }
            .in_current_span(),
        );

        // Parallel calls - level 2
        let (mandate_details, additional_pm_data, payment_method_billing) = tokio::try_join!(
            utils::flatten_join_error(mandate_details_fut),
            utils::flatten_join_error(additional_pm_data_fut),
            utils::flatten_join_error(payment_method_billing_future),
        )?;

        let m_helpers::MandateGenericData {
            token,
            payment_method,
            payment_method_type,
            mandate_data,
            recurring_mandate_payment_data,
            mandate_connector,
            payment_method_info,
        } = mandate_details;

        payment_attempt.payment_method = payment_method.or(payment_attempt.payment_method);

        payment_attempt.payment_method_type = payment_method_type
            .or(payment_attempt.payment_method_type)
            .or(payment_method_info
                .as_ref()
                .and_then(|pm_info| pm_info.payment_method_type));

        let token = token.or_else(|| payment_attempt.payment_token.clone());

        helpers::validate_pm_or_token_given(
            &request.payment_method,
            &request
                .payment_method_data
                .as_ref()
                .and_then(|pmd| pmd.payment_method_data.clone()),
            &request.payment_method_type,
            &mandate_type,
            &token,
        )?;

        let (token_data, payment_method_info) = if let Some(token) = token.clone() {
            let token_data = helpers::retrieve_payment_token_data(
                state,
                token,
                payment_method.or(payment_attempt.payment_method),
            )
            .await?;

            let payment_method_info = helpers::retrieve_payment_method_from_db_with_token_data(
                state,
                &token_data,
                storage_scheme,
            )
            .await?;

            (Some(token_data), payment_method_info)
        } else {
            (None, payment_method_info)
        };

        // The operation merges mandate data from both request and payment_attempt
        let setup_mandate = mandate_data.map(|mut sm| {
            sm.mandate_type = payment_attempt.mandate_details.clone().or(sm.mandate_type);
            sm.update_mandate_id = payment_attempt
                .mandate_data
                .clone()
                .and_then(|mandate| mandate.update_mandate_id)
                .or(sm.update_mandate_id);
            sm
        });

        let mandate_details_present =
            payment_attempt.mandate_details.is_some() || request.mandate_data.is_some();
        helpers::validate_mandate_data_and_future_usage(
            payment_intent.setup_future_usage,
            mandate_details_present,
        )?;

        let payment_method_data_after_card_bin_call = request
            .payment_method_data
            .as_ref()
            .and_then(|request_payment_method_data| {
                request_payment_method_data.payment_method_data.as_ref()
            })
            .zip(additional_pm_data)
            .map(|(payment_method_data, additional_payment_data)| {
                payment_method_data.apply_additional_payment_data(additional_payment_data)
            });

        payment_attempt.payment_method_billing_address_id = payment_method_billing
            .as_ref()
            .map(|payment_method_billing| payment_method_billing.address_id.clone());

        let address = PaymentAddress::new(
            shipping_address.as_ref().map(From::from),
            billing_address.as_ref().map(From::from),
            payment_method_billing.as_ref().map(From::from),
            business_profile.use_billing_as_payment_method_billing,
        );

        let payment_method_data_billing = request
            .payment_method_data
            .as_ref()
            .and_then(|pmd| pmd.payment_method_data.as_ref())
            .and_then(|payment_method_data_billing| {
                payment_method_data_billing.get_billing_address()
            });

        let unified_address =
            address.unify_with_payment_method_data_billing(payment_method_data_billing);

        // If processor_payment_token is passed in request then populating the same in PaymentData
        let mandate_id = request
            .recurring_details
            .as_ref()
            .and_then(|recurring_details| match recurring_details {
                api_models::mandates::RecurringDetails::ProcessorPaymentToken(token) => {
                    payment_intent.is_payment_processor_token_flow = Some(true);
                    Some(api_models::payments::MandateIds {
                        mandate_id: None,
                        mandate_reference_id: Some(
                            api_models::payments::MandateReferenceId::ConnectorMandateId(
                                api_models::payments::ConnectorMandateReferenceId {
                                    connector_mandate_id: Some(
                                        token.processor_payment_token.clone(),
                                    ),
                                    payment_method_id: None,
                                    update_history: None,
                                },
                            ),
                        ),
                    })
                }
                _ => None,
            });

        let payment_data = PaymentData {
            flow: PhantomData,
            payment_intent,
            payment_attempt,
            currency,
            amount,
            email: request.email.clone(),
            mandate_id: mandate_id.clone(),
            mandate_connector,
            setup_mandate,
            customer_acceptance: customer_acceptance.map(From::from),
            token,
            address: unified_address,
            token_data,
            confirm: request.confirm,
            payment_method_data: payment_method_data_after_card_bin_call.map(Into::into),
            payment_method_info,
            force_sync: None,
            refunds: vec![],
            disputes: vec![],
            attempts: None,
            sessions_token: vec![],
            card_cvc: request.card_cvc.clone(),
            creds_identifier,
            pm_token: None,
            connector_customer_id: None,
            recurring_mandate_payment_data,
            ephemeral_key: None,
            multiple_capture_data: None,
            redirect_response: None,
            surcharge_details: None,
            frm_message: None,
            payment_link_data: None,
            incremental_authorization_details: None,
            authorizations: vec![],
            authentication: None,
            recurring_details,
            poll_config: None,
        };

        let get_trackers_response = operations::GetTrackerResponse {
            operation: Box::new(self),
            customer_details: Some(customer_details),
            payment_data,
            business_profile,
            mandate_type,
        };

        Ok(get_trackers_response)
    }
}

#[async_trait]
impl<F: Clone + Send> Domain<F, api::PaymentsRequest> for PaymentConfirm {
    #[instrument(skip_all)]
    async fn get_or_create_customer_details<'a>(
        &'a self,
        state: &SessionState,
        payment_data: &mut PaymentData<F>,
        request: Option<CustomerDetails>,
        key_store: &domain::MerchantKeyStore,
        storage_scheme: common_enums::enums::MerchantStorageScheme,
    ) -> CustomResult<
        (
            BoxedOperation<'a, F, api::PaymentsRequest>,
            Option<domain::Customer>,
        ),
        errors::StorageError,
    > {
        helpers::create_customer_if_not_exist(
            state,
            Box::new(self),
            payment_data,
            request,
            &key_store.merchant_id,
            key_store,
            storage_scheme,
        )
        .await
    }

    #[instrument(skip_all)]
    async fn make_pm_data<'a>(
        &'a self,
        state: &'a SessionState,
        payment_data: &mut PaymentData<F>,
        storage_scheme: storage_enums::MerchantStorageScheme,
        key_store: &domain::MerchantKeyStore,
        customer: &Option<domain::Customer>,
        business_profile: Option<&domain::BusinessProfile>,
    ) -> RouterResult<(
        BoxedOperation<'a, F, api::PaymentsRequest>,
        Option<domain::PaymentMethodData>,
        Option<String>,
    )> {
        let (op, payment_method_data, pm_id) = helpers::make_pm_data(
            Box::new(self),
            state,
            payment_data,
            key_store,
            customer,
            storage_scheme,
            business_profile,
        )
        .await?;

        utils::when(payment_method_data.is_none(), || {
            Err(errors::ApiErrorResponse::PaymentMethodNotFound)
        })?;

        Ok((op, payment_method_data, pm_id))
    }

    #[instrument(skip_all)]
    async fn add_task_to_process_tracker<'a>(
        &'a self,
        state: &'a SessionState,
        payment_attempt: &storage::PaymentAttempt,
        requeue: bool,
        schedule_time: Option<time::PrimitiveDateTime>,
    ) -> CustomResult<(), errors::ApiErrorResponse> {
        // This spawns this futures in a background thread, the exception inside this future won't affect
        // the current thread and the lifecycle of spawn thread is not handled by runtime.
        // So when server shutdown won't wait for this thread's completion.
        let m_payment_attempt = payment_attempt.clone();
        let m_state = state.clone();
        let m_self = *self;
        tokio::spawn(
            async move {
                helpers::add_domain_task_to_pt(
                    &m_self,
                    &m_state,
                    &m_payment_attempt,
                    requeue,
                    schedule_time,
                )
                .await
            }
            .in_current_span(),
        );

        Ok(())
    }

    async fn get_connector<'a>(
        &'a self,
        _merchant_account: &domain::MerchantAccount,
        state: &SessionState,
        request: &api::PaymentsRequest,
        _payment_intent: &storage::PaymentIntent,
        _key_store: &domain::MerchantKeyStore,
    ) -> CustomResult<api::ConnectorChoice, errors::ApiErrorResponse> {
        // Use a new connector in the confirm call or use the same one which was passed when
        // creating the payment or if none is passed then use the routing algorithm
        helpers::get_connector_default(state, request.routing.clone()).await
    }

    #[instrument(skip_all)]
    async fn populate_payment_data<'a>(
        &'a self,
        state: &SessionState,
        payment_data: &mut PaymentData<F>,
        _merchant_account: &domain::MerchantAccount,
    ) -> CustomResult<(), errors::ApiErrorResponse> {
        populate_surcharge_details(state, payment_data).await
    }

    #[allow(clippy::too_many_arguments)]
    async fn call_external_three_ds_authentication_if_eligible<'a>(
        &'a self,
        state: &SessionState,
        payment_data: &mut PaymentData<F>,
        should_continue_confirm_transaction: &mut bool,
        connector_call_type: &ConnectorCallType,
        business_profile: &domain::BusinessProfile,
        key_store: &domain::MerchantKeyStore,
        mandate_type: Option<api_models::payments::MandateTransactionType>,
    ) -> CustomResult<(), errors::ApiErrorResponse> {
        let external_authentication_flow =
            helpers::get_payment_external_authentication_flow_during_confirm(
                state,
                key_store,
                business_profile,
                payment_data,
                connector_call_type,
                mandate_type,
            )
            .await?;
        payment_data.authentication = match external_authentication_flow {
            Some(helpers::PaymentExternalAuthenticationFlow::PreAuthenticationFlow {
                acquirer_details,
                card_number,
                token,
            }) => {
                let authentication = authentication::perform_pre_authentication(
                    state,
                    key_store,
                    card_number,
                    token,
                    business_profile,
                    Some(acquirer_details),
                    Some(payment_data.payment_attempt.payment_id.clone()),
                )
                .await?;
                if authentication.is_separate_authn_required()
                    || authentication.authentication_status.is_failed()
                {
                    *should_continue_confirm_transaction = false;
                    let default_poll_config = types::PollConfig::default();
                    let default_config_str = default_poll_config
                        .encode_to_string_of_json()
                        .change_context(errors::ApiErrorResponse::InternalServerError)
                        .attach_printable("Error while stringifying default poll config")?;
                    let poll_config = state
                        .store
                        .find_config_by_key_unwrap_or(
                            &types::PollConfig::get_poll_config_key(
                                authentication.authentication_connector.clone(),
                            ),
                            Some(default_config_str),
                        )
                        .await
                        .change_context(errors::ApiErrorResponse::InternalServerError)
                        .attach_printable("The poll config was not found in the DB")?;
                    let poll_config: types::PollConfig = poll_config
                        .config
                        .parse_struct("PollConfig")
                        .change_context(errors::ApiErrorResponse::InternalServerError)
                        .attach_printable("Error while parsing PollConfig")?;
                    payment_data.poll_config = Some(poll_config)
                }
                Some(authentication)
            }
            Some(helpers::PaymentExternalAuthenticationFlow::PostAuthenticationFlow {
                authentication_id,
            }) => {
                let authentication = authentication::perform_post_authentication(
                    state,
                    key_store,
                    business_profile.clone(),
                    authentication_id.clone(),
                )
                .await?;
                //If authentication is not successful, skip the payment connector flows and mark the payment as failure
                if authentication.authentication_status
                    != api_models::enums::AuthenticationStatus::Success
                {
                    *should_continue_confirm_transaction = false;
                }
                Some(authentication)
            }
            None => None,
        };
        Ok(())
    }

    #[instrument(skip_all)]
    async fn guard_payment_against_blocklist<'a>(
        &'a self,
        state: &SessionState,
        merchant_account: &domain::MerchantAccount,
        key_store: &domain::MerchantKeyStore,
        payment_data: &mut PaymentData<F>,
    ) -> CustomResult<bool, errors::ApiErrorResponse> {
        blocklist_utils::validate_data_for_blocklist(
            state,
            merchant_account,
            key_store,
            payment_data,
        )
        .await
    }

    #[instrument(skip_all)]
    async fn store_extended_card_info_temporarily<'a>(
        &'a self,
        state: &SessionState,
        payment_id: &str,
        business_profile: &domain::BusinessProfile,
        payment_method_data: &Option<domain::PaymentMethodData>,
    ) -> CustomResult<(), errors::ApiErrorResponse> {
        if let (Some(true), Some(domain::PaymentMethodData::Card(card)), Some(merchant_config)) = (
            business_profile.is_extended_card_info_enabled,
            payment_method_data,
            business_profile.extended_card_info_config.clone(),
        ) {
            let merchant_config = merchant_config
                    .expose()
                    .parse_value::<ExtendedCardInfoConfig>("ExtendedCardInfoConfig")
                    .map_err(|err| logger::error!(parse_err=?err,"Error while parsing ExtendedCardInfoConfig"));

            let card_data = ExtendedCardInfo::from(card.clone())
                    .encode_to_vec()
                    .map_err(|err| logger::error!(encode_err=?err,"Error while encoding ExtendedCardInfo to vec"));

            let (Ok(merchant_config), Ok(card_data)) = (merchant_config, card_data) else {
                return Ok(());
            };

            let encrypted_payload =
                    services::encrypt_jwe(&card_data, merchant_config.public_key.peek())
                        .await
                        .map_err(|err| {
                            logger::error!(jwe_encryption_err=?err,"Error while JWE encrypting extended card info")
                        });

            let Ok(encrypted_payload) = encrypted_payload else {
                return Ok(());
            };

            let redis_conn = state
                .store
                .get_redis_conn()
                .change_context(errors::ApiErrorResponse::InternalServerError)
                .attach_printable("Failed to get redis connection")?;

            let key = helpers::get_redis_key_for_extended_card_info(
                &business_profile.merchant_id,
                payment_id,
            );

            redis_conn
                .set_key_with_expiry(
                    &key,
                    encrypted_payload.clone(),
                    (*merchant_config.ttl_in_secs).into(),
                )
                .await
                .change_context(errors::ApiErrorResponse::InternalServerError)
                .attach_printable("Failed to add extended card info in redis")?;

            logger::info!("Extended card info added to redis");
        }

        Ok(())
    }
}

#[cfg(all(feature = "v2", feature = "customer_v2"))]
#[async_trait]
impl<F: Clone> UpdateTracker<F, PaymentData<F>, api::PaymentsRequest> for PaymentConfirm {
    #[instrument(skip_all)]
    async fn update_trackers<'b>(
        &'b self,
        _state: &'b SessionState,
        _req_state: ReqState,
        mut _payment_data: PaymentData<F>,
        _customer: Option<domain::Customer>,
        _storage_scheme: storage_enums::MerchantStorageScheme,
        _updated_customer: Option<storage::CustomerUpdate>,
        _key_store: &domain::MerchantKeyStore,
        _frm_suggestion: Option<FrmSuggestion>,
        _header_payload: api::HeaderPayload,
    ) -> RouterResult<(BoxedOperation<'b, F, api::PaymentsRequest>, PaymentData<F>)>
    where
        F: 'b + Send,
    {
        todo!()
    }
}

#[cfg(all(any(feature = "v1", feature = "v2"), not(feature = "customer_v2")))]
#[async_trait]
impl<F: Clone> UpdateTracker<F, PaymentData<F>, api::PaymentsRequest> for PaymentConfirm {
    #[instrument(skip_all)]
    async fn update_trackers<'b>(
        &'b self,
        state: &'b SessionState,
        req_state: ReqState,
        mut payment_data: PaymentData<F>,
        customer: Option<domain::Customer>,
        storage_scheme: storage_enums::MerchantStorageScheme,
        updated_customer: Option<storage::CustomerUpdate>,
        key_store: &domain::MerchantKeyStore,
        frm_suggestion: Option<FrmSuggestion>,
        header_payload: api::HeaderPayload,
    ) -> RouterResult<(BoxedOperation<'b, F, api::PaymentsRequest>, PaymentData<F>)>
    where
        F: 'b + Send,
    {
        let payment_method = payment_data.payment_attempt.payment_method;
        let browser_info = payment_data.payment_attempt.browser_info.clone();
        let frm_message = payment_data.frm_message.clone();
        let capture_method = payment_data.payment_attempt.capture_method;

        let default_status_result = (
            storage_enums::IntentStatus::Processing,
            storage_enums::AttemptStatus::Pending,
            (None, None),
        );
        let status_handler_for_frm_results = |frm_suggestion: FrmSuggestion| match frm_suggestion {
            FrmSuggestion::FrmCancelTransaction => (
                storage_enums::IntentStatus::Failed,
                storage_enums::AttemptStatus::Failure,
                frm_message.map_or((None, None), |fraud_check| {
                    (
                        Some(Some(fraud_check.frm_status.to_string())),
                        Some(fraud_check.frm_reason.map(|reason| reason.to_string())),
                    )
                }),
            ),
            FrmSuggestion::FrmManualReview => (
                storage_enums::IntentStatus::RequiresMerchantAction,
                storage_enums::AttemptStatus::Unresolved,
                (None, None),
            ),
            FrmSuggestion::FrmAuthorizeTransaction => (
                storage_enums::IntentStatus::RequiresCapture,
                storage_enums::AttemptStatus::Authorized,
                (None, None),
            ),
        };

        let status_handler_for_authentication_results =
            |authentication: &storage::Authentication| {
                if authentication.authentication_status.is_failed() {
                    (
                        storage_enums::IntentStatus::Failed,
                        storage_enums::AttemptStatus::Failure,
                        (
                            Some(Some("EXTERNAL_AUTHENTICATION_FAILURE".to_string())),
                            Some(Some("external authentication failure".to_string())),
                        ),
                    )
                } else if authentication.is_separate_authn_required() {
                    (
                        storage_enums::IntentStatus::RequiresCustomerAction,
                        storage_enums::AttemptStatus::AuthenticationPending,
                        (None, None),
                    )
                } else {
                    default_status_result.clone()
                }
            };

        let (intent_status, attempt_status, (error_code, error_message)) =
            match (frm_suggestion, payment_data.authentication.as_ref()) {
                (Some(frm_suggestion), _) => status_handler_for_frm_results(frm_suggestion),
                (_, Some(authentication_details)) => {
                    status_handler_for_authentication_results(authentication_details)
                }
                _ => default_status_result,
            };

        let connector = payment_data.payment_attempt.connector.clone();
        let merchant_connector_id = payment_data.payment_attempt.merchant_connector_id.clone();

        let straight_through_algorithm = payment_data
            .payment_attempt
            .straight_through_algorithm
            .clone();
        let payment_token = payment_data.token.clone();
        let payment_method_type = payment_data.payment_attempt.payment_method_type;
        let profile_id = payment_data
            .payment_intent
            .profile_id
            .as_ref()
            .get_required_value("profile_id")
            .change_context(errors::ApiErrorResponse::InternalServerError)?;

        let payment_experience = payment_data.payment_attempt.payment_experience;
        let additional_pm_data = payment_data
            .payment_method_data
            .as_ref()
            .async_map(|payment_method_data| async {
                helpers::get_additional_payment_data(payment_method_data, &*state.store, profile_id)
                    .await
            })
            .await
            .as_ref()
            .map(Encode::encode_to_value)
            .transpose()
            .change_context(errors::ApiErrorResponse::InternalServerError)
            .attach_printable("Failed to encode additional pm data")?;
        let key_manager_state = &state.into();
        let encode_additional_pm_to_value = if let Some(ref pm) = payment_data.payment_method_info {
            let key = key_store.key.get_inner().peek();

            let card_detail_from_locker: Option<api::CardDetailFromLocker> =
                crypto_operation::<serde_json::Value, masking::WithType>(
                    key_manager_state,
                    type_name!(storage::PaymentMethod),
                    CryptoOperation::DecryptOptional(pm.payment_method_data.clone()),
                    Identifier::Merchant(key_store.merchant_id.clone()),
                    key,
                )
                .await
                .and_then(|val| val.try_into_optionaloperation())
                .change_context(errors::StorageError::DecryptionError)
                .attach_printable("unable to decrypt card details")
                .ok()
                .flatten()
                .map(|x| x.into_inner().expose())
                .and_then(|v| serde_json::from_value::<PaymentMethodsData>(v).ok())
                .and_then(|pmd| match pmd {
                    PaymentMethodsData::Card(crd) => Some(api::CardDetailFromLocker::from(crd)),
                    _ => None,
                });

            card_detail_from_locker.and_then(|card_details| {
                let additional_data = card_details.into();
                let additional_data_payment =
                    AdditionalPaymentData::Card(Box::new(additional_data));
                additional_data_payment
                    .encode_to_value()
                    .change_context(errors::ApiErrorResponse::InternalServerError)
                    .attach_printable("Failed to encode additional pm data")
                    .ok()
            })
        } else {
            None
        };

        let customer_details = payment_data.payment_intent.customer_details.clone();
        let business_sub_label = payment_data.payment_attempt.business_sub_label.clone();
        let authentication_type = payment_data.payment_attempt.authentication_type;

        let (shipping_address_id, billing_address_id, payment_method_billing_address_id) = (
            payment_data.payment_intent.shipping_address_id.clone(),
            payment_data.payment_intent.billing_address_id.clone(),
            payment_data
                .payment_attempt
                .payment_method_billing_address_id
                .clone(),
        );

        let customer_id = customer.clone().map(|c| c.get_customer_id());
        let return_url = payment_data.payment_intent.return_url.take();
        let setup_future_usage = payment_data.payment_intent.setup_future_usage;
        let business_label = payment_data.payment_intent.business_label.clone();
        let business_country = payment_data.payment_intent.business_country;
        let description = payment_data.payment_intent.description.take();
        let statement_descriptor_name =
            payment_data.payment_intent.statement_descriptor_name.take();
        let statement_descriptor_suffix = payment_data
            .payment_intent
            .statement_descriptor_suffix
            .take();
        let order_details = payment_data.payment_intent.order_details.clone();
        let metadata = payment_data.payment_intent.metadata.clone();
        let frm_metadata = payment_data.payment_intent.frm_metadata.clone();
        let authorized_amount = payment_data
            .surcharge_details
            .as_ref()
            .map(|surcharge_details| surcharge_details.final_amount)
            .unwrap_or(payment_data.payment_attempt.amount);

        let client_source = header_payload
            .client_source
            .clone()
            .or(payment_data.payment_attempt.client_source.clone());
        let client_version = header_payload
            .client_version
            .clone()
            .or(payment_data.payment_attempt.client_version.clone());

        let m_payment_data_payment_attempt = payment_data.payment_attempt.clone();
        let m_payment_method_id =
            payment_data
                .payment_attempt
                .payment_method_id
                .clone()
                .or(payment_data
                    .payment_method_info
                    .as_ref()
                    .map(|payment_method| payment_method.payment_method_id.clone()));
        let m_browser_info = browser_info.clone();
        let m_connector = connector.clone();
        let m_capture_method = capture_method;
        let m_payment_token = payment_token.clone();
        let m_additional_pm_data = additional_pm_data.clone().or(encode_additional_pm_to_value);
        let m_business_sub_label = business_sub_label.clone();
        let m_straight_through_algorithm = straight_through_algorithm.clone();
        let m_error_code = error_code.clone();
        let m_error_message = error_message.clone();
        let m_fingerprint_id = payment_data.payment_attempt.fingerprint_id.clone();
        let m_db = state.clone().store;
        let surcharge_amount = payment_data
            .surcharge_details
            .as_ref()
            .map(|surcharge_details| surcharge_details.surcharge_amount);
        let tax_amount = payment_data
            .surcharge_details
            .as_ref()
            .map(|surcharge_details| surcharge_details.tax_on_surcharge_amount);

        let (
            external_three_ds_authentication_attempted,
            authentication_connector,
            authentication_id,
        ) = match payment_data.authentication.as_ref() {
            Some(authentication) => (
                Some(authentication.is_separate_authn_required()),
                Some(authentication.authentication_connector.clone()),
                Some(authentication.authentication_id.clone()),
            ),
            None => (None, None, None),
        };

        let payment_attempt_fut = tokio::spawn(
            async move {
                m_db.update_payment_attempt_with_attempt_id(
                    m_payment_data_payment_attempt,
                    storage::PaymentAttemptUpdate::ConfirmUpdate {
                        amount: payment_data.payment_attempt.amount,
                        currency: payment_data.currency,
                        status: attempt_status,
                        payment_method,
                        authentication_type,
                        capture_method: m_capture_method,
                        browser_info: m_browser_info,
                        connector: m_connector,
                        payment_token: m_payment_token,
                        payment_method_data: m_additional_pm_data,
                        payment_method_type,
                        payment_experience,
                        business_sub_label: m_business_sub_label,
                        straight_through_algorithm: m_straight_through_algorithm,
                        error_code: m_error_code,
                        error_message: m_error_message,
                        amount_capturable: Some(authorized_amount),
                        updated_by: storage_scheme.to_string(),
                        merchant_connector_id,
                        surcharge_amount,
                        tax_amount,
                        external_three_ds_authentication_attempted,
                        authentication_connector,
                        authentication_id,
                        payment_method_billing_address_id,
                        fingerprint_id: m_fingerprint_id,
                        payment_method_id: m_payment_method_id,
                        client_source,
                        client_version,
                        customer_acceptance: payment_data.payment_attempt.customer_acceptance,
                    },
                    storage_scheme,
                )
                .map(|x| x.to_not_found_response(errors::ApiErrorResponse::PaymentNotFound))
                .await
            }
            .in_current_span(),
        );

        let billing_address = payment_data.address.get_payment_billing();
        let billing_details = billing_address
            .async_map(|billing_details| create_encrypted_data(state, key_store, billing_details))
            .await
            .transpose()
            .change_context(errors::ApiErrorResponse::InternalServerError)
            .attach_printable("Unable to encrypt billing details")?;

        let shipping_address = payment_data.address.get_shipping();
        let shipping_details = shipping_address
            .async_map(|shipping_details| create_encrypted_data(state, key_store, shipping_details))
            .await
            .transpose()
            .change_context(errors::ApiErrorResponse::InternalServerError)
            .attach_printable("Unable to encrypt shipping details")?;

        let m_payment_data_payment_intent = payment_data.payment_intent.clone();
        let m_customer_id = customer_id.clone();
        let m_shipping_address_id = shipping_address_id.clone();
        let m_billing_address_id = billing_address_id.clone();
        let m_return_url = return_url.clone();
        let m_business_label = business_label.clone();
        let m_description = description.clone();
        let m_statement_descriptor_name = statement_descriptor_name.clone();
        let m_statement_descriptor_suffix = statement_descriptor_suffix.clone();
        let m_order_details = order_details.clone();
        let m_metadata = metadata.clone();
        let m_frm_metadata = frm_metadata.clone();
        let m_db = state.clone().store;
        let m_storage_scheme = storage_scheme.to_string();
        let session_expiry = m_payment_data_payment_intent.session_expiry;
        let m_key_store = key_store.clone();
        let key_manager_state = state.into();
        let is_payment_processor_token_flow =
            payment_data.payment_intent.is_payment_processor_token_flow;

        let payment_intent_fut = tokio::spawn(
            async move {
                m_db.update_payment_intent(
                    &key_manager_state,
                    m_payment_data_payment_intent,
                    storage::PaymentIntentUpdate::Update(Box::new(PaymentIntentUpdateFields {
                        amount: payment_data.payment_intent.amount,
                        currency: payment_data.currency,
                        setup_future_usage,
                        status: intent_status,
                        customer_id: m_customer_id,
                        shipping_address_id: m_shipping_address_id,
                        billing_address_id: m_billing_address_id,
                        return_url: m_return_url,
                        business_country,
                        business_label: m_business_label,
                        description: m_description,
                        statement_descriptor_name: m_statement_descriptor_name,
                        statement_descriptor_suffix: m_statement_descriptor_suffix,
                        order_details: m_order_details,
                        metadata: m_metadata,
                        payment_confirm_source: header_payload.payment_confirm_source,
                        updated_by: m_storage_scheme,
                        fingerprint_id: None,
                        session_expiry,
                        request_external_three_ds_authentication: None,
                        frm_metadata: m_frm_metadata,
                        customer_details,
                        merchant_order_reference_id: None,
                        billing_details,
                        shipping_details,
                        is_payment_processor_token_flow,
                    })),
                    &m_key_store,
                    storage_scheme,
                )
                .map(|x| x.to_not_found_response(errors::ApiErrorResponse::PaymentNotFound))
                .await
            }
            .in_current_span(),
        );

<<<<<<< HEAD
        let customer_fut = if let Some((updated_customer, customer)) =
            updated_customer.zip(customer)
        {
            let m_customer_merchant_id = customer.merchant_id.to_owned();
            let m_key_store = key_store.clone();
            let m_updated_customer = updated_customer.clone();
            let session_state = state.clone();
            let m_db = session_state.store.clone();
            let key_manager_state = state.into();
            tokio::spawn(
                async move {
                    #[cfg(all(any(feature = "v1", feature = "v2"), not(feature = "customer_v2")))]
                    {
                        let m_customer_customer_id = customer.get_customer_id().to_owned();
=======
        let customer_fut =
            if let Some((updated_customer, customer)) = updated_customer.zip(customer) {
                let m_customer_merchant_id = customer.merchant_id.to_owned();
                let m_key_store = key_store.clone();
                let m_updated_customer = updated_customer.clone();
                let session_state = state.clone();
                let m_db = session_state.store.clone();
                let key_manager_state = state.into();
                tokio::spawn(
                    async move {
                        let m_customer_customer_id = customer.customer_id.to_owned();
>>>>>>> a6cb6c6e
                        m_db.update_customer_by_customer_id_merchant_id(
                            &key_manager_state,
                            m_customer_customer_id,
                            m_customer_merchant_id,
                            customer,
                            m_updated_customer,
                            &m_key_store,
                            storage_scheme,
                        )
                        .await
                        .change_context(errors::ApiErrorResponse::InternalServerError)
                        .attach_printable("Failed to update CustomerConnector in customer")?;

                        Ok::<_, error_stack::Report<errors::ApiErrorResponse>>(())
                    }
                    #[cfg(all(feature = "v2", feature = "customer_v2"))]
                    {
                        let global_id = "temp_id".to_string();
                        let _ = customer_id;
                        m_db.update_customer_by_id(
                            &key_manager_state,
                            global_id,
                            customer,
                            &m_customer_merchant_id,
                            m_updated_customer,
                            &m_key_store,
                            storage_scheme,
                        )
                        .await
                        .change_context(errors::ApiErrorResponse::InternalServerError)
                        .attach_printable("Failed to update CustomerConnector in customer")?;

                        Ok::<_, error_stack::Report<errors::ApiErrorResponse>>(())
                    }
                }
                .in_current_span(),
            )
        } else {
            tokio::spawn(
                async move { Ok::<_, error_stack::Report<errors::ApiErrorResponse>>(()) }
                    .in_current_span(),
            )
        };

        let (payment_intent, payment_attempt, _) = tokio::try_join!(
            utils::flatten_join_error(payment_intent_fut),
            utils::flatten_join_error(payment_attempt_fut),
            utils::flatten_join_error(customer_fut)
        )?;

        payment_data.payment_intent = payment_intent;
        payment_data.payment_attempt = payment_attempt;

        let client_src = payment_data.payment_attempt.client_source.clone();
        let client_ver = payment_data.payment_attempt.client_version.clone();

        let frm_message = payment_data.frm_message.clone();
        req_state
            .event_context
            .event(AuditEvent::new(AuditEventType::PaymentConfirm {
                client_src,
                client_ver,
                frm_message,
            }))
            .with(payment_data.to_event())
            .emit();
        Ok((Box::new(self), payment_data))
    }
}

impl<F: Send + Clone> ValidateRequest<F, api::PaymentsRequest> for PaymentConfirm {
    #[instrument(skip_all)]
    fn validate_request<'a, 'b>(
        &'b self,
        request: &api::PaymentsRequest,
        merchant_account: &'a domain::MerchantAccount,
    ) -> RouterResult<(
        BoxedOperation<'b, F, api::PaymentsRequest>,
        operations::ValidateResult,
    )> {
        helpers::validate_customer_information(request)?;

        if let Some(amount) = request.amount {
            helpers::validate_max_amount(amount)?;
        }

        let request_merchant_id = request.merchant_id.as_ref();
        helpers::validate_merchant_id(merchant_account.get_id(), request_merchant_id)
            .change_context(errors::ApiErrorResponse::InvalidDataFormat {
                field_name: "merchant_id".to_string(),
                expected_format: "merchant_id from merchant account".to_string(),
            })?;

        helpers::validate_payment_method_fields_present(request)?;

        let _mandate_type =
            helpers::validate_mandate(request, payments::is_operation_confirm(self))?;

        helpers::validate_recurring_details_and_token(
            &request.recurring_details,
            &request.payment_token,
            &request.mandate_id,
        )?;

        let payment_id = request
            .payment_id
            .clone()
            .ok_or(report!(errors::ApiErrorResponse::PaymentNotFound))?;

        let _request_straight_through: Option<api::routing::StraightThroughAlgorithm> = request
            .routing
            .clone()
            .map(|val| val.parse_value("RoutingAlgorithm"))
            .transpose()
            .change_context(errors::ApiErrorResponse::InvalidRequestData {
                message: "Invalid straight through routing rules format".to_string(),
            })
            .attach_printable("Invalid straight through routing rules format")?;

        Ok((
            Box::new(self),
            operations::ValidateResult {
                merchant_id: merchant_account.get_id().to_owned(),
                payment_id: payment_id.and_then(|id| core_utils::validate_id(id, "payment_id"))?,
                storage_scheme: merchant_account.storage_scheme,
                requeue: matches!(
                    request.retry_action,
                    Some(api_models::enums::RetryAction::Requeue)
                ),
            },
        ))
    }
}<|MERGE_RESOLUTION|>--- conflicted
+++ resolved
@@ -1212,7 +1212,7 @@
                 .clone(),
         );
 
-        let customer_id = customer.clone().map(|c| c.get_customer_id());
+        let customer_id = customer.clone().map(|c| c.customer_id);
         let return_url = payment_data.payment_intent.return_url.take();
         let setup_future_usage = payment_data.payment_intent.setup_future_usage;
         let business_label = payment_data.payment_intent.business_label.clone();
@@ -1407,22 +1407,6 @@
             .in_current_span(),
         );
 
-<<<<<<< HEAD
-        let customer_fut = if let Some((updated_customer, customer)) =
-            updated_customer.zip(customer)
-        {
-            let m_customer_merchant_id = customer.merchant_id.to_owned();
-            let m_key_store = key_store.clone();
-            let m_updated_customer = updated_customer.clone();
-            let session_state = state.clone();
-            let m_db = session_state.store.clone();
-            let key_manager_state = state.into();
-            tokio::spawn(
-                async move {
-                    #[cfg(all(any(feature = "v1", feature = "v2"), not(feature = "customer_v2")))]
-                    {
-                        let m_customer_customer_id = customer.get_customer_id().to_owned();
-=======
         let customer_fut =
             if let Some((updated_customer, customer)) = updated_customer.zip(customer) {
                 let m_customer_merchant_id = customer.merchant_id.to_owned();
@@ -1434,7 +1418,6 @@
                 tokio::spawn(
                     async move {
                         let m_customer_customer_id = customer.customer_id.to_owned();
->>>>>>> a6cb6c6e
                         m_db.update_customer_by_customer_id_merchant_id(
                             &key_manager_state,
                             m_customer_customer_id,
@@ -1450,34 +1433,14 @@
 
                         Ok::<_, error_stack::Report<errors::ApiErrorResponse>>(())
                     }
-                    #[cfg(all(feature = "v2", feature = "customer_v2"))]
-                    {
-                        let global_id = "temp_id".to_string();
-                        let _ = customer_id;
-                        m_db.update_customer_by_id(
-                            &key_manager_state,
-                            global_id,
-                            customer,
-                            &m_customer_merchant_id,
-                            m_updated_customer,
-                            &m_key_store,
-                            storage_scheme,
-                        )
-                        .await
-                        .change_context(errors::ApiErrorResponse::InternalServerError)
-                        .attach_printable("Failed to update CustomerConnector in customer")?;
-
-                        Ok::<_, error_stack::Report<errors::ApiErrorResponse>>(())
-                    }
-                }
-                .in_current_span(),
-            )
-        } else {
-            tokio::spawn(
-                async move { Ok::<_, error_stack::Report<errors::ApiErrorResponse>>(()) }
                     .in_current_span(),
-            )
-        };
+                )
+            } else {
+                tokio::spawn(
+                    async move { Ok::<_, error_stack::Report<errors::ApiErrorResponse>>(()) }
+                        .in_current_span(),
+                )
+            };
 
         let (payment_intent, payment_attempt, _) = tokio::try_join!(
             utils::flatten_join_error(payment_intent_fut),
