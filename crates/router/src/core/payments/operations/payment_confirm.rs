--- conflicted
+++ resolved
@@ -361,10 +361,7 @@
             .change_context(errors::ApiErrorResponse::InvalidDataValue {
                 field_name: "browser_info",
             })?;
-<<<<<<< HEAD
         let customer_acceptance = request.customer_acceptance.clone().map(From::from);
-        helpers::validate_card_data(request.payment_method_data.clone())?;
-=======
 
         helpers::validate_card_data(
             request
@@ -372,7 +369,6 @@
                 .as_ref()
                 .map(|pmd| pmd.payment_method_data.clone()),
         )?;
->>>>>>> f1325274
 
         let token = token.or_else(|| payment_attempt.payment_token.clone());
 
@@ -465,7 +461,6 @@
                 .or(sm.update_mandate_id);
             sm
         });
-<<<<<<< HEAD
         if FutureUsage::OnSession
             == payment_intent
                 .setup_future_usage
@@ -476,11 +471,8 @@
                 message: "`setup_future_usage` must be `off_session` for mandates".into()
             }))?
         };
-        let additional_pm_data = request
-=======
 
         let n_request_payment_method_data = request
->>>>>>> f1325274
             .payment_method_data
             .as_ref()
             .map(|pmd| pmd.payment_method_data.clone());
