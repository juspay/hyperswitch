--- conflicted
+++ resolved
@@ -763,11 +763,7 @@
         let m_metadata = metadata.clone();
         let m_db = state.clone().store;
         let m_storage_scheme = storage_scheme.to_string();
-<<<<<<< HEAD
-        let expiry = m_payment_data_payment_intent.expiry;
-=======
         let session_expiry = m_payment_data_payment_intent.session_expiry;
->>>>>>> ee044a0b
 
         let payment_intent_fut = tokio::spawn(
             async move {
@@ -791,11 +787,7 @@
                         metadata: m_metadata,
                         payment_confirm_source: header_payload.payment_confirm_source,
                         updated_by: m_storage_scheme,
-<<<<<<< HEAD
-                        expiry,
-=======
                         session_expiry,
->>>>>>> ee044a0b
                     },
                     storage_scheme,
                 )
