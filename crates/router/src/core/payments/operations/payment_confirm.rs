use std::marker::PhantomData;

#[cfg(feature = "v1")]
use api_models::payment_methods::PaymentMethodsData;
use api_models::{
    admin::ExtendedCardInfoConfig,
    enums::FrmSuggestion,
    payments::{ConnectorMandateReferenceId, ExtendedCardInfo, GetAddressFromPaymentMethodData},
};
use async_trait::async_trait;
use common_utils::ext_traits::{AsyncExt, Encode, StringExt, ValueExt};
use diesel_models::payment_attempt::ConnectorMandateReferenceId as DieselConnectorMandateReferenceId;
use error_stack::{report, ResultExt};
use futures::FutureExt;
#[cfg(feature = "v1")]
use hyperswitch_domain_models::payments::payment_intent::PaymentIntentUpdateFields;
use hyperswitch_domain_models::router_request_types::unified_authentication_service;
use masking::{ExposeInterface, PeekInterface};
use router_derive::PaymentOperation;
use router_env::{instrument, logger, tracing};
use tracing_futures::Instrument;

use super::{BoxedOperation, Domain, GetTracker, Operation, UpdateTracker, ValidateRequest};
#[cfg(feature = "v1")]
use crate::{
    consts,
    core::payment_methods::cards::create_encrypted_data,
    events::audit_events::{AuditEvent, AuditEventType},
};
use crate::{
    core::{
        authentication,
        blocklist::utils as blocklist_utils,
        card_testing_guard::utils as card_testing_guard_utils,
        errors::{self, CustomResult, RouterResult, StorageErrorExt},
        mandate::helpers as m_helpers,
        payments::{
            self, helpers, operations,
            operations::payment_confirm::unified_authentication_service::ThreeDsMetaData,
            populate_surcharge_details, CustomerDetails, PaymentAddress, PaymentData,
        },
        three_ds_decision_rule,
        unified_authentication_service::{
            self as uas_utils,
            types::{ClickToPay, UnifiedAuthenticationService},
        },
        utils as core_utils,
    },
    routes::{app::ReqState, SessionState},
    services,
    types::{
        self,
        api::{self, ConnectorCallType, PaymentIdTypeExt},
        domain::{self},
        storage::{self, enums as storage_enums},
        transformers::{ForeignFrom, ForeignInto},
    },
    utils::{self, OptionExt},
};

#[derive(Debug, Clone, Copy, PaymentOperation)]
#[operation(operations = "all", flow = "authorize")]
pub struct PaymentConfirm;

type PaymentConfirmOperation<'b, F> = BoxedOperation<'b, F, api::PaymentsRequest, PaymentData<F>>;

#[async_trait]
impl<F: Send + Clone + Sync> GetTracker<F, PaymentData<F>, api::PaymentsRequest>
    for PaymentConfirm
{
    #[instrument(skip_all)]
    async fn get_trackers<'a>(
        &'a self,
        state: &'a SessionState,
        payment_id: &api::PaymentIdType,
        request: &api::PaymentsRequest,
        merchant_context: &domain::MerchantContext,
        auth_flow: services::AuthFlow,
        header_payload: &hyperswitch_domain_models::payments::HeaderPayload,
    ) -> RouterResult<operations::GetTrackerResponse<'a, F, api::PaymentsRequest, PaymentData<F>>>
    {
        let key_manager_state = &state.into();

        let merchant_id = merchant_context.get_merchant_account().get_id();
        let storage_scheme = merchant_context.get_merchant_account().storage_scheme;
        let (currency, amount);

        let payment_id = payment_id
            .get_payment_intent_id()
            .change_context(errors::ApiErrorResponse::PaymentNotFound)?;

        // Stage 1
        let store = &*state.store;
        let m_merchant_id = merchant_id.clone();

        // Parallel calls - level 0
        let mut payment_intent = store
            .find_payment_intent_by_payment_id_merchant_id(
                key_manager_state,
                &payment_id,
                &m_merchant_id,
                merchant_context.get_merchant_key_store(),
                storage_scheme,
            )
            .await
            .to_not_found_response(errors::ApiErrorResponse::PaymentNotFound)?;

        // TODO (#7195): Add platform merchant account validation once client_secret auth is solved

        if let Some(order_details) = &request.order_details {
            helpers::validate_order_details_amount(
                order_details.to_owned(),
                payment_intent.amount,
                false,
            )?;
        }

        helpers::validate_customer_access(&payment_intent, auth_flow, request)?;

        if [
            Some(common_enums::PaymentSource::Webhook),
            Some(common_enums::PaymentSource::ExternalAuthenticator),
        ]
        .contains(&header_payload.payment_confirm_source)
        {
            helpers::validate_payment_status_against_not_allowed_statuses(
                payment_intent.status,
                &[
                    storage_enums::IntentStatus::Cancelled,
                    storage_enums::IntentStatus::Succeeded,
                    storage_enums::IntentStatus::Processing,
                    storage_enums::IntentStatus::RequiresCapture,
                    storage_enums::IntentStatus::RequiresMerchantAction,
                ],
                "confirm",
            )?;
        } else {
            helpers::validate_payment_status_against_not_allowed_statuses(
                payment_intent.status,
                &[
                    storage_enums::IntentStatus::Cancelled,
                    storage_enums::IntentStatus::Succeeded,
                    storage_enums::IntentStatus::Processing,
                    storage_enums::IntentStatus::RequiresCapture,
                    storage_enums::IntentStatus::RequiresMerchantAction,
                    storage_enums::IntentStatus::RequiresCustomerAction,
                ],
                "confirm",
            )?;
        }

        helpers::authenticate_client_secret(request.client_secret.as_ref(), &payment_intent)?;

        let customer_details = helpers::get_customer_details_from_request(request);

        // Stage 2
        let attempt_id = payment_intent.active_attempt.get_id();
        let profile_id = payment_intent
            .profile_id
            .clone()
            .get_required_value("profile_id")
            .change_context(errors::ApiErrorResponse::InternalServerError)
            .attach_printable("'profile_id' not set in payment intent")?;

        let store = state.store.clone();
        let key_manager_state_clone = key_manager_state.clone();
        let key_store_clone = merchant_context.get_merchant_key_store().clone();

        let business_profile_fut = tokio::spawn(
            async move {
                store
                    .find_business_profile_by_profile_id(
                        &key_manager_state_clone,
                        &key_store_clone,
                        &profile_id,
                    )
                    .map(|business_profile_result| {
                        business_profile_result.to_not_found_response(
                            errors::ApiErrorResponse::ProfileNotFound {
                                id: profile_id.get_string_repr().to_owned(),
                            },
                        )
                    })
                    .await
            }
            .in_current_span(),
        );

        let store = state.store.clone();

        let m_payment_id = payment_intent.payment_id.clone();
        let m_merchant_id = merchant_id.clone();

        let payment_attempt_fut = tokio::spawn(
            async move {
                store
                    .find_payment_attempt_by_payment_id_merchant_id_attempt_id(
                        &m_payment_id,
                        &m_merchant_id,
                        attempt_id.as_str(),
                        storage_scheme,
                    )
                    .map(|x| x.to_not_found_response(errors::ApiErrorResponse::PaymentNotFound))
                    .await
            }
            .in_current_span(),
        );

        let m_merchant_id = merchant_id.clone();
        let m_request_shipping = request.shipping.clone();
        let m_payment_intent_shipping_address_id = payment_intent.shipping_address_id.clone();
        let m_payment_intent_payment_id = payment_intent.payment_id.clone();
        let m_customer_details_customer_id = customer_details.customer_id.clone();
        let m_payment_intent_customer_id = payment_intent.customer_id.clone();
        let m_key_store = merchant_context.get_merchant_key_store().clone();
        let session_state = state.clone();

        let shipping_address_fut = tokio::spawn(
            async move {
                helpers::create_or_update_address_for_payment_by_request(
                    &session_state,
                    m_request_shipping.as_ref(),
                    m_payment_intent_shipping_address_id.as_deref(),
                    &m_merchant_id,
                    m_payment_intent_customer_id
                        .as_ref()
                        .or(m_customer_details_customer_id.as_ref()),
                    &m_key_store,
                    &m_payment_intent_payment_id,
                    storage_scheme,
                )
                .await
            }
            .in_current_span(),
        );

        let m_merchant_id = merchant_id.clone();
        let m_request_billing = request.billing.clone();
        let m_customer_details_customer_id = customer_details.customer_id.clone();
        let m_payment_intent_customer_id = payment_intent.customer_id.clone();
        let m_payment_intent_billing_address_id = payment_intent.billing_address_id.clone();
        let m_payment_intent_payment_id = payment_intent.payment_id.clone();
        let m_key_store = merchant_context.get_merchant_key_store().clone();
        let session_state = state.clone();

        let billing_address_fut = tokio::spawn(
            async move {
                helpers::create_or_update_address_for_payment_by_request(
                    &session_state,
                    m_request_billing.as_ref(),
                    m_payment_intent_billing_address_id.as_deref(),
                    &m_merchant_id,
                    m_payment_intent_customer_id
                        .as_ref()
                        .or(m_customer_details_customer_id.as_ref()),
                    &m_key_store,
                    &m_payment_intent_payment_id,
                    storage_scheme,
                )
                .await
            }
            .in_current_span(),
        );

        let m_merchant_id = merchant_id.clone();
        let store = state.clone().store;
        let m_request_merchant_connector_details = request.merchant_connector_details.clone();

        let config_update_fut = tokio::spawn(
            async move {
                m_request_merchant_connector_details
                    .async_map(|mcd| async {
                        helpers::insert_merchant_connector_creds_to_config(
                            store.as_ref(),
                            &m_merchant_id,
                            mcd,
                        )
                        .await
                    })
                    .map(|x| x.transpose())
                    .await
            }
            .in_current_span(),
        );

        // Based on whether a retry can be performed or not, fetch relevant entities
        let (mut payment_attempt, shipping_address, billing_address, business_profile) =
            match payment_intent.status {
                api_models::enums::IntentStatus::RequiresCustomerAction
                | api_models::enums::IntentStatus::RequiresMerchantAction
                | api_models::enums::IntentStatus::RequiresPaymentMethod
                | api_models::enums::IntentStatus::RequiresConfirmation => {
                    // Normal payment
                    // Parallel calls - level 1
                    let (payment_attempt, shipping_address, billing_address, business_profile, _) =
                        tokio::try_join!(
                            utils::flatten_join_error(payment_attempt_fut),
                            utils::flatten_join_error(shipping_address_fut),
                            utils::flatten_join_error(billing_address_fut),
                            utils::flatten_join_error(business_profile_fut),
                            utils::flatten_join_error(config_update_fut)
                        )?;

                    (
                        payment_attempt,
                        shipping_address,
                        billing_address,
                        business_profile,
                    )
                }
                _ => {
                    // Retry payment
                    let (
                        mut payment_attempt,
                        shipping_address,
                        billing_address,
                        business_profile,
                        _,
                    ) = tokio::try_join!(
                        utils::flatten_join_error(payment_attempt_fut),
                        utils::flatten_join_error(shipping_address_fut),
                        utils::flatten_join_error(billing_address_fut),
                        utils::flatten_join_error(business_profile_fut),
                        utils::flatten_join_error(config_update_fut)
                    )?;

                    let attempt_type = helpers::get_attempt_type(
                        &payment_intent,
                        &payment_attempt,
                        business_profile.is_manual_retry_enabled,
                        "confirm",
                    )?;

                    // 3
                    (payment_intent, payment_attempt) = attempt_type
                        .modify_payment_intent_and_payment_attempt(
                            request,
                            payment_intent,
                            payment_attempt,
                            state,
                            merchant_context.get_merchant_key_store(),
                            storage_scheme,
                        )
                        .await?;

                    (
                        payment_attempt,
                        shipping_address,
                        billing_address,
                        business_profile,
                    )
                }
            };

        payment_intent.order_details = request
            .get_order_details_as_value()
            .change_context(errors::ApiErrorResponse::InternalServerError)
            .attach_printable("Failed to convert order details to value")?
            .or(payment_intent.order_details);

        payment_intent.setup_future_usage = request
            .setup_future_usage
            .or(payment_intent.setup_future_usage);

        payment_intent.psd2_sca_exemption_type = request
            .psd2_sca_exemption_type
            .or(payment_intent.psd2_sca_exemption_type);

        let browser_info = request
            .browser_info
            .clone()
            .or(payment_attempt.browser_info)
            .as_ref()
            .map(Encode::encode_to_value)
            .transpose()
            .change_context(errors::ApiErrorResponse::InvalidDataValue {
                field_name: "browser_info",
            })?;
        let customer_acceptance = request.customer_acceptance.clone().or(payment_attempt
            .customer_acceptance
            .clone()
            .map(|customer_acceptance| {
                customer_acceptance
                    .expose()
                    .parse_value("CustomerAcceptance")
                    .change_context(errors::ApiErrorResponse::InternalServerError)
                    .attach_printable("Failed while deserializing customer_acceptance")
            })
            .transpose()?);

        let recurring_details = request.recurring_details.clone();

        helpers::validate_card_data(
            request
                .payment_method_data
                .as_ref()
                .and_then(|pmd| pmd.payment_method_data.clone()),
        )?;

        payment_attempt.browser_info = browser_info;

        payment_attempt.payment_experience = request
            .payment_experience
            .or(payment_attempt.payment_experience);

        payment_attempt.capture_method = request.capture_method.or(payment_attempt.capture_method);

        payment_attempt.customer_acceptance = request
            .customer_acceptance
            .clone()
            .map(|customer_acceptance| customer_acceptance.encode_to_value())
            .transpose()
            .change_context(errors::ApiErrorResponse::InternalServerError)
            .attach_printable("Failed while encoding customer_acceptance to value")?
            .map(masking::Secret::new)
            .or(payment_attempt.customer_acceptance);

        currency = payment_attempt.currency.get_required_value("currency")?;
        amount = payment_attempt.get_total_amount().into();

        helpers::validate_customer_id_mandatory_cases(
            request.setup_future_usage.is_some(),
            payment_intent
                .customer_id
                .as_ref()
                .or(customer_details.customer_id.as_ref()),
        )?;

        let creds_identifier = request
            .merchant_connector_details
            .as_ref()
            .map(|mcd| mcd.creds_identifier.to_owned());

        payment_intent.shipping_address_id =
            shipping_address.as_ref().map(|i| i.address_id.clone());
        payment_intent.billing_address_id = billing_address.as_ref().map(|i| i.address_id.clone());
        payment_intent.return_url = request
            .return_url
            .as_ref()
            .map(|a| a.to_string())
            .or(payment_intent.return_url);

        payment_intent.allowed_payment_method_types = request
            .get_allowed_payment_method_types_as_value()
            .change_context(errors::ApiErrorResponse::InternalServerError)
            .attach_printable("Error converting allowed_payment_types to Value")?
            .or(payment_intent.allowed_payment_method_types);

        payment_intent.connector_metadata = request
            .get_connector_metadata_as_value()
            .change_context(errors::ApiErrorResponse::InternalServerError)
            .attach_printable("Error converting connector_metadata to Value")?
            .or(payment_intent.connector_metadata);

        payment_intent.feature_metadata = request
            .get_feature_metadata_as_value()
            .change_context(errors::ApiErrorResponse::InternalServerError)
            .attach_printable("Error converting feature_metadata to Value")?
            .or(payment_intent.feature_metadata);
        payment_intent.metadata = request.metadata.clone().or(payment_intent.metadata);
        payment_intent.frm_metadata = request.frm_metadata.clone().or(payment_intent.frm_metadata);
        payment_intent.request_incremental_authorization = request
            .request_incremental_authorization
            .map(|request_incremental_authorization| {
                core_utils::get_request_incremental_authorization_value(
                    Some(request_incremental_authorization),
                    payment_attempt.capture_method,
                )
            })
            .unwrap_or(Ok(payment_intent.request_incremental_authorization))?;
        payment_intent.enable_partial_authorization = request
            .enable_partial_authorization
            .or(payment_intent.enable_partial_authorization);
        payment_attempt.business_sub_label = request
            .business_sub_label
            .clone()
            .or(payment_attempt.business_sub_label);

        let n_request_payment_method_data = request
            .payment_method_data
            .as_ref()
            .and_then(|pmd| pmd.payment_method_data.clone());

        let store = state.clone().store;
        let profile_id = payment_intent
            .profile_id
            .clone()
            .get_required_value("profile_id")
            .change_context(errors::ApiErrorResponse::InternalServerError)
            .attach_printable("'profile_id' not set in payment intent")?;

        let additional_pm_data_fut = tokio::spawn(
            async move {
                Ok(n_request_payment_method_data
                    .async_map(|payment_method_data| async move {
                        helpers::get_additional_payment_data(
                            &payment_method_data.into(),
                            store.as_ref(),
                            &profile_id,
                        )
                        .await
                    })
                    .await)
            }
            .in_current_span(),
        );

        let n_payment_method_billing_address_id =
            payment_attempt.payment_method_billing_address_id.clone();
        let n_request_payment_method_billing_address = request
            .payment_method_data
            .as_ref()
            .and_then(|pmd| pmd.billing.clone());
        let m_payment_intent_customer_id = payment_intent.customer_id.clone();
        let m_payment_intent_payment_id = payment_intent.payment_id.clone();
        let m_key_store = merchant_context.get_merchant_key_store().clone();
        let m_customer_details_customer_id = customer_details.customer_id.clone();
        let m_merchant_id = merchant_id.clone();
        let session_state = state.clone();

        let payment_method_billing_future = tokio::spawn(
            async move {
                helpers::create_or_update_address_for_payment_by_request(
                    &session_state,
                    n_request_payment_method_billing_address.as_ref(),
                    n_payment_method_billing_address_id.as_deref(),
                    &m_merchant_id,
                    m_payment_intent_customer_id
                        .as_ref()
                        .or(m_customer_details_customer_id.as_ref()),
                    &m_key_store,
                    &m_payment_intent_payment_id,
                    storage_scheme,
                )
                .await
            }
            .in_current_span(),
        );

        let mandate_type = m_helpers::get_mandate_type(
            request.mandate_data.clone(),
            request.off_session,
            payment_intent.setup_future_usage,
            request.customer_acceptance.clone(),
            request.payment_token.clone(),
            payment_attempt.payment_method.or(request.payment_method),
        )
        .change_context(errors::ApiErrorResponse::MandateValidationFailed {
            reason: "Expected one out of recurring_details and mandate_data but got both".into(),
        })?;

        let m_state = state.clone();
        let m_mandate_type = mandate_type;
        let m_merchant_context = merchant_context.clone();
        let m_request = request.clone();

        let payment_intent_customer_id = payment_intent.customer_id.clone();

        let mandate_details_fut = tokio::spawn(
            async move {
                Box::pin(helpers::get_token_pm_type_mandate_details(
                    &m_state,
                    &m_request,
                    m_mandate_type,
                    &m_merchant_context,
                    None,
                    payment_intent_customer_id.as_ref(),
                ))
                .await
            }
            .in_current_span(),
        );

        // Parallel calls - level 2
        let (mandate_details, additional_pm_info, payment_method_billing) = tokio::try_join!(
            utils::flatten_join_error(mandate_details_fut),
            utils::flatten_join_error(additional_pm_data_fut),
            utils::flatten_join_error(payment_method_billing_future),
        )?;

        let additional_pm_data = additional_pm_info.transpose()?.flatten();

        let m_helpers::MandateGenericData {
            token,
            payment_method,
            payment_method_type,
            mandate_data,
            recurring_mandate_payment_data,
            mandate_connector,
            payment_method_info,
        } = mandate_details;

        let token = token.or_else(|| payment_attempt.payment_token.clone());

        helpers::validate_pm_or_token_given(
            &request.payment_method,
            &request
                .payment_method_data
                .as_ref()
                .and_then(|pmd| pmd.payment_method_data.clone()),
            &request.payment_method_type,
            &mandate_type,
            &token,
            &request.ctp_service_details,
        )?;

        let (token_data, payment_method_info) = if let Some(token) = token.clone() {
            let token_data = helpers::retrieve_payment_token_data(
                state,
                token,
                payment_method.or(payment_attempt.payment_method),
            )
            .await?;

            let payment_method_info = helpers::retrieve_payment_method_from_db_with_token_data(
                state,
                merchant_context.get_merchant_key_store(),
                &token_data,
                storage_scheme,
            )
            .await?;
            (Some(token_data), payment_method_info)
        } else {
            (None, payment_method_info)
        };
        let additional_pm_data_from_locker = if let Some(ref pm) = payment_method_info {
            let card_detail_from_locker: Option<api::CardDetailFromLocker> = pm
                .payment_method_data
                .clone()
                .map(|x| x.into_inner().expose())
                .and_then(|v| {
                    v.parse_value("PaymentMethodsData")
                        .map_err(|err| {
                            router_env::logger::info!(
                                "PaymentMethodsData deserialization failed: {:?}",
                                err
                            )
                        })
                        .ok()
                })
                .and_then(|pmd| match pmd {
                    PaymentMethodsData::Card(crd) => Some(api::CardDetailFromLocker::from(crd)),
                    _ => None,
                });
            card_detail_from_locker.map(|card_details| {
                let additional_data = card_details.into();
                api_models::payments::AdditionalPaymentData::Card(Box::new(additional_data))
            })
        } else {
            None
        };
        // Only set `payment_attempt.payment_method_data` if `additional_pm_data_from_locker` is not None
        if let Some(additional_pm_data) = additional_pm_data_from_locker.as_ref() {
            payment_attempt.payment_method_data = Some(
                Encode::encode_to_value(additional_pm_data)
                    .change_context(errors::ApiErrorResponse::InternalServerError)
                    .attach_printable("Failed to encode additional pm data")?,
            );
        }

        payment_attempt.payment_method = payment_method.or(payment_attempt.payment_method);

        let payment_method_type = Option::<api_models::enums::PaymentMethodType>::foreign_from((
            payment_method_type,
            additional_pm_data.as_ref(),
            payment_method,
        ));

        payment_attempt.payment_method_type = payment_method_type
            .or(payment_attempt.payment_method_type)
            .or(payment_method_info
                .as_ref()
                .and_then(|pm_info| pm_info.get_payment_method_subtype()));

        // The operation merges mandate data from both request and payment_attempt
        let setup_mandate = mandate_data.map(|mut sm| {
            sm.mandate_type = payment_attempt.mandate_details.clone().or(sm.mandate_type);
            sm.update_mandate_id = payment_attempt
                .mandate_data
                .clone()
                .and_then(|mandate| mandate.update_mandate_id)
                .or(sm.update_mandate_id);
            sm
        });

        let mandate_details_present =
            payment_attempt.mandate_details.is_some() || request.mandate_data.is_some();
        helpers::validate_mandate_data_and_future_usage(
            payment_intent.setup_future_usage,
            mandate_details_present,
        )?;

        let payment_method_data_after_card_bin_call = request
            .payment_method_data
            .as_ref()
            .and_then(|request_payment_method_data| {
                request_payment_method_data.payment_method_data.as_ref()
            })
            .zip(additional_pm_data)
            .map(|(payment_method_data, additional_payment_data)| {
                payment_method_data.apply_additional_payment_data(additional_payment_data)
            })
            .transpose()
            .change_context(errors::ApiErrorResponse::InternalServerError)
            .attach_printable("Card cobadge check failed due to an invalid card network regex")?;

        payment_attempt.payment_method_billing_address_id = payment_method_billing
            .as_ref()
            .map(|payment_method_billing| payment_method_billing.address_id.clone());

        let address = PaymentAddress::new(
            shipping_address.as_ref().map(From::from),
            billing_address.as_ref().map(From::from),
            payment_method_billing.as_ref().map(From::from),
            business_profile.use_billing_as_payment_method_billing,
        );

        let payment_method_data_billing = request
            .payment_method_data
            .as_ref()
            .and_then(|pmd| pmd.payment_method_data.as_ref())
            .and_then(|payment_method_data_billing| {
                payment_method_data_billing.get_billing_address()
            })
            .map(From::from);

        let unified_address =
            address.unify_with_payment_method_data_billing(payment_method_data_billing);

        // If processor_payment_token is passed in request then populating the same in PaymentData
        let mandate_id = request
            .recurring_details
            .as_ref()
            .and_then(|recurring_details| match recurring_details {
                api_models::mandates::RecurringDetails::ProcessorPaymentToken(token) => {
                    payment_intent.is_payment_processor_token_flow = Some(true);
                    Some(api_models::payments::MandateIds {
                        mandate_id: None,
                        mandate_reference_id: Some(
                            api_models::payments::MandateReferenceId::ConnectorMandateId(
                                ConnectorMandateReferenceId::new(
                                    Some(token.processor_payment_token.clone()), // connector_mandate_id
                                    None, // payment_method_id
                                    None, // update_history
                                    None, // mandate_metadata
                                    None, // connector_mandate_request_reference_id
                                ),
                            ),
                        ),
                    })
                }
                _ => None,
            });

        let pmt_order_tax_amount = payment_intent.tax_details.clone().and_then(|tax| {
            if tax.payment_method_type.clone().map(|a| a.pmt) == payment_attempt.payment_method_type
            {
                tax.payment_method_type.map(|a| a.order_tax_amount)
            } else {
                None
            }
        });

        let order_tax_amount = pmt_order_tax_amount.or_else(|| {
            payment_intent
                .tax_details
                .clone()
                .and_then(|tax| tax.default.map(|a| a.order_tax_amount))
        });

        payment_attempt
            .net_amount
            .set_order_tax_amount(order_tax_amount);

        payment_attempt.connector_mandate_detail = Some(
            DieselConnectorMandateReferenceId::foreign_from(ConnectorMandateReferenceId::new(
                None,
                None,
                None, // update_history
                None, // mandate_metadata
                Some(common_utils::generate_id_with_len(
                    consts::CONNECTOR_MANDATE_REQUEST_REFERENCE_ID_LENGTH,
                )), // connector_mandate_request_reference_id
            )),
        );

        let payment_data = PaymentData {
            flow: PhantomData,
            payment_intent,
            payment_attempt,
            currency,
            amount,
            email: request.email.clone(),
            mandate_id: mandate_id.clone(),
            mandate_connector,
            setup_mandate,
            customer_acceptance,
            token,
            address: unified_address,
            token_data,
            confirm: request.confirm,
            payment_method_data: payment_method_data_after_card_bin_call.map(Into::into),
            payment_method_token: None,
            payment_method_info,
            force_sync: None,
            all_keys_required: None,
            refunds: vec![],
            disputes: vec![],
            attempts: None,
            sessions_token: vec![],
            card_cvc: request.card_cvc.clone(),
            creds_identifier,
            pm_token: None,
            connector_customer_id: None,
            recurring_mandate_payment_data,
            ephemeral_key: None,
            multiple_capture_data: None,
            redirect_response: None,
            surcharge_details: None,
            frm_message: None,
            payment_link_data: None,
            incremental_authorization_details: None,
            authorizations: vec![],
            authentication: None,
            recurring_details,
            poll_config: None,
            tax_data: None,
            session_id: None,
            service_details: request.ctp_service_details.clone(),
            card_testing_guard_data: None,
            vault_operation: None,
            threeds_method_comp_ind: None,
            whole_connector_response: None,
            is_manual_retry_enabled: business_profile.is_manual_retry_enabled,
        };

        let get_trackers_response = operations::GetTrackerResponse {
            operation: Box::new(self),
            customer_details: Some(customer_details),
            payment_data,
            business_profile,
            mandate_type,
        };

        Ok(get_trackers_response)
    }

    async fn validate_request_with_state(
        &self,
        state: &SessionState,
        request: &api::PaymentsRequest,
        payment_data: &mut PaymentData<F>,
        business_profile: &domain::Profile,
    ) -> RouterResult<()> {
        let payment_method_data: Option<&api_models::payments::PaymentMethodData> = request
            .payment_method_data
            .as_ref()
            .and_then(|request_payment_method_data| {
                request_payment_method_data.payment_method_data.as_ref()
            });

        let customer_id = &payment_data.payment_intent.customer_id;

        match payment_method_data {
            Some(api_models::payments::PaymentMethodData::Card(_card)) => {
                payment_data.card_testing_guard_data =
                    card_testing_guard_utils::validate_card_testing_guard_checks(
                        state,
                        request,
                        payment_method_data,
                        customer_id,
                        business_profile,
                    )
                    .await?;
                Ok(())
            }
            _ => Ok(()),
        }
    }
}

#[async_trait]
impl<F: Clone + Send + Sync> Domain<F, api::PaymentsRequest, PaymentData<F>> for PaymentConfirm {
    #[instrument(skip_all)]
    async fn get_or_create_customer_details<'a>(
        &'a self,
        state: &SessionState,
        payment_data: &mut PaymentData<F>,
        request: Option<CustomerDetails>,
        key_store: &domain::MerchantKeyStore,
        storage_scheme: common_enums::enums::MerchantStorageScheme,
    ) -> CustomResult<
        (PaymentConfirmOperation<'a, F>, Option<domain::Customer>),
        errors::StorageError,
    > {
        helpers::create_customer_if_not_exist(
            state,
            Box::new(self),
            payment_data,
            request,
            &key_store.merchant_id,
            key_store,
            storage_scheme,
        )
        .await
    }

    #[instrument(skip_all)]
    async fn make_pm_data<'a>(
        &'a self,
        state: &'a SessionState,
        payment_data: &mut PaymentData<F>,
        storage_scheme: storage_enums::MerchantStorageScheme,
        key_store: &domain::MerchantKeyStore,
        customer: &Option<domain::Customer>,
        business_profile: &domain::Profile,
        should_retry_with_pan: bool,
    ) -> RouterResult<(
        PaymentConfirmOperation<'a, F>,
        Option<domain::PaymentMethodData>,
        Option<String>,
    )> {
        let (op, payment_method_data, pm_id) = Box::pin(helpers::make_pm_data(
            Box::new(self),
            state,
            payment_data,
            key_store,
            customer,
            storage_scheme,
            business_profile,
            should_retry_with_pan,
        ))
        .await?;
        utils::when(payment_method_data.is_none(), || {
            Err(errors::ApiErrorResponse::PaymentMethodNotFound)
        })?;

        Ok((op, payment_method_data, pm_id))
    }

    #[instrument(skip_all)]
    async fn add_task_to_process_tracker<'a>(
        &'a self,
        state: &'a SessionState,
        payment_attempt: &storage::PaymentAttempt,
        requeue: bool,
        schedule_time: Option<time::PrimitiveDateTime>,
    ) -> CustomResult<(), errors::ApiErrorResponse> {
        // This spawns this futures in a background thread, the exception inside this future won't affect
        // the current thread and the lifecycle of spawn thread is not handled by runtime.
        // So when server shutdown won't wait for this thread's completion.
        let m_payment_attempt = payment_attempt.clone();
        let m_state = state.clone();
        let m_self = *self;
        tokio::spawn(
            async move {
                helpers::add_domain_task_to_pt(
                    &m_self,
                    &m_state,
                    &m_payment_attempt,
                    requeue,
                    schedule_time,
                )
                .await
            }
            .in_current_span(),
        );

        Ok(())
    }

    async fn get_connector<'a>(
        &'a self,
        _merchant_context: &domain::MerchantContext,
        state: &SessionState,
        request: &api::PaymentsRequest,
        _payment_intent: &storage::PaymentIntent,
    ) -> CustomResult<api::ConnectorChoice, errors::ApiErrorResponse> {
        // Use a new connector in the confirm call or use the same one which was passed when
        // creating the payment or if none is passed then use the routing algorithm
        helpers::get_connector_default(state, request.routing.clone()).await
    }

    #[instrument(skip_all)]
    async fn populate_payment_data<'a>(
        &'a self,
        state: &SessionState,
        payment_data: &mut PaymentData<F>,
        _merchant_context: &domain::MerchantContext,
        business_profile: &domain::Profile,
        connector_data: &api::ConnectorData,
    ) -> CustomResult<(), errors::ApiErrorResponse> {
        populate_surcharge_details(state, payment_data).await?;
        payment_data.payment_attempt.request_extended_authorization = payment_data
            .payment_intent
            .get_request_extended_authorization_bool_if_connector_supports(
                connector_data.connector_name,
                business_profile.always_request_extended_authorization,
                payment_data.payment_attempt.payment_method,
                payment_data.payment_attempt.payment_method_type,
            );
        payment_data.payment_intent.enable_overcapture = payment_data
            .payment_intent
            .get_enable_overcapture_bool_if_connector_supports(
                connector_data.connector_name,
                business_profile.always_enable_overcapture,
                &payment_data.payment_attempt.capture_method,
            );
        Ok(())
    }

    #[allow(clippy::too_many_arguments)]
    async fn call_external_three_ds_authentication_if_eligible<'a>(
        &'a self,
        state: &SessionState,
        payment_data: &mut PaymentData<F>,
        should_continue_confirm_transaction: &mut bool,
        connector_call_type: &ConnectorCallType,
        business_profile: &domain::Profile,
        key_store: &domain::MerchantKeyStore,
        mandate_type: Option<api_models::payments::MandateTransactionType>,
    ) -> CustomResult<(), errors::ApiErrorResponse> {
        let external_authentication_flow =
            helpers::get_payment_external_authentication_flow_during_confirm(
                state,
                key_store,
                business_profile,
                payment_data,
                connector_call_type,
                mandate_type,
            )
            .await?;
        payment_data.authentication = match external_authentication_flow {
            Some(helpers::PaymentExternalAuthenticationFlow::PreAuthenticationFlow {
                acquirer_details,
                card,
                token,
            }) => {
                let authentication_store = Box::pin(authentication::perform_pre_authentication(
                    state,
                    key_store,
                    *card,
                    token,
                    business_profile,
                    acquirer_details,
                    payment_data.payment_attempt.payment_id.clone(),
                    payment_data.payment_attempt.organization_id.clone(),
                    payment_data.payment_intent.force_3ds_challenge,
                    payment_data.payment_intent.psd2_sca_exemption_type,
                ))
                .await?;
                if authentication_store
                    .authentication
                    .is_separate_authn_required()
                    || authentication_store
                        .authentication
                        .authentication_status
                        .is_failed()
                {
                    *should_continue_confirm_transaction = false;
                    let default_poll_config = types::PollConfig::default();
                    let default_config_str = default_poll_config
                        .encode_to_string_of_json()
                        .change_context(errors::ApiErrorResponse::InternalServerError)
                        .attach_printable("Error while stringifying default poll config")?;

                    // raise error if authentication_connector is not present since it should we be present in the current flow
                    let authentication_connector = authentication_store
                        .authentication
                        .authentication_connector
                        .clone()
                        .ok_or(errors::ApiErrorResponse::InternalServerError)
                        .attach_printable(
                            "authentication_connector not present in authentication record",
                        )?;

                    let poll_config = state
                        .store
                        .find_config_by_key_unwrap_or(
                            &types::PollConfig::get_poll_config_key(authentication_connector),
                            Some(default_config_str),
                        )
                        .await
                        .change_context(errors::ApiErrorResponse::InternalServerError)
                        .attach_printable("The poll config was not found in the DB")?;
                    let poll_config: types::PollConfig = poll_config
                        .config
                        .parse_struct("PollConfig")
                        .change_context(errors::ApiErrorResponse::InternalServerError)
                        .attach_printable("Error while parsing PollConfig")?;
                    payment_data.poll_config = Some(poll_config)
                }
                Some(authentication_store)
            }
            Some(helpers::PaymentExternalAuthenticationFlow::PostAuthenticationFlow {
                authentication_id,
            }) => {
                let authentication_store = Box::pin(authentication::perform_post_authentication(
                    state,
                    key_store,
                    business_profile.clone(),
                    authentication_id.clone(),
                    &payment_data.payment_intent.payment_id,
                ))
                .await?;
                //If authentication is not successful, skip the payment connector flows and mark the payment as failure
                if authentication_store.authentication.authentication_status
                    != api_models::enums::AuthenticationStatus::Success
                {
                    *should_continue_confirm_transaction = false;
                }
                Some(authentication_store)
            }
            None => None,
        };
        Ok(())
    }

    async fn apply_three_ds_authentication_strategy<'a>(
        &'a self,
        state: &SessionState,
        payment_data: &mut PaymentData<F>,
        business_profile: &domain::Profile,
    ) -> CustomResult<(), errors::ApiErrorResponse> {
        // If the business profile has a three_ds_decision_rule_algorithm, we will use it to determine the 3DS strategy (authentication_type, exemption_type and force_three_ds_challenge)
        if let Some(three_ds_decision_rule) =
            business_profile.three_ds_decision_rule_algorithm.clone()
        {
            // Parse the three_ds_decision_rule to get the algorithm_id
            let algorithm_id = three_ds_decision_rule
                .parse_value::<api::routing::RoutingAlgorithmRef>("RoutingAlgorithmRef")
                .change_context(errors::ApiErrorResponse::InternalServerError)
                .attach_printable("Could not decode profile routing algorithm ref")?
                .algorithm_id
                .ok_or(errors::ApiErrorResponse::InternalServerError)
                .attach_printable("No algorithm_id found in three_ds_decision_rule_algorithm")?;
            // get additional card info from payment data
            let additional_card_info = payment_data
                .payment_attempt
                .payment_method_data
                .as_ref()
                .map(|payment_method_data| {
                    payment_method_data
                        .clone()
                        .parse_value::<api_models::payments::AdditionalPaymentData>(
                            "additional_payment_method_data",
                        )
                })
                .transpose()
                .change_context(errors::ApiErrorResponse::InternalServerError)
                .attach_printable("unable to parse value into additional_payment_method_data")?
                .and_then(|additional_payment_method_data| {
                    additional_payment_method_data.get_additional_card_info()
                });
            // get acquirer details from business profile based on card network
            let acquirer_config = additional_card_info.as_ref().and_then(|card_info| {
                card_info
                    .card_network
                    .clone()
                    .and_then(|network| business_profile.get_acquirer_details_from_network(network))
            });
            let country = business_profile
                .merchant_country_code
                .as_ref()
                .map(|country_code| {
                    country_code.validate_and_get_country_from_merchant_country_code()
                })
                .transpose()
                .change_context(errors::ApiErrorResponse::InternalServerError)
                .attach_printable("Error while parsing country from merchant country code")?;
            // get three_ds_decision_rule_output using algorithm_id and payment data
            let decision = three_ds_decision_rule::get_three_ds_decision_rule_output(
                state,
                &business_profile.merchant_id,
                api_models::three_ds_decision_rule::ThreeDsDecisionRuleExecuteRequest {
                    routing_id: algorithm_id,
                    payment: api_models::three_ds_decision_rule::PaymentData {
                        amount: payment_data.payment_intent.amount,
                        currency: payment_data
                            .payment_intent
                            .currency
                            .ok_or(errors::ApiErrorResponse::InternalServerError)
                            .attach_printable("currency is not set in payment intent")?,
                    },
                    payment_method: Some(
                        api_models::three_ds_decision_rule::PaymentMethodMetaData {
                            card_network: additional_card_info
                                .as_ref()
                                .and_then(|info| info.card_network.clone()),
                        },
                    ),
                    issuer: Some(api_models::three_ds_decision_rule::IssuerData {
                        name: additional_card_info
                            .as_ref()
                            .and_then(|info| info.card_issuer.clone()),
                        country: additional_card_info
                            .as_ref()
                            .map(|info| info.card_issuing_country.clone().parse_enum("Country"))
                            .transpose()
                            .change_context(errors::ApiErrorResponse::InternalServerError)
                            .attach_printable(
                                "Error while getting country enum from issuer country",
                            )?,
                    }),
                    customer_device: None,
                    acquirer: acquirer_config.as_ref().map(|acquirer| {
                        api_models::three_ds_decision_rule::AcquirerData {
                            country,
                            fraud_rate: Some(acquirer.acquirer_fraud_rate),
                        }
                    }),
                },
            )
            .await?;
            logger::info!("Three DS Decision Rule Output: {:?}", decision);
            // We should update authentication_type from the Three DS Decision if it is not already set
            if payment_data.payment_attempt.authentication_type.is_none() {
                payment_data.payment_attempt.authentication_type =
                    Some(common_enums::AuthenticationType::foreign_from(decision));
            }
            // We should update psd2_sca_exemption_type from the Three DS Decision
            payment_data.payment_intent.psd2_sca_exemption_type = decision.foreign_into();
            // We should update force_3ds_challenge from the Three DS Decision
            payment_data.payment_intent.force_3ds_challenge =
                decision.should_force_3ds_challenge().then_some(true);
        }
        Ok(())
    }

    #[allow(clippy::too_many_arguments)]
    async fn call_unified_authentication_service_if_eligible<'a>(
        &'a self,
        state: &SessionState,
        payment_data: &mut PaymentData<F>,
        should_continue_confirm_transaction: &mut bool,
        connector_call_type: &ConnectorCallType,
        business_profile: &domain::Profile,
        key_store: &domain::MerchantKeyStore,
        mandate_type: Option<api_models::payments::MandateTransactionType>,
    ) -> CustomResult<(), errors::ApiErrorResponse> {
        let unified_authentication_service_flow =
            helpers::decide_action_for_unified_authentication_service(
                state,
                key_store,
                business_profile,
                payment_data,
                connector_call_type,
                mandate_type,
            )
            .await?;

        if let Some(unified_authentication_service_flow) = unified_authentication_service_flow {
            match unified_authentication_service_flow {
                helpers::UnifiedAuthenticationServiceFlow::ClickToPayInitiate => {
                    let authentication_product_ids = business_profile
                    .authentication_product_ids
                    .clone()
                    .ok_or(errors::ApiErrorResponse::PreconditionFailed {
                        message: "authentication_product_ids is not configured in business profile"
                            .to_string(),
                    })?;
                    let click_to_pay_mca_id = authentication_product_ids
                    .get_click_to_pay_connector_account_id()
                    .change_context(errors::ApiErrorResponse::MissingRequiredField {
                        field_name: "authentication_product_ids",
                    })?;
                    let key_manager_state = &(state).into();
                    let merchant_id = &business_profile.merchant_id;
                    let connector_mca = state
                        .store
                        .find_by_merchant_connector_account_merchant_id_merchant_connector_id(
                            key_manager_state,
                            merchant_id,
                            &click_to_pay_mca_id,
                            key_store,
                        )
                        .await
                        .to_not_found_response(
                            errors::ApiErrorResponse::MerchantConnectorAccountNotFound {
                                id: click_to_pay_mca_id.get_string_repr().to_string(),
                            },
                        )?;
                        let authentication_id =
                            common_utils::id_type::AuthenticationId::generate_authentication_id(consts::AUTHENTICATION_ID_PREFIX);
                        let payment_method = payment_data.payment_attempt.payment_method.ok_or(
                            errors::ApiErrorResponse::MissingRequiredField {
                                field_name: "payment_method",
                            },
                        )?;
                        ClickToPay::pre_authentication(
                            state,
                            &payment_data.payment_attempt.merchant_id,
                            Some(&payment_data.payment_intent.payment_id),
                            payment_data.payment_method_data.as_ref(),
                            &helpers::MerchantConnectorAccountType::DbVal(Box::new(connector_mca.clone())),
                            &connector_mca.connector_name,
                            &authentication_id,
                            payment_method,
                            payment_data.payment_intent.amount,
                            payment_data.payment_intent.currency,
                            payment_data.service_details.clone(),
                            None,
                            None,
                            None,
                            None
                        )
                        .await?;

                        payment_data.payment_attempt.authentication_id = Some(authentication_id.clone());
                        let response = ClickToPay::post_authentication(
                            state,
                            business_profile,
                            Some(&payment_data.payment_intent.payment_id),
                            &helpers::MerchantConnectorAccountType::DbVal(Box::new(connector_mca.clone())),
                            &connector_mca.connector_name,
                            &authentication_id,
                            payment_method,
                            &payment_data.payment_intent.merchant_id,
                            None
                        )
                        .await?;
                        let (network_token, authentication_status) = match response.response.clone() {
                            Ok(unified_authentication_service::UasAuthenticationResponseData::PostAuthentication {
                                authentication_details,
                            }) => {
                                let token_details = authentication_details.token_details.ok_or(errors::ApiErrorResponse::InternalServerError)
                                    .attach_printable("Missing authentication_details.token_details")?;
                                (Some(
                                    hyperswitch_domain_models::payment_method_data::NetworkTokenData {
                                        token_number: token_details.payment_token,
                                        token_exp_month: token_details
                                            .token_expiration_month,
                                        token_exp_year: token_details
                                            .token_expiration_year,
                                        token_cryptogram: authentication_details
                                            .dynamic_data_details
                                            .and_then(|data| data.dynamic_data_value),
                                        card_issuer: None,
                                        card_network: None,
                                        card_type: None,
                                        card_issuing_country: None,
                                        bank_code: None,
                                        nick_name: None,
                                        eci: authentication_details.eci,
                                    }),common_enums::AuthenticationStatus::Success)
                            },

                            Ok(unified_authentication_service::UasAuthenticationResponseData::PreAuthentication { .. })
                            | Ok(unified_authentication_service::UasAuthenticationResponseData::Confirmation {})
                            | Ok(unified_authentication_service::UasAuthenticationResponseData::Authentication { .. }) => Err(errors::ApiErrorResponse::InternalServerError).attach_printable("unexpected response received from unified authentication service")?,
                            Err(_) => (None, common_enums::AuthenticationStatus::Failed)
                        };
                        payment_data.payment_attempt.payment_method =
                            Some(common_enums::PaymentMethod::Card);

                        payment_data.payment_method_data = network_token
                            .clone()
                            .map(domain::PaymentMethodData::NetworkToken);

                        let authentication = uas_utils::create_new_authentication(
                            state,
                            payment_data.payment_attempt.merchant_id.clone(),
                            Some(connector_mca.connector_name.to_string()),
                            business_profile.get_id().clone(),
                            Some(payment_data.payment_intent.get_id().clone()),
                            Some(click_to_pay_mca_id.to_owned()),
                            &authentication_id,
                            payment_data.service_details.clone(),
                            authentication_status,
                            network_token.clone(),
                            payment_data.payment_attempt.organization_id.clone(),
                            payment_data.payment_intent.force_3ds_challenge,
                            payment_data.payment_intent.psd2_sca_exemption_type,
                            None,
                            None,
                            None,
                            None,
                            None,
                            None,
                            None
                        )
                        .await?;
                        let authentication_store = hyperswitch_domain_models::router_request_types::authentication::AuthenticationStore {
                            cavv: network_token.and_then(|token| token.token_cryptogram),
                            authentication
                        };
                        payment_data.authentication = Some(authentication_store);
                },
                helpers::UnifiedAuthenticationServiceFlow::ExternalAuthenticationInitiate {
                    acquirer_details,
                    ..
                } => {
                    let (authentication_connector, three_ds_connector_account) =
                    authentication::utils::get_authentication_connector_data(state, key_store, business_profile, None).await?;
                let authentication_connector_name = authentication_connector.to_string();
                let authentication_id =
                common_utils::id_type::AuthenticationId::generate_authentication_id(consts::AUTHENTICATION_ID_PREFIX);
                let (acquirer_bin, acquirer_merchant_id, acquirer_country_code) = if let Some(details) = &acquirer_details {
                    (
                        Some(details.acquirer_bin.clone()),
                        Some(details.acquirer_merchant_id.clone()),
                        details.acquirer_country_code.clone(),
                    )
                } else {
                    (None, None, None)
                };
                let authentication = uas_utils::create_new_authentication(
                    state,
                    business_profile.merchant_id.clone(),
                    Some(authentication_connector_name.clone()),
                    business_profile.get_id().to_owned(),
                    Some(payment_data.payment_intent.payment_id.clone()),
                    Some(three_ds_connector_account
                        .get_mca_id()
                        .ok_or(errors::ApiErrorResponse::InternalServerError)
                        .attach_printable("Error while finding mca_id from merchant_connector_account")?),
                    &authentication_id,
                    payment_data.service_details.clone(),
                    common_enums::AuthenticationStatus::Started,
                    None,
                    payment_data.payment_attempt.organization_id.clone(),
                    payment_data.payment_intent.force_3ds_challenge,
                    payment_data.payment_intent.psd2_sca_exemption_type,
                    acquirer_bin,
                    acquirer_merchant_id,
                    acquirer_country_code,
                    None,
                    None,
                    None,
                    None,
                )
                .await?;
            let acquirer_configs = authentication
                .profile_acquirer_id
                .clone()
                .and_then(|acquirer_id| {
                    business_profile
                        .acquirer_config_map.as_ref()
                        .and_then(|acquirer_config_map| acquirer_config_map.0.get(&acquirer_id).cloned())
                });
            let metadata: Option<ThreeDsMetaData> = three_ds_connector_account
                .get_metadata()
                .map(|metadata| {
                    metadata
                        .expose()
                        .parse_value("ThreeDsMetaData")
                        .attach_printable("Error while parsing ThreeDsMetaData")
                })
                .transpose()
                .change_context(errors::ApiErrorResponse::InternalServerError)?;
            let merchant_country_code = authentication.acquirer_country_code.clone();
            let return_url = helpers::create_authorize_url(
                &state.base_url,
                &payment_data.payment_attempt.clone(),
                payment_data.payment_attempt.connector.as_ref().get_required_value("connector")?,
            );

            let notification_url = Some(url::Url::parse(&return_url))
                .transpose()
                .change_context(errors::ApiErrorResponse::InternalServerError)
                .attach_printable("Failed to parse webhook url")?;

            let merchant_details = Some(unified_authentication_service::MerchantDetails {
                merchant_id: Some(authentication.merchant_id.get_string_repr().to_string()),
                merchant_name: acquirer_configs.clone().map(|detail| detail.merchant_name.clone()).or(metadata.clone().and_then(|metadata| metadata.merchant_name)),
                merchant_category_code: business_profile.merchant_category_code.or(metadata.clone().and_then(|metadata| metadata.merchant_category_code)),
                endpoint_prefix: metadata.clone().map(|metadata| metadata.endpoint_prefix),
                three_ds_requestor_url: business_profile.authentication_connector_details.clone().map(|details| details.three_ds_requestor_url),
                three_ds_requestor_id: metadata.clone().and_then(|metadata| metadata.three_ds_requestor_id),
                three_ds_requestor_name: metadata.clone().and_then(|metadata| metadata.three_ds_requestor_name),
                merchant_country_code: merchant_country_code.map(common_types::payments::MerchantCountryCode::new),
                notification_url,
            });
            let domain_address  = payment_data.address.get_payment_method_billing();

            let pre_auth_response = uas_utils::types::ExternalAuthentication::pre_authentication(
                        state,
                        &payment_data.payment_attempt.merchant_id,
                        Some(&payment_data.payment_intent.payment_id),
                        payment_data.payment_method_data.as_ref(),
                        &three_ds_connector_account,
                        &authentication_connector_name,
                        &authentication.authentication_id,
                        payment_data.payment_attempt.payment_method.ok_or(
                            errors::ApiErrorResponse::InternalServerError
                        ).attach_printable("payment_method not found in payment_attempt")?,
                        payment_data.payment_intent.amount,
                        payment_data.payment_intent.currency,
                        payment_data.service_details.clone(),
                        merchant_details.as_ref(),
                        domain_address,
                        authentication.acquirer_bin.clone(),
                        authentication.acquirer_merchant_id.clone(),
                    )
                    .await?;
                let updated_authentication = uas_utils::utils::external_authentication_update_trackers(
                    state,
                    pre_auth_response,
                    authentication.clone(),
                    acquirer_details,
                    key_store,
                    None,
                    None,
                    None,
                    None,
                ).await?;
                let authentication_store = hyperswitch_domain_models::router_request_types::authentication::AuthenticationStore {
                    cavv: None, // since in case of pre_authentication cavv is not present
                    authentication: updated_authentication.clone(),
                };
                payment_data.authentication = Some(authentication_store.clone());

                if updated_authentication.is_separate_authn_required()
                    || updated_authentication.authentication_status.is_failed()
                {
                    *should_continue_confirm_transaction = false;
                    let default_poll_config = types::PollConfig::default();
                    let default_config_str = default_poll_config
                        .encode_to_string_of_json()
                        .change_context(errors::ApiErrorResponse::InternalServerError)
                        .attach_printable("Error while stringifying default poll config")?;

                    // raise error if authentication_connector is not present since it should we be present in the current flow
                    let authentication_connector = updated_authentication.authentication_connector
                    .ok_or(errors::ApiErrorResponse::InternalServerError)
                    .attach_printable("authentication_connector not found in updated_authentication")?;

                    let poll_config = state
                        .store
                        .find_config_by_key_unwrap_or(
                            &types::PollConfig::get_poll_config_key(
                                authentication_connector.clone(),
                            ),
                            Some(default_config_str),
                        )
                        .await
                        .change_context(errors::ApiErrorResponse::InternalServerError)
                        .attach_printable("The poll config was not found in the DB")?;
                    let poll_config: types::PollConfig = poll_config
                        .config
                        .parse_struct("PollConfig")
                        .change_context(errors::ApiErrorResponse::InternalServerError)
                        .attach_printable("Error while parsing PollConfig")?;
                    payment_data.poll_config = Some(poll_config)
                }
                },
                helpers::UnifiedAuthenticationServiceFlow::ExternalAuthenticationPostAuthenticate {authentication_id} => {
                    let (authentication_connector, three_ds_connector_account) =
                    authentication::utils::get_authentication_connector_data(state, key_store, business_profile, None).await?;
                let is_pull_mechanism_enabled =
                    utils::check_if_pull_mechanism_for_external_3ds_enabled_from_connector_metadata(
                        three_ds_connector_account
                            .get_metadata()
                            .map(|metadata| metadata.expose()),
                    );
                let authentication = state
                    .store
                    .find_authentication_by_merchant_id_authentication_id(
                        &business_profile.merchant_id,
                        &authentication_id,
                    )
                    .await
                    .to_not_found_response(errors::ApiErrorResponse::InternalServerError)
                    .attach_printable_lazy(|| format!("Error while fetching authentication record with authentication_id {}", authentication_id.get_string_repr()))?;
                let updated_authentication = if !authentication.authentication_status.is_terminal_status() && is_pull_mechanism_enabled {
                    let post_auth_response = uas_utils::types::ExternalAuthentication::post_authentication(
                        state,
                        business_profile,
                        Some(&payment_data.payment_intent.payment_id),
                        &three_ds_connector_account,
                        &authentication_connector.to_string(),
                        &authentication.authentication_id,
                        payment_data.payment_attempt.payment_method.ok_or(
                            errors::ApiErrorResponse::InternalServerError
                        ).attach_printable("payment_method not found in payment_attempt")?,
                        &payment_data.payment_intent.merchant_id,
                        Some(&authentication),
                    ).await?;
                    uas_utils::utils::external_authentication_update_trackers(
                        state,
                        post_auth_response,
                        authentication,
                        None,
                        key_store,
                        None,
                        None,
                        None,
                        None,
                    ).await?
                } else {
                    authentication
                };

                let tokenized_data = crate::core::payment_methods::vault::get_tokenized_data(state, authentication_id.get_string_repr(), false, key_store.key.get_inner()).await?;

                let authentication_store = hyperswitch_domain_models::router_request_types::authentication::AuthenticationStore {
                    cavv: Some(masking::Secret::new(tokenized_data.value1)),
                    authentication: updated_authentication
                };

                payment_data.authentication = Some(authentication_store.clone());
                //If authentication is not successful, skip the payment connector flows and mark the payment as failure
                if authentication_store.authentication.authentication_status
                    != api_models::enums::AuthenticationStatus::Success
                {
                    *should_continue_confirm_transaction = false;
                }
            },
                }
        }

        Ok(())
    }

    #[instrument(skip_all)]
    async fn guard_payment_against_blocklist<'a>(
        &'a self,
        state: &SessionState,
        merchant_context: &domain::MerchantContext,
        payment_data: &mut PaymentData<F>,
    ) -> CustomResult<bool, errors::ApiErrorResponse> {
        blocklist_utils::validate_data_for_blocklist(state, merchant_context, payment_data).await
    }

    #[instrument(skip_all)]
    async fn store_extended_card_info_temporarily<'a>(
        &'a self,
        state: &SessionState,
        payment_id: &common_utils::id_type::PaymentId,
        business_profile: &domain::Profile,
        payment_method_data: Option<&domain::PaymentMethodData>,
    ) -> CustomResult<(), errors::ApiErrorResponse> {
        if let (Some(true), Some(domain::PaymentMethodData::Card(card)), Some(merchant_config)) = (
            business_profile.is_extended_card_info_enabled,
            payment_method_data,
            business_profile.extended_card_info_config.clone(),
        ) {
            let merchant_config = merchant_config
                    .expose()
                    .parse_value::<ExtendedCardInfoConfig>("ExtendedCardInfoConfig")
                    .map_err(|err| logger::error!(parse_err=?err,"Error while parsing ExtendedCardInfoConfig"));

            let card_data = ExtendedCardInfo::from(card.clone())
                    .encode_to_vec()
                    .map_err(|err| logger::error!(encode_err=?err,"Error while encoding ExtendedCardInfo to vec"));

            let (Ok(merchant_config), Ok(card_data)) = (merchant_config, card_data) else {
                return Ok(());
            };

            let encrypted_payload =
                    services::encrypt_jwe(&card_data, merchant_config.public_key.peek(), services::EncryptionAlgorithm::A256GCM, None)
                        .await
                        .map_err(|err| {
                            logger::error!(jwe_encryption_err=?err,"Error while JWE encrypting extended card info")
                        });

            let Ok(encrypted_payload) = encrypted_payload else {
                return Ok(());
            };

            let redis_conn = state
                .store
                .get_redis_conn()
                .change_context(errors::ApiErrorResponse::InternalServerError)
                .attach_printable("Failed to get redis connection")?;

            let key = helpers::get_redis_key_for_extended_card_info(
                &business_profile.merchant_id,
                payment_id,
            );

            redis_conn
                .set_key_with_expiry(
                    &key.into(),
                    encrypted_payload.clone(),
                    (*merchant_config.ttl_in_secs).into(),
                )
                .await
                .change_context(errors::ApiErrorResponse::InternalServerError)
                .attach_printable("Failed to add extended card info in redis")?;

            logger::info!("Extended card info added to redis");
        }

        Ok(())
    }
}

#[cfg(feature = "v2")]
#[async_trait]
impl<F: Clone + Sync> UpdateTracker<F, PaymentData<F>, api::PaymentsRequest> for PaymentConfirm {
    #[instrument(skip_all)]
    async fn update_trackers<'b>(
        &'b self,
        _state: &'b SessionState,
        _req_state: ReqState,
        mut _payment_data: PaymentData<F>,
        _customer: Option<domain::Customer>,
        _storage_scheme: storage_enums::MerchantStorageScheme,
        _updated_customer: Option<storage::CustomerUpdate>,
        _key_store: &domain::MerchantKeyStore,
        _frm_suggestion: Option<FrmSuggestion>,
        _header_payload: hyperswitch_domain_models::payments::HeaderPayload,
    ) -> RouterResult<(
        BoxedOperation<'b, F, api::PaymentsRequest, PaymentData<F>>,
        PaymentData<F>,
    )>
    where
        F: 'b + Send,
    {
        todo!()
    }
}

#[cfg(feature = "v1")]
#[async_trait]
impl<F: Clone + Sync> UpdateTracker<F, PaymentData<F>, api::PaymentsRequest> for PaymentConfirm {
    #[instrument(skip_all)]
    async fn update_trackers<'b>(
        &'b self,
        state: &'b SessionState,
        req_state: ReqState,
        mut payment_data: PaymentData<F>,
        customer: Option<domain::Customer>,
        storage_scheme: storage_enums::MerchantStorageScheme,
        updated_customer: Option<storage::CustomerUpdate>,
        key_store: &domain::MerchantKeyStore,
        frm_suggestion: Option<FrmSuggestion>,
        header_payload: hyperswitch_domain_models::payments::HeaderPayload,
    ) -> RouterResult<(
        BoxedOperation<'b, F, api::PaymentsRequest, PaymentData<F>>,
        PaymentData<F>,
    )>
    where
        F: 'b + Send,
    {
        let payment_method = payment_data.payment_attempt.payment_method;
        let browser_info = payment_data.payment_attempt.browser_info.clone();
        let frm_message = payment_data.frm_message.clone();
        let capture_method = payment_data.payment_attempt.capture_method;

        let default_status_result = (
            storage_enums::IntentStatus::Processing,
            storage_enums::AttemptStatus::Pending,
            (None, None),
        );
        let status_handler_for_frm_results = |frm_suggestion: FrmSuggestion| match frm_suggestion {
            FrmSuggestion::FrmCancelTransaction => (
                storage_enums::IntentStatus::Failed,
                storage_enums::AttemptStatus::Failure,
                frm_message.map_or((None, None), |fraud_check| {
                    (
                        Some(Some(fraud_check.frm_status.to_string())),
                        Some(fraud_check.frm_reason.map(|reason| reason.to_string())),
                    )
                }),
            ),
            FrmSuggestion::FrmManualReview => (
                storage_enums::IntentStatus::RequiresMerchantAction,
                storage_enums::AttemptStatus::Unresolved,
                (None, None),
            ),
            FrmSuggestion::FrmAuthorizeTransaction => (
                storage_enums::IntentStatus::RequiresCapture,
                storage_enums::AttemptStatus::Authorized,
                (None, None),
            ),
        };

        let status_handler_for_authentication_results =
            |authentication: &storage::Authentication| {
                if authentication.authentication_status.is_failed() {
                    (
                        storage_enums::IntentStatus::Failed,
                        storage_enums::AttemptStatus::Failure,
                        (
                            Some(Some("EXTERNAL_AUTHENTICATION_FAILURE".to_string())),
                            Some(Some("external authentication failure".to_string())),
                        ),
                    )
                } else if authentication.is_separate_authn_required() {
                    (
                        storage_enums::IntentStatus::RequiresCustomerAction,
                        storage_enums::AttemptStatus::AuthenticationPending,
                        (None, None),
                    )
                } else {
                    default_status_result.clone()
                }
            };

        let (intent_status, attempt_status, (error_code, error_message)) =
            match (frm_suggestion, payment_data.authentication.as_ref()) {
                (Some(frm_suggestion), _) => status_handler_for_frm_results(frm_suggestion),
                (_, Some(authentication_details)) => status_handler_for_authentication_results(
                    &authentication_details.authentication,
                ),
                _ => default_status_result,
            };

        let connector = payment_data.payment_attempt.connector.clone();
        let merchant_connector_id = payment_data.payment_attempt.merchant_connector_id.clone();
        let connector_request_reference_id = payment_data
            .payment_attempt
            .connector_request_reference_id
            .clone();

        let straight_through_algorithm = payment_data
            .payment_attempt
            .straight_through_algorithm
            .clone();
        let payment_token = payment_data.token.clone();
        let payment_method_type = payment_data.payment_attempt.payment_method_type;
        let profile_id = payment_data
            .payment_intent
            .profile_id
            .as_ref()
            .get_required_value("profile_id")
            .change_context(errors::ApiErrorResponse::InternalServerError)?;

        let payment_experience = payment_data.payment_attempt.payment_experience;
        let additional_pm_data = payment_data
            .payment_method_data
            .as_ref()
            .async_map(|payment_method_data| async {
                helpers::get_additional_payment_data(payment_method_data, &*state.store, profile_id)
                    .await
            })
            .await
            .transpose()?
            .flatten();

        let encoded_additional_pm_data = additional_pm_data
            .as_ref()
            .map(Encode::encode_to_value)
            .transpose()
            .change_context(errors::ApiErrorResponse::InternalServerError)
            .attach_printable("Failed to encode additional pm data")?;

        let customer_details = payment_data.payment_intent.customer_details.clone();
        let business_sub_label = payment_data.payment_attempt.business_sub_label.clone();
        let authentication_type = payment_data.payment_attempt.authentication_type;

        let (shipping_address_id, billing_address_id, payment_method_billing_address_id) = (
            payment_data.payment_intent.shipping_address_id.clone(),
            payment_data.payment_intent.billing_address_id.clone(),
            payment_data
                .payment_attempt
                .payment_method_billing_address_id
                .clone(),
        );

        let customer_id = customer.clone().map(|c| c.customer_id);
        let return_url = payment_data.payment_intent.return_url.take();
        let setup_future_usage = payment_data.payment_intent.setup_future_usage;
        let business_label = payment_data.payment_intent.business_label.clone();
        let business_country = payment_data.payment_intent.business_country;
        let description = payment_data.payment_intent.description.take();
        let statement_descriptor_name =
            payment_data.payment_intent.statement_descriptor_name.take();
        let statement_descriptor_suffix = payment_data
            .payment_intent
            .statement_descriptor_suffix
            .take();
        let order_details = payment_data.payment_intent.order_details.clone();
        let metadata = payment_data.payment_intent.metadata.clone();
        let frm_metadata = payment_data.payment_intent.frm_metadata.clone();

        let client_source = header_payload
            .client_source
            .clone()
            .or(payment_data.payment_attempt.client_source.clone());
        let client_version = header_payload
            .client_version
            .clone()
            .or(payment_data.payment_attempt.client_version.clone());

        let m_payment_data_payment_attempt = payment_data.payment_attempt.clone();
        let m_payment_method_id =
            payment_data
                .payment_attempt
                .payment_method_id
                .clone()
                .or(payment_data
                    .payment_method_info
                    .as_ref()
                    .map(|payment_method| payment_method.payment_method_id.clone()));
        let m_browser_info = browser_info.clone();
        let m_connector = connector.clone();
        let m_capture_method = capture_method;
        let m_payment_token = payment_token.clone();
        let m_additional_pm_data = encoded_additional_pm_data
            .clone()
            .or(payment_data.payment_attempt.payment_method_data.clone());
        let m_business_sub_label = business_sub_label.clone();
        let m_straight_through_algorithm = straight_through_algorithm.clone();
        let m_error_code = error_code.clone();
        let m_error_message = error_message.clone();
        let m_fingerprint_id = payment_data.payment_attempt.fingerprint_id.clone();
        let m_db = state.clone().store;
        let surcharge_amount = payment_data
            .surcharge_details
            .as_ref()
            .map(|surcharge_details| surcharge_details.surcharge_amount);
        let tax_amount = payment_data
            .surcharge_details
            .as_ref()
            .map(|surcharge_details| surcharge_details.tax_on_surcharge_amount);

        let (
            external_three_ds_authentication_attempted,
            authentication_connector,
            authentication_id,
        ) = match payment_data.authentication.as_ref() {
            Some(authentication_store) => (
                Some(
                    authentication_store
                        .authentication
                        .is_separate_authn_required(),
                ),
                authentication_store
                    .authentication
                    .authentication_connector
                    .clone(),
                Some(
                    authentication_store
                        .authentication
                        .authentication_id
                        .clone(),
                ),
            ),
            None => (None, None, None),
        };

        let card_discovery = payment_data.get_card_discovery_for_card_payment_method();
        let is_stored_credential = helpers::is_stored_credential(
            &payment_data.recurring_details,
            &payment_data.pm_token,
            payment_data.mandate_id.is_some(),
            payment_data.payment_attempt.is_stored_credential,
        );
        let payment_attempt_fut = tokio::spawn(
            async move {
                m_db.update_payment_attempt_with_attempt_id(
                    m_payment_data_payment_attempt,
                    storage::PaymentAttemptUpdate::ConfirmUpdate {
                        currency: payment_data.currency,
                        status: attempt_status,
                        payment_method,
                        authentication_type,
                        capture_method: m_capture_method,
                        browser_info: m_browser_info,
                        connector: m_connector,
                        payment_token: m_payment_token,
                        payment_method_data: m_additional_pm_data,
                        payment_method_type,
                        payment_experience,
                        business_sub_label: m_business_sub_label,
                        straight_through_algorithm: m_straight_through_algorithm,
                        error_code: m_error_code,
                        error_message: m_error_message,
                        updated_by: storage_scheme.to_string(),
                        merchant_connector_id,
                        external_three_ds_authentication_attempted,
                        authentication_connector,
                        authentication_id,
                        payment_method_billing_address_id,
                        fingerprint_id: m_fingerprint_id,
                        payment_method_id: m_payment_method_id,
                        client_source,
                        client_version,
                        customer_acceptance: payment_data.payment_attempt.customer_acceptance,
                        net_amount:
                            hyperswitch_domain_models::payments::payment_attempt::NetAmount::new(
                                payment_data.payment_attempt.net_amount.get_order_amount(),
                                payment_data.payment_intent.shipping_cost,
                                payment_data
                                    .payment_attempt
                                    .net_amount
                                    .get_order_tax_amount(),
                                surcharge_amount,
                                tax_amount,
                            ),

                        connector_mandate_detail: payment_data
                            .payment_attempt
                            .connector_mandate_detail,
                        card_discovery,
                        routing_approach: payment_data.payment_attempt.routing_approach,
                        connector_request_reference_id,
                        network_transaction_id: payment_data
                            .payment_attempt
                            .network_transaction_id
                            .clone(),
<<<<<<< HEAD
                        is_stored_credential,
=======
                        request_extended_authorization: payment_data
                            .payment_attempt
                            .request_extended_authorization,
>>>>>>> 1ff66a72
                    },
                    storage_scheme,
                )
                .map(|x| x.to_not_found_response(errors::ApiErrorResponse::PaymentNotFound))
                .await
            }
            .in_current_span(),
        );

        let billing_address = payment_data.address.get_payment_billing();
        let key_manager_state = state.into();
        let billing_details = billing_address
            .async_map(|billing_details| {
                create_encrypted_data(&key_manager_state, key_store, billing_details)
            })
            .await
            .transpose()
            .change_context(errors::ApiErrorResponse::InternalServerError)
            .attach_printable("Unable to encrypt billing details")?;

        let shipping_address = payment_data.address.get_shipping();
        let shipping_details = shipping_address
            .async_map(|shipping_details| {
                create_encrypted_data(&key_manager_state, key_store, shipping_details)
            })
            .await
            .transpose()
            .change_context(errors::ApiErrorResponse::InternalServerError)
            .attach_printable("Unable to encrypt shipping details")?;

        let m_payment_data_payment_intent = payment_data.payment_intent.clone();
        let m_customer_id = customer_id.clone();
        let m_shipping_address_id = shipping_address_id.clone();
        let m_billing_address_id = billing_address_id.clone();
        let m_return_url = return_url.clone();
        let m_business_label = business_label.clone();
        let m_description = description.clone();
        let m_statement_descriptor_name = statement_descriptor_name.clone();
        let m_statement_descriptor_suffix = statement_descriptor_suffix.clone();
        let m_order_details = order_details.clone();
        let m_metadata = metadata.clone();
        let m_frm_metadata = frm_metadata.clone();
        let m_db = state.clone().store;
        let m_storage_scheme = storage_scheme.to_string();
        let session_expiry = m_payment_data_payment_intent.session_expiry;
        let m_key_store = key_store.clone();
        let key_manager_state = state.into();
        let is_payment_processor_token_flow =
            payment_data.payment_intent.is_payment_processor_token_flow;
        let payment_intent_fut = tokio::spawn(
            async move {
                m_db.update_payment_intent(
                    &key_manager_state,
                    m_payment_data_payment_intent,
                    storage::PaymentIntentUpdate::Update(Box::new(PaymentIntentUpdateFields {
                        amount: payment_data.payment_intent.amount,
                        currency: payment_data.currency,
                        setup_future_usage,
                        status: intent_status,
                        customer_id: m_customer_id,
                        shipping_address_id: m_shipping_address_id,
                        billing_address_id: m_billing_address_id,
                        return_url: m_return_url,
                        business_country,
                        business_label: m_business_label,
                        description: m_description,
                        statement_descriptor_name: m_statement_descriptor_name,
                        statement_descriptor_suffix: m_statement_descriptor_suffix,
                        order_details: m_order_details,
                        metadata: m_metadata,
                        payment_confirm_source: header_payload.payment_confirm_source,
                        updated_by: m_storage_scheme,
                        fingerprint_id: None,
                        session_expiry,
                        request_external_three_ds_authentication: None,
                        frm_metadata: m_frm_metadata,
                        customer_details,
                        merchant_order_reference_id: None,
                        billing_details,
                        shipping_details,
                        is_payment_processor_token_flow,
                        tax_details: None,
                        force_3ds_challenge: payment_data.payment_intent.force_3ds_challenge,
                        is_iframe_redirection_enabled: payment_data
                            .payment_intent
                            .is_iframe_redirection_enabled,
                        is_confirm_operation: true, // Indicates that this is a confirm operation
                        payment_channel: payment_data.payment_intent.payment_channel,
                        feature_metadata: payment_data
                            .payment_intent
                            .feature_metadata
                            .clone()
                            .map(masking::Secret::new),
                        tax_status: payment_data.payment_intent.tax_status,
                        discount_amount: payment_data.payment_intent.discount_amount,
                        order_date: payment_data.payment_intent.order_date,
                        shipping_amount_tax: payment_data.payment_intent.shipping_amount_tax,
                        duty_amount: payment_data.payment_intent.duty_amount,
                        enable_partial_authorization: payment_data
                            .payment_intent
                            .enable_partial_authorization,
                        enable_overcapture: payment_data.payment_intent.enable_overcapture,
                    })),
                    &m_key_store,
                    storage_scheme,
                )
                .map(|x| x.to_not_found_response(errors::ApiErrorResponse::PaymentNotFound))
                .await
            }
            .in_current_span(),
        );

        let customer_fut =
            if let Some((updated_customer, customer)) = updated_customer.zip(customer) {
                let m_customer_merchant_id = customer.merchant_id.to_owned();
                let m_key_store = key_store.clone();
                let m_updated_customer = updated_customer.clone();
                let session_state = state.clone();
                let m_db = session_state.store.clone();
                let key_manager_state = state.into();
                tokio::spawn(
                    async move {
                        let m_customer_customer_id = customer.customer_id.to_owned();
                        m_db.update_customer_by_customer_id_merchant_id(
                            &key_manager_state,
                            m_customer_customer_id,
                            m_customer_merchant_id,
                            customer,
                            m_updated_customer,
                            &m_key_store,
                            storage_scheme,
                        )
                        .await
                        .change_context(errors::ApiErrorResponse::InternalServerError)
                        .attach_printable("Failed to update CustomerConnector in customer")?;

                        Ok::<_, error_stack::Report<errors::ApiErrorResponse>>(())
                    }
                    .in_current_span(),
                )
            } else {
                tokio::spawn(
                    async move { Ok::<_, error_stack::Report<errors::ApiErrorResponse>>(()) }
                        .in_current_span(),
                )
            };

        let (payment_intent, payment_attempt, _) = tokio::try_join!(
            utils::flatten_join_error(payment_intent_fut),
            utils::flatten_join_error(payment_attempt_fut),
            utils::flatten_join_error(customer_fut)
        )?;

        payment_data.payment_intent = payment_intent;
        payment_data.payment_attempt = payment_attempt;

        let client_src = payment_data.payment_attempt.client_source.clone();
        let client_ver = payment_data.payment_attempt.client_version.clone();

        let frm_message = payment_data.frm_message.clone();
        req_state
            .event_context
            .event(AuditEvent::new(AuditEventType::PaymentConfirm {
                client_src,
                client_ver,
                frm_message: Box::new(frm_message),
            }))
            .with(payment_data.to_event())
            .emit();
        Ok((Box::new(self), payment_data))
    }
}

#[async_trait]
impl<F: Send + Clone + Sync> ValidateRequest<F, api::PaymentsRequest, PaymentData<F>>
    for PaymentConfirm
{
    #[instrument(skip_all)]
    fn validate_request<'a, 'b>(
        &'b self,
        request: &api::PaymentsRequest,
        merchant_context: &'a domain::MerchantContext,
    ) -> RouterResult<(PaymentConfirmOperation<'b, F>, operations::ValidateResult)> {
        helpers::validate_customer_information(request)?;

        if let Some(amount) = request.amount {
            helpers::validate_max_amount(amount)?;
        }

        let request_merchant_id = request.merchant_id.as_ref();
        helpers::validate_merchant_id(
            merchant_context.get_merchant_account().get_id(),
            request_merchant_id,
        )
        .change_context(errors::ApiErrorResponse::InvalidDataFormat {
            field_name: "merchant_id".to_string(),
            expected_format: "merchant_id from merchant account".to_string(),
        })?;

        helpers::validate_payment_method_fields_present(request)?;

        let _mandate_type =
            helpers::validate_mandate(request, payments::is_operation_confirm(self))?;

        helpers::validate_recurring_details_and_token(
            &request.recurring_details,
            &request.payment_token,
            &request.mandate_id,
        )?;
        request.validate_stored_credential().change_context(
            errors::ApiErrorResponse::InvalidRequestData {
                message:
                    "is_stored_credential should be true when reusing stored payment method data"
                        .to_string(),
            },
        )?;
        let payment_id = request
            .payment_id
            .clone()
            .ok_or(report!(errors::ApiErrorResponse::PaymentNotFound))?;

        let _request_straight_through: Option<api::routing::StraightThroughAlgorithm> = request
            .routing
            .clone()
            .map(|val| val.parse_value("RoutingAlgorithm"))
            .transpose()
            .change_context(errors::ApiErrorResponse::InvalidRequestData {
                message: "Invalid straight through routing rules format".to_string(),
            })
            .attach_printable("Invalid straight through routing rules format")?;

        Ok((
            Box::new(self),
            operations::ValidateResult {
                merchant_id: merchant_context.get_merchant_account().get_id().to_owned(),
                payment_id,
                storage_scheme: merchant_context.get_merchant_account().storage_scheme,
                requeue: matches!(
                    request.retry_action,
                    Some(api_models::enums::RetryAction::Requeue)
                ),
            },
        ))
    }
}<|MERGE_RESOLUTION|>--- conflicted
+++ resolved
@@ -1993,13 +1993,10 @@
                             .payment_attempt
                             .network_transaction_id
                             .clone(),
-<<<<<<< HEAD
                         is_stored_credential,
-=======
                         request_extended_authorization: payment_data
                             .payment_attempt
                             .request_extended_authorization,
->>>>>>> 1ff66a72
                     },
                     storage_scheme,
                 )
