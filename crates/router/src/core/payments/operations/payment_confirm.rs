use std::marker::PhantomData;

use api_models::{
    admin::ExtendedCardInfoConfig,
    enums::FrmSuggestion,
    payment_methods::PaymentMethodsData,
    payments::{AdditionalPaymentData, ExtendedCardInfo},
};
use async_trait::async_trait;
use common_utils::{
    ext_traits::{AsyncExt, Encode, StringExt, ValueExt},
    types::keymanager::{Identifier, KeyManagerState},
};
use error_stack::{report, ResultExt};
use futures::FutureExt;
use hyperswitch_domain_models::payments::payment_intent::PaymentIntentUpdateFields;
use masking::{ExposeInterface, PeekInterface};
use router_derive::PaymentOperation;
use router_env::{instrument, logger, tracing};
use tracing_futures::Instrument;

use super::{BoxedOperation, Domain, GetTracker, Operation, UpdateTracker, ValidateRequest};
use crate::{
    core::{
        authentication,
        blocklist::utils as blocklist_utils,
        errors::{self, CustomResult, RouterResult, StorageErrorExt},
        mandate::helpers as m_helpers,
        payment_methods::cards::create_encrypted_data,
        payments::{
            self, helpers, operations, populate_surcharge_details, CustomerDetails, PaymentAddress,
            PaymentData,
        },
        utils as core_utils,
    },
    events::audit_events::{AuditEvent, AuditEventType},
    routes::{app::ReqState, SessionState},
    services,
    types::{
        self,
        api::{self, ConnectorCallType, PaymentIdTypeExt},
        domain::{self, types::decrypt},
        storage::{self, enums as storage_enums},
    },
    utils::{self, OptionExt},
};

#[derive(Debug, Clone, Copy, PaymentOperation)]
#[operation(operations = "all", flow = "authorize")]
pub struct PaymentConfirm;
#[async_trait]
impl<F: Send + Clone> GetTracker<F, PaymentData<F>, api::PaymentsRequest> for PaymentConfirm {
    #[instrument(skip_all)]
    async fn get_trackers<'a>(
        &'a self,
        state: &'a SessionState,
        payment_id: &api::PaymentIdType,
        request: &api::PaymentsRequest,
        merchant_account: &domain::MerchantAccount,
        key_store: &domain::MerchantKeyStore,
        auth_flow: services::AuthFlow,
        payment_confirm_source: Option<common_enums::PaymentSource>,
    ) -> RouterResult<operations::GetTrackerResponse<'a, F, api::PaymentsRequest>> {
        let merchant_id = &merchant_account.merchant_id;
        let storage_scheme = merchant_account.storage_scheme;
        let (currency, amount);

        let payment_id = payment_id
            .get_payment_intent_id()
            .change_context(errors::ApiErrorResponse::PaymentNotFound)?;

        // Stage 1
        let store = &*state.store;
        let m_merchant_id = merchant_id.clone();

        // Parallel calls - level 0
        let mut payment_intent = store
            .find_payment_intent_by_payment_id_merchant_id(
                &state.into(),
                &payment_id,
                m_merchant_id.as_str(),
                key_store,
                storage_scheme,
            )
            .await
            .to_not_found_response(errors::ApiErrorResponse::PaymentNotFound)?;

        if let Some(order_details) = &request.order_details {
            helpers::validate_order_details_amount(
                order_details.to_owned(),
                payment_intent.amount.get_amount_as_i64(),
                false,
            )?;
        }

        helpers::validate_customer_access(&payment_intent, auth_flow, request)?;

        if [
            Some(common_enums::PaymentSource::Webhook),
            Some(common_enums::PaymentSource::ExternalAuthenticator),
        ]
        .contains(&payment_confirm_source)
        {
            helpers::validate_payment_status_against_not_allowed_statuses(
                &payment_intent.status,
                &[
                    storage_enums::IntentStatus::Cancelled,
                    storage_enums::IntentStatus::Succeeded,
                    storage_enums::IntentStatus::Processing,
                    storage_enums::IntentStatus::RequiresCapture,
                    storage_enums::IntentStatus::RequiresMerchantAction,
                ],
                "confirm",
            )?;
        } else {
            helpers::validate_payment_status_against_not_allowed_statuses(
                &payment_intent.status,
                &[
                    storage_enums::IntentStatus::Cancelled,
                    storage_enums::IntentStatus::Succeeded,
                    storage_enums::IntentStatus::Processing,
                    storage_enums::IntentStatus::RequiresCapture,
                    storage_enums::IntentStatus::RequiresMerchantAction,
                    storage_enums::IntentStatus::RequiresCustomerAction,
                ],
                "confirm",
            )?;
        }

        helpers::authenticate_client_secret(request.client_secret.as_ref(), &payment_intent)?;

        let customer_details = helpers::get_customer_details_from_request(request);

        // Stage 2
        let attempt_id = payment_intent.active_attempt.get_id();
        let profile_id = payment_intent
            .profile_id
            .clone()
            .get_required_value("profile_id")
            .change_context(errors::ApiErrorResponse::InternalServerError)
            .attach_printable("'profile_id' not set in payment intent")?;

        let store = state.store.clone();

        let business_profile_fut = tokio::spawn(
            async move {
                store
                    .find_business_profile_by_profile_id(&profile_id)
                    .map(|business_profile_result| {
                        business_profile_result.to_not_found_response(
                            errors::ApiErrorResponse::BusinessProfileNotFound {
                                id: profile_id.to_string(),
                            },
                        )
                    })
                    .await
            }
            .in_current_span(),
        );

        let store = state.store.clone();

        let m_payment_id = payment_intent.payment_id.clone();
        let m_merchant_id = merchant_id.clone();

        let payment_attempt_fut = tokio::spawn(
            async move {
                store
                    .find_payment_attempt_by_payment_id_merchant_id_attempt_id(
                        m_payment_id.as_str(),
                        m_merchant_id.as_str(),
                        attempt_id.as_str(),
                        storage_scheme,
                    )
                    .map(|x| x.to_not_found_response(errors::ApiErrorResponse::PaymentNotFound))
                    .await
            }
            .in_current_span(),
        );

        let m_merchant_id = merchant_id.clone();
        let m_request_shipping = request.shipping.clone();
        let m_payment_intent_shipping_address_id = payment_intent.shipping_address_id.clone();
        let m_payment_intent_payment_id = payment_intent.payment_id.clone();
        let m_customer_details_customer_id = customer_details.customer_id.clone();
        let m_payment_intent_customer_id = payment_intent.customer_id.clone();
        let m_key_store = key_store.clone();
        let session_state = state.clone();

        let shipping_address_fut = tokio::spawn(
            async move {
                helpers::create_or_update_address_for_payment_by_request(
                    &session_state,
                    m_request_shipping.as_ref(),
                    m_payment_intent_shipping_address_id.as_deref(),
                    m_merchant_id.as_str(),
                    m_payment_intent_customer_id
                        .as_ref()
                        .or(m_customer_details_customer_id.as_ref()),
                    &m_key_store,
                    m_payment_intent_payment_id.as_ref(),
                    storage_scheme,
                )
                .await
            }
            .in_current_span(),
        );

        let m_merchant_id = merchant_id.clone();
        let m_request_billing = request.billing.clone();
        let m_customer_details_customer_id = customer_details.customer_id.clone();
        let m_payment_intent_customer_id = payment_intent.customer_id.clone();
        let m_payment_intent_billing_address_id = payment_intent.billing_address_id.clone();
        let m_payment_intent_payment_id = payment_intent.payment_id.clone();
        let m_key_store = key_store.clone();
        let session_state = state.clone();

        let billing_address_fut = tokio::spawn(
            async move {
                helpers::create_or_update_address_for_payment_by_request(
                    &session_state,
                    m_request_billing.as_ref(),
                    m_payment_intent_billing_address_id.as_deref(),
                    m_merchant_id.as_ref(),
                    m_payment_intent_customer_id
                        .as_ref()
                        .or(m_customer_details_customer_id.as_ref()),
                    &m_key_store,
                    m_payment_intent_payment_id.as_ref(),
                    storage_scheme,
                )
                .await
            }
            .in_current_span(),
        );

        let m_merchant_id = merchant_id.clone();
        let store = state.clone().store;
        let m_request_merchant_connector_details = request.merchant_connector_details.clone();

        let config_update_fut = tokio::spawn(
            async move {
                m_request_merchant_connector_details
                    .async_map(|mcd| async {
                        helpers::insert_merchant_connector_creds_to_config(
                            store.as_ref(),
                            m_merchant_id.as_str(),
                            mcd,
                        )
                        .await
                    })
                    .map(|x| x.transpose())
                    .await
            }
            .in_current_span(),
        );

        // Based on whether a retry can be performed or not, fetch relevant entities
        let (mut payment_attempt, shipping_address, billing_address, business_profile) =
            match payment_intent.status {
                api_models::enums::IntentStatus::RequiresCustomerAction
                | api_models::enums::IntentStatus::RequiresMerchantAction
                | api_models::enums::IntentStatus::RequiresPaymentMethod
                | api_models::enums::IntentStatus::RequiresConfirmation => {
                    // Normal payment
                    // Parallel calls - level 1
                    let (payment_attempt, shipping_address, billing_address, business_profile, _) =
                        tokio::try_join!(
                            utils::flatten_join_error(payment_attempt_fut),
                            utils::flatten_join_error(shipping_address_fut),
                            utils::flatten_join_error(billing_address_fut),
                            utils::flatten_join_error(business_profile_fut),
                            utils::flatten_join_error(config_update_fut)
                        )?;

                    (
                        payment_attempt,
                        shipping_address,
                        billing_address,
                        business_profile,
                    )
                }
                _ => {
                    // Retry payment
                    let (
                        mut payment_attempt,
                        shipping_address,
                        billing_address,
                        business_profile,
                        _,
                    ) = tokio::try_join!(
                        utils::flatten_join_error(payment_attempt_fut),
                        utils::flatten_join_error(shipping_address_fut),
                        utils::flatten_join_error(billing_address_fut),
                        utils::flatten_join_error(business_profile_fut),
                        utils::flatten_join_error(config_update_fut)
                    )?;

                    let attempt_type = helpers::get_attempt_type(
                        &payment_intent,
                        &payment_attempt,
                        request,
                        "confirm",
                    )?;

                    // 3
                    (payment_intent, payment_attempt) = attempt_type
                        .modify_payment_intent_and_payment_attempt(
                            request,
                            payment_intent,
                            payment_attempt,
                            state,
                            key_store,
                            storage_scheme,
                        )
                        .await?;

                    (
                        payment_attempt,
                        shipping_address,
                        billing_address,
                        business_profile,
                    )
                }
            };

        payment_intent.order_details = request
            .get_order_details_as_value()
            .change_context(errors::ApiErrorResponse::InternalServerError)
            .attach_printable("Failed to convert order details to value")?
            .or(payment_intent.order_details);

        payment_intent.setup_future_usage = request
            .setup_future_usage
            .or(payment_intent.setup_future_usage);

        let browser_info = request
            .browser_info
            .clone()
            .or(payment_attempt.browser_info)
            .as_ref()
            .map(Encode::encode_to_value)
            .transpose()
            .change_context(errors::ApiErrorResponse::InvalidDataValue {
                field_name: "browser_info",
            })?;
        let customer_acceptance = request.customer_acceptance.clone().map(From::from);

        let recurring_details = request.recurring_details.clone();

        helpers::validate_card_data(
            request
                .payment_method_data
                .as_ref()
                .and_then(|pmd| pmd.payment_method_data.clone()),
        )?;

        payment_attempt.browser_info = browser_info;

        payment_attempt.payment_experience = request
            .payment_experience
            .or(payment_attempt.payment_experience);

        payment_attempt.capture_method = request.capture_method.or(payment_attempt.capture_method);

        currency = payment_attempt.currency.get_required_value("currency")?;
        amount = payment_attempt.get_total_amount().into();

        helpers::validate_customer_id_mandatory_cases(
            request.setup_future_usage.is_some(),
            payment_intent
                .customer_id
                .as_ref()
                .or(customer_details.customer_id.as_ref()),
        )?;

        let creds_identifier = request
            .merchant_connector_details
            .as_ref()
            .map(|mcd| mcd.creds_identifier.to_owned());

        payment_intent.shipping_address_id =
            shipping_address.as_ref().map(|i| i.address_id.clone());
        payment_intent.billing_address_id = billing_address.as_ref().map(|i| i.address_id.clone());
        payment_intent.return_url = request
            .return_url
            .as_ref()
            .map(|a| a.to_string())
            .or(payment_intent.return_url);

        payment_intent.allowed_payment_method_types = request
            .get_allowed_payment_method_types_as_value()
            .change_context(errors::ApiErrorResponse::InternalServerError)
            .attach_printable("Error converting allowed_payment_types to Value")?
            .or(payment_intent.allowed_payment_method_types);

        payment_intent.connector_metadata = request
            .get_connector_metadata_as_value()
            .change_context(errors::ApiErrorResponse::InternalServerError)
            .attach_printable("Error converting connector_metadata to Value")?
            .or(payment_intent.connector_metadata);

        payment_intent.feature_metadata = request
            .get_feature_metadata_as_value()
            .change_context(errors::ApiErrorResponse::InternalServerError)
            .attach_printable("Error converting feature_metadata to Value")?
            .or(payment_intent.feature_metadata);
        payment_intent.metadata = request.metadata.clone().or(payment_intent.metadata);
        payment_intent.frm_metadata = request.frm_metadata.clone().or(payment_intent.frm_metadata);
        payment_intent.request_incremental_authorization = request
            .request_incremental_authorization
            .map(|request_incremental_authorization| {
                core_utils::get_request_incremental_authorization_value(
                    Some(request_incremental_authorization),
                    payment_attempt.capture_method,
                )
            })
            .unwrap_or(Ok(payment_intent.request_incremental_authorization))?;
        payment_attempt.business_sub_label = request
            .business_sub_label
            .clone()
            .or(payment_attempt.business_sub_label);

        let n_request_payment_method_data = request
            .payment_method_data
            .as_ref()
            .and_then(|pmd| pmd.payment_method_data.clone());

        let store = state.clone().store;
        let profile_id = payment_intent
            .profile_id
            .clone()
            .get_required_value("profile_id")
            .change_context(errors::ApiErrorResponse::InternalServerError)
            .attach_printable("'profile_id' not set in payment intent")?;

        let additional_pm_data_fut = tokio::spawn(
            async move {
                Ok(n_request_payment_method_data
                    .async_map(|payment_method_data| async move {
                        helpers::get_additional_payment_data(
                            &payment_method_data,
                            store.as_ref(),
                            profile_id.as_ref(),
                        )
                        .await
                    })
                    .await)
            }
            .in_current_span(),
        );

        let n_payment_method_billing_address_id =
            payment_attempt.payment_method_billing_address_id.clone();
        let n_request_payment_method_billing_address = request
            .payment_method_data
            .as_ref()
            .and_then(|pmd| pmd.billing.clone());
        let m_payment_intent_customer_id = payment_intent.customer_id.clone();
        let m_payment_intent_payment_id = payment_intent.payment_id.clone();
        let m_key_store = key_store.clone();
        let m_customer_details_customer_id = customer_details.customer_id.clone();
        let m_merchant_id = merchant_id.clone();
        let session_state = state.clone();

        let payment_method_billing_future = tokio::spawn(
            async move {
                helpers::create_or_update_address_for_payment_by_request(
                    &session_state,
                    n_request_payment_method_billing_address.as_ref(),
                    n_payment_method_billing_address_id.as_deref(),
                    m_merchant_id.as_str(),
                    m_payment_intent_customer_id
                        .as_ref()
                        .or(m_customer_details_customer_id.as_ref()),
                    &m_key_store,
                    m_payment_intent_payment_id.as_ref(),
                    storage_scheme,
                )
                .await
            }
            .in_current_span(),
        );

        let mandate_type = m_helpers::get_mandate_type(
            request.mandate_data.clone(),
            request.off_session,
            payment_intent.setup_future_usage,
            request.customer_acceptance.clone(),
            request.payment_token.clone(),
        )
        .change_context(errors::ApiErrorResponse::MandateValidationFailed {
            reason: "Expected one out of recurring_details and mandate_data but got both".into(),
        })?;

        let m_state = state.clone();
        let m_mandate_type = mandate_type.clone();
        let m_merchant_account = merchant_account.clone();
        let m_request = request.clone();
        let m_key_store = key_store.clone();

        let payment_intent_customer_id = payment_intent.customer_id.clone();

        let mandate_details_fut = tokio::spawn(
            async move {
                helpers::get_token_pm_type_mandate_details(
                    &m_state,
                    &m_request,
                    m_mandate_type,
                    &m_merchant_account,
                    &m_key_store,
                    None,
                    payment_intent_customer_id.as_ref(),
                )
                .await
            }
            .in_current_span(),
        );

        // Parallel calls - level 2
        let (mandate_details, additional_pm_data, payment_method_billing) = tokio::try_join!(
            utils::flatten_join_error(mandate_details_fut),
            utils::flatten_join_error(additional_pm_data_fut),
            utils::flatten_join_error(payment_method_billing_future),
        )?;

        let m_helpers::MandateGenericData {
            token,
            payment_method,
            payment_method_type,
            mandate_data,
            recurring_mandate_payment_data,
            mandate_connector,
            payment_method_info,
        } = mandate_details;

        payment_attempt.payment_method = payment_method.or(payment_attempt.payment_method);

        payment_attempt.payment_method_type = payment_method_type
            .or(payment_attempt.payment_method_type)
            .or(payment_method_info
                .as_ref()
                .and_then(|pm_info| pm_info.payment_method_type));

        let token = token.or_else(|| payment_attempt.payment_token.clone());

        helpers::validate_pm_or_token_given(
            &request.payment_method,
            &request
                .payment_method_data
                .as_ref()
                .and_then(|pmd| pmd.payment_method_data.clone()),
            &request.payment_method_type,
            &mandate_type,
            &token,
        )?;

        let (token_data, payment_method_info) = if let Some(token) = token.clone() {
            let token_data = helpers::retrieve_payment_token_data(
                state,
                token,
                payment_method.or(payment_attempt.payment_method),
            )
            .await?;

            let payment_method_info = helpers::retrieve_payment_method_from_db_with_token_data(
                state,
                &token_data,
                storage_scheme,
            )
            .await?;

            (Some(token_data), payment_method_info)
        } else {
            (None, payment_method_info)
        };

        // The operation merges mandate data from both request and payment_attempt
        let setup_mandate = mandate_data.map(|mut sm| {
            sm.mandate_type = payment_attempt.mandate_details.clone().or(sm.mandate_type);
            sm.update_mandate_id = payment_attempt
                .mandate_data
                .clone()
                .and_then(|mandate| mandate.update_mandate_id)
                .or(sm.update_mandate_id);
            sm
        });

        let mandate_details_present =
            payment_attempt.mandate_details.is_some() || request.mandate_data.is_some();
        helpers::validate_mandate_data_and_future_usage(
            payment_intent.setup_future_usage,
            mandate_details_present,
        )?;

        let payment_method_data_after_card_bin_call = request
            .payment_method_data
            .as_ref()
            .and_then(|request_payment_method_data| {
                request_payment_method_data.payment_method_data.as_ref()
            })
            .zip(additional_pm_data)
            .map(|(payment_method_data, additional_payment_data)| {
                payment_method_data.apply_additional_payment_data(additional_payment_data)
            });

        payment_attempt.payment_method_billing_address_id = payment_method_billing
            .as_ref()
            .map(|payment_method_billing| payment_method_billing.address_id.clone());

        let payment_data = PaymentData {
            flow: PhantomData,
            payment_intent,
            payment_attempt,
            currency,
            amount,
            email: request.email.clone(),
            mandate_id: None,
            mandate_connector,
            setup_mandate,
            customer_acceptance,
            token,
            address: PaymentAddress::new(
                shipping_address.as_ref().map(From::from),
                billing_address.as_ref().map(From::from),
                payment_method_billing.as_ref().map(From::from),
                business_profile.use_billing_as_payment_method_billing,
            ),
            token_data,
            confirm: request.confirm,
            payment_method_data: payment_method_data_after_card_bin_call,
            payment_method_info,
            force_sync: None,
            refunds: vec![],
            disputes: vec![],
            attempts: None,
            sessions_token: vec![],
            card_cvc: request.card_cvc.clone(),
            creds_identifier,
            pm_token: None,
            connector_customer_id: None,
            recurring_mandate_payment_data,
            ephemeral_key: None,
            multiple_capture_data: None,
            redirect_response: None,
            surcharge_details: None,
            frm_message: None,
            payment_link_data: None,
            incremental_authorization_details: None,
            authorizations: vec![],
            authentication: None,
            recurring_details,
            poll_config: None,
        };

        let get_trackers_response = operations::GetTrackerResponse {
            operation: Box::new(self),
            customer_details: Some(customer_details),
            payment_data,
            business_profile,
            mandate_type,
        };

        Ok(get_trackers_response)
    }
}

#[async_trait]
impl<F: Clone + Send> Domain<F, api::PaymentsRequest> for PaymentConfirm {
    #[instrument(skip_all)]
    async fn get_or_create_customer_details<'a>(
        &'a self,
        state: &SessionState,
        payment_data: &mut PaymentData<F>,
        request: Option<CustomerDetails>,
        key_store: &domain::MerchantKeyStore,
        storage_scheme: common_enums::enums::MerchantStorageScheme,
    ) -> CustomResult<
        (
            BoxedOperation<'a, F, api::PaymentsRequest>,
            Option<domain::Customer>,
        ),
        errors::StorageError,
    > {
        helpers::create_customer_if_not_exist(
            state,
            Box::new(self),
            payment_data,
            request,
            &key_store.merchant_id,
            key_store,
            storage_scheme,
        )
        .await
    }

    #[instrument(skip_all)]
    async fn make_pm_data<'a>(
        &'a self,
        state: &'a SessionState,
        payment_data: &mut PaymentData<F>,
        storage_scheme: storage_enums::MerchantStorageScheme,
        key_store: &domain::MerchantKeyStore,
        customer: &Option<domain::Customer>,
        business_profile: Option<&diesel_models::business_profile::BusinessProfile>,
    ) -> RouterResult<(
        BoxedOperation<'a, F, api::PaymentsRequest>,
        Option<api::PaymentMethodData>,
        Option<String>,
    )> {
        let (op, payment_method_data, pm_id) = helpers::make_pm_data(
            Box::new(self),
            state,
            payment_data,
            key_store,
            customer,
            storage_scheme,
            business_profile,
        )
        .await?;

        utils::when(payment_method_data.is_none(), || {
            Err(errors::ApiErrorResponse::PaymentMethodNotFound)
        })?;

        Ok((op, payment_method_data, pm_id))
    }

    #[instrument(skip_all)]
    async fn add_task_to_process_tracker<'a>(
        &'a self,
        state: &'a SessionState,
        payment_attempt: &storage::PaymentAttempt,
        requeue: bool,
        schedule_time: Option<time::PrimitiveDateTime>,
    ) -> CustomResult<(), errors::ApiErrorResponse> {
        // This spawns this futures in a background thread, the exception inside this future won't affect
        // the current thread and the lifecycle of spawn thread is not handled by runtime.
        // So when server shutdown won't wait for this thread's completion.
        let m_payment_attempt = payment_attempt.clone();
        let m_state = state.clone();
        let m_self = *self;
        tokio::spawn(
            async move {
                helpers::add_domain_task_to_pt(
                    &m_self,
                    &m_state,
                    &m_payment_attempt,
                    requeue,
                    schedule_time,
                )
                .await
            }
            .in_current_span(),
        );

        Ok(())
    }

    async fn get_connector<'a>(
        &'a self,
        _merchant_account: &domain::MerchantAccount,
        state: &SessionState,
        request: &api::PaymentsRequest,
        _payment_intent: &storage::PaymentIntent,
        _key_store: &domain::MerchantKeyStore,
    ) -> CustomResult<api::ConnectorChoice, errors::ApiErrorResponse> {
        // Use a new connector in the confirm call or use the same one which was passed when
        // creating the payment or if none is passed then use the routing algorithm
        helpers::get_connector_default(state, request.routing.clone()).await
    }

    #[instrument(skip_all)]
    async fn populate_payment_data<'a>(
        &'a self,
        state: &SessionState,
        payment_data: &mut PaymentData<F>,
        _merchant_account: &domain::MerchantAccount,
    ) -> CustomResult<(), errors::ApiErrorResponse> {
        populate_surcharge_details(state, payment_data).await
    }

    async fn call_external_three_ds_authentication_if_eligible<'a>(
        &'a self,
        state: &SessionState,
        payment_data: &mut PaymentData<F>,
        should_continue_confirm_transaction: &mut bool,
        connector_call_type: &ConnectorCallType,
        business_profile: &storage::BusinessProfile,
        key_store: &domain::MerchantKeyStore,
    ) -> CustomResult<(), errors::ApiErrorResponse> {
        let external_authentication_flow =
            helpers::get_payment_external_authentication_flow_during_confirm(
                state,
                key_store,
                business_profile,
                payment_data,
                connector_call_type,
            )
            .await?;
        payment_data.authentication = match external_authentication_flow {
            Some(helpers::PaymentExternalAuthenticationFlow::PreAuthenticationFlow {
                acquirer_details,
                card_number,
                token,
            }) => {
                let authentication = authentication::perform_pre_authentication(
                    state,
                    key_store,
                    card_number,
                    token,
                    business_profile,
                    Some(acquirer_details),
                    Some(payment_data.payment_attempt.payment_id.clone()),
                )
                .await?;
                if authentication.is_separate_authn_required()
                    || authentication.authentication_status.is_failed()
                {
                    *should_continue_confirm_transaction = false;
                    let default_poll_config = types::PollConfig::default();
                    let default_config_str = default_poll_config
                        .encode_to_string_of_json()
                        .change_context(errors::ApiErrorResponse::InternalServerError)
                        .attach_printable("Error while stringifying default poll config")?;
                    let poll_config = state
                        .store
                        .find_config_by_key_unwrap_or(
                            &types::PollConfig::get_poll_config_key(
                                authentication.authentication_connector.clone(),
                            ),
                            Some(default_config_str),
                        )
                        .await
                        .change_context(errors::ApiErrorResponse::InternalServerError)
                        .attach_printable("The poll config was not found in the DB")?;
                    let poll_config: types::PollConfig = poll_config
                        .config
                        .parse_struct("PollConfig")
                        .change_context(errors::ApiErrorResponse::InternalServerError)
                        .attach_printable("Error while parsing PollConfig")?;
                    payment_data.poll_config = Some(poll_config)
                }
                Some(authentication)
            }
            Some(helpers::PaymentExternalAuthenticationFlow::PostAuthenticationFlow {
                authentication_id,
            }) => {
                let authentication = authentication::perform_post_authentication(
                    state,
                    key_store,
                    business_profile.clone(),
                    authentication_id.clone(),
                )
                .await?;
                //If authentication is not successful, skip the payment connector flows and mark the payment as failure
                if authentication.authentication_status
                    != api_models::enums::AuthenticationStatus::Success
                {
                    *should_continue_confirm_transaction = false;
                }
                Some(authentication)
            }
            None => None,
        };
        Ok(())
    }

    #[instrument(skip_all)]
    async fn guard_payment_against_blocklist<'a>(
        &'a self,
        state: &SessionState,
        merchant_account: &domain::MerchantAccount,
        key_store: &domain::MerchantKeyStore,
        payment_data: &mut PaymentData<F>,
    ) -> CustomResult<bool, errors::ApiErrorResponse> {
        blocklist_utils::validate_data_for_blocklist(
            state,
            merchant_account,
            key_store,
            payment_data,
        )
        .await
    }

    #[instrument(skip_all)]
    async fn store_extended_card_info_temporarily<'a>(
        &'a self,
        state: &SessionState,
        payment_id: &str,
        business_profile: &storage::BusinessProfile,
        payment_method_data: &Option<api::PaymentMethodData>,
    ) -> CustomResult<(), errors::ApiErrorResponse> {
        if let (Some(true), Some(api::PaymentMethodData::Card(card)), Some(merchant_config)) = (
            business_profile.is_extended_card_info_enabled,
            payment_method_data,
            business_profile.extended_card_info_config.clone(),
        ) {
            let merchant_config = merchant_config
                    .expose()
                    .parse_value::<ExtendedCardInfoConfig>("ExtendedCardInfoConfig")
                    .map_err(|err| logger::error!(parse_err=?err,"Error while parsing ExtendedCardInfoConfig"));

            let card_data = ExtendedCardInfo::from(card.clone())
                    .encode_to_vec()
                    .map_err(|err| logger::error!(encode_err=?err,"Error while encoding ExtendedCardInfo to vec"));

            let (Ok(merchant_config), Ok(card_data)) = (merchant_config, card_data) else {
                return Ok(());
            };

            let encrypted_payload =
                    services::encrypt_jwe(&card_data, merchant_config.public_key.peek())
                        .await
                        .map_err(|err| {
                            logger::error!(jwe_encryption_err=?err,"Error while JWE encrypting extended card info")
                        });

            let Ok(encrypted_payload) = encrypted_payload else {
                return Ok(());
            };

            let redis_conn = state
                .store
                .get_redis_conn()
                .change_context(errors::ApiErrorResponse::InternalServerError)
                .attach_printable("Failed to get redis connection")?;

            let key = helpers::get_redis_key_for_extended_card_info(
                &business_profile.merchant_id,
                payment_id,
            );

            redis_conn
                .set_key_with_expiry(
                    &key,
                    encrypted_payload.clone(),
                    (*merchant_config.ttl_in_secs).into(),
                )
                .await
                .change_context(errors::ApiErrorResponse::InternalServerError)
                .attach_printable("Failed to add extended card info in redis")?;

            logger::info!("Extended card info added to redis");
        }

        Ok(())
    }
}

#[async_trait]
impl<F: Clone> UpdateTracker<F, PaymentData<F>, api::PaymentsRequest> for PaymentConfirm {
    #[instrument(skip_all)]
    async fn update_trackers<'b>(
        &'b self,
        state: &'b SessionState,
        req_state: ReqState,
        mut payment_data: PaymentData<F>,
        customer: Option<domain::Customer>,
        storage_scheme: storage_enums::MerchantStorageScheme,
        updated_customer: Option<storage::CustomerUpdate>,
        key_store: &domain::MerchantKeyStore,
        frm_suggestion: Option<FrmSuggestion>,
        header_payload: api::HeaderPayload,
    ) -> RouterResult<(BoxedOperation<'b, F, api::PaymentsRequest>, PaymentData<F>)>
    where
        F: 'b + Send,
    {
        let payment_method = payment_data.payment_attempt.payment_method;
        let browser_info = payment_data.payment_attempt.browser_info.clone();
        let frm_message = payment_data.frm_message.clone();
        let capture_method = payment_data.payment_attempt.capture_method;

        let default_status_result = (
            storage_enums::IntentStatus::Processing,
            storage_enums::AttemptStatus::Pending,
            (None, None),
        );
        let status_handler_for_frm_results = |frm_suggestion: FrmSuggestion| match frm_suggestion {
            FrmSuggestion::FrmCancelTransaction => (
                storage_enums::IntentStatus::Failed,
                storage_enums::AttemptStatus::Failure,
                frm_message.map_or((None, None), |fraud_check| {
                    (
                        Some(Some(fraud_check.frm_status.to_string())),
                        Some(fraud_check.frm_reason.map(|reason| reason.to_string())),
                    )
                }),
            ),
            FrmSuggestion::FrmManualReview => (
                storage_enums::IntentStatus::RequiresMerchantAction,
                storage_enums::AttemptStatus::Unresolved,
                (None, None),
            ),
            FrmSuggestion::FrmAuthorizeTransaction => (
                storage_enums::IntentStatus::RequiresCapture,
                storage_enums::AttemptStatus::Authorized,
                (None, None),
            ),
        };

        let status_handler_for_authentication_results =
            |authentication: &storage::Authentication| {
                if authentication.authentication_status.is_failed() {
                    (
                        storage_enums::IntentStatus::Failed,
                        storage_enums::AttemptStatus::Failure,
                        (
                            Some(Some("EXTERNAL_AUTHENTICATION_FAILURE".to_string())),
                            Some(Some("external authentication failure".to_string())),
                        ),
                    )
                } else if authentication.is_separate_authn_required() {
                    (
                        storage_enums::IntentStatus::RequiresCustomerAction,
                        storage_enums::AttemptStatus::AuthenticationPending,
                        (None, None),
                    )
                } else {
                    default_status_result.clone()
                }
            };

        let (intent_status, attempt_status, (error_code, error_message)) =
            match (frm_suggestion, payment_data.authentication.as_ref()) {
                (Some(frm_suggestion), _) => status_handler_for_frm_results(frm_suggestion),
                (_, Some(authentication_details)) => {
                    status_handler_for_authentication_results(authentication_details)
                }
                _ => default_status_result,
            };

        let connector = payment_data.payment_attempt.connector.clone();
        let merchant_connector_id = payment_data.payment_attempt.merchant_connector_id.clone();

        let straight_through_algorithm = payment_data
            .payment_attempt
            .straight_through_algorithm
            .clone();
        let payment_token = payment_data.token.clone();
        let payment_method_type = payment_data.payment_attempt.payment_method_type;
        let profile_id = payment_data
            .payment_intent
            .profile_id
            .as_ref()
            .get_required_value("profile_id")
            .change_context(errors::ApiErrorResponse::InternalServerError)?;
        let payment_experience = payment_data.payment_attempt.payment_experience;
        let additional_pm_data = payment_data
            .payment_method_data
            .as_ref()
            .async_map(|payment_method_data| async {
                helpers::get_additional_payment_data(payment_method_data, &*state.store, profile_id)
                    .await
            })
            .await
            .as_ref()
            .map(Encode::encode_to_value)
            .transpose()
            .change_context(errors::ApiErrorResponse::InternalServerError)
            .attach_printable("Failed to encode additional pm data")?;
        let key_manager_state: KeyManagerState = state.into();
        let encode_additional_pm_to_value = if let Some(ref pm) = payment_data.payment_method_info {
            let key = key_store.key.get_inner().peek();

            let card_detail_from_locker: Option<api::CardDetailFromLocker> =
                decrypt::<serde_json::Value, masking::WithType>(
                    &key_manager_state,
                    pm.payment_method_data.clone(),
                    Identifier::Merchant(key_store.merchant_id.clone()),
                    key,
                )
                .await
                .change_context(errors::StorageError::DecryptionError)
                .attach_printable("unable to decrypt card details")
                .ok()
                .flatten()
                .map(|x| x.into_inner().expose())
                .and_then(|v| serde_json::from_value::<PaymentMethodsData>(v).ok())
                .and_then(|pmd| match pmd {
                    PaymentMethodsData::Card(crd) => Some(api::CardDetailFromLocker::from(crd)),
                    _ => None,
                });

            card_detail_from_locker.and_then(|card_details| {
                let additional_data = card_details.into();
                let additional_data_payment =
                    AdditionalPaymentData::Card(Box::new(additional_data));
                additional_data_payment
                    .encode_to_value()
                    .change_context(errors::ApiErrorResponse::InternalServerError)
                    .attach_printable("Failed to encode additional pm data")
                    .ok()
            })
        } else {
            None
        };

        let customer_details = payment_data.payment_intent.customer_details.clone();
        let business_sub_label = payment_data.payment_attempt.business_sub_label.clone();
        let authentication_type = payment_data.payment_attempt.authentication_type;

        let (shipping_address_id, billing_address_id, payment_method_billing_address_id) = (
            payment_data.payment_intent.shipping_address_id.clone(),
            payment_data.payment_intent.billing_address_id.clone(),
            payment_data
                .payment_attempt
                .payment_method_billing_address_id
                .clone(),
        );

        let customer_id = customer.clone().map(|c| c.customer_id);
        let return_url = payment_data.payment_intent.return_url.take();
        let setup_future_usage = payment_data.payment_intent.setup_future_usage;
        let business_label = payment_data.payment_intent.business_label.clone();
        let business_country = payment_data.payment_intent.business_country;
        let description = payment_data.payment_intent.description.take();
        let statement_descriptor_name =
            payment_data.payment_intent.statement_descriptor_name.take();
        let statement_descriptor_suffix = payment_data
            .payment_intent
            .statement_descriptor_suffix
            .take();
        let order_details = payment_data.payment_intent.order_details.clone();
        let metadata = payment_data.payment_intent.metadata.clone();
        let frm_metadata = payment_data.payment_intent.frm_metadata.clone();
        let authorized_amount = payment_data
            .surcharge_details
            .as_ref()
            .map(|surcharge_details| surcharge_details.final_amount)
            .unwrap_or(payment_data.payment_attempt.amount);

        let client_source = header_payload
            .client_source
            .clone()
            .or(payment_data.payment_attempt.client_source.clone());
        let client_version = header_payload
            .client_version
            .clone()
            .or(payment_data.payment_attempt.client_version.clone());

        let m_payment_data_payment_attempt = payment_data.payment_attempt.clone();
        let m_payment_method_id =
            payment_data
                .payment_attempt
                .payment_method_id
                .clone()
                .or(payment_data
                    .payment_method_info
                    .as_ref()
                    .map(|payment_method| payment_method.payment_method_id.clone()));
        let m_browser_info = browser_info.clone();
        let m_connector = connector.clone();
        let m_capture_method = capture_method;
        let m_payment_token = payment_token.clone();
        let m_additional_pm_data = additional_pm_data.clone().or(encode_additional_pm_to_value);
        let m_business_sub_label = business_sub_label.clone();
        let m_straight_through_algorithm = straight_through_algorithm.clone();
        let m_error_code = error_code.clone();
        let m_error_message = error_message.clone();
        let m_fingerprint_id = payment_data.payment_attempt.fingerprint_id.clone();
        let m_db = state.clone().store;
        let surcharge_amount = payment_data
            .surcharge_details
            .as_ref()
            .map(|surcharge_details| surcharge_details.surcharge_amount);
        let tax_amount = payment_data
            .surcharge_details
            .as_ref()
            .map(|surcharge_details| surcharge_details.tax_on_surcharge_amount);

        let (
            external_three_ds_authentication_attempted,
            authentication_connector,
            authentication_id,
        ) = match payment_data.authentication.as_ref() {
            Some(authentication) => (
                Some(authentication.is_separate_authn_required()),
                Some(authentication.authentication_connector.clone()),
                Some(authentication.authentication_id.clone()),
            ),
            None => (None, None, None),
        };

        let payment_attempt_fut = tokio::spawn(
            async move {
                m_db.update_payment_attempt_with_attempt_id(
                    m_payment_data_payment_attempt,
                    storage::PaymentAttemptUpdate::ConfirmUpdate {
                        amount: payment_data.payment_attempt.amount,
                        currency: payment_data.currency,
                        status: attempt_status,
                        payment_method,
                        authentication_type,
                        capture_method: m_capture_method,
                        browser_info: m_browser_info,
                        connector: m_connector,
                        payment_token: m_payment_token,
                        payment_method_data: m_additional_pm_data,
                        payment_method_type,
                        payment_experience,
                        business_sub_label: m_business_sub_label,
                        straight_through_algorithm: m_straight_through_algorithm,
                        error_code: m_error_code,
                        error_message: m_error_message,
                        amount_capturable: Some(authorized_amount),
                        updated_by: storage_scheme.to_string(),
                        merchant_connector_id,
                        surcharge_amount,
                        tax_amount,
                        external_three_ds_authentication_attempted,
                        authentication_connector,
                        authentication_id,
                        payment_method_billing_address_id,
                        fingerprint_id: m_fingerprint_id,
                        payment_method_id: m_payment_method_id,
                        client_source,
                        client_version,
                    },
                    storage_scheme,
                )
                .map(|x| x.to_not_found_response(errors::ApiErrorResponse::PaymentNotFound))
                .await
            }
            .in_current_span(),
        );

        let billing_address = payment_data.address.get_payment_billing();
        let billing_details = billing_address
<<<<<<< HEAD
            .async_and_then(|_| async {
                create_encrypted_data(state, key_store, billing_address).await
            })
            .await;
        let shipping_address = payment_data.address.get_shipping();
        let shipping_details = shipping_address
            .async_and_then(|_| async {
                create_encrypted_data(state, key_store, shipping_address).await
            })
            .await;
=======
            .async_map(|billing_details| create_encrypted_data(key_store, billing_details))
            .await
            .transpose()
            .change_context(errors::ApiErrorResponse::InternalServerError)
            .attach_printable("Unable to encrypt billing details")?;

        let shipping_address = payment_data.address.get_shipping();
        let shipping_details = shipping_address
            .async_map(|shipping_details| create_encrypted_data(key_store, shipping_details))
            .await
            .transpose()
            .change_context(errors::ApiErrorResponse::InternalServerError)
            .attach_printable("Unable to encrypt shipping details")?;

>>>>>>> cabb9165
        let m_payment_data_payment_intent = payment_data.payment_intent.clone();
        let m_customer_id = customer_id.clone();
        let m_shipping_address_id = shipping_address_id.clone();
        let m_billing_address_id = billing_address_id.clone();
        let m_return_url = return_url.clone();
        let m_business_label = business_label.clone();
        let m_description = description.clone();
        let m_statement_descriptor_name = statement_descriptor_name.clone();
        let m_statement_descriptor_suffix = statement_descriptor_suffix.clone();
        let m_order_details = order_details.clone();
        let m_metadata = metadata.clone();
        let m_frm_metadata = frm_metadata.clone();
        let m_db = state.clone().store;
        let m_storage_scheme = storage_scheme.to_string();
        let session_expiry = m_payment_data_payment_intent.session_expiry;
        let m_key_store = key_store.clone();

        let payment_intent_fut = tokio::spawn(
            async move {
                m_db.update_payment_intent(
                    &key_manager_state,
                    m_payment_data_payment_intent,
                    storage::PaymentIntentUpdate::Update(Box::new(PaymentIntentUpdateFields {
                        amount: payment_data.payment_intent.amount,
                        currency: payment_data.currency,
                        setup_future_usage,
                        status: intent_status,
                        customer_id: m_customer_id,
                        shipping_address_id: m_shipping_address_id,
                        billing_address_id: m_billing_address_id,
                        return_url: m_return_url,
                        business_country,
                        business_label: m_business_label,
                        description: m_description,
                        statement_descriptor_name: m_statement_descriptor_name,
                        statement_descriptor_suffix: m_statement_descriptor_suffix,
                        order_details: m_order_details,
                        metadata: m_metadata,
                        payment_confirm_source: header_payload.payment_confirm_source,
                        updated_by: m_storage_scheme,
                        fingerprint_id: None,
                        session_expiry,
                        request_external_three_ds_authentication: None,
                        frm_metadata: m_frm_metadata,
                        customer_details,
                        merchant_order_reference_id: None,
                        billing_details,
                        shipping_details,
                    })),
                    &m_key_store,
                    storage_scheme,
                )
                .map(|x| x.to_not_found_response(errors::ApiErrorResponse::PaymentNotFound))
                .await
            }
            .in_current_span(),
        );

        let customer_fut =
            if let Some((updated_customer, customer)) = updated_customer.zip(customer) {
                let m_customer_customer_id = customer.customer_id.to_owned();
                let m_customer_merchant_id = customer.merchant_id.to_owned();
                let m_key_store = key_store.clone();
                let m_updated_customer = updated_customer.clone();
                let session_state = state.clone();
                let m_db = session_state.store.clone();
                tokio::spawn(
                    async move {
                        m_db.update_customer_by_customer_id_merchant_id(
                            &session_state,
                            m_customer_customer_id,
                            m_customer_merchant_id,
                            customer,
                            m_updated_customer,
                            &m_key_store,
                            storage_scheme,
                        )
                        .await
                        .change_context(errors::ApiErrorResponse::InternalServerError)
                        .attach_printable("Failed to update CustomerConnector in customer")?;

                        Ok::<_, error_stack::Report<errors::ApiErrorResponse>>(())
                    }
                    .in_current_span(),
                )
            } else {
                tokio::spawn(
                    async move { Ok::<_, error_stack::Report<errors::ApiErrorResponse>>(()) }
                        .in_current_span(),
                )
            };

        let (payment_intent, payment_attempt, _) = tokio::try_join!(
            utils::flatten_join_error(payment_intent_fut),
            utils::flatten_join_error(payment_attempt_fut),
            utils::flatten_join_error(customer_fut)
        )?;

        payment_data.payment_intent = payment_intent;
        payment_data.payment_attempt = payment_attempt;

        let client_src = payment_data.payment_attempt.client_source.clone();
        let client_ver = payment_data.payment_attempt.client_version.clone();

        let frm_message = payment_data.frm_message.clone();
        req_state
            .event_context
            .event(AuditEvent::new(AuditEventType::PaymentConfirm {
                client_src,
                client_ver,
                frm_message,
            }))
            .with(payment_data.to_event())
            .emit();
        Ok((Box::new(self), payment_data))
    }
}

impl<F: Send + Clone> ValidateRequest<F, api::PaymentsRequest> for PaymentConfirm {
    #[instrument(skip_all)]
    fn validate_request<'a, 'b>(
        &'b self,
        request: &api::PaymentsRequest,
        merchant_account: &'a domain::MerchantAccount,
    ) -> RouterResult<(
        BoxedOperation<'b, F, api::PaymentsRequest>,
        operations::ValidateResult<'a>,
    )> {
        helpers::validate_customer_information(request)?;

        if let Some(amount) = request.amount {
            helpers::validate_max_amount(amount)?;
        }

        let request_merchant_id = request.merchant_id.as_deref();
        helpers::validate_merchant_id(&merchant_account.merchant_id, request_merchant_id)
            .change_context(errors::ApiErrorResponse::InvalidDataFormat {
                field_name: "merchant_id".to_string(),
                expected_format: "merchant_id from merchant account".to_string(),
            })?;

        helpers::validate_payment_method_fields_present(request)?;

        let _mandate_type =
            helpers::validate_mandate(request, payments::is_operation_confirm(self))?;

        helpers::validate_recurring_details_and_token(
            &request.recurring_details,
            &request.payment_token,
            &request.mandate_id,
        )?;

        let payment_id = request
            .payment_id
            .clone()
            .ok_or(report!(errors::ApiErrorResponse::PaymentNotFound))?;

        let _request_straight_through: Option<api::routing::StraightThroughAlgorithm> = request
            .routing
            .clone()
            .map(|val| val.parse_value("RoutingAlgorithm"))
            .transpose()
            .change_context(errors::ApiErrorResponse::InvalidRequestData {
                message: "Invalid straight through routing rules format".to_string(),
            })
            .attach_printable("Invalid straight through routing rules format")?;

        Ok((
            Box::new(self),
            operations::ValidateResult {
                merchant_id: &merchant_account.merchant_id,
                payment_id: payment_id.and_then(|id| core_utils::validate_id(id, "payment_id"))?,
                storage_scheme: merchant_account.storage_scheme,
                requeue: matches!(
                    request.retry_action,
                    Some(api_models::enums::RetryAction::Requeue)
                ),
            },
        ))
    }
}<|MERGE_RESOLUTION|>--- conflicted
+++ resolved
@@ -1227,19 +1227,7 @@
 
         let billing_address = payment_data.address.get_payment_billing();
         let billing_details = billing_address
-<<<<<<< HEAD
-            .async_and_then(|_| async {
-                create_encrypted_data(state, key_store, billing_address).await
-            })
-            .await;
-        let shipping_address = payment_data.address.get_shipping();
-        let shipping_details = shipping_address
-            .async_and_then(|_| async {
-                create_encrypted_data(state, key_store, shipping_address).await
-            })
-            .await;
-=======
-            .async_map(|billing_details| create_encrypted_data(key_store, billing_details))
+            .async_map(|billing_details| create_encrypted_data(state, key_store, billing_details))
             .await
             .transpose()
             .change_context(errors::ApiErrorResponse::InternalServerError)
@@ -1247,13 +1235,12 @@
 
         let shipping_address = payment_data.address.get_shipping();
         let shipping_details = shipping_address
-            .async_map(|shipping_details| create_encrypted_data(key_store, shipping_details))
+            .async_map(|shipping_details| create_encrypted_data(state, key_store, shipping_details))
             .await
             .transpose()
             .change_context(errors::ApiErrorResponse::InternalServerError)
             .attach_printable("Unable to encrypt shipping details")?;
 
->>>>>>> cabb9165
         let m_payment_data_payment_intent = payment_data.payment_intent.clone();
         let m_customer_id = customer_id.clone();
         let m_shipping_address_id = shipping_address_id.clone();
