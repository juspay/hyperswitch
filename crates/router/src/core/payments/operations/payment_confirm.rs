--- conflicted
+++ resolved
@@ -217,17 +217,9 @@
         let (op, payment_method_data) =
             helpers::make_pm_data(Box::new(self), state, payment_data).await?;
 
-<<<<<<< HEAD
         utils::when(payment_method_data.is_none(), || {
             Err(errors::ApiErrorResponse::PaymentMethodNotFound)
         })?;
-=======
-        if payment_data.payment_attempt.payment_method != Some(enums::PaymentMethodType::Paypal) {
-            utils::when(payment_method_data.is_none(), || {
-                Err(errors::ApiErrorResponse::PaymentMethodNotFound)
-            })?;
-        }
->>>>>>> 19b7b17d
 
         Ok((op, payment_method_data))
     }
