use std::marker::PhantomData;

#[cfg(feature = "v1")]
use api_models::payment_methods::PaymentMethodsData;
use api_models::{
    admin::ExtendedCardInfoConfig,
    enums::FrmSuggestion,
    payments::{ConnectorMandateReferenceId, ExtendedCardInfo, GetAddressFromPaymentMethodData},
};
use async_trait::async_trait;
use common_utils::ext_traits::{AsyncExt, Encode, StringExt, ValueExt};
use diesel_models::payment_attempt::ConnectorMandateReferenceId as DieselConnectorMandateReferenceId;
use error_stack::{report, ResultExt};
use futures::FutureExt;
#[cfg(feature = "v1")]
use hyperswitch_domain_models::payments::payment_intent::PaymentIntentUpdateFields;
use hyperswitch_domain_models::router_request_types::unified_authentication_service;
use masking::{ExposeInterface, PeekInterface};
use router_derive::PaymentOperation;
use router_env::{instrument, logger, tracing};
use tracing_futures::Instrument;

use super::{BoxedOperation, Domain, GetTracker, Operation, UpdateTracker, ValidateRequest};
#[cfg(feature = "v1")]
use crate::{
    consts,
    core::payment_methods::cards::create_encrypted_data,
    events::audit_events::{AuditEvent, AuditEventType},
};
use crate::{
    core::{
        authentication,
        blocklist::utils as blocklist_utils,
        card_testing_guard::utils as card_testing_guard_utils,
        errors::{self, CustomResult, RouterResult, StorageErrorExt},
        mandate::helpers as m_helpers,
        payments::{
            self, helpers, operations,
            operations::payment_confirm::unified_authentication_service::ThreeDsMetaData,
            populate_surcharge_details, CustomerDetails, PaymentAddress, PaymentData,
        },
        three_ds_decision_rule,
        unified_authentication_service::{
            self as uas_utils,
            types::{ClickToPay, UnifiedAuthenticationService},
        },
        utils as core_utils,
    },
    routes::{app::ReqState, SessionState},
    services,
    types::{
        self,
        api::{self, ConnectorCallType, PaymentIdTypeExt},
        domain::{self},
        storage::{self, enums as storage_enums},
        transformers::{ForeignFrom, ForeignInto},
    },
    utils::{self, OptionExt},
};

#[derive(Debug, Clone, Copy, PaymentOperation)]
#[operation(operations = "all", flow = "authorize")]
pub struct PaymentConfirm;

type PaymentConfirmOperation<'b, F> = BoxedOperation<'b, F, api::PaymentsRequest, PaymentData<F>>;

#[async_trait]
impl<F: Send + Clone + Sync> GetTracker<F, PaymentData<F>, api::PaymentsRequest>
    for PaymentConfirm
{
    #[instrument(skip_all)]
    async fn get_trackers<'a>(
        &'a self,
        state: &'a SessionState,
        payment_id: &api::PaymentIdType,
        request: &api::PaymentsRequest,
        platform: &domain::Platform,
        auth_flow: services::AuthFlow,
        header_payload: &hyperswitch_domain_models::payments::HeaderPayload,
    ) -> RouterResult<operations::GetTrackerResponse<'a, F, api::PaymentsRequest, PaymentData<F>>>
    {
<<<<<<< HEAD
        let merchant_id = merchant_context.get_merchant_account().get_id();
        let storage_scheme = merchant_context.get_merchant_account().storage_scheme;
=======
        let key_manager_state = &state.into();

        let merchant_id = platform.get_processor().get_account().get_id();
        let storage_scheme = platform.get_processor().get_account().storage_scheme;
>>>>>>> dd527179
        let (currency, amount);

        let payment_id = payment_id
            .get_payment_intent_id()
            .change_context(errors::ApiErrorResponse::PaymentNotFound)?;

        // Stage 1
        let store = &*state.store;
        let m_merchant_id = merchant_id.clone();

        // Parallel calls - level 0
        let mut payment_intent = store
            .find_payment_intent_by_payment_id_merchant_id(
                &payment_id,
                &m_merchant_id,
                platform.get_processor().get_key_store(),
                storage_scheme,
            )
            .await
            .to_not_found_response(errors::ApiErrorResponse::PaymentNotFound)?;

        // TODO (#7195): Add platform merchant account validation once client_secret auth is solved

        if let Some(order_details) = &request.order_details {
            helpers::validate_order_details_amount(
                order_details.to_owned(),
                payment_intent.amount,
                false,
            )?;
        }

        helpers::validate_customer_access(&payment_intent, auth_flow, request)?;

        if [
            Some(common_enums::PaymentSource::Webhook),
            Some(common_enums::PaymentSource::ExternalAuthenticator),
        ]
        .contains(&header_payload.payment_confirm_source)
        {
            helpers::validate_payment_status_against_not_allowed_statuses(
                payment_intent.status,
                &[
                    storage_enums::IntentStatus::Cancelled,
                    storage_enums::IntentStatus::Succeeded,
                    storage_enums::IntentStatus::Processing,
                    storage_enums::IntentStatus::RequiresCapture,
                    storage_enums::IntentStatus::RequiresMerchantAction,
                ],
                "confirm",
            )?;
        } else {
            helpers::validate_payment_status_against_not_allowed_statuses(
                payment_intent.status,
                &[
                    storage_enums::IntentStatus::Cancelled,
                    storage_enums::IntentStatus::Succeeded,
                    storage_enums::IntentStatus::Processing,
                    storage_enums::IntentStatus::RequiresCapture,
                    storage_enums::IntentStatus::RequiresMerchantAction,
                    storage_enums::IntentStatus::RequiresCustomerAction,
                ],
                "confirm",
            )?;
        }

        helpers::authenticate_client_secret(request.client_secret.as_ref(), &payment_intent)?;

        let customer_details = helpers::get_customer_details_from_request(request);

        // Stage 2
        let attempt_id = payment_intent.active_attempt.get_id();
        let profile_id = payment_intent
            .profile_id
            .clone()
            .get_required_value("profile_id")
            .change_context(errors::ApiErrorResponse::InternalServerError)
            .attach_printable("'profile_id' not set in payment intent")?;

        let store = state.store.clone();
<<<<<<< HEAD
        let key_store_clone = merchant_context.get_merchant_key_store().clone();
=======
        let key_manager_state_clone = key_manager_state.clone();
        let key_store_clone = platform.get_processor().get_key_store().clone();
>>>>>>> dd527179

        let business_profile_fut = tokio::spawn(
            async move {
                store
                    .find_business_profile_by_profile_id(&key_store_clone, &profile_id)
                    .map(|business_profile_result| {
                        business_profile_result.to_not_found_response(
                            errors::ApiErrorResponse::ProfileNotFound {
                                id: profile_id.get_string_repr().to_owned(),
                            },
                        )
                    })
                    .await
            }
            .in_current_span(),
        );

        let store = state.store.clone();

        let m_payment_id = payment_intent.payment_id.clone();
        let m_merchant_id = merchant_id.clone();

        let payment_attempt_fut = tokio::spawn(
            async move {
                store
                    .find_payment_attempt_by_payment_id_merchant_id_attempt_id(
                        &m_payment_id,
                        &m_merchant_id,
                        attempt_id.as_str(),
                        storage_scheme,
                    )
                    .map(|x| x.to_not_found_response(errors::ApiErrorResponse::PaymentNotFound))
                    .await
            }
            .in_current_span(),
        );

        let m_merchant_id = merchant_id.clone();
        let m_request_shipping = request.shipping.clone();
        let m_payment_intent_shipping_address_id = payment_intent.shipping_address_id.clone();
        let m_payment_intent_payment_id = payment_intent.payment_id.clone();
        let m_customer_details_customer_id = customer_details.customer_id.clone();
        let m_payment_intent_customer_id = payment_intent.customer_id.clone();
        let m_key_store = platform.get_processor().get_key_store().clone();
        let session_state = state.clone();

        let shipping_address_fut = tokio::spawn(
            async move {
                helpers::create_or_update_address_for_payment_by_request(
                    &session_state,
                    m_request_shipping.as_ref(),
                    m_payment_intent_shipping_address_id.as_deref(),
                    &m_merchant_id,
                    m_payment_intent_customer_id
                        .as_ref()
                        .or(m_customer_details_customer_id.as_ref()),
                    &m_key_store,
                    &m_payment_intent_payment_id,
                    storage_scheme,
                )
                .await
            }
            .in_current_span(),
        );

        let m_merchant_id = merchant_id.clone();
        let m_request_billing = request.billing.clone();
        let m_customer_details_customer_id = customer_details.customer_id.clone();
        let m_payment_intent_customer_id = payment_intent.customer_id.clone();
        let m_payment_intent_billing_address_id = payment_intent.billing_address_id.clone();
        let m_payment_intent_payment_id = payment_intent.payment_id.clone();
        let m_key_store = platform.get_processor().get_key_store().clone();
        let session_state = state.clone();

        let billing_address_fut = tokio::spawn(
            async move {
                helpers::create_or_update_address_for_payment_by_request(
                    &session_state,
                    m_request_billing.as_ref(),
                    m_payment_intent_billing_address_id.as_deref(),
                    &m_merchant_id,
                    m_payment_intent_customer_id
                        .as_ref()
                        .or(m_customer_details_customer_id.as_ref()),
                    &m_key_store,
                    &m_payment_intent_payment_id,
                    storage_scheme,
                )
                .await
            }
            .in_current_span(),
        );

        let m_merchant_id = merchant_id.clone();
        let store = state.clone().store;
        let m_request_merchant_connector_details = request.merchant_connector_details.clone();

        let config_update_fut = tokio::spawn(
            async move {
                m_request_merchant_connector_details
                    .async_map(|mcd| async {
                        helpers::insert_merchant_connector_creds_to_config(
                            store.as_ref(),
                            &m_merchant_id,
                            mcd,
                        )
                        .await
                    })
                    .map(|x| x.transpose())
                    .await
            }
            .in_current_span(),
        );

        // Based on whether a retry can be performed or not, fetch relevant entities
        let (mut payment_attempt, shipping_address, billing_address, business_profile) =
            match payment_intent.status {
                api_models::enums::IntentStatus::RequiresCustomerAction
                | api_models::enums::IntentStatus::RequiresMerchantAction
                | api_models::enums::IntentStatus::RequiresPaymentMethod
                | api_models::enums::IntentStatus::RequiresConfirmation => {
                    // Normal payment
                    // Parallel calls - level 1
                    let (payment_attempt, shipping_address, billing_address, business_profile, _) =
                        tokio::try_join!(
                            utils::flatten_join_error(payment_attempt_fut),
                            utils::flatten_join_error(shipping_address_fut),
                            utils::flatten_join_error(billing_address_fut),
                            utils::flatten_join_error(business_profile_fut),
                            utils::flatten_join_error(config_update_fut)
                        )?;

                    (
                        payment_attempt,
                        shipping_address,
                        billing_address,
                        business_profile,
                    )
                }
                _ => {
                    // Retry payment
                    let (
                        mut payment_attempt,
                        shipping_address,
                        billing_address,
                        business_profile,
                        _,
                    ) = tokio::try_join!(
                        utils::flatten_join_error(payment_attempt_fut),
                        utils::flatten_join_error(shipping_address_fut),
                        utils::flatten_join_error(billing_address_fut),
                        utils::flatten_join_error(business_profile_fut),
                        utils::flatten_join_error(config_update_fut)
                    )?;

                    let attempt_type = helpers::get_attempt_type(
                        &payment_intent,
                        &payment_attempt,
                        business_profile.is_manual_retry_enabled,
                        "confirm",
                    )?;

                    // 3
                    (payment_intent, payment_attempt) = attempt_type
                        .modify_payment_intent_and_payment_attempt(
                            request,
                            payment_intent,
                            payment_attempt,
                            state,
                            platform.get_processor().get_key_store(),
                            storage_scheme,
                        )
                        .await?;

                    (
                        payment_attempt,
                        shipping_address,
                        billing_address,
                        business_profile,
                    )
                }
            };

        payment_intent.order_details = request
            .get_order_details_as_value()
            .change_context(errors::ApiErrorResponse::InternalServerError)
            .attach_printable("Failed to convert order details to value")?
            .or(payment_intent.order_details);

        payment_intent.setup_future_usage = request
            .setup_future_usage
            .or(payment_intent.setup_future_usage);

        payment_intent.psd2_sca_exemption_type = request
            .psd2_sca_exemption_type
            .or(payment_intent.psd2_sca_exemption_type);

        let browser_info = request
            .browser_info
            .clone()
            .or(payment_attempt.browser_info)
            .as_ref()
            .map(Encode::encode_to_value)
            .transpose()
            .change_context(errors::ApiErrorResponse::InvalidDataValue {
                field_name: "browser_info",
            })?;
        let customer_acceptance = request.customer_acceptance.clone().or(payment_attempt
            .customer_acceptance
            .clone()
            .map(|customer_acceptance| {
                customer_acceptance
                    .expose()
                    .parse_value("CustomerAcceptance")
                    .change_context(errors::ApiErrorResponse::InternalServerError)
                    .attach_printable("Failed while deserializing customer_acceptance")
            })
            .transpose()?);

        let recurring_details = request.recurring_details.clone();

        helpers::validate_card_data(
            request
                .payment_method_data
                .as_ref()
                .and_then(|pmd| pmd.payment_method_data.clone()),
        )?;

        payment_attempt.browser_info = browser_info;

        payment_attempt.payment_experience = request
            .payment_experience
            .or(payment_attempt.payment_experience);

        payment_attempt.capture_method = request.capture_method.or(payment_attempt.capture_method);

        payment_attempt.customer_acceptance = request
            .customer_acceptance
            .clone()
            .map(|customer_acceptance| customer_acceptance.encode_to_value())
            .transpose()
            .change_context(errors::ApiErrorResponse::InternalServerError)
            .attach_printable("Failed while encoding customer_acceptance to value")?
            .map(masking::Secret::new)
            .or(payment_attempt.customer_acceptance);

        currency = payment_attempt.currency.get_required_value("currency")?;
        amount = payment_attempt.get_total_amount().into();

        helpers::validate_customer_id_mandatory_cases(
            request.setup_future_usage.is_some(),
            payment_intent
                .customer_id
                .as_ref()
                .or(customer_details.customer_id.as_ref()),
        )?;

        let creds_identifier = request
            .merchant_connector_details
            .as_ref()
            .map(|mcd| mcd.creds_identifier.to_owned());

        payment_intent.shipping_address_id =
            shipping_address.as_ref().map(|i| i.address_id.clone());
        payment_intent.billing_address_id = billing_address.as_ref().map(|i| i.address_id.clone());
        payment_intent.return_url = request
            .return_url
            .as_ref()
            .map(|a| a.to_string())
            .or(payment_intent.return_url);

        payment_intent.allowed_payment_method_types = request
            .get_allowed_payment_method_types_as_value()
            .change_context(errors::ApiErrorResponse::InternalServerError)
            .attach_printable("Error converting allowed_payment_types to Value")?
            .or(payment_intent.allowed_payment_method_types);

        payment_intent.connector_metadata = request
            .get_connector_metadata_as_value()
            .change_context(errors::ApiErrorResponse::InternalServerError)
            .attach_printable("Error converting connector_metadata to Value")?
            .or(payment_intent.connector_metadata);

        payment_intent.feature_metadata = request
            .get_feature_metadata_as_value()
            .change_context(errors::ApiErrorResponse::InternalServerError)
            .attach_printable("Error converting feature_metadata to Value")?
            .or(payment_intent.feature_metadata);
        payment_intent.metadata = request.metadata.clone().or(payment_intent.metadata);
        payment_intent.frm_metadata = request.frm_metadata.clone().or(payment_intent.frm_metadata);
        payment_intent.request_incremental_authorization = request
            .request_incremental_authorization
            .map(|request_incremental_authorization| {
                core_utils::get_request_incremental_authorization_value(
                    Some(request_incremental_authorization),
                    payment_attempt.capture_method,
                )
            })
            .unwrap_or(Ok(payment_intent.request_incremental_authorization))?;
        payment_intent.enable_partial_authorization = request
            .enable_partial_authorization
            .or(payment_intent.enable_partial_authorization);
        payment_attempt.business_sub_label = request
            .business_sub_label
            .clone()
            .or(payment_attempt.business_sub_label);

        let n_request_payment_method_data = request
            .payment_method_data
            .as_ref()
            .and_then(|pmd| pmd.payment_method_data.clone());

        let store = state.clone().store;
        let profile_id = payment_intent
            .profile_id
            .clone()
            .get_required_value("profile_id")
            .change_context(errors::ApiErrorResponse::InternalServerError)
            .attach_printable("'profile_id' not set in payment intent")?;

        let additional_pm_data_fut = tokio::spawn(
            async move {
                Ok(n_request_payment_method_data
                    .async_map(|payment_method_data| async move {
                        helpers::get_additional_payment_data(
                            &payment_method_data.into(),
                            store.as_ref(),
                            &profile_id,
                        )
                        .await
                    })
                    .await)
            }
            .in_current_span(),
        );

        let n_payment_method_billing_address_id =
            payment_attempt.payment_method_billing_address_id.clone();
        let n_request_payment_method_billing_address = request
            .payment_method_data
            .as_ref()
            .and_then(|pmd| pmd.billing.clone());
        let m_payment_intent_customer_id = payment_intent.customer_id.clone();
        let m_payment_intent_payment_id = payment_intent.payment_id.clone();
        let m_key_store = platform.get_processor().get_key_store().clone();
        let m_customer_details_customer_id = customer_details.customer_id.clone();
        let m_merchant_id = merchant_id.clone();
        let session_state = state.clone();

        let payment_method_billing_future = tokio::spawn(
            async move {
                helpers::create_or_update_address_for_payment_by_request(
                    &session_state,
                    n_request_payment_method_billing_address.as_ref(),
                    n_payment_method_billing_address_id.as_deref(),
                    &m_merchant_id,
                    m_payment_intent_customer_id
                        .as_ref()
                        .or(m_customer_details_customer_id.as_ref()),
                    &m_key_store,
                    &m_payment_intent_payment_id,
                    storage_scheme,
                )
                .await
            }
            .in_current_span(),
        );

        let mandate_type = m_helpers::get_mandate_type(
            request.mandate_data.clone(),
            request.off_session,
            payment_intent.setup_future_usage,
            request.customer_acceptance.clone(),
            request.payment_token.clone(),
            payment_attempt.payment_method.or(request.payment_method),
        )
        .change_context(errors::ApiErrorResponse::MandateValidationFailed {
            reason: "Expected one out of recurring_details and mandate_data but got both".into(),
        })?;

        let m_state = state.clone();
        let m_mandate_type = mandate_type;
        let m_platform = platform.clone();
        let m_request = request.clone();

        let payment_intent_customer_id = payment_intent.customer_id.clone();

        let mandate_details_fut = tokio::spawn(
            async move {
                Box::pin(helpers::get_token_pm_type_mandate_details(
                    &m_state,
                    &m_request,
                    m_mandate_type,
                    &m_platform,
                    None,
                    payment_intent_customer_id.as_ref(),
                ))
                .await
            }
            .in_current_span(),
        );

        // Parallel calls - level 2
        let (mandate_details, additional_pm_info, payment_method_billing) = tokio::try_join!(
            utils::flatten_join_error(mandate_details_fut),
            utils::flatten_join_error(additional_pm_data_fut),
            utils::flatten_join_error(payment_method_billing_future),
        )?;

        let additional_pm_data = additional_pm_info.transpose()?.flatten();

        let m_helpers::MandateGenericData {
            token,
            payment_method,
            payment_method_type,
            mandate_data,
            recurring_mandate_payment_data,
            mandate_connector,
            payment_method_info,
        } = mandate_details;

        let token = token.or_else(|| payment_attempt.payment_token.clone());

        helpers::validate_pm_or_token_given(
            &request.payment_method,
            &request
                .payment_method_data
                .as_ref()
                .and_then(|pmd| pmd.payment_method_data.clone()),
            &request.payment_method_type,
            &mandate_type,
            &token,
            &request.ctp_service_details,
        )?;

        let (token_data, payment_method_info) = if let Some(token) = token.clone() {
            let token_data = helpers::retrieve_payment_token_data(
                state,
                token,
                payment_method.or(payment_attempt.payment_method),
            )
            .await?;

            let payment_method_info = helpers::retrieve_payment_method_from_db_with_token_data(
                state,
                platform.get_processor().get_key_store(),
                &token_data,
                storage_scheme,
            )
            .await?;
            (Some(token_data), payment_method_info)
        } else {
            (None, payment_method_info)
        };
        let additional_pm_data_from_locker = if let Some(ref pm) = payment_method_info {
            let card_detail_from_locker: Option<api::CardDetailFromLocker> = pm
                .payment_method_data
                .clone()
                .map(|x| x.into_inner().expose())
                .and_then(|v| {
                    v.parse_value("PaymentMethodsData")
                        .map_err(|err| {
                            router_env::logger::info!(
                                "PaymentMethodsData deserialization failed: {:?}",
                                err
                            )
                        })
                        .ok()
                })
                .and_then(|pmd| match pmd {
                    PaymentMethodsData::Card(crd) => Some(api::CardDetailFromLocker::from(crd)),
                    _ => None,
                });
            card_detail_from_locker.map(|card_details| {
                let additional_data = card_details.into();
                api_models::payments::AdditionalPaymentData::Card(Box::new(additional_data))
            })
        } else {
            None
        };
        // Only set `payment_attempt.payment_method_data` if `additional_pm_data_from_locker` is not None
        if let Some(additional_pm_data) = additional_pm_data_from_locker.as_ref() {
            payment_attempt.payment_method_data = Some(
                Encode::encode_to_value(additional_pm_data)
                    .change_context(errors::ApiErrorResponse::InternalServerError)
                    .attach_printable("Failed to encode additional pm data")?,
            );
        }

        payment_attempt.payment_method = payment_method.or(payment_attempt.payment_method);

        let payment_method_type = Option::<api_models::enums::PaymentMethodType>::foreign_from((
            payment_method_type,
            additional_pm_data.as_ref(),
            payment_method,
        ));

        payment_attempt.payment_method_type = payment_method_type
            .or(payment_attempt.payment_method_type)
            .or(payment_method_info
                .as_ref()
                .and_then(|pm_info| pm_info.get_payment_method_subtype()));

        // The operation merges mandate data from both request and payment_attempt
        let setup_mandate = mandate_data.map(|mut sm| {
            sm.mandate_type = payment_attempt.mandate_details.clone().or(sm.mandate_type);
            sm.update_mandate_id = payment_attempt
                .mandate_data
                .clone()
                .and_then(|mandate| mandate.update_mandate_id)
                .or(sm.update_mandate_id);
            sm
        });

        let mandate_details_present =
            payment_attempt.mandate_details.is_some() || request.mandate_data.is_some();
        helpers::validate_mandate_data_and_future_usage(
            payment_intent.setup_future_usage,
            mandate_details_present,
        )?;

        let payment_method_data_after_card_bin_call = request
            .payment_method_data
            .as_ref()
            .and_then(|request_payment_method_data| {
                request_payment_method_data.payment_method_data.as_ref()
            })
            .zip(additional_pm_data)
            .map(|(payment_method_data, additional_payment_data)| {
                payment_method_data.apply_additional_payment_data(additional_payment_data)
            })
            .transpose()
            .change_context(errors::ApiErrorResponse::InternalServerError)
            .attach_printable("Card cobadge check failed due to an invalid card network regex")?;

        payment_attempt.payment_method_billing_address_id = payment_method_billing
            .as_ref()
            .map(|payment_method_billing| payment_method_billing.address_id.clone());

        let address = PaymentAddress::new(
            shipping_address.as_ref().map(From::from),
            billing_address.as_ref().map(From::from),
            payment_method_billing.as_ref().map(From::from),
            business_profile.use_billing_as_payment_method_billing,
        );

        let payment_method_data_billing = request
            .payment_method_data
            .as_ref()
            .and_then(|pmd| pmd.payment_method_data.as_ref())
            .and_then(|payment_method_data_billing| {
                payment_method_data_billing.get_billing_address()
            })
            .map(From::from);

        let unified_address =
            address.unify_with_payment_method_data_billing(payment_method_data_billing);

        // If processor_payment_token is passed in request then populating the same in PaymentData
        let mandate_id = request
            .recurring_details
            .as_ref()
            .and_then(|recurring_details| match recurring_details {
                api_models::mandates::RecurringDetails::ProcessorPaymentToken(token) => {
                    payment_intent.is_payment_processor_token_flow = Some(true);
                    Some(api_models::payments::MandateIds {
                        mandate_id: None,
                        mandate_reference_id: Some(
                            api_models::payments::MandateReferenceId::ConnectorMandateId(
                                ConnectorMandateReferenceId::new(
                                    Some(token.processor_payment_token.clone()), // connector_mandate_id
                                    None, // payment_method_id
                                    None, // update_history
                                    None, // mandate_metadata
                                    None, // connector_mandate_request_reference_id
                                    None,
                                ),
                            ),
                        ),
                    })
                }
                _ => None,
            });

        let pmt_order_tax_amount = payment_intent.tax_details.clone().and_then(|tax| {
            if tax.payment_method_type.clone().map(|a| a.pmt) == payment_attempt.payment_method_type
            {
                tax.payment_method_type.map(|a| a.order_tax_amount)
            } else {
                None
            }
        });

        let order_tax_amount = pmt_order_tax_amount.or_else(|| {
            payment_intent
                .tax_details
                .clone()
                .and_then(|tax| tax.default.map(|a| a.order_tax_amount))
        });

        payment_attempt
            .net_amount
            .set_order_tax_amount(order_tax_amount);

        payment_attempt.connector_mandate_detail = Some(
            DieselConnectorMandateReferenceId::foreign_from(ConnectorMandateReferenceId::new(
                None,
                None,
                None, // update_history
                None, // mandate_metadata
                Some(common_utils::generate_id_with_len(
                    consts::CONNECTOR_MANDATE_REQUEST_REFERENCE_ID_LENGTH,
                )), // connector_mandate_request_reference_id
                None,
            )),
        );

        let payment_data = PaymentData {
            flow: PhantomData,
            payment_intent,
            payment_attempt,
            currency,
            amount,
            email: request.email.clone(),
            mandate_id: mandate_id.clone(),
            mandate_connector,
            setup_mandate,
            customer_acceptance,
            token,
            address: unified_address,
            token_data,
            confirm: request.confirm,
            payment_method_data: payment_method_data_after_card_bin_call.map(Into::into),
            payment_method_token: None,
            payment_method_info,
            force_sync: None,
            all_keys_required: None,
            refunds: vec![],
            disputes: vec![],
            attempts: None,
            sessions_token: vec![],
            card_cvc: request.card_cvc.clone(),
            creds_identifier,
            pm_token: None,
            connector_customer_id: None,
            recurring_mandate_payment_data,
            ephemeral_key: None,
            multiple_capture_data: None,
            redirect_response: None,
            surcharge_details: None,
            frm_message: None,
            payment_link_data: None,
            incremental_authorization_details: None,
            authorizations: vec![],
            authentication: None,
            recurring_details,
            poll_config: None,
            tax_data: None,
            session_id: None,
            service_details: request.ctp_service_details.clone(),
            card_testing_guard_data: None,
            vault_operation: None,
            threeds_method_comp_ind: None,
            whole_connector_response: None,
            is_manual_retry_enabled: business_profile.is_manual_retry_enabled,
            is_l2_l3_enabled: business_profile.is_l2_l3_enabled,
            external_authentication_data: request.three_ds_data.clone(),
        };

        let get_trackers_response = operations::GetTrackerResponse {
            operation: Box::new(self),
            customer_details: Some(customer_details),
            payment_data,
            business_profile,
            mandate_type,
        };

        Ok(get_trackers_response)
    }

    async fn validate_request_with_state(
        &self,
        state: &SessionState,
        request: &api::PaymentsRequest,
        payment_data: &mut PaymentData<F>,
        business_profile: &domain::Profile,
    ) -> RouterResult<()> {
        let payment_method_data: Option<&api_models::payments::PaymentMethodData> = request
            .payment_method_data
            .as_ref()
            .and_then(|request_payment_method_data| {
                request_payment_method_data.payment_method_data.as_ref()
            });

        let customer_id = &payment_data.payment_intent.customer_id;

        match payment_method_data {
            Some(api_models::payments::PaymentMethodData::Card(card)) => {
                payment_data.card_testing_guard_data =
                    card_testing_guard_utils::validate_card_testing_guard_checks(
                        state,
                        request.browser_info.as_ref(),
                        card.card_number.clone(),
                        customer_id,
                        business_profile,
                    )
                    .await?;
                Ok(())
            }
            _ => Ok(()),
        }
    }
}

#[async_trait]
impl<F: Clone + Send + Sync> Domain<F, api::PaymentsRequest, PaymentData<F>> for PaymentConfirm {
    #[instrument(skip_all)]
    async fn get_or_create_customer_details<'a>(
        &'a self,
        state: &SessionState,
        payment_data: &mut PaymentData<F>,
        request: Option<CustomerDetails>,
        key_store: &domain::MerchantKeyStore,
        storage_scheme: common_enums::enums::MerchantStorageScheme,
    ) -> CustomResult<
        (PaymentConfirmOperation<'a, F>, Option<domain::Customer>),
        errors::StorageError,
    > {
        helpers::create_customer_if_not_exist(
            state,
            Box::new(self),
            payment_data,
            request,
            &key_store.merchant_id,
            key_store,
            storage_scheme,
        )
        .await
    }

    #[instrument(skip_all)]
    async fn make_pm_data<'a>(
        &'a self,
        state: &'a SessionState,
        payment_data: &mut PaymentData<F>,
        storage_scheme: storage_enums::MerchantStorageScheme,
        key_store: &domain::MerchantKeyStore,
        customer: &Option<domain::Customer>,
        business_profile: &domain::Profile,
        should_retry_with_pan: bool,
    ) -> RouterResult<(
        PaymentConfirmOperation<'a, F>,
        Option<domain::PaymentMethodData>,
        Option<String>,
    )> {
        let (op, payment_method_data, pm_id) = Box::pin(helpers::make_pm_data(
            Box::new(self),
            state,
            payment_data,
            key_store,
            customer,
            storage_scheme,
            business_profile,
            should_retry_with_pan,
        ))
        .await?;
        utils::when(payment_method_data.is_none(), || {
            Err(errors::ApiErrorResponse::PaymentMethodNotFound)
        })?;

        Ok((op, payment_method_data, pm_id))
    }

    #[instrument(skip_all)]
    async fn add_task_to_process_tracker<'a>(
        &'a self,
        state: &'a SessionState,
        payment_attempt: &storage::PaymentAttempt,
        requeue: bool,
        schedule_time: Option<time::PrimitiveDateTime>,
    ) -> CustomResult<(), errors::ApiErrorResponse> {
        // This spawns this futures in a background thread, the exception inside this future won't affect
        // the current thread and the lifecycle of spawn thread is not handled by runtime.
        // So when server shutdown won't wait for this thread's completion.
        let m_payment_attempt = payment_attempt.clone();
        let m_state = state.clone();
        let m_self = *self;
        tokio::spawn(
            async move {
                helpers::add_domain_task_to_pt(
                    &m_self,
                    &m_state,
                    &m_payment_attempt,
                    requeue,
                    schedule_time,
                )
                .await
            }
            .in_current_span(),
        );

        Ok(())
    }

    async fn get_connector<'a>(
        &'a self,
        _platform: &domain::Platform,
        state: &SessionState,
        request: &api::PaymentsRequest,
        _payment_intent: &storage::PaymentIntent,
    ) -> CustomResult<api::ConnectorChoice, errors::ApiErrorResponse> {
        // Use a new connector in the confirm call or use the same one which was passed when
        // creating the payment or if none is passed then use the routing algorithm
        helpers::get_connector_default(state, request.routing.clone()).await
    }

    #[instrument(skip_all)]
    async fn populate_payment_data<'a>(
        &'a self,
        state: &SessionState,
        payment_data: &mut PaymentData<F>,
        _platform: &domain::Platform,
        business_profile: &domain::Profile,
        connector_data: &api::ConnectorData,
    ) -> CustomResult<(), errors::ApiErrorResponse> {
        populate_surcharge_details(state, payment_data).await?;
        payment_data.payment_attempt.request_extended_authorization = payment_data
            .payment_intent
            .get_request_extended_authorization_bool_if_connector_supports(
                connector_data.connector_name,
                business_profile.always_request_extended_authorization,
                payment_data.payment_attempt.payment_method,
                payment_data.payment_attempt.payment_method_type,
            );
        payment_data.payment_intent.enable_overcapture = payment_data
            .payment_intent
            .get_enable_overcapture_bool_if_connector_supports(
                connector_data.connector_name,
                business_profile.always_enable_overcapture,
                &payment_data.payment_attempt.capture_method,
            );
        Ok(())
    }

    #[allow(clippy::too_many_arguments)]
    async fn call_external_three_ds_authentication_if_eligible<'a>(
        &'a self,
        state: &SessionState,
        payment_data: &mut PaymentData<F>,
        should_continue_confirm_transaction: &mut bool,
        connector_call_type: &ConnectorCallType,
        business_profile: &domain::Profile,
        key_store: &domain::MerchantKeyStore,
        mandate_type: Option<api_models::payments::MandateTransactionType>,
    ) -> CustomResult<(), errors::ApiErrorResponse> {
        let external_authentication_flow =
            helpers::get_payment_external_authentication_flow_during_confirm(
                state,
                key_store,
                business_profile,
                payment_data,
                connector_call_type,
                mandate_type,
            )
            .await?;
        payment_data.authentication = match external_authentication_flow {
            Some(helpers::PaymentExternalAuthenticationFlow::PreAuthenticationFlow {
                acquirer_details,
                card,
                token,
            }) => {
                let authentication_store = Box::pin(authentication::perform_pre_authentication(
                    state,
                    key_store,
                    *card,
                    token,
                    business_profile,
                    acquirer_details,
                    payment_data.payment_attempt.payment_id.clone(),
                    payment_data.payment_attempt.organization_id.clone(),
                    payment_data.payment_intent.force_3ds_challenge,
                    payment_data.payment_intent.psd2_sca_exemption_type,
                ))
                .await?;
                if authentication_store
                    .authentication
                    .is_separate_authn_required()
                    || authentication_store
                        .authentication
                        .authentication_status
                        .is_failed()
                {
                    *should_continue_confirm_transaction = false;
                    let default_poll_config = types::PollConfig::default();
                    let default_config_str = default_poll_config
                        .encode_to_string_of_json()
                        .change_context(errors::ApiErrorResponse::InternalServerError)
                        .attach_printable("Error while stringifying default poll config")?;

                    // raise error if authentication_connector is not present since it should we be present in the current flow
                    let authentication_connector = authentication_store
                        .authentication
                        .authentication_connector
                        .clone()
                        .ok_or(errors::ApiErrorResponse::InternalServerError)
                        .attach_printable(
                            "authentication_connector not present in authentication record",
                        )?;

                    let poll_config = state
                        .store
                        .find_config_by_key_unwrap_or(
                            &types::PollConfig::get_poll_config_key(authentication_connector),
                            Some(default_config_str),
                        )
                        .await
                        .change_context(errors::ApiErrorResponse::InternalServerError)
                        .attach_printable("The poll config was not found in the DB")?;
                    let poll_config: types::PollConfig = poll_config
                        .config
                        .parse_struct("PollConfig")
                        .change_context(errors::ApiErrorResponse::InternalServerError)
                        .attach_printable("Error while parsing PollConfig")?;
                    payment_data.poll_config = Some(poll_config)
                }
                Some(authentication_store)
            }
            Some(helpers::PaymentExternalAuthenticationFlow::PostAuthenticationFlow {
                authentication_id,
            }) => {
                let authentication_store = Box::pin(authentication::perform_post_authentication(
                    state,
                    key_store,
                    business_profile.clone(),
                    authentication_id.clone(),
                    &payment_data.payment_intent.payment_id,
                ))
                .await?;
                //If authentication is not successful, skip the payment connector flows and mark the payment as failure
                if authentication_store.authentication.authentication_status
                    != api_models::enums::AuthenticationStatus::Success
                {
                    *should_continue_confirm_transaction = false;
                }
                Some(authentication_store)
            }
            None => None,
        };
        Ok(())
    }

    async fn apply_three_ds_authentication_strategy<'a>(
        &'a self,
        state: &SessionState,
        payment_data: &mut PaymentData<F>,
        business_profile: &domain::Profile,
    ) -> CustomResult<(), errors::ApiErrorResponse> {
        // If the business profile has a three_ds_decision_rule_algorithm, we will use it to determine the 3DS strategy (authentication_type, exemption_type and force_three_ds_challenge)
        if let Some(three_ds_decision_rule) =
            business_profile.three_ds_decision_rule_algorithm.clone()
        {
            // Parse the three_ds_decision_rule to get the algorithm_id
            let algorithm_id = three_ds_decision_rule
                .parse_value::<api::routing::RoutingAlgorithmRef>("RoutingAlgorithmRef")
                .change_context(errors::ApiErrorResponse::InternalServerError)
                .attach_printable("Could not decode profile routing algorithm ref")?
                .algorithm_id
                .ok_or(errors::ApiErrorResponse::InternalServerError)
                .attach_printable("No algorithm_id found in three_ds_decision_rule_algorithm")?;
            // get additional card info from payment data
            let additional_card_info = payment_data
                .payment_attempt
                .payment_method_data
                .as_ref()
                .map(|payment_method_data| {
                    payment_method_data
                        .clone()
                        .parse_value::<api_models::payments::AdditionalPaymentData>(
                            "additional_payment_method_data",
                        )
                })
                .transpose()
                .change_context(errors::ApiErrorResponse::InternalServerError)
                .attach_printable("unable to parse value into additional_payment_method_data")?
                .and_then(|additional_payment_method_data| {
                    additional_payment_method_data.get_additional_card_info()
                });
            // get acquirer details from business profile based on card network
            let acquirer_config = additional_card_info.as_ref().and_then(|card_info| {
                card_info
                    .card_network
                    .clone()
                    .and_then(|network| business_profile.get_acquirer_details_from_network(network))
            });
            let country = business_profile
                .merchant_country_code
                .as_ref()
                .map(|country_code| {
                    country_code.validate_and_get_country_from_merchant_country_code()
                })
                .transpose()
                .change_context(errors::ApiErrorResponse::InternalServerError)
                .attach_printable("Error while parsing country from merchant country code")?;
            // get three_ds_decision_rule_output using algorithm_id and payment data
            let decision = three_ds_decision_rule::get_three_ds_decision_rule_output(
                state,
                &business_profile.merchant_id,
                api_models::three_ds_decision_rule::ThreeDsDecisionRuleExecuteRequest {
                    routing_id: algorithm_id,
                    payment: api_models::three_ds_decision_rule::PaymentData {
                        amount: payment_data.payment_intent.amount,
                        currency: payment_data
                            .payment_intent
                            .currency
                            .ok_or(errors::ApiErrorResponse::InternalServerError)
                            .attach_printable("currency is not set in payment intent")?,
                    },
                    payment_method: Some(
                        api_models::three_ds_decision_rule::PaymentMethodMetaData {
                            card_network: additional_card_info
                                .as_ref()
                                .and_then(|info| info.card_network.clone()),
                        },
                    ),
                    issuer: Some(api_models::three_ds_decision_rule::IssuerData {
                        name: additional_card_info
                            .as_ref()
                            .and_then(|info| info.card_issuer.clone()),
                        country: additional_card_info
                            .as_ref()
                            .map(|info| info.card_issuing_country.clone().parse_enum("Country"))
                            .transpose()
                            .change_context(errors::ApiErrorResponse::InternalServerError)
                            .attach_printable(
                                "Error while getting country enum from issuer country",
                            )?,
                    }),
                    customer_device: None,
                    acquirer: acquirer_config.as_ref().map(|acquirer| {
                        api_models::three_ds_decision_rule::AcquirerData {
                            country,
                            fraud_rate: Some(acquirer.acquirer_fraud_rate),
                        }
                    }),
                },
            )
            .await?;
            logger::info!("Three DS Decision Rule Output: {:?}", decision);
            // We should update authentication_type from the Three DS Decision if it is not already set
            if payment_data.payment_attempt.authentication_type.is_none() {
                payment_data.payment_attempt.authentication_type =
                    Some(common_enums::AuthenticationType::foreign_from(decision));
            }
            // We should update psd2_sca_exemption_type from the Three DS Decision
            payment_data.payment_intent.psd2_sca_exemption_type = decision.foreign_into();
            // We should update force_3ds_challenge from the Three DS Decision
            payment_data.payment_intent.force_3ds_challenge =
                decision.should_force_3ds_challenge().then_some(true);
        }
        Ok(())
    }

    #[allow(clippy::too_many_arguments)]
    async fn call_unified_authentication_service_if_eligible<'a>(
        &'a self,
        state: &SessionState,
        payment_data: &mut PaymentData<F>,
        should_continue_confirm_transaction: &mut bool,
        connector_call_type: &ConnectorCallType,
        business_profile: &domain::Profile,
        key_store: &domain::MerchantKeyStore,
        mandate_type: Option<api_models::payments::MandateTransactionType>,
    ) -> CustomResult<(), errors::ApiErrorResponse> {
        let unified_authentication_service_flow =
            helpers::decide_action_for_unified_authentication_service(
                state,
                key_store,
                business_profile,
                payment_data,
                connector_call_type,
                mandate_type,
            )
            .await?;

        if let Some(unified_authentication_service_flow) = unified_authentication_service_flow {
            match unified_authentication_service_flow {
                helpers::UnifiedAuthenticationServiceFlow::ClickToPayInitiate => {
                    let authentication_product_ids = business_profile
                    .authentication_product_ids
                    .clone()
                    .ok_or(errors::ApiErrorResponse::PreconditionFailed {
                        message: "authentication_product_ids is not configured in business profile"
                            .to_string(),
                    })?;
                    let click_to_pay_mca_id = authentication_product_ids
                    .get_click_to_pay_connector_account_id()
                    .change_context(errors::ApiErrorResponse::MissingRequiredField {
                        field_name: "authentication_product_ids",
                    })?;
                    let merchant_id = &business_profile.merchant_id;
                    let connector_mca = state
                        .store
                        .find_by_merchant_connector_account_merchant_id_merchant_connector_id(
                            merchant_id,
                            &click_to_pay_mca_id,
                            key_store,
                        )
                        .await
                        .to_not_found_response(
                            errors::ApiErrorResponse::MerchantConnectorAccountNotFound {
                                id: click_to_pay_mca_id.get_string_repr().to_string(),
                            },
                        )?;
                        let authentication_id =
                            common_utils::id_type::AuthenticationId::generate_authentication_id(consts::AUTHENTICATION_ID_PREFIX);
                        let payment_method = payment_data.payment_attempt.payment_method.ok_or(
                            errors::ApiErrorResponse::MissingRequiredField {
                                field_name: "payment_method",
                            },
                        )?;
                        ClickToPay::pre_authentication(
                            state,
                            &payment_data.payment_attempt.merchant_id,
                            Some(&payment_data.payment_intent.payment_id),
                            payment_data.payment_method_data.as_ref(),
                            payment_data.payment_attempt.payment_method_type,
                            &helpers::MerchantConnectorAccountType::DbVal(Box::new(connector_mca.clone())),
                            &connector_mca.connector_name,
                            &authentication_id,
                            payment_method,
                            payment_data.payment_intent.amount,
                            payment_data.payment_intent.currency,
                            payment_data.service_details.clone(),
                            None,
                            None,
                            None,
                            None
                        )
                        .await?;

                        payment_data.payment_attempt.authentication_id = Some(authentication_id.clone());
                        let response = ClickToPay::post_authentication(
                            state,
                            business_profile,
                            Some(&payment_data.payment_intent.payment_id),
                            &helpers::MerchantConnectorAccountType::DbVal(Box::new(connector_mca.clone())),
                            &connector_mca.connector_name,
                            &authentication_id,
                            payment_method,
                            &payment_data.payment_intent.merchant_id,
                            None
                        )
                        .await?;
                        let (network_token, authentication_status) = match response.response.clone() {
                            Ok(unified_authentication_service::UasAuthenticationResponseData::PostAuthentication {
                                authentication_details,
                            }) => {
                                let token_details = authentication_details.token_details.ok_or(errors::ApiErrorResponse::InternalServerError)
                                    .attach_printable("Missing authentication_details.token_details")?;
                                (Some(
                                    hyperswitch_domain_models::payment_method_data::NetworkTokenData {
                                        token_number: token_details.payment_token,
                                        token_exp_month: token_details
                                            .token_expiration_month,
                                        token_exp_year: token_details
                                            .token_expiration_year,
                                        token_cryptogram: authentication_details
                                            .dynamic_data_details
                                            .and_then(|data| data.dynamic_data_value),
                                        card_issuer: None,
                                        card_network: None,
                                        card_type: None,
                                        card_issuing_country: None,
                                        bank_code: None,
                                        nick_name: None,
                                        eci: authentication_details.eci,
                                    }),common_enums::AuthenticationStatus::Success)
                            },

                            Ok(unified_authentication_service::UasAuthenticationResponseData::PreAuthentication { .. })
                            | Ok(unified_authentication_service::UasAuthenticationResponseData::Confirmation {})
                            | Ok(unified_authentication_service::UasAuthenticationResponseData::Authentication { .. }) => Err(errors::ApiErrorResponse::InternalServerError).attach_printable("unexpected response received from unified authentication service")?,
                            Err(_) => (None, common_enums::AuthenticationStatus::Failed)
                        };
                        payment_data.payment_attempt.payment_method =
                            Some(common_enums::PaymentMethod::Card);

                        payment_data.payment_method_data = network_token
                            .clone()
                            .map(domain::PaymentMethodData::NetworkToken);

                        let authentication = uas_utils::create_new_authentication(
                            state,
                            payment_data.payment_attempt.merchant_id.clone(),
                            Some(connector_mca.connector_name.to_string()),
                            business_profile.get_id().clone(),
                            Some(payment_data.payment_intent.get_id().clone()),
                            Some(click_to_pay_mca_id.to_owned()),
                            &authentication_id,
                            payment_data.service_details.clone(),
                            authentication_status,
                            network_token.clone(),
                            payment_data.payment_attempt.organization_id.clone(),
                            payment_data.payment_intent.force_3ds_challenge,
                            payment_data.payment_intent.psd2_sca_exemption_type,
                            None,
                            None,
                            None,
                            None,
                            None,
                            None,
                            None,
                            None
                        )
                        .await?;
                        let authentication_store = hyperswitch_domain_models::router_request_types::authentication::AuthenticationStore {
                            cavv: network_token.and_then(|token| token.token_cryptogram),
                            authentication
                        };
                        payment_data.authentication = Some(authentication_store);
                },
                helpers::UnifiedAuthenticationServiceFlow::ExternalAuthenticationInitiate {
                    acquirer_details,
                    ..
                } => {
                    let (authentication_connector, three_ds_connector_account) =
                    authentication::utils::get_authentication_connector_data(state, key_store, business_profile, None).await?;
                let authentication_connector_name = authentication_connector.to_string();
                let authentication_id =
                common_utils::id_type::AuthenticationId::generate_authentication_id(consts::AUTHENTICATION_ID_PREFIX);
                let (acquirer_bin, acquirer_merchant_id, acquirer_country_code) = if let Some(details) = &acquirer_details {
                    (
                        Some(details.acquirer_bin.clone()),
                        Some(details.acquirer_merchant_id.clone()),
                        details.acquirer_country_code.clone(),
                    )
                } else {
                    (None, None, None)
                };
                let authentication = uas_utils::create_new_authentication(
                    state,
                    business_profile.merchant_id.clone(),
                    Some(authentication_connector_name.clone()),
                    business_profile.get_id().to_owned(),
                    Some(payment_data.payment_intent.payment_id.clone()),
                    Some(three_ds_connector_account
                        .get_mca_id()
                        .ok_or(errors::ApiErrorResponse::InternalServerError)
                        .attach_printable("Error while finding mca_id from merchant_connector_account")?),
                    &authentication_id,
                    payment_data.service_details.clone(),
                    common_enums::AuthenticationStatus::Started,
                    None,
                    payment_data.payment_attempt.organization_id.clone(),
                    payment_data.payment_intent.force_3ds_challenge,
                    payment_data.payment_intent.psd2_sca_exemption_type,
                    acquirer_bin,
                    acquirer_merchant_id,
                    acquirer_country_code,
                    None,
                    None,
                    None,
                    None,
                    None
                )
                .await?;
            let acquirer_configs = authentication
                .profile_acquirer_id
                .clone()
                .and_then(|acquirer_id| {
                    business_profile
                        .acquirer_config_map.as_ref()
                        .and_then(|acquirer_config_map| acquirer_config_map.0.get(&acquirer_id).cloned())
                });
            let metadata: Option<ThreeDsMetaData> = three_ds_connector_account
                .get_metadata()
                .map(|metadata| {
                    metadata
                        .expose()
                        .parse_value("ThreeDsMetaData")
                        .attach_printable("Error while parsing ThreeDsMetaData")
                })
                .transpose()
                .change_context(errors::ApiErrorResponse::InternalServerError)?;
            let merchant_country_code = authentication.acquirer_country_code.clone();
            let return_url = helpers::create_authorize_url(
                &state.base_url,
                &payment_data.payment_attempt.clone(),
                payment_data.payment_attempt.connector.as_ref().get_required_value("connector")?,
            );

            let notification_url = Some(url::Url::parse(&return_url))
                .transpose()
                .change_context(errors::ApiErrorResponse::InternalServerError)
                .attach_printable("Failed to parse webhook url")?;

            let merchant_details = Some(unified_authentication_service::MerchantDetails {
                merchant_id: Some(authentication.merchant_id.get_string_repr().to_string()),
                merchant_name: acquirer_configs.clone().map(|detail| detail.merchant_name.clone()).or(metadata.clone().and_then(|metadata| metadata.merchant_name)),
                merchant_category_code: business_profile.merchant_category_code.or(metadata.clone().and_then(|metadata| metadata.merchant_category_code)),
                endpoint_prefix: metadata.clone().and_then(|metadata| metadata.endpoint_prefix),
                three_ds_requestor_url: business_profile.authentication_connector_details.clone().map(|details| details.three_ds_requestor_url),
                three_ds_requestor_id: metadata.clone().and_then(|metadata| metadata.three_ds_requestor_id),
                three_ds_requestor_name: metadata.clone().and_then(|metadata| metadata.three_ds_requestor_name),
                merchant_country_code: merchant_country_code.map(common_types::payments::MerchantCountryCode::new),
                notification_url,
            });
            let domain_address  = payment_data.address.get_payment_method_billing();

            let pre_auth_response = uas_utils::types::ExternalAuthentication::pre_authentication(
                        state,
                        &payment_data.payment_attempt.merchant_id,
                        Some(&payment_data.payment_intent.payment_id),
                        payment_data.payment_method_data.as_ref(),
                        payment_data.payment_attempt.payment_method_type,
                        &three_ds_connector_account,
                        &authentication_connector_name,
                        &authentication.authentication_id,
                        payment_data.payment_attempt.payment_method.ok_or(
                            errors::ApiErrorResponse::InternalServerError
                        ).attach_printable("payment_method not found in payment_attempt")?,
                        payment_data.payment_intent.amount,
                        payment_data.payment_intent.currency,
                        payment_data.service_details.clone(),
                        merchant_details.as_ref(),
                        domain_address,
                        authentication.acquirer_bin.clone(),
                        authentication.acquirer_merchant_id.clone(),
                    )
                    .await?;
                let updated_authentication = uas_utils::utils::external_authentication_update_trackers(
                    state,
                    pre_auth_response,
                    authentication.clone(),
                    acquirer_details,
                    key_store,
                    None,
                    None,
                    None,
                    None,
                ).await?;
                let authentication_store = hyperswitch_domain_models::router_request_types::authentication::AuthenticationStore {
                    cavv: None, // since in case of pre_authentication cavv is not present
                    authentication: updated_authentication.clone(),
                };
                payment_data.authentication = Some(authentication_store.clone());

                if updated_authentication.is_separate_authn_required()
                    || updated_authentication.authentication_status.is_failed()
                {
                    *should_continue_confirm_transaction = false;
                    let default_poll_config = types::PollConfig::default();
                    let default_config_str = default_poll_config
                        .encode_to_string_of_json()
                        .change_context(errors::ApiErrorResponse::InternalServerError)
                        .attach_printable("Error while stringifying default poll config")?;

                    // raise error if authentication_connector is not present since it should we be present in the current flow
                    let authentication_connector = updated_authentication.authentication_connector
                    .ok_or(errors::ApiErrorResponse::InternalServerError)
                    .attach_printable("authentication_connector not found in updated_authentication")?;

                    let poll_config = state
                        .store
                        .find_config_by_key_unwrap_or(
                            &types::PollConfig::get_poll_config_key(
                                authentication_connector.clone(),
                            ),
                            Some(default_config_str),
                        )
                        .await
                        .change_context(errors::ApiErrorResponse::InternalServerError)
                        .attach_printable("The poll config was not found in the DB")?;
                    let poll_config: types::PollConfig = poll_config
                        .config
                        .parse_struct("PollConfig")
                        .change_context(errors::ApiErrorResponse::InternalServerError)
                        .attach_printable("Error while parsing PollConfig")?;
                    payment_data.poll_config = Some(poll_config)
                }
                },
                helpers::UnifiedAuthenticationServiceFlow::ExternalAuthenticationPostAuthenticate {authentication_id} => {
                    let (authentication_connector, three_ds_connector_account) =
                    authentication::utils::get_authentication_connector_data(state, key_store, business_profile, None).await?;
                let is_pull_mechanism_enabled =
                    utils::check_if_pull_mechanism_for_external_3ds_enabled_from_connector_metadata(
                        three_ds_connector_account
                            .get_metadata()
                            .map(|metadata| metadata.expose()),
                    );
                let authentication = state
                    .store
                    .find_authentication_by_merchant_id_authentication_id(
                        &business_profile.merchant_id,
                        &authentication_id,
                    )
                    .await
                    .to_not_found_response(errors::ApiErrorResponse::InternalServerError)
                    .attach_printable_lazy(|| format!("Error while fetching authentication record with authentication_id {}", authentication_id.get_string_repr()))?;
                let updated_authentication = if !authentication.authentication_status.is_terminal_status() && is_pull_mechanism_enabled {
                    let post_auth_response = uas_utils::types::ExternalAuthentication::post_authentication(
                        state,
                        business_profile,
                        Some(&payment_data.payment_intent.payment_id),
                        &three_ds_connector_account,
                        &authentication_connector.to_string(),
                        &authentication.authentication_id,
                        payment_data.payment_attempt.payment_method.ok_or(
                            errors::ApiErrorResponse::InternalServerError
                        ).attach_printable("payment_method not found in payment_attempt")?,
                        &payment_data.payment_intent.merchant_id,
                        Some(&authentication),
                    ).await?;
                    uas_utils::utils::external_authentication_update_trackers(
                        state,
                        post_auth_response,
                        authentication,
                        None,
                        key_store,
                        None,
                        None,
                        None,
                        None,
                    ).await?
                } else {
                    authentication
                };

                let tokenized_data = if updated_authentication.authentication_status.is_success() {
                    Some(crate::core::payment_methods::vault::get_tokenized_data(state, authentication_id.get_string_repr(), false, key_store.key.get_inner()).await?)
                } else {
                    None
                };

                let authentication_store = hyperswitch_domain_models::router_request_types::authentication::AuthenticationStore {
                    cavv: tokenized_data.map(|tokenized_data| masking::Secret::new(tokenized_data.value1)),
                    authentication: updated_authentication
                };

                payment_data.authentication = Some(authentication_store.clone());
                //If authentication is not successful, skip the payment connector flows and mark the payment as failure
                if authentication_store.authentication.authentication_status
                    != api_models::enums::AuthenticationStatus::Success
                {
                    *should_continue_confirm_transaction = false;
                }
            },
                }
        }

        Ok(())
    }

    #[instrument(skip_all)]
    async fn guard_payment_against_blocklist<'a>(
        &'a self,
        state: &SessionState,
        platform: &domain::Platform,
        payment_data: &mut PaymentData<F>,
    ) -> CustomResult<bool, errors::ApiErrorResponse> {
        blocklist_utils::validate_data_for_blocklist(state, platform, payment_data).await
    }

    #[instrument(skip_all)]
    async fn store_extended_card_info_temporarily<'a>(
        &'a self,
        state: &SessionState,
        payment_id: &common_utils::id_type::PaymentId,
        business_profile: &domain::Profile,
        payment_method_data: Option<&domain::PaymentMethodData>,
    ) -> CustomResult<(), errors::ApiErrorResponse> {
        if let (Some(true), Some(domain::PaymentMethodData::Card(card)), Some(merchant_config)) = (
            business_profile.is_extended_card_info_enabled,
            payment_method_data,
            business_profile.extended_card_info_config.clone(),
        ) {
            let merchant_config = merchant_config
                    .expose()
                    .parse_value::<ExtendedCardInfoConfig>("ExtendedCardInfoConfig")
                    .map_err(|err| logger::error!(parse_err=?err,"Error while parsing ExtendedCardInfoConfig"));

            let card_data = ExtendedCardInfo::from(card.clone())
                    .encode_to_vec()
                    .map_err(|err| logger::error!(encode_err=?err,"Error while encoding ExtendedCardInfo to vec"));

            let (Ok(merchant_config), Ok(card_data)) = (merchant_config, card_data) else {
                return Ok(());
            };

            let encrypted_payload =
                    services::encrypt_jwe(&card_data, merchant_config.public_key.peek(), services::EncryptionAlgorithm::A256GCM, None)
                        .await
                        .map_err(|err| {
                            logger::error!(jwe_encryption_err=?err,"Error while JWE encrypting extended card info")
                        });

            let Ok(encrypted_payload) = encrypted_payload else {
                return Ok(());
            };

            let redis_conn = state
                .store
                .get_redis_conn()
                .change_context(errors::ApiErrorResponse::InternalServerError)
                .attach_printable("Failed to get redis connection")?;

            let key = helpers::get_redis_key_for_extended_card_info(
                &business_profile.merchant_id,
                payment_id,
            );

            redis_conn
                .set_key_with_expiry(
                    &key.into(),
                    encrypted_payload.clone(),
                    (*merchant_config.ttl_in_secs).into(),
                )
                .await
                .change_context(errors::ApiErrorResponse::InternalServerError)
                .attach_printable("Failed to add extended card info in redis")?;

            logger::info!("Extended card info added to redis");
        }

        Ok(())
    }
}

#[cfg(feature = "v2")]
#[async_trait]
impl<F: Clone + Sync> UpdateTracker<F, PaymentData<F>, api::PaymentsRequest> for PaymentConfirm {
    #[instrument(skip_all)]
    async fn update_trackers<'b>(
        &'b self,
        _state: &'b SessionState,
        _req_state: ReqState,
        mut _payment_data: PaymentData<F>,
        _customer: Option<domain::Customer>,
        _storage_scheme: storage_enums::MerchantStorageScheme,
        _updated_customer: Option<storage::CustomerUpdate>,
        _key_store: &domain::MerchantKeyStore,
        _frm_suggestion: Option<FrmSuggestion>,
        _header_payload: hyperswitch_domain_models::payments::HeaderPayload,
    ) -> RouterResult<(
        BoxedOperation<'b, F, api::PaymentsRequest, PaymentData<F>>,
        PaymentData<F>,
    )>
    where
        F: 'b + Send,
    {
        todo!()
    }
}

#[cfg(feature = "v1")]
#[async_trait]
impl<F: Clone + Sync> UpdateTracker<F, PaymentData<F>, api::PaymentsRequest> for PaymentConfirm {
    #[instrument(skip_all)]
    async fn update_trackers<'b>(
        &'b self,
        state: &'b SessionState,
        req_state: ReqState,
        mut payment_data: PaymentData<F>,
        customer: Option<domain::Customer>,
        storage_scheme: storage_enums::MerchantStorageScheme,
        updated_customer: Option<storage::CustomerUpdate>,
        key_store: &domain::MerchantKeyStore,
        frm_suggestion: Option<FrmSuggestion>,
        header_payload: hyperswitch_domain_models::payments::HeaderPayload,
    ) -> RouterResult<(
        BoxedOperation<'b, F, api::PaymentsRequest, PaymentData<F>>,
        PaymentData<F>,
    )>
    where
        F: 'b + Send,
    {
        let payment_method = payment_data.payment_attempt.payment_method;
        let browser_info = payment_data.payment_attempt.browser_info.clone();
        let frm_message = payment_data.frm_message.clone();
        let capture_method = payment_data.payment_attempt.capture_method;

        let default_status_result = (
            storage_enums::IntentStatus::Processing,
            storage_enums::AttemptStatus::Pending,
            (None, None),
        );
        let status_handler_for_frm_results = |frm_suggestion: FrmSuggestion| match frm_suggestion {
            FrmSuggestion::FrmCancelTransaction => (
                storage_enums::IntentStatus::Failed,
                storage_enums::AttemptStatus::Failure,
                frm_message.map_or((None, None), |fraud_check| {
                    (
                        Some(Some(fraud_check.frm_status.to_string())),
                        Some(fraud_check.frm_reason.map(|reason| reason.to_string())),
                    )
                }),
            ),
            FrmSuggestion::FrmManualReview => (
                storage_enums::IntentStatus::RequiresMerchantAction,
                storage_enums::AttemptStatus::Unresolved,
                (None, None),
            ),
            FrmSuggestion::FrmAuthorizeTransaction => (
                storage_enums::IntentStatus::RequiresCapture,
                storage_enums::AttemptStatus::Authorized,
                (None, None),
            ),
        };

        let status_handler_for_authentication_results =
            |authentication: &storage::Authentication| {
                if authentication.authentication_status.is_failed() {
                    (
                        storage_enums::IntentStatus::Failed,
                        storage_enums::AttemptStatus::Failure,
                        (
                            Some(Some("EXTERNAL_AUTHENTICATION_FAILURE".to_string())),
                            Some(Some("external authentication failure".to_string())),
                        ),
                    )
                } else if authentication.is_separate_authn_required() {
                    (
                        storage_enums::IntentStatus::RequiresCustomerAction,
                        storage_enums::AttemptStatus::AuthenticationPending,
                        (None, None),
                    )
                } else {
                    default_status_result.clone()
                }
            };

        let (intent_status, attempt_status, (error_code, error_message)) =
            match (frm_suggestion, payment_data.authentication.as_ref()) {
                (Some(frm_suggestion), _) => status_handler_for_frm_results(frm_suggestion),
                (_, Some(authentication_details)) => status_handler_for_authentication_results(
                    &authentication_details.authentication,
                ),
                _ => default_status_result,
            };

        let connector = payment_data.payment_attempt.connector.clone();
        let merchant_connector_id = payment_data.payment_attempt.merchant_connector_id.clone();
        let connector_request_reference_id = payment_data
            .payment_attempt
            .connector_request_reference_id
            .clone();

        let straight_through_algorithm = payment_data
            .payment_attempt
            .straight_through_algorithm
            .clone();
        let payment_token = payment_data.token.clone();
        let payment_method_type = payment_data.payment_attempt.payment_method_type;
        let profile_id = payment_data
            .payment_intent
            .profile_id
            .as_ref()
            .get_required_value("profile_id")
            .change_context(errors::ApiErrorResponse::InternalServerError)?;

        let payment_experience = payment_data.payment_attempt.payment_experience;
        let additional_pm_data = payment_data
            .payment_method_data
            .as_ref()
            .async_map(|payment_method_data| async {
                helpers::get_additional_payment_data(payment_method_data, &*state.store, profile_id)
                    .await
            })
            .await
            .transpose()?
            .flatten();

        let encoded_additional_pm_data = additional_pm_data
            .as_ref()
            .map(Encode::encode_to_value)
            .transpose()
            .change_context(errors::ApiErrorResponse::InternalServerError)
            .attach_printable("Failed to encode additional pm data")?;

        let customer_details = payment_data.payment_intent.customer_details.clone();
        let business_sub_label = payment_data.payment_attempt.business_sub_label.clone();
        let authentication_type = payment_data.payment_attempt.authentication_type;

        let (shipping_address_id, billing_address_id, payment_method_billing_address_id) = (
            payment_data.payment_intent.shipping_address_id.clone(),
            payment_data.payment_intent.billing_address_id.clone(),
            payment_data
                .payment_attempt
                .payment_method_billing_address_id
                .clone(),
        );

        let customer_id = customer.clone().map(|c| c.customer_id);
        let return_url = payment_data.payment_intent.return_url.take();
        let setup_future_usage = payment_data.payment_intent.setup_future_usage;
        let business_label = payment_data.payment_intent.business_label.clone();
        let business_country = payment_data.payment_intent.business_country;
        let description = payment_data.payment_intent.description.take();
        let statement_descriptor_name =
            payment_data.payment_intent.statement_descriptor_name.take();
        let statement_descriptor_suffix = payment_data
            .payment_intent
            .statement_descriptor_suffix
            .take();
        let order_details = payment_data.payment_intent.order_details.clone();
        let metadata = payment_data.payment_intent.metadata.clone();
        let frm_metadata = payment_data.payment_intent.frm_metadata.clone();

        let client_source = header_payload
            .client_source
            .clone()
            .or(payment_data.payment_attempt.client_source.clone());
        let client_version = header_payload
            .client_version
            .clone()
            .or(payment_data.payment_attempt.client_version.clone());

        let m_payment_data_payment_attempt = payment_data.payment_attempt.clone();
        let m_payment_method_id =
            payment_data
                .payment_attempt
                .payment_method_id
                .clone()
                .or(payment_data
                    .payment_method_info
                    .as_ref()
                    .map(|payment_method| payment_method.payment_method_id.clone()));
        let m_browser_info = browser_info.clone();
        let m_connector = connector.clone();
        let m_capture_method = capture_method;
        let m_payment_token = payment_token.clone();
        let m_additional_pm_data = encoded_additional_pm_data
            .clone()
            .or(payment_data.payment_attempt.payment_method_data.clone());
        let m_business_sub_label = business_sub_label.clone();
        let m_straight_through_algorithm = straight_through_algorithm.clone();
        let m_error_code = error_code.clone();
        let m_error_message = error_message.clone();
        let m_fingerprint_id = payment_data.payment_attempt.fingerprint_id.clone();
        let m_db = state.clone().store;
        let surcharge_amount = payment_data
            .surcharge_details
            .as_ref()
            .map(|surcharge_details| surcharge_details.surcharge_amount);
        let tax_amount = payment_data
            .surcharge_details
            .as_ref()
            .map(|surcharge_details| surcharge_details.tax_on_surcharge_amount);

        let (
            external_three_ds_authentication_attempted,
            authentication_connector,
            authentication_id,
        ) = match payment_data.authentication.as_ref() {
            Some(authentication_store) => (
                Some(
                    authentication_store
                        .authentication
                        .is_separate_authn_required(),
                ),
                authentication_store
                    .authentication
                    .authentication_connector
                    .clone(),
                Some(
                    authentication_store
                        .authentication
                        .authentication_id
                        .clone(),
                ),
            ),
            None => (None, None, None),
        };

        let card_discovery = payment_data.get_card_discovery_for_card_payment_method();
        let is_stored_credential = helpers::is_stored_credential(
            &payment_data.recurring_details,
            &payment_data.pm_token,
            payment_data.mandate_id.is_some(),
            payment_data.payment_attempt.is_stored_credential,
        );
        let payment_attempt_fut = tokio::spawn(
            async move {
                m_db.update_payment_attempt_with_attempt_id(
                    m_payment_data_payment_attempt,
                    storage::PaymentAttemptUpdate::ConfirmUpdate {
                        currency: payment_data.currency,
                        status: attempt_status,
                        payment_method,
                        authentication_type,
                        capture_method: m_capture_method,
                        browser_info: m_browser_info,
                        connector: m_connector,
                        payment_token: m_payment_token,
                        payment_method_data: m_additional_pm_data,
                        payment_method_type,
                        payment_experience,
                        business_sub_label: m_business_sub_label,
                        straight_through_algorithm: m_straight_through_algorithm,
                        error_code: m_error_code,
                        error_message: m_error_message,
                        updated_by: storage_scheme.to_string(),
                        merchant_connector_id,
                        external_three_ds_authentication_attempted,
                        authentication_connector,
                        authentication_id,
                        payment_method_billing_address_id,
                        fingerprint_id: m_fingerprint_id,
                        payment_method_id: m_payment_method_id,
                        client_source,
                        client_version,
                        customer_acceptance: payment_data
                            .payment_attempt
                            .customer_acceptance
                            .clone(),
                        net_amount:
                            hyperswitch_domain_models::payments::payment_attempt::NetAmount::new(
                                payment_data.payment_attempt.net_amount.get_order_amount(),
                                payment_data.payment_intent.shipping_cost,
                                payment_data
                                    .payment_attempt
                                    .net_amount
                                    .get_order_tax_amount(),
                                surcharge_amount,
                                tax_amount,
                            ),

                        connector_mandate_detail: payment_data
                            .payment_attempt
                            .connector_mandate_detail
                            .clone(),
                        card_discovery,
                        routing_approach: payment_data.payment_attempt.routing_approach.clone(),
                        connector_request_reference_id,
                        network_transaction_id: payment_data
                            .payment_attempt
                            .network_transaction_id
                            .clone(),
                        is_stored_credential,
                        request_extended_authorization: payment_data
                            .payment_attempt
                            .request_extended_authorization,
                        tokenization: payment_data.payment_attempt.get_tokenization_strategy(),
                    },
                    storage_scheme,
                )
                .map(|x| x.to_not_found_response(errors::ApiErrorResponse::PaymentNotFound))
                .await
            }
            .in_current_span(),
        );

        let billing_address = payment_data.address.get_payment_billing();
        let key_manager_state = state.into();
        let billing_details = billing_address
            .async_map(|billing_details| {
                create_encrypted_data(&key_manager_state, key_store, billing_details)
            })
            .await
            .transpose()
            .change_context(errors::ApiErrorResponse::InternalServerError)
            .attach_printable("Unable to encrypt billing details")?;

        let shipping_address = payment_data.address.get_shipping();
        let shipping_details = shipping_address
            .async_map(|shipping_details| {
                create_encrypted_data(&key_manager_state, key_store, shipping_details)
            })
            .await
            .transpose()
            .change_context(errors::ApiErrorResponse::InternalServerError)
            .attach_printable("Unable to encrypt shipping details")?;

        let m_payment_data_payment_intent = payment_data.payment_intent.clone();
        let m_customer_id = customer_id.clone();
        let m_shipping_address_id = shipping_address_id.clone();
        let m_billing_address_id = billing_address_id.clone();
        let m_return_url = return_url.clone();
        let m_business_label = business_label.clone();
        let m_description = description.clone();
        let m_statement_descriptor_name = statement_descriptor_name.clone();
        let m_statement_descriptor_suffix = statement_descriptor_suffix.clone();
        let m_order_details = order_details.clone();
        let m_metadata = metadata.clone();
        let m_frm_metadata = frm_metadata.clone();
        let m_db = state.clone().store;
        let m_storage_scheme = storage_scheme.to_string();
        let session_expiry = m_payment_data_payment_intent.session_expiry;
        let m_key_store = key_store.clone();
        let is_payment_processor_token_flow =
            payment_data.payment_intent.is_payment_processor_token_flow;
        let payment_intent_fut = tokio::spawn(
            async move {
                m_db.update_payment_intent(
                    m_payment_data_payment_intent,
                    storage::PaymentIntentUpdate::Update(Box::new(PaymentIntentUpdateFields {
                        amount: payment_data.payment_intent.amount,
                        currency: payment_data.currency,
                        setup_future_usage,
                        status: intent_status,
                        customer_id: m_customer_id,
                        shipping_address_id: m_shipping_address_id,
                        billing_address_id: m_billing_address_id,
                        return_url: m_return_url,
                        business_country,
                        business_label: m_business_label,
                        description: m_description,
                        statement_descriptor_name: m_statement_descriptor_name,
                        statement_descriptor_suffix: m_statement_descriptor_suffix,
                        order_details: m_order_details,
                        metadata: m_metadata,
                        payment_confirm_source: header_payload.payment_confirm_source,
                        updated_by: m_storage_scheme,
                        fingerprint_id: None,
                        session_expiry,
                        request_external_three_ds_authentication: None,
                        frm_metadata: m_frm_metadata,
                        customer_details,
                        merchant_order_reference_id: None,
                        billing_details,
                        shipping_details,
                        is_payment_processor_token_flow,
                        tax_details: None,
                        force_3ds_challenge: payment_data.payment_intent.force_3ds_challenge,
                        is_iframe_redirection_enabled: payment_data
                            .payment_intent
                            .is_iframe_redirection_enabled,
                        is_confirm_operation: true, // Indicates that this is a confirm operation
                        payment_channel: payment_data.payment_intent.payment_channel,
                        feature_metadata: payment_data
                            .payment_intent
                            .feature_metadata
                            .clone()
                            .map(masking::Secret::new),
                        tax_status: payment_data.payment_intent.tax_status,
                        discount_amount: payment_data.payment_intent.discount_amount,
                        order_date: payment_data.payment_intent.order_date,
                        shipping_amount_tax: payment_data.payment_intent.shipping_amount_tax,
                        duty_amount: payment_data.payment_intent.duty_amount,
                        enable_partial_authorization: payment_data
                            .payment_intent
                            .enable_partial_authorization,
                        enable_overcapture: payment_data.payment_intent.enable_overcapture,
                    })),
                    &m_key_store,
                    storage_scheme,
                )
                .map(|x| x.to_not_found_response(errors::ApiErrorResponse::PaymentNotFound))
                .await
            }
            .in_current_span(),
        );

        let customer_fut =
            if let Some((updated_customer, customer)) = updated_customer.zip(customer) {
                let m_customer_merchant_id = customer.merchant_id.to_owned();
                let m_key_store = key_store.clone();
                let m_updated_customer = updated_customer.clone();
                let session_state = state.clone();
                let m_db = session_state.store.clone();
                tokio::spawn(
                    async move {
                        let m_customer_customer_id = customer.customer_id.to_owned();
                        m_db.update_customer_by_customer_id_merchant_id(
                            m_customer_customer_id,
                            m_customer_merchant_id,
                            customer,
                            m_updated_customer,
                            &m_key_store,
                            storage_scheme,
                        )
                        .await
                        .change_context(errors::ApiErrorResponse::InternalServerError)
                        .attach_printable("Failed to update CustomerConnector in customer")?;

                        Ok::<_, error_stack::Report<errors::ApiErrorResponse>>(())
                    }
                    .in_current_span(),
                )
            } else {
                tokio::spawn(
                    async move { Ok::<_, error_stack::Report<errors::ApiErrorResponse>>(()) }
                        .in_current_span(),
                )
            };

        let (payment_intent, payment_attempt, _) = tokio::try_join!(
            utils::flatten_join_error(payment_intent_fut),
            utils::flatten_join_error(payment_attempt_fut),
            utils::flatten_join_error(customer_fut)
        )?;

        payment_data.payment_intent = payment_intent;
        payment_data.payment_attempt = payment_attempt;

        let client_src = payment_data.payment_attempt.client_source.clone();
        let client_ver = payment_data.payment_attempt.client_version.clone();

        let frm_message = payment_data.frm_message.clone();
        req_state
            .event_context
            .event(AuditEvent::new(AuditEventType::PaymentConfirm {
                client_src,
                client_ver,
                frm_message: Box::new(frm_message),
            }))
            .with(payment_data.to_event())
            .emit();
        Ok((Box::new(self), payment_data))
    }
}

#[async_trait]
impl<F: Send + Clone + Sync> ValidateRequest<F, api::PaymentsRequest, PaymentData<F>>
    for PaymentConfirm
{
    #[instrument(skip_all)]
    fn validate_request<'a, 'b>(
        &'b self,
        request: &api::PaymentsRequest,
        platform: &'a domain::Platform,
    ) -> RouterResult<(PaymentConfirmOperation<'b, F>, operations::ValidateResult)> {
        helpers::validate_customer_information(request)?;

        if let Some(amount) = request.amount {
            helpers::validate_max_amount(amount)?;
        }

        let request_merchant_id = request.merchant_id.as_ref();
        helpers::validate_merchant_id(
            platform.get_processor().get_account().get_id(),
            request_merchant_id,
        )
        .change_context(errors::ApiErrorResponse::InvalidDataFormat {
            field_name: "merchant_id".to_string(),
            expected_format: "merchant_id from merchant account".to_string(),
        })?;

        helpers::validate_payment_method_fields_present(request)?;

        let _mandate_type =
            helpers::validate_mandate(request, payments::is_operation_confirm(self))?;

        helpers::validate_recurring_details_and_token(
            &request.recurring_details,
            &request.payment_token,
            &request.mandate_id,
        )?;
        request.validate_stored_credential().change_context(
            errors::ApiErrorResponse::InvalidRequestData {
                message:
                    "is_stored_credential should be true when reusing stored payment method data"
                        .to_string(),
            },
        )?;
        let payment_id = request
            .payment_id
            .clone()
            .ok_or(report!(errors::ApiErrorResponse::PaymentNotFound))?;

        let _request_straight_through: Option<api::routing::StraightThroughAlgorithm> = request
            .routing
            .clone()
            .map(|val| val.parse_value("RoutingAlgorithm"))
            .transpose()
            .change_context(errors::ApiErrorResponse::InvalidRequestData {
                message: "Invalid straight through routing rules format".to_string(),
            })
            .attach_printable("Invalid straight through routing rules format")?;

        Ok((
            Box::new(self),
            operations::ValidateResult {
                merchant_id: platform.get_processor().get_account().get_id().to_owned(),
                payment_id,
                storage_scheme: platform.get_processor().get_account().storage_scheme,
                requeue: matches!(
                    request.retry_action,
                    Some(api_models::enums::RetryAction::Requeue)
                ),
            },
        ))
    }
}<|MERGE_RESOLUTION|>--- conflicted
+++ resolved
@@ -79,15 +79,8 @@
         header_payload: &hyperswitch_domain_models::payments::HeaderPayload,
     ) -> RouterResult<operations::GetTrackerResponse<'a, F, api::PaymentsRequest, PaymentData<F>>>
     {
-<<<<<<< HEAD
-        let merchant_id = merchant_context.get_merchant_account().get_id();
-        let storage_scheme = merchant_context.get_merchant_account().storage_scheme;
-=======
-        let key_manager_state = &state.into();
-
         let merchant_id = platform.get_processor().get_account().get_id();
         let storage_scheme = platform.get_processor().get_account().storage_scheme;
->>>>>>> dd527179
         let (currency, amount);
 
         let payment_id = payment_id
@@ -167,12 +160,7 @@
             .attach_printable("'profile_id' not set in payment intent")?;
 
         let store = state.store.clone();
-<<<<<<< HEAD
-        let key_store_clone = merchant_context.get_merchant_key_store().clone();
-=======
-        let key_manager_state_clone = key_manager_state.clone();
         let key_store_clone = platform.get_processor().get_key_store().clone();
->>>>>>> dd527179
 
         let business_profile_fut = tokio::spawn(
             async move {
