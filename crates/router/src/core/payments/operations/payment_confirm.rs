--- conflicted
+++ resolved
@@ -1146,9 +1146,6 @@
                     .clone()
                     .and_then(|network| business_profile.get_acquirer_details_from_network(network))
             });
-<<<<<<< HEAD
-            let country = business_profile.get_country_from_merchant_country_code()?;
-=======
             let country = business_profile
                 .merchant_country_code
                 .as_ref()
@@ -1158,7 +1155,6 @@
                 .transpose()
                 .change_context(errors::ApiErrorResponse::InternalServerError)
                 .attach_printable("Error while parsing country from merchant country code")?;
->>>>>>> 38c19f30
             // get three_ds_decision_rule_output using algorithm_id and payment data
             let decision = three_ds_decision_rule::get_three_ds_decision_rule_output(
                 state,
