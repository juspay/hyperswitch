--- conflicted
+++ resolved
@@ -1351,12 +1351,9 @@
                             None,
                             None,
                             None,
-<<<<<<< HEAD
-=======
                             None,
                             None,
                             None
->>>>>>> 75d579a7
                         )
                         .await?;
                         let authentication_store = hyperswitch_domain_models::router_request_types::authentication::AuthenticationStore {
