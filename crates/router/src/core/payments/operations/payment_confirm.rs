use std::marker::PhantomData;

use api_models::enums::FrmSuggestion;
use async_trait::async_trait;
use common_utils::{
    crypto::{self, SignMessage},
    ext_traits::{AsyncExt, Encode},
};
use error_stack::{report, IntoReport, ResultExt};
#[cfg(feature = "kms")]
use external_services::kms;
use futures::FutureExt;
use router_derive::PaymentOperation;
use router_env::{instrument, logger, tracing};
use tracing_futures::Instrument;

use super::{BoxedOperation, Domain, GetTracker, Operation, UpdateTracker, ValidateRequest};
use crate::{
    consts,
    core::{
        authentication,
        blocklist::utils as blocklist_utils,
        errors::{self, CustomResult, RouterResult, StorageErrorExt},
        payment_methods::PaymentMethodRetrieve,
        payments::{
            self, helpers, operations, populate_surcharge_details, CustomerDetails, PaymentAddress,
            PaymentData,
        },
        utils as core_utils,
    },
    db::StorageInterface,
    routes::AppState,
    services,
    types::{
        self,
        api::{self, ConnectorCallType, PaymentIdTypeExt},
        domain,
        storage::{self, enums as storage_enums},
    },
    utils::{self, OptionExt},
};

#[derive(Debug, Clone, Copy, PaymentOperation)]
#[operation(operations = "all", flow = "authorize")]
pub struct PaymentConfirm;
#[async_trait]
impl<F: Send + Clone, Ctx: PaymentMethodRetrieve>
    GetTracker<F, PaymentData<F>, api::PaymentsRequest, Ctx> for PaymentConfirm
{
    #[instrument(skip_all)]
    async fn get_trackers<'a>(
        &'a self,
        state: &'a AppState,
        payment_id: &api::PaymentIdType,
        request: &api::PaymentsRequest,
        mandate_type: Option<api::MandateTransactionType>,
        merchant_account: &domain::MerchantAccount,
        key_store: &domain::MerchantKeyStore,
        auth_flow: services::AuthFlow,
    ) -> RouterResult<operations::GetTrackerResponse<'a, F, api::PaymentsRequest, Ctx>> {
        let merchant_id = &merchant_account.merchant_id;
        let storage_scheme = merchant_account.storage_scheme;
        let (currency, amount);

        let payment_id = payment_id
            .get_payment_intent_id()
            .change_context(errors::ApiErrorResponse::PaymentNotFound)?;

        // Stage 1
        let store = state.clone().store;
        let m_merchant_id = merchant_id.clone();
        let payment_intent_fut = tokio::spawn(
            async move {
                store
                    .find_payment_intent_by_payment_id_merchant_id(
                        &payment_id,
                        m_merchant_id.as_str(),
                        storage_scheme,
                    )
                    .map(|x| x.change_context(errors::ApiErrorResponse::PaymentNotFound))
                    .await
            }
            .in_current_span(),
        );

        let m_state = state.clone();
        let m_mandate_type = mandate_type.clone();
        let m_merchant_account = merchant_account.clone();
        let m_request = request.clone();
        let m_key_store = key_store.clone();

        let mandate_details_fut = tokio::spawn(
            async move {
                helpers::get_token_pm_type_mandate_details(
                    &m_state,
                    &m_request,
                    m_mandate_type,
                    &m_merchant_account,
                    &m_key_store,
                )
                .await
            }
            .in_current_span(),
        );

        let (mut payment_intent, mandate_details) = tokio::try_join!(
            utils::flatten_join_error(payment_intent_fut),
            utils::flatten_join_error(mandate_details_fut)
        )?;

        if let Some(order_details) = &request.order_details {
            helpers::validate_order_details_amount(
                order_details.to_owned(),
                payment_intent.amount,
                false,
            )?;
        }

        helpers::validate_customer_access(&payment_intent, auth_flow, request)?;

        helpers::validate_payment_status_against_not_allowed_statuses(
            &payment_intent.status,
            &[
                storage_enums::IntentStatus::Cancelled,
                storage_enums::IntentStatus::Succeeded,
                storage_enums::IntentStatus::Processing,
                storage_enums::IntentStatus::RequiresCapture,
                storage_enums::IntentStatus::RequiresMerchantAction,
            ],
            "confirm",
        )?;

        helpers::authenticate_client_secret(request.client_secret.as_ref(), &payment_intent)?;

        let customer_details = helpers::get_customer_details_from_request(request);

        // Stage 2
        let attempt_id = payment_intent.active_attempt.get_id();
        let profile_id = payment_intent
            .profile_id
            .clone()
            .get_required_value("profile_id")
            .change_context(errors::ApiErrorResponse::InternalServerError)
            .attach_printable("'profile_id' not set in payment intent")?;

        let store = state.store.clone();

        let business_profile_fut = tokio::spawn(async move {
            store
                .find_business_profile_by_profile_id(&profile_id)
                .map(|business_profile_result| {
                    business_profile_result.to_not_found_response(
                        errors::ApiErrorResponse::BusinessProfileNotFound {
                            id: profile_id.to_string(),
                        },
                    )
                })
                .await
        });

        let store = state.store.clone();

        let m_payment_id = payment_intent.payment_id.clone();
        let m_merchant_id = merchant_id.clone();

        let payment_attempt_fut = tokio::spawn(
            async move {
                store
                    .find_payment_attempt_by_payment_id_merchant_id_attempt_id(
                        m_payment_id.as_str(),
                        m_merchant_id.as_str(),
                        attempt_id.as_str(),
                        storage_scheme,
                    )
                    .map(|x| x.to_not_found_response(errors::ApiErrorResponse::PaymentNotFound))
                    .await
            }
            .in_current_span(),
        );

        let m_merchant_id = merchant_id.clone();
        let m_request_shipping = request.shipping.clone();
        let m_payment_intent_shipping_address_id = payment_intent.shipping_address_id.clone();
        let m_payment_intent_payment_id = payment_intent.payment_id.clone();
        let m_customer_details_customer_id = customer_details.customer_id.clone();
        let m_payment_intent_customer_id = payment_intent.customer_id.clone();
        let store = state.clone().store;
        let m_key_store = key_store.clone();

        let shipping_address_fut = tokio::spawn(
            async move {
                helpers::create_or_update_address_for_payment_by_request(
                    store.as_ref(),
                    m_request_shipping.as_ref(),
                    m_payment_intent_shipping_address_id.as_deref(),
                    m_merchant_id.as_str(),
                    m_payment_intent_customer_id
                        .as_ref()
                        .or(m_customer_details_customer_id.as_ref()),
                    &m_key_store,
                    m_payment_intent_payment_id.as_ref(),
                    storage_scheme,
                )
                .await
            }
            .in_current_span(),
        );

        let m_merchant_id = merchant_id.clone();
        let m_request_billing = request.billing.clone();
        let m_customer_details_customer_id = customer_details.customer_id.clone();
        let m_payment_intent_customer_id = payment_intent.customer_id.clone();
        let m_payment_intent_billing_address_id = payment_intent.billing_address_id.clone();
        let m_payment_intent_payment_id = payment_intent.payment_id.clone();
        let store = state.clone().store;
        let m_key_store = key_store.clone();

        let billing_address_fut = tokio::spawn(
            async move {
                helpers::create_or_update_address_for_payment_by_request(
                    store.as_ref(),
                    m_request_billing.as_ref(),
                    m_payment_intent_billing_address_id.as_deref(),
                    m_merchant_id.as_ref(),
                    m_payment_intent_customer_id
                        .as_ref()
                        .or(m_customer_details_customer_id.as_ref()),
                    &m_key_store,
                    m_payment_intent_payment_id.as_ref(),
                    storage_scheme,
                )
                .await
            }
            .in_current_span(),
        );

        let m_merchant_id = merchant_id.clone();
        let store = state.clone().store;
        let m_request_merchant_connector_details = request.merchant_connector_details.clone();

        let config_update_fut = tokio::spawn(
            async move {
                m_request_merchant_connector_details
                    .async_map(|mcd| async {
                        helpers::insert_merchant_connector_creds_to_config(
                            store.as_ref(),
                            m_merchant_id.as_str(),
                            mcd,
                        )
                        .await
                    })
                    .map(|x| x.transpose())
                    .await
            }
            .in_current_span(),
        );

        // Based on whether a retry can be performed or not, fetch relevant entities
        let (mut payment_attempt, shipping_address, billing_address, business_profile) =
            match payment_intent.status {
                api_models::enums::IntentStatus::RequiresCustomerAction
                | api_models::enums::IntentStatus::RequiresMerchantAction
                | api_models::enums::IntentStatus::RequiresPaymentMethod
                | api_models::enums::IntentStatus::RequiresConfirmation => {
                    // Normal payment
                    let (payment_attempt, shipping_address, billing_address, business_profile, _) =
                        tokio::try_join!(
                            utils::flatten_join_error(payment_attempt_fut),
                            utils::flatten_join_error(shipping_address_fut),
                            utils::flatten_join_error(billing_address_fut),
                            utils::flatten_join_error(business_profile_fut),
                            utils::flatten_join_error(config_update_fut)
                        )?;

                    (
                        payment_attempt,
                        shipping_address,
                        billing_address,
                        business_profile,
                    )
                }
                _ => {
                    // Retry payment
                    let (
                        mut payment_attempt,
                        shipping_address,
                        billing_address,
                        business_profile,
                        _,
                    ) = tokio::try_join!(
                        utils::flatten_join_error(payment_attempt_fut),
                        utils::flatten_join_error(shipping_address_fut),
                        utils::flatten_join_error(billing_address_fut),
                        utils::flatten_join_error(business_profile_fut),
                        utils::flatten_join_error(config_update_fut)
                    )?;

                    let attempt_type = helpers::get_attempt_type(
                        &payment_intent,
                        &payment_attempt,
                        request,
                        "confirm",
                    )?;

                    // 3
                    (payment_intent, payment_attempt) = attempt_type
                        .modify_payment_intent_and_payment_attempt(
                            request,
                            payment_intent,
                            payment_attempt,
                            &*state.store,
                            storage_scheme,
                        )
                        .await?;

                    (
                        payment_attempt,
                        shipping_address,
                        billing_address,
                        business_profile,
                    )
                }
            };

        payment_intent.order_details = request
            .get_order_details_as_value()
            .change_context(errors::ApiErrorResponse::InternalServerError)
            .attach_printable("Failed to convert order details to value")?
            .or(payment_intent.order_details);

        payment_intent.setup_future_usage = request
            .setup_future_usage
            .or(payment_intent.setup_future_usage);

        let (
            token,
            payment_method,
            payment_method_type,
            mut setup_mandate,
            recurring_mandate_payment_data,
            mandate_connector,
        ) = mandate_details;

        let browser_info = request
            .browser_info
            .clone()
            .or(payment_attempt.browser_info)
            .map(|x| utils::Encode::<types::BrowserInformation>::encode_to_value(&x))
            .transpose()
            .change_context(errors::ApiErrorResponse::InvalidDataValue {
                field_name: "browser_info",
            })?;

        helpers::validate_card_data(request.payment_method_data.clone())?;

        let token = token.or_else(|| payment_attempt.payment_token.clone());

        helpers::validate_pm_or_token_given(
            &request.payment_method,
            &request.payment_method_data,
            &request.payment_method_type,
            &mandate_type,
            &token,
        )?;

        payment_attempt.payment_method = payment_method.or(payment_attempt.payment_method);
        payment_attempt.browser_info = browser_info;
        payment_attempt.payment_method_type =
            payment_method_type.or(payment_attempt.payment_method_type);

        payment_attempt.payment_experience = request
            .payment_experience
            .or(payment_attempt.payment_experience);

        payment_attempt.capture_method = request.capture_method.or(payment_attempt.capture_method);
        payment_attempt.external_3ds_authentication_requested = request
            .request_external_authentication
            .or(payment_attempt.external_3ds_authentication_requested);

        currency = payment_attempt.currency.get_required_value("currency")?;
        amount = payment_attempt.get_total_amount().into();

        helpers::validate_customer_id_mandatory_cases(
            request.setup_future_usage.is_some(),
            &payment_intent
                .customer_id
                .clone()
                .or_else(|| customer_details.customer_id.clone()),
        )?;

        let creds_identifier = request
            .merchant_connector_details
            .as_ref()
            .map(|mcd| mcd.creds_identifier.to_owned());

        payment_intent.shipping_address_id = shipping_address.clone().map(|i| i.address_id);
        payment_intent.billing_address_id = billing_address.clone().map(|i| i.address_id);
        payment_intent.return_url = request
            .return_url
            .as_ref()
            .map(|a| a.to_string())
            .or(payment_intent.return_url);

        payment_intent.allowed_payment_method_types = request
            .get_allowed_payment_method_types_as_value()
            .change_context(errors::ApiErrorResponse::InternalServerError)
            .attach_printable("Error converting allowed_payment_types to Value")?
            .or(payment_intent.allowed_payment_method_types);

        payment_intent.connector_metadata = request
            .get_connector_metadata_as_value()
            .change_context(errors::ApiErrorResponse::InternalServerError)
            .attach_printable("Error converting connector_metadata to Value")?
            .or(payment_intent.connector_metadata);

        payment_intent.feature_metadata = request
            .get_feature_metadata_as_value()
            .change_context(errors::ApiErrorResponse::InternalServerError)
            .attach_printable("Error converting feature_metadata to Value")?
            .or(payment_intent.feature_metadata);
        payment_intent.metadata = request.metadata.clone().or(payment_intent.metadata);
        payment_intent.request_incremental_authorization = request
            .request_incremental_authorization
            .map(|request_incremental_authorization| {
                core_utils::get_request_incremental_authorization_value(
                    Some(request_incremental_authorization),
                    payment_attempt.capture_method,
                )
            })
            .unwrap_or(Ok(payment_intent.request_incremental_authorization))?;
        payment_attempt.business_sub_label = request
            .business_sub_label
            .clone()
            .or(payment_attempt.business_sub_label);

        // The operation merges mandate data from both request and payment_attempt
        setup_mandate = setup_mandate.map(|mut sm| {
            sm.mandate_type = payment_attempt.mandate_details.clone().or(sm.mandate_type);
            sm
        });

        let additional_pm_data = request
            .payment_method_data
            .as_ref()
            .async_map(|payment_method_data| async {
                helpers::get_additional_payment_data(payment_method_data, &*state.store).await
            })
            .await;
        let payment_method_data_after_card_bin_call = request
            .payment_method_data
            .as_ref()
            .zip(additional_pm_data)
            .map(|(payment_method_data, additional_payment_data)| {
                payment_method_data.apply_additional_payment_data(additional_payment_data)
            });
        let authentication = match payment_attempt.authentication_id.clone() {
            Some(auth_id) => {
                let auth = state
                    .store
                    .find_authentication_by_merchant_id_authentication_id(
                        merchant_id.to_string(),
                        auth_id,
                    )
                    .await
                    .to_not_found_response(errors::ApiErrorResponse::InternalServerError)?;
                let auth_data: authentication::types::AuthenticationData = auth
                    .authentication_data
                    .clone()
                    .parse_value("authentication data")
                    .change_context(errors::ApiErrorResponse::InternalServerError)?;
                Some((auth, auth_data))
            }
            None => None,
        };

        let payment_data = PaymentData {
            flow: PhantomData,
            payment_intent,
            payment_attempt,
            currency,
            amount,
            email: request.email.clone(),
            mandate_id: None,
            mandate_connector,
            setup_mandate,
            token,
            address: PaymentAddress {
                shipping: shipping_address.as_ref().map(|a| a.into()),
                billing: billing_address.as_ref().map(|a| a.into()),
            },
            confirm: request.confirm,
            payment_method_data: payment_method_data_after_card_bin_call,
            force_sync: None,
            refunds: vec![],
            disputes: vec![],
            attempts: None,
            sessions_token: vec![],
            card_cvc: request.card_cvc.clone(),
            creds_identifier,
            pm_token: None,
            connector_customer_id: None,
            recurring_mandate_payment_data,
            ephemeral_key: None,
            multiple_capture_data: None,
            redirect_response: None,
            surcharge_details: None,
            frm_message: None,
            payment_link_data: None,
            incremental_authorization_details: None,
            authorizations: vec![],
            frm_metadata: request.frm_metadata.clone(),
            authentication,
        };

        let get_trackers_response = operations::GetTrackerResponse {
            operation: Box::new(self),
            customer_details: Some(customer_details),
            payment_data,
            business_profile,
        };

        Ok(get_trackers_response)
    }
}

#[async_trait]
impl<F: Clone + Send, Ctx: PaymentMethodRetrieve> Domain<F, api::PaymentsRequest, Ctx>
    for PaymentConfirm
{
    #[instrument(skip_all)]
    async fn get_or_create_customer_details<'a>(
        &'a self,
        db: &dyn StorageInterface,
        payment_data: &mut PaymentData<F>,
        request: Option<CustomerDetails>,
        key_store: &domain::MerchantKeyStore,
    ) -> CustomResult<
        (
            BoxedOperation<'a, F, api::PaymentsRequest, Ctx>,
            Option<domain::Customer>,
        ),
        errors::StorageError,
    > {
        helpers::create_customer_if_not_exist(
            Box::new(self),
            db,
            payment_data,
            request,
            &key_store.merchant_id,
            key_store,
        )
        .await
    }

    #[instrument(skip_all)]
    async fn make_pm_data<'a>(
        &'a self,
        state: &'a AppState,
        payment_data: &mut PaymentData<F>,
        _storage_scheme: storage_enums::MerchantStorageScheme,
        key_store: &domain::MerchantKeyStore,
        customer: &Option<domain::Customer>,
    ) -> RouterResult<(
        BoxedOperation<'a, F, api::PaymentsRequest, Ctx>,
        Option<api::PaymentMethodData>,
    )> {
        let (op, payment_method_data) =
            helpers::make_pm_data(Box::new(self), state, payment_data, key_store, customer).await?;

        utils::when(payment_method_data.is_none(), || {
            Err(errors::ApiErrorResponse::PaymentMethodNotFound)
        })?;

        Ok((op, payment_method_data))
    }

    #[instrument(skip_all)]
    async fn add_task_to_process_tracker<'a>(
        &'a self,
        state: &'a AppState,
        payment_attempt: &storage::PaymentAttempt,
        requeue: bool,
        schedule_time: Option<time::PrimitiveDateTime>,
    ) -> CustomResult<(), errors::ApiErrorResponse> {
        // This spawns this futures in a background thread, the exception inside this future won't affect
        // the current thread and the lifecycle of spawn thread is not handled by runtime.
        // So when server shutdown won't wait for this thread's completion.
        let m_payment_attempt = payment_attempt.clone();
        let m_state = state.clone();
        let m_self = *self;
        tokio::spawn(
            async move {
                helpers::add_domain_task_to_pt(
                    &m_self,
                    m_state.as_ref(),
                    &m_payment_attempt,
                    requeue,
                    schedule_time,
                )
                .await
            }
            .in_current_span(),
        );

        Ok(())
    }

    async fn get_connector<'a>(
        &'a self,
        _merchant_account: &domain::MerchantAccount,
        state: &AppState,
        request: &api::PaymentsRequest,
        _payment_intent: &storage::PaymentIntent,
        _key_store: &domain::MerchantKeyStore,
    ) -> CustomResult<api::ConnectorChoice, errors::ApiErrorResponse> {
        // Use a new connector in the confirm call or use the same one which was passed when
        // creating the payment or if none is passed then use the routing algorithm
        helpers::get_connector_default(state, request.routing.clone()).await
    }

    #[instrument(skip_all)]
    async fn populate_payment_data<'a>(
        &'a self,
        state: &AppState,
        payment_data: &mut PaymentData<F>,
        _merchant_account: &domain::MerchantAccount,
    ) -> CustomResult<(), errors::ApiErrorResponse> {
        populate_surcharge_details(state, payment_data).await
    }

    async fn call_authentication_if_needed<'a>(
        &'a self,
        state: &AppState,
        payment_data: &mut PaymentData<F>,
        should_continue_confirm_transaction: &mut bool,
        connector_call_type: &ConnectorCallType,
        merchant_account: &domain::MerchantAccount,
        key_store: &domain::MerchantKeyStore,
    ) -> CustomResult<(), errors::ApiErrorResponse> {
        let is_pre_authn_call = payment_data.authentication.is_none();
        let separate_authentication_requested = payment_data
            .payment_attempt
            .external_3ds_authentication_requested
            .unwrap_or(false);
        let connector_supports_separate_authn =
            authentication::utils::is_separate_authn_supported(connector_call_type);
        let card_number = payment_data.payment_method_data.as_ref().and_then(|pmd| {
            if let api_models::payments::PaymentMethodData::Card(card) = pmd {
                Some(card.card_number.clone())
            } else {
                None
            }
        });
        print!("is_pre_authn_call {:?}", is_pre_authn_call);
        let authentication_details: api_models::admin::AuthenticationDetails = merchant_account
            .authentication_details
            .clone()
            .parse_value("authentication details")
            .change_context(errors::ApiErrorResponse::InternalServerError)?;
        let authentication_provider = authentication_details
            .authentication_providers
            .first()
            .ok_or(errors::ApiErrorResponse::InternalServerError)?;
        if is_pre_authn_call {
            if separate_authentication_requested && connector_supports_separate_authn {
                if let Some(card_number) = card_number {
                    let profile_id = payment_data
                        .payment_intent
                        .profile_id
                        .as_ref()
                        .get_required_value("profile_id")
                        .change_context(errors::ApiErrorResponse::InternalServerError)
                        .attach_printable("'profile_id' not set in payment intent")?;
                    let merchant_connector_account = state
                        .store
                        .find_merchant_connector_account_by_profile_id_connector_name(
<<<<<<< HEAD
                            profile_id, "tokenex", key_store,
=======
                            profile_id,
                            &authentication_provider,
                            key_store,
>>>>>>> c0f254d5
                        )
                        .await
                        .to_not_found_response(
                            errors::ApiErrorResponse::MerchantConnectorAccountNotFound {
                                id: format!(
                                    "profile id {profile_id} and connector name {authentication_provider}"
                                ),
                            },
                        )?;
                    authentication::pre_authn::execute_pre_auth_flow(
                        state,
                        authentication::types::AuthenthenticationFlowInput::PaymentAuthNFlow {
                            payment_data,
                            should_continue_confirm_transaction,
                            card_number,
                        },
                        merchant_account,
                        &merchant_connector_account,
                    )
                    .await?;
                }
            }
            Ok(())
        } else {
            // call post authn service
            let profile_id = payment_data
                .payment_intent
                .profile_id
                .as_ref()
                .get_required_value("profile_id")
                .change_context(errors::ApiErrorResponse::InternalServerError)
                .attach_printable("'profile_id' not set in payment intent")?;
            let merchant_connector_account = state
                .store
                .find_merchant_connector_account_by_profile_id_connector_name(
<<<<<<< HEAD
                    profile_id, "tokenex", key_store,
=======
                    profile_id,
                    &authentication_provider,
                    key_store,
>>>>>>> c0f254d5
                )
                .await
                .to_not_found_response(
                    errors::ApiErrorResponse::MerchantConnectorAccountNotFound {
                        id: format!(
                            "profile id {profile_id} and connector name {authentication_provider}"
                        ),
                    },
                )?;
            let authentication = payment_data
                .authentication
                .clone()
                .ok_or(errors::ApiErrorResponse::InternalServerError)?;
            let post_auth_response = authentication::perform_post_authentication(
                state,
                merchant_connector_account.connector_name.clone(),
                merchant_account.clone(),
                helpers::MerchantConnectorAccountType::DbVal(merchant_connector_account.clone()),
                authentication.1.clone(),
            )
            .await?;
            let mut authentication_data = authentication.1.clone();
            authentication_data.cavv = post_auth_response.authentication_value.clone();
            authentication_data.eci = post_auth_response.eci.clone();
            let auth_update = storage::AuthenticationUpdate::AuthenticationDataUpdate {
                authentication_data: Some(
                    Encode::<authentication::types::AuthenticationData>::encode_to_value(
                        &authentication_data,
                    )
                    .change_context(errors::ApiErrorResponse::InternalServerError)?,
                ),
                connector_authentication_id: None,
                payment_method_id: None,
                authentication_type: None,
                authentication_status: if post_auth_response.trans_status == "Y" {
                    Some(common_enums::AuthenticationStatus::Success)
                } else {
                    Some(common_enums::AuthenticationStatus::Failed)
                },
                lifecycle_status: None,
            };
            let new_authentication = state
                .store
                .update_authentication_by_merchant_id_authentication_id(
                    authentication.0,
                    auth_update,
                )
                .await
                .change_context(errors::ApiErrorResponse::InternalServerError)?;
            payment_data.authentication = Some((new_authentication, authentication_data));
            Ok(())
        }
    }
}

#[async_trait]
impl<F: Clone, Ctx: PaymentMethodRetrieve>
    UpdateTracker<F, PaymentData<F>, api::PaymentsRequest, Ctx> for PaymentConfirm
{
    #[instrument(skip_all)]
    async fn update_trackers<'b>(
        &'b self,
        state: &'b AppState,
        mut payment_data: PaymentData<F>,
        customer: Option<domain::Customer>,
        storage_scheme: storage_enums::MerchantStorageScheme,
        updated_customer: Option<storage::CustomerUpdate>,
        key_store: &domain::MerchantKeyStore,
        frm_suggestion: Option<FrmSuggestion>,
        header_payload: api::HeaderPayload,
    ) -> RouterResult<(
        BoxedOperation<'b, F, api::PaymentsRequest, Ctx>,
        PaymentData<F>,
    )>
    where
        F: 'b + Send,
    {
        let db = state.store.as_ref();
        let payment_method = payment_data.payment_attempt.payment_method;
        let browser_info = payment_data.payment_attempt.browser_info.clone();
        let frm_message = payment_data.frm_message.clone();

        let (mut intent_status, mut attempt_status, (error_code, error_message)) =
            match frm_suggestion {
                Some(FrmSuggestion::FrmCancelTransaction) => (
                    storage_enums::IntentStatus::Failed,
                    storage_enums::AttemptStatus::Failure,
                    frm_message.map_or((None, None), |fraud_check| {
                        (
                            Some(Some(fraud_check.frm_status.to_string())),
                            Some(fraud_check.frm_reason.map(|reason| reason.to_string())),
                        )
                    }),
                ),
                Some(FrmSuggestion::FrmManualReview) => (
                    storage_enums::IntentStatus::RequiresMerchantAction,
                    storage_enums::AttemptStatus::Unresolved,
                    (None, None),
                ),
                _ => {
                    if payment_data
                        .payment_attempt
                        .external_3ds_authentication_requested
                        == Some(true)
                    {
                        (
                            storage_enums::IntentStatus::RequiresCustomerAction,
                            storage_enums::AttemptStatus::AuthenticationPending,
                            (None, None),
                        )
                    } else {
                        (
                            storage_enums::IntentStatus::Processing,
                            storage_enums::AttemptStatus::Pending,
                            (None, None),
                        )
                    }
                }
            };

        let connector = payment_data.payment_attempt.connector.clone();
        let merchant_connector_id = payment_data.payment_attempt.merchant_connector_id.clone();

        let straight_through_algorithm = payment_data
            .payment_attempt
            .straight_through_algorithm
            .clone();
        let payment_token = payment_data.token.clone();
        let payment_method_type = payment_data.payment_attempt.payment_method_type;
        let payment_experience = payment_data.payment_attempt.payment_experience;
        let additional_pm_data = payment_data
            .payment_method_data
            .as_ref()
            .async_map(|payment_method_data| async {
                helpers::get_additional_payment_data(payment_method_data, &*state.store).await
            })
            .await
            .as_ref()
            .map(Encode::<api_models::payments::AdditionalPaymentData>::encode_to_value)
            .transpose()
            .change_context(errors::ApiErrorResponse::InternalServerError)
            .attach_printable("Failed to encode additional pm data")?;

        let business_sub_label = payment_data.payment_attempt.business_sub_label.clone();
        let authentication_type = payment_data.payment_attempt.authentication_type;

        let (shipping_address, billing_address) = (
            payment_data.payment_intent.shipping_address_id.clone(),
            payment_data.payment_intent.billing_address_id.clone(),
        );

        let customer_id = customer.clone().map(|c| c.customer_id);
        let return_url = payment_data.payment_intent.return_url.take();
        let setup_future_usage = payment_data.payment_intent.setup_future_usage;
        let business_label = payment_data.payment_intent.business_label.clone();
        let business_country = payment_data.payment_intent.business_country;
        let description = payment_data.payment_intent.description.take();
        let statement_descriptor_name =
            payment_data.payment_intent.statement_descriptor_name.take();
        let statement_descriptor_suffix = payment_data
            .payment_intent
            .statement_descriptor_suffix
            .take();
        let order_details = payment_data.payment_intent.order_details.clone();
        let metadata = payment_data.payment_intent.metadata.clone();
        let authorized_amount = payment_data
            .surcharge_details
            .as_ref()
            .map(|surcharge_details| surcharge_details.final_amount)
            .unwrap_or(payment_data.payment_attempt.amount);

        let m_payment_data_payment_attempt = payment_data.payment_attempt.clone();
        let m_browser_info = browser_info.clone();
        let m_connector = connector.clone();
        let m_payment_token = payment_token.clone();
        let m_additional_pm_data = additional_pm_data.clone();
        let m_business_sub_label = business_sub_label.clone();
        let m_straight_through_algorithm = straight_through_algorithm.clone();
        let m_error_code = error_code.clone();
        let m_error_message = error_message.clone();
        let m_db = state.clone().store;

        // Validate Blocklist
        let merchant_id = payment_data.payment_attempt.merchant_id;
        let merchant_fingerprint_secret =
            blocklist_utils::get_merchant_fingerprint_secret(state, &merchant_id).await?;

        // Hashed Fingerprint to check whether or not this payment should be blocked.
        let card_number_fingerprint = payment_data
            .payment_method_data
            .as_ref()
            .and_then(|pm_data| match pm_data {
                api_models::payments::PaymentMethodData::Card(card) => {
                    crypto::HmacSha512::sign_message(
                        &crypto::HmacSha512,
                        merchant_fingerprint_secret.as_bytes(),
                        card.card_number.clone().get_card_no().as_bytes(),
                    )
                    .attach_printable("error in pm fingerprint creation")
                    .map_or_else(
                        |err| {
                            logger::error!(error=?err);
                            None
                        },
                        Some,
                    )
                }
                _ => None,
            })
            .map(hex::encode);

        // Hashed Cardbin to check whether or not this payment should be blocked.
        let card_bin_fingerprint = payment_data
            .payment_method_data
            .as_ref()
            .and_then(|pm_data| match pm_data {
                api_models::payments::PaymentMethodData::Card(card) => {
                    crypto::HmacSha512::sign_message(
                        &crypto::HmacSha512,
                        merchant_fingerprint_secret.as_bytes(),
                        card.card_number.clone().get_card_isin().as_bytes(),
                    )
                    .attach_printable("error in card bin hash creation")
                    .map_or_else(
                        |err| {
                            logger::error!(error=?err);
                            None
                        },
                        Some,
                    )
                }
                _ => None,
            })
            .map(hex::encode);

        // Hashed Extended Cardbin to check whether or not this payment should be blocked.
        let extended_card_bin_fingerprint = payment_data
            .payment_method_data
            .as_ref()
            .and_then(|pm_data| match pm_data {
                api_models::payments::PaymentMethodData::Card(card) => {
                    crypto::HmacSha512::sign_message(
                        &crypto::HmacSha512,
                        merchant_fingerprint_secret.as_bytes(),
                        card.card_number.clone().get_extended_card_bin().as_bytes(),
                    )
                    .attach_printable("error in extended card bin hash creation")
                    .map_or_else(
                        |err| {
                            logger::error!(error=?err);
                            None
                        },
                        Some,
                    )
                }
                _ => None,
            })
            .map(hex::encode);

        let mut fingerprint_id = None;

        //validating the payment method.
        let mut is_pm_blocklisted = false;

        let mut blocklist_futures = Vec::new();
        if let Some(card_number_fingerprint) = card_number_fingerprint.as_ref() {
            blocklist_futures.push(db.find_blocklist_lookup_entry_by_merchant_id_fingerprint(
                &merchant_id,
                card_number_fingerprint,
            ));
        }

        if let Some(card_bin_fingerprint) = card_bin_fingerprint.as_ref() {
            blocklist_futures.push(db.find_blocklist_lookup_entry_by_merchant_id_fingerprint(
                &merchant_id,
                card_bin_fingerprint,
            ));
        }

        if let Some(extended_card_bin_fingerprint) = extended_card_bin_fingerprint.as_ref() {
            blocklist_futures.push(db.find_blocklist_lookup_entry_by_merchant_id_fingerprint(
                &merchant_id,
                extended_card_bin_fingerprint,
            ));
        }

        let blocklist_lookups = futures::future::join_all(blocklist_futures).await;

        if blocklist_lookups.iter().any(|x| x.is_ok()) {
            intent_status = storage_enums::IntentStatus::Failed;
            attempt_status = storage_enums::AttemptStatus::Failure;
            is_pm_blocklisted = true;
        }

        if let Some(encoded_hash) = card_number_fingerprint {
            #[cfg(feature = "kms")]
            let encrypted_fingerprint = kms::get_kms_client(&state.conf.kms)
                .await
                .encrypt(encoded_hash)
                .await
                .map_or_else(
                    |e| {
                        logger::error!(error=?e, "failed kms encryption of card fingerprint");
                        None
                    },
                    Some,
                );

            #[cfg(not(feature = "kms"))]
            let encrypted_fingerprint = Some(encoded_hash);

            if let Some(encrypted_fingerprint) = encrypted_fingerprint {
                fingerprint_id = db
                    .insert_blocklist_fingerprint_entry(
                        diesel_models::blocklist_fingerprint::BlocklistFingerprintNew {
                            merchant_id,
                            fingerprint_id: utils::generate_id(consts::ID_LENGTH, "fingerprint"),
                            encrypted_fingerprint,
                            data_kind: common_enums::BlocklistDataKind::PaymentMethod,
                            created_at: common_utils::date_time::now(),
                        },
                    )
                    .await
                    .map_or_else(
                        |e| {
                            logger::error!(error=?e, "failed storing card fingerprint in db");
                            None
                        },
                        |fp| Some(fp.fingerprint_id),
                    );
            }
        }

        let surcharge_amount = payment_data
            .surcharge_details
            .as_ref()
            .map(|surcharge_details| surcharge_details.surcharge_amount);
        let tax_amount = payment_data
            .surcharge_details
            .as_ref()
            .map(|surcharge_details| surcharge_details.tax_on_surcharge_amount);

        let payment_attempt_fut = tokio::spawn(
            async move {
                m_db.update_payment_attempt_with_attempt_id(
                    m_payment_data_payment_attempt,
                    storage::PaymentAttemptUpdate::ConfirmUpdate {
                        amount: payment_data.payment_attempt.amount,
                        currency: payment_data.currency,
                        status: attempt_status,
                        payment_method,
                        authentication_type,
                        browser_info: m_browser_info,
                        connector: m_connector,
                        payment_token: m_payment_token,
                        payment_method_data: m_additional_pm_data,
                        payment_method_type,
                        payment_experience,
                        business_sub_label: m_business_sub_label,
                        straight_through_algorithm: m_straight_through_algorithm,
                        error_code: m_error_code,
                        error_message: m_error_message,
                        amount_capturable: Some(authorized_amount),
                        updated_by: storage_scheme.to_string(),
                        merchant_connector_id,
                        surcharge_amount,
                        tax_amount,
                    },
                    storage_scheme,
                )
                .map(|x| x.to_not_found_response(errors::ApiErrorResponse::PaymentNotFound))
                .await
            }
            .in_current_span(),
        );

        let m_payment_data_payment_intent = payment_data.payment_intent.clone();
        let m_customer_id = customer_id.clone();
        let m_shipping_address_id = shipping_address.clone();
        let m_billing_address_id = billing_address.clone();
        let m_return_url = return_url.clone();
        let m_business_label = business_label.clone();
        let m_description = description.clone();
        let m_statement_descriptor_name = statement_descriptor_name.clone();
        let m_statement_descriptor_suffix = statement_descriptor_suffix.clone();
        let m_order_details = order_details.clone();
        let m_metadata = metadata.clone();
        let m_db = state.clone().store;
        let m_storage_scheme = storage_scheme.to_string();
        let session_expiry = m_payment_data_payment_intent.session_expiry;

        let payment_intent_fut = tokio::spawn(
            async move {
                m_db.update_payment_intent(
                    m_payment_data_payment_intent,
                    storage::PaymentIntentUpdate::Update {
                        amount: payment_data.payment_intent.amount,
                        currency: payment_data.currency,
                        setup_future_usage,
                        status: intent_status,
                        customer_id: m_customer_id,
                        shipping_address_id: m_shipping_address_id,
                        billing_address_id: m_billing_address_id,
                        return_url: m_return_url,
                        business_country,
                        business_label: m_business_label,
                        description: m_description,
                        statement_descriptor_name: m_statement_descriptor_name,
                        statement_descriptor_suffix: m_statement_descriptor_suffix,
                        order_details: m_order_details,
                        metadata: m_metadata,
                        payment_confirm_source: header_payload.payment_confirm_source,
                        updated_by: m_storage_scheme,
                        fingerprint_id,
                        session_expiry,
                    },
                    storage_scheme,
                )
                .map(|x| x.to_not_found_response(errors::ApiErrorResponse::PaymentNotFound))
                .await
            }
            .in_current_span(),
        );

        let customer_fut =
            if let Some((updated_customer, customer)) = updated_customer.zip(customer) {
                let m_customer_customer_id = customer.customer_id.to_owned();
                let m_customer_merchant_id = customer.merchant_id.to_owned();
                let m_key_store = key_store.clone();
                let m_updated_customer = updated_customer.clone();
                let m_db = state.clone().store;
                tokio::spawn(
                    async move {
                        m_db.update_customer_by_customer_id_merchant_id(
                            m_customer_customer_id,
                            m_customer_merchant_id,
                            m_updated_customer,
                            &m_key_store,
                        )
                        .await
                        .change_context(errors::ApiErrorResponse::InternalServerError)
                        .attach_printable("Failed to update CustomerConnector in customer")?;

                        Ok::<_, error_stack::Report<errors::ApiErrorResponse>>(())
                    }
                    .in_current_span(),
                )
            } else {
                tokio::spawn(
                    async move { Ok::<_, error_stack::Report<errors::ApiErrorResponse>>(()) }
                        .in_current_span(),
                )
            };

        let (payment_intent, payment_attempt, _) = tokio::try_join!(
            utils::flatten_join_error(payment_intent_fut),
            utils::flatten_join_error(payment_attempt_fut),
            utils::flatten_join_error(customer_fut)
        )?;

        payment_data.payment_intent = payment_intent;
        payment_data.payment_attempt = payment_attempt;

        // Block the payment if the entry was present in the Blocklist
        if is_pm_blocklisted {
            return Err(errors::ApiErrorResponse::PaymentBlocked.into());
        }

        Ok((Box::new(self), payment_data))
    }
}

impl<F: Send + Clone, Ctx: PaymentMethodRetrieve> ValidateRequest<F, api::PaymentsRequest, Ctx>
    for PaymentConfirm
{
    #[instrument(skip_all)]
    fn validate_request<'a, 'b>(
        &'b self,
        request: &api::PaymentsRequest,
        merchant_account: &'a domain::MerchantAccount,
    ) -> RouterResult<(
        BoxedOperation<'b, F, api::PaymentsRequest, Ctx>,
        operations::ValidateResult<'a>,
    )> {
        helpers::validate_customer_details_in_request(request)?;

        let request_merchant_id = request.merchant_id.as_deref();
        helpers::validate_merchant_id(&merchant_account.merchant_id, request_merchant_id)
            .change_context(errors::ApiErrorResponse::InvalidDataFormat {
                field_name: "merchant_id".to_string(),
                expected_format: "merchant_id from merchant account".to_string(),
            })?;

        helpers::validate_payment_method_fields_present(request)?;

        let mandate_type =
            helpers::validate_mandate(request, payments::is_operation_confirm(self))?;

        let payment_id = request
            .payment_id
            .clone()
            .ok_or(report!(errors::ApiErrorResponse::PaymentNotFound))?;

        Ok((
            Box::new(self),
            operations::ValidateResult {
                merchant_id: &merchant_account.merchant_id,
                payment_id: payment_id
                    .and_then(|id| core_utils::validate_id(id, "payment_id"))
                    .into_report()?,
                mandate_type,
                storage_scheme: merchant_account.storage_scheme,
                requeue: matches!(
                    request.retry_action,
                    Some(api_models::enums::RetryAction::Requeue)
                ),
            },
        ))
    }
}<|MERGE_RESOLUTION|>--- conflicted
+++ resolved
@@ -674,13 +674,9 @@
                     let merchant_connector_account = state
                         .store
                         .find_merchant_connector_account_by_profile_id_connector_name(
-<<<<<<< HEAD
-                            profile_id, "tokenex", key_store,
-=======
                             profile_id,
                             &authentication_provider,
                             key_store,
->>>>>>> c0f254d5
                         )
                         .await
                         .to_not_found_response(
@@ -716,13 +712,9 @@
             let merchant_connector_account = state
                 .store
                 .find_merchant_connector_account_by_profile_id_connector_name(
-<<<<<<< HEAD
-                    profile_id, "tokenex", key_store,
-=======
                     profile_id,
                     &authentication_provider,
                     key_store,
->>>>>>> c0f254d5
                 )
                 .await
                 .to_not_found_response(
