use std::marker::PhantomData;

use api_models::{
    admin::ExtendedCardInfoConfig,
    enums::FrmSuggestion,
    payment_methods::PaymentMethodsData,
    payments::{AdditionalPaymentData, ExtendedCardInfo},
};
use async_trait::async_trait;
use common_utils::ext_traits::{AsyncExt, Encode, StringExt, ValueExt};
use error_stack::{report, ResultExt};
use futures::FutureExt;
use masking::{ExposeInterface, PeekInterface};
use router_derive::PaymentOperation;
use router_env::{instrument, logger, tracing};
use tracing_futures::Instrument;

use super::{BoxedOperation, Domain, GetTracker, Operation, UpdateTracker, ValidateRequest};
use crate::{
    core::{
        authentication,
        blocklist::utils as blocklist_utils,
        errors::{self, CustomResult, RouterResult, StorageErrorExt},
        mandate::helpers as m_helpers,
        payments::{
            self, helpers, operations, populate_surcharge_details, CustomerDetails, PaymentAddress,
            PaymentData,
        },
        utils as core_utils,
    },
    db::StorageInterface,
<<<<<<< HEAD
    events::audit_events::{AuditEvent, AuditEventType},
    routes::{app::ReqState, AppState},
=======
    routes::{app::ReqState, SessionState},
>>>>>>> e9be4e22
    services,
    types::{
        self,
        api::{self, ConnectorCallType, PaymentIdTypeExt},
        domain::{self, types::decrypt},
        storage::{self, enums as storage_enums},
    },
    utils::{self, OptionExt},
};

#[derive(Debug, Clone, Copy, PaymentOperation)]
#[operation(operations = "all", flow = "authorize")]
pub struct PaymentConfirm;
#[async_trait]
impl<F: Send + Clone> GetTracker<F, PaymentData<F>, api::PaymentsRequest> for PaymentConfirm {
    #[instrument(skip_all)]
    async fn get_trackers<'a>(
        &'a self,
        state: &'a SessionState,
        payment_id: &api::PaymentIdType,
        request: &api::PaymentsRequest,
        merchant_account: &domain::MerchantAccount,
        key_store: &domain::MerchantKeyStore,
        auth_flow: services::AuthFlow,
        payment_confirm_source: Option<common_enums::PaymentSource>,
    ) -> RouterResult<operations::GetTrackerResponse<'a, F, api::PaymentsRequest>> {
        let merchant_id = &merchant_account.merchant_id;
        let storage_scheme = merchant_account.storage_scheme;
        let (currency, amount);

        let payment_id = payment_id
            .get_payment_intent_id()
            .change_context(errors::ApiErrorResponse::PaymentNotFound)?;

        // Stage 1
        let store = &*state.store;
        let m_merchant_id = merchant_id.clone();

        // Parallel calls - level 0
        let mut payment_intent = store
            .find_payment_intent_by_payment_id_merchant_id(
                &payment_id,
                m_merchant_id.as_str(),
                storage_scheme,
            )
            .await
            .to_not_found_response(errors::ApiErrorResponse::PaymentNotFound)?;

        if let Some(order_details) = &request.order_details {
            helpers::validate_order_details_amount(
                order_details.to_owned(),
                payment_intent.amount.get_amount_as_i64(),
                false,
            )?;
        }

        helpers::validate_customer_access(&payment_intent, auth_flow, request)?;

        if [
            Some(common_enums::PaymentSource::Webhook),
            Some(common_enums::PaymentSource::ExternalAuthenticator),
        ]
        .contains(&payment_confirm_source)
        {
            helpers::validate_payment_status_against_not_allowed_statuses(
                &payment_intent.status,
                &[
                    storage_enums::IntentStatus::Cancelled,
                    storage_enums::IntentStatus::Succeeded,
                    storage_enums::IntentStatus::Processing,
                    storage_enums::IntentStatus::RequiresCapture,
                    storage_enums::IntentStatus::RequiresMerchantAction,
                ],
                "confirm",
            )?;
        } else {
            helpers::validate_payment_status_against_not_allowed_statuses(
                &payment_intent.status,
                &[
                    storage_enums::IntentStatus::Cancelled,
                    storage_enums::IntentStatus::Succeeded,
                    storage_enums::IntentStatus::Processing,
                    storage_enums::IntentStatus::RequiresCapture,
                    storage_enums::IntentStatus::RequiresMerchantAction,
                    storage_enums::IntentStatus::RequiresCustomerAction,
                ],
                "confirm",
            )?;
        }

        helpers::authenticate_client_secret(request.client_secret.as_ref(), &payment_intent)?;

        let customer_details = helpers::get_customer_details_from_request(request);

        // Stage 2
        let attempt_id = payment_intent.active_attempt.get_id();
        let profile_id = payment_intent
            .profile_id
            .clone()
            .get_required_value("profile_id")
            .change_context(errors::ApiErrorResponse::InternalServerError)
            .attach_printable("'profile_id' not set in payment intent")?;

        let store = state.store.clone();

        let business_profile_fut = tokio::spawn(
            async move {
                store
                    .find_business_profile_by_profile_id(&profile_id)
                    .map(|business_profile_result| {
                        business_profile_result.to_not_found_response(
                            errors::ApiErrorResponse::BusinessProfileNotFound {
                                id: profile_id.to_string(),
                            },
                        )
                    })
                    .await
            }
            .in_current_span(),
        );

        let store = state.store.clone();

        let m_payment_id = payment_intent.payment_id.clone();
        let m_merchant_id = merchant_id.clone();

        let payment_attempt_fut = tokio::spawn(
            async move {
                store
                    .find_payment_attempt_by_payment_id_merchant_id_attempt_id(
                        m_payment_id.as_str(),
                        m_merchant_id.as_str(),
                        attempt_id.as_str(),
                        storage_scheme,
                    )
                    .map(|x| x.to_not_found_response(errors::ApiErrorResponse::PaymentNotFound))
                    .await
            }
            .in_current_span(),
        );

        let m_merchant_id = merchant_id.clone();
        let m_request_shipping = request.shipping.clone();
        let m_payment_intent_shipping_address_id = payment_intent.shipping_address_id.clone();
        let m_payment_intent_payment_id = payment_intent.payment_id.clone();
        let m_customer_details_customer_id = customer_details.customer_id.clone();
        let m_payment_intent_customer_id = payment_intent.customer_id.clone();
        let store = state.clone().store;
        let m_key_store = key_store.clone();

        let shipping_address_fut = tokio::spawn(
            async move {
                helpers::create_or_update_address_for_payment_by_request(
                    store.as_ref(),
                    m_request_shipping.as_ref(),
                    m_payment_intent_shipping_address_id.as_deref(),
                    m_merchant_id.as_str(),
                    m_payment_intent_customer_id
                        .as_ref()
                        .or(m_customer_details_customer_id.as_ref()),
                    &m_key_store,
                    m_payment_intent_payment_id.as_ref(),
                    storage_scheme,
                )
                .await
            }
            .in_current_span(),
        );

        let m_merchant_id = merchant_id.clone();
        let m_request_billing = request.billing.clone();
        let m_customer_details_customer_id = customer_details.customer_id.clone();
        let m_payment_intent_customer_id = payment_intent.customer_id.clone();
        let m_payment_intent_billing_address_id = payment_intent.billing_address_id.clone();
        let m_payment_intent_payment_id = payment_intent.payment_id.clone();
        let store = state.clone().store;
        let m_key_store = key_store.clone();

        let billing_address_fut = tokio::spawn(
            async move {
                helpers::create_or_update_address_for_payment_by_request(
                    store.as_ref(),
                    m_request_billing.as_ref(),
                    m_payment_intent_billing_address_id.as_deref(),
                    m_merchant_id.as_ref(),
                    m_payment_intent_customer_id
                        .as_ref()
                        .or(m_customer_details_customer_id.as_ref()),
                    &m_key_store,
                    m_payment_intent_payment_id.as_ref(),
                    storage_scheme,
                )
                .await
            }
            .in_current_span(),
        );

        let m_merchant_id = merchant_id.clone();
        let store = state.clone().store;
        let m_request_merchant_connector_details = request.merchant_connector_details.clone();

        let config_update_fut = tokio::spawn(
            async move {
                m_request_merchant_connector_details
                    .async_map(|mcd| async {
                        helpers::insert_merchant_connector_creds_to_config(
                            store.as_ref(),
                            m_merchant_id.as_str(),
                            mcd,
                        )
                        .await
                    })
                    .map(|x| x.transpose())
                    .await
            }
            .in_current_span(),
        );

        // Based on whether a retry can be performed or not, fetch relevant entities
        let (mut payment_attempt, shipping_address, billing_address, business_profile) =
            match payment_intent.status {
                api_models::enums::IntentStatus::RequiresCustomerAction
                | api_models::enums::IntentStatus::RequiresMerchantAction
                | api_models::enums::IntentStatus::RequiresPaymentMethod
                | api_models::enums::IntentStatus::RequiresConfirmation => {
                    // Normal payment
                    // Parallel calls - level 1
                    let (payment_attempt, shipping_address, billing_address, business_profile, _) =
                        tokio::try_join!(
                            utils::flatten_join_error(payment_attempt_fut),
                            utils::flatten_join_error(shipping_address_fut),
                            utils::flatten_join_error(billing_address_fut),
                            utils::flatten_join_error(business_profile_fut),
                            utils::flatten_join_error(config_update_fut)
                        )?;

                    (
                        payment_attempt,
                        shipping_address,
                        billing_address,
                        business_profile,
                    )
                }
                _ => {
                    // Retry payment
                    let (
                        mut payment_attempt,
                        shipping_address,
                        billing_address,
                        business_profile,
                        _,
                    ) = tokio::try_join!(
                        utils::flatten_join_error(payment_attempt_fut),
                        utils::flatten_join_error(shipping_address_fut),
                        utils::flatten_join_error(billing_address_fut),
                        utils::flatten_join_error(business_profile_fut),
                        utils::flatten_join_error(config_update_fut)
                    )?;

                    let attempt_type = helpers::get_attempt_type(
                        &payment_intent,
                        &payment_attempt,
                        request,
                        "confirm",
                    )?;

                    // 3
                    (payment_intent, payment_attempt) = attempt_type
                        .modify_payment_intent_and_payment_attempt(
                            request,
                            payment_intent,
                            payment_attempt,
                            &*state.store,
                            storage_scheme,
                        )
                        .await?;

                    (
                        payment_attempt,
                        shipping_address,
                        billing_address,
                        business_profile,
                    )
                }
            };

        payment_intent.order_details = request
            .get_order_details_as_value()
            .change_context(errors::ApiErrorResponse::InternalServerError)
            .attach_printable("Failed to convert order details to value")?
            .or(payment_intent.order_details);

        payment_intent.setup_future_usage = request
            .setup_future_usage
            .or(payment_intent.setup_future_usage);

        let browser_info = request
            .browser_info
            .clone()
            .or(payment_attempt.browser_info)
            .as_ref()
            .map(Encode::encode_to_value)
            .transpose()
            .change_context(errors::ApiErrorResponse::InvalidDataValue {
                field_name: "browser_info",
            })?;
        let customer_acceptance = request.customer_acceptance.clone().map(From::from);

        let recurring_details = request.recurring_details.clone();

        helpers::validate_card_data(
            request
                .payment_method_data
                .as_ref()
                .and_then(|pmd| pmd.payment_method_data.clone()),
        )?;

        payment_attempt.browser_info = browser_info;

        payment_attempt.payment_experience = request
            .payment_experience
            .or(payment_attempt.payment_experience);

        payment_attempt.capture_method = request.capture_method.or(payment_attempt.capture_method);

        currency = payment_attempt.currency.get_required_value("currency")?;
        amount = payment_attempt.get_total_amount().into();

        helpers::validate_customer_id_mandatory_cases(
            request.setup_future_usage.is_some(),
            payment_intent
                .customer_id
                .as_ref()
                .or(customer_details.customer_id.as_ref()),
        )?;

        let creds_identifier = request
            .merchant_connector_details
            .as_ref()
            .map(|mcd| mcd.creds_identifier.to_owned());

        payment_intent.shipping_address_id =
            shipping_address.as_ref().map(|i| i.address_id.clone());
        payment_intent.billing_address_id = billing_address.as_ref().map(|i| i.address_id.clone());
        payment_intent.return_url = request
            .return_url
            .as_ref()
            .map(|a| a.to_string())
            .or(payment_intent.return_url);

        payment_intent.allowed_payment_method_types = request
            .get_allowed_payment_method_types_as_value()
            .change_context(errors::ApiErrorResponse::InternalServerError)
            .attach_printable("Error converting allowed_payment_types to Value")?
            .or(payment_intent.allowed_payment_method_types);

        payment_intent.connector_metadata = request
            .get_connector_metadata_as_value()
            .change_context(errors::ApiErrorResponse::InternalServerError)
            .attach_printable("Error converting connector_metadata to Value")?
            .or(payment_intent.connector_metadata);

        payment_intent.feature_metadata = request
            .get_feature_metadata_as_value()
            .change_context(errors::ApiErrorResponse::InternalServerError)
            .attach_printable("Error converting feature_metadata to Value")?
            .or(payment_intent.feature_metadata);
        payment_intent.metadata = request.metadata.clone().or(payment_intent.metadata);
        payment_intent.frm_metadata = request.frm_metadata.clone().or(payment_intent.frm_metadata);
        payment_intent.request_incremental_authorization = request
            .request_incremental_authorization
            .map(|request_incremental_authorization| {
                core_utils::get_request_incremental_authorization_value(
                    Some(request_incremental_authorization),
                    payment_attempt.capture_method,
                )
            })
            .unwrap_or(Ok(payment_intent.request_incremental_authorization))?;
        payment_attempt.business_sub_label = request
            .business_sub_label
            .clone()
            .or(payment_attempt.business_sub_label);

        let n_request_payment_method_data = request
            .payment_method_data
            .as_ref()
            .and_then(|pmd| pmd.payment_method_data.clone());

        let store = state.clone().store;
        let profile_id = payment_intent
            .profile_id
            .clone()
            .get_required_value("profile_id")
            .change_context(errors::ApiErrorResponse::InternalServerError)
            .attach_printable("'profile_id' not set in payment intent")?;

        let additional_pm_data_fut = tokio::spawn(
            async move {
                Ok(n_request_payment_method_data
                    .async_map(|payment_method_data| async move {
                        helpers::get_additional_payment_data(
                            &payment_method_data,
                            store.as_ref(),
                            profile_id.as_ref(),
                        )
                        .await
                    })
                    .await)
            }
            .in_current_span(),
        );

        let store = state.clone().store;

        let n_payment_method_billing_address_id =
            payment_attempt.payment_method_billing_address_id.clone();
        let n_request_payment_method_billing_address = request
            .payment_method_data
            .as_ref()
            .and_then(|pmd| pmd.billing.clone());
        let m_payment_intent_customer_id = payment_intent.customer_id.clone();
        let m_payment_intent_payment_id = payment_intent.payment_id.clone();
        let m_key_store = key_store.clone();
        let m_customer_details_customer_id = customer_details.customer_id.clone();
        let m_merchant_id = merchant_id.clone();

        let payment_method_billing_future = tokio::spawn(
            async move {
                helpers::create_or_update_address_for_payment_by_request(
                    store.as_ref(),
                    n_request_payment_method_billing_address.as_ref(),
                    n_payment_method_billing_address_id.as_deref(),
                    m_merchant_id.as_str(),
                    m_payment_intent_customer_id
                        .as_ref()
                        .or(m_customer_details_customer_id.as_ref()),
                    &m_key_store,
                    m_payment_intent_payment_id.as_ref(),
                    storage_scheme,
                )
                .await
            }
            .in_current_span(),
        );

        let mandate_type = m_helpers::get_mandate_type(
            request.mandate_data.clone(),
            request.off_session,
            payment_intent.setup_future_usage,
            request.customer_acceptance.clone(),
            request.payment_token.clone(),
        )
        .change_context(errors::ApiErrorResponse::MandateValidationFailed {
            reason: "Expected one out of recurring_details and mandate_data but got both".into(),
        })?;

        let m_state = state.clone();
        let m_mandate_type = mandate_type.clone();
        let m_merchant_account = merchant_account.clone();
        let m_request = request.clone();
        let m_key_store = key_store.clone();

        let mandate_details_fut = tokio::spawn(
            async move {
                helpers::get_token_pm_type_mandate_details(
                    &m_state,
                    &m_request,
                    m_mandate_type,
                    &m_merchant_account,
                    &m_key_store,
                    None,
                )
                .await
            }
            .in_current_span(),
        );

        // Parallel calls - level 2
        let (mandate_details, additional_pm_data, payment_method_billing) = tokio::try_join!(
            utils::flatten_join_error(mandate_details_fut),
            utils::flatten_join_error(additional_pm_data_fut),
            utils::flatten_join_error(payment_method_billing_future),
        )?;

        let m_helpers::MandateGenericData {
            token,
            payment_method,
            payment_method_type,
            mandate_data,
            recurring_mandate_payment_data,
            mandate_connector,
            payment_method_info,
        } = mandate_details;

        payment_attempt.payment_method = payment_method.or(payment_attempt.payment_method);

        payment_attempt.payment_method_type = payment_method_type
            .or(payment_attempt.payment_method_type)
            .or(payment_method_info
                .as_ref()
                .and_then(|pm_info| pm_info.payment_method_type));

        let token = token.or_else(|| payment_attempt.payment_token.clone());

        helpers::validate_pm_or_token_given(
            &request.payment_method,
            &request
                .payment_method_data
                .as_ref()
                .and_then(|pmd| pmd.payment_method_data.clone()),
            &request.payment_method_type,
            &mandate_type,
            &token,
        )?;

        let (token_data, payment_method_info) = if let Some(token) = token.clone() {
            let token_data = helpers::retrieve_payment_token_data(
                state,
                token,
                payment_method.or(payment_attempt.payment_method),
            )
            .await?;

            let payment_method_info = helpers::retrieve_payment_method_from_db_with_token_data(
                state,
                &token_data,
                storage_scheme,
            )
            .await?;

            (Some(token_data), payment_method_info)
        } else {
            (None, payment_method_info)
        };

        // The operation merges mandate data from both request and payment_attempt
        let setup_mandate = mandate_data.map(|mut sm| {
            sm.mandate_type = payment_attempt.mandate_details.clone().or(sm.mandate_type);
            sm.update_mandate_id = payment_attempt
                .mandate_data
                .clone()
                .and_then(|mandate| mandate.update_mandate_id)
                .or(sm.update_mandate_id);
            sm
        });

        let mandate_details_present =
            payment_attempt.mandate_details.is_some() || request.mandate_data.is_some();
        helpers::validate_mandate_data_and_future_usage(
            payment_intent.setup_future_usage,
            mandate_details_present,
        )?;

        let payment_method_data_after_card_bin_call = request
            .payment_method_data
            .as_ref()
            .and_then(|request_payment_method_data| {
                request_payment_method_data.payment_method_data.as_ref()
            })
            .zip(additional_pm_data)
            .map(|(payment_method_data, additional_payment_data)| {
                payment_method_data.apply_additional_payment_data(additional_payment_data)
            });

        payment_attempt.payment_method_billing_address_id = payment_method_billing
            .as_ref()
            .map(|payment_method_billing| payment_method_billing.address_id.clone());

        let payment_data = PaymentData {
            flow: PhantomData,
            payment_intent,
            payment_attempt,
            currency,
            amount,
            email: request.email.clone(),
            mandate_id: None,
            mandate_connector,
            setup_mandate,
            customer_acceptance,
            token,
            address: PaymentAddress::new(
                shipping_address.as_ref().map(From::from),
                billing_address.as_ref().map(From::from),
                payment_method_billing.as_ref().map(From::from),
                business_profile.use_billing_as_payment_method_billing,
            ),
            token_data,
            confirm: request.confirm,
            payment_method_data: payment_method_data_after_card_bin_call,
            payment_method_info,
            force_sync: None,
            refunds: vec![],
            disputes: vec![],
            attempts: None,
            sessions_token: vec![],
            card_cvc: request.card_cvc.clone(),
            creds_identifier,
            pm_token: None,
            connector_customer_id: None,
            recurring_mandate_payment_data,
            ephemeral_key: None,
            multiple_capture_data: None,
            redirect_response: None,
            surcharge_details: None,
            frm_message: None,
            payment_link_data: None,
            incremental_authorization_details: None,
            authorizations: vec![],
            authentication: None,
            recurring_details,
            poll_config: None,
        };

        let get_trackers_response = operations::GetTrackerResponse {
            operation: Box::new(self),
            customer_details: Some(customer_details),
            payment_data,
            business_profile,
            mandate_type,
        };

        Ok(get_trackers_response)
    }
}

#[async_trait]
impl<F: Clone + Send> Domain<F, api::PaymentsRequest> for PaymentConfirm {
    #[instrument(skip_all)]
    async fn get_or_create_customer_details<'a>(
        &'a self,
        db: &dyn StorageInterface,
        payment_data: &mut PaymentData<F>,
        request: Option<CustomerDetails>,
        key_store: &domain::MerchantKeyStore,
        storage_scheme: common_enums::enums::MerchantStorageScheme,
    ) -> CustomResult<
        (
            BoxedOperation<'a, F, api::PaymentsRequest>,
            Option<domain::Customer>,
        ),
        errors::StorageError,
    > {
        helpers::create_customer_if_not_exist(
            Box::new(self),
            db,
            payment_data,
            request,
            &key_store.merchant_id,
            key_store,
            storage_scheme,
        )
        .await
    }

    #[instrument(skip_all)]
    async fn make_pm_data<'a>(
        &'a self,
        state: &'a SessionState,
        payment_data: &mut PaymentData<F>,
        storage_scheme: storage_enums::MerchantStorageScheme,
        key_store: &domain::MerchantKeyStore,
        customer: &Option<domain::Customer>,
    ) -> RouterResult<(
        BoxedOperation<'a, F, api::PaymentsRequest>,
        Option<api::PaymentMethodData>,
        Option<String>,
    )> {
        let (op, payment_method_data, pm_id) = helpers::make_pm_data(
            Box::new(self),
            state,
            payment_data,
            key_store,
            customer,
            storage_scheme,
        )
        .await?;

        utils::when(payment_method_data.is_none(), || {
            Err(errors::ApiErrorResponse::PaymentMethodNotFound)
        })?;

        Ok((op, payment_method_data, pm_id))
    }

    #[instrument(skip_all)]
    async fn add_task_to_process_tracker<'a>(
        &'a self,
        state: &'a SessionState,
        payment_attempt: &storage::PaymentAttempt,
        requeue: bool,
        schedule_time: Option<time::PrimitiveDateTime>,
    ) -> CustomResult<(), errors::ApiErrorResponse> {
        // This spawns this futures in a background thread, the exception inside this future won't affect
        // the current thread and the lifecycle of spawn thread is not handled by runtime.
        // So when server shutdown won't wait for this thread's completion.
        let m_payment_attempt = payment_attempt.clone();
        let m_state = state.clone();
        let m_self = *self;
        tokio::spawn(
            async move {
                helpers::add_domain_task_to_pt(
                    &m_self,
                    &m_state,
                    &m_payment_attempt,
                    requeue,
                    schedule_time,
                )
                .await
            }
            .in_current_span(),
        );

        Ok(())
    }

    async fn get_connector<'a>(
        &'a self,
        _merchant_account: &domain::MerchantAccount,
        state: &SessionState,
        request: &api::PaymentsRequest,
        _payment_intent: &storage::PaymentIntent,
        _key_store: &domain::MerchantKeyStore,
    ) -> CustomResult<api::ConnectorChoice, errors::ApiErrorResponse> {
        // Use a new connector in the confirm call or use the same one which was passed when
        // creating the payment or if none is passed then use the routing algorithm
        helpers::get_connector_default(state, request.routing.clone()).await
    }

    #[instrument(skip_all)]
    async fn populate_payment_data<'a>(
        &'a self,
        state: &SessionState,
        payment_data: &mut PaymentData<F>,
        _merchant_account: &domain::MerchantAccount,
    ) -> CustomResult<(), errors::ApiErrorResponse> {
        populate_surcharge_details(state, payment_data).await
    }

    async fn call_external_three_ds_authentication_if_eligible<'a>(
        &'a self,
        state: &SessionState,
        payment_data: &mut PaymentData<F>,
        should_continue_confirm_transaction: &mut bool,
        connector_call_type: &ConnectorCallType,
        business_profile: &storage::BusinessProfile,
        key_store: &domain::MerchantKeyStore,
    ) -> CustomResult<(), errors::ApiErrorResponse> {
        let external_authentication_flow =
            helpers::get_payment_external_authentication_flow_during_confirm(
                state,
                key_store,
                business_profile,
                payment_data,
                connector_call_type,
            )
            .await?;
        payment_data.authentication = match external_authentication_flow {
            Some(helpers::PaymentExternalAuthenticationFlow::PreAuthenticationFlow {
                acquirer_details,
                card_number,
                token,
            }) => {
                let authentication = authentication::perform_pre_authentication(
                    state,
                    key_store,
                    card_number,
                    token,
                    business_profile,
                    Some(acquirer_details),
                    Some(payment_data.payment_attempt.payment_id.clone()),
                )
                .await?;
                if authentication.is_separate_authn_required()
                    || authentication.authentication_status.is_failed()
                {
                    *should_continue_confirm_transaction = false;
                    let default_poll_config = types::PollConfig::default();
                    let default_config_str = default_poll_config
                        .encode_to_string_of_json()
                        .change_context(errors::ApiErrorResponse::InternalServerError)
                        .attach_printable("Error while stringifying default poll config")?;
                    let poll_config = state
                        .store
                        .find_config_by_key_unwrap_or(
                            &types::PollConfig::get_poll_config_key(
                                authentication.authentication_connector.clone(),
                            ),
                            Some(default_config_str),
                        )
                        .await
                        .change_context(errors::ApiErrorResponse::InternalServerError)
                        .attach_printable("The poll config was not found in the DB")?;
                    let poll_config: types::PollConfig = poll_config
                        .config
                        .parse_struct("PollConfig")
                        .change_context(errors::ApiErrorResponse::InternalServerError)
                        .attach_printable("Error while parsing PollConfig")?;
                    payment_data.poll_config = Some(poll_config)
                }
                Some(authentication)
            }
            Some(helpers::PaymentExternalAuthenticationFlow::PostAuthenticationFlow {
                authentication_id,
            }) => {
                let authentication = authentication::perform_post_authentication(
                    state,
                    key_store,
                    business_profile.clone(),
                    authentication_id.clone(),
                )
                .await?;
                //If authentication is not successful, skip the payment connector flows and mark the payment as failure
                if authentication.authentication_status
                    != api_models::enums::AuthenticationStatus::Success
                {
                    *should_continue_confirm_transaction = false;
                }
                Some(authentication)
            }
            None => None,
        };
        Ok(())
    }

    #[instrument(skip_all)]
    async fn guard_payment_against_blocklist<'a>(
        &'a self,
        state: &SessionState,
        merchant_account: &domain::MerchantAccount,
        payment_data: &mut PaymentData<F>,
    ) -> CustomResult<bool, errors::ApiErrorResponse> {
        blocklist_utils::validate_data_for_blocklist(state, merchant_account, payment_data).await
    }

    #[instrument(skip_all)]
    async fn store_extended_card_info_temporarily<'a>(
        &'a self,
        state: &SessionState,
        payment_id: &str,
        business_profile: &storage::BusinessProfile,
        payment_method_data: &Option<api::PaymentMethodData>,
    ) -> CustomResult<(), errors::ApiErrorResponse> {
        if let (Some(true), Some(api::PaymentMethodData::Card(card)), Some(merchant_config)) = (
            business_profile.is_extended_card_info_enabled,
            payment_method_data,
            business_profile.extended_card_info_config.clone(),
        ) {
            let merchant_config = merchant_config
                    .expose()
                    .parse_value::<ExtendedCardInfoConfig>("ExtendedCardInfoConfig")
                    .map_err(|err| logger::error!(parse_err=?err,"Error while parsing ExtendedCardInfoConfig"));

            let card_data = ExtendedCardInfo::from(card.clone())
                    .encode_to_vec()
                    .map_err(|err| logger::error!(encode_err=?err,"Error while encoding ExtendedCardInfo to vec"));

            let (Ok(merchant_config), Ok(card_data)) = (merchant_config, card_data) else {
                return Ok(());
            };

            let encrypted_payload =
                    services::encrypt_jwe(&card_data, merchant_config.public_key.peek())
                        .await
                        .map_err(|err| {
                            logger::error!(jwe_encryption_err=?err,"Error while JWE encrypting extended card info")
                        });

            let Ok(encrypted_payload) = encrypted_payload else {
                return Ok(());
            };

            let redis_conn = state
                .store
                .get_redis_conn()
                .change_context(errors::ApiErrorResponse::InternalServerError)
                .attach_printable("Failed to get redis connection")?;

            let key = helpers::get_redis_key_for_extended_card_info(
                &business_profile.merchant_id,
                payment_id,
            );

            redis_conn
                .set_key_with_expiry(
                    &key,
                    encrypted_payload.clone(),
                    (*merchant_config.ttl_in_secs).into(),
                )
                .await
                .change_context(errors::ApiErrorResponse::InternalServerError)
                .attach_printable("Failed to add extended card info in redis")?;

            logger::info!("Extended card info added to redis");
        }

        Ok(())
    }
}

#[async_trait]
impl<F: Clone> UpdateTracker<F, PaymentData<F>, api::PaymentsRequest> for PaymentConfirm {
    #[instrument(skip_all)]
    async fn update_trackers<'b>(
        &'b self,
<<<<<<< HEAD
        state: &'b AppState,
        req_state: ReqState,
=======
        state: &'b SessionState,
        _req_state: ReqState,
>>>>>>> e9be4e22
        mut payment_data: PaymentData<F>,
        customer: Option<domain::Customer>,
        storage_scheme: storage_enums::MerchantStorageScheme,
        updated_customer: Option<storage::CustomerUpdate>,
        key_store: &domain::MerchantKeyStore,
        frm_suggestion: Option<FrmSuggestion>,
        header_payload: api::HeaderPayload,
    ) -> RouterResult<(BoxedOperation<'b, F, api::PaymentsRequest>, PaymentData<F>)>
    where
        F: 'b + Send,
    {
        let payment_method = payment_data.payment_attempt.payment_method;
        let browser_info = payment_data.payment_attempt.browser_info.clone();
        let frm_message = payment_data.frm_message.clone();
        let capture_method = payment_data.payment_attempt.capture_method;

        let default_status_result = (
            storage_enums::IntentStatus::Processing,
            storage_enums::AttemptStatus::Pending,
            (None, None),
        );
        let status_handler_for_frm_results = |frm_suggestion: FrmSuggestion| match frm_suggestion {
            FrmSuggestion::FrmCancelTransaction => (
                storage_enums::IntentStatus::Failed,
                storage_enums::AttemptStatus::Failure,
                frm_message.map_or((None, None), |fraud_check| {
                    (
                        Some(Some(fraud_check.frm_status.to_string())),
                        Some(fraud_check.frm_reason.map(|reason| reason.to_string())),
                    )
                }),
            ),
            FrmSuggestion::FrmManualReview => (
                storage_enums::IntentStatus::RequiresMerchantAction,
                storage_enums::AttemptStatus::Unresolved,
                (None, None),
            ),
            FrmSuggestion::FrmAuthorizeTransaction => (
                storage_enums::IntentStatus::RequiresCapture,
                storage_enums::AttemptStatus::Authorized,
                (None, None),
            ),
        };

        let status_handler_for_authentication_results =
            |authentication: &storage::Authentication| {
                if authentication.authentication_status.is_failed() {
                    (
                        storage_enums::IntentStatus::Failed,
                        storage_enums::AttemptStatus::Failure,
                        (
                            Some(Some("EXTERNAL_AUTHENTICATION_FAILURE".to_string())),
                            Some(Some("external authentication failure".to_string())),
                        ),
                    )
                } else if authentication.is_separate_authn_required() {
                    (
                        storage_enums::IntentStatus::RequiresCustomerAction,
                        storage_enums::AttemptStatus::AuthenticationPending,
                        (None, None),
                    )
                } else {
                    default_status_result.clone()
                }
            };

        let (intent_status, attempt_status, (error_code, error_message)) =
            match (frm_suggestion, payment_data.authentication.as_ref()) {
                (Some(frm_suggestion), _) => status_handler_for_frm_results(frm_suggestion),
                (_, Some(authentication_details)) => {
                    status_handler_for_authentication_results(authentication_details)
                }
                _ => default_status_result,
            };

        let connector = payment_data.payment_attempt.connector.clone();
        let merchant_connector_id = payment_data.payment_attempt.merchant_connector_id.clone();

        let straight_through_algorithm = payment_data
            .payment_attempt
            .straight_through_algorithm
            .clone();
        let payment_token = payment_data.token.clone();
        let payment_method_type = payment_data.payment_attempt.payment_method_type;
        let profile_id = payment_data
            .payment_intent
            .profile_id
            .as_ref()
            .get_required_value("profile_id")
            .change_context(errors::ApiErrorResponse::InternalServerError)?;
        let payment_experience = payment_data.payment_attempt.payment_experience;
        let additional_pm_data = payment_data
            .payment_method_data
            .as_ref()
            .async_map(|payment_method_data| async {
                helpers::get_additional_payment_data(payment_method_data, &*state.store, profile_id)
                    .await
            })
            .await
            .as_ref()
            .map(Encode::encode_to_value)
            .transpose()
            .change_context(errors::ApiErrorResponse::InternalServerError)
            .attach_printable("Failed to encode additional pm data")?;
        let encode_additional_pm_to_value = if let Some(ref pm) = payment_data.payment_method_info {
            let key = key_store.key.get_inner().peek();

            let card_detail_from_locker: Option<api::CardDetailFromLocker> =
                decrypt::<serde_json::Value, masking::WithType>(
                    pm.payment_method_data.clone(),
                    key,
                )
                .await
                .change_context(errors::StorageError::DecryptionError)
                .attach_printable("unable to decrypt card details")
                .ok()
                .flatten()
                .map(|x| x.into_inner().expose())
                .and_then(|v| serde_json::from_value::<PaymentMethodsData>(v).ok())
                .and_then(|pmd| match pmd {
                    PaymentMethodsData::Card(crd) => Some(api::CardDetailFromLocker::from(crd)),
                    _ => None,
                });

            card_detail_from_locker.and_then(|card_details| {
                let additional_data = card_details.into();
                let additional_data_payment =
                    AdditionalPaymentData::Card(Box::new(additional_data));
                additional_data_payment
                    .encode_to_value()
                    .change_context(errors::ApiErrorResponse::InternalServerError)
                    .attach_printable("Failed to encode additional pm data")
                    .ok()
            })
        } else {
            None
        };

        let business_sub_label = payment_data.payment_attempt.business_sub_label.clone();
        let authentication_type = payment_data.payment_attempt.authentication_type;

        let (shipping_address_id, billing_address_id, payment_method_billing_address_id) = (
            payment_data.payment_intent.shipping_address_id.clone(),
            payment_data.payment_intent.billing_address_id.clone(),
            payment_data
                .payment_attempt
                .payment_method_billing_address_id
                .clone(),
        );

        let customer_id = customer.clone().map(|c| c.customer_id);
        let return_url = payment_data.payment_intent.return_url.take();
        let setup_future_usage = payment_data.payment_intent.setup_future_usage;
        let business_label = payment_data.payment_intent.business_label.clone();
        let business_country = payment_data.payment_intent.business_country;
        let description = payment_data.payment_intent.description.take();
        let statement_descriptor_name =
            payment_data.payment_intent.statement_descriptor_name.take();
        let statement_descriptor_suffix = payment_data
            .payment_intent
            .statement_descriptor_suffix
            .take();
        let order_details = payment_data.payment_intent.order_details.clone();
        let metadata = payment_data.payment_intent.metadata.clone();
        let frm_metadata = payment_data.payment_intent.frm_metadata.clone();
        let authorized_amount = payment_data
            .surcharge_details
            .as_ref()
            .map(|surcharge_details| surcharge_details.final_amount)
            .unwrap_or(payment_data.payment_attempt.amount);

        let client_source = header_payload
            .client_source
            .clone()
            .or(payment_data.payment_attempt.client_source.clone());
        let client_version = header_payload
            .client_version
            .clone()
            .or(payment_data.payment_attempt.client_version.clone());

        let m_payment_data_payment_attempt = payment_data.payment_attempt.clone();
        let m_payment_method_id =
            payment_data
                .payment_attempt
                .payment_method_id
                .clone()
                .or(payment_data
                    .payment_method_info
                    .as_ref()
                    .map(|payment_method| payment_method.payment_method_id.clone()));
        let m_browser_info = browser_info.clone();
        let m_connector = connector.clone();
        let m_capture_method = capture_method;
        let m_payment_token = payment_token.clone();
        let m_additional_pm_data = additional_pm_data.clone().or(encode_additional_pm_to_value);
        let m_business_sub_label = business_sub_label.clone();
        let m_straight_through_algorithm = straight_through_algorithm.clone();
        let m_error_code = error_code.clone();
        let m_error_message = error_message.clone();
        let m_fingerprint_id = payment_data.payment_attempt.fingerprint_id.clone();
        let m_db = state.clone().store;
        let surcharge_amount = payment_data
            .surcharge_details
            .as_ref()
            .map(|surcharge_details| surcharge_details.surcharge_amount);
        let tax_amount = payment_data
            .surcharge_details
            .as_ref()
            .map(|surcharge_details| surcharge_details.tax_on_surcharge_amount);

        let (
            external_three_ds_authentication_attempted,
            authentication_connector,
            authentication_id,
        ) = match payment_data.authentication.as_ref() {
            Some(authentication) => (
                Some(authentication.is_separate_authn_required()),
                Some(authentication.authentication_connector.clone()),
                Some(authentication.authentication_id.clone()),
            ),
            None => (None, None, None),
        };

        let payment_attempt_fut = tokio::spawn(
            async move {
                m_db.update_payment_attempt_with_attempt_id(
                    m_payment_data_payment_attempt,
                    storage::PaymentAttemptUpdate::ConfirmUpdate {
                        amount: payment_data.payment_attempt.amount,
                        currency: payment_data.currency,
                        status: attempt_status,
                        payment_method,
                        authentication_type,
                        capture_method: m_capture_method,
                        browser_info: m_browser_info,
                        connector: m_connector,
                        payment_token: m_payment_token,
                        payment_method_data: m_additional_pm_data,
                        payment_method_type,
                        payment_experience,
                        business_sub_label: m_business_sub_label,
                        straight_through_algorithm: m_straight_through_algorithm,
                        error_code: m_error_code,
                        error_message: m_error_message,
                        amount_capturable: Some(authorized_amount),
                        updated_by: storage_scheme.to_string(),
                        merchant_connector_id,
                        surcharge_amount,
                        tax_amount,
                        external_three_ds_authentication_attempted,
                        authentication_connector,
                        authentication_id,
                        payment_method_billing_address_id,
                        fingerprint_id: m_fingerprint_id,
                        payment_method_id: m_payment_method_id,
                        client_source,
                        client_version,
                    },
                    storage_scheme,
                )
                .map(|x| x.to_not_found_response(errors::ApiErrorResponse::PaymentNotFound))
                .await
            }
            .in_current_span(),
        );

        let m_payment_data_payment_intent = payment_data.payment_intent.clone();
        let m_customer_id = customer_id.clone();
        let m_shipping_address_id = shipping_address_id.clone();
        let m_billing_address_id = billing_address_id.clone();
        let m_return_url = return_url.clone();
        let m_business_label = business_label.clone();
        let m_description = description.clone();
        let m_statement_descriptor_name = statement_descriptor_name.clone();
        let m_statement_descriptor_suffix = statement_descriptor_suffix.clone();
        let m_order_details = order_details.clone();
        let m_metadata = metadata.clone();
        let m_frm_metadata = frm_metadata.clone();
        let m_db = state.clone().store;
        let m_storage_scheme = storage_scheme.to_string();
        let session_expiry = m_payment_data_payment_intent.session_expiry;

        let payment_intent_fut = tokio::spawn(
            async move {
                m_db.update_payment_intent(
                    m_payment_data_payment_intent,
                    storage::PaymentIntentUpdate::Update {
                        amount: payment_data.payment_intent.amount,
                        currency: payment_data.currency,
                        setup_future_usage,
                        status: intent_status,
                        customer_id: m_customer_id,
                        shipping_address_id: m_shipping_address_id,
                        billing_address_id: m_billing_address_id,
                        return_url: m_return_url,
                        business_country,
                        business_label: m_business_label,
                        description: m_description,
                        statement_descriptor_name: m_statement_descriptor_name,
                        statement_descriptor_suffix: m_statement_descriptor_suffix,
                        order_details: m_order_details,
                        metadata: m_metadata,
                        payment_confirm_source: header_payload.payment_confirm_source,
                        updated_by: m_storage_scheme,
                        fingerprint_id: None,
                        session_expiry,
                        request_external_three_ds_authentication: None,
                        frm_metadata: m_frm_metadata,
                    },
                    storage_scheme,
                )
                .map(|x| x.to_not_found_response(errors::ApiErrorResponse::PaymentNotFound))
                .await
            }
            .in_current_span(),
        );

        let customer_fut =
            if let Some((updated_customer, customer)) = updated_customer.zip(customer) {
                let m_customer_customer_id = customer.customer_id.to_owned();
                let m_customer_merchant_id = customer.merchant_id.to_owned();
                let m_key_store = key_store.clone();
                let m_updated_customer = updated_customer.clone();
                let m_db = state.clone().store;
                tokio::spawn(
                    async move {
                        m_db.update_customer_by_customer_id_merchant_id(
                            m_customer_customer_id,
                            m_customer_merchant_id,
                            customer,
                            m_updated_customer,
                            &m_key_store,
                            storage_scheme,
                        )
                        .await
                        .change_context(errors::ApiErrorResponse::InternalServerError)
                        .attach_printable("Failed to update CustomerConnector in customer")?;

                        Ok::<_, error_stack::Report<errors::ApiErrorResponse>>(())
                    }
                    .in_current_span(),
                )
            } else {
                tokio::spawn(
                    async move { Ok::<_, error_stack::Report<errors::ApiErrorResponse>>(()) }
                        .in_current_span(),
                )
            };

        let (payment_intent, payment_attempt, _) = tokio::try_join!(
            utils::flatten_join_error(payment_intent_fut),
            utils::flatten_join_error(payment_attempt_fut),
            utils::flatten_join_error(customer_fut)
        )?;

        payment_data.payment_intent = payment_intent;
        payment_data.payment_attempt = payment_attempt;

        let client_src = payment_data.payment_attempt.client_source.clone();
        let client_ver = payment_data.payment_attempt.client_version.clone();

        let frm_message = payment_data.frm_message.clone();
        req_state
            .event_context
            .event(AuditEvent::new(AuditEventType::PaymentConfirm {
                client_src,
                client_ver,
                frm_message,
            }))
            .with(payment_data.to_event())
            .emit();
        Ok((Box::new(self), payment_data))
    }
}

impl<F: Send + Clone> ValidateRequest<F, api::PaymentsRequest> for PaymentConfirm {
    #[instrument(skip_all)]
    fn validate_request<'a, 'b>(
        &'b self,
        request: &api::PaymentsRequest,
        merchant_account: &'a domain::MerchantAccount,
    ) -> RouterResult<(
        BoxedOperation<'b, F, api::PaymentsRequest>,
        operations::ValidateResult<'a>,
    )> {
        helpers::validate_customer_details_in_request(request)?;
        if let Some(amount) = request.amount {
            helpers::validate_max_amount(amount)?;
        }

        let request_merchant_id = request.merchant_id.as_deref();
        helpers::validate_merchant_id(&merchant_account.merchant_id, request_merchant_id)
            .change_context(errors::ApiErrorResponse::InvalidDataFormat {
                field_name: "merchant_id".to_string(),
                expected_format: "merchant_id from merchant account".to_string(),
            })?;

        helpers::validate_payment_method_fields_present(request)?;

        let _mandate_type =
            helpers::validate_mandate(request, payments::is_operation_confirm(self))?;

        helpers::validate_recurring_details_and_token(
            &request.recurring_details,
            &request.payment_token,
            &request.mandate_id,
        )?;

        let payment_id = request
            .payment_id
            .clone()
            .ok_or(report!(errors::ApiErrorResponse::PaymentNotFound))?;

        let _request_straight_through: Option<api::routing::StraightThroughAlgorithm> = request
            .routing
            .clone()
            .map(|val| val.parse_value("RoutingAlgorithm"))
            .transpose()
            .change_context(errors::ApiErrorResponse::InvalidRequestData {
                message: "Invalid straight through routing rules format".to_string(),
            })
            .attach_printable("Invalid straight through routing rules format")?;

        Ok((
            Box::new(self),
            operations::ValidateResult {
                merchant_id: &merchant_account.merchant_id,
                payment_id: payment_id.and_then(|id| core_utils::validate_id(id, "payment_id"))?,
                storage_scheme: merchant_account.storage_scheme,
                requeue: matches!(
                    request.retry_action,
                    Some(api_models::enums::RetryAction::Requeue)
                ),
            },
        ))
    }
}<|MERGE_RESOLUTION|>--- conflicted
+++ resolved
@@ -29,12 +29,8 @@
         utils as core_utils,
     },
     db::StorageInterface,
-<<<<<<< HEAD
     events::audit_events::{AuditEvent, AuditEventType},
-    routes::{app::ReqState, AppState},
-=======
     routes::{app::ReqState, SessionState},
->>>>>>> e9be4e22
     services,
     types::{
         self,
@@ -939,13 +935,8 @@
     #[instrument(skip_all)]
     async fn update_trackers<'b>(
         &'b self,
-<<<<<<< HEAD
-        state: &'b AppState,
+        state: &'b SessionState,
         req_state: ReqState,
-=======
-        state: &'b SessionState,
-        _req_state: ReqState,
->>>>>>> e9be4e22
         mut payment_data: PaymentData<F>,
         customer: Option<domain::Customer>,
         storage_scheme: storage_enums::MerchantStorageScheme,
