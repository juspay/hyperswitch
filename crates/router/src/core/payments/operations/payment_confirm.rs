--- conflicted
+++ resolved
@@ -4,11 +4,8 @@
 use async_trait::async_trait;
 use common_utils::ext_traits::{AsyncExt, Encode};
 use error_stack::{report, IntoReport, ResultExt};
-<<<<<<< HEAD
-=======
 #[cfg(feature = "aws_kms")]
 use external_services::aws_kms;
->>>>>>> c2eecce1
 use futures::FutureExt;
 use router_derive::PaymentOperation;
 use router_env::{instrument, tracing};
@@ -762,161 +759,6 @@
         let m_error_code = error_code.clone();
         let m_error_message = error_message.clone();
         let m_db = state.clone().store;
-
-<<<<<<< HEAD
-=======
-        // Validate Blocklist
-        let merchant_id = payment_data.payment_attempt.merchant_id;
-        let merchant_fingerprint_secret =
-            blocklist_utils::get_merchant_fingerprint_secret(state, &merchant_id).await?;
-
-        // Hashed Fingerprint to check whether or not this payment should be blocked.
-        let card_number_fingerprint = payment_data
-            .payment_method_data
-            .as_ref()
-            .and_then(|pm_data| match pm_data {
-                api_models::payments::PaymentMethodData::Card(card) => {
-                    crypto::HmacSha512::sign_message(
-                        &crypto::HmacSha512,
-                        merchant_fingerprint_secret.as_bytes(),
-                        card.card_number.clone().get_card_no().as_bytes(),
-                    )
-                    .attach_printable("error in pm fingerprint creation")
-                    .map_or_else(
-                        |err| {
-                            logger::error!(error=?err);
-                            None
-                        },
-                        Some,
-                    )
-                }
-                _ => None,
-            })
-            .map(hex::encode);
-
-        // Hashed Cardbin to check whether or not this payment should be blocked.
-        let card_bin_fingerprint = payment_data
-            .payment_method_data
-            .as_ref()
-            .and_then(|pm_data| match pm_data {
-                api_models::payments::PaymentMethodData::Card(card) => {
-                    crypto::HmacSha512::sign_message(
-                        &crypto::HmacSha512,
-                        merchant_fingerprint_secret.as_bytes(),
-                        card.card_number.clone().get_card_isin().as_bytes(),
-                    )
-                    .attach_printable("error in card bin hash creation")
-                    .map_or_else(
-                        |err| {
-                            logger::error!(error=?err);
-                            None
-                        },
-                        Some,
-                    )
-                }
-                _ => None,
-            })
-            .map(hex::encode);
-
-        // Hashed Extended Cardbin to check whether or not this payment should be blocked.
-        let extended_card_bin_fingerprint = payment_data
-            .payment_method_data
-            .as_ref()
-            .and_then(|pm_data| match pm_data {
-                api_models::payments::PaymentMethodData::Card(card) => {
-                    crypto::HmacSha512::sign_message(
-                        &crypto::HmacSha512,
-                        merchant_fingerprint_secret.as_bytes(),
-                        card.card_number.clone().get_extended_card_bin().as_bytes(),
-                    )
-                    .attach_printable("error in extended card bin hash creation")
-                    .map_or_else(
-                        |err| {
-                            logger::error!(error=?err);
-                            None
-                        },
-                        Some,
-                    )
-                }
-                _ => None,
-            })
-            .map(hex::encode);
-
-        let mut fingerprint_id = None;
-
-        //validating the payment method.
-        let mut is_pm_blocklisted = false;
-
-        let mut blocklist_futures = Vec::new();
-        if let Some(card_number_fingerprint) = card_number_fingerprint.as_ref() {
-            blocklist_futures.push(db.find_blocklist_lookup_entry_by_merchant_id_fingerprint(
-                &merchant_id,
-                card_number_fingerprint,
-            ));
-        }
-
-        if let Some(card_bin_fingerprint) = card_bin_fingerprint.as_ref() {
-            blocklist_futures.push(db.find_blocklist_lookup_entry_by_merchant_id_fingerprint(
-                &merchant_id,
-                card_bin_fingerprint,
-            ));
-        }
-
-        if let Some(extended_card_bin_fingerprint) = extended_card_bin_fingerprint.as_ref() {
-            blocklist_futures.push(db.find_blocklist_lookup_entry_by_merchant_id_fingerprint(
-                &merchant_id,
-                extended_card_bin_fingerprint,
-            ));
-        }
-
-        let blocklist_lookups = futures::future::join_all(blocklist_futures).await;
-
-        if blocklist_lookups.iter().any(|x| x.is_ok()) {
-            intent_status = storage_enums::IntentStatus::Failed;
-            attempt_status = storage_enums::AttemptStatus::Failure;
-            is_pm_blocklisted = true;
-        }
-
-        if let Some(encoded_hash) = card_number_fingerprint {
-            #[cfg(feature = "aws_kms")]
-            let encrypted_fingerprint = aws_kms::get_aws_kms_client(&state.conf.kms)
-                .await
-                .encrypt(encoded_hash)
-                .await
-                .map_or_else(
-                    |e| {
-                        logger::error!(error=?e, "failed kms encryption of card fingerprint");
-                        None
-                    },
-                    Some,
-                );
-
-            #[cfg(not(feature = "aws_kms"))]
-            let encrypted_fingerprint = Some(encoded_hash);
-
-            if let Some(encrypted_fingerprint) = encrypted_fingerprint {
-                fingerprint_id = db
-                    .insert_blocklist_fingerprint_entry(
-                        diesel_models::blocklist_fingerprint::BlocklistFingerprintNew {
-                            merchant_id,
-                            fingerprint_id: utils::generate_id(consts::ID_LENGTH, "fingerprint"),
-                            encrypted_fingerprint,
-                            data_kind: common_enums::BlocklistDataKind::PaymentMethod,
-                            created_at: common_utils::date_time::now(),
-                        },
-                    )
-                    .await
-                    .map_or_else(
-                        |e| {
-                            logger::error!(error=?e, "failed storing card fingerprint in db");
-                            None
-                        },
-                        |fp| Some(fp.fingerprint_id),
-                    );
-            }
-        }
-
->>>>>>> c2eecce1
         let surcharge_amount = payment_data
             .surcharge_details
             .as_ref()
