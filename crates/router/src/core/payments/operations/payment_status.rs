use std::marker::PhantomData;

use api_models::enums::FrmSuggestion;
use async_trait::async_trait;
use common_utils::ext_traits::AsyncExt;
use error_stack::ResultExt;
use router_derive::PaymentOperation;
use router_env::{instrument, logger, tracing};

use super::{BoxedOperation, Domain, GetTracker, Operation, UpdateTracker, ValidateRequest};
use crate::{
    core::{
        errors::{self, CustomResult, RouterResult, StorageErrorExt},
        payment_methods::PaymentMethodRetrieve,
        payments::{
            helpers, operations, types as payment_types, CustomerDetails, PaymentAddress,
            PaymentData,
        },
    },
    db::StorageInterface,
    routes::AppState,
    services,
    types::{
        api, domain,
        storage::{self, enums},
    },
    utils::OptionExt,
};

#[derive(Debug, Clone, Copy, PaymentOperation)]
#[operation(operations = "all", flow = "sync")]
pub struct PaymentStatus;

impl<F: Send + Clone, Ctx: PaymentMethodRetrieve> Operation<F, api::PaymentsRequest, Ctx>
    for PaymentStatus
{
    fn to_domain(&self) -> RouterResult<&dyn Domain<F, api::PaymentsRequest, Ctx>> {
        Ok(self)
    }
    fn to_update_tracker(
        &self,
    ) -> RouterResult<
        &(dyn UpdateTracker<F, PaymentData<F>, api::PaymentsRequest, Ctx> + Send + Sync),
    > {
        Ok(self)
    }
}
impl<F: Send + Clone, Ctx: PaymentMethodRetrieve> Operation<F, api::PaymentsRequest, Ctx>
    for &PaymentStatus
{
    fn to_domain(&self) -> RouterResult<&dyn Domain<F, api::PaymentsRequest, Ctx>> {
        Ok(*self)
    }
    fn to_update_tracker(
        &self,
    ) -> RouterResult<
        &(dyn UpdateTracker<F, PaymentData<F>, api::PaymentsRequest, Ctx> + Send + Sync),
    > {
        Ok(*self)
    }
}

#[async_trait]
impl<F: Clone + Send, Ctx: PaymentMethodRetrieve> Domain<F, api::PaymentsRequest, Ctx>
    for PaymentStatus
{
    #[instrument(skip_all)]
    async fn get_or_create_customer_details<'a>(
        &'a self,
        db: &dyn StorageInterface,
        payment_data: &mut PaymentData<F>,
        request: Option<CustomerDetails>,
        key_store: &domain::MerchantKeyStore,
    ) -> CustomResult<
        (
            BoxedOperation<'a, F, api::PaymentsRequest, Ctx>,
            Option<domain::Customer>,
        ),
        errors::StorageError,
    > {
        helpers::create_customer_if_not_exist(
            Box::new(self),
            db,
            payment_data,
            request,
            &key_store.merchant_id,
            key_store,
        )
        .await
    }

    #[instrument(skip_all)]
    async fn make_pm_data<'a>(
        &'a self,
        state: &'a AppState,
        payment_data: &mut PaymentData<F>,
        storage_scheme: enums::MerchantStorageScheme,
        merchant_key_store: &domain::MerchantKeyStore,
        customer: &Option<domain::Customer>,
    ) -> RouterResult<(
        BoxedOperation<'a, F, api::PaymentsRequest, Ctx>,
        Option<api::PaymentMethodData>,
        Option<String>,
    )> {
        helpers::make_pm_data(
            Box::new(self),
            state,
            payment_data,
            merchant_key_store,
            customer,
            storage_scheme,
        )
        .await
    }

    #[instrument(skip_all)]
    async fn add_task_to_process_tracker<'a>(
        &'a self,
        state: &'a AppState,
        payment_attempt: &storage::PaymentAttempt,
        requeue: bool,
        schedule_time: Option<time::PrimitiveDateTime>,
    ) -> CustomResult<(), errors::ApiErrorResponse> {
        helpers::add_domain_task_to_pt(self, state, payment_attempt, requeue, schedule_time).await
    }

    async fn get_connector<'a>(
        &'a self,
        _merchant_account: &domain::MerchantAccount,
        state: &AppState,
        request: &api::PaymentsRequest,
        _payment_intent: &storage::PaymentIntent,
        _key_store: &domain::MerchantKeyStore,
    ) -> CustomResult<api::ConnectorChoice, errors::ApiErrorResponse> {
        helpers::get_connector_default(state, request.routing.clone()).await
    }

    #[instrument(skip_all)]
    async fn guard_payment_against_blocklist<'a>(
        &'a self,
        _state: &AppState,
        _merchant_account: &domain::MerchantAccount,
        _payment_data: &mut PaymentData<F>,
    ) -> CustomResult<bool, errors::ApiErrorResponse> {
        Ok(false)
    }
}

#[async_trait]
impl<F: Clone, Ctx: PaymentMethodRetrieve>
    UpdateTracker<F, PaymentData<F>, api::PaymentsRequest, Ctx> for PaymentStatus
{
    async fn update_trackers<'b>(
        &'b self,
        _state: &'b AppState,
        payment_data: PaymentData<F>,
        _customer: Option<domain::Customer>,
        _storage_scheme: enums::MerchantStorageScheme,
        _updated_customer: Option<storage::CustomerUpdate>,
        _key_store: &domain::MerchantKeyStore,
        _frm_suggestion: Option<FrmSuggestion>,
        _header_payload: api::HeaderPayload,
    ) -> RouterResult<(
        BoxedOperation<'b, F, api::PaymentsRequest, Ctx>,
        PaymentData<F>,
    )>
    where
        F: 'b + Send,
    {
        Ok((Box::new(self), payment_data))
    }
}

#[async_trait]
impl<F: Clone, Ctx: PaymentMethodRetrieve>
    UpdateTracker<F, PaymentData<F>, api::PaymentsRetrieveRequest, Ctx> for PaymentStatus
{
    async fn update_trackers<'b>(
        &'b self,
        _state: &'b AppState,
        payment_data: PaymentData<F>,
        _customer: Option<domain::Customer>,
        _storage_scheme: enums::MerchantStorageScheme,
        _updated_customer: Option<storage::CustomerUpdate>,
        _key_store: &domain::MerchantKeyStore,
        _frm_suggestion: Option<FrmSuggestion>,
        _header_payload: api::HeaderPayload,
    ) -> RouterResult<(
        BoxedOperation<'b, F, api::PaymentsRetrieveRequest, Ctx>,
        PaymentData<F>,
    )>
    where
        F: 'b + Send,
    {
        Ok((Box::new(self), payment_data))
    }
}

#[async_trait]
impl<F: Send + Clone, Ctx: PaymentMethodRetrieve>
    GetTracker<F, PaymentData<F>, api::PaymentsRetrieveRequest, Ctx> for PaymentStatus
{
    #[instrument(skip_all)]
    async fn get_trackers<'a>(
        &'a self,
        state: &'a AppState,
        payment_id: &api::PaymentIdType,
        request: &api::PaymentsRetrieveRequest,
        _mandate_type: Option<api::MandateTransactionType>,
        merchant_account: &domain::MerchantAccount,
        key_store: &domain::MerchantKeyStore,
        _auth_flow: services::AuthFlow,
        _payment_confirm_source: Option<common_enums::PaymentSource>,
    ) -> RouterResult<operations::GetTrackerResponse<'a, F, api::PaymentsRetrieveRequest, Ctx>>
    {
        get_tracker_for_sync(
            payment_id,
            merchant_account,
            key_store,
            &*state.store,
            request,
            self,
            merchant_account.storage_scheme,
        )
        .await
    }
}

async fn get_tracker_for_sync<
    'a,
    F: Send + Clone,
    Ctx: PaymentMethodRetrieve,
    Op: Operation<F, api::PaymentsRetrieveRequest, Ctx> + 'a + Send + Sync,
>(
    payment_id: &api::PaymentIdType,
    merchant_account: &domain::MerchantAccount,
    mechant_key_store: &domain::MerchantKeyStore,
    db: &dyn StorageInterface,
    request: &api::PaymentsRetrieveRequest,
    operation: Op,
    storage_scheme: enums::MerchantStorageScheme,
) -> RouterResult<operations::GetTrackerResponse<'a, F, api::PaymentsRetrieveRequest, Ctx>> {
    let (payment_intent, mut payment_attempt, currency, amount);

    (payment_intent, payment_attempt) = get_payment_intent_payment_attempt(
        db,
        payment_id,
        &merchant_account.merchant_id,
        storage_scheme,
    )
    .await?;

    helpers::authenticate_client_secret(request.client_secret.as_ref(), &payment_intent)?;

    let payment_id_str = payment_attempt.payment_id.clone();

    currency = payment_attempt.currency.get_required_value("currency")?;
    amount = payment_attempt.get_total_amount().into();

    let shipping_address = helpers::get_address_by_id(
        db,
        payment_intent.shipping_address_id.clone(),
        mechant_key_store,
        &payment_intent.payment_id.clone(),
        &merchant_account.merchant_id,
        merchant_account.storage_scheme,
    )
    .await?;
    let billing_address = helpers::get_address_by_id(
        db,
        payment_intent.billing_address_id.clone(),
        mechant_key_store,
        &payment_intent.payment_id.clone(),
        &merchant_account.merchant_id,
        merchant_account.storage_scheme,
    )
    .await?;

    let payment_method_billing = helpers::get_address_by_id(
        db,
        payment_attempt.payment_method_billing_address_id.clone(),
        mechant_key_store,
        &payment_intent.payment_id.clone(),
        &merchant_account.merchant_id,
        merchant_account.storage_scheme,
    )
    .await?;

    payment_attempt.encoded_data = request.param.clone();

    let attempts = match request.expand_attempts {
        Some(true) => {
            Some(db
                .find_attempts_by_merchant_id_payment_id(&merchant_account.merchant_id, &payment_id_str, storage_scheme)
                .await
                .change_context(errors::ApiErrorResponse::PaymentNotFound)
                .attach_printable_lazy(|| {
                    format!("Error while retrieving attempt list for, merchant_id: {}, payment_id: {payment_id_str}",&merchant_account.merchant_id)
                })?)
        },
        _ => None,
    };

    let multiple_capture_data = if payment_attempt.multiple_capture_count > Some(0) {
        let captures = db
            .find_all_captures_by_merchant_id_payment_id_authorized_attempt_id(
                &payment_attempt.merchant_id,
                &payment_attempt.payment_id,
                &payment_attempt.attempt_id,
                storage_scheme,
            )
            .await
            .change_context(errors::ApiErrorResponse::PaymentNotFound)
                .attach_printable_lazy(|| {
                    format!("Error while retrieving capture list for, merchant_id: {}, payment_id: {payment_id_str}", merchant_account.merchant_id)
                })?;
        Some(payment_types::MultipleCaptureData::new_for_sync(
            captures,
            request.expand_captures,
        )?)
    } else {
        None
    };

    let refunds = db
        .find_refund_by_payment_id_merchant_id(
            &payment_id_str,
            &merchant_account.merchant_id,
            storage_scheme,
        )
        .await
        .change_context(errors::ApiErrorResponse::PaymentNotFound)
        .attach_printable_lazy(|| {
            format!(
                "Failed while getting refund list for, payment_id: {}, merchant_id: {}",
                &payment_id_str, merchant_account.merchant_id
            )
        })?;

    let authorizations = db
        .find_all_authorizations_by_merchant_id_payment_id(
            &merchant_account.merchant_id,
            &payment_id_str,
        )
        .await
        .change_context(errors::ApiErrorResponse::PaymentNotFound)
        .attach_printable_lazy(|| {
            format!(
                "Failed while getting authorizations list for, payment_id: {}, merchant_id: {}",
                &payment_id_str, merchant_account.merchant_id
            )
        })?;

    let disputes = db
        .find_disputes_by_merchant_id_payment_id(&merchant_account.merchant_id, &payment_id_str)
        .await
        .change_context(errors::ApiErrorResponse::PaymentNotFound)
        .attach_printable_lazy(|| {
            format!("Error while retrieving dispute list for, merchant_id: {}, payment_id: {payment_id_str}", &merchant_account.merchant_id)
        })?;

    let frm_response = db
        .find_fraud_check_by_payment_id(payment_id_str.to_string(), merchant_account.merchant_id.clone())
        .await
        .change_context(errors::ApiErrorResponse::PaymentNotFound)
        .attach_printable_lazy(|| {
            format!("Error while retrieving frm_response, merchant_id: {}, payment_id: {payment_id_str}", &merchant_account.merchant_id)
        });

    let contains_encoded_data = payment_attempt.encoded_data.is_some();

    let creds_identifier = request
        .merchant_connector_details
        .as_ref()
        .map(|mcd| mcd.creds_identifier.to_owned());
    request
        .merchant_connector_details
        .to_owned()
        .async_map(|mcd| async {
            helpers::insert_merchant_connector_creds_to_config(
                db,
                &merchant_account.merchant_id,
                mcd,
            )
            .await
        })
        .await
        .transpose()?;

    let profile_id = payment_intent
        .profile_id
        .as_ref()
        .get_required_value("profile_id")
        .change_context(errors::ApiErrorResponse::InternalServerError)
        .attach_printable("'profile_id' not set in payment intent")?;

    let business_profile = db
        .find_business_profile_by_profile_id(profile_id)
        .await
        .to_not_found_response(errors::ApiErrorResponse::BusinessProfileNotFound {
            id: profile_id.to_string(),
        })?;

    let payment_method_info =
        if let Some(ref payment_method_id) = payment_attempt.payment_method_id.clone() {
<<<<<<< HEAD
            Some(
                db.find_payment_method(payment_method_id, merchant_account.storage_scheme)
                    .await
                    .to_not_found_response(errors::ApiErrorResponse::PaymentMethodNotFound)
                    .attach_printable("error retrieving payment method from DB")?,
            )
=======
            match db.find_payment_method(payment_method_id).await {
                Ok(payment_method) => Some(payment_method),
                Err(error) => {
                    if error.current_context().is_db_not_found() {
                        logger::info!("Payment Method not found in db {:?}", error);
                        None
                    } else {
                        Err(error)
                            .change_context(errors::ApiErrorResponse::InternalServerError)
                            .attach_printable("Error retrieving payment method from db")?
                    }
                }
            }
>>>>>>> 06440eb6
        } else {
            None
        };

    let merchant_id = payment_intent.merchant_id.clone();
    let authentication = payment_attempt.authentication_id.clone().async_map(|authentication_id| async move {
            db.find_authentication_by_merchant_id_authentication_id(
                    merchant_id,
                    authentication_id.clone(),
                )
                .await
                .to_not_found_response(errors::ApiErrorResponse::InternalServerError)
                .attach_printable_lazy(|| format!("Error while fetching authentication record with authentication_id {authentication_id}"))
        }).await
        .transpose()?;

    let payment_data = PaymentData {
        flow: PhantomData,
        payment_intent,
        currency,
        amount,
        email: None,
        mandate_id: payment_attempt
            .mandate_id
            .clone()
            .map(|id| api_models::payments::MandateIds {
                mandate_id: Some(id),
                mandate_reference_id: None,
            }),
        mandate_connector: None,
        setup_mandate: None,
        customer_acceptance: None,
        token: None,
        address: PaymentAddress::new(
            shipping_address.as_ref().map(From::from),
            billing_address.as_ref().map(From::from),
            payment_method_billing.as_ref().map(From::from),
        ),
        token_data: None,
        confirm: Some(request.force_sync),
        payment_method_data: None,
        payment_method_info,
        force_sync: Some(
            request.force_sync
                && (helpers::check_force_psync_precondition(&payment_attempt.status)
                    || contains_encoded_data),
        ),
        payment_attempt,
        refunds,
        disputes,
        attempts,
        sessions_token: vec![],
        card_cvc: None,
        creds_identifier,
        pm_token: None,
        connector_customer_id: None,
        recurring_mandate_payment_data: None,
        ephemeral_key: None,
        multiple_capture_data,
        redirect_response: None,
        payment_link_data: None,
        surcharge_details: None,
        frm_message: frm_response.ok(),
        incremental_authorization_details: None,
        authorizations,
        authentication,
        frm_metadata: None,
        recurring_details: None,
    };

    let get_trackers_response = operations::GetTrackerResponse {
        operation: Box::new(operation),
        customer_details: None,
        payment_data,
        business_profile,
    };

    Ok(get_trackers_response)
}

impl<F: Send + Clone, Ctx: PaymentMethodRetrieve>
    ValidateRequest<F, api::PaymentsRetrieveRequest, Ctx> for PaymentStatus
{
    fn validate_request<'a, 'b>(
        &'b self,
        request: &api::PaymentsRetrieveRequest,
        merchant_account: &'a domain::MerchantAccount,
    ) -> RouterResult<(
        BoxedOperation<'b, F, api::PaymentsRetrieveRequest, Ctx>,
        operations::ValidateResult<'a>,
    )> {
        let request_merchant_id = request.merchant_id.as_deref();
        helpers::validate_merchant_id(&merchant_account.merchant_id, request_merchant_id)
            .change_context(errors::ApiErrorResponse::InvalidDataFormat {
                field_name: "merchant_id".to_string(),
                expected_format: "merchant_id from merchant account".to_string(),
            })?;

        Ok((
            Box::new(self),
            operations::ValidateResult {
                merchant_id: &merchant_account.merchant_id,
                payment_id: request.resource_id.clone(),
                mandate_type: None,
                storage_scheme: merchant_account.storage_scheme,
                requeue: false,
            },
        ))
    }
}

#[inline]
pub async fn get_payment_intent_payment_attempt(
    db: &dyn StorageInterface,
    payment_id: &api::PaymentIdType,
    merchant_id: &str,
    storage_scheme: enums::MerchantStorageScheme,
) -> RouterResult<(storage::PaymentIntent, storage::PaymentAttempt)> {
    let get_pi_pa = || async {
        let (pi, pa);
        match payment_id {
            api_models::payments::PaymentIdType::PaymentIntentId(ref id) => {
                pi = db
                    .find_payment_intent_by_payment_id_merchant_id(id, merchant_id, storage_scheme)
                    .await?;
                pa = db
                    .find_payment_attempt_by_payment_id_merchant_id_attempt_id(
                        pi.payment_id.as_str(),
                        merchant_id,
                        pi.active_attempt.get_id().as_str(),
                        storage_scheme,
                    )
                    .await?;
            }
            api_models::payments::PaymentIdType::ConnectorTransactionId(ref id) => {
                pa = db
                    .find_payment_attempt_by_merchant_id_connector_txn_id(
                        merchant_id,
                        id,
                        storage_scheme,
                    )
                    .await?;
                pi = db
                    .find_payment_intent_by_payment_id_merchant_id(
                        pa.payment_id.as_str(),
                        merchant_id,
                        storage_scheme,
                    )
                    .await?;
            }
            api_models::payments::PaymentIdType::PaymentAttemptId(ref id) => {
                pa = db
                    .find_payment_attempt_by_attempt_id_merchant_id(id, merchant_id, storage_scheme)
                    .await?;
                pi = db
                    .find_payment_intent_by_payment_id_merchant_id(
                        pa.payment_id.as_str(),
                        merchant_id,
                        storage_scheme,
                    )
                    .await?;
            }
            api_models::payments::PaymentIdType::PreprocessingId(ref id) => {
                pa = db
                    .find_payment_attempt_by_preprocessing_id_merchant_id(
                        id,
                        merchant_id,
                        storage_scheme,
                    )
                    .await?;

                pi = db
                    .find_payment_intent_by_payment_id_merchant_id(
                        pa.payment_id.as_str(),
                        merchant_id,
                        storage_scheme,
                    )
                    .await?;
            }
        }
        error_stack::Result::<_, errors::DataStorageError>::Ok((pi, pa))
    };

    get_pi_pa()
        .await
        .to_not_found_response(errors::ApiErrorResponse::PaymentNotFound)
}<|MERGE_RESOLUTION|>--- conflicted
+++ resolved
@@ -403,15 +403,7 @@
 
     let payment_method_info =
         if let Some(ref payment_method_id) = payment_attempt.payment_method_id.clone() {
-<<<<<<< HEAD
-            Some(
-                db.find_payment_method(payment_method_id, merchant_account.storage_scheme)
-                    .await
-                    .to_not_found_response(errors::ApiErrorResponse::PaymentMethodNotFound)
-                    .attach_printable("error retrieving payment method from DB")?,
-            )
-=======
-            match db.find_payment_method(payment_method_id).await {
+            match db.find_payment_method(payment_method_id, storage_scheme).await {
                 Ok(payment_method) => Some(payment_method),
                 Err(error) => {
                     if error.current_context().is_db_not_found() {
@@ -424,7 +416,6 @@
                     }
                 }
             }
->>>>>>> 06440eb6
         } else {
             None
         };
