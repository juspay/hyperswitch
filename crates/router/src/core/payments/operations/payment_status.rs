use std::marker::PhantomData;

use api_models::enums::FrmSuggestion;
use async_trait::async_trait;
use common_utils::ext_traits::{AsyncExt, ValueExt};
use error_stack::ResultExt;
use router_derive::PaymentOperation;
use router_env::{instrument, tracing};

use super::{BoxedOperation, Domain, GetTracker, Operation, UpdateTracker, ValidateRequest};
use crate::{
    core::{
        authentication,
        errors::{self, CustomResult, RouterResult, StorageErrorExt},
        payment_methods::PaymentMethodRetrieve,
        payments::{
            helpers, operations, types as payment_types, CustomerDetails, PaymentAddress,
            PaymentData,
        },
    },
    db::StorageInterface,
    routes::AppState,
    services,
    types::{
        api, domain,
        storage::{self, enums},
    },
    utils::OptionExt,
};

#[derive(Debug, Clone, Copy, PaymentOperation)]
#[operation(operations = "all", flow = "sync")]
pub struct PaymentStatus;

impl<F: Send + Clone, Ctx: PaymentMethodRetrieve> Operation<F, api::PaymentsRequest, Ctx>
    for PaymentStatus
{
    fn to_domain(&self) -> RouterResult<&dyn Domain<F, api::PaymentsRequest, Ctx>> {
        Ok(self)
    }
    fn to_update_tracker(
        &self,
    ) -> RouterResult<
        &(dyn UpdateTracker<F, PaymentData<F>, api::PaymentsRequest, Ctx> + Send + Sync),
    > {
        Ok(self)
    }
}
impl<F: Send + Clone, Ctx: PaymentMethodRetrieve> Operation<F, api::PaymentsRequest, Ctx>
    for &PaymentStatus
{
    fn to_domain(&self) -> RouterResult<&dyn Domain<F, api::PaymentsRequest, Ctx>> {
        Ok(*self)
    }
    fn to_update_tracker(
        &self,
    ) -> RouterResult<
        &(dyn UpdateTracker<F, PaymentData<F>, api::PaymentsRequest, Ctx> + Send + Sync),
    > {
        Ok(*self)
    }
}

#[async_trait]
impl<F: Clone + Send, Ctx: PaymentMethodRetrieve> Domain<F, api::PaymentsRequest, Ctx>
    for PaymentStatus
{
    #[instrument(skip_all)]
    async fn get_or_create_customer_details<'a>(
        &'a self,
        db: &dyn StorageInterface,
        payment_data: &mut PaymentData<F>,
        request: Option<CustomerDetails>,
        key_store: &domain::MerchantKeyStore,
    ) -> CustomResult<
        (
            BoxedOperation<'a, F, api::PaymentsRequest, Ctx>,
            Option<domain::Customer>,
        ),
        errors::StorageError,
    > {
        helpers::create_customer_if_not_exist(
            Box::new(self),
            db,
            payment_data,
            request,
            &key_store.merchant_id,
            key_store,
        )
        .await
    }

    #[instrument(skip_all)]
    async fn make_pm_data<'a>(
        &'a self,
        state: &'a AppState,
        payment_data: &mut PaymentData<F>,
        _storage_scheme: enums::MerchantStorageScheme,
        merchant_key_store: &domain::MerchantKeyStore,
        customer: &Option<domain::Customer>,
    ) -> RouterResult<(
        BoxedOperation<'a, F, api::PaymentsRequest, Ctx>,
        Option<api::PaymentMethodData>,
        Option<String>,
    )> {
        helpers::make_pm_data(
            Box::new(self),
            state,
            payment_data,
            merchant_key_store,
            customer,
        )
        .await
    }

    #[instrument(skip_all)]
    async fn add_task_to_process_tracker<'a>(
        &'a self,
        state: &'a AppState,
        payment_attempt: &storage::PaymentAttempt,
        requeue: bool,
        schedule_time: Option<time::PrimitiveDateTime>,
    ) -> CustomResult<(), errors::ApiErrorResponse> {
        helpers::add_domain_task_to_pt(self, state, payment_attempt, requeue, schedule_time).await
    }

    async fn get_connector<'a>(
        &'a self,
        _merchant_account: &domain::MerchantAccount,
        state: &AppState,
        request: &api::PaymentsRequest,
        _payment_intent: &storage::PaymentIntent,
        _key_store: &domain::MerchantKeyStore,
    ) -> CustomResult<api::ConnectorChoice, errors::ApiErrorResponse> {
        helpers::get_connector_default(state, request.routing.clone()).await
    }

    #[instrument(skip_all)]
    async fn guard_payment_against_blocklist<'a>(
        &'a self,
        _state: &AppState,
        _merchant_account: &domain::MerchantAccount,
        _payment_data: &mut PaymentData<F>,
    ) -> CustomResult<bool, errors::ApiErrorResponse> {
        Ok(false)
    }
}

#[async_trait]
impl<F: Clone, Ctx: PaymentMethodRetrieve>
    UpdateTracker<F, PaymentData<F>, api::PaymentsRequest, Ctx> for PaymentStatus
{
    async fn update_trackers<'b>(
        &'b self,
        _state: &'b AppState,
        payment_data: PaymentData<F>,
        _customer: Option<domain::Customer>,
        _storage_scheme: enums::MerchantStorageScheme,
        _updated_customer: Option<storage::CustomerUpdate>,
        _key_store: &domain::MerchantKeyStore,
        _frm_suggestion: Option<FrmSuggestion>,
        _header_payload: api::HeaderPayload,
    ) -> RouterResult<(
        BoxedOperation<'b, F, api::PaymentsRequest, Ctx>,
        PaymentData<F>,
    )>
    where
        F: 'b + Send,
    {
        Ok((Box::new(self), payment_data))
    }
}

#[async_trait]
impl<F: Clone, Ctx: PaymentMethodRetrieve>
    UpdateTracker<F, PaymentData<F>, api::PaymentsRetrieveRequest, Ctx> for PaymentStatus
{
    async fn update_trackers<'b>(
        &'b self,
        _state: &'b AppState,
        payment_data: PaymentData<F>,
        _customer: Option<domain::Customer>,
        _storage_scheme: enums::MerchantStorageScheme,
        _updated_customer: Option<storage::CustomerUpdate>,
        _key_store: &domain::MerchantKeyStore,
        _frm_suggestion: Option<FrmSuggestion>,
        _header_payload: api::HeaderPayload,
    ) -> RouterResult<(
        BoxedOperation<'b, F, api::PaymentsRetrieveRequest, Ctx>,
        PaymentData<F>,
    )>
    where
        F: 'b + Send,
    {
        Ok((Box::new(self), payment_data))
    }
}

#[async_trait]
impl<F: Send + Clone, Ctx: PaymentMethodRetrieve>
    GetTracker<F, PaymentData<F>, api::PaymentsRetrieveRequest, Ctx> for PaymentStatus
{
    #[instrument(skip_all)]
    async fn get_trackers<'a>(
        &'a self,
        state: &'a AppState,
        payment_id: &api::PaymentIdType,
        request: &api::PaymentsRetrieveRequest,
        _mandate_type: Option<api::MandateTransactionType>,
        merchant_account: &domain::MerchantAccount,
        key_store: &domain::MerchantKeyStore,
        _auth_flow: services::AuthFlow,
        _payment_confirm_source: Option<common_enums::PaymentSource>,
    ) -> RouterResult<operations::GetTrackerResponse<'a, F, api::PaymentsRetrieveRequest, Ctx>>
    {
        get_tracker_for_sync(
            payment_id,
            merchant_account,
            key_store,
            state,
            request,
            self,
            merchant_account.storage_scheme,
        )
        .await
    }
}

async fn get_tracker_for_sync<
    'a,
    F: Send + Clone,
    Ctx: PaymentMethodRetrieve,
    Op: Operation<F, api::PaymentsRetrieveRequest, Ctx> + 'a + Send + Sync,
>(
    payment_id: &api::PaymentIdType,
    merchant_account: &domain::MerchantAccount,
    mechant_key_store: &domain::MerchantKeyStore,
    state: &'a AppState,
    request: &api::PaymentsRetrieveRequest,
    operation: Op,
    storage_scheme: enums::MerchantStorageScheme,
) -> RouterResult<operations::GetTrackerResponse<'a, F, api::PaymentsRetrieveRequest, Ctx>> {
    let (payment_intent, mut payment_attempt, currency, amount);

    let db = &*state.store;

    (payment_intent, payment_attempt) = get_payment_intent_payment_attempt(
        db,
        payment_id,
        &merchant_account.merchant_id,
        storage_scheme,
    )
    .await?;

    helpers::authenticate_client_secret(request.client_secret.as_ref(), &payment_intent)?;

    let payment_id_str = payment_attempt.payment_id.clone();

    currency = payment_attempt.currency.get_required_value("currency")?;
    amount = payment_attempt.get_total_amount().into();

    let shipping_address = helpers::get_address_by_id(
        db,
        payment_intent.shipping_address_id.clone(),
        mechant_key_store,
        &payment_intent.payment_id.clone(),
        &merchant_account.merchant_id,
        merchant_account.storage_scheme,
    )
    .await?;
    let billing_address = helpers::get_address_by_id(
        db,
        payment_intent.billing_address_id.clone(),
        mechant_key_store,
        &payment_intent.payment_id.clone(),
        &merchant_account.merchant_id,
        merchant_account.storage_scheme,
    )
    .await?;

    let payment_method_billing = helpers::get_address_by_id(
        db,
        payment_attempt.payment_method_billing_address_id.clone(),
        mechant_key_store,
        &payment_intent.payment_id.clone(),
        &merchant_account.merchant_id,
        merchant_account.storage_scheme,
    )
    .await?;

    payment_attempt.encoded_data = request.param.clone();

    let attempts = match request.expand_attempts {
        Some(true) => {
            Some(db
                .find_attempts_by_merchant_id_payment_id(&merchant_account.merchant_id, &payment_id_str, storage_scheme)
                .await
                .change_context(errors::ApiErrorResponse::PaymentNotFound)
                .attach_printable_lazy(|| {
                    format!("Error while retrieving attempt list for, merchant_id: {}, payment_id: {payment_id_str}",&merchant_account.merchant_id)
                })?)
        },
        _ => None,
    };

    let multiple_capture_data = if payment_attempt.multiple_capture_count > Some(0) {
        let captures = db
            .find_all_captures_by_merchant_id_payment_id_authorized_attempt_id(
                &payment_attempt.merchant_id,
                &payment_attempt.payment_id,
                &payment_attempt.attempt_id,
                storage_scheme,
            )
            .await
            .change_context(errors::ApiErrorResponse::PaymentNotFound)
                .attach_printable_lazy(|| {
                    format!("Error while retrieving capture list for, merchant_id: {}, payment_id: {payment_id_str}", merchant_account.merchant_id)
                })?;
        Some(payment_types::MultipleCaptureData::new_for_sync(
            captures,
            request.expand_captures,
        )?)
    } else {
        None
    };

    let refunds = db
        .find_refund_by_payment_id_merchant_id(
            &payment_id_str,
            &merchant_account.merchant_id,
            storage_scheme,
        )
        .await
        .change_context(errors::ApiErrorResponse::PaymentNotFound)
        .attach_printable_lazy(|| {
            format!(
                "Failed while getting refund list for, payment_id: {}, merchant_id: {}",
                &payment_id_str, merchant_account.merchant_id
            )
        })?;

    let authorizations = db
        .find_all_authorizations_by_merchant_id_payment_id(
            &merchant_account.merchant_id,
            &payment_id_str,
        )
        .await
        .change_context(errors::ApiErrorResponse::PaymentNotFound)
        .attach_printable_lazy(|| {
            format!(
                "Failed while getting authorizations list for, payment_id: {}, merchant_id: {}",
                &payment_id_str, merchant_account.merchant_id
            )
        })?;

    let disputes = db
        .find_disputes_by_merchant_id_payment_id(&merchant_account.merchant_id, &payment_id_str)
        .await
        .change_context(errors::ApiErrorResponse::PaymentNotFound)
        .attach_printable_lazy(|| {
            format!("Error while retrieving dispute list for, merchant_id: {}, payment_id: {payment_id_str}", &merchant_account.merchant_id)
        })?;

    let frm_response = db
        .find_fraud_check_by_payment_id(payment_id_str.to_string(), merchant_account.merchant_id.clone())
        .await
        .change_context(errors::ApiErrorResponse::PaymentNotFound)
        .attach_printable_lazy(|| {
            format!("Error while retrieving frm_response, merchant_id: {}, payment_id: {payment_id_str}", &merchant_account.merchant_id)
        });

    let contains_encoded_data = payment_attempt.encoded_data.is_some();

    let creds_identifier = request
        .merchant_connector_details
        .as_ref()
        .map(|mcd| mcd.creds_identifier.to_owned());
    request
        .merchant_connector_details
        .to_owned()
        .async_map(|mcd| async {
            helpers::insert_merchant_connector_creds_to_config(
                db,
                &merchant_account.merchant_id,
                mcd,
            )
            .await
        })
        .await
        .transpose()?;

    let profile_id = payment_intent
        .profile_id
        .as_ref()
        .get_required_value("profile_id")
        .change_context(errors::ApiErrorResponse::InternalServerError)
        .attach_printable("'profile_id' not set in payment intent")?;

    let business_profile = db
        .find_business_profile_by_profile_id(profile_id)
        .await
        .to_not_found_response(errors::ApiErrorResponse::BusinessProfileNotFound {
            id: profile_id.to_string(),
        })?;

<<<<<<< HEAD
    let payment_method_info =
        if let Some(ref payment_method_id) = payment_attempt.payment_method_id.clone() {
            Some(
                state
                    .store
                    .find_payment_method(payment_method_id)
                    .await
                    .to_not_found_response(errors::ApiErrorResponse::PaymentMethodNotFound)
                    .attach_printable("error retrieving payment method from DB")?,
            )
        } else {
            None
        };
=======
    let authentication = match payment_attempt.authentication_id.clone() {
        Some(authentication_id) => {
            let authentication = db
                .find_authentication_by_merchant_id_authentication_id(
                    merchant_account.merchant_id.to_string(),
                    authentication_id.clone(),
                )
                .await
                .to_not_found_response(errors::ApiErrorResponse::InternalServerError)
                .attach_printable_lazy(|| format!("Error while fetching authentication record with authentication_id {authentication_id}"))?;
            let authentication_data: authentication::types::AuthenticationData = authentication
                .authentication_data
                .clone()
                .map(|authentication_data_value| {
                    authentication_data_value
                        .parse_value("AuthenticationData")
                        .change_context(errors::ApiErrorResponse::InternalServerError)
                        .attach_printable("Error while parsing authentication_data")
                })
                .transpose()?
                .unwrap_or_default();

            Some((authentication, authentication_data))
        }
        None => None,
    };
>>>>>>> 1cf62e08

    let payment_data = PaymentData {
        flow: PhantomData,
        payment_intent,
        currency,
        amount,
        email: None,
        mandate_id: payment_attempt
            .mandate_id
            .clone()
            .map(|id| api_models::payments::MandateIds {
                mandate_id: Some(id),
                mandate_reference_id: None,
            }),
        mandate_connector: None,
        setup_mandate: None,
        customer_acceptance: None,
        token: None,
        address: PaymentAddress::new(
            shipping_address.as_ref().map(From::from),
            billing_address.as_ref().map(From::from),
            payment_method_billing.as_ref().map(From::from),
        ),
        token_data: None,
        confirm: Some(request.force_sync),
        payment_method_data: None,
        payment_method_info,
        force_sync: Some(
            request.force_sync
                && (helpers::check_force_psync_precondition(&payment_attempt.status)
                    || contains_encoded_data),
        ),
        payment_attempt,
        refunds,
        disputes,
        attempts,
        sessions_token: vec![],
        card_cvc: None,
        creds_identifier,
        pm_token: None,
        payment_method_status: None,
        connector_customer_id: None,
        recurring_mandate_payment_data: None,
        ephemeral_key: None,
        multiple_capture_data,
        redirect_response: None,
        payment_link_data: None,
        surcharge_details: None,
        frm_message: frm_response.ok(),
        incremental_authorization_details: None,
        authorizations,
        authentication,
        frm_metadata: None,
    };

    let get_trackers_response = operations::GetTrackerResponse {
        operation: Box::new(operation),
        customer_details: None,
        payment_data,
        business_profile,
    };

    Ok(get_trackers_response)
}

impl<F: Send + Clone, Ctx: PaymentMethodRetrieve>
    ValidateRequest<F, api::PaymentsRetrieveRequest, Ctx> for PaymentStatus
{
    fn validate_request<'a, 'b>(
        &'b self,
        request: &api::PaymentsRetrieveRequest,
        merchant_account: &'a domain::MerchantAccount,
    ) -> RouterResult<(
        BoxedOperation<'b, F, api::PaymentsRetrieveRequest, Ctx>,
        operations::ValidateResult<'a>,
    )> {
        let request_merchant_id = request.merchant_id.as_deref();
        helpers::validate_merchant_id(&merchant_account.merchant_id, request_merchant_id)
            .change_context(errors::ApiErrorResponse::InvalidDataFormat {
                field_name: "merchant_id".to_string(),
                expected_format: "merchant_id from merchant account".to_string(),
            })?;

        Ok((
            Box::new(self),
            operations::ValidateResult {
                merchant_id: &merchant_account.merchant_id,
                payment_id: request.resource_id.clone(),
                mandate_type: None,
                storage_scheme: merchant_account.storage_scheme,
                requeue: false,
            },
        ))
    }
}

#[inline]
pub async fn get_payment_intent_payment_attempt(
    db: &dyn StorageInterface,
    payment_id: &api::PaymentIdType,
    merchant_id: &str,
    storage_scheme: enums::MerchantStorageScheme,
) -> RouterResult<(storage::PaymentIntent, storage::PaymentAttempt)> {
    let get_pi_pa = || async {
        let (pi, pa);
        match payment_id {
            api_models::payments::PaymentIdType::PaymentIntentId(ref id) => {
                pi = db
                    .find_payment_intent_by_payment_id_merchant_id(id, merchant_id, storage_scheme)
                    .await?;
                pa = db
                    .find_payment_attempt_by_payment_id_merchant_id_attempt_id(
                        pi.payment_id.as_str(),
                        merchant_id,
                        pi.active_attempt.get_id().as_str(),
                        storage_scheme,
                    )
                    .await?;
            }
            api_models::payments::PaymentIdType::ConnectorTransactionId(ref id) => {
                pa = db
                    .find_payment_attempt_by_merchant_id_connector_txn_id(
                        merchant_id,
                        id,
                        storage_scheme,
                    )
                    .await?;
                pi = db
                    .find_payment_intent_by_payment_id_merchant_id(
                        pa.payment_id.as_str(),
                        merchant_id,
                        storage_scheme,
                    )
                    .await?;
            }
            api_models::payments::PaymentIdType::PaymentAttemptId(ref id) => {
                pa = db
                    .find_payment_attempt_by_attempt_id_merchant_id(id, merchant_id, storage_scheme)
                    .await?;
                pi = db
                    .find_payment_intent_by_payment_id_merchant_id(
                        pa.payment_id.as_str(),
                        merchant_id,
                        storage_scheme,
                    )
                    .await?;
            }
            api_models::payments::PaymentIdType::PreprocessingId(ref id) => {
                pa = db
                    .find_payment_attempt_by_preprocessing_id_merchant_id(
                        id,
                        merchant_id,
                        storage_scheme,
                    )
                    .await?;

                pi = db
                    .find_payment_intent_by_payment_id_merchant_id(
                        pa.payment_id.as_str(),
                        merchant_id,
                        storage_scheme,
                    )
                    .await?;
            }
        }
        error_stack::Result::<_, errors::DataStorageError>::Ok((pi, pa))
    };

    get_pi_pa()
        .await
        .to_not_found_response(errors::ApiErrorResponse::PaymentNotFound)
}<|MERGE_RESOLUTION|>--- conflicted
+++ resolved
@@ -403,7 +403,6 @@
             id: profile_id.to_string(),
         })?;
 
-<<<<<<< HEAD
     let payment_method_info =
         if let Some(ref payment_method_id) = payment_attempt.payment_method_id.clone() {
             Some(
@@ -417,7 +416,7 @@
         } else {
             None
         };
-=======
+
     let authentication = match payment_attempt.authentication_id.clone() {
         Some(authentication_id) => {
             let authentication = db
@@ -444,7 +443,6 @@
         }
         None => None,
     };
->>>>>>> 1cf62e08
 
     let payment_data = PaymentData {
         flow: PhantomData,
