use std::marker::PhantomData;

use async_trait::async_trait;
use common_utils::ext_traits::AsyncExt;
use error_stack::ResultExt;
use router_derive::PaymentOperation;
use router_env::{instrument, tracing};

use super::{BoxedOperation, Domain, GetTracker, Operation, UpdateTracker, ValidateRequest};
use crate::{
    core::{
        errors::{self, CustomResult, RouterResult, StorageErrorExt},
        payments::{helpers, operations, CustomerDetails, PaymentAddress, PaymentData},
    },
    db::StorageInterface,
    routes::AppState,
    types::{
        api,
        storage::{self, enums},
        transformers::ForeignInto,
    },
    utils::OptionExt,
};

#[derive(Debug, Clone, Copy, PaymentOperation)]
#[operation(ops = "all", flow = "sync")]
pub struct PaymentStatus;

impl<F: Send + Clone> Operation<F, api::PaymentsRequest> for PaymentStatus {
    fn to_domain(&self) -> RouterResult<&dyn Domain<F, api::PaymentsRequest>> {
        Ok(self)
    }
    fn to_update_tracker(
        &self,
    ) -> RouterResult<&(dyn UpdateTracker<F, PaymentData<F>, api::PaymentsRequest> + Send + Sync)>
    {
        Ok(self)
    }
}
impl<F: Send + Clone> Operation<F, api::PaymentsRequest> for &PaymentStatus {
    fn to_domain(&self) -> RouterResult<&dyn Domain<F, api::PaymentsRequest>> {
        Ok(*self)
    }
    fn to_update_tracker(
        &self,
    ) -> RouterResult<&(dyn UpdateTracker<F, PaymentData<F>, api::PaymentsRequest> + Send + Sync)>
    {
        Ok(*self)
    }
}

#[async_trait]
impl<F: Clone + Send> Domain<F, api::PaymentsRequest> for PaymentStatus {
    #[instrument(skip_all)]
    async fn get_or_create_customer_details<'a>(
        &'a self,
        db: &dyn StorageInterface,
        payment_data: &mut PaymentData<F>,
        request: Option<CustomerDetails>,
        merchant_id: &str,
    ) -> CustomResult<
        (
            BoxedOperation<'a, F, api::PaymentsRequest>,
            Option<storage::Customer>,
        ),
        errors::StorageError,
    > {
        helpers::create_customer_if_not_exist(
            Box::new(self),
            db,
            payment_data,
            request,
            merchant_id,
        )
        .await
    }

    #[instrument(skip_all)]
    async fn make_pm_data<'a>(
        &'a self,
        state: &'a AppState,
        payment_data: &mut PaymentData<F>,
        _storage_scheme: enums::MerchantStorageScheme,
    ) -> RouterResult<(
        BoxedOperation<'a, F, api::PaymentsRequest>,
        Option<api::PaymentMethodData>,
    )> {
        helpers::make_pm_data(Box::new(self), state, payment_data).await
    }

    #[instrument(skip_all)]
    async fn add_task_to_process_tracker<'a>(
        &'a self,
        state: &'a AppState,
        payment_attempt: &storage::PaymentAttempt,
    ) -> CustomResult<(), errors::ApiErrorResponse> {
        helpers::add_domain_task_to_pt(self, state, payment_attempt).await
    }

    async fn get_connector<'a>(
        &'a self,
        _merchant_account: &storage::MerchantAccount,
        state: &AppState,
        request: &api::PaymentsRequest,
    ) -> CustomResult<api::ConnectorChoice, errors::ApiErrorResponse> {
        helpers::get_connector_default(state, request.routing.clone()).await
    }
}

#[async_trait]
impl<F: Clone> UpdateTracker<F, PaymentData<F>, api::PaymentsRequest> for PaymentStatus {
    async fn update_trackers<'b>(
        &'b self,
        _db: &dyn StorageInterface,
        _payment_id: &api::PaymentIdType,
        payment_data: PaymentData<F>,
        _customer: Option<storage::Customer>,
        _storage_scheme: enums::MerchantStorageScheme,
    ) -> RouterResult<(BoxedOperation<'b, F, api::PaymentsRequest>, PaymentData<F>)>
    where
        F: 'b + Send,
    {
        Ok((Box::new(self), payment_data))
    }
}

#[async_trait]
impl<F: Clone> UpdateTracker<F, PaymentData<F>, api::PaymentsRetrieveRequest> for PaymentStatus {
    async fn update_trackers<'b>(
        &'b self,
        _db: &dyn StorageInterface,
        _payment_id: &api::PaymentIdType,
        payment_data: PaymentData<F>,
        _customer: Option<storage::Customer>,
        _storage_scheme: enums::MerchantStorageScheme,
    ) -> RouterResult<(
        BoxedOperation<'b, F, api::PaymentsRetrieveRequest>,
        PaymentData<F>,
    )>
    where
        F: 'b + Send,
    {
        Ok((Box::new(self), payment_data))
    }
}

#[async_trait]
impl<F: Send + Clone> GetTracker<F, PaymentData<F>, api::PaymentsRetrieveRequest>
    for PaymentStatus
{
    #[instrument(skip_all)]
    async fn get_trackers<'a>(
        &'a self,
        state: &'a AppState,
        payment_id: &api::PaymentIdType,
        request: &api::PaymentsRetrieveRequest,
        _mandate_type: Option<api::MandateTxnType>,
        merchant_account: &storage::MerchantAccount,
    ) -> RouterResult<(
        BoxedOperation<'a, F, api::PaymentsRetrieveRequest>,
        PaymentData<F>,
        Option<CustomerDetails>,
    )> {
        get_tracker_for_sync(
            payment_id,
            &merchant_account.merchant_id,
            &*state.store,
            request,
            self,
            merchant_account.storage_scheme,
        )
        .await
    }
}

async fn get_tracker_for_sync<
    'a,
    F: Send + Clone,
    Op: Operation<F, api::PaymentsRetrieveRequest> + 'a + Send + Sync,
>(
    payment_id: &api::PaymentIdType,
    merchant_id: &str,
    db: &dyn StorageInterface,
    request: &api::PaymentsRetrieveRequest,
    operation: Op,
    storage_scheme: enums::MerchantStorageScheme,
) -> RouterResult<(
    BoxedOperation<'a, F, api::PaymentsRetrieveRequest>,
    PaymentData<F>,
    Option<CustomerDetails>,
)> {
    let (payment_intent, payment_attempt, currency, amount);

    (payment_intent, payment_attempt) =
        get_payment_intent_payment_attempt(db, payment_id, merchant_id, storage_scheme).await?;

    let payment_id_str = payment_attempt.payment_id.clone();

    let mut connector_response = db
        .find_connector_response_by_payment_id_merchant_id_attempt_id(
            &payment_intent.payment_id,
            &payment_intent.merchant_id,
            &payment_attempt.attempt_id,
            storage_scheme,
        )
        .await
        .change_context(errors::ApiErrorResponse::InternalServerError)
        .attach_printable("Database error when finding connector response")?;

    connector_response.encoded_data = request.param.clone();
    currency = payment_attempt.currency.get_required_value("currency")?;
    amount = payment_attempt.amount.into();

    let shipping_address =
        helpers::get_address_by_id(db, payment_intent.shipping_address_id.clone()).await?;
    let billing_address =
        helpers::get_address_by_id(db, payment_intent.billing_address_id.clone()).await?;

    let refunds = db
        .find_refund_by_payment_id_merchant_id(&payment_id_str, merchant_id, storage_scheme)
        .await
        .change_context(errors::ApiErrorResponse::InternalServerError)
        .attach_printable_lazy(|| {
            format!(
                "Failed while getting refund list for, payment_id: {}, merchant_id: {}",
                &payment_id_str, merchant_id
            )
        })?;

    let contains_encoded_data = connector_response.encoded_data.is_some();

    let creds_identifier = request
        .merchant_connector_details
        .as_ref()
        .map(|mcd| mcd.creds_identifier.to_owned());
    request
        .merchant_connector_details
        .to_owned()
        .async_map(|mcd| async {
            helpers::insert_merchant_connector_creds_to_config(db, merchant_id, mcd).await
        })
        .await
        .transpose()?;
    Ok((
        Box::new(operation),
        PaymentData {
            flow: PhantomData,
            payment_intent,
            connector_response,
            currency,
            amount,
            email: None,
            mandate_id: None,
            setup_mandate: None,
            token: None,
            address: PaymentAddress {
                shipping: shipping_address.as_ref().map(|a| a.foreign_into()),
                billing: billing_address.as_ref().map(|a| a.foreign_into()),
            },
            confirm: Some(request.force_sync),
            payment_method_data: None,
            force_sync: Some(
                request.force_sync
                    && (helpers::check_force_psync_precondition(
                        &payment_attempt.status,
                        &payment_attempt.connector_transaction_id,
                    ) || contains_encoded_data),
            ),
            payment_attempt,
            refunds,
            sessions_token: vec![],
            card_cvc: None,
            creds_identifier,
        },
        None,
    ))
}

impl<F: Send + Clone> ValidateRequest<F, api::PaymentsRetrieveRequest> for PaymentStatus {
    fn validate_request<'a, 'b>(
        &'b self,
        request: &api::PaymentsRetrieveRequest,
        merchant_account: &'a storage::MerchantAccount,
    ) -> RouterResult<(
        BoxedOperation<'b, F, api::PaymentsRetrieveRequest>,
        operations::ValidateResult<'a>,
    )> {
        let request_merchant_id = request.merchant_id.as_deref();
        helpers::validate_merchant_id(&merchant_account.merchant_id, request_merchant_id)
            .change_context(errors::ApiErrorResponse::InvalidDataFormat {
                field_name: "merchant_id".to_string(),
                expected_format: "merchant_id from merchant account".to_string(),
            })?;

        Ok((
            Box::new(self),
            operations::ValidateResult {
                merchant_id: &merchant_account.merchant_id,
                payment_id: request.resource_id.clone(),
                mandate_type: None,
                storage_scheme: merchant_account.storage_scheme,
            },
        ))
    }
}

<<<<<<< HEAD
=======
#[inline]
>>>>>>> dea9456c
pub async fn get_payment_intent_payment_attempt(
    db: &dyn StorageInterface,
    payment_id: &api::PaymentIdType,
    merchant_id: &str,
    storage_scheme: enums::MerchantStorageScheme,
) -> RouterResult<(storage::PaymentIntent, storage::PaymentAttempt)> {
<<<<<<< HEAD
    match payment_id {
        api_models::payments::PaymentIdType::PaymentIntentId(ref id) => {
            let pi = db
                .find_payment_intent_by_payment_id_merchant_id(id, merchant_id, storage_scheme)
                .await
                .map_err(|error| {
                    error.to_not_found_response(errors::ApiErrorResponse::PaymentNotFound)
                })?;
            let pa = db
                .find_payment_attempt_by_merchant_id_attempt_id(
                    merchant_id,
                    pi.attempt_id.as_str(),
                    storage_scheme,
                )
                .await
                .map_err(|error| {
                    error.to_not_found_response(errors::ApiErrorResponse::PaymentNotFound)
                })?;
            Ok((pi, pa))
        }
        api_models::payments::PaymentIdType::ConnectorTransactionId(ref id) => {
            let pa = db
                .find_payment_attempt_by_merchant_id_connector_txn_id(
                    merchant_id,
                    id,
                    storage_scheme,
                )
                .await
                .map_err(|error| {
                    error.to_not_found_response(errors::ApiErrorResponse::PaymentNotFound)
                })?;
            let pi = db
                .find_payment_intent_by_payment_id_merchant_id(
                    pa.payment_id.as_str(),
                    merchant_id,
                    storage_scheme,
                )
                .await
                .map_err(|error| {
                    error.to_not_found_response(errors::ApiErrorResponse::PaymentNotFound)
                })?;
            Ok((pi, pa))
        }
        api_models::payments::PaymentIdType::PaymentAttemptId(ref id) => {
            let pa = db
                .find_payment_attempt_by_merchant_id_attempt_id(merchant_id, id, storage_scheme)
                .await
                .map_err(|error| {
                    error.to_not_found_response(errors::ApiErrorResponse::PaymentNotFound)
                })?;
            let pi = db
                .find_payment_intent_by_payment_id_merchant_id(
                    pa.payment_id.as_str(),
                    merchant_id,
                    storage_scheme,
                )
                .await
                .map_err(|error| {
                    error.to_not_found_response(errors::ApiErrorResponse::PaymentNotFound)
                })?;
            Ok((pi, pa))
        }
    }
=======
    (|| async {
        let (pi, pa);
        match payment_id {
            api_models::payments::PaymentIdType::PaymentIntentId(ref id) => {
                pi = db
                    .find_payment_intent_by_payment_id_merchant_id(id, merchant_id, storage_scheme)
                    .await?;
                pa = db
                    .find_payment_attempt_by_attempt_id_merchant_id(
                        pi.attempt_id.as_str(),
                        merchant_id,
                        storage_scheme,
                    )
                    .await?;
            }
            api_models::payments::PaymentIdType::ConnectorTransactionId(ref id) => {
                pa = db
                    .find_payment_attempt_by_merchant_id_connector_txn_id(
                        merchant_id,
                        id,
                        storage_scheme,
                    )
                    .await?;
                pi = db
                    .find_payment_intent_by_payment_id_merchant_id(
                        pa.payment_id.as_str(),
                        merchant_id,
                        storage_scheme,
                    )
                    .await?;
            }
            api_models::payments::PaymentIdType::PaymentAttemptId(ref id) => {
                pa = db
                    .find_payment_attempt_by_attempt_id_merchant_id(id, merchant_id, storage_scheme)
                    .await?;
                pi = db
                    .find_payment_intent_by_payment_id_merchant_id(
                        pa.payment_id.as_str(),
                        merchant_id,
                        storage_scheme,
                    )
                    .await?;
            }
        }
        Ok((pi, pa))
    })()
    .await
    .map_err(|error: error_stack::Report<errors::StorageError>| {
        error.to_not_found_response(errors::ApiErrorResponse::PaymentNotFound)
    })
>>>>>>> dea9456c
}<|MERGE_RESOLUTION|>--- conflicted
+++ resolved
@@ -304,81 +304,13 @@
     }
 }
 
-<<<<<<< HEAD
-=======
 #[inline]
->>>>>>> dea9456c
 pub async fn get_payment_intent_payment_attempt(
     db: &dyn StorageInterface,
     payment_id: &api::PaymentIdType,
     merchant_id: &str,
     storage_scheme: enums::MerchantStorageScheme,
 ) -> RouterResult<(storage::PaymentIntent, storage::PaymentAttempt)> {
-<<<<<<< HEAD
-    match payment_id {
-        api_models::payments::PaymentIdType::PaymentIntentId(ref id) => {
-            let pi = db
-                .find_payment_intent_by_payment_id_merchant_id(id, merchant_id, storage_scheme)
-                .await
-                .map_err(|error| {
-                    error.to_not_found_response(errors::ApiErrorResponse::PaymentNotFound)
-                })?;
-            let pa = db
-                .find_payment_attempt_by_merchant_id_attempt_id(
-                    merchant_id,
-                    pi.attempt_id.as_str(),
-                    storage_scheme,
-                )
-                .await
-                .map_err(|error| {
-                    error.to_not_found_response(errors::ApiErrorResponse::PaymentNotFound)
-                })?;
-            Ok((pi, pa))
-        }
-        api_models::payments::PaymentIdType::ConnectorTransactionId(ref id) => {
-            let pa = db
-                .find_payment_attempt_by_merchant_id_connector_txn_id(
-                    merchant_id,
-                    id,
-                    storage_scheme,
-                )
-                .await
-                .map_err(|error| {
-                    error.to_not_found_response(errors::ApiErrorResponse::PaymentNotFound)
-                })?;
-            let pi = db
-                .find_payment_intent_by_payment_id_merchant_id(
-                    pa.payment_id.as_str(),
-                    merchant_id,
-                    storage_scheme,
-                )
-                .await
-                .map_err(|error| {
-                    error.to_not_found_response(errors::ApiErrorResponse::PaymentNotFound)
-                })?;
-            Ok((pi, pa))
-        }
-        api_models::payments::PaymentIdType::PaymentAttemptId(ref id) => {
-            let pa = db
-                .find_payment_attempt_by_merchant_id_attempt_id(merchant_id, id, storage_scheme)
-                .await
-                .map_err(|error| {
-                    error.to_not_found_response(errors::ApiErrorResponse::PaymentNotFound)
-                })?;
-            let pi = db
-                .find_payment_intent_by_payment_id_merchant_id(
-                    pa.payment_id.as_str(),
-                    merchant_id,
-                    storage_scheme,
-                )
-                .await
-                .map_err(|error| {
-                    error.to_not_found_response(errors::ApiErrorResponse::PaymentNotFound)
-                })?;
-            Ok((pi, pa))
-        }
-    }
-=======
     (|| async {
         let (pi, pa);
         match payment_id {
@@ -429,5 +361,4 @@
     .map_err(|error: error_stack::Report<errors::StorageError>| {
         error.to_not_found_response(errors::ApiErrorResponse::PaymentNotFound)
     })
->>>>>>> dea9456c
 }