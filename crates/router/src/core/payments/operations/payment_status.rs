--- conflicted
+++ resolved
@@ -374,11 +374,7 @@
             connector_customer_id: None,
             recurring_mandate_payment_data: None,
             ephemeral_key: None,
-<<<<<<< HEAD
             multiple_capture_data,
-=======
-            multiple_capture_data: None,
->>>>>>> 03776fd2
             redirect_response: None,
             frm_message,
         },
