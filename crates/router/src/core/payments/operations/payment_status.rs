use std::marker::PhantomData;

use api_models::enums::FrmSuggestion;
use async_trait::async_trait;
use common_utils::{ext_traits::AsyncExt, types::keymanager::KeyManagerState};
use error_stack::ResultExt;
use router_derive::PaymentOperation;
use router_env::{instrument, logger, tracing};

use super::{BoxedOperation, Domain, GetTracker, Operation, UpdateTracker, ValidateRequest};
use crate::{
    core::{
        errors::{self, CustomResult, RouterResult, StorageErrorExt},
        payments::{
            helpers, operations, types as payment_types, CustomerDetails, PaymentAddress,
            PaymentData,
        },
    },
    routes::{app::ReqState, SessionState},
    services,
    types::{
        api, domain,
        storage::{self, enums},
    },
    utils::OptionExt,
};

#[derive(Debug, Clone, Copy, PaymentOperation)]
#[operation(operations = "all", flow = "sync")]
pub struct PaymentStatus;

impl<F: Send + Clone> Operation<F, api::PaymentsRequest> for PaymentStatus {
    type Data = PaymentData<F>;
    fn to_domain(&self) -> RouterResult<&dyn Domain<F, api::PaymentsRequest, PaymentData<F>>> {
        Ok(self)
    }
    fn to_update_tracker(
        &self,
    ) -> RouterResult<
        &(dyn UpdateTracker<F, PaymentData<F>, api::PaymentsRequest, PaymentData<F>> + Send + Sync),
    > {
        Ok(self)
    }
}
impl<F: Send + Clone> Operation<F, api::PaymentsRequest> for &PaymentStatus {
    type Data = PaymentData<F>;
    fn to_domain(&self) -> RouterResult<&dyn Domain<F, api::PaymentsRequest, PaymentData<F>>> {
        Ok(*self)
    }
    fn to_update_tracker(
        &self,
    ) -> RouterResult<
        &(dyn UpdateTracker<F, PaymentData<F>, api::PaymentsRequest, PaymentData<F>> + Send + Sync),
    > {
        Ok(*self)
    }
}

#[async_trait]
impl<F: Clone + Send> Domain<F, api::PaymentsRequest, PaymentData<F>> for PaymentStatus {
    #[instrument(skip_all)]
    async fn get_or_create_customer_details<'a>(
        &'a self,
        state: &SessionState,
        payment_data: &mut PaymentData<F>,
        request: Option<CustomerDetails>,
        key_store: &domain::MerchantKeyStore,
        storage_scheme: enums::MerchantStorageScheme,
    ) -> CustomResult<
        (
            BoxedOperation<'a, F, api::PaymentsRequest, PaymentData<F>>,
            Option<domain::Customer>,
        ),
        errors::StorageError,
    > {
        helpers::create_customer_if_not_exist(
            state,
            Box::new(self),
            payment_data,
            request,
            &key_store.merchant_id,
            key_store,
            storage_scheme,
        )
        .await
    }

    #[instrument(skip_all)]
    async fn make_pm_data<'a>(
        &'a self,
        _state: &'a SessionState,
        _payment_data: &mut PaymentData<F>,
        _storage_scheme: enums::MerchantStorageScheme,
        _merchant_key_store: &domain::MerchantKeyStore,
        _customer: &Option<domain::Customer>,
        _business_profile: Option<&domain::BusinessProfile>,
    ) -> RouterResult<(
<<<<<<< HEAD
        BoxedOperation<'a, F, api::PaymentsRequest, PaymentData<F>>,
        Option<api::PaymentMethodData>,
=======
        BoxedOperation<'a, F, api::PaymentsRequest>,
        Option<domain::PaymentMethodData>,
>>>>>>> db04ded4
        Option<String>,
    )> {
        Ok((Box::new(self), None, None))
    }

    #[instrument(skip_all)]
    async fn add_task_to_process_tracker<'a>(
        &'a self,
        state: &'a SessionState,
        payment_attempt: &storage::PaymentAttempt,
        requeue: bool,
        schedule_time: Option<time::PrimitiveDateTime>,
    ) -> CustomResult<(), errors::ApiErrorResponse> {
        helpers::add_domain_task_to_pt(self, state, payment_attempt, requeue, schedule_time).await
    }

    async fn get_connector<'a>(
        &'a self,
        _merchant_account: &domain::MerchantAccount,
        state: &SessionState,
        request: &api::PaymentsRequest,
        _payment_intent: &storage::PaymentIntent,
        _key_store: &domain::MerchantKeyStore,
    ) -> CustomResult<api::ConnectorChoice, errors::ApiErrorResponse> {
        helpers::get_connector_default(state, request.routing.clone()).await
    }

    #[instrument(skip_all)]
    async fn guard_payment_against_blocklist<'a>(
        &'a self,
        _state: &SessionState,
        _merchant_account: &domain::MerchantAccount,
        _key_store: &domain::MerchantKeyStore,
        _payment_data: &mut PaymentData<F>,
    ) -> CustomResult<bool, errors::ApiErrorResponse> {
        Ok(false)
    }
}

#[async_trait]
impl<F: Clone> UpdateTracker<F, PaymentData<F>, api::PaymentsRequest, PaymentData<F>>
    for PaymentStatus
{
    async fn update_trackers<'b>(
        &'b self,
        _state: &'b SessionState,
        _req_state: ReqState,
        payment_data: PaymentData<F>,
        _customer: Option<domain::Customer>,
        _storage_scheme: enums::MerchantStorageScheme,
        _updated_customer: Option<storage::CustomerUpdate>,
        _key_store: &domain::MerchantKeyStore,
        _frm_suggestion: Option<FrmSuggestion>,
        _header_payload: api::HeaderPayload,
    ) -> RouterResult<(
        BoxedOperation<'b, F, api::PaymentsRequest, PaymentData<F>>,
        PaymentData<F>,
    )>
    where
        F: 'b + Send,
    {
        Ok((Box::new(self), payment_data))
    }
}

#[async_trait]
impl<F: Clone> UpdateTracker<F, PaymentData<F>, api::PaymentsRetrieveRequest, PaymentData<F>>
    for PaymentStatus
{
    async fn update_trackers<'b>(
        &'b self,
        _state: &'b SessionState,
        _req_state: ReqState,
        payment_data: PaymentData<F>,
        _customer: Option<domain::Customer>,
        _storage_scheme: enums::MerchantStorageScheme,
        _updated_customer: Option<storage::CustomerUpdate>,
        _key_store: &domain::MerchantKeyStore,
        _frm_suggestion: Option<FrmSuggestion>,
        _header_payload: api::HeaderPayload,
    ) -> RouterResult<(
        BoxedOperation<'b, F, api::PaymentsRetrieveRequest, PaymentData<F>>,
        PaymentData<F>,
    )>
    where
        F: 'b + Send,
    {
        Ok((Box::new(self), payment_data))
    }
}

#[async_trait]
impl<F: Send + Clone> GetTracker<F, PaymentData<F>, api::PaymentsRetrieveRequest, PaymentData<F>>
    for PaymentStatus
{
    #[instrument(skip_all)]
    async fn get_trackers<'a>(
        &'a self,
        state: &'a SessionState,
        payment_id: &api::PaymentIdType,
        request: &api::PaymentsRetrieveRequest,
        merchant_account: &domain::MerchantAccount,
        key_store: &domain::MerchantKeyStore,
        _auth_flow: services::AuthFlow,
<<<<<<< HEAD
        _payment_confirm_source: Option<common_enums::PaymentSource>,
    ) -> RouterResult<
        operations::GetTrackerResponse<'a, F, api::PaymentsRetrieveRequest, PaymentData<F>>,
    > {
=======
        _header_payload: &api::HeaderPayload,
    ) -> RouterResult<operations::GetTrackerResponse<'a, F, api::PaymentsRetrieveRequest>> {
>>>>>>> db04ded4
        get_tracker_for_sync(
            payment_id,
            merchant_account,
            key_store,
            state,
            request,
            self,
            merchant_account.storage_scheme,
        )
        .await
    }
}

async fn get_tracker_for_sync<
    'a,
    F: Send + Clone,
    Op: Operation<F, api::PaymentsRetrieveRequest, Data = PaymentData<F>> + 'a + Send + Sync,
>(
    payment_id: &api::PaymentIdType,
    merchant_account: &domain::MerchantAccount,
    key_store: &domain::MerchantKeyStore,
    state: &SessionState,
    request: &api::PaymentsRetrieveRequest,
    operation: Op,
    storage_scheme: enums::MerchantStorageScheme,
) -> RouterResult<operations::GetTrackerResponse<'a, F, api::PaymentsRetrieveRequest, PaymentData<F>>>
{
    let (payment_intent, mut payment_attempt, currency, amount);

    (payment_intent, payment_attempt) = get_payment_intent_payment_attempt(
        state,
        payment_id,
        merchant_account.get_id(),
        key_store,
        storage_scheme,
    )
    .await?;

    helpers::authenticate_client_secret(request.client_secret.as_ref(), &payment_intent)?;

    let payment_id = payment_attempt.payment_id.clone();

    currency = payment_attempt.currency.get_required_value("currency")?;
    amount = payment_attempt.get_total_amount().into();

    let shipping_address = helpers::get_address_by_id(
        state,
        payment_intent.shipping_address_id.clone(),
        key_store,
        &payment_intent.payment_id.clone(),
        merchant_account.get_id(),
        merchant_account.storage_scheme,
    )
    .await?;
    let billing_address = helpers::get_address_by_id(
        state,
        payment_intent.billing_address_id.clone(),
        key_store,
        &payment_intent.payment_id.clone(),
        merchant_account.get_id(),
        merchant_account.storage_scheme,
    )
    .await?;

    let payment_method_billing = helpers::get_address_by_id(
        state,
        payment_attempt.payment_method_billing_address_id.clone(),
        key_store,
        &payment_intent.payment_id.clone(),
        merchant_account.get_id(),
        merchant_account.storage_scheme,
    )
    .await?;

    payment_attempt.encoded_data.clone_from(&request.param);
    let db = &*state.store;
    let key_manager_state = &state.into();
    let attempts = match request.expand_attempts {
        Some(true) => {
            Some(db
                .find_attempts_by_merchant_id_payment_id(merchant_account.get_id(), &payment_id, storage_scheme)
                .await
                .change_context(errors::ApiErrorResponse::PaymentNotFound)
                .attach_printable_lazy(|| {
                    format!("Error while retrieving attempt list for, merchant_id: {:?}, payment_id: {payment_id:?}",merchant_account.get_id())
                })?)
        },
        _ => None,
    };

    let multiple_capture_data = if payment_attempt.multiple_capture_count > Some(0) {
        let captures = db
            .find_all_captures_by_merchant_id_payment_id_authorized_attempt_id(
                &payment_attempt.merchant_id,
                &payment_attempt.payment_id,
                &payment_attempt.attempt_id,
                storage_scheme,
            )
            .await
            .change_context(errors::ApiErrorResponse::PaymentNotFound)
                .attach_printable_lazy(|| {
                    format!("Error while retrieving capture list for, merchant_id: {:?}, payment_id: {payment_id:?}", merchant_account.get_id())
                })?;
        Some(payment_types::MultipleCaptureData::new_for_sync(
            captures,
            request.expand_captures,
        )?)
    } else {
        None
    };

    let refunds = db
        .find_refund_by_payment_id_merchant_id(
            &payment_id,
            merchant_account.get_id(),
            storage_scheme,
        )
        .await
        .change_context(errors::ApiErrorResponse::PaymentNotFound)
        .attach_printable_lazy(|| {
            format!(
                "Failed while getting refund list for, payment_id: {:?}, merchant_id: {:?}",
                &payment_id,
                merchant_account.get_id()
            )
        })?;

    let authorizations = db
        .find_all_authorizations_by_merchant_id_payment_id(merchant_account.get_id(), &payment_id)
        .await
        .change_context(errors::ApiErrorResponse::PaymentNotFound)
        .attach_printable_lazy(|| {
            format!(
                "Failed while getting authorizations list for, payment_id: {:?}, merchant_id: {:?}",
                &payment_id,
                merchant_account.get_id()
            )
        })?;

    let disputes = db
        .find_disputes_by_merchant_id_payment_id(merchant_account.get_id(), &payment_id)
        .await
        .change_context(errors::ApiErrorResponse::PaymentNotFound)
        .attach_printable_lazy(|| {
            format!("Error while retrieving dispute list for, merchant_id: {:?}, payment_id: {payment_id:?}", merchant_account.get_id())
        })?;

    let frm_response = db
        .find_fraud_check_by_payment_id(payment_id.to_owned(), merchant_account.get_id().clone())
        .await
        .change_context(errors::ApiErrorResponse::PaymentNotFound)
        .attach_printable_lazy(|| {
            format!("Error while retrieving frm_response, merchant_id: {:?}, payment_id: {payment_id:?}", merchant_account.get_id())
        });

    let contains_encoded_data = payment_attempt.encoded_data.is_some();

    let creds_identifier = request
        .merchant_connector_details
        .as_ref()
        .map(|mcd| mcd.creds_identifier.to_owned());
    request
        .merchant_connector_details
        .to_owned()
        .async_map(|mcd| async {
            helpers::insert_merchant_connector_creds_to_config(db, merchant_account.get_id(), mcd)
                .await
        })
        .await
        .transpose()?;

    let profile_id = payment_intent
        .profile_id
        .as_ref()
        .get_required_value("profile_id")
        .change_context(errors::ApiErrorResponse::InternalServerError)
        .attach_printable("'profile_id' not set in payment intent")?;

    let business_profile = db
        .find_business_profile_by_profile_id(key_manager_state, key_store, profile_id)
        .await
        .to_not_found_response(errors::ApiErrorResponse::BusinessProfileNotFound {
            id: profile_id.get_string_repr().to_owned(),
        })?;

    let payment_method_info =
        if let Some(ref payment_method_id) = payment_attempt.payment_method_id.clone() {
            match db
                .find_payment_method(
                    &(state.into()),
                    key_store,
                    payment_method_id,
                    storage_scheme,
                )
                .await
            {
                Ok(payment_method) => Some(payment_method),
                Err(error) => {
                    if error.current_context().is_db_not_found() {
                        logger::info!("Payment Method not found in db {:?}", error);
                        None
                    } else {
                        Err(error)
                            .change_context(errors::ApiErrorResponse::InternalServerError)
                            .attach_printable("Error retrieving payment method from db")?
                    }
                }
            }
        } else {
            None
        };

    let merchant_id = payment_intent.merchant_id.clone();
    let authentication = payment_attempt.authentication_id.clone().async_map(|authentication_id| async move {
            db.find_authentication_by_merchant_id_authentication_id(
                    &merchant_id,
                    authentication_id.clone(),
                )
                .await
                .to_not_found_response(errors::ApiErrorResponse::InternalServerError)
                .attach_printable_lazy(|| format!("Error while fetching authentication record with authentication_id {authentication_id}"))
        }).await
        .transpose()?;

    let payment_data = PaymentData {
        flow: PhantomData,
        payment_intent,
        currency,
        amount,
        email: None,
        mandate_id: payment_attempt
            .mandate_id
            .clone()
            .map(|id| api_models::payments::MandateIds {
                mandate_id: Some(id),
                mandate_reference_id: None,
            }),
        mandate_connector: None,
        setup_mandate: None,
        customer_acceptance: None,
        token: None,
        address: PaymentAddress::new(
            shipping_address.as_ref().map(From::from),
            billing_address.as_ref().map(From::from),
            payment_method_billing.as_ref().map(From::from),
            business_profile.use_billing_as_payment_method_billing,
        ),
        token_data: None,
        confirm: Some(request.force_sync),
        payment_method_data: None,
        payment_method_info,
        force_sync: Some(
            request.force_sync
                && (helpers::check_force_psync_precondition(&payment_attempt.status)
                    || contains_encoded_data),
        ),
        payment_attempt,
        refunds,
        disputes,
        attempts,
        sessions_token: vec![],
        card_cvc: None,
        creds_identifier,
        pm_token: None,
        connector_customer_id: None,
        recurring_mandate_payment_data: None,
        ephemeral_key: None,
        multiple_capture_data,
        redirect_response: None,
        payment_link_data: None,
        surcharge_details: None,
        frm_message: frm_response.ok(),
        incremental_authorization_details: None,
        authorizations,
        authentication,
        recurring_details: None,
        poll_config: None,
    };

    let get_trackers_response = operations::GetTrackerResponse {
        operation: Box::new(operation),
        customer_details: None,
        payment_data,
        business_profile,
        mandate_type: None,
    };

    Ok(get_trackers_response)
}

impl<F: Send + Clone> ValidateRequest<F, api::PaymentsRetrieveRequest, PaymentData<F>>
    for PaymentStatus
{
    fn validate_request<'b>(
        &'b self,
        request: &api::PaymentsRetrieveRequest,
        merchant_account: &domain::MerchantAccount,
    ) -> RouterResult<(
        BoxedOperation<'b, F, api::PaymentsRetrieveRequest, PaymentData<F>>,
        operations::ValidateResult,
    )> {
        let request_merchant_id = request.merchant_id.as_ref();
        helpers::validate_merchant_id(merchant_account.get_id(), request_merchant_id)
            .change_context(errors::ApiErrorResponse::InvalidDataFormat {
                field_name: "merchant_id".to_string(),
                expected_format: "merchant_id from merchant account".to_string(),
            })?;

        Ok((
            Box::new(self),
            operations::ValidateResult {
                merchant_id: merchant_account.get_id().to_owned(),
                payment_id: request.resource_id.clone(),
                storage_scheme: merchant_account.storage_scheme,
                requeue: false,
            },
        ))
    }
}

pub async fn get_payment_intent_payment_attempt(
    state: &SessionState,
    payment_id: &api::PaymentIdType,
    merchant_id: &common_utils::id_type::MerchantId,
    key_store: &domain::MerchantKeyStore,
    storage_scheme: enums::MerchantStorageScheme,
) -> RouterResult<(storage::PaymentIntent, storage::PaymentAttempt)> {
    let key_manager_state: KeyManagerState = state.into();
    let db = &*state.store;
    let get_pi_pa = || async {
        let (pi, pa);
        match payment_id {
            api_models::payments::PaymentIdType::PaymentIntentId(ref id) => {
                pi = db
                    .find_payment_intent_by_payment_id_merchant_id(
                        &key_manager_state,
                        id,
                        merchant_id,
                        key_store,
                        storage_scheme,
                    )
                    .await?;
                pa = db
                    .find_payment_attempt_by_payment_id_merchant_id_attempt_id(
                        &pi.payment_id,
                        merchant_id,
                        pi.active_attempt.get_id().as_str(),
                        storage_scheme,
                    )
                    .await?;
            }
            api_models::payments::PaymentIdType::ConnectorTransactionId(ref id) => {
                pa = db
                    .find_payment_attempt_by_merchant_id_connector_txn_id(
                        merchant_id,
                        id,
                        storage_scheme,
                    )
                    .await?;
                pi = db
                    .find_payment_intent_by_payment_id_merchant_id(
                        &key_manager_state,
                        &pa.payment_id,
                        merchant_id,
                        key_store,
                        storage_scheme,
                    )
                    .await?;
            }
            api_models::payments::PaymentIdType::PaymentAttemptId(ref id) => {
                pa = db
                    .find_payment_attempt_by_attempt_id_merchant_id(id, merchant_id, storage_scheme)
                    .await?;
                pi = db
                    .find_payment_intent_by_payment_id_merchant_id(
                        &key_manager_state,
                        &pa.payment_id,
                        merchant_id,
                        key_store,
                        storage_scheme,
                    )
                    .await?;
            }
            api_models::payments::PaymentIdType::PreprocessingId(ref id) => {
                pa = db
                    .find_payment_attempt_by_preprocessing_id_merchant_id(
                        id,
                        merchant_id,
                        storage_scheme,
                    )
                    .await?;

                pi = db
                    .find_payment_intent_by_payment_id_merchant_id(
                        &key_manager_state,
                        &pa.payment_id,
                        merchant_id,
                        key_store,
                        storage_scheme,
                    )
                    .await?;
            }
        }
        error_stack::Result::<_, errors::DataStorageError>::Ok((pi, pa))
    };

    get_pi_pa()
        .await
        .to_not_found_response(errors::ApiErrorResponse::PaymentNotFound)
}<|MERGE_RESOLUTION|>--- conflicted
+++ resolved
@@ -95,13 +95,8 @@
         _customer: &Option<domain::Customer>,
         _business_profile: Option<&domain::BusinessProfile>,
     ) -> RouterResult<(
-<<<<<<< HEAD
         BoxedOperation<'a, F, api::PaymentsRequest, PaymentData<F>>,
-        Option<api::PaymentMethodData>,
-=======
-        BoxedOperation<'a, F, api::PaymentsRequest>,
         Option<domain::PaymentMethodData>,
->>>>>>> db04ded4
         Option<String>,
     )> {
         Ok((Box::new(self), None, None))
@@ -206,15 +201,10 @@
         merchant_account: &domain::MerchantAccount,
         key_store: &domain::MerchantKeyStore,
         _auth_flow: services::AuthFlow,
-<<<<<<< HEAD
-        _payment_confirm_source: Option<common_enums::PaymentSource>,
+        _header_payload: &api::HeaderPayload,
     ) -> RouterResult<
-        operations::GetTrackerResponse<'a, F, api::PaymentsRetrieveRequest, PaymentData<F>>,
-    > {
-=======
-        _header_payload: &api::HeaderPayload,
-    ) -> RouterResult<operations::GetTrackerResponse<'a, F, api::PaymentsRetrieveRequest>> {
->>>>>>> db04ded4
+    operations::GetTrackerResponse<'a, F, api::PaymentsRetrieveRequest, PaymentData<F>>,
+> {
         get_tracker_for_sync(
             payment_id,
             merchant_account,
