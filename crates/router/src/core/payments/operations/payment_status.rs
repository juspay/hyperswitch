--- conflicted
+++ resolved
@@ -420,15 +420,10 @@
         .attach_printable("'profile_id' not set in payment intent")?;
 
     let business_profile = db
-<<<<<<< HEAD
-        .find_business_profile_by_profile_id(merchant_context.get_merchant_key_store(), profile_id)
-=======
         .find_business_profile_by_profile_id(
-            key_manager_state,
             platform.get_processor().get_key_store(),
             profile_id,
         )
->>>>>>> dd527179
         .await
         .to_not_found_response(errors::ApiErrorResponse::ProfileNotFound {
             id: profile_id.get_string_repr().to_owned(),
@@ -438,12 +433,7 @@
         if let Some(ref payment_method_id) = payment_attempt.payment_method_id.clone() {
             match db
                 .find_payment_method(
-<<<<<<< HEAD
-                    merchant_context.get_merchant_key_store(),
-=======
-                    &(state.into()),
                     platform.get_processor().get_key_store(),
->>>>>>> dd527179
                     payment_method_id,
                     storage_scheme,
                 )
