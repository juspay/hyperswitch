--- conflicted
+++ resolved
@@ -287,11 +287,8 @@
             refunds,
             sessions_token: vec![],
             card_cvc: None,
-<<<<<<< HEAD
             store_connector_token: None,
-=======
             creds_identifier,
->>>>>>> cb188f92
         },
         None,
     ))
