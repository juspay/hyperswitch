use std::marker::PhantomData;

use api_models::enums::FrmSuggestion;
use async_trait::async_trait;
use common_utils::ext_traits::AsyncExt;
use error_stack::ResultExt;
use router_derive::PaymentOperation;
use router_env::{instrument, tracing};

use super::{BoxedOperation, Domain, GetTracker, Operation, UpdateTracker, ValidateRequest};
use crate::{
    core::{
        errors::{self, CustomResult, RouterResult, StorageErrorExt},
        payment_methods::PaymentMethodRetrieve,
        payments::{
            helpers, operations, types as payment_types, CustomerDetails, PaymentAddress,
            PaymentData,
        },
    },
    db::StorageInterface,
    routes::AppState,
    services,
    types::{
        api, domain,
        storage::{self, enums},
    },
    utils::OptionExt,
};

#[derive(Debug, Clone, Copy, PaymentOperation)]
#[operation(operations = "all", flow = "sync")]
pub struct PaymentStatus;

impl<F: Send + Clone, Ctx: PaymentMethodRetrieve> Operation<F, api::PaymentsRequest, Ctx>
    for PaymentStatus
{
    fn to_domain(&self) -> RouterResult<&dyn Domain<F, api::PaymentsRequest, Ctx>> {
        Ok(self)
    }
    fn to_update_tracker(
        &self,
    ) -> RouterResult<
        &(dyn UpdateTracker<F, PaymentData<F>, api::PaymentsRequest, Ctx> + Send + Sync),
    > {
        Ok(self)
    }
}
impl<F: Send + Clone, Ctx: PaymentMethodRetrieve> Operation<F, api::PaymentsRequest, Ctx>
    for &PaymentStatus
{
    fn to_domain(&self) -> RouterResult<&dyn Domain<F, api::PaymentsRequest, Ctx>> {
        Ok(*self)
    }
    fn to_update_tracker(
        &self,
    ) -> RouterResult<
        &(dyn UpdateTracker<F, PaymentData<F>, api::PaymentsRequest, Ctx> + Send + Sync),
    > {
        Ok(*self)
    }
}

#[async_trait]
impl<F: Clone + Send, Ctx: PaymentMethodRetrieve> Domain<F, api::PaymentsRequest, Ctx>
    for PaymentStatus
{
    #[instrument(skip_all)]
    async fn get_or_create_customer_details<'a>(
        &'a self,
        db: &dyn StorageInterface,
        payment_data: &mut PaymentData<F>,
        request: Option<CustomerDetails>,
        key_store: &domain::MerchantKeyStore,
    ) -> CustomResult<
        (
            BoxedOperation<'a, F, api::PaymentsRequest, Ctx>,
            Option<domain::Customer>,
        ),
        errors::StorageError,
    > {
        helpers::create_customer_if_not_exist(
            Box::new(self),
            db,
            payment_data,
            request,
            &key_store.merchant_id,
            key_store,
        )
        .await
    }

    #[instrument(skip_all)]
    async fn make_pm_data<'a>(
        &'a self,
        state: &'a AppState,
        payment_data: &mut PaymentData<F>,
        _storage_scheme: enums::MerchantStorageScheme,
        merchant_key_store: &domain::MerchantKeyStore,
    ) -> RouterResult<(
        BoxedOperation<'a, F, api::PaymentsRequest, Ctx>,
        Option<api::PaymentMethodData>,
    )> {
        helpers::make_pm_data(Box::new(self), state, payment_data, merchant_key_store).await
    }

    #[instrument(skip_all)]
    async fn add_task_to_process_tracker<'a>(
        &'a self,
        state: &'a AppState,
        payment_attempt: &storage::PaymentAttempt,
        requeue: bool,
        schedule_time: Option<time::PrimitiveDateTime>,
    ) -> CustomResult<(), errors::ApiErrorResponse> {
        helpers::add_domain_task_to_pt(self, state, payment_attempt, requeue, schedule_time).await
    }

    async fn get_connector<'a>(
        &'a self,
        _merchant_account: &domain::MerchantAccount,
        state: &AppState,
        request: &api::PaymentsRequest,
        _payment_intent: &storage::PaymentIntent,
        _key_store: &domain::MerchantKeyStore,
    ) -> CustomResult<api::ConnectorChoice, errors::ApiErrorResponse> {
        helpers::get_connector_default(state, request.routing.clone()).await
    }
}

#[async_trait]
impl<F: Clone, Ctx: PaymentMethodRetrieve>
    UpdateTracker<F, PaymentData<F>, api::PaymentsRequest, Ctx> for PaymentStatus
{
    async fn update_trackers<'b>(
        &'b self,
        _state: &'b AppState,
        payment_data: PaymentData<F>,
        _customer: Option<domain::Customer>,
        _storage_scheme: enums::MerchantStorageScheme,
        _updated_customer: Option<storage::CustomerUpdate>,
        _key_store: &domain::MerchantKeyStore,
        _frm_suggestion: Option<FrmSuggestion>,
        _header_payload: api::HeaderPayload,
    ) -> RouterResult<(
        BoxedOperation<'b, F, api::PaymentsRequest, Ctx>,
        PaymentData<F>,
    )>
    where
        F: 'b + Send,
    {
        Ok((Box::new(self), payment_data))
    }
}

#[async_trait]
impl<F: Clone, Ctx: PaymentMethodRetrieve>
    UpdateTracker<F, PaymentData<F>, api::PaymentsRetrieveRequest, Ctx> for PaymentStatus
{
    async fn update_trackers<'b>(
        &'b self,
        _state: &'b AppState,
        payment_data: PaymentData<F>,
        _customer: Option<domain::Customer>,
        _storage_scheme: enums::MerchantStorageScheme,
        _updated_customer: Option<storage::CustomerUpdate>,
        _key_store: &domain::MerchantKeyStore,
        _frm_suggestion: Option<FrmSuggestion>,
        _header_payload: api::HeaderPayload,
    ) -> RouterResult<(
        BoxedOperation<'b, F, api::PaymentsRetrieveRequest, Ctx>,
        PaymentData<F>,
    )>
    where
        F: 'b + Send,
    {
        Ok((Box::new(self), payment_data))
    }
}

#[async_trait]
impl<F: Send + Clone, Ctx: PaymentMethodRetrieve>
    GetTracker<F, PaymentData<F>, api::PaymentsRetrieveRequest, Ctx> for PaymentStatus
{
    #[instrument(skip_all)]
    async fn get_trackers<'a>(
        &'a self,
        state: &'a AppState,
        payment_id: &api::PaymentIdType,
        request: &api::PaymentsRetrieveRequest,
        _mandate_type: Option<api::MandateTransactionType>,
        merchant_account: &domain::MerchantAccount,
        key_store: &domain::MerchantKeyStore,
        _auth_flow: services::AuthFlow,
    ) -> RouterResult<operations::GetTrackerResponse<'a, F, api::PaymentsRetrieveRequest, Ctx>>
    {
        get_tracker_for_sync(
            payment_id,
            merchant_account,
            key_store,
            &*state.store,
            request,
            self,
            merchant_account.storage_scheme,
        )
        .await
    }
}

async fn get_tracker_for_sync<
    'a,
    F: Send + Clone,
    Ctx: PaymentMethodRetrieve,
    Op: Operation<F, api::PaymentsRetrieveRequest, Ctx> + 'a + Send + Sync,
>(
    payment_id: &api::PaymentIdType,
    merchant_account: &domain::MerchantAccount,
    mechant_key_store: &domain::MerchantKeyStore,
    db: &dyn StorageInterface,
    request: &api::PaymentsRetrieveRequest,
    operation: Op,
    storage_scheme: enums::MerchantStorageScheme,
) -> RouterResult<operations::GetTrackerResponse<'a, F, api::PaymentsRetrieveRequest, Ctx>> {
    let (payment_intent, payment_attempt, currency, amount);

    (payment_intent, payment_attempt) = get_payment_intent_payment_attempt(
        db,
        payment_id,
        &merchant_account.merchant_id,
        storage_scheme,
    )
    .await?;

<<<<<<< HEAD
    let intent_fulfillment_time = helpers::get_fullfillment_time(
        payment_intent.payment_link_id.clone(),
        merchant_account.intent_fulfillment_time,
        db,
    )
    .await?;
    helpers::authenticate_client_secret(
        request.client_secret.as_ref(),
        &payment_intent,
        intent_fulfillment_time,
    )?;
=======
    helpers::authenticate_client_secret(request.client_secret.as_ref(), &payment_intent)?;
>>>>>>> 99891e62

    let payment_id_str = payment_attempt.payment_id.clone();

    currency = payment_attempt.currency.get_required_value("currency")?;
    amount = payment_attempt.get_total_amount().into();

    let shipping_address = helpers::get_address_by_id(
        db,
        payment_intent.shipping_address_id.clone(),
        mechant_key_store,
        payment_intent.payment_id.clone(),
        merchant_account.merchant_id.clone(),
        merchant_account.storage_scheme,
    )
    .await?;
    let billing_address = helpers::get_address_by_id(
        db,
        payment_intent.billing_address_id.clone(),
        mechant_key_store,
        payment_intent.payment_id.clone(),
        merchant_account.merchant_id.clone(),
        merchant_account.storage_scheme,
    )
    .await?;

    let attempts = match request.expand_attempts {
        Some(true) => {
            Some(db
                .find_attempts_by_merchant_id_payment_id(&merchant_account.merchant_id, &payment_id_str, storage_scheme)
                .await
                .change_context(errors::ApiErrorResponse::PaymentNotFound)
                .attach_printable_lazy(|| {
                    format!("Error while retrieving attempt list for, merchant_id: {}, payment_id: {payment_id_str}",&merchant_account.merchant_id)
                })?)
        },
        _ => None,
    };

    let multiple_capture_data = if payment_attempt.multiple_capture_count > Some(0) {
        let captures = db
            .find_all_captures_by_merchant_id_payment_id_authorized_attempt_id(
                &payment_attempt.merchant_id,
                &payment_attempt.payment_id,
                &payment_attempt.attempt_id,
                storage_scheme,
            )
            .await
            .change_context(errors::ApiErrorResponse::PaymentNotFound)
                .attach_printable_lazy(|| {
                    format!("Error while retrieving capture list for, merchant_id: {}, payment_id: {payment_id_str}", merchant_account.merchant_id)
                })?;
        Some(payment_types::MultipleCaptureData::new_for_sync(
            captures,
            request.expand_captures,
        )?)
    } else {
        None
    };

    let refunds = db
        .find_refund_by_payment_id_merchant_id(
            &payment_id_str,
            &merchant_account.merchant_id,
            storage_scheme,
        )
        .await
        .change_context(errors::ApiErrorResponse::PaymentNotFound)
        .attach_printable_lazy(|| {
            format!(
                "Failed while getting refund list for, payment_id: {}, merchant_id: {}",
                &payment_id_str, merchant_account.merchant_id
            )
        })?;

    let authorizations = db
        .find_all_authorizations_by_merchant_id_payment_id(
            &merchant_account.merchant_id,
            &payment_id_str,
        )
        .await
        .change_context(errors::ApiErrorResponse::PaymentNotFound)
        .attach_printable_lazy(|| {
            format!(
                "Failed while getting authorizations list for, payment_id: {}, merchant_id: {}",
                &payment_id_str, merchant_account.merchant_id
            )
        })?;

    let disputes = db
        .find_disputes_by_merchant_id_payment_id(&merchant_account.merchant_id, &payment_id_str)
        .await
        .change_context(errors::ApiErrorResponse::PaymentNotFound)
        .attach_printable_lazy(|| {
            format!("Error while retrieving dispute list for, merchant_id: {}, payment_id: {payment_id_str}", &merchant_account.merchant_id)
        })?;

    let frm_response = db
        .find_fraud_check_by_payment_id(payment_id_str.to_string(), merchant_account.merchant_id.clone())
        .await
        .change_context(errors::ApiErrorResponse::PaymentNotFound)
        .attach_printable_lazy(|| {
            format!("Error while retrieving frm_response, merchant_id: {}, payment_id: {payment_id_str}", &merchant_account.merchant_id)
        });

    let contains_encoded_data = payment_attempt.encoded_data.is_some();

    let creds_identifier = request
        .merchant_connector_details
        .as_ref()
        .map(|mcd| mcd.creds_identifier.to_owned());
    request
        .merchant_connector_details
        .to_owned()
        .async_map(|mcd| async {
            helpers::insert_merchant_connector_creds_to_config(
                db,
                &merchant_account.merchant_id,
                mcd,
            )
            .await
        })
        .await
        .transpose()?;

    let profile_id = payment_intent
        .profile_id
        .as_ref()
        .get_required_value("profile_id")
        .change_context(errors::ApiErrorResponse::InternalServerError)
        .attach_printable("'profile_id' not set in payment intent")?;

    let business_profile = db
        .find_business_profile_by_profile_id(profile_id)
        .await
        .to_not_found_response(errors::ApiErrorResponse::BusinessProfileNotFound {
            id: profile_id.to_string(),
        })?;

    let payment_data = PaymentData {
        flow: PhantomData,
        payment_intent,
        currency,
        amount,
        email: None,
        mandate_id: payment_attempt
            .mandate_id
            .clone()
            .map(|id| api_models::payments::MandateIds {
                mandate_id: id,
                mandate_reference_id: None,
            }),
        mandate_connector: None,
        setup_mandate: None,
        token: None,
        address: PaymentAddress {
            shipping: shipping_address.as_ref().map(|a| a.into()),
            billing: billing_address.as_ref().map(|a| a.into()),
        },
        confirm: Some(request.force_sync),
        payment_method_data: None,
        force_sync: Some(
            request.force_sync
                && (helpers::check_force_psync_precondition(&payment_attempt.status)
                    || contains_encoded_data),
        ),
        payment_attempt,
        refunds,
        disputes,
        attempts,
        sessions_token: vec![],
        card_cvc: None,
        creds_identifier,
        pm_token: None,
        connector_customer_id: None,
        recurring_mandate_payment_data: None,
        ephemeral_key: None,
        multiple_capture_data,
        redirect_response: None,
        payment_link_data: None,
        surcharge_details: None,
        frm_message: frm_response.ok(),
        incremental_authorization_details: None,
        authorizations,
        frm_metadata: None,
    };

    let get_trackers_response = operations::GetTrackerResponse {
        operation: Box::new(operation),
        customer_details: None,
        payment_data,
        business_profile,
    };

    Ok(get_trackers_response)
}

impl<F: Send + Clone, Ctx: PaymentMethodRetrieve>
    ValidateRequest<F, api::PaymentsRetrieveRequest, Ctx> for PaymentStatus
{
    fn validate_request<'a, 'b>(
        &'b self,
        request: &api::PaymentsRetrieveRequest,
        merchant_account: &'a domain::MerchantAccount,
    ) -> RouterResult<(
        BoxedOperation<'b, F, api::PaymentsRetrieveRequest, Ctx>,
        operations::ValidateResult<'a>,
    )> {
        let request_merchant_id = request.merchant_id.as_deref();
        helpers::validate_merchant_id(&merchant_account.merchant_id, request_merchant_id)
            .change_context(errors::ApiErrorResponse::InvalidDataFormat {
                field_name: "merchant_id".to_string(),
                expected_format: "merchant_id from merchant account".to_string(),
            })?;

        Ok((
            Box::new(self),
            operations::ValidateResult {
                merchant_id: &merchant_account.merchant_id,
                payment_id: request.resource_id.clone(),
                mandate_type: None,
                storage_scheme: merchant_account.storage_scheme,
                requeue: false,
            },
        ))
    }
}

#[inline]
pub async fn get_payment_intent_payment_attempt(
    db: &dyn StorageInterface,
    payment_id: &api::PaymentIdType,
    merchant_id: &str,
    storage_scheme: enums::MerchantStorageScheme,
) -> RouterResult<(storage::PaymentIntent, storage::PaymentAttempt)> {
    let get_pi_pa = || async {
        let (pi, pa);
        match payment_id {
            api_models::payments::PaymentIdType::PaymentIntentId(ref id) => {
                pi = db
                    .find_payment_intent_by_payment_id_merchant_id(id, merchant_id, storage_scheme)
                    .await?;
                pa = db
                    .find_payment_attempt_by_payment_id_merchant_id_attempt_id(
                        pi.payment_id.as_str(),
                        merchant_id,
                        pi.active_attempt.get_id().as_str(),
                        storage_scheme,
                    )
                    .await?;
            }
            api_models::payments::PaymentIdType::ConnectorTransactionId(ref id) => {
                pa = db
                    .find_payment_attempt_by_merchant_id_connector_txn_id(
                        merchant_id,
                        id,
                        storage_scheme,
                    )
                    .await?;
                pi = db
                    .find_payment_intent_by_payment_id_merchant_id(
                        pa.payment_id.as_str(),
                        merchant_id,
                        storage_scheme,
                    )
                    .await?;
            }
            api_models::payments::PaymentIdType::PaymentAttemptId(ref id) => {
                pa = db
                    .find_payment_attempt_by_attempt_id_merchant_id(id, merchant_id, storage_scheme)
                    .await?;
                pi = db
                    .find_payment_intent_by_payment_id_merchant_id(
                        pa.payment_id.as_str(),
                        merchant_id,
                        storage_scheme,
                    )
                    .await?;
            }
            api_models::payments::PaymentIdType::PreprocessingId(ref id) => {
                pa = db
                    .find_payment_attempt_by_preprocessing_id_merchant_id(
                        id,
                        merchant_id,
                        storage_scheme,
                    )
                    .await?;

                pi = db
                    .find_payment_intent_by_payment_id_merchant_id(
                        pa.payment_id.as_str(),
                        merchant_id,
                        storage_scheme,
                    )
                    .await?;
            }
        }
        error_stack::Result::<_, errors::DataStorageError>::Ok((pi, pa))
    };

    get_pi_pa()
        .await
        .to_not_found_response(errors::ApiErrorResponse::PaymentNotFound)
}<|MERGE_RESOLUTION|>--- conflicted
+++ resolved
@@ -229,21 +229,7 @@
     )
     .await?;
 
-<<<<<<< HEAD
-    let intent_fulfillment_time = helpers::get_fullfillment_time(
-        payment_intent.payment_link_id.clone(),
-        merchant_account.intent_fulfillment_time,
-        db,
-    )
-    .await?;
-    helpers::authenticate_client_secret(
-        request.client_secret.as_ref(),
-        &payment_intent,
-        intent_fulfillment_time,
-    )?;
-=======
     helpers::authenticate_client_secret(request.client_secret.as_ref(), &payment_intent)?;
->>>>>>> 99891e62
 
     let payment_id_str = payment_attempt.payment_id.clone();
 
