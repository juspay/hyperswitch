use std::marker::PhantomData;

use async_trait::async_trait;
use error_stack::ResultExt;
use router_derive::PaymentOperation;
use router_env::{instrument, tracing};

use super::{BoxedOperation, Domain, GetTracker, Operation, UpdateTracker, ValidateRequest};
use crate::{
    core::{
        errors::{self, CustomResult, RouterResult, StorageErrorExt},
        payments::{self, helpers, operations, CustomerDetails, PaymentAddress, PaymentData},
        utils as core_utils,
    },
    db::StorageInterface,
    routes::AppState,
    types::{
        self,
        api::{self, PaymentIdTypeExt},
        domain,
        storage::{self, enums as storage_enums},
        transformers::ForeignInto,
    },
    utils::{self, OptionExt},
};

#[derive(Debug, Clone, Copy, PaymentOperation)]
#[operation(ops = "all", flow = "authorize")]
pub struct CompleteAuthorize;

#[async_trait]
impl<F: Send + Clone> GetTracker<F, PaymentData<F>, api::PaymentsRequest> for CompleteAuthorize {
    #[instrument(skip_all)]
    async fn get_trackers<'a>(
        &'a self,
        state: &'a AppState,
        payment_id: &api::PaymentIdType,
        request: &api::PaymentsRequest,
        mandate_type: Option<api::MandateTxnType>,
        merchant_account: &domain::MerchantAccount,
        key_store: &domain::MerchantKeyStore,
    ) -> RouterResult<(
        BoxedOperation<'a, F, api::PaymentsRequest>,
        PaymentData<F>,
        Option<CustomerDetails>,
    )> {
        let db = &*state.store;
        let merchant_id = &merchant_account.merchant_id;
        let storage_scheme = merchant_account.storage_scheme;
        let (mut payment_intent, mut payment_attempt, currency, amount);

        let payment_id = payment_id
            .get_payment_intent_id()
            .change_context(errors::ApiErrorResponse::PaymentNotFound)?;

        payment_intent = db
            .find_payment_intent_by_payment_id_merchant_id(&payment_id, merchant_id, storage_scheme)
            .await
            .to_not_found_response(errors::ApiErrorResponse::PaymentNotFound)?;
        payment_intent.setup_future_usage = request
            .setup_future_usage
            .map(ForeignInto::foreign_into)
            .or(payment_intent.setup_future_usage);

        helpers::validate_payment_status_against_not_allowed_statuses(
            &payment_intent.status,
            &[
                storage_enums::IntentStatus::Failed,
                storage_enums::IntentStatus::Succeeded,
            ],
            "confirm",
        )?;

        let (token, payment_method, setup_mandate, mandate_connector) =
            helpers::get_token_pm_type_mandate_details(
                state,
                request,
                mandate_type.clone(),
                merchant_account,
            )
            .await?;

        let browser_info = request
            .browser_info
            .clone()
            .map(|x| utils::Encode::<types::BrowserInformation>::encode_to_value(&x))
            .transpose()
            .change_context(errors::ApiErrorResponse::InvalidDataValue {
                field_name: "browser_info",
            })?;

        payment_attempt = db
            .find_payment_attempt_by_payment_id_merchant_id_attempt_id(
                &payment_intent.payment_id,
                merchant_id,
                &payment_intent.active_attempt_id,
                storage_scheme,
            )
            .await
            .to_not_found_response(errors::ApiErrorResponse::PaymentNotFound)?;

        let token = token.or_else(|| payment_attempt.payment_token.clone());

        helpers::validate_pm_or_token_given(
            &request.payment_method,
            &request.payment_method_data,
            &request.payment_method_type,
            &mandate_type,
            &token,
        )?;

        payment_attempt.payment_method = payment_method.or(payment_attempt.payment_method);
        payment_attempt.browser_info = browser_info;
        payment_attempt.payment_method_type = request
            .payment_method_type
            .map(|pmt| pmt.foreign_into())
            .or(payment_attempt.payment_method_type);
        payment_attempt.payment_experience = request
            .payment_experience
            .map(|experience| experience.foreign_into());
        currency = payment_attempt.currency.get_required_value("currency")?;
        amount = payment_attempt.amount.into();

        helpers::validate_customer_id_mandatory_cases(
            request.shipping.is_some(),
            request.billing.is_some(),
            request.setup_future_usage.is_some(),
            &payment_intent
                .customer_id
                .clone()
                .or_else(|| request.customer_id.clone()),
        )?;

        let shipping_address = helpers::get_address_for_payment_request(
            db,
            request.shipping.as_ref(),
            payment_intent.shipping_address_id.as_deref(),
            merchant_id,
<<<<<<< HEAD
            &payment_intent.customer_id,
            key_store,
=======
            payment_intent.customer_id.as_ref(),
>>>>>>> 02a3ce74
        )
        .await?;
        let billing_address = helpers::get_address_for_payment_request(
            db,
            request.billing.as_ref(),
            payment_intent.billing_address_id.as_deref(),
            merchant_id,
<<<<<<< HEAD
            &payment_intent.customer_id,
            key_store,
=======
            payment_intent.customer_id.as_ref(),
>>>>>>> 02a3ce74
        )
        .await?;

        let connector_response = db
            .find_connector_response_by_payment_id_merchant_id_attempt_id(
                &payment_attempt.payment_id,
                &payment_attempt.merchant_id,
                &payment_attempt.attempt_id,
                storage_scheme,
            )
            .await
            .to_not_found_response(errors::ApiErrorResponse::PaymentNotFound)?;

        let redirect_response = request
            .metadata
            .as_ref()
            .and_then(|secret_metadata| secret_metadata.redirect_response.to_owned());

        payment_intent.shipping_address_id = shipping_address.clone().map(|i| i.address_id);
        payment_intent.billing_address_id = billing_address.clone().map(|i| i.address_id);
        payment_intent.return_url = request.return_url.as_ref().map(|a| a.to_string());

        // The operation merges mandate data from both request and payment_attempt
        let setup_mandate = setup_mandate.map(|mandate_data| api_models::payments::MandateData {
            customer_acceptance: mandate_data.customer_acceptance,
            mandate_type: payment_attempt
                .mandate_details
                .clone()
                .map(ForeignInto::foreign_into)
                .or(mandate_data.mandate_type),
        });

        Ok((
            Box::new(self),
            PaymentData {
                flow: PhantomData,
                payment_intent,
                payment_attempt,
                currency,
                connector_response,
                amount,
                email: request.email.clone(),
                mandate_id: None,
                mandate_connector,
                setup_mandate,
                token,
                address: PaymentAddress {
                    shipping: shipping_address.as_ref().map(|a| a.into()),
                    billing: billing_address.as_ref().map(|a| a.into()),
                },
                confirm: request.confirm,
                payment_method_data: request.payment_method_data.clone(),
                force_sync: None,
                refunds: vec![],
                disputes: vec![],
                sessions_token: vec![],
                card_cvc: request.card_cvc.clone(),
                creds_identifier: None,
                pm_token: None,
                connector_customer_id: None,
                ephemeral_key: None,
                redirect_response,
            },
            Some(CustomerDetails {
                customer_id: request.customer_id.clone(),
                name: request.name.clone(),
                email: request.email.clone(),
                phone: request.phone.clone(),
                phone_country_code: request.phone_country_code.clone(),
            }),
        ))
    }
}

#[async_trait]
impl<F: Clone + Send> Domain<F, api::PaymentsRequest> for CompleteAuthorize {
    #[instrument(skip_all)]
    async fn get_or_create_customer_details<'a>(
        &'a self,
        db: &dyn StorageInterface,
        payment_data: &mut PaymentData<F>,
        request: Option<CustomerDetails>,
        key_store: &domain::MerchantKeyStore,
    ) -> CustomResult<
        (
            BoxedOperation<'a, F, api::PaymentsRequest>,
            Option<domain::Customer>,
        ),
        errors::StorageError,
    > {
        helpers::create_customer_if_not_exist(
            Box::new(self),
            db,
            payment_data,
            request,
            &key_store.merchant_id,
            key_store,
        )
        .await
    }

    #[instrument(skip_all)]
    async fn make_pm_data<'a>(
        &'a self,
        state: &'a AppState,
        payment_data: &mut PaymentData<F>,
        _storage_scheme: storage_enums::MerchantStorageScheme,
    ) -> RouterResult<(
        BoxedOperation<'a, F, api::PaymentsRequest>,
        Option<api::PaymentMethodData>,
    )> {
        let (op, payment_method_data) =
            helpers::make_pm_data(Box::new(self), state, payment_data).await?;

        utils::when(payment_method_data.is_none(), || {
            Err(errors::ApiErrorResponse::PaymentMethodNotFound)
        })?;

        Ok((op, payment_method_data))
    }

    #[instrument(skip_all)]
    async fn add_task_to_process_tracker<'a>(
        &'a self,
        _state: &'a AppState,
        _payment_attempt: &storage::PaymentAttempt,
    ) -> CustomResult<(), errors::ApiErrorResponse> {
        Ok(())
    }

    async fn get_connector<'a>(
        &'a self,
        _merchant_account: &domain::MerchantAccount,
        state: &AppState,
        request: &api::PaymentsRequest,
        _payment_intent: &storage::payment_intent::PaymentIntent,
        _key_store: &domain::MerchantKeyStore,
    ) -> CustomResult<api::ConnectorChoice, errors::ApiErrorResponse> {
        // Use a new connector in the confirm call or use the same one which was passed when
        // creating the payment or if none is passed then use the routing algorithm
        helpers::get_connector_default(state, request.routing.clone()).await
    }
}

#[async_trait]
impl<F: Clone> UpdateTracker<F, PaymentData<F>, api::PaymentsRequest> for CompleteAuthorize {
    #[instrument(skip_all)]
    async fn update_trackers<'b>(
        &'b self,
        _db: &dyn StorageInterface,
        payment_data: PaymentData<F>,
        _customer: Option<domain::Customer>,
        _storage_scheme: storage_enums::MerchantStorageScheme,
        _updated_customer: Option<storage::CustomerUpdate>,
        _merchant_key_store: &domain::MerchantKeyStore,
    ) -> RouterResult<(BoxedOperation<'b, F, api::PaymentsRequest>, PaymentData<F>)>
    where
        F: 'b + Send,
    {
        Ok((Box::new(self), payment_data))
    }
}

impl<F: Send + Clone> ValidateRequest<F, api::PaymentsRequest> for CompleteAuthorize {
    #[instrument(skip_all)]
    fn validate_request<'a, 'b>(
        &'b self,
        request: &api::PaymentsRequest,
        merchant_account: &'a domain::MerchantAccount,
    ) -> RouterResult<(
        BoxedOperation<'b, F, api::PaymentsRequest>,
        operations::ValidateResult<'a>,
    )> {
        let given_payment_id = match &request.payment_id {
            Some(id_type) => Some(
                id_type
                    .get_payment_intent_id()
                    .change_context(errors::ApiErrorResponse::PaymentNotFound)?,
            ),
            None => None,
        };

        let request_merchant_id = request.merchant_id.as_deref();
        helpers::validate_merchant_id(&merchant_account.merchant_id, request_merchant_id)
            .change_context(errors::ApiErrorResponse::InvalidDataFormat {
                field_name: "merchant_id".to_string(),
                expected_format: "merchant_id from merchant account".to_string(),
            })?;

        helpers::validate_payment_method_fields_present(request)?;

        let mandate_type =
            helpers::validate_mandate(request, payments::is_operation_confirm(self))?;
        let payment_id = core_utils::get_or_generate_id("payment_id", &given_payment_id, "pay")?;

        Ok((
            Box::new(self),
            operations::ValidateResult {
                merchant_id: &merchant_account.merchant_id,
                payment_id: api::PaymentIdType::PaymentIntentId(payment_id),
                mandate_type,
                storage_scheme: merchant_account.storage_scheme,
            },
        ))
    }
}<|MERGE_RESOLUTION|>--- conflicted
+++ resolved
@@ -136,12 +136,8 @@
             request.shipping.as_ref(),
             payment_intent.shipping_address_id.as_deref(),
             merchant_id,
-<<<<<<< HEAD
-            &payment_intent.customer_id,
+            payment_intent.customer_id.as_ref(),
             key_store,
-=======
-            payment_intent.customer_id.as_ref(),
->>>>>>> 02a3ce74
         )
         .await?;
         let billing_address = helpers::get_address_for_payment_request(
@@ -149,12 +145,8 @@
             request.billing.as_ref(),
             payment_intent.billing_address_id.as_deref(),
             merchant_id,
-<<<<<<< HEAD
-            &payment_intent.customer_id,
+            payment_intent.customer_id.as_ref(),
             key_store,
-=======
-            payment_intent.customer_id.as_ref(),
->>>>>>> 02a3ce74
         )
         .await?;
 
