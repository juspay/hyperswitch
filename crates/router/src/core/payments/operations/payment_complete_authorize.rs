use std::marker::PhantomData;

use api_models::enums::FrmSuggestion;
use async_trait::async_trait;
use error_stack::{report, IntoReport, ResultExt};
use router_derive::PaymentOperation;
use router_env::{instrument, tracing};

use super::{BoxedOperation, Domain, GetTracker, Operation, UpdateTracker, ValidateRequest};
use crate::{
    core::{
        errors::{self, CustomResult, RouterResult, StorageErrorExt},
        payment_methods::PaymentMethodRetrieve,
        payments::{self, helpers, operations, CustomerDetails, PaymentAddress, PaymentData},
        utils as core_utils,
    },
    db::StorageInterface,
    routes::AppState,
    services,
    types::{
        api::{self, PaymentIdTypeExt},
        domain,
        storage::{self, enums as storage_enums},
    },
    utils::{self, OptionExt},
};

#[derive(Debug, Clone, Copy, PaymentOperation)]
#[operation(operations = "all", flow = "authorize")]
pub struct CompleteAuthorize;

#[async_trait]
impl<F: Send + Clone, Ctx: PaymentMethodRetrieve>
    GetTracker<F, PaymentData<F>, api::PaymentsRequest, Ctx> for CompleteAuthorize
{
    #[instrument(skip_all)]
    async fn get_trackers<'a>(
        &'a self,
        state: &'a AppState,
        payment_id: &api::PaymentIdType,
        request: &api::PaymentsRequest,
        mandate_type: Option<api::MandateTransactionType>,
        merchant_account: &domain::MerchantAccount,
        key_store: &domain::MerchantKeyStore,
        _auth_flow: services::AuthFlow,
        _payment_confirm_source: Option<common_enums::PaymentSource>,
    ) -> RouterResult<operations::GetTrackerResponse<'a, F, api::PaymentsRequest, Ctx>> {
        let db = &*state.store;
        let merchant_id = &merchant_account.merchant_id;
        let storage_scheme = merchant_account.storage_scheme;
        let (mut payment_intent, mut payment_attempt, currency, amount);

        let payment_id = payment_id
            .get_payment_intent_id()
            .change_context(errors::ApiErrorResponse::PaymentNotFound)?;

        payment_intent = db
            .find_payment_intent_by_payment_id_merchant_id(&payment_id, merchant_id, storage_scheme)
            .await
            .to_not_found_response(errors::ApiErrorResponse::PaymentNotFound)?;
        payment_intent.setup_future_usage = request
            .setup_future_usage
            .or(payment_intent.setup_future_usage);

        helpers::validate_payment_status_against_not_allowed_statuses(
            &payment_intent.status,
            &[
                storage_enums::IntentStatus::Failed,
                storage_enums::IntentStatus::Succeeded,
            ],
            "confirm",
        )?;

        let (
            token,
            payment_method,
            payment_method_type,
            setup_mandate,
            recurring_mandate_payment_data,
            mandate_connector,
        ) = helpers::get_token_pm_type_mandate_details(
            state,
            request,
            mandate_type.clone(),
            merchant_account,
            key_store,
        )
        .await?;

        let browser_info = request
            .browser_info
            .clone()
            .as_ref()
            .map(utils::Encode::encode_to_value)
            .transpose()
            .change_context(errors::ApiErrorResponse::InvalidDataValue {
                field_name: "browser_info",
            })?;

        payment_attempt = db
            .find_payment_attempt_by_payment_id_merchant_id_attempt_id(
                &payment_intent.payment_id,
                merchant_id,
                &payment_intent.active_attempt.get_id(),
                storage_scheme,
            )
            .await
            .to_not_found_response(errors::ApiErrorResponse::PaymentNotFound)?;

        let token = token.or_else(|| payment_attempt.payment_token.clone());

        if let Some(payment_method) = payment_method {
            let should_validate_pm_or_token_given =
                //this validation should happen if data was stored in the vault
                helpers::should_store_payment_method_data_in_vault(
                    &state.conf.temp_locker_enable_config,
                    payment_attempt.connector.clone(),
                    payment_method,
                );
            if should_validate_pm_or_token_given {
                helpers::validate_pm_or_token_given(
                    &request.payment_method,
                    &request
                        .payment_method_data
                        .as_ref()
                        .map(|pmd| pmd.payment_method_data.clone()),
                    &request.payment_method_type,
                    &mandate_type,
                    &token,
                )?;
            }
        }

        let token_data = if let Some(token) = token.clone() {
            Some(helpers::retrieve_payment_token_data(state, token, payment_method).await?)
        } else {
            None
        };

        payment_attempt.payment_method = payment_method.or(payment_attempt.payment_method);
        payment_attempt.browser_info = browser_info;
        payment_attempt.payment_method_type =
            payment_method_type.or(payment_attempt.payment_method_type);
        payment_attempt.payment_experience = request
            .payment_experience
            .or(payment_attempt.payment_experience);
        currency = payment_attempt.currency.get_required_value("currency")?;
        amount = payment_attempt.get_total_amount().into();

        helpers::validate_customer_id_mandatory_cases(
            request.setup_future_usage.is_some(),
            &payment_intent
                .customer_id
                .clone()
                .or_else(|| request.customer_id.clone()),
        )?;

        let shipping_address = helpers::get_address_by_id(
            db,
            payment_intent.shipping_address_id.clone(),
            key_store,
            &payment_intent.payment_id,
            merchant_id,
            merchant_account.storage_scheme,
        )
        .await?;

        let billing_address = helpers::get_address_by_id(
            db,
            payment_intent.billing_address_id.clone(),
            key_store,
            &payment_intent.payment_id,
            merchant_id,
            merchant_account.storage_scheme,
        )
        .await?;

        let payment_method_billing = helpers::get_address_by_id(
            db,
            payment_attempt.payment_method_billing_address_id.clone(),
            key_store,
            &payment_intent.payment_id,
            merchant_id,
            merchant_account.storage_scheme,
        )
        .await?;

        let redirect_response = request
            .feature_metadata
            .as_ref()
            .and_then(|fm| fm.redirect_response.clone());

        payment_intent.shipping_address_id = shipping_address.clone().map(|i| i.address_id);
        payment_intent.billing_address_id = billing_address.clone().map(|i| i.address_id);
        payment_intent.return_url = request
            .return_url
            .as_ref()
            .map(|a| a.to_string())
            .or(payment_intent.return_url);

        payment_intent.allowed_payment_method_types = request
            .get_allowed_payment_method_types_as_value()
            .change_context(errors::ApiErrorResponse::InternalServerError)
            .attach_printable("Error converting allowed_payment_types to Value")?
            .or(payment_intent.allowed_payment_method_types);

        payment_intent.connector_metadata = request
            .get_connector_metadata_as_value()
            .change_context(errors::ApiErrorResponse::InternalServerError)
            .attach_printable("Error converting connector_metadata to Value")?
            .or(payment_intent.connector_metadata);

        payment_intent.feature_metadata = request
            .get_feature_metadata_as_value()
            .change_context(errors::ApiErrorResponse::InternalServerError)
            .attach_printable("Error converting feature_metadata to Value")?
            .or(payment_intent.feature_metadata);

        payment_intent.metadata = request.metadata.clone().or(payment_intent.metadata);

        // The operation merges mandate data from both request and payment_attempt
        let setup_mandate = setup_mandate.map(Into::into);

        let mandate_details_present =
            payment_attempt.mandate_details.is_some() || request.mandate_data.is_some();
        helpers::validate_mandate_data_and_future_usage(
            payment_intent.setup_future_usage,
            mandate_details_present,
        )?;
        let profile_id = payment_intent
            .profile_id
            .as_ref()
            .get_required_value("profile_id")
            .change_context(errors::ApiErrorResponse::InternalServerError)
            .attach_printable("'profile_id' not set in payment intent")?;

        let business_profile = db
            .find_business_profile_by_profile_id(profile_id)
            .await
            .to_not_found_response(errors::ApiErrorResponse::BusinessProfileNotFound {
                id: profile_id.to_string(),
            })?;

        let payment_data = PaymentData {
            flow: PhantomData,
            payment_intent,
            payment_attempt,
            currency,
            amount,
            email: request.email.clone(),
            mandate_id: None,
            mandate_connector,
            setup_mandate,
            customer_acceptance: None,
            token,
<<<<<<< HEAD
            address: PaymentAddress::new(
                shipping_address.as_ref().map(|a| a.into()),
                billing_address.as_ref().map(|a| a.into()),
                payment_method_billing
                    .as_ref()
                    .map(|address| address.into()),
=======
            token_data,
            address: PaymentAddress::new(
                shipping_address.as_ref().map(From::from),
                billing_address.as_ref().map(From::from),
                payment_method_billing.as_ref().map(From::from),
>>>>>>> ce3625cb
            ),
            confirm: request.confirm,
            payment_method_data: request
                .payment_method_data
                .as_ref()
                .map(|pmd| pmd.payment_method_data.clone()),
<<<<<<< HEAD
=======
            payment_method_info: None,
>>>>>>> ce3625cb
            force_sync: None,
            refunds: vec![],
            disputes: vec![],
            attempts: None,
            sessions_token: vec![],
            card_cvc: request.card_cvc.clone(),
            creds_identifier: None,
            pm_token: None,
            connector_customer_id: None,
            recurring_mandate_payment_data,
            ephemeral_key: None,
            multiple_capture_data: None,
            redirect_response,
            surcharge_details: None,
            payment_method_status: None,
            frm_message: None,
            payment_link_data: None,
            incremental_authorization_details: None,
            authorizations: vec![],
            authentication: None,
            frm_metadata: None,
        };

        let customer_details = Some(CustomerDetails {
            customer_id: request.customer_id.clone(),
            name: request.name.clone(),
            email: request.email.clone(),
            phone: request.phone.clone(),
            phone_country_code: request.phone_country_code.clone(),
        });

        let get_trackers_response = operations::GetTrackerResponse {
            operation: Box::new(self),
            customer_details,
            payment_data,
            business_profile,
        };

        Ok(get_trackers_response)
    }
}

#[async_trait]
impl<F: Clone + Send, Ctx: PaymentMethodRetrieve> Domain<F, api::PaymentsRequest, Ctx>
    for CompleteAuthorize
{
    #[instrument(skip_all)]
    async fn get_or_create_customer_details<'a>(
        &'a self,
        db: &dyn StorageInterface,
        payment_data: &mut PaymentData<F>,
        request: Option<CustomerDetails>,
        key_store: &domain::MerchantKeyStore,
    ) -> CustomResult<
        (
            BoxedOperation<'a, F, api::PaymentsRequest, Ctx>,
            Option<domain::Customer>,
        ),
        errors::StorageError,
    > {
        helpers::create_customer_if_not_exist(
            Box::new(self),
            db,
            payment_data,
            request,
            &key_store.merchant_id,
            key_store,
        )
        .await
    }

    #[instrument(skip_all)]
    async fn make_pm_data<'a>(
        &'a self,
        state: &'a AppState,
        payment_data: &mut PaymentData<F>,
        _storage_scheme: storage_enums::MerchantStorageScheme,
        merchant_key_store: &domain::MerchantKeyStore,
        customer: &Option<domain::Customer>,
    ) -> RouterResult<(
        BoxedOperation<'a, F, api::PaymentsRequest, Ctx>,
        Option<api::PaymentMethodData>,
        Option<String>,
    )> {
        let (op, payment_method_data, pm_id) = helpers::make_pm_data(
            Box::new(self),
            state,
            payment_data,
            merchant_key_store,
            customer,
        )
        .await?;
        Ok((op, payment_method_data, pm_id))
    }

    #[instrument(skip_all)]
    async fn add_task_to_process_tracker<'a>(
        &'a self,
        _state: &'a AppState,
        _payment_attempt: &storage::PaymentAttempt,
        _requeue: bool,
        _schedule_time: Option<time::PrimitiveDateTime>,
    ) -> CustomResult<(), errors::ApiErrorResponse> {
        Ok(())
    }

    async fn get_connector<'a>(
        &'a self,
        _merchant_account: &domain::MerchantAccount,
        state: &AppState,
        request: &api::PaymentsRequest,
        _payment_intent: &storage::PaymentIntent,
        _key_store: &domain::MerchantKeyStore,
    ) -> CustomResult<api::ConnectorChoice, errors::ApiErrorResponse> {
        // Use a new connector in the confirm call or use the same one which was passed when
        // creating the payment or if none is passed then use the routing algorithm
        helpers::get_connector_default(state, request.routing.clone()).await
    }

    #[instrument(skip_all)]
    async fn guard_payment_against_blocklist<'a>(
        &'a self,
        _state: &AppState,
        _merchant_account: &domain::MerchantAccount,
        _payment_data: &mut PaymentData<F>,
    ) -> CustomResult<bool, errors::ApiErrorResponse> {
        Ok(false)
    }
}

#[async_trait]
impl<F: Clone, Ctx: PaymentMethodRetrieve>
    UpdateTracker<F, PaymentData<F>, api::PaymentsRequest, Ctx> for CompleteAuthorize
{
    #[instrument(skip_all)]
    async fn update_trackers<'b>(
        &'b self,
        _state: &'b AppState,
        payment_data: PaymentData<F>,
        _customer: Option<domain::Customer>,
        _storage_scheme: storage_enums::MerchantStorageScheme,
        _updated_customer: Option<storage::CustomerUpdate>,
        _merchant_key_store: &domain::MerchantKeyStore,
        _frm_suggestion: Option<FrmSuggestion>,
        _header_payload: api::HeaderPayload,
    ) -> RouterResult<(
        BoxedOperation<'b, F, api::PaymentsRequest, Ctx>,
        PaymentData<F>,
    )>
    where
        F: 'b + Send,
    {
        Ok((Box::new(self), payment_data))
    }
}

impl<F: Send + Clone, Ctx: PaymentMethodRetrieve> ValidateRequest<F, api::PaymentsRequest, Ctx>
    for CompleteAuthorize
{
    #[instrument(skip_all)]
    fn validate_request<'a, 'b>(
        &'b self,
        request: &api::PaymentsRequest,
        merchant_account: &'a domain::MerchantAccount,
    ) -> RouterResult<(
        BoxedOperation<'b, F, api::PaymentsRequest, Ctx>,
        operations::ValidateResult<'a>,
    )> {
        let payment_id = request
            .payment_id
            .clone()
            .ok_or(report!(errors::ApiErrorResponse::PaymentNotFound))?;

        let request_merchant_id = request.merchant_id.as_deref();
        helpers::validate_merchant_id(&merchant_account.merchant_id, request_merchant_id)
            .change_context(errors::ApiErrorResponse::InvalidDataFormat {
                field_name: "merchant_id".to_string(),
                expected_format: "merchant_id from merchant account".to_string(),
            })?;

        helpers::validate_payment_method_fields_present(request)?;

        let mandate_type =
            helpers::validate_mandate(request, payments::is_operation_confirm(self))?;

        Ok((
            Box::new(self),
            operations::ValidateResult {
                merchant_id: &merchant_account.merchant_id,
                payment_id: payment_id
                    .and_then(|id| core_utils::validate_id(id, "payment_id"))
                    .into_report()?,
                mandate_type,
                storage_scheme: merchant_account.storage_scheme,
                requeue: matches!(
                    request.retry_action,
                    Some(api_models::enums::RetryAction::Requeue)
                ),
            },
        ))
    }
}<|MERGE_RESOLUTION|>--- conflicted
+++ resolved
@@ -253,30 +253,18 @@
             setup_mandate,
             customer_acceptance: None,
             token,
-<<<<<<< HEAD
-            address: PaymentAddress::new(
-                shipping_address.as_ref().map(|a| a.into()),
-                billing_address.as_ref().map(|a| a.into()),
-                payment_method_billing
-                    .as_ref()
-                    .map(|address| address.into()),
-=======
             token_data,
             address: PaymentAddress::new(
                 shipping_address.as_ref().map(From::from),
                 billing_address.as_ref().map(From::from),
                 payment_method_billing.as_ref().map(From::from),
->>>>>>> ce3625cb
             ),
             confirm: request.confirm,
             payment_method_data: request
                 .payment_method_data
                 .as_ref()
                 .map(|pmd| pmd.payment_method_data.clone()),
-<<<<<<< HEAD
-=======
             payment_method_info: None,
->>>>>>> ce3625cb
             force_sync: None,
             refunds: vec![],
             disputes: vec![],
