use std::marker::PhantomData;

use api_models::enums::FrmSuggestion;
use async_trait::async_trait;
use error_stack::{report, ResultExt};
use router_derive::PaymentOperation;
use router_env::{instrument, tracing};

use super::{BoxedOperation, Domain, GetTracker, Operation, UpdateTracker, ValidateRequest};
use crate::{
    core::{
        errors::{self, CustomResult, RouterResult, StorageErrorExt},
        mandate::helpers as m_helpers,
        payments::{self, helpers, operations, CustomerDetails, PaymentAddress, PaymentData},
        utils as core_utils,
    },
    db::StorageInterface,
    routes::{app::ReqState, AppState},
    services,
    types::{
        api::{self, PaymentIdTypeExt},
        domain,
        storage::{self, enums as storage_enums},
    },
    utils::{self, OptionExt},
};

#[derive(Debug, Clone, Copy, PaymentOperation)]
#[operation(operations = "all", flow = "authorize")]
pub struct CompleteAuthorize;

#[async_trait]
impl<F: Send + Clone> GetTracker<F, PaymentData<F>, api::PaymentsRequest> for CompleteAuthorize {
    #[instrument(skip_all)]
    async fn get_trackers<'a>(
        &'a self,
        state: &'a AppState,
        payment_id: &api::PaymentIdType,
        request: &api::PaymentsRequest,
        merchant_account: &domain::MerchantAccount,
        key_store: &domain::MerchantKeyStore,
        _auth_flow: services::AuthFlow,
        _payment_confirm_source: Option<common_enums::PaymentSource>,
    ) -> RouterResult<operations::GetTrackerResponse<'a, F, api::PaymentsRequest>> {
        let db = &*state.store;
        let merchant_id = &merchant_account.merchant_id;
        let storage_scheme = merchant_account.storage_scheme;
        let (mut payment_intent, mut payment_attempt, currency, amount);

        let payment_id = payment_id
            .get_payment_intent_id()
            .change_context(errors::ApiErrorResponse::PaymentNotFound)?;

        payment_intent = db
            .find_payment_intent_by_payment_id_merchant_id(&payment_id, merchant_id, storage_scheme)
            .await
            .to_not_found_response(errors::ApiErrorResponse::PaymentNotFound)?;
        payment_intent.setup_future_usage = request
            .setup_future_usage
            .or(payment_intent.setup_future_usage);

        helpers::authenticate_client_secret(request.client_secret.as_ref(), &payment_intent)?;

        helpers::validate_payment_status_against_not_allowed_statuses(
            &payment_intent.status,
            &[
                storage_enums::IntentStatus::Failed,
                storage_enums::IntentStatus::Succeeded,
            ],
            "confirm",
        )?;

        let browser_info = request
            .browser_info
            .clone()
            .as_ref()
            .map(utils::Encode::encode_to_value)
            .transpose()
            .change_context(errors::ApiErrorResponse::InvalidDataValue {
                field_name: "browser_info",
            })?;

        let recurring_details = request.recurring_details.clone();
        let customer_acceptance = request.customer_acceptance.clone().map(From::from);

        payment_attempt = db
            .find_payment_attempt_by_payment_id_merchant_id_attempt_id(
                &payment_intent.payment_id,
                merchant_id,
                &payment_intent.active_attempt.get_id(),
                storage_scheme,
            )
            .await
            .to_not_found_response(errors::ApiErrorResponse::PaymentNotFound)?;

        let mandate_type = m_helpers::get_mandate_type(
            request.mandate_data.clone(),
            request.off_session,
            payment_intent.setup_future_usage,
            request.customer_acceptance.clone(),
            request.payment_token.clone(),
        )
        .change_context(errors::ApiErrorResponse::MandateValidationFailed {
            reason: "Expected one out of recurring_details and mandate_data but got both".into(),
        })?;

        let m_helpers::MandateGenericData {
            token,
            payment_method,
            payment_method_type,
            mandate_data,
            recurring_mandate_payment_data,
            mandate_connector,
            payment_method_info,
        } = helpers::get_token_pm_type_mandate_details(
            state,
            request,
            mandate_type.to_owned(),
            merchant_account,
            key_store,
            payment_attempt.payment_method_id.clone(),
        )
        .await?;
        let token = token.or_else(|| payment_attempt.payment_token.clone());

        if let Some(payment_method) = payment_method {
            let should_validate_pm_or_token_given =
                //this validation should happen if data was stored in the vault
                helpers::should_store_payment_method_data_in_vault(
                    &state.conf.temp_locker_enable_config,
                    payment_attempt.connector.clone(),
                    payment_method,
                );
            if should_validate_pm_or_token_given {
                helpers::validate_pm_or_token_given(
                    &request.payment_method,
                    &request
                        .payment_method_data
                        .as_ref()
                        .and_then(|pmd| pmd.payment_method_data.clone()),
                    &request.payment_method_type,
                    &mandate_type,
                    &token,
                )?;
            }
        }

        let token_data = if let Some((token, payment_method)) = token
            .as_ref()
            .zip(payment_method.or(payment_attempt.payment_method))
        {
            Some(
                helpers::retrieve_payment_token_data(state, token.clone(), Some(payment_method))
                    .await?,
            )
        } else {
            None
        };

        payment_attempt.payment_method = payment_method.or(payment_attempt.payment_method);
        payment_attempt.browser_info = browser_info;
        payment_attempt.payment_method_type =
            payment_method_type.or(payment_attempt.payment_method_type);
        payment_attempt.payment_experience = request
            .payment_experience
            .or(payment_attempt.payment_experience);
        currency = payment_attempt.currency.get_required_value("currency")?;
        amount = payment_attempt.get_total_amount().into();

        helpers::validate_customer_id_mandatory_cases(
            request.setup_future_usage.is_some(),
            &payment_intent
                .customer_id
                .clone()
                .or_else(|| request.customer_id.clone()),
        )?;

        let shipping_address = helpers::create_or_update_address_for_payment_by_request(
            db,
            request.shipping.as_ref(),
            payment_intent.shipping_address_id.clone().as_deref(),
            merchant_id.as_ref(),
<<<<<<< HEAD
            payment_intent
                .customer_id
                .as_ref()
                .or(payment_intent.customer_id.as_ref()),
=======
            payment_intent.customer_id.as_ref(),
>>>>>>> 70612e4c
            key_store,
            payment_id.as_ref(),
            storage_scheme,
        )
        .await?;

        payment_intent.shipping_address_id = shipping_address
            .as_ref()
            .map(|shipping_address| shipping_address.address_id.clone());

        let billing_address = helpers::get_address_by_id(
            db,
            payment_intent.billing_address_id.clone(),
            key_store,
            &payment_intent.payment_id,
            merchant_id,
            merchant_account.storage_scheme,
        )
        .await?;

        let payment_method_billing = helpers::get_address_by_id(
            db,
            payment_attempt.payment_method_billing_address_id.clone(),
            key_store,
            &payment_intent.payment_id,
            merchant_id,
            merchant_account.storage_scheme,
        )
        .await?;

        let redirect_response = request
            .feature_metadata
            .as_ref()
            .and_then(|fm| fm.redirect_response.clone());

        payment_intent.shipping_address_id = shipping_address.clone().map(|i| i.address_id);
        payment_intent.billing_address_id = billing_address.clone().map(|i| i.address_id);
        payment_intent.return_url = request
            .return_url
            .as_ref()
            .map(|a| a.to_string())
            .or(payment_intent.return_url);

        payment_intent.allowed_payment_method_types = request
            .get_allowed_payment_method_types_as_value()
            .change_context(errors::ApiErrorResponse::InternalServerError)
            .attach_printable("Error converting allowed_payment_types to Value")?
            .or(payment_intent.allowed_payment_method_types);

        payment_intent.connector_metadata = request
            .get_connector_metadata_as_value()
            .change_context(errors::ApiErrorResponse::InternalServerError)
            .attach_printable("Error converting connector_metadata to Value")?
            .or(payment_intent.connector_metadata);

        payment_intent.feature_metadata = request
            .get_feature_metadata_as_value()
            .change_context(errors::ApiErrorResponse::InternalServerError)
            .attach_printable("Error converting feature_metadata to Value")?
            .or(payment_intent.feature_metadata);

        payment_intent.metadata = request.metadata.clone().or(payment_intent.metadata);

        // The operation merges mandate data from both request and payment_attempt
        let setup_mandate = mandate_data.map(Into::into);

        let mandate_details_present =
            payment_attempt.mandate_details.is_some() || request.mandate_data.is_some();
        helpers::validate_mandate_data_and_future_usage(
            payment_intent.setup_future_usage,
            mandate_details_present,
        )?;
        let profile_id = payment_intent
            .profile_id
            .as_ref()
            .get_required_value("profile_id")
            .change_context(errors::ApiErrorResponse::InternalServerError)
            .attach_printable("'profile_id' not set in payment intent")?;

        let business_profile = db
            .find_business_profile_by_profile_id(profile_id)
            .await
            .to_not_found_response(errors::ApiErrorResponse::BusinessProfileNotFound {
                id: profile_id.to_string(),
            })?;

        let payment_data = PaymentData {
            flow: PhantomData,
            payment_intent,
            payment_attempt,
            currency,
            amount,
            email: request.email.clone(),
            mandate_id: None,
            mandate_connector,
            setup_mandate,
            customer_acceptance,
            token,
            token_data,
            address: PaymentAddress::new(
                shipping_address.as_ref().map(From::from),
                billing_address.as_ref().map(From::from),
                payment_method_billing.as_ref().map(From::from),
                business_profile.use_billing_as_payment_method_billing,
            ),
            confirm: request.confirm,
            payment_method_data: request
                .payment_method_data
                .as_ref()
                .and_then(|pmd| pmd.payment_method_data.clone()),
            payment_method_info,
            force_sync: None,
            refunds: vec![],
            disputes: vec![],
            attempts: None,
            sessions_token: vec![],
            card_cvc: request.card_cvc.clone(),
            creds_identifier: None,
            pm_token: None,
            connector_customer_id: None,
            recurring_mandate_payment_data,
            ephemeral_key: None,
            multiple_capture_data: None,
            redirect_response,
            surcharge_details: None,
            frm_message: None,
            payment_link_data: None,
            incremental_authorization_details: None,
            authorizations: vec![],
            authentication: None,
            recurring_details,
            poll_config: None,
        };

        let customer_details = Some(CustomerDetails {
            customer_id: request.customer_id.clone(),
            name: request.name.clone(),
            email: request.email.clone(),
            phone: request.phone.clone(),
            phone_country_code: request.phone_country_code.clone(),
        });

        let get_trackers_response = operations::GetTrackerResponse {
            operation: Box::new(self),
            customer_details,
            payment_data,
            business_profile,
            mandate_type,
        };

        Ok(get_trackers_response)
    }
}

#[async_trait]
impl<F: Clone + Send> Domain<F, api::PaymentsRequest> for CompleteAuthorize {
    #[instrument(skip_all)]
    async fn get_or_create_customer_details<'a>(
        &'a self,
        db: &dyn StorageInterface,
        payment_data: &mut PaymentData<F>,
        request: Option<CustomerDetails>,
        key_store: &domain::MerchantKeyStore,
        storage_scheme: common_enums::enums::MerchantStorageScheme,
    ) -> CustomResult<
        (
            BoxedOperation<'a, F, api::PaymentsRequest>,
            Option<domain::Customer>,
        ),
        errors::StorageError,
    > {
        helpers::create_customer_if_not_exist(
            Box::new(self),
            db,
            payment_data,
            request,
            &key_store.merchant_id,
            key_store,
            storage_scheme,
        )
        .await
    }

    #[instrument(skip_all)]
    async fn make_pm_data<'a>(
        &'a self,
        state: &'a AppState,
        payment_data: &mut PaymentData<F>,
        storage_scheme: storage_enums::MerchantStorageScheme,
        merchant_key_store: &domain::MerchantKeyStore,
        customer: &Option<domain::Customer>,
    ) -> RouterResult<(
        BoxedOperation<'a, F, api::PaymentsRequest>,
        Option<api::PaymentMethodData>,
        Option<String>,
    )> {
        let (op, payment_method_data, pm_id) = helpers::make_pm_data(
            Box::new(self),
            state,
            payment_data,
            merchant_key_store,
            customer,
            storage_scheme,
        )
        .await?;
        Ok((op, payment_method_data, pm_id))
    }

    #[instrument(skip_all)]
    async fn add_task_to_process_tracker<'a>(
        &'a self,
        _state: &'a AppState,
        _payment_attempt: &storage::PaymentAttempt,
        _requeue: bool,
        _schedule_time: Option<time::PrimitiveDateTime>,
    ) -> CustomResult<(), errors::ApiErrorResponse> {
        Ok(())
    }

    async fn get_connector<'a>(
        &'a self,
        _merchant_account: &domain::MerchantAccount,
        state: &AppState,
        request: &api::PaymentsRequest,
        _payment_intent: &storage::PaymentIntent,
        _key_store: &domain::MerchantKeyStore,
    ) -> CustomResult<api::ConnectorChoice, errors::ApiErrorResponse> {
        // Use a new connector in the confirm call or use the same one which was passed when
        // creating the payment or if none is passed then use the routing algorithm
        helpers::get_connector_default(state, request.routing.clone()).await
    }

    #[instrument(skip_all)]
    async fn guard_payment_against_blocklist<'a>(
        &'a self,
        _state: &AppState,
        _merchant_account: &domain::MerchantAccount,
        _payment_data: &mut PaymentData<F>,
    ) -> CustomResult<bool, errors::ApiErrorResponse> {
        Ok(false)
    }
}

#[async_trait]
impl<F: Clone> UpdateTracker<F, PaymentData<F>, api::PaymentsRequest> for CompleteAuthorize {
    #[instrument(skip_all)]
    async fn update_trackers<'b>(
        &'b self,
        state: &'b AppState,
        _req_state: ReqState,
        mut payment_data: PaymentData<F>,
        _customer: Option<domain::Customer>,
        storage_scheme: storage_enums::MerchantStorageScheme,
        _updated_customer: Option<storage::CustomerUpdate>,
        _merchant_key_store: &domain::MerchantKeyStore,
        _frm_suggestion: Option<FrmSuggestion>,
        _header_payload: api::HeaderPayload,
    ) -> RouterResult<(BoxedOperation<'b, F, api::PaymentsRequest>, PaymentData<F>)>
    where
        F: 'b + Send,
    {
        let payment_intent_update = hyperswitch_domain_models::payments::payment_intent::PaymentIntentUpdate::CompleteAuthorizeUpdate {
            shipping_address_id: payment_data.payment_intent.shipping_address_id.clone()
        };

        let db = &*state.store;
        let payment_intent = payment_data.payment_intent.clone();

        let updated_payment_intent = db
            .update_payment_intent(payment_intent, payment_intent_update, storage_scheme)
            .await
            .to_not_found_response(errors::ApiErrorResponse::PaymentNotFound)?;

        payment_data.payment_intent = updated_payment_intent;
        Ok((Box::new(self), payment_data))
    }
}

impl<F: Send + Clone> ValidateRequest<F, api::PaymentsRequest> for CompleteAuthorize {
    #[instrument(skip_all)]
    fn validate_request<'a, 'b>(
        &'b self,
        request: &api::PaymentsRequest,
        merchant_account: &'a domain::MerchantAccount,
    ) -> RouterResult<(
        BoxedOperation<'b, F, api::PaymentsRequest>,
        operations::ValidateResult<'a>,
    )> {
        let payment_id = request
            .payment_id
            .clone()
            .ok_or(report!(errors::ApiErrorResponse::PaymentNotFound))?;

        let request_merchant_id = request.merchant_id.as_deref();
        helpers::validate_merchant_id(&merchant_account.merchant_id, request_merchant_id)
            .change_context(errors::ApiErrorResponse::InvalidDataFormat {
                field_name: "merchant_id".to_string(),
                expected_format: "merchant_id from merchant account".to_string(),
            })?;

        helpers::validate_payment_method_fields_present(request)?;

        let _mandate_type =
            helpers::validate_mandate(request, payments::is_operation_confirm(self))?;

        helpers::validate_recurring_details_and_token(
            &request.recurring_details,
            &request.payment_token,
            &request.mandate_id,
        )?;

        Ok((
            Box::new(self),
            operations::ValidateResult {
                merchant_id: &merchant_account.merchant_id,
                payment_id: payment_id.and_then(|id| core_utils::validate_id(id, "payment_id"))?,
                storage_scheme: merchant_account.storage_scheme,
                requeue: matches!(
                    request.retry_action,
                    Some(api_models::enums::RetryAction::Requeue)
                ),
            },
        ))
    }
}<|MERGE_RESOLUTION|>--- conflicted
+++ resolved
@@ -180,14 +180,7 @@
             request.shipping.as_ref(),
             payment_intent.shipping_address_id.clone().as_deref(),
             merchant_id.as_ref(),
-<<<<<<< HEAD
-            payment_intent
-                .customer_id
-                .as_ref()
-                .or(payment_intent.customer_id.as_ref()),
-=======
             payment_intent.customer_id.as_ref(),
->>>>>>> 70612e4c
             key_store,
             payment_id.as_ref(),
             storage_scheme,
