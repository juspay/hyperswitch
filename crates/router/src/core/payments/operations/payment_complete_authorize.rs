--- conflicted
+++ resolved
@@ -198,7 +198,6 @@
         // The operation merges mandate data from both request and payment_attempt
         let setup_mandate = setup_mandate.map(Into::into);
 
-<<<<<<< HEAD
         let profile_id = payment_intent
             .profile_id
             .as_ref()
@@ -218,7 +217,6 @@
             payment_intent,
             payment_attempt,
             currency,
-            connector_response,
             amount,
             email: request.email.clone(),
             mandate_id: None,
@@ -228,43 +226,6 @@
             address: PaymentAddress {
                 shipping: shipping_address.as_ref().map(|a| a.into()),
                 billing: billing_address.as_ref().map(|a| a.into()),
-=======
-        Ok((
-            Box::new(self),
-            PaymentData {
-                flow: PhantomData,
-                payment_intent,
-                payment_attempt,
-                currency,
-                amount,
-                email: request.email.clone(),
-                mandate_id: None,
-                mandate_connector,
-                setup_mandate,
-                token,
-                address: PaymentAddress {
-                    shipping: shipping_address.as_ref().map(|a| a.into()),
-                    billing: billing_address.as_ref().map(|a| a.into()),
-                },
-                confirm: request.confirm,
-                payment_method_data: request.payment_method_data.clone(),
-                force_sync: None,
-                refunds: vec![],
-                disputes: vec![],
-                attempts: None,
-                sessions_token: vec![],
-                card_cvc: request.card_cvc.clone(),
-                creds_identifier: None,
-                pm_token: None,
-                connector_customer_id: None,
-                recurring_mandate_payment_data,
-                ephemeral_key: None,
-                multiple_capture_data: None,
-                redirect_response,
-                surcharge_details: None,
-                frm_message: None,
-                payment_link_data: None,
->>>>>>> 20c4226a
             },
             confirm: request.confirm,
             payment_method_data: request.payment_method_data.clone(),
