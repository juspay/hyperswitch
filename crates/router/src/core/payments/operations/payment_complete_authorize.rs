--- conflicted
+++ resolved
@@ -354,11 +354,8 @@
             tax_data: None,
             session_id: None,
             service_details: None,
-<<<<<<< HEAD
+            card_testing_guard_data: None,
             vault_operation: None,
-=======
-            card_testing_guard_data: None,
->>>>>>> 122c35da
         };
 
         let customer_details = Some(CustomerDetails {
