--- conflicted
+++ resolved
@@ -167,14 +167,6 @@
                 error.to_not_found_response(errors::ApiErrorResponse::PaymentNotFound)
             })?;
 
-<<<<<<< HEAD
-        let additional_data_from_connector = request
-            .metadata
-            .clone()
-            .and_then(|secret_metadata| secret_metadata.payload);
-        connector_response.encoded_data =
-            additional_data_from_connector.map(|data| data.to_string());
-=======
         connector_response.encoded_data = request.metadata.clone().and_then(|secret_metadata| {
             secret_metadata
                 .payload
@@ -182,7 +174,6 @@
                 .map(|exposed_payload| exposed_payload.to_string())
         });
 
->>>>>>> b12762e7
         payment_intent.shipping_address_id = shipping_address.clone().map(|i| i.address_id);
         payment_intent.billing_address_id = billing_address.clone().map(|i| i.address_id);
         payment_intent.return_url = request.return_url.as_ref().map(|a| a.to_string());
