--- conflicted
+++ resolved
@@ -110,18 +110,9 @@
 
         payment_attempt.payment_method = payment_method.or(payment_attempt.payment_method);
         payment_attempt.browser_info = browser_info;
-<<<<<<< HEAD
-        payment_attempt.payment_method_type = request
-            .payment_method_type
-            .or(payment_attempt.payment_method_type);
-        payment_attempt.payment_experience = request.payment_experience;
-=======
         payment_attempt.payment_method_type =
             payment_method_type.or(payment_attempt.payment_method_type);
-        payment_attempt.payment_experience = request
-            .payment_experience
-            .map(|experience| experience.foreign_into());
->>>>>>> 44b8da43
+        payment_attempt.payment_experience = request.payment_experience;
         currency = payment_attempt.currency.get_required_value("currency")?;
         amount = payment_attempt.amount.into();
 
