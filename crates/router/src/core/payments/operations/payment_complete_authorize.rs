--- conflicted
+++ resolved
@@ -153,10 +153,7 @@
             payment_intent.customer_id.as_ref(),
             key_store,
             &payment_intent.payment_id,
-<<<<<<< HEAD
             merchant_account.storage_scheme,
-=======
->>>>>>> 2a9e09d8
         )
         .await?;
         let billing_address = helpers::create_or_find_address_for_payment_by_request(
@@ -167,10 +164,7 @@
             payment_intent.customer_id.as_ref(),
             key_store,
             &payment_intent.payment_id,
-<<<<<<< HEAD
             merchant_account.storage_scheme,
-=======
->>>>>>> 2a9e09d8
         )
         .await?;
 
