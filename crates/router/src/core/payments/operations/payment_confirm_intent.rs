use api_models::{enums::FrmSuggestion, payments::PaymentsConfirmIntentRequest};
use async_trait::async_trait;
use common_utils::{ext_traits::Encode, fp_utils::when, id_type, types::keymanager::ToEncryptable};
use error_stack::ResultExt;
use hyperswitch_domain_models::payments::PaymentConfirmData;
use hyperswitch_interfaces::api::ConnectorSpecifications;
use masking::{ExposeOptionInterface, PeekInterface};
use router_env::{instrument, tracing};

use super::{Domain, GetTracker, Operation, UpdateTracker, ValidateRequest};
use crate::{
    core::{
        admin,
        errors::{self, CustomResult, RouterResult, StorageErrorExt},
        payment_methods,
        payments::{
            self, call_decision_manager, helpers,
            operations::{self, ValidateStatusForOperation},
            populate_surcharge_details, CustomerDetails, OperationSessionSetters, PaymentAddress,
            PaymentData,
        },
        utils as core_utils,
    },
    routes::{app::ReqState, SessionState},
    services::{self, connector_integration_interface::ConnectorEnum},
    types::{
        self,
        api::{self, ConnectorCallType, PaymentIdTypeExt},
        domain::{self, types as domain_types},
        storage::{self, enums as storage_enums},
    },
    utils::{self, OptionExt},
};

#[derive(Debug, Clone, Copy)]
pub struct PaymentIntentConfirm;

impl ValidateStatusForOperation for PaymentIntentConfirm {
    /// Validate if the current operation can be performed on the current status of the payment intent
    fn validate_status_for_operation(
        &self,
        intent_status: common_enums::IntentStatus,
    ) -> Result<(), errors::ApiErrorResponse> {
        match intent_status {
            common_enums::IntentStatus::RequiresPaymentMethod => Ok(()),
            common_enums::IntentStatus::Succeeded
            | common_enums::IntentStatus::Conflicted
            | common_enums::IntentStatus::Failed
            | common_enums::IntentStatus::Cancelled
            | common_enums::IntentStatus::CancelledPostCapture
            | common_enums::IntentStatus::Processing
            | common_enums::IntentStatus::RequiresCustomerAction
            | common_enums::IntentStatus::RequiresMerchantAction
            | common_enums::IntentStatus::RequiresCapture
            | common_enums::IntentStatus::PartiallyAuthorizedAndRequiresCapture
            | common_enums::IntentStatus::PartiallyCaptured
            | common_enums::IntentStatus::RequiresConfirmation
            | common_enums::IntentStatus::PartiallyCapturedAndCapturable
            | common_enums::IntentStatus::Expired => {
                Err(errors::ApiErrorResponse::PaymentUnexpectedState {
                    current_flow: format!("{self:?}"),
                    field_name: "status".to_string(),
                    current_value: intent_status.to_string(),
                    states: ["requires_payment_method".to_string()].join(", "),
                })
            }
        }
    }
}

type BoxedConfirmOperation<'b, F> =
    super::BoxedOperation<'b, F, PaymentsConfirmIntentRequest, PaymentConfirmData<F>>;

// TODO: change the macro to include changes for v2
// TODO: PaymentData in the macro should be an input
impl<F: Send + Clone + Sync> Operation<F, PaymentsConfirmIntentRequest> for &PaymentIntentConfirm {
    type Data = PaymentConfirmData<F>;
    fn to_validate_request(
        &self,
    ) -> RouterResult<
        &(dyn ValidateRequest<F, PaymentsConfirmIntentRequest, Self::Data> + Send + Sync),
    > {
        Ok(*self)
    }
    fn to_get_tracker(
        &self,
    ) -> RouterResult<&(dyn GetTracker<F, Self::Data, PaymentsConfirmIntentRequest> + Send + Sync)>
    {
        Ok(*self)
    }
    fn to_domain(
        &self,
    ) -> RouterResult<&(dyn Domain<F, PaymentsConfirmIntentRequest, Self::Data>)> {
        Ok(*self)
    }
    fn to_update_tracker(
        &self,
    ) -> RouterResult<&(dyn UpdateTracker<F, Self::Data, PaymentsConfirmIntentRequest> + Send + Sync)>
    {
        Ok(*self)
    }
}
#[automatically_derived]
impl<F: Send + Clone + Sync> Operation<F, PaymentsConfirmIntentRequest> for PaymentIntentConfirm {
    type Data = PaymentConfirmData<F>;
    fn to_validate_request(
        &self,
    ) -> RouterResult<
        &(dyn ValidateRequest<F, PaymentsConfirmIntentRequest, Self::Data> + Send + Sync),
    > {
        Ok(self)
    }
    fn to_get_tracker(
        &self,
    ) -> RouterResult<&(dyn GetTracker<F, Self::Data, PaymentsConfirmIntentRequest> + Send + Sync)>
    {
        Ok(self)
    }
    fn to_domain(&self) -> RouterResult<&dyn Domain<F, PaymentsConfirmIntentRequest, Self::Data>> {
        Ok(self)
    }
    fn to_update_tracker(
        &self,
    ) -> RouterResult<&(dyn UpdateTracker<F, Self::Data, PaymentsConfirmIntentRequest> + Send + Sync)>
    {
        Ok(self)
    }
}

impl<F: Send + Clone + Sync> ValidateRequest<F, PaymentsConfirmIntentRequest, PaymentConfirmData<F>>
    for PaymentIntentConfirm
{
    #[instrument(skip_all)]
    fn validate_request<'a, 'b>(
        &'b self,
        request: &PaymentsConfirmIntentRequest,
        merchant_context: &'a domain::MerchantContext,
    ) -> RouterResult<operations::ValidateResult> {
        let validate_result = operations::ValidateResult {
            merchant_id: merchant_context.get_merchant_account().get_id().to_owned(),
            storage_scheme: merchant_context.get_merchant_account().storage_scheme,
            requeue: false,
        };

        Ok(validate_result)
    }
}

#[async_trait]
impl<F: Send + Clone + Sync> GetTracker<F, PaymentConfirmData<F>, PaymentsConfirmIntentRequest>
    for PaymentIntentConfirm
{
    #[instrument(skip_all)]
    async fn get_trackers<'a>(
        &'a self,
        state: &'a SessionState,
        payment_id: &id_type::GlobalPaymentId,
        request: &PaymentsConfirmIntentRequest,
        merchant_context: &domain::MerchantContext,
        profile: &domain::Profile,
        header_payload: &hyperswitch_domain_models::payments::HeaderPayload,
    ) -> RouterResult<operations::GetTrackerResponse<PaymentConfirmData<F>>> {
        let db = &*state.store;
        let key_manager_state = &state.into();

        let storage_scheme = merchant_context.get_merchant_account().storage_scheme;

        let payment_intent = db
            .find_payment_intent_by_id(
                key_manager_state,
                payment_id,
                merchant_context.get_merchant_key_store(),
                storage_scheme,
            )
            .await
            .to_not_found_response(errors::ApiErrorResponse::PaymentNotFound)?;

        // TODO (#7195): Add platform merchant account validation once publishable key auth is solved

        self.validate_status_for_operation(payment_intent.status)?;

        let cell_id = state.conf.cell_information.id.clone();

        let batch_encrypted_data = domain_types::crypto_operation(
            key_manager_state,
            common_utils::type_name!(hyperswitch_domain_models::payments::payment_attempt::PaymentAttempt),
            domain_types::CryptoOperation::BatchEncrypt(
                hyperswitch_domain_models::payments::payment_attempt::FromRequestEncryptablePaymentAttempt::to_encryptable(
                    hyperswitch_domain_models::payments::payment_attempt::FromRequestEncryptablePaymentAttempt {
                        payment_method_billing_address: request.payment_method_data.billing.as_ref().map(|address| address.clone().encode_to_value()).transpose().change_context(errors::ApiErrorResponse::InternalServerError).attach_printable("Failed to encode payment_method_billing address")?.map(masking::Secret::new),
                    },
                ),
            ),
            common_utils::types::keymanager::Identifier::Merchant(merchant_context.get_merchant_account().get_id().to_owned()),
            merchant_context.get_merchant_key_store().key.peek(),
        )
        .await
        .and_then(|val| val.try_into_batchoperation())
        .change_context(errors::ApiErrorResponse::InternalServerError)
        .attach_printable("Failed while encrypting payment intent details".to_string())?;

        let encrypted_data =
             hyperswitch_domain_models::payments::payment_attempt::FromRequestEncryptablePaymentAttempt::from_encryptable(batch_encrypted_data)
                .change_context(errors::ApiErrorResponse::InternalServerError)
                .attach_printable("Failed while encrypting payment intent details")?;

        let payment_attempt_domain_model =
            hyperswitch_domain_models::payments::payment_attempt::PaymentAttempt::create_domain_model(
                &payment_intent,
                cell_id,
                storage_scheme,
                request,
                encrypted_data
            )
            .await?;

        let payment_attempt: hyperswitch_domain_models::payments::payment_attempt::PaymentAttempt =
            db.insert_payment_attempt(
                key_manager_state,
                merchant_context.get_merchant_key_store(),
                payment_attempt_domain_model,
                storage_scheme,
            )
            .await
            .change_context(errors::ApiErrorResponse::InternalServerError)
            .attach_printable("Could not insert payment attempt")?;

        let payment_method_data = request
            .payment_method_data
            .payment_method_data
            .clone()
            .map(hyperswitch_domain_models::payment_method_data::PaymentMethodData::from);

        if request.payment_token.is_some() {
            when(
                !matches!(
                    payment_method_data,
                    Some(domain::payment_method_data::PaymentMethodData::CardToken(_))
                ),
                || {
                    Err(errors::ApiErrorResponse::InvalidDataValue {
                        field_name: "payment_method_data",
                    })
                    .attach_printable(
                        "payment_method_data should be card_token when a token is passed",
                    )
                },
            )?;
        };

        let payment_address = hyperswitch_domain_models::payment_address::PaymentAddress::new(
            payment_intent
                .shipping_address
                .clone()
                .map(|address| address.into_inner()),
            payment_intent
                .billing_address
                .clone()
                .map(|address| address.into_inner()),
            payment_attempt
                .payment_method_billing_address
                .clone()
                .map(|address| address.into_inner()),
            Some(true),
        );

        let merchant_connector_details = request.merchant_connector_details.clone();

        let payment_data = PaymentConfirmData {
            flow: std::marker::PhantomData,
            payment_intent,
            payment_attempt,
            payment_method_data,
            payment_address,
            mandate_data: None,
            payment_method: None,
            merchant_connector_details,
            external_vault_pmd: None,
<<<<<<< HEAD
            redirect_response: None,
=======
            webhook_url: request
                .webhook_url
                .as_ref()
                .map(|url| url.get_string_repr().to_string()),
        };

        let get_trackers_response = operations::GetTrackerResponse { payment_data };

        Ok(get_trackers_response)
    }

    #[instrument(skip_all)]
    async fn get_trackers_for_split_payments<'a>(
        &'a self,
        state: &'a SessionState,
        payment_id: &id_type::GlobalPaymentId,
        request: &PaymentsConfirmIntentRequest,
        merchant_context: &domain::MerchantContext,
        profile: &domain::Profile,
        header_payload: &hyperswitch_domain_models::payments::HeaderPayload,
        split_amount_data: (
            api_models::payments::PaymentMethodData,
            common_utils::types::MinorUnit,
        ),
        attempts_group_id: &id_type::GlobalAttemptGroupId,
    ) -> RouterResult<operations::GetTrackerResponse<PaymentConfirmData<F>>> {
        let db = &*state.store;
        let key_manager_state = &state.into();

        let storage_scheme = merchant_context.get_merchant_account().storage_scheme;

        let payment_intent = db
            .find_payment_intent_by_id(
                key_manager_state,
                payment_id,
                merchant_context.get_merchant_key_store(),
                storage_scheme,
            )
            .await
            .to_not_found_response(errors::ApiErrorResponse::PaymentNotFound)?;

        // TODO (#7195): Add platform merchant account validation once publishable key auth is solved

        self.validate_status_for_operation(payment_intent.status)?;

        let cell_id = state.conf.cell_information.id.clone();

        let batch_encrypted_data = domain_types::crypto_operation(
            key_manager_state,
            common_utils::type_name!(hyperswitch_domain_models::payments::payment_attempt::PaymentAttempt),
            domain_types::CryptoOperation::BatchEncrypt(
                hyperswitch_domain_models::payments::payment_attempt::FromRequestEncryptablePaymentAttempt::to_encryptable(
                    hyperswitch_domain_models::payments::payment_attempt::FromRequestEncryptablePaymentAttempt {
                        payment_method_billing_address: request.payment_method_data.billing.as_ref().map(|address| address.clone().encode_to_value()).transpose().change_context(errors::ApiErrorResponse::InternalServerError).attach_printable("Failed to encode payment_method_billing address")?.map(masking::Secret::new),
                    },
                ),
            ),
            common_utils::types::keymanager::Identifier::Merchant(merchant_context.get_merchant_account().get_id().to_owned()),
            merchant_context.get_merchant_key_store().key.peek(),
        )
        .await
        .and_then(|val| val.try_into_batchoperation())
        .change_context(errors::ApiErrorResponse::InternalServerError)
        .attach_printable("Failed while encrypting payment intent details".to_string())?;

        let encrypted_data =
             hyperswitch_domain_models::payments::payment_attempt::FromRequestEncryptablePaymentAttempt::from_encryptable(batch_encrypted_data)
                .change_context(errors::ApiErrorResponse::InternalServerError)
                .attach_printable("Failed while encrypting payment intent details")?;

        let payment_attempt_domain_model =
            crate::core::split_payments::create_domain_model_for_split_payment(
                &payment_intent,
                cell_id,
                storage_scheme,
                request,
                encrypted_data,
                split_amount_data.1,
                attempts_group_id,
            )
            .await?;

        let payment_attempt: hyperswitch_domain_models::payments::payment_attempt::PaymentAttempt =
            db.insert_payment_attempt(
                key_manager_state,
                merchant_context.get_merchant_key_store(),
                payment_attempt_domain_model,
                storage_scheme,
            )
            .await
            .change_context(errors::ApiErrorResponse::InternalServerError)
            .attach_printable("Could not insert payment attempt")?;

        let payment_method_data =
            hyperswitch_domain_models::payment_method_data::PaymentMethodData::from(
                split_amount_data.0,
            );

        let payment_address = hyperswitch_domain_models::payment_address::PaymentAddress::new(
            payment_intent
                .shipping_address
                .clone()
                .map(|address| address.into_inner()),
            payment_intent
                .billing_address
                .clone()
                .map(|address| address.into_inner()),
            payment_attempt
                .payment_method_billing_address
                .clone()
                .map(|address| address.into_inner()),
            Some(true),
        );

        let merchant_connector_details = request.merchant_connector_details.clone();

        let payment_data = PaymentConfirmData {
            flow: std::marker::PhantomData,
            payment_intent,
            payment_attempt,
            payment_method_data: Some(payment_method_data),
            payment_address,
            mandate_data: None,
            payment_method: None,
            merchant_connector_details,
            external_vault_pmd: None,
            webhook_url: request
                .webhook_url
                .as_ref()
                .map(|url| url.get_string_repr().to_string()),
>>>>>>> 53f29f8d
        };

        let get_trackers_response = operations::GetTrackerResponse { payment_data };

        Ok(get_trackers_response)
    }
}

#[async_trait]
impl<F: Clone + Send + Sync> Domain<F, PaymentsConfirmIntentRequest, PaymentConfirmData<F>>
    for PaymentIntentConfirm
{
    async fn get_customer_details<'a>(
        &'a self,
        state: &SessionState,
        payment_data: &mut PaymentConfirmData<F>,
        merchant_key_store: &domain::MerchantKeyStore,
        storage_scheme: storage_enums::MerchantStorageScheme,
    ) -> CustomResult<(BoxedConfirmOperation<'a, F>, Option<domain::Customer>), errors::StorageError>
    {
        match payment_data.payment_intent.customer_id.clone() {
            Some(id) => {
                let customer = state
                    .store
                    .find_customer_by_global_id(
                        &state.into(),
                        &id,
                        merchant_key_store,
                        storage_scheme,
                    )
                    .await?;

                Ok((Box::new(self), Some(customer)))
            }
            None => Ok((Box::new(self), None)),
        }
    }

    async fn run_decision_manager<'a>(
        &'a self,
        state: &SessionState,
        payment_data: &mut PaymentConfirmData<F>,
        business_profile: &domain::Profile,
    ) -> CustomResult<(), errors::ApiErrorResponse> {
        let authentication_type = payment_data.payment_intent.authentication_type;

        let authentication_type = match business_profile.three_ds_decision_manager_config.as_ref() {
            Some(three_ds_decision_manager_config) => call_decision_manager(
                state,
                three_ds_decision_manager_config.clone(),
                payment_data,
            )?,
            None => authentication_type,
        };

        if let Some(auth_type) = authentication_type {
            payment_data.payment_attempt.authentication_type = auth_type;
        }

        Ok(())
    }

    #[instrument(skip_all)]
    async fn make_pm_data<'a>(
        &'a self,
        state: &'a SessionState,
        payment_data: &mut PaymentConfirmData<F>,
        storage_scheme: storage_enums::MerchantStorageScheme,
        key_store: &domain::MerchantKeyStore,
        customer: &Option<domain::Customer>,
        business_profile: &domain::Profile,
        _should_retry_with_pan: bool,
    ) -> RouterResult<(
        BoxedConfirmOperation<'a, F>,
        Option<domain::PaymentMethodData>,
        Option<String>,
    )> {
        Ok((Box::new(self), None, None))
    }

    #[cfg(feature = "v2")]
    async fn perform_routing<'a>(
        &'a self,
        merchant_context: &domain::MerchantContext,
        business_profile: &domain::Profile,
        state: &SessionState,
        payment_data: &mut PaymentConfirmData<F>,
    ) -> CustomResult<ConnectorCallType, errors::ApiErrorResponse> {
        payments::connector_selection(
            state,
            merchant_context,
            business_profile,
            payment_data,
            None,
        )
        .await
    }

    #[instrument(skip_all)]
    async fn populate_payment_data<'a>(
        &'a self,
        state: &SessionState,
        payment_data: &mut PaymentConfirmData<F>,
        _merchant_context: &domain::MerchantContext,
        business_profile: &domain::Profile,
        connector_data: &api::ConnectorData,
    ) -> CustomResult<(), errors::ApiErrorResponse> {
        let connector_request_reference_id = connector_data
            .connector
            .generate_connector_request_reference_id(
                &payment_data.payment_intent,
                &payment_data.payment_attempt,
            );
        payment_data.set_connector_request_reference_id(Some(connector_request_reference_id));
        Ok(())
    }

    #[cfg(feature = "v2")]
    async fn create_or_fetch_payment_method<'a>(
        &'a self,
        state: &SessionState,
        merchant_context: &domain::MerchantContext,
        business_profile: &domain::Profile,
        payment_data: &mut PaymentConfirmData<F>,
    ) -> CustomResult<(), errors::ApiErrorResponse> {
        let (payment_method, payment_method_data) = match (
            &payment_data.payment_attempt.payment_token,
            &payment_data.payment_method_data,
            &payment_data.payment_attempt.customer_acceptance,
        ) {
            (
                Some(payment_token),
                Some(domain::payment_method_data::PaymentMethodData::CardToken(card_token)),
                None,
            ) => {
                let (card_cvc, card_holder_name) = {
                    (
                        card_token
                            .card_cvc
                            .clone()
                            .ok_or(errors::ApiErrorResponse::InvalidDataValue {
                                field_name: "card_cvc",
                            })
                            .or(
                                payment_methods::vault::retrieve_and_delete_cvc_from_payment_token(
                                    state,
                                    payment_token,
                                    payment_data.payment_attempt.payment_method_type,
                                    merchant_context.get_merchant_key_store().key.get_inner(),
                                )
                                .await,
                            )
                            .attach_printable("card_cvc not provided")?,
                        card_token.card_holder_name.clone(),
                    )
                };

                let (payment_method, vault_data) =
                    payment_methods::vault::retrieve_payment_method_from_vault_using_payment_token(
                        state,
                        merchant_context,
                        business_profile,
                        payment_token,
                        &payment_data.payment_attempt.payment_method_type,
                    )
                    .await
                    .change_context(errors::ApiErrorResponse::InternalServerError)
                    .attach_printable("Failed to retrieve payment method from vault")?;

                match vault_data {
                    domain::vault::PaymentMethodVaultingData::Card(card_detail) => {
                        let pm_data_from_vault =
                            domain::payment_method_data::PaymentMethodData::Card(
                                domain::payment_method_data::Card::from((
                                    card_detail,
                                    card_cvc,
                                    card_holder_name,
                                )),
                            );

                        (Some(payment_method), Some(pm_data_from_vault))
                    }
                    _ => Err(errors::ApiErrorResponse::NotImplemented {
                        message: errors::NotImplementedMessage::Reason(
                            "Non-card Tokenization not implemented".to_string(),
                        ),
                    })?,
                }
            }

            (Some(_payment_token), _, _) => Err(errors::ApiErrorResponse::InvalidDataValue {
                field_name: "payment_method_data",
            })
            .attach_printable("payment_method_data should be card_token when a token is passed")?,

            (None, Some(pm_data @ domain::PaymentMethodData::Card(card)), customer_acceptance) => {
                let ppmt = payment_methods::store_card_data_in_redis(
                    state,
                    pm_data,
                    &payment_data.payment_intent,
                    &payment_data.payment_attempt,
                    payment_data.payment_attempt.payment_method_type,
                    merchant_context,
                    business_profile,
                )
                .await?;

                payment_data.payment_attempt.payment_token = Some(ppmt);

                if let Some(_customer_acceptance) = customer_acceptance {
                    let customer_id = match &payment_data.payment_intent.customer_id {
                        Some(customer_id) => customer_id.clone(),
                        None => {
                            return Err(errors::ApiErrorResponse::InvalidDataValue {
                                field_name: "customer_id",
                            })
                            .attach_printable("customer_id not provided");
                        }
                    };

                    let pm_create_data =
                        api::PaymentMethodCreateData::Card(api::CardDetail::from(card.clone()));

                    let req = api::PaymentMethodCreate {
                        payment_method_type: payment_data.payment_attempt.payment_method_type,
                        payment_method_subtype: payment_data.payment_attempt.payment_method_subtype,
                        metadata: None,
                        customer_id,
                        payment_method_data: pm_create_data,
                        billing: None,
                        psp_tokenization: None,
                        network_tokenization: None,
                    };

                    let (_pm_response, payment_method) =
                        Box::pin(payment_methods::create_payment_method_core(
                            state,
                            &state.get_req_state(),
                            req,
                            merchant_context,
                            business_profile,
                        ))
                        .await?;

                    // Don't modify payment_method_data in this case, only the payment_method and payment_method_id
                    (Some(payment_method), None)
                } else {
                    (None, None)
                }
            }
            _ => (None, None), // Pass payment_data unmodified for any other case
        };

        if let Some(pm_data) = payment_method_data {
            payment_data.update_payment_method_data(pm_data);
        }
        if let Some(pm) = payment_method {
            payment_data.update_payment_method_and_pm_id(pm.get_id().clone(), pm);
        }

        Ok(())
    }

    #[cfg(feature = "v2")]
    async fn get_connector_from_request<'a>(
        &'a self,
        state: &SessionState,
        request: &PaymentsConfirmIntentRequest,
        payment_data: &mut PaymentConfirmData<F>,
    ) -> CustomResult<api::ConnectorData, errors::ApiErrorResponse> {
        let connector_data = helpers::get_connector_data_from_request(
            state,
            request.merchant_connector_details.clone(),
        )
        .await?;
        payment_data
            .set_connector_in_payment_attempt(Some(connector_data.connector_name.to_string()));
        Ok(connector_data)
    }

    async fn get_connector_tokenization_action<'a>(
        &'a self,
        state: &SessionState,
        payment_data: &PaymentConfirmData<F>,
    ) -> RouterResult<payments::TokenizationAction> {
        let connector = payment_data.payment_attempt.connector.to_owned();

        let is_connector_mandate_flow = payment_data
            .mandate_data
            .as_ref()
            .and_then(|mandate_details| mandate_details.mandate_reference_id.as_ref())
            .map(|mandate_reference| match mandate_reference {
                api_models::payments::MandateReferenceId::ConnectorMandateId(_) => true,
                api_models::payments::MandateReferenceId::NetworkMandateId(_)
                | api_models::payments::MandateReferenceId::NetworkTokenWithNTI(_) => false,
            })
            .unwrap_or(false);

        let tokenization_action = match connector {
            Some(_) if is_connector_mandate_flow => {
                payments::TokenizationAction::SkipConnectorTokenization
            }
            Some(connector) => {
                let payment_method = payment_data
                    .payment_attempt
                    .get_payment_method()
                    .ok_or_else(|| errors::ApiErrorResponse::InternalServerError)
                    .attach_printable("Payment method not found")?;
                let payment_method_type: Option<common_enums::PaymentMethodType> =
                    payment_data.payment_attempt.get_payment_method_type();

                let mandate_flow_enabled = payment_data.payment_intent.setup_future_usage;

                let is_connector_tokenization_enabled =
                    payments::is_payment_method_tokenization_enabled_for_connector(
                        state,
                        &connector,
                        payment_method,
                        payment_method_type,
                        mandate_flow_enabled,
                    )?;

                if is_connector_tokenization_enabled {
                    payments::TokenizationAction::TokenizeInConnector
                } else {
                    payments::TokenizationAction::SkipConnectorTokenization
                }
            }
            None => payments::TokenizationAction::SkipConnectorTokenization,
        };

        Ok(tokenization_action)
    }
}

#[async_trait]
impl<F: Clone + Sync> UpdateTracker<F, PaymentConfirmData<F>, PaymentsConfirmIntentRequest>
    for PaymentIntentConfirm
{
    #[instrument(skip_all)]
    async fn update_trackers<'b>(
        &'b self,
        state: &'b SessionState,
        req_state: ReqState,
        mut payment_data: PaymentConfirmData<F>,
        customer: Option<domain::Customer>,
        storage_scheme: storage_enums::MerchantStorageScheme,
        updated_customer: Option<storage::CustomerUpdate>,
        key_store: &domain::MerchantKeyStore,
        frm_suggestion: Option<FrmSuggestion>,
        header_payload: hyperswitch_domain_models::payments::HeaderPayload,
    ) -> RouterResult<(BoxedConfirmOperation<'b, F>, PaymentConfirmData<F>)>
    where
        F: 'b + Send,
    {
        let db = &*state.store;
        let key_manager_state = &state.into();

        let intent_status = common_enums::IntentStatus::Processing;
        let attempt_status = common_enums::AttemptStatus::Pending;

        let connector = payment_data
            .payment_attempt
            .connector
            .clone()
            .get_required_value("connector")
            .change_context(errors::ApiErrorResponse::InternalServerError)
            .attach_printable("Connector is none when constructing response")?;

        // If `merchant_connector_details` are present in the payment request, `merchant_connector_id` will not be populated.
        let merchant_connector_id = match &payment_data.merchant_connector_details {
            Some(_details) => None,
            None => Some(
                payment_data
                    .payment_attempt
                    .merchant_connector_id
                    .clone()
                    .get_required_value("merchant_connector_id")
                    .change_context(errors::ApiErrorResponse::InternalServerError)
                    .attach_printable("Merchant connector id is none when constructing response")?,
            ),
        };

        let payment_intent_update =
            hyperswitch_domain_models::payments::payment_intent::PaymentIntentUpdate::ConfirmIntent {
                status: intent_status,
                updated_by: storage_scheme.to_string(),
                active_attempt_id: Some(payment_data.payment_attempt.id.clone()),
            };

        let authentication_type = payment_data.payment_attempt.authentication_type;

        let connector_request_reference_id = payment_data
            .payment_attempt
            .connector_request_reference_id
            .clone();

        // Updates payment_attempt for cases where authorize flow is not performed.
        let connector_response_reference_id = payment_data
            .payment_attempt
            .connector_response_reference_id
            .clone();

        let payment_attempt_update = match &payment_data.payment_method {
            // In the case of a tokenized payment method, we update the payment attempt with the tokenized payment method details.
            Some(payment_method) => {
                hyperswitch_domain_models::payments::payment_attempt::PaymentAttemptUpdate::ConfirmIntentTokenized {
                    status: attempt_status,
                    updated_by: storage_scheme.to_string(),
                    connector,
                    merchant_connector_id: merchant_connector_id.ok_or_else( || {
                        error_stack::report!(errors::ApiErrorResponse::InternalServerError)
                            .attach_printable("Merchant connector id is none when constructing response")
                    })?,
                    authentication_type,
<<<<<<< HEAD
                    payment_method_id : payment_method.get_id().clone(),
                    payment_token: payment_data.payment_attempt.payment_token.clone()
=======
                    connector_request_reference_id,
                    payment_method_id : payment_method.get_id().clone()
>>>>>>> 53f29f8d
                }
            }
            None => {
                hyperswitch_domain_models::payments::payment_attempt::PaymentAttemptUpdate::ConfirmIntent {
                    status: attempt_status,
                    updated_by: storage_scheme.to_string(),
                    connector,
                    merchant_connector_id,
                    authentication_type,
                    connector_request_reference_id,
                    connector_response_reference_id,
                    payment_token: payment_data.payment_attempt.payment_token.clone()
                }
            }
        };

        let updated_payment_intent = db
            .update_payment_intent(
                key_manager_state,
                payment_data.payment_intent.clone(),
                payment_intent_update,
                key_store,
                storage_scheme,
            )
            .await
            .change_context(errors::ApiErrorResponse::InternalServerError)
            .attach_printable("Unable to update payment intent")?;

        payment_data.payment_intent = updated_payment_intent;

        let updated_payment_attempt = db
            .update_payment_attempt(
                key_manager_state,
                key_store,
                payment_data.payment_attempt.clone(),
                payment_attempt_update,
                storage_scheme,
            )
            .await
            .change_context(errors::ApiErrorResponse::InternalServerError)
            .attach_printable("Unable to update payment attempt")?;

        payment_data.payment_attempt = updated_payment_attempt;

        if let Some((customer, updated_customer)) = customer.zip(updated_customer) {
            let customer_id = customer.get_id().clone();
            let customer_merchant_id = customer.merchant_id.clone();

            let _updated_customer = db
                .update_customer_by_global_id(
                    key_manager_state,
                    &customer_id,
                    customer,
                    updated_customer,
                    key_store,
                    storage_scheme,
                )
                .await
                .change_context(errors::ApiErrorResponse::InternalServerError)
                .attach_printable("Failed to update customer during `update_trackers`")?;
        }

        Ok((Box::new(self), payment_data))
    }
}<|MERGE_RESOLUTION|>--- conflicted
+++ resolved
@@ -276,9 +276,7 @@
             payment_method: None,
             merchant_connector_details,
             external_vault_pmd: None,
-<<<<<<< HEAD
             redirect_response: None,
-=======
             webhook_url: request
                 .webhook_url
                 .as_ref()
@@ -409,7 +407,7 @@
                 .webhook_url
                 .as_ref()
                 .map(|url| url.get_string_repr().to_string()),
->>>>>>> 53f29f8d
+            redirect_response: None,
         };
 
         let get_trackers_response = operations::GetTrackerResponse { payment_data };
@@ -825,13 +823,9 @@
                             .attach_printable("Merchant connector id is none when constructing response")
                     })?,
                     authentication_type,
-<<<<<<< HEAD
                     payment_method_id : payment_method.get_id().clone(),
-                    payment_token: payment_data.payment_attempt.payment_token.clone()
-=======
+                    payment_token: payment_data.payment_attempt.payment_token.clone(),
                     connector_request_reference_id,
-                    payment_method_id : payment_method.get_id().clone()
->>>>>>> 53f29f8d
                 }
             }
             None => {
