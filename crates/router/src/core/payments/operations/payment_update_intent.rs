--- conflicted
+++ resolved
@@ -135,14 +135,8 @@
         state: &'a SessionState,
         payment_id: &common_utils::id_type::GlobalPaymentId,
         request: &PaymentsUpdateIntentRequest,
-<<<<<<< HEAD
-        merchant_account: &domain::MerchantAccount,
+        merchant_context: &domain::MerchantContext,
         profile: &domain::Profile,
-        key_store: &domain::MerchantKeyStore,
-=======
-        merchant_context: &domain::MerchantContext,
-        _profile: &domain::Profile,
->>>>>>> 071b0732
         _header_payload: &hyperswitch_domain_models::payments::HeaderPayload,
     ) -> RouterResult<operations::GetTrackerResponse<payments::PaymentIntentData<F>>> {
         let db = &*state.store;
