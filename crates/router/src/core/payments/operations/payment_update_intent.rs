use std::marker::PhantomData;

use api_models::{
    enums::{FrmSuggestion, UpdateActiveAttempt},
    payments::PaymentsUpdateIntentRequest,
};
use async_trait::async_trait;
use common_utils::{
    errors::CustomResult,
    ext_traits::{Encode, ValueExt},
    types::keymanager::ToEncryptable,
};
use diesel_models::types::FeatureMetadata;
use error_stack::ResultExt;
use hyperswitch_domain_models::{
    payments::payment_intent::{PaymentIntentUpdate, PaymentIntentUpdateFields},
    ApiModelToDieselModelConvertor,
};
use masking::PeekInterface;
use router_env::{instrument, tracing};

use super::{BoxedOperation, Domain, GetTracker, Operation, UpdateTracker, ValidateRequest};
use crate::{
    core::{
        errors::{self, RouterResult},
        payments::{
            self, helpers,
            operations::{self, ValidateStatusForOperation},
        },
    },
    db::errors::StorageErrorExt,
    routes::{app::ReqState, SessionState},
    types::{
        api,
        domain::{self, types as domain_types},
        storage::{self, enums},
    },
};

#[derive(Debug, Clone, Copy)]
pub struct PaymentUpdateIntent;

impl ValidateStatusForOperation for PaymentUpdateIntent {
    /// Validate if the current operation can be performed on the current status of the payment intent
    fn validate_status_for_operation(
        &self,
        intent_status: common_enums::IntentStatus,
    ) -> Result<(), errors::ApiErrorResponse> {
        match intent_status {
            // if the status is `Failed`` we would want to Update few intent fields to perform a Revenue Recovery retry
            common_enums::IntentStatus::RequiresPaymentMethod
            | common_enums::IntentStatus::Failed
            | common_enums::IntentStatus::Conflicted => Ok(()),
            common_enums::IntentStatus::Succeeded
            | common_enums::IntentStatus::Cancelled
            | common_enums::IntentStatus::CancelledPostCapture
            | common_enums::IntentStatus::Processing
            | common_enums::IntentStatus::PartiallyCapturedAndProcessing
            | common_enums::IntentStatus::RequiresCustomerAction
            | common_enums::IntentStatus::RequiresMerchantAction
            | common_enums::IntentStatus::RequiresCapture
            | common_enums::IntentStatus::PartiallyAuthorizedAndRequiresCapture
            | common_enums::IntentStatus::PartiallyCaptured
            | common_enums::IntentStatus::PartiallyCapturedAndProcessing
            | common_enums::IntentStatus::RequiresConfirmation
            | common_enums::IntentStatus::PartiallyCapturedAndCapturable
            | common_enums::IntentStatus::Expired => {
                Err(errors::ApiErrorResponse::PaymentUnexpectedState {
                    current_flow: format!("{self:?}"),
                    field_name: "status".to_string(),
                    current_value: intent_status.to_string(),
                    states: ["requires_payment_method".to_string()].join(", "),
                })
            }
        }
    }
}

impl<F: Send + Clone> Operation<F, PaymentsUpdateIntentRequest> for &PaymentUpdateIntent {
    type Data = payments::PaymentIntentData<F>;
    fn to_validate_request(
        &self,
    ) -> RouterResult<
        &(dyn ValidateRequest<F, PaymentsUpdateIntentRequest, Self::Data> + Send + Sync),
    > {
        Ok(*self)
    }
    fn to_get_tracker(
        &self,
    ) -> RouterResult<&(dyn GetTracker<F, Self::Data, PaymentsUpdateIntentRequest> + Send + Sync)>
    {
        Ok(*self)
    }
    fn to_domain(&self) -> RouterResult<&(dyn Domain<F, PaymentsUpdateIntentRequest, Self::Data>)> {
        Ok(*self)
    }
    fn to_update_tracker(
        &self,
    ) -> RouterResult<&(dyn UpdateTracker<F, Self::Data, PaymentsUpdateIntentRequest> + Send + Sync)>
    {
        Ok(*self)
    }
}

impl<F: Send + Clone> Operation<F, PaymentsUpdateIntentRequest> for PaymentUpdateIntent {
    type Data = payments::PaymentIntentData<F>;
    fn to_validate_request(
        &self,
    ) -> RouterResult<
        &(dyn ValidateRequest<F, PaymentsUpdateIntentRequest, Self::Data> + Send + Sync),
    > {
        Ok(self)
    }
    fn to_get_tracker(
        &self,
    ) -> RouterResult<&(dyn GetTracker<F, Self::Data, PaymentsUpdateIntentRequest> + Send + Sync)>
    {
        Ok(self)
    }
    fn to_domain(&self) -> RouterResult<&dyn Domain<F, PaymentsUpdateIntentRequest, Self::Data>> {
        Ok(self)
    }
    fn to_update_tracker(
        &self,
    ) -> RouterResult<&(dyn UpdateTracker<F, Self::Data, PaymentsUpdateIntentRequest> + Send + Sync)>
    {
        Ok(self)
    }
}

type PaymentsUpdateIntentOperation<'b, F> =
    BoxedOperation<'b, F, PaymentsUpdateIntentRequest, payments::PaymentIntentData<F>>;

#[async_trait]
impl<F: Send + Clone> GetTracker<F, payments::PaymentIntentData<F>, PaymentsUpdateIntentRequest>
    for PaymentUpdateIntent
{
    #[instrument(skip_all)]
    async fn get_trackers<'a>(
        &'a self,
        state: &'a SessionState,
        payment_id: &common_utils::id_type::GlobalPaymentId,
        request: &PaymentsUpdateIntentRequest,
        platform: &domain::Platform,
        profile: &domain::Profile,
        _header_payload: &hyperswitch_domain_models::payments::HeaderPayload,
    ) -> RouterResult<operations::GetTrackerResponse<payments::PaymentIntentData<F>>> {
        let db = &*state.store;
        if let Some(routing_algorithm_id) = request.routing_algorithm_id.as_ref() {
            helpers::validate_routing_id_with_profile_id(
                db,
                routing_algorithm_id,
                profile.get_id(),
            )
            .await?;
        }
        let key_manager_state = &state.into();
        let storage_scheme = platform.get_processor().get_account().storage_scheme;
        let storage_scheme = platform.get_processor().get_account().storage_scheme;
        let payment_intent = db
            .find_payment_intent_by_id(
                payment_id,
                platform.get_processor().get_key_store(),
                storage_scheme,
            )
            .await
            .to_not_found_response(errors::ApiErrorResponse::PaymentNotFound)?;

        self.validate_status_for_operation(payment_intent.status)?;

        let PaymentsUpdateIntentRequest {
            amount_details,
            routing_algorithm_id,
            capture_method,
            authentication_type,
            billing,
            shipping,
            customer_present,
            description,
            return_url,
            setup_future_usage,
            apply_mit_exemption,
            statement_descriptor,
            order_details,
            allowed_payment_method_types,
            metadata,
            connector_metadata,
            feature_metadata,
            payment_link_config,
            request_incremental_authorization,
            session_expiry,
            frm_metadata,
            request_external_three_ds_authentication,
            set_active_attempt_id,
            enable_partial_authorization,
        } = request.clone();

        let batch_encrypted_data = domain_types::crypto_operation(
            key_manager_state,
            common_utils::type_name!(hyperswitch_domain_models::payments::PaymentIntent),
            domain_types::CryptoOperation::BatchEncrypt(
                hyperswitch_domain_models::payments::FromRequestEncryptablePaymentIntent::to_encryptable(
                    hyperswitch_domain_models::payments::FromRequestEncryptablePaymentIntent {
                        shipping_address: shipping.map(|address| address.encode_to_value()).transpose().change_context(errors::ApiErrorResponse::InternalServerError).attach_printable("Failed to encode shipping address")?.map(masking::Secret::new),
                        billing_address: billing.map(|address| address.encode_to_value()).transpose().change_context(errors::ApiErrorResponse::InternalServerError).attach_printable("Failed to encode billing address")?.map(masking::Secret::new),
                        customer_details: None,
                    },
                ),
            ),
            common_utils::types::keymanager::Identifier::Merchant(platform.get_processor().get_account().get_id().to_owned()),
            platform.get_processor().get_key_store().key.peek(),
        )
        .await
        .and_then(|val| val.try_into_batchoperation())
        .change_context(errors::ApiErrorResponse::InternalServerError)
        .attach_printable("Failed while encrypting payment intent details".to_string())?;

        let decrypted_payment_intent =
             hyperswitch_domain_models::payments::FromRequestEncryptablePaymentIntent::from_encryptable(batch_encrypted_data)
                .change_context(errors::ApiErrorResponse::InternalServerError)
                .attach_printable("Failed while encrypting payment intent details")?;

        let order_details = order_details.clone().map(|order_details| {
            order_details
                .into_iter()
                .map(|order_detail| {
                    masking::Secret::new(
                        diesel_models::types::OrderDetailsWithAmount::convert_from(order_detail),
                    )
                })
                .collect()
        });

        let session_expiry = session_expiry.map(|expiry| {
            payment_intent
                .created_at
                .saturating_add(time::Duration::seconds(i64::from(expiry)))
        });

        let updated_amount_details = match amount_details {
            Some(details) => payment_intent.amount_details.update_from_request(&details),
            None => payment_intent.amount_details,
        };

        let active_attempt_id = set_active_attempt_id
            .map(|active_attempt_req| match active_attempt_req {
                UpdateActiveAttempt::Set(global_attempt_id) => Some(global_attempt_id),
                UpdateActiveAttempt::Unset => None,
            })
            .unwrap_or(payment_intent.active_attempt_id);

        let payment_intent = hyperswitch_domain_models::payments::PaymentIntent {
            amount_details: updated_amount_details,
            description: description.or(payment_intent.description),
            return_url: return_url.or(payment_intent.return_url),
            metadata: metadata.or(payment_intent.metadata),
            statement_descriptor: statement_descriptor.or(payment_intent.statement_descriptor),
            modified_at: common_utils::date_time::now(),
            order_details,
            connector_metadata: connector_metadata.or(payment_intent.connector_metadata),
            feature_metadata: (feature_metadata
                .map(FeatureMetadata::convert_from)
                .or(payment_intent.feature_metadata)),
            updated_by: storage_scheme.to_string(),
            request_incremental_authorization: request_incremental_authorization
                .unwrap_or(payment_intent.request_incremental_authorization),
            session_expiry: session_expiry.unwrap_or(payment_intent.session_expiry),
            request_external_three_ds_authentication: request_external_three_ds_authentication
                .unwrap_or(payment_intent.request_external_three_ds_authentication),
            frm_metadata: frm_metadata.or(payment_intent.frm_metadata),
            billing_address: decrypted_payment_intent
                .billing_address
                .as_ref()
                .map(|data| {
                    data.clone()
                        .deserialize_inner_value(|value| value.parse_value("Address"))
                })
                .transpose()
                .change_context(errors::ApiErrorResponse::InternalServerError)
                .attach_printable("Unable to decode billing address")?,
            shipping_address: decrypted_payment_intent
                .shipping_address
                .as_ref()
                .map(|data| {
                    data.clone()
                        .deserialize_inner_value(|value| value.parse_value("Address"))
                })
                .transpose()
                .change_context(errors::ApiErrorResponse::InternalServerError)
                .attach_printable("Unable to decode shipping address")?,
            capture_method: capture_method.unwrap_or(payment_intent.capture_method),
            authentication_type: authentication_type.or(payment_intent.authentication_type),
            payment_link_config: payment_link_config
                .map(ApiModelToDieselModelConvertor::convert_from)
                .or(payment_intent.payment_link_config),
            apply_mit_exemption: apply_mit_exemption.unwrap_or(payment_intent.apply_mit_exemption),
            customer_present: customer_present.unwrap_or(payment_intent.customer_present),
            routing_algorithm_id: routing_algorithm_id.or(payment_intent.routing_algorithm_id),
            allowed_payment_method_types: allowed_payment_method_types
                .or(payment_intent.allowed_payment_method_types),
            active_attempt_id,
            enable_partial_authorization: enable_partial_authorization
                .unwrap_or(payment_intent.enable_partial_authorization),
            setup_future_usage: setup_future_usage.unwrap_or(payment_intent.setup_future_usage),
            ..payment_intent
        };

        let payment_data = payments::PaymentIntentData {
            flow: PhantomData,
            payment_intent,
            client_secret: None,
            sessions_token: vec![],
            vault_session_details: None,
            connector_customer_id: None,
        };

        let get_trackers_response = operations::GetTrackerResponse { payment_data };

        Ok(get_trackers_response)
    }
}

#[async_trait]
impl<F: Clone> UpdateTracker<F, payments::PaymentIntentData<F>, PaymentsUpdateIntentRequest>
    for PaymentUpdateIntent
{
    #[instrument(skip_all)]
    async fn update_trackers<'b>(
        &'b self,
        state: &'b SessionState,
        _req_state: ReqState,
        mut payment_data: payments::PaymentIntentData<F>,
        _customer: Option<domain::Customer>,
        storage_scheme: enums::MerchantStorageScheme,
        _updated_customer: Option<storage::CustomerUpdate>,
        key_store: &domain::MerchantKeyStore,
        _frm_suggestion: Option<FrmSuggestion>,
        _header_payload: hyperswitch_domain_models::payments::HeaderPayload,
    ) -> RouterResult<(
        PaymentsUpdateIntentOperation<'b, F>,
        payments::PaymentIntentData<F>,
    )>
    where
        F: 'b + Send,
    {
        let db = &*state.store;

        let intent = payment_data.payment_intent.clone();

        let payment_intent_update =
            PaymentIntentUpdate::UpdateIntent(Box::new(PaymentIntentUpdateFields {
                amount: Some(intent.amount_details.order_amount),
                currency: Some(intent.amount_details.currency),
                shipping_cost: intent.amount_details.shipping_cost,
                skip_external_tax_calculation: Some(
                    intent.amount_details.skip_external_tax_calculation,
                ),
                skip_surcharge_calculation: Some(intent.amount_details.skip_surcharge_calculation),
                surcharge_amount: intent.amount_details.surcharge_amount,
                tax_on_surcharge: intent.amount_details.tax_on_surcharge,
                routing_algorithm_id: intent.routing_algorithm_id,
                capture_method: Some(intent.capture_method),
                authentication_type: intent.authentication_type,
                billing_address: intent.billing_address,
                shipping_address: intent.shipping_address,
                customer_present: Some(intent.customer_present),
                description: intent.description,
                return_url: intent.return_url,
                setup_future_usage: Some(intent.setup_future_usage),
                apply_mit_exemption: Some(intent.apply_mit_exemption),
                statement_descriptor: intent.statement_descriptor,
                order_details: intent.order_details,
                allowed_payment_method_types: intent.allowed_payment_method_types,
                metadata: intent.metadata,
                connector_metadata: intent
                    .connector_metadata
                    .map(|cm| cm.encode_to_value())
                    .transpose()
                    .change_context(errors::ApiErrorResponse::InternalServerError)
                    .attach_printable("Failed to serialize connector_metadata")?
                    .map(masking::Secret::new),
                feature_metadata: intent.feature_metadata,
                payment_link_config: intent.payment_link_config,
                request_incremental_authorization: Some(intent.request_incremental_authorization),
                session_expiry: Some(intent.session_expiry),
                frm_metadata: intent.frm_metadata,
                request_external_three_ds_authentication: Some(
                    intent.request_external_three_ds_authentication,
                ),
                updated_by: intent.updated_by,
                tax_details: intent.amount_details.tax_details,
                active_attempt_id: Some(intent.active_attempt_id),
                force_3ds_challenge: intent.force_3ds_challenge,
                is_iframe_redirection_enabled: intent.is_iframe_redirection_enabled,
                enable_partial_authorization: Some(intent.enable_partial_authorization),
<<<<<<< HEAD
                active_attempts_group_id: intent.active_attempts_group_id,
                active_attempt_id_type: Some(intent.active_attempt_id_type),
=======
>>>>>>> 23da065c
            }));

        let new_payment_intent = db
            .update_payment_intent(
                payment_data.payment_intent,
                payment_intent_update,
                key_store,
                storage_scheme,
            )
            .await
            .change_context(errors::ApiErrorResponse::InternalServerError)
            .attach_printable("Could not update Intent")?;

        payment_data.payment_intent = new_payment_intent;

        Ok((Box::new(self), payment_data))
    }
}

impl<F: Send + Clone>
    ValidateRequest<F, PaymentsUpdateIntentRequest, payments::PaymentIntentData<F>>
    for PaymentUpdateIntent
{
    #[instrument(skip_all)]
    fn validate_request<'a, 'b>(
        &'b self,
        _request: &PaymentsUpdateIntentRequest,
        platform: &'a domain::Platform,
    ) -> RouterResult<operations::ValidateResult> {
        Ok(operations::ValidateResult {
            merchant_id: platform.get_processor().get_account().get_id().to_owned(),
            storage_scheme: platform.get_processor().get_account().storage_scheme,
            requeue: false,
        })
    }
}

#[async_trait]
impl<F: Clone + Send> Domain<F, PaymentsUpdateIntentRequest, payments::PaymentIntentData<F>>
    for PaymentUpdateIntent
{
    #[instrument(skip_all)]
    async fn get_customer_details<'a>(
        &'a self,
        _state: &SessionState,
        _payment_data: &mut payments::PaymentIntentData<F>,
        _merchant_key_store: &domain::MerchantKeyStore,
        _storage_scheme: enums::MerchantStorageScheme,
    ) -> CustomResult<
        (
            BoxedOperation<'a, F, PaymentsUpdateIntentRequest, payments::PaymentIntentData<F>>,
            Option<domain::Customer>,
        ),
        errors::StorageError,
    > {
        Ok((Box::new(self), None))
    }

    #[instrument(skip_all)]
    async fn make_pm_data<'a>(
        &'a self,
        _state: &'a SessionState,
        _payment_data: &mut payments::PaymentIntentData<F>,
        _storage_scheme: enums::MerchantStorageScheme,
        _merchant_key_store: &domain::MerchantKeyStore,
        _customer: &Option<domain::Customer>,
        _business_profile: &domain::Profile,
        _should_retry_with_pan: bool,
    ) -> RouterResult<(
        PaymentsUpdateIntentOperation<'a, F>,
        Option<domain::PaymentMethodData>,
        Option<String>,
    )> {
        Ok((Box::new(self), None, None))
    }

    #[instrument(skip_all)]
    async fn perform_routing<'a>(
        &'a self,
        _platform: &domain::Platform,
        _business_profile: &domain::Profile,
        _state: &SessionState,
        _payment_data: &mut payments::PaymentIntentData<F>,
    ) -> CustomResult<api::ConnectorCallType, errors::ApiErrorResponse> {
        Ok(api::ConnectorCallType::Skip)
    }

    #[instrument(skip_all)]
    async fn guard_payment_against_blocklist<'a>(
        &'a self,
        _state: &SessionState,
        _platform: &domain::Platform,
        _payment_data: &mut payments::PaymentIntentData<F>,
    ) -> CustomResult<bool, errors::ApiErrorResponse> {
        Ok(false)
    }
}<|MERGE_RESOLUTION|>--- conflicted
+++ resolved
@@ -393,11 +393,8 @@
                 force_3ds_challenge: intent.force_3ds_challenge,
                 is_iframe_redirection_enabled: intent.is_iframe_redirection_enabled,
                 enable_partial_authorization: Some(intent.enable_partial_authorization),
-<<<<<<< HEAD
                 active_attempts_group_id: intent.active_attempts_group_id,
                 active_attempt_id_type: Some(intent.active_attempt_id_type),
-=======
->>>>>>> 23da065c
             }));
 
         let new_payment_intent = db
