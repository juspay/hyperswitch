use std::marker::PhantomData;

use api_models::enums::FrmSuggestion;
use async_trait::async_trait;
use common_utils::{ext_traits::AsyncExt, id_type::GlobalPaymentId};
use error_stack::ResultExt;
use router_env::{instrument, tracing};

use super::{
    BoxedOperation, Domain, GetTracker, Operation, OperationSessionSetters, UpdateTracker,
    ValidateRequest, ValidateStatusForOperation,
};
use crate::{
    core::{
        errors::{self, CustomResult, RouterResult, StorageErrorExt},
        payments::operations,
    },
    routes::{app::ReqState, SessionState},
    types::{
        self,
        api::{self, ConnectorCallType, PaymentIdTypeExt},
        domain,
        storage::{self, enums},
        PaymentsCancelData,
    },
    utils::OptionExt,
};

#[derive(Debug, Clone, Copy)]
pub struct PaymentsCancel;

type BoxedCancelOperation<'b, F> = BoxedOperation<
    'b,
    F,
    api::PaymentsCancelRequest,
    hyperswitch_domain_models::payments::PaymentCancelData<F>,
>;

// Manual Operation trait implementation for V2
impl<F: Send + Clone + Sync> Operation<F, api::PaymentsCancelRequest> for &PaymentsCancel {
    type Data = hyperswitch_domain_models::payments::PaymentCancelData<F>;

    fn to_validate_request(
        &self,
    ) -> RouterResult<&(dyn ValidateRequest<F, api::PaymentsCancelRequest, Self::Data> + Send + Sync)>
    {
        Ok(*self)
    }

    fn to_get_tracker(
        &self,
    ) -> RouterResult<&(dyn GetTracker<F, Self::Data, api::PaymentsCancelRequest> + Send + Sync)>
    {
        Ok(*self)
    }

    fn to_domain(&self) -> RouterResult<&(dyn Domain<F, api::PaymentsCancelRequest, Self::Data>)> {
        Ok(*self)
    }

    fn to_update_tracker(
        &self,
    ) -> RouterResult<&(dyn UpdateTracker<F, Self::Data, api::PaymentsCancelRequest> + Send + Sync)>
    {
        Ok(*self)
    }
}

#[automatically_derived]
impl<F: Send + Clone + Sync> Operation<F, api::PaymentsCancelRequest> for PaymentsCancel {
    type Data = hyperswitch_domain_models::payments::PaymentCancelData<F>;

    fn to_validate_request(
        &self,
    ) -> RouterResult<&(dyn ValidateRequest<F, api::PaymentsCancelRequest, Self::Data> + Send + Sync)>
    {
        Ok(self)
    }

    fn to_get_tracker(
        &self,
    ) -> RouterResult<&(dyn GetTracker<F, Self::Data, api::PaymentsCancelRequest> + Send + Sync)>
    {
        Ok(self)
    }

    fn to_domain(&self) -> RouterResult<&dyn Domain<F, api::PaymentsCancelRequest, Self::Data>> {
        Ok(self)
    }

    fn to_update_tracker(
        &self,
    ) -> RouterResult<&(dyn UpdateTracker<F, Self::Data, api::PaymentsCancelRequest> + Send + Sync)>
    {
        Ok(self)
    }
}

#[cfg(feature = "v2")]
impl<F: Send + Clone + Sync>
    ValidateRequest<
        F,
        api::PaymentsCancelRequest,
        hyperswitch_domain_models::payments::PaymentCancelData<F>,
    > for PaymentsCancel
{
    #[instrument(skip_all)]
    fn validate_request(
        &self,
        _request: &api::PaymentsCancelRequest,
        platform: &domain::Platform,
    ) -> RouterResult<operations::ValidateResult> {
        Ok(operations::ValidateResult {
            merchant_id: platform.get_processor().get_account().get_id().to_owned(),
            storage_scheme: platform.get_processor().get_account().storage_scheme,
            requeue: false,
        })
    }
}

#[cfg(feature = "v2")]
#[async_trait]
impl<F: Send + Clone + Sync>
    GetTracker<
        F,
        hyperswitch_domain_models::payments::PaymentCancelData<F>,
        api::PaymentsCancelRequest,
    > for PaymentsCancel
{
    #[instrument(skip_all)]
    async fn get_trackers<'a>(
        &'a self,
        state: &'a SessionState,
        payment_id: &common_utils::id_type::GlobalPaymentId,
        request: &api::PaymentsCancelRequest,
        platform: &domain::Platform,
        profile: &domain::Profile,
        _header_payload: &hyperswitch_domain_models::payments::HeaderPayload,
    ) -> RouterResult<
        operations::GetTrackerResponse<hyperswitch_domain_models::payments::PaymentCancelData<F>>,
    > {
        let db = &*state.store;

        let merchant_id = platform.get_processor().get_account().get_id();
        let storage_scheme = platform.get_processor().get_account().storage_scheme;
        let payment_intent = db
            .find_payment_intent_by_id(
                payment_id,
                platform.get_processor().get_key_store(),
                storage_scheme,
            )
            .await
            .to_not_found_response(errors::ApiErrorResponse::PaymentNotFound)
            .attach_printable("Failed to find payment intent for cancellation")?;

        self.validate_status_for_operation(payment_intent.status)?;

        let active_attempt_id = payment_intent.active_attempt_id.as_ref().ok_or_else(|| {
            errors::ApiErrorResponse::InvalidRequestData {
                message: "Payment cancellation not possible - no active payment attempt found"
                    .to_string(),
            }
        })?;

        let payment_attempt = db
            .find_payment_attempt_by_id(
<<<<<<< HEAD
                merchant_context.get_merchant_key_store(),
=======
                key_manager_state,
                platform.get_processor().get_key_store(),
>>>>>>> dd527179
                active_attempt_id,
                storage_scheme,
            )
            .await
            .to_not_found_response(errors::ApiErrorResponse::PaymentNotFound)
            .attach_printable("Failed to find payment attempt for cancellation")?;

        let mut payment_data = hyperswitch_domain_models::payments::PaymentCancelData {
            flow: PhantomData,
            payment_intent,
            payment_attempt,
        };

        payment_data.set_cancellation_reason(request.cancellation_reason.clone());

        let get_trackers_response = operations::GetTrackerResponse { payment_data };

        Ok(get_trackers_response)
    }
}

#[cfg(feature = "v2")]
#[async_trait]
impl<F: Clone + Send + Sync>
    UpdateTracker<
        F,
        hyperswitch_domain_models::payments::PaymentCancelData<F>,
        api::PaymentsCancelRequest,
    > for PaymentsCancel
{
    #[instrument(skip_all)]
    async fn update_trackers<'b>(
        &'b self,
        state: &'b SessionState,
        req_state: ReqState,
        mut payment_data: hyperswitch_domain_models::payments::PaymentCancelData<F>,
        _customer: Option<domain::Customer>,
        storage_scheme: enums::MerchantStorageScheme,
        _updated_customer: Option<storage::CustomerUpdate>,
        merchant_key_store: &domain::MerchantKeyStore,
        _frm_suggestion: Option<FrmSuggestion>,
        _header_payload: hyperswitch_domain_models::payments::HeaderPayload,
    ) -> RouterResult<(
        BoxedCancelOperation<'b, F>,
        hyperswitch_domain_models::payments::PaymentCancelData<F>,
    )>
    where
        F: 'b + Send,
    {
        let db = &*state.store;

        let payment_attempt_update = hyperswitch_domain_models::payments::payment_attempt::PaymentAttemptUpdate::VoidUpdate {
            status: enums::AttemptStatus::VoidInitiated,
            cancellation_reason: payment_data.payment_attempt.cancellation_reason.clone(),
            updated_by: storage_scheme.to_string(),
        };

        let updated_payment_attempt = db
            .update_payment_attempt(
                merchant_key_store,
                payment_data.payment_attempt.clone(),
                payment_attempt_update,
                storage_scheme,
            )
            .await
            .to_not_found_response(errors::ApiErrorResponse::PaymentNotFound)
            .attach_printable("Failed to update payment attempt for cancellation")?;
        payment_data.set_payment_attempt(updated_payment_attempt);

        Ok((Box::new(self), payment_data))
    }
}

#[cfg(feature = "v2")]
#[async_trait]
impl<F: Send + Clone + Sync>
    Domain<F, api::PaymentsCancelRequest, hyperswitch_domain_models::payments::PaymentCancelData<F>>
    for PaymentsCancel
{
    async fn get_customer_details<'a>(
        &'a self,
        _state: &SessionState,
        _payment_data: &mut hyperswitch_domain_models::payments::PaymentCancelData<F>,
        _merchant_key_store: &domain::MerchantKeyStore,
        _storage_scheme: enums::MerchantStorageScheme,
    ) -> CustomResult<(BoxedCancelOperation<'a, F>, Option<domain::Customer>), errors::StorageError>
    {
        Ok((Box::new(*self), None))
    }

    async fn make_pm_data<'a>(
        &'a self,
        _state: &'a SessionState,
        _payment_data: &mut hyperswitch_domain_models::payments::PaymentCancelData<F>,
        _storage_scheme: enums::MerchantStorageScheme,
        _merchant_key_store: &domain::MerchantKeyStore,
        _customer: &Option<domain::Customer>,
        _business_profile: &domain::Profile,
        _should_retry_with_pan: bool,
    ) -> RouterResult<(
        BoxedCancelOperation<'a, F>,
        Option<domain::PaymentMethodData>,
        Option<String>,
    )> {
        Ok((Box::new(*self), None, None))
    }

    async fn perform_routing<'a>(
        &'a self,
        _platform: &domain::Platform,
        _business_profile: &domain::Profile,
        state: &SessionState,
        payment_data: &mut hyperswitch_domain_models::payments::PaymentCancelData<F>,
    ) -> RouterResult<api::ConnectorCallType> {
        let payment_attempt = &payment_data.payment_attempt;
        let connector = payment_attempt
            .connector
            .as_ref()
            .get_required_value("connector")
            .change_context(errors::ApiErrorResponse::InternalServerError)
            .attach_printable("Connector not found for payment cancellation")?;

        let merchant_connector_id = payment_attempt
            .merchant_connector_id
            .as_ref()
            .get_required_value("merchant_connector_id")
            .change_context(errors::ApiErrorResponse::InternalServerError)
            .attach_printable("Merchant connector ID not found for payment cancellation")?;

        let connector_data = api::ConnectorData::get_connector_by_name(
            &state.conf.connectors,
            connector,
            api::GetToken::Connector,
            Some(merchant_connector_id.to_owned()),
        )
        .change_context(errors::ApiErrorResponse::InternalServerError)
        .attach_printable("Invalid connector name received")?;

        Ok(api::ConnectorCallType::PreDetermined(connector_data.into()))
    }
}

impl ValidateStatusForOperation for PaymentsCancel {
    fn validate_status_for_operation(
        &self,
        intent_status: common_enums::IntentStatus,
    ) -> Result<(), errors::ApiErrorResponse> {
        match intent_status {
            common_enums::IntentStatus::PartiallyAuthorizedAndRequiresCapture
            | common_enums::IntentStatus::PartiallyCapturedAndCapturable
            | common_enums::IntentStatus::RequiresCapture => Ok(()),
            common_enums::IntentStatus::Succeeded
            | common_enums::IntentStatus::Failed
            | common_enums::IntentStatus::Cancelled
            | common_enums::IntentStatus::CancelledPostCapture
            | common_enums::IntentStatus::Processing
            | common_enums::IntentStatus::RequiresCustomerAction
            | common_enums::IntentStatus::RequiresMerchantAction
            | common_enums::IntentStatus::RequiresPaymentMethod
            | common_enums::IntentStatus::RequiresConfirmation
            | common_enums::IntentStatus::PartiallyCaptured
            | common_enums::IntentStatus::Conflicted
            | common_enums::IntentStatus::Expired => {
                Err(errors::ApiErrorResponse::PaymentUnexpectedState {
                    current_flow: format!("{self:?}"),
                    field_name: "status".to_string(),
                    current_value: intent_status.to_string(),
                    states: [
                        common_enums::IntentStatus::RequiresCapture,
                        common_enums::IntentStatus::PartiallyCapturedAndCapturable,
                        common_enums::IntentStatus::PartiallyAuthorizedAndRequiresCapture,
                    ]
                    .map(|enum_value| enum_value.to_string())
                    .join(", "),
                })
            }
        }
    }
}<|MERGE_RESOLUTION|>--- conflicted
+++ resolved
@@ -164,12 +164,7 @@
 
         let payment_attempt = db
             .find_payment_attempt_by_id(
-<<<<<<< HEAD
-                merchant_context.get_merchant_key_store(),
-=======
-                key_manager_state,
                 platform.get_processor().get_key_store(),
->>>>>>> dd527179
                 active_attempt_id,
                 storage_scheme,
             )
