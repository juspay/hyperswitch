use std::marker::PhantomData;

use api_models::{enums::FrmSuggestion, payments::PaymentsGetIntentRequest};
use async_trait::async_trait;
use common_utils::errors::CustomResult;
use router_env::{instrument, tracing};

use super::{BoxedOperation, Domain, GetTracker, Operation, UpdateTracker, ValidateRequest};
use crate::{
    core::{
        errors::{self, RouterResult},
        payments::{self, helpers, operations},
    },
    db::errors::StorageErrorExt,
    routes::{app::ReqState, SessionState},
    types::{
        api, domain,
        storage::{self, enums},
    },
};

#[derive(Debug, Clone, Copy)]
pub struct PaymentGetIntent;

impl<F: Send + Clone + Sync> Operation<F, PaymentsGetIntentRequest> for &PaymentGetIntent {
    type Data = payments::PaymentIntentData<F>;
    fn to_validate_request(
        &self,
    ) -> RouterResult<&(dyn ValidateRequest<F, PaymentsGetIntentRequest, Self::Data> + Send + Sync)>
    {
        Ok(*self)
    }
    fn to_get_tracker(
        &self,
    ) -> RouterResult<&(dyn GetTracker<F, Self::Data, PaymentsGetIntentRequest> + Send + Sync)>
    {
        Ok(*self)
    }
    fn to_domain(&self) -> RouterResult<&(dyn Domain<F, PaymentsGetIntentRequest, Self::Data>)> {
        Ok(*self)
    }
    fn to_update_tracker(
        &self,
    ) -> RouterResult<&(dyn UpdateTracker<F, Self::Data, PaymentsGetIntentRequest> + Send + Sync)>
    {
        Ok(*self)
    }
}

impl<F: Send + Clone + Sync> Operation<F, PaymentsGetIntentRequest> for PaymentGetIntent {
    type Data = payments::PaymentIntentData<F>;
    fn to_validate_request(
        &self,
    ) -> RouterResult<&(dyn ValidateRequest<F, PaymentsGetIntentRequest, Self::Data> + Send + Sync)>
    {
        Ok(self)
    }
    fn to_get_tracker(
        &self,
    ) -> RouterResult<&(dyn GetTracker<F, Self::Data, PaymentsGetIntentRequest> + Send + Sync)>
    {
        Ok(self)
    }
    fn to_domain(&self) -> RouterResult<&dyn Domain<F, PaymentsGetIntentRequest, Self::Data>> {
        Ok(self)
    }
    fn to_update_tracker(
        &self,
    ) -> RouterResult<&(dyn UpdateTracker<F, Self::Data, PaymentsGetIntentRequest> + Send + Sync)>
    {
        Ok(self)
    }
}

type PaymentsGetIntentOperation<'b, F> =
    BoxedOperation<'b, F, PaymentsGetIntentRequest, payments::PaymentIntentData<F>>;

#[async_trait]
impl<F: Send + Clone + Sync> GetTracker<F, payments::PaymentIntentData<F>, PaymentsGetIntentRequest>
    for PaymentGetIntent
{
    #[instrument(skip_all)]
    async fn get_trackers<'a>(
        &'a self,
        state: &'a SessionState,
        _payment_id: &common_utils::id_type::GlobalPaymentId,
        request: &PaymentsGetIntentRequest,
        platform: &domain::Platform,
        _profile: &domain::Profile,
        _header_payload: &hyperswitch_domain_models::payments::HeaderPayload,
    ) -> RouterResult<operations::GetTrackerResponse<payments::PaymentIntentData<F>>> {
        let db = &*state.store;
<<<<<<< HEAD
        let storage_scheme = merchant_context.get_merchant_account().storage_scheme;
=======
        let key_manager_state = &state.into();
        let storage_scheme = platform.get_processor().get_account().storage_scheme;
>>>>>>> dd527179
        let payment_intent = db
            .find_payment_intent_by_id(
                &request.id,
                platform.get_processor().get_key_store(),
                storage_scheme,
            )
            .await
            .to_not_found_response(errors::ApiErrorResponse::PaymentNotFound)?;

        let payment_data = payments::PaymentIntentData {
            flow: PhantomData,
            payment_intent,
            // todo : add a way to fetch client secret if required
            client_secret: None,
            sessions_token: vec![],
            vault_session_details: None,
            connector_customer_id: None,
        };

        let get_trackers_response = operations::GetTrackerResponse { payment_data };

        Ok(get_trackers_response)
    }
}

#[async_trait]
impl<F: Clone + Sync> UpdateTracker<F, payments::PaymentIntentData<F>, PaymentsGetIntentRequest>
    for PaymentGetIntent
{
    #[instrument(skip_all)]
    async fn update_trackers<'b>(
        &'b self,
        _state: &'b SessionState,
        _req_state: ReqState,
        payment_data: payments::PaymentIntentData<F>,
        _customer: Option<domain::Customer>,
        _storage_scheme: enums::MerchantStorageScheme,
        _updated_customer: Option<storage::CustomerUpdate>,
        _key_store: &domain::MerchantKeyStore,
        _frm_suggestion: Option<FrmSuggestion>,
        _header_payload: hyperswitch_domain_models::payments::HeaderPayload,
    ) -> RouterResult<(
        PaymentsGetIntentOperation<'b, F>,
        payments::PaymentIntentData<F>,
    )>
    where
        F: 'b + Send,
    {
        Ok((Box::new(self), payment_data))
    }
}

impl<F: Send + Clone + Sync>
    ValidateRequest<F, PaymentsGetIntentRequest, payments::PaymentIntentData<F>>
    for PaymentGetIntent
{
    #[instrument(skip_all)]
    fn validate_request<'a, 'b>(
        &'b self,
        _request: &PaymentsGetIntentRequest,
        platform: &'a domain::Platform,
    ) -> RouterResult<operations::ValidateResult> {
        Ok(operations::ValidateResult {
            merchant_id: platform.get_processor().get_account().get_id().to_owned(),
            storage_scheme: platform.get_processor().get_account().storage_scheme,
            requeue: false,
        })
    }
}

#[async_trait]
impl<F: Clone + Send + Sync> Domain<F, PaymentsGetIntentRequest, payments::PaymentIntentData<F>>
    for PaymentGetIntent
{
    #[instrument(skip_all)]
    async fn get_customer_details<'a>(
        &'a self,
        state: &SessionState,
        payment_data: &mut payments::PaymentIntentData<F>,
        merchant_key_store: &domain::MerchantKeyStore,
        storage_scheme: enums::MerchantStorageScheme,
    ) -> CustomResult<
        (
            BoxedOperation<'a, F, PaymentsGetIntentRequest, payments::PaymentIntentData<F>>,
            Option<domain::Customer>,
        ),
        errors::StorageError,
    > {
        Ok((Box::new(self), None))
    }

    #[instrument(skip_all)]
    async fn make_pm_data<'a>(
        &'a self,
        _state: &'a SessionState,
        _payment_data: &mut payments::PaymentIntentData<F>,
        _storage_scheme: enums::MerchantStorageScheme,
        _merchant_key_store: &domain::MerchantKeyStore,
        _customer: &Option<domain::Customer>,
        _business_profile: &domain::Profile,
        _should_retry_with_pan: bool,
    ) -> RouterResult<(
        PaymentsGetIntentOperation<'a, F>,
        Option<domain::PaymentMethodData>,
        Option<String>,
    )> {
        Ok((Box::new(self), None, None))
    }

    #[instrument(skip_all)]
    async fn perform_routing<'a>(
        &'a self,
        platform: &domain::Platform,
        business_profile: &domain::Profile,
        state: &SessionState,
        // TODO: do not take the whole payment data here
        payment_data: &mut payments::PaymentIntentData<F>,
    ) -> CustomResult<api::ConnectorCallType, errors::ApiErrorResponse> {
        Ok(api::ConnectorCallType::Skip)
    }

    #[instrument(skip_all)]
    async fn guard_payment_against_blocklist<'a>(
        &'a self,
        _state: &SessionState,
        _platform: &domain::Platform,
        _payment_data: &mut payments::PaymentIntentData<F>,
    ) -> CustomResult<bool, errors::ApiErrorResponse> {
        Ok(false)
    }
}<|MERGE_RESOLUTION|>--- conflicted
+++ resolved
@@ -90,12 +90,7 @@
         _header_payload: &hyperswitch_domain_models::payments::HeaderPayload,
     ) -> RouterResult<operations::GetTrackerResponse<payments::PaymentIntentData<F>>> {
         let db = &*state.store;
-<<<<<<< HEAD
-        let storage_scheme = merchant_context.get_merchant_account().storage_scheme;
-=======
-        let key_manager_state = &state.into();
         let storage_scheme = platform.get_processor().get_account().storage_scheme;
->>>>>>> dd527179
         let payment_intent = db
             .find_payment_intent_by_id(
                 &request.id,
