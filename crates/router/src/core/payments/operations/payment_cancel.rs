use std::marker::PhantomData;

use async_trait::async_trait;
use common_utils::ext_traits::AsyncExt;
use error_stack::ResultExt;
use router_derive;
use router_env::{instrument, tracing};

use super::{BoxedOperation, Domain, GetTracker, Operation, UpdateTracker, ValidateRequest};
use crate::{
    core::{
        errors::{self, RouterResult, StorageErrorExt},
        payments::{helpers, operations, CustomerDetails, PaymentAddress, PaymentData},
    },
    db::StorageInterface,
    routes::AppState,
    types::{
        api::{self, PaymentIdTypeExt},
<<<<<<< HEAD
        domain::{customer as domain, merchant_account},
        storage::{self, enums},
        transformers::ForeignInto,
=======
        storage::{self, enums, Customer},
>>>>>>> 306f7e60
    },
    utils::OptionExt,
};

#[derive(Debug, Clone, Copy, router_derive::PaymentOperation)]
#[operation(ops = "all", flow = "cancel")]
pub struct PaymentCancel;

#[async_trait]
impl<F: Send + Clone> GetTracker<F, PaymentData<F>, api::PaymentsCancelRequest> for PaymentCancel {
    #[instrument(skip_all)]
    async fn get_trackers<'a>(
        &'a self,
        state: &'a AppState,
        payment_id: &api::PaymentIdType,
        request: &api::PaymentsCancelRequest,
        _mandate_type: Option<api::MandateTxnType>,
        merchant_account: &merchant_account::MerchantAccount,
    ) -> RouterResult<(
        BoxedOperation<'a, F, api::PaymentsCancelRequest>,
        PaymentData<F>,
        Option<CustomerDetails>,
    )> {
        let db = &*state.store;
        let merchant_id = &merchant_account.merchant_id;
        let storage_scheme = merchant_account.storage_scheme;
        let payment_id = payment_id
            .get_payment_intent_id()
            .change_context(errors::ApiErrorResponse::PaymentNotFound)?;

        let payment_intent = db
            .find_payment_intent_by_payment_id_merchant_id(&payment_id, merchant_id, storage_scheme)
            .await
            .map_err(|error| {
                error.to_not_found_response(errors::ApiErrorResponse::PaymentNotFound)
            })?;

        let mut payment_attempt = db
            .find_payment_attempt_by_payment_id_merchant_id_attempt_id(
                payment_intent.payment_id.as_str(),
                merchant_id,
                payment_intent.active_attempt_id.as_str(),
                storage_scheme,
            )
            .await
            .map_err(|error| {
                error.to_not_found_response(errors::ApiErrorResponse::PaymentNotFound)
            })?;

        let shipping_address = helpers::get_address_for_payment_request(
            db,
            None,
            payment_intent.shipping_address_id.as_deref(),
            merchant_id,
            &payment_intent.customer_id,
        )
        .await?;
        let billing_address = helpers::get_address_for_payment_request(
            db,
            None,
            payment_intent.billing_address_id.as_deref(),
            merchant_id,
            &payment_intent.customer_id,
        )
        .await?;

        let connector_response = db
            .find_connector_response_by_payment_id_merchant_id_attempt_id(
                &payment_attempt.payment_id,
                &payment_attempt.merchant_id,
                &payment_attempt.attempt_id,
                storage_scheme,
            )
            .await
            .map_err(|error| {
                error.to_not_found_response(errors::ApiErrorResponse::PaymentNotFound)
            })?;
        let currency = payment_attempt.currency.get_required_value("currency")?;
        let amount = payment_attempt.amount.into();

        payment_attempt.cancellation_reason = request.cancellation_reason.clone();

        let creds_identifier = request
            .merchant_connector_details
            .as_ref()
            .map(|mcd| mcd.creds_identifier.to_owned());
        request
            .merchant_connector_details
            .to_owned()
            .async_map(|mcd| async {
                helpers::insert_merchant_connector_creds_to_config(
                    db,
                    merchant_account.merchant_id.as_str(),
                    mcd,
                )
                .await
            })
            .await
            .transpose()?;

        match payment_intent.status {
            status if status != enums::IntentStatus::RequiresCapture => {
                Err(errors::ApiErrorResponse::InvalidRequestData {
                    message: "You cannot cancel the payment that has not been authorized"
                        .to_string(),
                }
                .into())
            }
            _ => Ok((
                Box::new(self),
                PaymentData {
                    flow: PhantomData,
                    payment_intent,
                    payment_attempt,
                    currency,
                    amount,
                    email: None,
                    mandate_id: None,
                    setup_mandate: None,
                    token: None,
                    address: PaymentAddress {
                        shipping: shipping_address.as_ref().map(|a| a.into()),
                        billing: billing_address.as_ref().map(|a| a.into()),
                    },
                    confirm: None,
                    payment_method_data: None,
                    force_sync: None,
                    refunds: vec![],
                    connector_response,
                    sessions_token: vec![],
                    card_cvc: None,
                    creds_identifier,
                },
                None,
            )),
        }
    }
}

#[async_trait]
impl<F: Clone> UpdateTracker<F, PaymentData<F>, api::PaymentsCancelRequest> for PaymentCancel {
    #[instrument(skip_all)]
    async fn update_trackers<'b>(
        &'b self,
        db: &dyn StorageInterface,
        _payment_id: &api::PaymentIdType,
        mut payment_data: PaymentData<F>,
        _customer: Option<domain::Customer>,
        storage_scheme: enums::MerchantStorageScheme,
    ) -> RouterResult<(
        BoxedOperation<'b, F, api::PaymentsCancelRequest>,
        PaymentData<F>,
    )>
    where
        F: 'b + Send,
    {
        let cancellation_reason = payment_data.payment_attempt.cancellation_reason.clone();
        payment_data.payment_attempt = db
            .update_payment_attempt_with_attempt_id(
                payment_data.payment_attempt,
                storage::PaymentAttemptUpdate::VoidUpdate {
                    status: enums::AttemptStatus::VoidInitiated,
                    cancellation_reason,
                },
                storage_scheme,
            )
            .await
            .map_err(|err| err.to_not_found_response(errors::ApiErrorResponse::PaymentNotFound))?;

        Ok((Box::new(self), payment_data))
    }
}

impl<F: Send + Clone> ValidateRequest<F, api::PaymentsCancelRequest> for PaymentCancel {
    #[instrument(skip_all)]
    fn validate_request<'a, 'b>(
        &'b self,
        request: &api::PaymentsCancelRequest,
        merchant_account: &'a merchant_account::MerchantAccount,
    ) -> RouterResult<(
        BoxedOperation<'b, F, api::PaymentsCancelRequest>,
        operations::ValidateResult<'a>,
    )> {
        Ok((
            Box::new(self),
            operations::ValidateResult {
                merchant_id: &merchant_account.merchant_id,
                payment_id: api::PaymentIdType::PaymentIntentId(request.payment_id.to_owned()),
                mandate_type: None,
                storage_scheme: merchant_account.storage_scheme,
            },
        ))
    }
}<|MERGE_RESOLUTION|>--- conflicted
+++ resolved
@@ -16,13 +16,8 @@
     routes::AppState,
     types::{
         api::{self, PaymentIdTypeExt},
-<<<<<<< HEAD
         domain::{customer as domain, merchant_account},
         storage::{self, enums},
-        transformers::ForeignInto,
-=======
-        storage::{self, enums, Customer},
->>>>>>> 306f7e60
     },
     utils::OptionExt,
 };
