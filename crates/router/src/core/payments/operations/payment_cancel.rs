use std::marker::PhantomData;

use async_trait::async_trait;
use common_utils::ext_traits::AsyncExt;
use error_stack::ResultExt;
use router_derive;
use router_env::{instrument, tracing};

use super::{BoxedOperation, Domain, GetTracker, Operation, UpdateTracker, ValidateRequest};
use crate::{
    core::{
        errors::{self, RouterResult, StorageErrorExt},
        payments::{helpers, operations, CustomerDetails, PaymentAddress, PaymentData},
    },
    db::StorageInterface,
    routes::AppState,
    types::{
        api::{self, PaymentIdTypeExt},
        storage::{self, enums, Customer},
        transformers::ForeignInto,
    },
    utils::OptionExt,
};

#[derive(Debug, Clone, Copy, router_derive::PaymentOperation)]
#[operation(ops = "all", flow = "cancel")]
pub struct PaymentCancel;

#[async_trait]
impl<F: Send + Clone> GetTracker<F, PaymentData<F>, api::PaymentsCancelRequest> for PaymentCancel {
    #[instrument(skip_all)]
    async fn get_trackers<'a>(
        &'a self,
        state: &'a AppState,
        payment_id: &api::PaymentIdType,
        request: &api::PaymentsCancelRequest,
        _mandate_type: Option<api::MandateTxnType>,
        merchant_account: &storage::MerchantAccount,
    ) -> RouterResult<(
        BoxedOperation<'a, F, api::PaymentsCancelRequest>,
        PaymentData<F>,
        Option<CustomerDetails>,
    )> {
        let db = &*state.store;
        let merchant_id = &merchant_account.merchant_id;
        let storage_scheme = merchant_account.storage_scheme;
        let payment_id = payment_id
            .get_payment_intent_id()
            .change_context(errors::ApiErrorResponse::PaymentNotFound)?;

        let payment_intent = db
            .find_payment_intent_by_payment_id_merchant_id(&payment_id, merchant_id, storage_scheme)
            .await
            .to_not_found_response(errors::ApiErrorResponse::PaymentNotFound)?;

        helpers::validate_payment_status_against_not_allowed_statuses(
            &payment_intent.status,
            &[
                enums::IntentStatus::Failed,
                enums::IntentStatus::Succeeded,
                enums::IntentStatus::Cancelled,
                enums::IntentStatus::Processing,
                enums::IntentStatus::RequiresMerchantAction,
            ],
            "cancelled",
        )?;

        let mut payment_attempt = db
            .find_payment_attempt_by_payment_id_merchant_id_attempt_id(
                payment_intent.payment_id.as_str(),
                merchant_id,
                payment_intent.active_attempt_id.as_str(),
                storage_scheme,
            )
            .await
            .to_not_found_response(errors::ApiErrorResponse::PaymentNotFound)?;

        let shipping_address = helpers::get_address_for_payment_request(
            db,
            None,
            payment_intent.shipping_address_id.as_deref(),
            merchant_id,
            &payment_intent.customer_id,
        )
        .await?;
        let billing_address = helpers::get_address_for_payment_request(
            db,
            None,
            payment_intent.billing_address_id.as_deref(),
            merchant_id,
            &payment_intent.customer_id,
        )
        .await?;

        let connector_response = db
            .find_connector_response_by_payment_id_merchant_id_attempt_id(
                &payment_attempt.payment_id,
                &payment_attempt.merchant_id,
                &payment_attempt.attempt_id,
                storage_scheme,
            )
            .await
            .to_not_found_response(errors::ApiErrorResponse::PaymentNotFound)?;
        let currency = payment_attempt.currency.get_required_value("currency")?;
        let amount = payment_attempt.amount.into();

        payment_attempt.cancellation_reason = request.cancellation_reason.clone();

        let creds_identifier = request
            .merchant_connector_details
            .as_ref()
            .map(|mcd| mcd.creds_identifier.to_owned());
        request
            .merchant_connector_details
            .to_owned()
            .async_map(|mcd| async {
                helpers::insert_merchant_connector_creds_to_config(
                    db,
                    merchant_account.merchant_id.as_str(),
                    mcd,
                )
                .await
            })
            .await
            .transpose()?;

        Ok((
            Box::new(self),
            PaymentData {
                flow: PhantomData,
                payment_intent,
                payment_attempt,
                currency,
                amount,
                email: None,
                mandate_id: None,
                setup_mandate: None,
                token: None,
                address: PaymentAddress {
                    shipping: shipping_address.as_ref().map(|a| a.foreign_into()),
                    billing: billing_address.as_ref().map(|a| a.foreign_into()),
                },
                confirm: None,
                payment_method_data: None,
                force_sync: None,
                refunds: vec![],
                disputes: vec![],
                connector_response,
                sessions_token: vec![],
                card_cvc: None,
                creds_identifier,
                pm_token: None,
                connector_customer_id: None,
<<<<<<< HEAD
                mandate_metadata: None,
=======
                ephemeral_key: None,
>>>>>>> 53aa5ac9
            },
            None,
        ))
    }
}

#[async_trait]
impl<F: Clone> UpdateTracker<F, PaymentData<F>, api::PaymentsCancelRequest> for PaymentCancel {
    #[instrument(skip_all)]
    async fn update_trackers<'b>(
        &'b self,
        db: &dyn StorageInterface,
        _payment_id: &api::PaymentIdType,
        mut payment_data: PaymentData<F>,
        _customer: Option<Customer>,
        storage_scheme: enums::MerchantStorageScheme,
        _updated_customer: Option<storage::CustomerUpdate>,
    ) -> RouterResult<(
        BoxedOperation<'b, F, api::PaymentsCancelRequest>,
        PaymentData<F>,
    )>
    where
        F: 'b + Send,
    {
        let cancellation_reason = payment_data.payment_attempt.cancellation_reason.clone();
        let (intent_status_update, attempt_status_update) =
            if payment_data.payment_intent.status != enums::IntentStatus::RequiresCapture {
                let payment_intent_update = storage::PaymentIntentUpdate::PGStatusUpdate {
                    status: enums::IntentStatus::Cancelled,
                };
                (Some(payment_intent_update), enums::AttemptStatus::Voided)
            } else {
                (None, enums::AttemptStatus::VoidInitiated)
            };

        if let Some(payment_intent_update) = intent_status_update {
            payment_data.payment_intent = db
                .update_payment_intent(
                    payment_data.payment_intent,
                    payment_intent_update,
                    storage_scheme,
                )
                .await
                .to_not_found_response(errors::ApiErrorResponse::PaymentNotFound)?;
        }

        db.update_payment_attempt_with_attempt_id(
            payment_data.payment_attempt.clone(),
            storage::PaymentAttemptUpdate::VoidUpdate {
                status: attempt_status_update,
                cancellation_reason,
            },
            storage_scheme,
        )
        .await
        .to_not_found_response(errors::ApiErrorResponse::PaymentNotFound)?;
        Ok((Box::new(self), payment_data))
    }
}

impl<F: Send + Clone> ValidateRequest<F, api::PaymentsCancelRequest> for PaymentCancel {
    #[instrument(skip_all)]
    fn validate_request<'a, 'b>(
        &'b self,
        request: &api::PaymentsCancelRequest,
        merchant_account: &'a storage::MerchantAccount,
    ) -> RouterResult<(
        BoxedOperation<'b, F, api::PaymentsCancelRequest>,
        operations::ValidateResult<'a>,
    )> {
        Ok((
            Box::new(self),
            operations::ValidateResult {
                merchant_id: &merchant_account.merchant_id,
                payment_id: api::PaymentIdType::PaymentIntentId(request.payment_id.to_owned()),
                mandate_type: None,
                storage_scheme: merchant_account.storage_scheme,
            },
        ))
    }
}<|MERGE_RESOLUTION|>--- conflicted
+++ resolved
@@ -151,11 +151,8 @@
                 creds_identifier,
                 pm_token: None,
                 connector_customer_id: None,
-<<<<<<< HEAD
                 mandate_metadata: None,
-=======
                 ephemeral_key: None,
->>>>>>> 53aa5ac9
             },
             None,
         ))
