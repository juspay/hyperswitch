--- conflicted
+++ resolved
@@ -151,12 +151,7 @@
 
         let business_profile = db
             .find_business_profile_by_profile_id(
-<<<<<<< HEAD
-                merchant_context.get_merchant_key_store(),
-=======
-                key_manager_state,
                 platform.get_processor().get_key_store(),
->>>>>>> dd527179
                 profile_id,
             )
             .await
