--- conflicted
+++ resolved
@@ -92,12 +92,7 @@
         _header_payload: &hyperswitch_domain_models::payments::HeaderPayload,
     ) -> RouterResult<operations::GetTrackerResponse<payments::PaymentAttemptListData<F>>> {
         let db = &*state.store;
-<<<<<<< HEAD
-        let storage_scheme = merchant_context.get_merchant_account().storage_scheme;
-=======
-        let key_manager_state = &state.into();
         let storage_scheme = platform.get_processor().get_account().storage_scheme;
->>>>>>> dd527179
         let payment_attempt_list = db
             .find_payment_attempts_by_payment_intent_id(
                 &request.payment_intent_id,
