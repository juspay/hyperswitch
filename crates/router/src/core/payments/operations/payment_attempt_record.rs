--- conflicted
+++ resolved
@@ -192,12 +192,9 @@
             billing_connector_id: request.billing_connector_id.clone(),
             processor_payment_method_token: request.processor_payment_method_token.clone(),
             connector_customer_id: request.connector_customer_id.clone(),
-<<<<<<< HEAD
-            triggered_by: request.triggered_by,
-=======
             retry_count: request.retry_count,
             invoice_next_billing_time: request.invoice_next_billing_time,
->>>>>>> eabef328
+            triggered_by: request.triggered_by,
         };
 
         let payment_data = PaymentAttemptRecordData {
