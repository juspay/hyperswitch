--- conflicted
+++ resolved
@@ -126,12 +126,8 @@
     ) -> RouterResult<operations::GetTrackerResponse<PaymentAttemptRecordData<F>>> {
         let db = &*state.store;
         let key_manager_state = &state.into();
-<<<<<<< HEAD
-        let storage_scheme = merchant_context.get_merchant_account().storage_scheme;
-=======
 
         let storage_scheme = platform.get_processor().get_account().storage_scheme;
->>>>>>> 496b3e03
 
         let payment_intent = db
             .find_payment_intent_by_id(
