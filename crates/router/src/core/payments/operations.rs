#[cfg(feature = "v1")]
pub mod payment_approve;
#[cfg(feature = "v1")]
pub mod payment_cancel;
#[cfg(feature = "v1")]
pub mod payment_capture;
#[cfg(feature = "v1")]
pub mod payment_complete_authorize;
#[cfg(feature = "v1")]
pub mod payment_confirm;
#[cfg(feature = "v1")]
pub mod payment_create;
#[cfg(feature = "v1")]
pub mod payment_reject;
pub mod payment_response;
#[cfg(feature = "v1")]
pub mod payment_session;
#[cfg(feature = "v1")]
pub mod payment_start;
#[cfg(feature = "v1")]
pub mod payment_status;
#[cfg(feature = "v1")]
pub mod payment_update;
#[cfg(feature = "v1")]
pub mod payments_incremental_authorization;
#[cfg(feature = "v1")]
pub mod tax_calculation;

use api_models::enums::FrmSuggestion;
use async_trait::async_trait;
use error_stack::{report, ResultExt};
use router_env::{instrument, tracing};

pub use self::payment_response::PaymentResponse;
#[cfg(feature = "v1")]
pub use self::{
    payment_approve::PaymentApprove, payment_cancel::PaymentCancel,
    payment_capture::PaymentCapture, payment_confirm::PaymentConfirm,
    payment_create::PaymentCreate, payment_reject::PaymentReject, payment_session::PaymentSession,
    payment_start::PaymentStart, payment_status::PaymentStatus, payment_update::PaymentUpdate,
    payments_incremental_authorization::PaymentIncrementalAuthorization,
    tax_calculation::PaymentSessionUpdate,
};
use super::{helpers, CustomerDetails, OperationSessionGetters, OperationSessionSetters};
use crate::{
    core::errors::{self, CustomResult, RouterResult},
    routes::{app::ReqState, SessionState},
    services,
    types::{
        self,
        api::{self, ConnectorCallType},
        domain,
        storage::{self, enums},
        PaymentsResponseData,
    },
};

pub type BoxedOperation<'a, F, T, D> = Box<dyn Operation<F, T, Data = D> + Send + Sync + 'a>;

pub trait Operation<F: Clone, T>: Send + std::fmt::Debug {
    type Data;
    fn to_validate_request(
        &self,
    ) -> RouterResult<&(dyn ValidateRequest<F, T, Self::Data> + Send + Sync)> {
        Err(report!(errors::ApiErrorResponse::InternalServerError))
            .attach_printable_lazy(|| format!("validate request interface not found for {self:?}"))
    }
    fn to_get_tracker(&self) -> RouterResult<&(dyn GetTracker<F, Self::Data, T> + Send + Sync)> {
        Err(report!(errors::ApiErrorResponse::InternalServerError))
            .attach_printable_lazy(|| format!("get tracker interface not found for {self:?}"))
    }
    fn to_domain(&self) -> RouterResult<&dyn Domain<F, T, Self::Data>> {
        Err(report!(errors::ApiErrorResponse::InternalServerError))
            .attach_printable_lazy(|| format!("domain interface not found for {self:?}"))
    }
    fn to_update_tracker(
        &self,
    ) -> RouterResult<&(dyn UpdateTracker<F, Self::Data, T> + Send + Sync)> {
        Err(report!(errors::ApiErrorResponse::InternalServerError))
            .attach_printable_lazy(|| format!("update tracker interface not found for {self:?}"))
    }
    fn to_post_update_tracker(
        &self,
    ) -> RouterResult<&(dyn PostUpdateTracker<F, Self::Data, T> + Send + Sync)> {
        Err(report!(errors::ApiErrorResponse::InternalServerError)).attach_printable_lazy(|| {
            format!("post connector update tracker not found for {self:?}")
        })
    }
}

#[derive(Clone)]
pub struct ValidateResult {
    pub merchant_id: common_utils::id_type::MerchantId,
    pub payment_id: api::PaymentIdType,
    pub storage_scheme: enums::MerchantStorageScheme,
    pub requeue: bool,
}

#[allow(clippy::type_complexity)]
pub trait ValidateRequest<F, R, D> {
    fn validate_request<'b>(
        &'b self,
        request: &R,
        merchant_account: &domain::MerchantAccount,
    ) -> RouterResult<(BoxedOperation<'b, F, R, D>, ValidateResult)>;
}

pub struct GetTrackerResponse<'a, F: Clone, R, D> {
    pub operation: BoxedOperation<'a, F, R, D>,
    pub customer_details: Option<CustomerDetails>,
    pub payment_data: D,
    pub business_profile: domain::Profile,
    pub mandate_type: Option<api::MandateTransactionType>,
}

#[async_trait]
pub trait GetTracker<F: Clone, D, R>: Send {
    #[allow(clippy::too_many_arguments)]
    async fn get_trackers<'a>(
        &'a self,
        state: &'a SessionState,
        payment_id: &api::PaymentIdType,
        request: &R,
        merchant_account: &domain::MerchantAccount,
        mechant_key_store: &domain::MerchantKeyStore,
        auth_flow: services::AuthFlow,
        header_payload: &api::HeaderPayload,
    ) -> RouterResult<GetTrackerResponse<'a, F, R, D>>;
}

#[async_trait]
pub trait Domain<F: Clone, R, D>: Send + Sync {
    /// This will fetch customer details, (this operation is flow specific)
    async fn get_or_create_customer_details<'a>(
        &'a self,
        state: &SessionState,
        payment_data: &mut D,
        request: Option<CustomerDetails>,
        merchant_key_store: &domain::MerchantKeyStore,
        storage_scheme: enums::MerchantStorageScheme,
    ) -> CustomResult<(BoxedOperation<'a, F, R, D>, Option<domain::Customer>), errors::StorageError>;

    #[allow(clippy::too_many_arguments)]
    async fn make_pm_data<'a>(
        &'a self,
        state: &'a SessionState,
        payment_data: &mut D,
        storage_scheme: enums::MerchantStorageScheme,
        merchant_key_store: &domain::MerchantKeyStore,
        customer: &Option<domain::Customer>,
<<<<<<< HEAD
        business_profile: Option<&domain::Profile>,
=======
        business_profile: &domain::BusinessProfile,
>>>>>>> fbd2cda7
    ) -> RouterResult<(
        BoxedOperation<'a, F, R, D>,
        Option<domain::PaymentMethodData>,
        Option<String>,
    )>;

    async fn add_task_to_process_tracker<'a>(
        &'a self,
        _db: &'a SessionState,
        _payment_attempt: &storage::PaymentAttempt,
        _requeue: bool,
        _schedule_time: Option<time::PrimitiveDateTime>,
    ) -> CustomResult<(), errors::ApiErrorResponse> {
        Ok(())
    }

    async fn get_connector<'a>(
        &'a self,
        merchant_account: &domain::MerchantAccount,
        state: &SessionState,
        request: &R,
        payment_intent: &storage::PaymentIntent,
        mechant_key_store: &domain::MerchantKeyStore,
    ) -> CustomResult<api::ConnectorChoice, errors::ApiErrorResponse>;

    async fn populate_payment_data<'a>(
        &'a self,
        _state: &SessionState,
        _payment_data: &mut D,
        _merchant_account: &domain::MerchantAccount,
    ) -> CustomResult<(), errors::ApiErrorResponse> {
        Ok(())
    }

    #[allow(clippy::too_many_arguments)]
    async fn call_external_three_ds_authentication_if_eligible<'a>(
        &'a self,
        _state: &SessionState,
        _payment_data: &mut D,
        _should_continue_confirm_transaction: &mut bool,
        _connector_call_type: &ConnectorCallType,
        _merchant_account: &domain::Profile,
        _key_store: &domain::MerchantKeyStore,
        _mandate_type: Option<api_models::payments::MandateTransactionType>,
    ) -> CustomResult<(), errors::ApiErrorResponse> {
        Ok(())
    }

    #[allow(clippy::too_many_arguments)]
    async fn payments_dynamic_tax_calculation<'a>(
        &'a self,
        _state: &SessionState,
        _payment_data: &mut D,
        _connector_call_type: &ConnectorCallType,
        _business_profile: &domain::Profile,
        _key_store: &domain::MerchantKeyStore,
        _merchant_account: &domain::MerchantAccount,
    ) -> CustomResult<(), errors::ApiErrorResponse> {
        Ok(())
    }

    #[instrument(skip_all)]
    async fn guard_payment_against_blocklist<'a>(
        &'a self,
        _state: &SessionState,
        _merchant_account: &domain::MerchantAccount,
        _key_store: &domain::MerchantKeyStore,
        _payment_data: &mut D,
    ) -> CustomResult<bool, errors::ApiErrorResponse> {
        Ok(false)
    }

    async fn store_extended_card_info_temporarily<'a>(
        &'a self,
        _state: &SessionState,
        _payment_id: &common_utils::id_type::PaymentId,
        _business_profile: &domain::Profile,
        _payment_method_data: Option<&domain::PaymentMethodData>,
    ) -> CustomResult<(), errors::ApiErrorResponse> {
        Ok(())
    }
}

#[async_trait]
#[allow(clippy::too_many_arguments)]
pub trait UpdateTracker<F, D, Req>: Send {
    async fn update_trackers<'b>(
        &'b self,
        db: &'b SessionState,
        req_state: ReqState,
        payment_data: D,
        customer: Option<domain::Customer>,
        storage_scheme: enums::MerchantStorageScheme,
        updated_customer: Option<storage::CustomerUpdate>,
        mechant_key_store: &domain::MerchantKeyStore,
        frm_suggestion: Option<FrmSuggestion>,
        header_payload: api::HeaderPayload,
    ) -> RouterResult<(BoxedOperation<'b, F, Req, D>, D)>
    where
        F: 'b + Send;
}

#[async_trait]
#[allow(clippy::too_many_arguments)]
pub trait PostUpdateTracker<F, D, R: Send>: Send {
    async fn update_tracker<'b>(
        &'b self,
        db: &'b SessionState,
        payment_id: &api::PaymentIdType,
        payment_data: D,
        response: types::RouterData<F, R, PaymentsResponseData>,
        key_store: &domain::MerchantKeyStore,
        storage_scheme: enums::MerchantStorageScheme,
        locale: &Option<String>,
    ) -> RouterResult<D>
    where
        F: 'b + Send + Sync;

    async fn save_pm_and_mandate<'b>(
        &self,
        _state: &SessionState,
        _resp: &types::RouterData<F, R, PaymentsResponseData>,
        _merchant_account: &domain::MerchantAccount,
        _key_store: &domain::MerchantKeyStore,
        _payment_data: &mut D,
        _business_profile: &domain::Profile,
    ) -> CustomResult<(), errors::ApiErrorResponse>
    where
        F: 'b + Clone + Send + Sync,
    {
        Ok(())
    }
}

#[async_trait]
impl<
        D,
        F: Clone + Send,
        Op: Send + Sync + Operation<F, api::PaymentsRetrieveRequest, Data = D>,
    > Domain<F, api::PaymentsRetrieveRequest, D> for Op
where
    for<'a> &'a Op: Operation<F, api::PaymentsRetrieveRequest, Data = D>,
    D: OperationSessionGetters<F> + OperationSessionSetters<F> + Send,
{
    #[instrument(skip_all)]
    #[cfg(feature = "v1")]
    async fn get_or_create_customer_details<'a>(
        &'a self,
        state: &SessionState,
        payment_data: &mut D,
        _request: Option<CustomerDetails>,
        merchant_key_store: &domain::MerchantKeyStore,
        storage_scheme: enums::MerchantStorageScheme,
    ) -> CustomResult<
        (
            BoxedOperation<'a, F, api::PaymentsRetrieveRequest, D>,
            Option<domain::Customer>,
        ),
        errors::StorageError,
    > {
        let db = &*state.store;
        let customer = match payment_data.get_payment_intent().customer_id.as_ref() {
            None => None,
            Some(customer_id) => {
                // This function is to retrieve customer details. If the customer is deleted, it returns
                // customer details that contains the fields as Redacted
                db.find_customer_optional_with_redacted_customer_details_by_customer_id_merchant_id(
                    &state.into(),
                    customer_id,
                    &merchant_key_store.merchant_id,
                    merchant_key_store,
                    storage_scheme,
                )
                .await?
            }
        };

        if let Some(email) = customer.as_ref().and_then(|inner| inner.email.clone()) {
            payment_data.set_email_if_not_present(email.into());
        }

        Ok((Box::new(self), customer))
    }

    #[instrument(skip_all)]
    #[cfg(feature = "v2")]
    async fn get_or_create_customer_details<'a>(
        &'a self,
        state: &SessionState,
        payment_data: &mut D,
        _request: Option<CustomerDetails>,
        merchant_key_store: &domain::MerchantKeyStore,
        storage_scheme: enums::MerchantStorageScheme,
    ) -> CustomResult<
        (
            BoxedOperation<'a, F, api::PaymentsRetrieveRequest, D>,
            Option<domain::Customer>,
        ),
        errors::StorageError,
    > {
        todo!()
    }

    async fn get_connector<'a>(
        &'a self,
        _merchant_account: &domain::MerchantAccount,
        state: &SessionState,
        _request: &api::PaymentsRetrieveRequest,
        _payment_intent: &storage::PaymentIntent,
        _merchant_key_store: &domain::MerchantKeyStore,
    ) -> CustomResult<api::ConnectorChoice, errors::ApiErrorResponse> {
        helpers::get_connector_default(state, None).await
    }

    #[instrument(skip_all)]
    async fn make_pm_data<'a>(
        &'a self,
        _state: &'a SessionState,
        _payment_data: &mut D,
        _storage_scheme: enums::MerchantStorageScheme,
        _merchant_key_store: &domain::MerchantKeyStore,
        _customer: &Option<domain::Customer>,
<<<<<<< HEAD
        _business_profile: Option<&domain::Profile>,
=======
        _business_profile: &domain::BusinessProfile,
>>>>>>> fbd2cda7
    ) -> RouterResult<(
        BoxedOperation<'a, F, api::PaymentsRetrieveRequest, D>,
        Option<domain::PaymentMethodData>,
        Option<String>,
    )> {
        Ok((Box::new(self), None, None))
    }

    #[instrument(skip_all)]
    async fn guard_payment_against_blocklist<'a>(
        &'a self,
        _state: &SessionState,
        _merchant_account: &domain::MerchantAccount,
        _key_store: &domain::MerchantKeyStore,
        _payment_data: &mut D,
    ) -> CustomResult<bool, errors::ApiErrorResponse> {
        Ok(false)
    }
}

#[async_trait]
impl<D, F: Clone + Send, Op: Send + Sync + Operation<F, api::PaymentsCaptureRequest, Data = D>>
    Domain<F, api::PaymentsCaptureRequest, D> for Op
where
    for<'a> &'a Op: Operation<F, api::PaymentsCaptureRequest, Data = D>,
    D: OperationSessionGetters<F> + OperationSessionSetters<F> + Send,
{
    #[instrument(skip_all)]
    #[cfg(feature = "v1")]
    async fn get_or_create_customer_details<'a>(
        &'a self,
        state: &SessionState,
        payment_data: &mut D,
        _request: Option<CustomerDetails>,
        merchant_key_store: &domain::MerchantKeyStore,
        storage_scheme: enums::MerchantStorageScheme,
    ) -> CustomResult<
        (
            BoxedOperation<'a, F, api::PaymentsCaptureRequest, D>,
            Option<domain::Customer>,
        ),
        errors::StorageError,
    > {
        let db = &*state.store;

        let customer = match payment_data.get_payment_intent().customer_id.as_ref() {
            None => None,
            Some(customer_id) => {
                db.find_customer_optional_by_customer_id_merchant_id(
                    &state.into(),
                    customer_id,
                    &merchant_key_store.merchant_id,
                    merchant_key_store,
                    storage_scheme,
                )
                .await?
            }
        };

        if let Some(email) = customer.as_ref().and_then(|inner| inner.email.clone()) {
            payment_data.set_email_if_not_present(email.into());
        }

        Ok((Box::new(self), customer))
    }

    #[instrument(skip_all)]
    #[cfg(feature = "v2")]
    async fn get_or_create_customer_details<'a>(
        &'a self,
        state: &SessionState,
        payment_data: &mut D,
        _request: Option<CustomerDetails>,
        merchant_key_store: &domain::MerchantKeyStore,
        storage_scheme: enums::MerchantStorageScheme,
    ) -> CustomResult<
        (
            BoxedOperation<'a, F, api::PaymentsCaptureRequest, D>,
            Option<domain::Customer>,
        ),
        errors::StorageError,
    > {
        todo!()
    }

    #[instrument(skip_all)]
    async fn make_pm_data<'a>(
        &'a self,
        _state: &'a SessionState,
        _payment_data: &mut D,
        _storage_scheme: enums::MerchantStorageScheme,
        _merchant_key_store: &domain::MerchantKeyStore,
        _customer: &Option<domain::Customer>,
<<<<<<< HEAD
        _business_profile: Option<&domain::Profile>,
=======
        _business_profile: &domain::BusinessProfile,
>>>>>>> fbd2cda7
    ) -> RouterResult<(
        BoxedOperation<'a, F, api::PaymentsCaptureRequest, D>,
        Option<domain::PaymentMethodData>,
        Option<String>,
    )> {
        Ok((Box::new(self), None, None))
    }

    async fn get_connector<'a>(
        &'a self,
        _merchant_account: &domain::MerchantAccount,
        state: &SessionState,
        _request: &api::PaymentsCaptureRequest,
        _payment_intent: &storage::PaymentIntent,
        _merchant_key_store: &domain::MerchantKeyStore,
    ) -> CustomResult<api::ConnectorChoice, errors::ApiErrorResponse> {
        helpers::get_connector_default(state, None).await
    }

    #[instrument(skip_all)]
    async fn guard_payment_against_blocklist<'a>(
        &'a self,
        _state: &SessionState,
        _merchant_account: &domain::MerchantAccount,
        _key_store: &domain::MerchantKeyStore,
        _payment_data: &mut D,
    ) -> CustomResult<bool, errors::ApiErrorResponse> {
        Ok(false)
    }
}

#[async_trait]
impl<D, F: Clone + Send, Op: Send + Sync + Operation<F, api::PaymentsCancelRequest, Data = D>>
    Domain<F, api::PaymentsCancelRequest, D> for Op
where
    for<'a> &'a Op: Operation<F, api::PaymentsCancelRequest, Data = D>,
    D: OperationSessionGetters<F> + OperationSessionSetters<F> + Send,
{
    #[instrument(skip_all)]
    #[cfg(feature = "v1")]
    async fn get_or_create_customer_details<'a>(
        &'a self,
        state: &SessionState,
        payment_data: &mut D,
        _request: Option<CustomerDetails>,
        merchant_key_store: &domain::MerchantKeyStore,
        storage_scheme: enums::MerchantStorageScheme,
    ) -> CustomResult<
        (
            BoxedOperation<'a, F, api::PaymentsCancelRequest, D>,
            Option<domain::Customer>,
        ),
        errors::StorageError,
    > {
        let db = &*state.store;

        let customer = match payment_data.get_payment_intent().customer_id.as_ref() {
            None => None,
            Some(customer_id) => {
                db.find_customer_optional_by_customer_id_merchant_id(
                    &state.into(),
                    customer_id,
                    &merchant_key_store.merchant_id,
                    merchant_key_store,
                    storage_scheme,
                )
                .await?
            }
        };

        if let Some(email) = customer.as_ref().and_then(|inner| inner.email.clone()) {
            payment_data.set_email_if_not_present(email.into());
        }

        Ok((Box::new(self), customer))
    }

    #[instrument(skip_all)]
    #[cfg(feature = "v2")]
    async fn get_or_create_customer_details<'a>(
        &'a self,
        state: &SessionState,
        payment_data: &mut D,
        _request: Option<CustomerDetails>,
        merchant_key_store: &domain::MerchantKeyStore,
        storage_scheme: enums::MerchantStorageScheme,
    ) -> CustomResult<
        (
            BoxedOperation<'a, F, api::PaymentsCancelRequest, D>,
            Option<domain::Customer>,
        ),
        errors::StorageError,
    > {
        todo!()
    }

    #[instrument(skip_all)]
    async fn make_pm_data<'a>(
        &'a self,
        _state: &'a SessionState,
        _payment_data: &mut D,
        _storage_scheme: enums::MerchantStorageScheme,
        _merchant_key_store: &domain::MerchantKeyStore,
        _customer: &Option<domain::Customer>,
<<<<<<< HEAD
        _business_profile: Option<&domain::Profile>,
=======
        _business_profile: &domain::BusinessProfile,
>>>>>>> fbd2cda7
    ) -> RouterResult<(
        BoxedOperation<'a, F, api::PaymentsCancelRequest, D>,
        Option<domain::PaymentMethodData>,
        Option<String>,
    )> {
        Ok((Box::new(self), None, None))
    }

    async fn get_connector<'a>(
        &'a self,
        _merchant_account: &domain::MerchantAccount,
        state: &SessionState,
        _request: &api::PaymentsCancelRequest,
        _payment_intent: &storage::PaymentIntent,
        _merchant_key_store: &domain::MerchantKeyStore,
    ) -> CustomResult<api::ConnectorChoice, errors::ApiErrorResponse> {
        helpers::get_connector_default(state, None).await
    }

    #[instrument(skip_all)]
    async fn guard_payment_against_blocklist<'a>(
        &'a self,
        _state: &SessionState,
        _merchant_account: &domain::MerchantAccount,
        _key_store: &domain::MerchantKeyStore,
        _payment_data: &mut D,
    ) -> CustomResult<bool, errors::ApiErrorResponse> {
        Ok(false)
    }
}

#[async_trait]
impl<D, F: Clone + Send, Op: Send + Sync + Operation<F, api::PaymentsRejectRequest, Data = D>>
    Domain<F, api::PaymentsRejectRequest, D> for Op
where
    for<'a> &'a Op: Operation<F, api::PaymentsRejectRequest, Data = D>,
{
    #[instrument(skip_all)]
    async fn get_or_create_customer_details<'a>(
        &'a self,
        _state: &SessionState,
        _payment_data: &mut D,
        _request: Option<CustomerDetails>,
        _merchant_key_store: &domain::MerchantKeyStore,
        _storage_scheme: enums::MerchantStorageScheme,
    ) -> CustomResult<
        (
            BoxedOperation<'a, F, api::PaymentsRejectRequest, D>,
            Option<domain::Customer>,
        ),
        errors::StorageError,
    > {
        Ok((Box::new(self), None))
    }

    #[instrument(skip_all)]
    async fn make_pm_data<'a>(
        &'a self,
        _state: &'a SessionState,
        _payment_data: &mut D,
        _storage_scheme: enums::MerchantStorageScheme,
        _merchant_key_store: &domain::MerchantKeyStore,
        _customer: &Option<domain::Customer>,
<<<<<<< HEAD
        _business_profile: Option<&domain::Profile>,
=======
        _business_profile: &domain::BusinessProfile,
>>>>>>> fbd2cda7
    ) -> RouterResult<(
        BoxedOperation<'a, F, api::PaymentsRejectRequest, D>,
        Option<domain::PaymentMethodData>,
        Option<String>,
    )> {
        Ok((Box::new(self), None, None))
    }

    async fn get_connector<'a>(
        &'a self,
        _merchant_account: &domain::MerchantAccount,
        state: &SessionState,
        _request: &api::PaymentsRejectRequest,
        _payment_intent: &storage::PaymentIntent,
        _merchant_key_store: &domain::MerchantKeyStore,
    ) -> CustomResult<api::ConnectorChoice, errors::ApiErrorResponse> {
        helpers::get_connector_default(state, None).await
    }

    #[instrument(skip_all)]
    async fn guard_payment_against_blocklist<'a>(
        &'a self,
        _state: &SessionState,
        _merchant_account: &domain::MerchantAccount,
        _key_store: &domain::MerchantKeyStore,
        _payment_data: &mut D,
    ) -> CustomResult<bool, errors::ApiErrorResponse> {
        Ok(false)
    }
}<|MERGE_RESOLUTION|>--- conflicted
+++ resolved
@@ -148,11 +148,7 @@
         storage_scheme: enums::MerchantStorageScheme,
         merchant_key_store: &domain::MerchantKeyStore,
         customer: &Option<domain::Customer>,
-<<<<<<< HEAD
-        business_profile: Option<&domain::Profile>,
-=======
-        business_profile: &domain::BusinessProfile,
->>>>>>> fbd2cda7
+        business_profile: &domain::Profile,
     ) -> RouterResult<(
         BoxedOperation<'a, F, R, D>,
         Option<domain::PaymentMethodData>,
@@ -375,11 +371,7 @@
         _storage_scheme: enums::MerchantStorageScheme,
         _merchant_key_store: &domain::MerchantKeyStore,
         _customer: &Option<domain::Customer>,
-<<<<<<< HEAD
-        _business_profile: Option<&domain::Profile>,
-=======
-        _business_profile: &domain::BusinessProfile,
->>>>>>> fbd2cda7
+        _business_profile: &domain::Profile,
     ) -> RouterResult<(
         BoxedOperation<'a, F, api::PaymentsRetrieveRequest, D>,
         Option<domain::PaymentMethodData>,
@@ -473,11 +465,7 @@
         _storage_scheme: enums::MerchantStorageScheme,
         _merchant_key_store: &domain::MerchantKeyStore,
         _customer: &Option<domain::Customer>,
-<<<<<<< HEAD
-        _business_profile: Option<&domain::Profile>,
-=======
-        _business_profile: &domain::BusinessProfile,
->>>>>>> fbd2cda7
+        _business_profile: &domain::Profile,
     ) -> RouterResult<(
         BoxedOperation<'a, F, api::PaymentsCaptureRequest, D>,
         Option<domain::PaymentMethodData>,
@@ -582,11 +570,7 @@
         _storage_scheme: enums::MerchantStorageScheme,
         _merchant_key_store: &domain::MerchantKeyStore,
         _customer: &Option<domain::Customer>,
-<<<<<<< HEAD
-        _business_profile: Option<&domain::Profile>,
-=======
-        _business_profile: &domain::BusinessProfile,
->>>>>>> fbd2cda7
+        _business_profile: &domain::Profile,
     ) -> RouterResult<(
         BoxedOperation<'a, F, api::PaymentsCancelRequest, D>,
         Option<domain::PaymentMethodData>,
@@ -650,11 +634,7 @@
         _storage_scheme: enums::MerchantStorageScheme,
         _merchant_key_store: &domain::MerchantKeyStore,
         _customer: &Option<domain::Customer>,
-<<<<<<< HEAD
-        _business_profile: Option<&domain::Profile>,
-=======
-        _business_profile: &domain::BusinessProfile,
->>>>>>> fbd2cda7
+        _business_profile: &domain::Profile,
     ) -> RouterResult<(
         BoxedOperation<'a, F, api::PaymentsRejectRequest, D>,
         Option<domain::PaymentMethodData>,
