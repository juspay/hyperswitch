--- conflicted
+++ resolved
@@ -284,9 +284,6 @@
     }
 }
 
-<<<<<<< HEAD
-// TODO: Move this to respective operation file
-=======
 #[async_trait]
 impl<
         D,
@@ -606,7 +603,6 @@
     }
 }
 
->>>>>>> 296ca311
 #[async_trait]
 impl<D, F: Clone + Send, Op: Send + Sync + Operation<F, api::PaymentsRejectRequest, Data = D>>
     Domain<F, api::PaymentsRejectRequest, D> for Op
