--- conflicted
+++ resolved
@@ -31,12 +31,9 @@
 #[cfg(feature = "v2")]
 pub mod payment_create_intent;
 
-<<<<<<< HEAD
 #[cfg(feature = "v2")]
 pub mod payment_confirm_intent;
 
-=======
->>>>>>> 451376e7
 use api_models::enums::FrmSuggestion;
 #[cfg(all(feature = "v1", feature = "dynamic_routing"))]
 use api_models::routing::RoutableConnectorChoice;
@@ -45,11 +42,8 @@
 use router_env::{instrument, tracing};
 
 #[cfg(feature = "v2")]
-<<<<<<< HEAD
 pub use self::payment_confirm_intent::PaymentsIntentConfirm;
 #[cfg(feature = "v2")]
-=======
->>>>>>> 451376e7
 pub use self::payment_create_intent::PaymentCreateIntent;
 pub use self::payment_response::PaymentResponse;
 #[cfg(feature = "v1")]
@@ -160,12 +154,8 @@
     pub mandate_type: Option<api::MandateTransactionType>,
 }
 
-<<<<<<< HEAD
 /// This trait is used to fetch / create all the tracker related information for a payment
 /// This functions returns the session data that is used by subsequent functions
-=======
-#[cfg(feature = "v1")]
->>>>>>> 451376e7
 #[async_trait]
 pub trait GetTracker<F: Clone, D, R>: Send {
     #[cfg(feature = "v1")]
@@ -193,23 +183,6 @@
         merchant_account: &domain::MerchantAccount,
         profile: &domain::Profile,
         mechant_key_store: &domain::MerchantKeyStore,
-        header_payload: &api::HeaderPayload,
-    ) -> RouterResult<GetTrackerResponse<'a, F, R, D>>;
-}
-
-#[cfg(feature = "v2")]
-#[async_trait]
-pub trait GetTracker<F: Clone, D, R>: Send {
-    #[allow(clippy::too_many_arguments)]
-    async fn get_trackers<'a>(
-        &'a self,
-        state: &'a SessionState,
-        payment_id: &common_utils::id_type::GlobalPaymentId,
-        request: &R,
-        merchant_account: &domain::MerchantAccount,
-        profile: &domain::Profile,
-        mechant_key_store: &domain::MerchantKeyStore,
-        auth_flow: services::AuthFlow,
         header_payload: &api::HeaderPayload,
     ) -> RouterResult<GetTrackerResponse<'a, F, R, D>>;
 }
