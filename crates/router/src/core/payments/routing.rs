mod transformers;

use std::{
    collections::{hash_map, HashMap},
    hash::{Hash, Hasher},
    str::FromStr,
    sync::Arc,
};

use api_models::{
    admin as admin_api,
    enums::{self as api_enums, CountryAlpha2},
    payments::Address,
    routing::ConnectorSelection,
};
use diesel_models::enums as storage_enums;
use error_stack::ResultExt;
use euclid::{
    backend::{self, inputs as dsl_inputs, EuclidBackend},
    dssa::graph::{self as euclid_graph, CgraphExt},
    enums as euclid_enums,
    frontend::{ast, dir as euclid_dir},
};
use kgraph_utils::{
    mca as mca_graph,
    transformers::{IntoContext, IntoDirValue},
    types::CountryCurrencyFilter,
};
use masking::PeekInterface;
use rand::{
    distributions::{self, Distribution},
    SeedableRng,
};
use rustc_hash::FxHashMap;
use storage_impl::redis::cache::{CacheKey, CGRAPH_CACHE, ROUTING_CACHE};

<<<<<<< HEAD
=======
#[cfg(feature = "payouts")]
use crate::core::payouts;
#[cfg(not(feature = "business_profile_routing"))]
use crate::utils::StringExt;
>>>>>>> e0b6cbb2
use crate::{
    core::{
        errors, errors as oss_errors, payments as payments_oss,
        routing::{self, helpers as routing_helpers},
    },
    logger,
    types::{
        api::{self, routing as routing_types},
        domain, storage as oss_storage,
        transformers::{ForeignFrom, ForeignInto},
    },
    utils::{OptionExt, ValueExt},
    SessionState,
};

pub enum CachedAlgorithm {
    Single(Box<routing_types::RoutableConnectorChoice>),
    Priority(Vec<routing_types::RoutableConnectorChoice>),
    VolumeSplit(Vec<routing_types::ConnectorVolumeSplit>),
    Advanced(backend::VirInterpreterBackend<ConnectorSelection>),
}

pub struct SessionFlowRoutingInput<'a> {
    pub state: &'a SessionState,
    pub country: Option<CountryAlpha2>,
    pub key_store: &'a domain::MerchantKeyStore,
    pub merchant_account: &'a domain::MerchantAccount,
    pub payment_attempt: &'a oss_storage::PaymentAttempt,
    pub payment_intent: &'a oss_storage::PaymentIntent,
    pub chosen: Vec<api::SessionConnectorData>,
}

pub struct SessionRoutingPmTypeInput<'a> {
    state: &'a SessionState,
    key_store: &'a domain::MerchantKeyStore,
    attempt_id: &'a str,
    routing_algorithm: &'a MerchantAccountRoutingAlgorithm,
    backend_input: dsl_inputs::BackendInput,
    allowed_connectors: FxHashMap<String, api::GetToken>,
    profile_id: Option<String>,
}

type RoutingResult<O> = oss_errors::CustomResult<O, errors::RoutingError>;

#[derive(Debug, serde::Serialize, serde::Deserialize)]
#[serde(untagged)]
enum MerchantAccountRoutingAlgorithm {
    V1(routing_types::RoutingAlgorithmRef),
}

impl Default for MerchantAccountRoutingAlgorithm {
    fn default() -> Self {
        Self::V1(routing_types::RoutingAlgorithmRef::default())
    }
}

#[cfg(feature = "payouts")]
pub fn make_dsl_input_for_payouts(
    payout_data: &payouts::PayoutData,
) -> RoutingResult<dsl_inputs::BackendInput> {
    let mandate = dsl_inputs::MandateData {
        mandate_acceptance_type: None,
        mandate_type: None,
        payment_type: None,
    };
    let metadata = payout_data
        .payouts
        .metadata
        .clone()
        .map(|val| val.parse_value("routing_parameters"))
        .transpose()
        .change_context(errors::RoutingError::MetadataParsingError)
        .attach_printable("Unable to parse routing_parameters from metadata of payouts")
        .unwrap_or(None);
    let payment = dsl_inputs::PaymentInput {
        amount: payout_data.payouts.amount,
        card_bin: None,
        currency: payout_data.payouts.destination_currency,
        authentication_type: None,
        capture_method: None,
        business_country: payout_data
            .payout_attempt
            .business_country
            .map(api_enums::Country::from_alpha2),
        billing_country: payout_data
            .billing_address
            .as_ref()
            .and_then(|bic| bic.country)
            .map(api_enums::Country::from_alpha2),
        business_label: payout_data.payout_attempt.business_label.clone(),
        setup_future_usage: None,
    };
    let payment_method = dsl_inputs::PaymentMethodInput {
        payment_method: payout_data
            .payouts
            .payout_type
            .map(api_enums::PaymentMethod::foreign_from),
        payment_method_type: payout_data
            .payout_method_data
            .clone()
            .map(api_enums::PaymentMethodType::foreign_from),
        card_network: None,
    };
    Ok(dsl_inputs::BackendInput {
        mandate,
        metadata,
        payment,
        payment_method,
    })
}

pub fn make_dsl_input<F>(
    payment_data: &payments_oss::PaymentData<F>,
) -> RoutingResult<dsl_inputs::BackendInput>
where
    F: Clone,
{
    let mandate_data = dsl_inputs::MandateData {
        mandate_acceptance_type: payment_data
            .setup_mandate
            .as_ref()
            .and_then(|mandate_data| {
                mandate_data
                    .customer_acceptance
                    .clone()
                    .map(|cat| match cat.acceptance_type {
                        hyperswitch_domain_models::mandates::AcceptanceType::Online => {
                            euclid_enums::MandateAcceptanceType::Online
                        }
                        hyperswitch_domain_models::mandates::AcceptanceType::Offline => {
                            euclid_enums::MandateAcceptanceType::Offline
                        }
                    })
            }),
        mandate_type: payment_data
            .setup_mandate
            .as_ref()
            .and_then(|mandate_data| {
                mandate_data.mandate_type.clone().map(|mt| match mt {
                    hyperswitch_domain_models::mandates::MandateDataType::SingleUse(_) => {
                        euclid_enums::MandateType::SingleUse
                    }
                    hyperswitch_domain_models::mandates::MandateDataType::MultiUse(_) => {
                        euclid_enums::MandateType::MultiUse
                    }
                })
            }),
        payment_type: Some(payment_data.setup_mandate.clone().map_or_else(
            || euclid_enums::PaymentType::NonMandate,
            |_| euclid_enums::PaymentType::SetupMandate,
        )),
    };
    let payment_method_input = dsl_inputs::PaymentMethodInput {
        payment_method: payment_data.payment_attempt.payment_method,
        payment_method_type: payment_data.payment_attempt.payment_method_type,
        card_network: payment_data
            .payment_method_data
            .as_ref()
            .and_then(|pm_data| match pm_data {
                api::PaymentMethodData::Card(card) => card.card_network.clone(),

                _ => None,
            }),
    };

    let payment_input = dsl_inputs::PaymentInput {
        amount: payment_data.payment_intent.amount,
        card_bin: payment_data
            .payment_method_data
            .as_ref()
            .and_then(|pm_data| match pm_data {
                api::PaymentMethodData::Card(card) => {
                    Some(card.card_number.peek().chars().take(6).collect())
                }
                _ => None,
            }),
        currency: payment_data.currency,
        authentication_type: payment_data.payment_attempt.authentication_type,
        capture_method: payment_data
            .payment_attempt
            .capture_method
            .and_then(|cm| cm.foreign_into()),
        business_country: payment_data
            .payment_intent
            .business_country
            .map(api_enums::Country::from_alpha2),
        billing_country: payment_data
            .address
            .get_payment_method_billing()
            .and_then(|bic| bic.address.as_ref())
            .and_then(|add| add.country)
            .map(api_enums::Country::from_alpha2),
        business_label: payment_data.payment_intent.business_label.clone(),
        setup_future_usage: payment_data.payment_intent.setup_future_usage,
    };

    let metadata = payment_data
        .payment_intent
        .metadata
        .clone()
        .map(|val| val.parse_value("routing_parameters"))
        .transpose()
        .change_context(errors::RoutingError::MetadataParsingError)
        .attach_printable("Unable to parse routing_parameters from metadata of payment_intent")
        .unwrap_or(None);

    Ok(dsl_inputs::BackendInput {
        metadata,
        payment: payment_input,
        payment_method: payment_method_input,
        mandate: mandate_data,
    })
}

pub async fn perform_static_routing_v1<F: Clone>(
    state: &SessionState,
    merchant_id: &str,
    algorithm_ref: routing_types::RoutingAlgorithmRef,
    transaction_data: &routing::TransactionData<'_, F>,
) -> RoutingResult<Vec<routing_types::RoutableConnectorChoice>> {
    #[cfg(any(
        feature = "profile_specific_fallback_routing",
        feature = "business_profile_routing"
    ))]
    let profile_id = match transaction_data {
        routing::TransactionData::Payment(payment_data) => payment_data
            .payment_intent
            .profile_id
            .as_ref()
            .get_required_value("profile_id")
            .change_context(errors::RoutingError::ProfileIdMissing)?,
        #[cfg(feature = "payouts")]
        routing::TransactionData::Payout(payout_data) => &payout_data.payout_attempt.profile_id,
    };
    let algorithm_id = if let Some(id) = algorithm_ref.algorithm_id {
        id
    } else {
        let fallback_config = routing_helpers::get_merchant_default_config(
            &*state.clone().store,
<<<<<<< HEAD
            payment_data
                .payment_intent
                .profile_id
                .as_ref()
                .get_required_value("profile_id")
                .change_context(errors::RoutingError::ProfileIdMissing)?,
=======
            #[cfg(not(feature = "profile_specific_fallback_routing"))]
            merchant_id,
            #[cfg(feature = "profile_specific_fallback_routing")]
            profile_id,
            &api_enums::TransactionType::from(transaction_data),
>>>>>>> e0b6cbb2
        )
        .await
        .change_context(errors::RoutingError::FallbackConfigFetchFailed)?;

        return Ok(fallback_config);
    };
    let cached_algorithm = ensure_algorithm_cached_v1(
        state,
        merchant_id,
        &algorithm_id,
<<<<<<< HEAD
        payment_data.payment_intent.profile_id.clone(),
=======
        #[cfg(feature = "business_profile_routing")]
        Some(profile_id).cloned(),
        &api_enums::TransactionType::from(transaction_data),
>>>>>>> e0b6cbb2
    )
    .await?;

    Ok(match cached_algorithm.as_ref() {
        CachedAlgorithm::Single(conn) => vec![(**conn).clone()],

        CachedAlgorithm::Priority(plist) => plist.clone(),

        CachedAlgorithm::VolumeSplit(splits) => perform_volume_split(splits.to_vec(), None)
            .change_context(errors::RoutingError::ConnectorSelectionFailed)?,

        CachedAlgorithm::Advanced(interpreter) => {
            let backend_input = match transaction_data {
                routing::TransactionData::Payment(payment_data) => make_dsl_input(payment_data)?,
                #[cfg(feature = "payouts")]
                routing::TransactionData::Payout(payout_data) => {
                    make_dsl_input_for_payouts(payout_data)?
                }
            };

            execute_dsl_and_get_connector_v1(backend_input, interpreter)?
        }
    })
}

async fn ensure_algorithm_cached_v1(
    state: &SessionState,
    merchant_id: &str,
    algorithm_id: &str,
<<<<<<< HEAD
    profile_id: Option<String>,
) -> RoutingResult<String> {
=======
    #[cfg(feature = "business_profile_routing")] profile_id: Option<String>,
    transaction_type: &api_enums::TransactionType,
) -> RoutingResult<Arc<CachedAlgorithm>> {
    #[cfg(feature = "business_profile_routing")]
>>>>>>> e0b6cbb2
    let key = {
        let profile_id = profile_id
            .clone()
            .get_required_value("profile_id")
            .change_context(errors::RoutingError::ProfileIdMissing)?;

        match transaction_type {
            api_enums::TransactionType::Payment => {
                format!("routing_config_{merchant_id}_{profile_id}")
            }
            #[cfg(feature = "payouts")]
            api_enums::TransactionType::Payout => {
                format!("routing_config_po_{merchant_id}_{profile_id}")
            }
        }
    };

<<<<<<< HEAD
    let present = ROUTING_CACHE
        .present(&key)
        .into_report()
        .change_context(errors::RoutingError::DslCachePoisoned)
        .attach_printable("Error checking presence of DSL")?;
=======
    #[cfg(not(feature = "business_profile_routing"))]
    let key = match transaction_type {
        api_enums::TransactionType::Payment => {
            format!("dsl_{merchant_id}")
        }
        #[cfg(feature = "payouts")]
        api_enums::TransactionType::Payout => {
            format!("dsl_po_{merchant_id}")
        }
    };
>>>>>>> e0b6cbb2

    let cached_algorithm = ROUTING_CACHE
        .get_val::<Arc<CachedAlgorithm>>(CacheKey {
            key: key.clone(),
            prefix: state.tenant.redis_key_prefix.clone(),
        })
        .await;

<<<<<<< HEAD
    if !present || expired {
        refresh_routing_cache_v1(state, key.clone(), algorithm_id, timestamp, profile_id).await?;
=======
    let algorithm = if let Some(algo) = cached_algorithm {
        algo
    } else {
        refresh_routing_cache_v1(
            state,
            key.clone(),
            algorithm_id,
            #[cfg(feature = "business_profile_routing")]
            profile_id,
        )
        .await?
>>>>>>> e0b6cbb2
    };

    Ok(algorithm)
}

pub fn perform_straight_through_routing(
    algorithm: &routing_types::StraightThroughAlgorithm,
    creds_identifier: Option<String>,
) -> RoutingResult<(Vec<routing_types::RoutableConnectorChoice>, bool)> {
    Ok(match algorithm {
        routing_types::StraightThroughAlgorithm::Single(conn) => {
            (vec![(**conn).clone()], creds_identifier.is_none())
        }

        routing_types::StraightThroughAlgorithm::Priority(conns) => (conns.clone(), true),

        routing_types::StraightThroughAlgorithm::VolumeSplit(splits) => (
            perform_volume_split(splits.to_vec(), None)
                .change_context(errors::RoutingError::ConnectorSelectionFailed)
                .attach_printable(
                    "Volume Split connector selection error in straight through routing",
                )?,
            true,
        ),
    })
}

fn execute_dsl_and_get_connector_v1(
    backend_input: dsl_inputs::BackendInput,
    interpreter: &backend::VirInterpreterBackend<ConnectorSelection>,
) -> RoutingResult<Vec<routing_types::RoutableConnectorChoice>> {
    let routing_output: routing_types::RoutingAlgorithm = interpreter
        .execute(backend_input)
        .map(|out| out.connector_selection.foreign_into())
        .change_context(errors::RoutingError::DslExecutionError)?;

    Ok(match routing_output {
        routing_types::RoutingAlgorithm::Priority(plist) => plist,

        routing_types::RoutingAlgorithm::VolumeSplit(splits) => perform_volume_split(splits, None)
            .change_context(errors::RoutingError::DslFinalConnectorSelectionFailed)?,

        _ => Err(errors::RoutingError::DslIncorrectSelectionAlgorithm)
            .attach_printable("Unsupported algorithm received as a result of static routing")?,
    })
}

pub async fn refresh_routing_cache_v1(
    state: &SessionState,
    key: String,
    algorithm_id: &str,
<<<<<<< HEAD
    timestamp: i64,
    profile_id: Option<String>,
) -> RoutingResult<()> {
=======
    #[cfg(feature = "business_profile_routing")] profile_id: Option<String>,
) -> RoutingResult<Arc<CachedAlgorithm>> {
    #[cfg(feature = "business_profile_routing")]
>>>>>>> e0b6cbb2
    let algorithm = {
        let algorithm = state
            .store
            .find_routing_algorithm_by_profile_id_algorithm_id(
                &profile_id.unwrap_or_default(),
                algorithm_id,
            )
            .await
            .change_context(errors::RoutingError::DslMissingInDb)?;
        let algorithm: routing_types::RoutingAlgorithm = algorithm
            .algorithm_data
            .parse_value("RoutingAlgorithm")
            .change_context(errors::RoutingError::DslParsingError)?;
        algorithm
    };

    let cached_algorithm = match algorithm {
        routing_types::RoutingAlgorithm::Single(conn) => CachedAlgorithm::Single(conn),
        routing_types::RoutingAlgorithm::Priority(plist) => CachedAlgorithm::Priority(plist),
        routing_types::RoutingAlgorithm::VolumeSplit(splits) => {
            CachedAlgorithm::VolumeSplit(splits)
        }
        routing_types::RoutingAlgorithm::Advanced(program) => {
            let interpreter = backend::VirInterpreterBackend::with_program(program)
                .change_context(errors::RoutingError::DslBackendInitError)
                .attach_printable("Error initializing DSL interpreter backend")?;

            CachedAlgorithm::Advanced(interpreter)
        }
    };

    let arc_cached_algorithm = Arc::new(cached_algorithm);

    ROUTING_CACHE
        .push(
            CacheKey {
                key,
                prefix: state.tenant.redis_key_prefix.clone(),
            },
            arc_cached_algorithm.clone(),
        )
        .await;

    Ok(arc_cached_algorithm)
}

pub fn perform_volume_split(
    mut splits: Vec<routing_types::ConnectorVolumeSplit>,
    rng_seed: Option<&str>,
) -> RoutingResult<Vec<routing_types::RoutableConnectorChoice>> {
    let weights: Vec<u8> = splits.iter().map(|sp| sp.split).collect();
    let weighted_index = distributions::WeightedIndex::new(weights)
        .change_context(errors::RoutingError::VolumeSplitFailed)
        .attach_printable("Error creating weighted distribution for volume split")?;

    let idx = if let Some(seed) = rng_seed {
        let mut hasher = hash_map::DefaultHasher::new();
        seed.hash(&mut hasher);
        let hash = hasher.finish();

        let mut rng = rand_chacha::ChaCha8Rng::seed_from_u64(hash);
        weighted_index.sample(&mut rng)
    } else {
        let mut rng = rand::thread_rng();
        weighted_index.sample(&mut rng)
    };

    splits
        .get(idx)
        .ok_or(errors::RoutingError::VolumeSplitFailed)
        .attach_printable("Volume split index lookup failed")?;

    // Panic Safety: We have performed a `get(idx)` operation just above which will
    // ensure that the index is always present, else throw an error.
    let removed = splits.remove(idx);
    splits.insert(0, removed);

    Ok(splits.into_iter().map(|sp| sp.connector).collect())
}

pub async fn get_merchant_cgraph<'a>(
    state: &SessionState,
    key_store: &domain::MerchantKeyStore,
<<<<<<< HEAD
    merchant_last_modified: i64,
    profile_id: Option<String>,
) -> RoutingResult<Arc<euclid_graph::KnowledgeGraph<'a>>> {
=======
    #[cfg(feature = "business_profile_routing")] profile_id: Option<String>,
    transaction_type: &api_enums::TransactionType,
) -> RoutingResult<Arc<hyperswitch_constraint_graph::ConstraintGraph<euclid_dir::DirValue>>> {
    let merchant_id = &key_store.merchant_id;

    #[cfg(feature = "business_profile_routing")]
>>>>>>> e0b6cbb2
    let key = {
        let profile_id = profile_id
            .clone()
            .get_required_value("profile_id")
            .change_context(errors::RoutingError::ProfileIdMissing)?;
        match transaction_type {
            api_enums::TransactionType::Payment => format!("cgraph_{}_{}", merchant_id, profile_id),
            #[cfg(feature = "payouts")]
            api_enums::TransactionType::Payout => {
                format!("cgraph_po_{}_{}", merchant_id, profile_id)
            }
        }
    };

<<<<<<< HEAD
    let kgraph_present = KGRAPH_CACHE
        .present(&key)
        .into_report()
        .change_context(errors::RoutingError::KgraphCacheFailure)
        .attach_printable("when checking kgraph presence")?;

    let kgraph_expired = KGRAPH_CACHE
        .expired(&key, merchant_last_modified)
        .into_report()
        .change_context(errors::RoutingError::KgraphCacheFailure)
        .attach_printable("when checking kgraph expiry")?;

    if !kgraph_present || kgraph_expired {
        refresh_kgraph_cache(
=======
    #[cfg(not(feature = "business_profile_routing"))]
    let key = match transaction_type {
        api_enums::TransactionType::Payment => format!("cgraph_{}", merchant_id),
        #[cfg(feature = "payouts")]
        api_enums::TransactionType::Payout => format!("cgraph_po_{}", merchant_id),
    };

    let cached_cgraph = CGRAPH_CACHE
        .get_val::<Arc<hyperswitch_constraint_graph::ConstraintGraph<euclid_dir::DirValue>>>(
            CacheKey {
                key: key.clone(),
                prefix: state.tenant.redis_key_prefix.clone(),
            },
        )
        .await;

    let cgraph = if let Some(graph) = cached_cgraph {
        graph
    } else {
        refresh_cgraph_cache(
>>>>>>> e0b6cbb2
            state,
            key_store,
            key.clone(),
            profile_id,
            transaction_type,
        )
        .await?
    };

    Ok(cgraph)
}

pub async fn refresh_cgraph_cache<'a>(
    state: &SessionState,
    key_store: &domain::MerchantKeyStore,
    key: String,
<<<<<<< HEAD
    profile_id: Option<String>,
) -> RoutingResult<()> {
=======
    #[cfg(feature = "business_profile_routing")] profile_id: Option<String>,
    transaction_type: &api_enums::TransactionType,
) -> RoutingResult<Arc<hyperswitch_constraint_graph::ConstraintGraph<euclid_dir::DirValue>>> {
>>>>>>> e0b6cbb2
    let mut merchant_connector_accounts = state
        .store
        .find_merchant_connector_account_by_merchant_id_and_disabled_list(
            &key_store.merchant_id,
            false,
            key_store,
        )
        .await
        .change_context(errors::RoutingError::KgraphCacheRefreshFailed)?;

    match transaction_type {
        api_enums::TransactionType::Payment => {
            merchant_connector_accounts.retain(|mca| {
                mca.connector_type != storage_enums::ConnectorType::PaymentVas
                    && mca.connector_type != storage_enums::ConnectorType::PaymentMethodAuth
                    && mca.connector_type != storage_enums::ConnectorType::PayoutProcessor
                    && mca.connector_type != storage_enums::ConnectorType::AuthenticationProcessor
            });
        }
        #[cfg(feature = "payouts")]
        api_enums::TransactionType::Payout => {
            merchant_connector_accounts
                .retain(|mca| mca.connector_type == storage_enums::ConnectorType::PayoutProcessor);
        }
    };

    let merchant_connector_accounts = payments_oss::helpers::filter_mca_based_on_business_profile(
        merchant_connector_accounts,
        profile_id,
    );

    let api_mcas = merchant_connector_accounts
        .into_iter()
        .map(admin_api::MerchantConnectorResponse::try_from)
        .collect::<Result<Vec<_>, _>>()
        .change_context(errors::RoutingError::KgraphCacheRefreshFailed)?;
    let connector_configs = state
        .conf
        .pm_filters
        .0
        .clone()
        .into_iter()
        .filter(|(key, _)| key != "default")
        .map(|(key, value)| {
            let key = api_enums::RoutableConnectors::from_str(&key)
                .map_err(|_| errors::RoutingError::InvalidConnectorName(key))?;

            Ok((key, value.foreign_into()))
        })
        .collect::<Result<HashMap<_, _>, errors::RoutingError>>()?;
    let default_configs = state
        .conf
        .pm_filters
        .0
        .get("default")
        .cloned()
        .map(ForeignFrom::foreign_from);
    let config_pm_filters = CountryCurrencyFilter {
        connector_configs,
        default_configs,
    };
    let cgraph = Arc::new(
        mca_graph::make_mca_graph(api_mcas, &config_pm_filters)
            .change_context(errors::RoutingError::KgraphCacheRefreshFailed)
            .attach_printable("when construction cgraph")?,
    );

    CGRAPH_CACHE
        .push(
            CacheKey {
                key,
                prefix: state.tenant.redis_key_prefix.clone(),
            },
            Arc::clone(&cgraph),
        )
        .await;

    Ok(cgraph)
}

#[allow(clippy::too_many_arguments)]
async fn perform_cgraph_filtering(
    state: &SessionState,
    key_store: &domain::MerchantKeyStore,
    chosen: Vec<routing_types::RoutableConnectorChoice>,
    backend_input: dsl_inputs::BackendInput,
    eligible_connectors: Option<&Vec<api_enums::RoutableConnectors>>,
<<<<<<< HEAD
    profile_id: Option<String>,
=======
    #[cfg(feature = "business_profile_routing")] profile_id: Option<String>,
    transaction_type: &api_enums::TransactionType,
>>>>>>> e0b6cbb2
) -> RoutingResult<Vec<routing_types::RoutableConnectorChoice>> {
    let context = euclid_graph::AnalysisContext::from_dir_values(
        backend_input
            .into_context()
            .change_context(errors::RoutingError::KgraphAnalysisError)?,
    );
<<<<<<< HEAD
    let cached_kgraph =
        get_merchant_kgraph(state, key_store, merchant_last_modified, profile_id).await?;
=======
    let cached_cgraph = get_merchant_cgraph(
        state,
        key_store,
        #[cfg(feature = "business_profile_routing")]
        profile_id,
        transaction_type,
    )
    .await?;
>>>>>>> e0b6cbb2

    let mut final_selection = Vec::<routing_types::RoutableConnectorChoice>::new();
    for choice in chosen {
        let routable_connector = choice.connector;
        let euclid_choice: ast::ConnectorChoice = choice.clone().foreign_into();
        let dir_val = euclid_choice
            .into_dir_value()
            .change_context(errors::RoutingError::KgraphAnalysisError)?;
        let cgraph_eligible = cached_cgraph
            .check_value_validity(
                dir_val,
                &context,
                &mut hyperswitch_constraint_graph::Memoization::new(),
                &mut hyperswitch_constraint_graph::CycleCheck::new(),
                None,
            )
            .change_context(errors::RoutingError::KgraphAnalysisError)?;

        let filter_eligible =
            eligible_connectors.map_or(true, |list| list.contains(&routable_connector));

        if cgraph_eligible && filter_eligible {
            final_selection.push(choice);
        }
    }

    Ok(final_selection)
}

pub async fn perform_eligibility_analysis<F: Clone>(
    state: &SessionState,
    key_store: &domain::MerchantKeyStore,
    chosen: Vec<routing_types::RoutableConnectorChoice>,
    transaction_data: &routing::TransactionData<'_, F>,
    eligible_connectors: Option<&Vec<api_enums::RoutableConnectors>>,
    profile_id: Option<String>,
) -> RoutingResult<Vec<routing_types::RoutableConnectorChoice>> {
    let backend_input = match transaction_data {
        routing::TransactionData::Payment(payment_data) => make_dsl_input(payment_data)?,
        #[cfg(feature = "payouts")]
        routing::TransactionData::Payout(payout_data) => make_dsl_input_for_payouts(payout_data)?,
    };

    perform_cgraph_filtering(
        state,
        key_store,
        chosen,
        backend_input,
        eligible_connectors,
        profile_id,
        &api_enums::TransactionType::from(transaction_data),
    )
    .await
}

pub async fn perform_fallback_routing<F: Clone>(
    state: &SessionState,
    key_store: &domain::MerchantKeyStore,
    transaction_data: &routing::TransactionData<'_, F>,
    eligible_connectors: Option<&Vec<api_enums::RoutableConnectors>>,
    profile_id: Option<String>,
) -> RoutingResult<Vec<routing_types::RoutableConnectorChoice>> {
    let fallback_config = routing_helpers::get_merchant_default_config(
        &*state.store,
<<<<<<< HEAD
        payment_data
            .payment_intent
            .profile_id
            .as_ref()
            .get_required_value("profile_id")
            .change_context(errors::RoutingError::ProfileIdMissing)?,
=======
        #[cfg(not(feature = "profile_specific_fallback_routing"))]
        &key_store.merchant_id,
        #[cfg(feature = "profile_specific_fallback_routing")]
        match transaction_data {
            routing::TransactionData::Payment(payment_data) => payment_data
                .payment_intent
                .profile_id
                .as_ref()
                .get_required_value("profile_id")
                .change_context(errors::RoutingError::ProfileIdMissing)?,
            #[cfg(feature = "payouts")]
            routing::TransactionData::Payout(payout_data) => &payout_data.payout_attempt.profile_id,
        },
        &api_enums::TransactionType::from(transaction_data),
>>>>>>> e0b6cbb2
    )
    .await
    .change_context(errors::RoutingError::FallbackConfigFetchFailed)?;

    let backend_input = match transaction_data {
        routing::TransactionData::Payment(payment_data) => make_dsl_input(payment_data)?,
        #[cfg(feature = "payouts")]
        routing::TransactionData::Payout(payout_data) => make_dsl_input_for_payouts(payout_data)?,
    };

    perform_cgraph_filtering(
        state,
        key_store,
        fallback_config,
        backend_input,
        eligible_connectors,
        profile_id,
        &api_enums::TransactionType::from(transaction_data),
    )
    .await
}

pub async fn perform_eligibility_analysis_with_fallback<F: Clone>(
    state: &SessionState,
    key_store: &domain::MerchantKeyStore,
    chosen: Vec<routing_types::RoutableConnectorChoice>,
    transaction_data: &routing::TransactionData<'_, F>,
    eligible_connectors: Option<Vec<api_enums::RoutableConnectors>>,
    profile_id: Option<String>,
) -> RoutingResult<Vec<routing_types::RoutableConnectorChoice>> {
    let mut final_selection = perform_eligibility_analysis(
        state,
        key_store,
        chosen,
        transaction_data,
        eligible_connectors.as_ref(),
        profile_id.clone(),
    )
    .await?;

    let fallback_selection = perform_fallback_routing(
        state,
        key_store,
        transaction_data,
        eligible_connectors.as_ref(),
        profile_id,
    )
    .await;

    final_selection.append(
        &mut fallback_selection
            .unwrap_or_default()
            .iter()
            .filter(|&routable_connector_choice| {
                !final_selection.contains(routable_connector_choice)
            })
            .cloned()
            .collect::<Vec<_>>(),
    );

    let final_selected_connectors = final_selection
        .iter()
        .map(|item| item.connector)
        .collect::<Vec<_>>();
    logger::debug!(final_selected_connectors_for_routing=?final_selected_connectors, "List of final selected connectors for routing");

    Ok(final_selection)
}

pub async fn perform_session_flow_routing(
    session_input: SessionFlowRoutingInput<'_>,
    transaction_type: &api_enums::TransactionType,
) -> RoutingResult<FxHashMap<api_enums::PaymentMethodType, Vec<routing_types::SessionRoutingChoice>>>
{
    let mut pm_type_map: FxHashMap<api_enums::PaymentMethodType, FxHashMap<String, api::GetToken>> =
        FxHashMap::default();

    let routing_algorithm: MerchantAccountRoutingAlgorithm = {
        let profile_id = session_input
            .payment_intent
            .profile_id
            .clone()
            .get_required_value("profile_id")
            .change_context(errors::RoutingError::ProfileIdMissing)?;

        let business_profile = session_input
            .state
            .store
            .find_business_profile_by_profile_id(&profile_id)
            .await
            .change_context(errors::RoutingError::ProfileNotFound)?;

        business_profile
            .routing_algorithm
            .clone()
            .map(|val| val.parse_value("MerchantAccountRoutingAlgorithm"))
            .transpose()
            .change_context(errors::RoutingError::InvalidRoutingAlgorithmStructure)?
            .unwrap_or_default()
    };

    let payment_method_input = dsl_inputs::PaymentMethodInput {
        payment_method: None,
        payment_method_type: None,
        card_network: None,
    };

    let payment_input = dsl_inputs::PaymentInput {
        amount: session_input.payment_intent.amount,
        currency: session_input
            .payment_intent
            .currency
            .get_required_value("Currency")
            .change_context(errors::RoutingError::DslMissingRequiredField {
                field_name: "currency".to_string(),
            })?,
        authentication_type: session_input.payment_attempt.authentication_type,
        card_bin: None,
        capture_method: session_input
            .payment_attempt
            .capture_method
            .and_then(|cm| cm.foreign_into()),
        business_country: session_input
            .payment_intent
            .business_country
            .map(api_enums::Country::from_alpha2),
        billing_country: session_input
            .country
            .map(storage_enums::Country::from_alpha2),
        business_label: session_input.payment_intent.business_label.clone(),
        setup_future_usage: session_input.payment_intent.setup_future_usage,
    };

    let metadata = session_input
        .payment_intent
        .metadata
        .clone()
        .map(|val| val.parse_value("routing_parameters"))
        .transpose()
        .change_context(errors::RoutingError::MetadataParsingError)
        .attach_printable("Unable to parse routing_parameters from metadata of payment_intent")
        .unwrap_or(None);

    let mut backend_input = dsl_inputs::BackendInput {
        metadata,
        payment: payment_input,
        payment_method: payment_method_input,
        mandate: dsl_inputs::MandateData {
            mandate_acceptance_type: None,
            mandate_type: None,
            payment_type: None,
        },
    };

    for connector_data in session_input.chosen.iter() {
        pm_type_map
            .entry(connector_data.payment_method_type)
            .or_default()
            .insert(
                connector_data.connector.connector_name.to_string(),
                connector_data.connector.get_token.clone(),
            );
    }

    let mut result: FxHashMap<
        api_enums::PaymentMethodType,
        Vec<routing_types::SessionRoutingChoice>,
    > = FxHashMap::default();

    for (pm_type, allowed_connectors) in pm_type_map {
        let euclid_pmt: euclid_enums::PaymentMethodType = pm_type;
        let euclid_pm: euclid_enums::PaymentMethod = euclid_pmt.into();

        backend_input.payment_method.payment_method = Some(euclid_pm);
        backend_input.payment_method.payment_method_type = Some(euclid_pmt);

        let session_pm_input = SessionRoutingPmTypeInput {
            state: session_input.state,
            key_store: session_input.key_store,
            attempt_id: &session_input.payment_attempt.attempt_id,
            routing_algorithm: &routing_algorithm,
            backend_input: backend_input.clone(),
            allowed_connectors,

            profile_id: session_input.payment_intent.profile_id.clone(),
        };
<<<<<<< HEAD
        let maybe_choice = perform_session_routing_for_pm_type(session_pm_input).await?;

        // (connector, sub_label)
        if let Some(data) = maybe_choice {
            result.insert(
                pm_type,
                routing_types::SessionRoutingChoice {
                    connector: data.0,
                    payment_method_type: pm_type,
                },
            );
=======
        let routable_connector_choice_option =
            perform_session_routing_for_pm_type(&session_pm_input, transaction_type).await?;

        if let Some(routable_connector_choice) = routable_connector_choice_option {
            let mut session_routing_choice: Vec<routing_types::SessionRoutingChoice> = Vec::new();

            for selection in routable_connector_choice {
                let connector_name = selection.connector.to_string();
                if let Some(get_token) = session_pm_input.allowed_connectors.get(&connector_name) {
                    let connector_data = api::ConnectorData::get_connector_by_name(
                        &session_pm_input.state.clone().conf.connectors,
                        &connector_name,
                        get_token.clone(),
                        #[cfg(feature = "connector_choice_mca_id")]
                        selection.merchant_connector_id,
                        #[cfg(not(feature = "connector_choice_mca_id"))]
                        None,
                    )
                    .change_context(errors::RoutingError::InvalidConnectorName(connector_name))?;
                    #[cfg(not(feature = "connector_choice_mca_id"))]
                    let sub_label = selection.sub_label;

                    session_routing_choice.push(routing_types::SessionRoutingChoice {
                        connector: connector_data,
                        #[cfg(not(feature = "connector_choice_mca_id"))]
                        sub_label: sub_label,
                        payment_method_type: pm_type,
                    });
                }
            }
            result.insert(pm_type, session_routing_choice);
>>>>>>> e0b6cbb2
        }
    }

    Ok(result)
}

async fn perform_session_routing_for_pm_type(
    session_pm_input: &SessionRoutingPmTypeInput<'_>,
    transaction_type: &api_enums::TransactionType,
) -> RoutingResult<Option<Vec<api_models::routing::RoutableConnectorChoice>>> {
    let merchant_id = &session_pm_input.key_store.merchant_id;

    let chosen_connectors = match session_pm_input.routing_algorithm {
        MerchantAccountRoutingAlgorithm::V1(algorithm_ref) => {
            if let Some(ref algorithm_id) = algorithm_ref.algorithm_id {
                let cached_algorithm = ensure_algorithm_cached_v1(
                    &session_pm_input.state.clone(),
                    merchant_id,
                    algorithm_id,
                    session_pm_input.profile_id.clone(),
                    transaction_type,
                )
                .await?;

                match cached_algorithm.as_ref() {
                    CachedAlgorithm::Single(conn) => vec![(**conn).clone()],
                    CachedAlgorithm::Priority(plist) => plist.clone(),
                    CachedAlgorithm::VolumeSplit(splits) => {
                        perform_volume_split(splits.to_vec(), Some(session_pm_input.attempt_id))
                            .change_context(errors::RoutingError::ConnectorSelectionFailed)?
                    }
                    CachedAlgorithm::Advanced(interpreter) => execute_dsl_and_get_connector_v1(
                        session_pm_input.backend_input.clone(),
                        interpreter,
                    )?,
                }
            } else {
                routing_helpers::get_merchant_default_config(
                    &*session_pm_input.state.clone().store,
<<<<<<< HEAD
                    session_pm_input
                        .profile_id
                        .as_ref()
                        .get_required_value("profile_id")
                        .change_context(errors::RoutingError::ProfileIdMissing)?,
=======
                    #[cfg(not(feature = "profile_specific_fallback_routing"))]
                    merchant_id,
                    #[cfg(feature = "profile_specific_fallback_routing")]
                    {
                        session_pm_input
                            .profile_id
                            .as_ref()
                            .get_required_value("profile_id")
                            .change_context(errors::RoutingError::ProfileIdMissing)?
                    },
                    transaction_type,
>>>>>>> e0b6cbb2
                )
                .await
                .change_context(errors::RoutingError::FallbackConfigFetchFailed)?
            }
        }
    };

    let mut final_selection = perform_cgraph_filtering(
        &session_pm_input.state.clone(),
        session_pm_input.key_store,
        chosen_connectors,
        session_pm_input.backend_input.clone(),
        None,
        session_pm_input.profile_id.clone(),
        transaction_type,
    )
    .await?;

    if final_selection.is_empty() {
        let fallback = routing_helpers::get_merchant_default_config(
            &*session_pm_input.state.clone().store,
<<<<<<< HEAD
            session_pm_input
                .profile_id
                .as_ref()
                .get_required_value("profile_id")
                .change_context(errors::RoutingError::ProfileIdMissing)?,
=======
            #[cfg(not(feature = "profile_specific_fallback_routing"))]
            merchant_id,
            #[cfg(feature = "profile_specific_fallback_routing")]
            {
                session_pm_input
                    .profile_id
                    .as_ref()
                    .get_required_value("profile_id")
                    .change_context(errors::RoutingError::ProfileIdMissing)?
            },
            transaction_type,
>>>>>>> e0b6cbb2
        )
        .await
        .change_context(errors::RoutingError::FallbackConfigFetchFailed)?;

        final_selection = perform_cgraph_filtering(
            &session_pm_input.state.clone(),
            session_pm_input.key_store,
            fallback,
            session_pm_input.backend_input.clone(),
            None,
            session_pm_input.profile_id.clone(),
            transaction_type,
        )
        .await?;
    }

<<<<<<< HEAD
    let mut final_choice: Option<(api::ConnectorData, Option<String>)> = None;

    for selection in final_selection {
        let connector_name = selection.connector.to_string();
        if let Some(get_token) = session_pm_input.allowed_connectors.get(&connector_name) {
            let connector_data = api::ConnectorData::get_connector_by_name(
                &session_pm_input.state.clone().conf.connectors,
                &connector_name,
                get_token.clone(),
                selection.merchant_connector_id,
            )
            .change_context(errors::RoutingError::InvalidConnectorName(connector_name))?;
            let sub_label = None;

            final_choice = Some((connector_data, sub_label));
            break;
        }
=======
    if final_selection.is_empty() {
        Ok(None)
    } else {
        Ok(Some(final_selection))
>>>>>>> e0b6cbb2
    }
}

pub fn make_dsl_input_for_surcharge(
    payment_attempt: &oss_storage::PaymentAttempt,
    payment_intent: &oss_storage::PaymentIntent,
    billing_address: Option<Address>,
) -> RoutingResult<dsl_inputs::BackendInput> {
    let mandate_data = dsl_inputs::MandateData {
        mandate_acceptance_type: None,
        mandate_type: None,
        payment_type: None,
    };
    let payment_input = dsl_inputs::PaymentInput {
        amount: payment_attempt.amount,
        // currency is always populated in payment_attempt during payment create
        currency: payment_attempt
            .currency
            .get_required_value("currency")
            .change_context(errors::RoutingError::DslMissingRequiredField {
                field_name: "currency".to_string(),
            })?,
        authentication_type: payment_attempt.authentication_type,
        card_bin: None,
        capture_method: payment_attempt.capture_method,
        business_country: payment_intent
            .business_country
            .map(api_enums::Country::from_alpha2),
        billing_country: billing_address
            .and_then(|bic| bic.address)
            .and_then(|add| add.country)
            .map(api_enums::Country::from_alpha2),
        business_label: payment_intent.business_label.clone(),
        setup_future_usage: payment_intent.setup_future_usage,
    };
    let metadata = payment_intent
        .metadata
        .clone()
        .map(|val| val.parse_value("routing_parameters"))
        .transpose()
        .change_context(errors::RoutingError::MetadataParsingError)
        .attach_printable("Unable to parse routing_parameters from metadata of payment_intent")
        .unwrap_or(None);
    let payment_method_input = dsl_inputs::PaymentMethodInput {
        payment_method: None,
        payment_method_type: None,
        card_network: None,
    };
    let backend_input = dsl_inputs::BackendInput {
        metadata,
        payment: payment_input,
        payment_method: payment_method_input,
        mandate: mandate_data,
    };
    Ok(backend_input)
}<|MERGE_RESOLUTION|>--- conflicted
+++ resolved
@@ -34,13 +34,9 @@
 use rustc_hash::FxHashMap;
 use storage_impl::redis::cache::{CacheKey, CGRAPH_CACHE, ROUTING_CACHE};
 
-<<<<<<< HEAD
-=======
 #[cfg(feature = "payouts")]
 use crate::core::payouts;
-#[cfg(not(feature = "business_profile_routing"))]
-use crate::utils::StringExt;
->>>>>>> e0b6cbb2
+
 use crate::{
     core::{
         errors, errors as oss_errors, payments as payments_oss,
@@ -261,10 +257,6 @@
     algorithm_ref: routing_types::RoutingAlgorithmRef,
     transaction_data: &routing::TransactionData<'_, F>,
 ) -> RoutingResult<Vec<routing_types::RoutableConnectorChoice>> {
-    #[cfg(any(
-        feature = "profile_specific_fallback_routing",
-        feature = "business_profile_routing"
-    ))]
     let profile_id = match transaction_data {
         routing::TransactionData::Payment(payment_data) => payment_data
             .payment_intent
@@ -280,20 +272,8 @@
     } else {
         let fallback_config = routing_helpers::get_merchant_default_config(
             &*state.clone().store,
-<<<<<<< HEAD
-            payment_data
-                .payment_intent
-                .profile_id
-                .as_ref()
-                .get_required_value("profile_id")
-                .change_context(errors::RoutingError::ProfileIdMissing)?,
-=======
-            #[cfg(not(feature = "profile_specific_fallback_routing"))]
-            merchant_id,
-            #[cfg(feature = "profile_specific_fallback_routing")]
             profile_id,
             &api_enums::TransactionType::from(transaction_data),
->>>>>>> e0b6cbb2
         )
         .await
         .change_context(errors::RoutingError::FallbackConfigFetchFailed)?;
@@ -304,13 +284,8 @@
         state,
         merchant_id,
         &algorithm_id,
-<<<<<<< HEAD
-        payment_data.payment_intent.profile_id.clone(),
-=======
-        #[cfg(feature = "business_profile_routing")]
         Some(profile_id).cloned(),
         &api_enums::TransactionType::from(transaction_data),
->>>>>>> e0b6cbb2
     )
     .await?;
 
@@ -340,15 +315,9 @@
     state: &SessionState,
     merchant_id: &str,
     algorithm_id: &str,
-<<<<<<< HEAD
     profile_id: Option<String>,
-) -> RoutingResult<String> {
-=======
-    #[cfg(feature = "business_profile_routing")] profile_id: Option<String>,
     transaction_type: &api_enums::TransactionType,
 ) -> RoutingResult<Arc<CachedAlgorithm>> {
-    #[cfg(feature = "business_profile_routing")]
->>>>>>> e0b6cbb2
     let key = {
         let profile_id = profile_id
             .clone()
@@ -366,25 +335,6 @@
         }
     };
 
-<<<<<<< HEAD
-    let present = ROUTING_CACHE
-        .present(&key)
-        .into_report()
-        .change_context(errors::RoutingError::DslCachePoisoned)
-        .attach_printable("Error checking presence of DSL")?;
-=======
-    #[cfg(not(feature = "business_profile_routing"))]
-    let key = match transaction_type {
-        api_enums::TransactionType::Payment => {
-            format!("dsl_{merchant_id}")
-        }
-        #[cfg(feature = "payouts")]
-        api_enums::TransactionType::Payout => {
-            format!("dsl_po_{merchant_id}")
-        }
-    };
->>>>>>> e0b6cbb2
-
     let cached_algorithm = ROUTING_CACHE
         .get_val::<Arc<CachedAlgorithm>>(CacheKey {
             key: key.clone(),
@@ -392,22 +342,10 @@
         })
         .await;
 
-<<<<<<< HEAD
-    if !present || expired {
-        refresh_routing_cache_v1(state, key.clone(), algorithm_id, timestamp, profile_id).await?;
-=======
     let algorithm = if let Some(algo) = cached_algorithm {
         algo
     } else {
-        refresh_routing_cache_v1(
-            state,
-            key.clone(),
-            algorithm_id,
-            #[cfg(feature = "business_profile_routing")]
-            profile_id,
-        )
-        .await?
->>>>>>> e0b6cbb2
+        refresh_routing_cache_v1(state, key.clone(), algorithm_id, profile_id).await?
     };
 
     Ok(algorithm)
@@ -459,15 +397,8 @@
     state: &SessionState,
     key: String,
     algorithm_id: &str,
-<<<<<<< HEAD
-    timestamp: i64,
     profile_id: Option<String>,
-) -> RoutingResult<()> {
-=======
-    #[cfg(feature = "business_profile_routing")] profile_id: Option<String>,
 ) -> RoutingResult<Arc<CachedAlgorithm>> {
-    #[cfg(feature = "business_profile_routing")]
->>>>>>> e0b6cbb2
     let algorithm = {
         let algorithm = state
             .store
@@ -551,18 +482,11 @@
 pub async fn get_merchant_cgraph<'a>(
     state: &SessionState,
     key_store: &domain::MerchantKeyStore,
-<<<<<<< HEAD
-    merchant_last_modified: i64,
     profile_id: Option<String>,
-) -> RoutingResult<Arc<euclid_graph::KnowledgeGraph<'a>>> {
-=======
-    #[cfg(feature = "business_profile_routing")] profile_id: Option<String>,
     transaction_type: &api_enums::TransactionType,
 ) -> RoutingResult<Arc<hyperswitch_constraint_graph::ConstraintGraph<euclid_dir::DirValue>>> {
     let merchant_id = &key_store.merchant_id;
 
-    #[cfg(feature = "business_profile_routing")]
->>>>>>> e0b6cbb2
     let key = {
         let profile_id = profile_id
             .clone()
@@ -577,29 +501,6 @@
         }
     };
 
-<<<<<<< HEAD
-    let kgraph_present = KGRAPH_CACHE
-        .present(&key)
-        .into_report()
-        .change_context(errors::RoutingError::KgraphCacheFailure)
-        .attach_printable("when checking kgraph presence")?;
-
-    let kgraph_expired = KGRAPH_CACHE
-        .expired(&key, merchant_last_modified)
-        .into_report()
-        .change_context(errors::RoutingError::KgraphCacheFailure)
-        .attach_printable("when checking kgraph expiry")?;
-
-    if !kgraph_present || kgraph_expired {
-        refresh_kgraph_cache(
-=======
-    #[cfg(not(feature = "business_profile_routing"))]
-    let key = match transaction_type {
-        api_enums::TransactionType::Payment => format!("cgraph_{}", merchant_id),
-        #[cfg(feature = "payouts")]
-        api_enums::TransactionType::Payout => format!("cgraph_po_{}", merchant_id),
-    };
-
     let cached_cgraph = CGRAPH_CACHE
         .get_val::<Arc<hyperswitch_constraint_graph::ConstraintGraph<euclid_dir::DirValue>>>(
             CacheKey {
@@ -612,15 +513,7 @@
     let cgraph = if let Some(graph) = cached_cgraph {
         graph
     } else {
-        refresh_cgraph_cache(
->>>>>>> e0b6cbb2
-            state,
-            key_store,
-            key.clone(),
-            profile_id,
-            transaction_type,
-        )
-        .await?
+        refresh_cgraph_cache(state, key_store, key.clone(), profile_id, transaction_type).await?
     };
 
     Ok(cgraph)
@@ -630,14 +523,9 @@
     state: &SessionState,
     key_store: &domain::MerchantKeyStore,
     key: String,
-<<<<<<< HEAD
     profile_id: Option<String>,
-) -> RoutingResult<()> {
-=======
-    #[cfg(feature = "business_profile_routing")] profile_id: Option<String>,
     transaction_type: &api_enums::TransactionType,
 ) -> RoutingResult<Arc<hyperswitch_constraint_graph::ConstraintGraph<euclid_dir::DirValue>>> {
->>>>>>> e0b6cbb2
     let mut merchant_connector_accounts = state
         .store
         .find_merchant_connector_account_by_merchant_id_and_disabled_list(
@@ -725,31 +613,15 @@
     chosen: Vec<routing_types::RoutableConnectorChoice>,
     backend_input: dsl_inputs::BackendInput,
     eligible_connectors: Option<&Vec<api_enums::RoutableConnectors>>,
-<<<<<<< HEAD
     profile_id: Option<String>,
-=======
-    #[cfg(feature = "business_profile_routing")] profile_id: Option<String>,
     transaction_type: &api_enums::TransactionType,
->>>>>>> e0b6cbb2
 ) -> RoutingResult<Vec<routing_types::RoutableConnectorChoice>> {
     let context = euclid_graph::AnalysisContext::from_dir_values(
         backend_input
             .into_context()
             .change_context(errors::RoutingError::KgraphAnalysisError)?,
     );
-<<<<<<< HEAD
-    let cached_kgraph =
-        get_merchant_kgraph(state, key_store, merchant_last_modified, profile_id).await?;
-=======
-    let cached_cgraph = get_merchant_cgraph(
-        state,
-        key_store,
-        #[cfg(feature = "business_profile_routing")]
-        profile_id,
-        transaction_type,
-    )
-    .await?;
->>>>>>> e0b6cbb2
+    let cached_cgraph = get_merchant_cgraph(state, key_store, profile_id, transaction_type).await?;
 
     let mut final_selection = Vec::<routing_types::RoutableConnectorChoice>::new();
     for choice in chosen {
@@ -814,17 +686,6 @@
 ) -> RoutingResult<Vec<routing_types::RoutableConnectorChoice>> {
     let fallback_config = routing_helpers::get_merchant_default_config(
         &*state.store,
-<<<<<<< HEAD
-        payment_data
-            .payment_intent
-            .profile_id
-            .as_ref()
-            .get_required_value("profile_id")
-            .change_context(errors::RoutingError::ProfileIdMissing)?,
-=======
-        #[cfg(not(feature = "profile_specific_fallback_routing"))]
-        &key_store.merchant_id,
-        #[cfg(feature = "profile_specific_fallback_routing")]
         match transaction_data {
             routing::TransactionData::Payment(payment_data) => payment_data
                 .payment_intent
@@ -836,7 +697,6 @@
             routing::TransactionData::Payout(payout_data) => &payout_data.payout_attempt.profile_id,
         },
         &api_enums::TransactionType::from(transaction_data),
->>>>>>> e0b6cbb2
     )
     .await
     .change_context(errors::RoutingError::FallbackConfigFetchFailed)?;
@@ -1023,19 +883,6 @@
 
             profile_id: session_input.payment_intent.profile_id.clone(),
         };
-<<<<<<< HEAD
-        let maybe_choice = perform_session_routing_for_pm_type(session_pm_input).await?;
-
-        // (connector, sub_label)
-        if let Some(data) = maybe_choice {
-            result.insert(
-                pm_type,
-                routing_types::SessionRoutingChoice {
-                    connector: data.0,
-                    payment_method_type: pm_type,
-                },
-            );
-=======
         let routable_connector_choice_option =
             perform_session_routing_for_pm_type(&session_pm_input, transaction_type).await?;
 
@@ -1049,25 +896,17 @@
                         &session_pm_input.state.clone().conf.connectors,
                         &connector_name,
                         get_token.clone(),
-                        #[cfg(feature = "connector_choice_mca_id")]
                         selection.merchant_connector_id,
-                        #[cfg(not(feature = "connector_choice_mca_id"))]
-                        None,
                     )
                     .change_context(errors::RoutingError::InvalidConnectorName(connector_name))?;
-                    #[cfg(not(feature = "connector_choice_mca_id"))]
-                    let sub_label = selection.sub_label;
 
                     session_routing_choice.push(routing_types::SessionRoutingChoice {
                         connector: connector_data,
-                        #[cfg(not(feature = "connector_choice_mca_id"))]
-                        sub_label: sub_label,
                         payment_method_type: pm_type,
                     });
                 }
             }
             result.insert(pm_type, session_routing_choice);
->>>>>>> e0b6cbb2
         }
     }
 
@@ -1107,25 +946,12 @@
             } else {
                 routing_helpers::get_merchant_default_config(
                     &*session_pm_input.state.clone().store,
-<<<<<<< HEAD
                     session_pm_input
                         .profile_id
                         .as_ref()
                         .get_required_value("profile_id")
                         .change_context(errors::RoutingError::ProfileIdMissing)?,
-=======
-                    #[cfg(not(feature = "profile_specific_fallback_routing"))]
-                    merchant_id,
-                    #[cfg(feature = "profile_specific_fallback_routing")]
-                    {
-                        session_pm_input
-                            .profile_id
-                            .as_ref()
-                            .get_required_value("profile_id")
-                            .change_context(errors::RoutingError::ProfileIdMissing)?
-                    },
                     transaction_type,
->>>>>>> e0b6cbb2
                 )
                 .await
                 .change_context(errors::RoutingError::FallbackConfigFetchFailed)?
@@ -1147,25 +973,12 @@
     if final_selection.is_empty() {
         let fallback = routing_helpers::get_merchant_default_config(
             &*session_pm_input.state.clone().store,
-<<<<<<< HEAD
             session_pm_input
                 .profile_id
                 .as_ref()
                 .get_required_value("profile_id")
                 .change_context(errors::RoutingError::ProfileIdMissing)?,
-=======
-            #[cfg(not(feature = "profile_specific_fallback_routing"))]
-            merchant_id,
-            #[cfg(feature = "profile_specific_fallback_routing")]
-            {
-                session_pm_input
-                    .profile_id
-                    .as_ref()
-                    .get_required_value("profile_id")
-                    .change_context(errors::RoutingError::ProfileIdMissing)?
-            },
             transaction_type,
->>>>>>> e0b6cbb2
         )
         .await
         .change_context(errors::RoutingError::FallbackConfigFetchFailed)?;
@@ -1182,30 +995,10 @@
         .await?;
     }
 
-<<<<<<< HEAD
-    let mut final_choice: Option<(api::ConnectorData, Option<String>)> = None;
-
-    for selection in final_selection {
-        let connector_name = selection.connector.to_string();
-        if let Some(get_token) = session_pm_input.allowed_connectors.get(&connector_name) {
-            let connector_data = api::ConnectorData::get_connector_by_name(
-                &session_pm_input.state.clone().conf.connectors,
-                &connector_name,
-                get_token.clone(),
-                selection.merchant_connector_id,
-            )
-            .change_context(errors::RoutingError::InvalidConnectorName(connector_name))?;
-            let sub_label = None;
-
-            final_choice = Some((connector_data, sub_label));
-            break;
-        }
-=======
     if final_selection.is_empty() {
         Ok(None)
     } else {
         Ok(Some(final_selection))
->>>>>>> e0b6cbb2
     }
 }
 
