mod transformers;

use std::{
    collections::{hash_map, HashMap},
    hash::{Hash, Hasher},
    str::FromStr,
    sync::Arc,
};

use api_models::{
    admin as admin_api,
    enums::{self as api_enums, CountryAlpha2},
    payments::Address,
    routing::ConnectorSelection,
};
use diesel_models::enums as storage_enums;
use error_stack::ResultExt;
use euclid::{
    backend::{self, inputs as dsl_inputs, EuclidBackend},
    dssa::graph::{self as euclid_graph, CgraphExt},
    enums as euclid_enums,
    frontend::{ast, dir as euclid_dir},
};
use kgraph_utils::{
    mca as mca_graph,
    transformers::{IntoContext, IntoDirValue},
    types::CountryCurrencyFilter,
};
use masking::PeekInterface;
use rand::{
    distributions::{self, Distribution},
    SeedableRng,
};
use rustc_hash::FxHashMap;
use storage_impl::redis::cache::{CGRAPH_CACHE, ROUTING_CACHE};

#[cfg(feature = "payouts")]
use crate::core::payouts;
#[cfg(not(feature = "business_profile_routing"))]
use crate::utils::StringExt;
use crate::{
    core::{
        errors, errors as oss_errors, payments as payments_oss,
        routing::{self, helpers as routing_helpers},
    },
    logger,
    types::{
        api::{self, routing as routing_types},
        domain, storage as oss_storage,
        transformers::{ForeignFrom, ForeignInto},
    },
    utils::{OptionExt, ValueExt},
    SessionState,
};

pub enum CachedAlgorithm {
    Single(Box<routing_types::RoutableConnectorChoice>),
    Priority(Vec<routing_types::RoutableConnectorChoice>),
    VolumeSplit(Vec<routing_types::ConnectorVolumeSplit>),
    Advanced(backend::VirInterpreterBackend<ConnectorSelection>),
}

pub struct SessionFlowRoutingInput<'a> {
    pub state: &'a SessionState,
    pub country: Option<CountryAlpha2>,
    pub key_store: &'a domain::MerchantKeyStore,
    pub merchant_account: &'a domain::MerchantAccount,
    pub payment_attempt: &'a oss_storage::PaymentAttempt,
    pub payment_intent: &'a oss_storage::PaymentIntent,
    pub chosen: Vec<api::SessionConnectorData>,
}

pub struct SessionRoutingPmTypeInput<'a> {
    state: &'a SessionState,
    key_store: &'a domain::MerchantKeyStore,
    attempt_id: &'a str,
    routing_algorithm: &'a MerchantAccountRoutingAlgorithm,
    backend_input: dsl_inputs::BackendInput,
    allowed_connectors: FxHashMap<String, api::GetToken>,
    #[cfg(any(
        feature = "business_profile_routing",
        feature = "profile_specific_fallback_routing"
    ))]
    profile_id: Option<String>,
}

type RoutingResult<O> = oss_errors::CustomResult<O, errors::RoutingError>;

#[derive(Debug, serde::Serialize, serde::Deserialize)]
#[serde(untagged)]
enum MerchantAccountRoutingAlgorithm {
    V1(routing_types::RoutingAlgorithmRef),
}

impl Default for MerchantAccountRoutingAlgorithm {
    fn default() -> Self {
        Self::V1(routing_types::RoutingAlgorithmRef::default())
    }
}

#[cfg(feature = "payouts")]
pub fn make_dsl_input_for_payouts(
    payout_data: &payouts::PayoutData,
) -> RoutingResult<dsl_inputs::BackendInput> {
    let mandate = dsl_inputs::MandateData {
        mandate_acceptance_type: None,
        mandate_type: None,
        payment_type: None,
    };
    let metadata = payout_data
        .payouts
        .metadata
        .clone()
        .map(|val| val.parse_value("routing_parameters"))
        .transpose()
        .change_context(errors::RoutingError::MetadataParsingError)
        .attach_printable("Unable to parse routing_parameters from metadata of payouts")
        .unwrap_or_else(|err| {
            logger::error!(error=?err);
            None
        });
    let payment = dsl_inputs::PaymentInput {
        amount: payout_data.payouts.amount,
        card_bin: None,
        currency: payout_data.payouts.destination_currency,
        authentication_type: None,
        capture_method: None,
        business_country: payout_data
            .payout_attempt
            .business_country
            .map(api_enums::Country::from_alpha2),
        billing_country: payout_data
            .billing_address
            .as_ref()
            .and_then(|bic| bic.country)
            .map(api_enums::Country::from_alpha2),
        business_label: payout_data.payout_attempt.business_label.clone(),
        setup_future_usage: None,
    };
    let payment_method = dsl_inputs::PaymentMethodInput {
        payment_method: Some(api_enums::PaymentMethod::foreign_from(
            payout_data.payouts.payout_type,
        )),
        payment_method_type: payout_data
            .payout_method_data
            .clone()
            .map(api_enums::PaymentMethodType::foreign_from),
        card_network: None,
    };
    Ok(dsl_inputs::BackendInput {
        mandate,
        metadata,
        payment,
        payment_method,
    })
}

pub fn make_dsl_input<F>(
    payment_data: &payments_oss::PaymentData<F>,
) -> RoutingResult<dsl_inputs::BackendInput>
where
    F: Clone,
{
    let mandate_data = dsl_inputs::MandateData {
        mandate_acceptance_type: payment_data
            .setup_mandate
            .as_ref()
            .and_then(|mandate_data| {
                mandate_data
                    .customer_acceptance
                    .clone()
                    .map(|cat| match cat.acceptance_type {
                        hyperswitch_domain_models::mandates::AcceptanceType::Online => {
                            euclid_enums::MandateAcceptanceType::Online
                        }
                        hyperswitch_domain_models::mandates::AcceptanceType::Offline => {
                            euclid_enums::MandateAcceptanceType::Offline
                        }
                    })
            }),
        mandate_type: payment_data
            .setup_mandate
            .as_ref()
            .and_then(|mandate_data| {
                mandate_data.mandate_type.clone().map(|mt| match mt {
                    hyperswitch_domain_models::mandates::MandateDataType::SingleUse(_) => {
                        euclid_enums::MandateType::SingleUse
                    }
                    hyperswitch_domain_models::mandates::MandateDataType::MultiUse(_) => {
                        euclid_enums::MandateType::MultiUse
                    }
                })
            }),
        payment_type: Some(payment_data.setup_mandate.clone().map_or_else(
            || euclid_enums::PaymentType::NonMandate,
            |_| euclid_enums::PaymentType::SetupMandate,
        )),
    };
    let payment_method_input = dsl_inputs::PaymentMethodInput {
        payment_method: payment_data.payment_attempt.payment_method,
        payment_method_type: payment_data.payment_attempt.payment_method_type,
        card_network: payment_data
            .payment_method_data
            .as_ref()
            .and_then(|pm_data| match pm_data {
                api::PaymentMethodData::Card(card) => card.card_network.clone(),

                _ => None,
            }),
    };

    let payment_input = dsl_inputs::PaymentInput {
        amount: payment_data.payment_intent.amount.get_amount_as_i64(),
        card_bin: payment_data
            .payment_method_data
            .as_ref()
            .and_then(|pm_data| match pm_data {
                api::PaymentMethodData::Card(card) => {
                    Some(card.card_number.peek().chars().take(6).collect())
                }
                _ => None,
            }),
        currency: payment_data.currency,
        authentication_type: payment_data.payment_attempt.authentication_type,
        capture_method: payment_data
            .payment_attempt
            .capture_method
            .and_then(|cm| cm.foreign_into()),
        business_country: payment_data
            .payment_intent
            .business_country
            .map(api_enums::Country::from_alpha2),
        billing_country: payment_data
            .address
            .get_payment_method_billing()
            .and_then(|bic| bic.address.as_ref())
            .and_then(|add| add.country)
            .map(api_enums::Country::from_alpha2),
        business_label: payment_data.payment_intent.business_label.clone(),
        setup_future_usage: payment_data.payment_intent.setup_future_usage,
    };

    let metadata = payment_data
        .payment_intent
        .metadata
        .clone()
        .map(|val| val.parse_value("routing_parameters"))
        .transpose()
        .change_context(errors::RoutingError::MetadataParsingError)
        .attach_printable("Unable to parse routing_parameters from metadata of payment_intent")
        .unwrap_or_else(|err| {
            logger::error!(error=?err);
            None
        });

    Ok(dsl_inputs::BackendInput {
        metadata,
        payment: payment_input,
        payment_method: payment_method_input,
        mandate: mandate_data,
    })
}

pub async fn perform_static_routing_v1<F: Clone>(
    state: &SessionState,
    merchant_id: &str,
    algorithm_ref: routing_types::RoutingAlgorithmRef,
    transaction_data: &routing::TransactionData<'_, F>,
) -> RoutingResult<Vec<routing_types::RoutableConnectorChoice>> {
    #[cfg(any(
        feature = "profile_specific_fallback_routing",
        feature = "business_profile_routing"
    ))]
    let profile_id = match transaction_data {
        routing::TransactionData::Payment(payment_data) => payment_data
            .payment_intent
            .profile_id
            .as_ref()
            .get_required_value("profile_id")
            .change_context(errors::RoutingError::ProfileIdMissing)?,
        #[cfg(feature = "payouts")]
        routing::TransactionData::Payout(payout_data) => &payout_data.payout_attempt.profile_id,
    };
    let algorithm_id = if let Some(id) = algorithm_ref.algorithm_id {
        id
    } else {
        let fallback_config = routing_helpers::get_merchant_default_config(
            &*state.clone().store,
            #[cfg(not(feature = "profile_specific_fallback_routing"))]
            merchant_id,
            #[cfg(feature = "profile_specific_fallback_routing")]
            profile_id,
            &api_enums::TransactionType::from(transaction_data),
        )
        .await
        .change_context(errors::RoutingError::FallbackConfigFetchFailed)?;

        return Ok(fallback_config);
    };
    let cached_algorithm = ensure_algorithm_cached_v1(
        state,
        merchant_id,
        &algorithm_id,
        #[cfg(feature = "business_profile_routing")]
        Some(profile_id).cloned(),
        &api_enums::TransactionType::from(transaction_data),
    )
    .await?;

    Ok(match cached_algorithm.as_ref() {
        CachedAlgorithm::Single(conn) => vec![(**conn).clone()],

        CachedAlgorithm::Priority(plist) => plist.clone(),

        CachedAlgorithm::VolumeSplit(splits) => perform_volume_split(splits.to_vec(), None)
            .change_context(errors::RoutingError::ConnectorSelectionFailed)?,

        CachedAlgorithm::Advanced(interpreter) => {
            let backend_input = match transaction_data {
                routing::TransactionData::Payment(payment_data) => make_dsl_input(payment_data)?,
                #[cfg(feature = "payouts")]
                routing::TransactionData::Payout(payout_data) => {
                    make_dsl_input_for_payouts(payout_data)?
                }
            };

            execute_dsl_and_get_connector_v1(backend_input, interpreter)?
        }
    })
}

async fn ensure_algorithm_cached_v1(
    state: &SessionState,
    merchant_id: &str,
    algorithm_id: &str,
    #[cfg(feature = "business_profile_routing")] profile_id: Option<String>,
    transaction_type: &api_enums::TransactionType,
) -> RoutingResult<Arc<CachedAlgorithm>> {
    #[cfg(feature = "business_profile_routing")]
    let key = {
        let profile_id = profile_id
            .clone()
            .get_required_value("profile_id")
            .change_context(errors::RoutingError::ProfileIdMissing)?;

        match transaction_type {
            api_enums::TransactionType::Payment => {
                format!("routing_config_{merchant_id}_{profile_id}")
            }
            #[cfg(feature = "payouts")]
            api_enums::TransactionType::Payout => {
                format!("routing_config_po_{merchant_id}_{profile_id}")
            }
        }
    };

    #[cfg(not(feature = "business_profile_routing"))]
    let key = match transaction_type {
        api_enums::TransactionType::Payment => {
            format!("dsl_{merchant_id}")
        }
        #[cfg(feature = "payouts")]
        api_enums::TransactionType::Payout => {
            format!("dsl_po_{merchant_id}")
        }
    };

    let cached_algorithm = ROUTING_CACHE
        .get_val::<Arc<CachedAlgorithm>>(key.as_str())
        .await;

    let algorithm = if let Some(algo) = cached_algorithm {
        algo
    } else {
        refresh_routing_cache_v1(
            state,
            key.clone(),
            algorithm_id,
            #[cfg(feature = "business_profile_routing")]
            profile_id,
        )
        .await?
    };

    Ok(algorithm)
}

pub fn perform_straight_through_routing(
    algorithm: &routing_types::StraightThroughAlgorithm,
    creds_identifier: Option<String>,
) -> RoutingResult<(Vec<routing_types::RoutableConnectorChoice>, bool)> {
    Ok(match algorithm {
        routing_types::StraightThroughAlgorithm::Single(conn) => {
            (vec![(**conn).clone()], creds_identifier.is_none())
        }

        routing_types::StraightThroughAlgorithm::Priority(conns) => (conns.clone(), true),

        routing_types::StraightThroughAlgorithm::VolumeSplit(splits) => (
            perform_volume_split(splits.to_vec(), None)
                .change_context(errors::RoutingError::ConnectorSelectionFailed)
                .attach_printable(
                    "Volume Split connector selection error in straight through routing",
                )?,
            true,
        ),
    })
}

fn execute_dsl_and_get_connector_v1(
    backend_input: dsl_inputs::BackendInput,
    interpreter: &backend::VirInterpreterBackend<ConnectorSelection>,
) -> RoutingResult<Vec<routing_types::RoutableConnectorChoice>> {
    let routing_output: routing_types::RoutingAlgorithm = interpreter
        .execute(backend_input)
        .map(|out| out.connector_selection.foreign_into())
        .change_context(errors::RoutingError::DslExecutionError)?;

    Ok(match routing_output {
        routing_types::RoutingAlgorithm::Priority(plist) => plist,

        routing_types::RoutingAlgorithm::VolumeSplit(splits) => perform_volume_split(splits, None)
            .change_context(errors::RoutingError::DslFinalConnectorSelectionFailed)?,

        _ => Err(errors::RoutingError::DslIncorrectSelectionAlgorithm)
            .attach_printable("Unsupported algorithm received as a result of static routing")?,
    })
}

pub async fn refresh_routing_cache_v1(
    state: &SessionState,
    key: String,
    algorithm_id: &str,
    #[cfg(feature = "business_profile_routing")] profile_id: Option<String>,
) -> RoutingResult<Arc<CachedAlgorithm>> {
    #[cfg(feature = "business_profile_routing")]
    let algorithm = {
        let algorithm = state
            .store
            .find_routing_algorithm_by_profile_id_algorithm_id(
                &profile_id.unwrap_or_default(),
                algorithm_id,
            )
            .await
            .change_context(errors::RoutingError::DslMissingInDb)?;
        let algorithm: routing_types::RoutingAlgorithm = algorithm
            .algorithm_data
            .parse_value("RoutingAlgorithm")
            .change_context(errors::RoutingError::DslParsingError)?;
        algorithm
    };

    #[cfg(not(feature = "business_profile_routing"))]
    let algorithm = {
        let config = state
            .store
            .find_config_by_key(algorithm_id)
            .await
            .change_context(errors::RoutingError::DslMissingInDb)
            .attach_printable("DSL not found in DB")?;

        let algorithm: routing_types::RoutingAlgorithm = config
            .config
            .parse_struct("Program")
            .change_context(errors::RoutingError::DslParsingError)
            .attach_printable("Error parsing routing algorithm from configs")?;
        algorithm
    };
    let cached_algorithm = match algorithm {
        routing_types::RoutingAlgorithm::Single(conn) => CachedAlgorithm::Single(conn),
        routing_types::RoutingAlgorithm::Priority(plist) => CachedAlgorithm::Priority(plist),
        routing_types::RoutingAlgorithm::VolumeSplit(splits) => {
            CachedAlgorithm::VolumeSplit(splits)
        }
        routing_types::RoutingAlgorithm::Advanced(program) => {
            let interpreter = backend::VirInterpreterBackend::with_program(program)
                .change_context(errors::RoutingError::DslBackendInitError)
                .attach_printable("Error initializing DSL interpreter backend")?;

            CachedAlgorithm::Advanced(interpreter)
        }
    };

    let arc_cached_algorithm = Arc::new(cached_algorithm);

    ROUTING_CACHE.push(key, arc_cached_algorithm.clone()).await;

    Ok(arc_cached_algorithm)
}

pub fn perform_volume_split(
    mut splits: Vec<routing_types::ConnectorVolumeSplit>,
    rng_seed: Option<&str>,
) -> RoutingResult<Vec<routing_types::RoutableConnectorChoice>> {
    let weights: Vec<u8> = splits.iter().map(|sp| sp.split).collect();
    let weighted_index = distributions::WeightedIndex::new(weights)
        .change_context(errors::RoutingError::VolumeSplitFailed)
        .attach_printable("Error creating weighted distribution for volume split")?;

    let idx = if let Some(seed) = rng_seed {
        let mut hasher = hash_map::DefaultHasher::new();
        seed.hash(&mut hasher);
        let hash = hasher.finish();

        let mut rng = rand_chacha::ChaCha8Rng::seed_from_u64(hash);
        weighted_index.sample(&mut rng)
    } else {
        let mut rng = rand::thread_rng();
        weighted_index.sample(&mut rng)
    };

    splits
        .get(idx)
        .ok_or(errors::RoutingError::VolumeSplitFailed)
        .attach_printable("Volume split index lookup failed")?;

    // Panic Safety: We have performed a `get(idx)` operation just above which will
    // ensure that the index is always present, else throw an error.
    let removed = splits.remove(idx);
    splits.insert(0, removed);

    Ok(splits.into_iter().map(|sp| sp.connector).collect())
}

<<<<<<< HEAD
pub async fn get_merchant_kgraph<'a>(
    state: &SessionState,
=======
pub async fn get_merchant_cgraph<'a>(
    state: &AppState,
>>>>>>> ba624d04
    key_store: &domain::MerchantKeyStore,
    #[cfg(feature = "business_profile_routing")] profile_id: Option<String>,
    transaction_type: &api_enums::TransactionType,
) -> RoutingResult<Arc<hyperswitch_constraint_graph::ConstraintGraph<'a, euclid_dir::DirValue>>> {
    let merchant_id = &key_store.merchant_id;

    #[cfg(feature = "business_profile_routing")]
    let key = {
        let profile_id = profile_id
            .clone()
            .get_required_value("profile_id")
            .change_context(errors::RoutingError::ProfileIdMissing)?;
        match transaction_type {
            api_enums::TransactionType::Payment => format!("cgraph_{}_{}", merchant_id, profile_id),
            #[cfg(feature = "payouts")]
            api_enums::TransactionType::Payout => {
                format!("cgraph_po_{}_{}", merchant_id, profile_id)
            }
        }
    };

    #[cfg(not(feature = "business_profile_routing"))]
    let key = match transaction_type {
        api_enums::TransactionType::Payment => format!("kgraph_{}", merchant_id),
        #[cfg(feature = "payouts")]
        api_enums::TransactionType::Payout => format!("kgraph_po_{}", merchant_id),
    };

    let cached_cgraph = CGRAPH_CACHE
        .get_val::<Arc<hyperswitch_constraint_graph::ConstraintGraph<'_, euclid_dir::DirValue>>>(
            key.as_str(),
        )
        .await;

    let cgraph = if let Some(graph) = cached_cgraph {
        graph
    } else {
        refresh_cgraph_cache(
            state,
            key_store,
            key.clone(),
            #[cfg(feature = "business_profile_routing")]
            profile_id,
            transaction_type,
        )
        .await?
    };

    Ok(cgraph)
}

<<<<<<< HEAD
pub async fn refresh_kgraph_cache(
    state: &SessionState,
=======
pub async fn refresh_cgraph_cache<'a>(
    state: &AppState,
>>>>>>> ba624d04
    key_store: &domain::MerchantKeyStore,
    key: String,
    #[cfg(feature = "business_profile_routing")] profile_id: Option<String>,
    transaction_type: &api_enums::TransactionType,
) -> RoutingResult<Arc<hyperswitch_constraint_graph::ConstraintGraph<'a, euclid_dir::DirValue>>> {
    let mut merchant_connector_accounts = state
        .store
        .find_merchant_connector_account_by_merchant_id_and_disabled_list(
            &key_store.merchant_id,
            false,
            key_store,
        )
        .await
        .change_context(errors::RoutingError::KgraphCacheRefreshFailed)?;

    match transaction_type {
        api_enums::TransactionType::Payment => {
            merchant_connector_accounts.retain(|mca| {
                mca.connector_type != storage_enums::ConnectorType::PaymentVas
                    && mca.connector_type != storage_enums::ConnectorType::PaymentMethodAuth
                    && mca.connector_type != storage_enums::ConnectorType::PayoutProcessor
                    && mca.connector_type != storage_enums::ConnectorType::AuthenticationProcessor
            });
        }
        #[cfg(feature = "payouts")]
        api_enums::TransactionType::Payout => {
            merchant_connector_accounts
                .retain(|mca| mca.connector_type == storage_enums::ConnectorType::PayoutProcessor);
        }
    };

    #[cfg(feature = "business_profile_routing")]
    let merchant_connector_accounts = payments_oss::helpers::filter_mca_based_on_business_profile(
        merchant_connector_accounts,
        profile_id,
    );

    let api_mcas = merchant_connector_accounts
        .into_iter()
        .map(admin_api::MerchantConnectorResponse::try_from)
        .collect::<Result<Vec<_>, _>>()
        .change_context(errors::RoutingError::KgraphCacheRefreshFailed)?;
    let connector_configs = state
        .conf
        .pm_filters
        .0
        .clone()
        .into_iter()
        .filter(|(key, _)| key != "default")
        .map(|(key, value)| {
            let key = api_enums::RoutableConnectors::from_str(&key)
                .map_err(|_| errors::RoutingError::InvalidConnectorName(key))?;

            Ok((key, value.foreign_into()))
        })
        .collect::<Result<HashMap<_, _>, errors::RoutingError>>()?;
    let default_configs = state
        .conf
        .pm_filters
        .0
        .get("default")
        .cloned()
        .map(ForeignFrom::foreign_from);
    let config_pm_filters = CountryCurrencyFilter {
        connector_configs,
        default_configs,
    };
    let cgraph = Arc::new(
        mca_graph::make_mca_graph(api_mcas, &config_pm_filters)
            .change_context(errors::RoutingError::KgraphCacheRefreshFailed)
            .attach_printable("when construction cgraph")?,
    );

    CGRAPH_CACHE.push(key, Arc::clone(&cgraph)).await;

    Ok(cgraph)
}

#[allow(clippy::too_many_arguments)]
<<<<<<< HEAD
async fn perform_kgraph_filtering(
    state: &SessionState,
=======
async fn perform_cgraph_filtering(
    state: &AppState,
>>>>>>> ba624d04
    key_store: &domain::MerchantKeyStore,
    chosen: Vec<routing_types::RoutableConnectorChoice>,
    backend_input: dsl_inputs::BackendInput,
    eligible_connectors: Option<&Vec<api_enums::RoutableConnectors>>,
    #[cfg(feature = "business_profile_routing")] profile_id: Option<String>,
    transaction_type: &api_enums::TransactionType,
) -> RoutingResult<Vec<routing_types::RoutableConnectorChoice>> {
    let context = euclid_graph::AnalysisContext::from_dir_values(
        backend_input
            .into_context()
            .change_context(errors::RoutingError::KgraphAnalysisError)?,
    );
    let cached_cgraph = get_merchant_cgraph(
        state,
        key_store,
        #[cfg(feature = "business_profile_routing")]
        profile_id,
        transaction_type,
    )
    .await?;

    let mut final_selection = Vec::<routing_types::RoutableConnectorChoice>::new();
    for choice in chosen {
        let routable_connector = choice.connector;
        let euclid_choice: ast::ConnectorChoice = choice.clone().foreign_into();
        let dir_val = euclid_choice
            .into_dir_value()
            .change_context(errors::RoutingError::KgraphAnalysisError)?;
        let cgraph_eligible = cached_cgraph
            .check_value_validity(
                dir_val,
                &context,
                &mut hyperswitch_constraint_graph::Memoization::new(),
                &mut hyperswitch_constraint_graph::CycleCheck::new(),
                None,
            )
            .change_context(errors::RoutingError::KgraphAnalysisError)?;

        let filter_eligible =
            eligible_connectors.map_or(true, |list| list.contains(&routable_connector));

        if cgraph_eligible && filter_eligible {
            final_selection.push(choice);
        }
    }

    Ok(final_selection)
}

pub async fn perform_eligibility_analysis<F: Clone>(
    state: &SessionState,
    key_store: &domain::MerchantKeyStore,
    chosen: Vec<routing_types::RoutableConnectorChoice>,
    transaction_data: &routing::TransactionData<'_, F>,
    eligible_connectors: Option<&Vec<api_enums::RoutableConnectors>>,
    #[cfg(feature = "business_profile_routing")] profile_id: Option<String>,
) -> RoutingResult<Vec<routing_types::RoutableConnectorChoice>> {
    let backend_input = match transaction_data {
        routing::TransactionData::Payment(payment_data) => make_dsl_input(payment_data)?,
        #[cfg(feature = "payouts")]
        routing::TransactionData::Payout(payout_data) => make_dsl_input_for_payouts(payout_data)?,
    };

    perform_cgraph_filtering(
        state,
        key_store,
        chosen,
        backend_input,
        eligible_connectors,
        #[cfg(feature = "business_profile_routing")]
        profile_id,
        &api_enums::TransactionType::from(transaction_data),
    )
    .await
}

pub async fn perform_fallback_routing<F: Clone>(
    state: &SessionState,
    key_store: &domain::MerchantKeyStore,
    transaction_data: &routing::TransactionData<'_, F>,
    eligible_connectors: Option<&Vec<api_enums::RoutableConnectors>>,
    #[cfg(feature = "business_profile_routing")] profile_id: Option<String>,
) -> RoutingResult<Vec<routing_types::RoutableConnectorChoice>> {
    let fallback_config = routing_helpers::get_merchant_default_config(
        &*state.store,
        #[cfg(not(feature = "profile_specific_fallback_routing"))]
        &key_store.merchant_id,
        #[cfg(feature = "profile_specific_fallback_routing")]
        match transaction_data {
            routing::TransactionData::Payment(payment_data) => payment_data
                .payment_intent
                .profile_id
                .as_ref()
                .get_required_value("profile_id")
                .change_context(errors::RoutingError::ProfileIdMissing)?,
            #[cfg(feature = "payouts")]
            routing::TransactionData::Payout(payout_data) => &payout_data.payout_attempt.profile_id,
        },
        &api_enums::TransactionType::from(transaction_data),
    )
    .await
    .change_context(errors::RoutingError::FallbackConfigFetchFailed)?;

    let backend_input = match transaction_data {
        routing::TransactionData::Payment(payment_data) => make_dsl_input(payment_data)?,
        #[cfg(feature = "payouts")]
        routing::TransactionData::Payout(payout_data) => make_dsl_input_for_payouts(payout_data)?,
    };

    perform_cgraph_filtering(
        state,
        key_store,
        fallback_config,
        backend_input,
        eligible_connectors,
        #[cfg(feature = "business_profile_routing")]
        profile_id,
        &api_enums::TransactionType::from(transaction_data),
    )
    .await
}

pub async fn perform_eligibility_analysis_with_fallback<F: Clone>(
    state: &SessionState,
    key_store: &domain::MerchantKeyStore,
    chosen: Vec<routing_types::RoutableConnectorChoice>,
    transaction_data: &routing::TransactionData<'_, F>,
    eligible_connectors: Option<Vec<api_enums::RoutableConnectors>>,
    #[cfg(feature = "business_profile_routing")] profile_id: Option<String>,
) -> RoutingResult<Vec<routing_types::RoutableConnectorChoice>> {
    let mut final_selection = perform_eligibility_analysis(
        state,
        key_store,
        chosen,
        transaction_data,
        eligible_connectors.as_ref(),
        #[cfg(feature = "business_profile_routing")]
        profile_id.clone(),
    )
    .await?;

    let fallback_selection = perform_fallback_routing(
        state,
        key_store,
        transaction_data,
        eligible_connectors.as_ref(),
        #[cfg(feature = "business_profile_routing")]
        profile_id,
    )
    .await;

    final_selection.append(
        &mut fallback_selection
            .unwrap_or_default()
            .iter()
            .filter(|&routable_connector_choice| {
                !final_selection.contains(routable_connector_choice)
            })
            .cloned()
            .collect::<Vec<_>>(),
    );

    let final_selected_connectors = final_selection
        .iter()
        .map(|item| item.connector)
        .collect::<Vec<_>>();
    logger::debug!(final_selected_connectors_for_routing=?final_selected_connectors, "List of final selected connectors for routing");

    Ok(final_selection)
}

pub async fn perform_session_flow_routing(
    session_input: SessionFlowRoutingInput<'_>,
    transaction_type: &api_enums::TransactionType,
) -> RoutingResult<FxHashMap<api_enums::PaymentMethodType, routing_types::SessionRoutingChoice>> {
    let mut pm_type_map: FxHashMap<api_enums::PaymentMethodType, FxHashMap<String, api::GetToken>> =
        FxHashMap::default();

    #[cfg(feature = "business_profile_routing")]
    let routing_algorithm: MerchantAccountRoutingAlgorithm = {
        let profile_id = session_input
            .payment_intent
            .profile_id
            .clone()
            .get_required_value("profile_id")
            .change_context(errors::RoutingError::ProfileIdMissing)?;

        let business_profile = session_input
            .state
            .store
            .find_business_profile_by_profile_id(&profile_id)
            .await
            .change_context(errors::RoutingError::ProfileNotFound)?;

        business_profile
            .routing_algorithm
            .clone()
            .map(|val| val.parse_value("MerchantAccountRoutingAlgorithm"))
            .transpose()
            .change_context(errors::RoutingError::InvalidRoutingAlgorithmStructure)?
            .unwrap_or_default()
    };

    #[cfg(not(feature = "business_profile_routing"))]
    let routing_algorithm: MerchantAccountRoutingAlgorithm = {
        session_input
            .merchant_account
            .routing_algorithm
            .clone()
            .map(|val| val.parse_value("MerchantAccountRoutingAlgorithm"))
            .transpose()
            .change_context(errors::RoutingError::InvalidRoutingAlgorithmStructure)?
            .unwrap_or_default()
    };

    let payment_method_input = dsl_inputs::PaymentMethodInput {
        payment_method: None,
        payment_method_type: None,
        card_network: None,
    };

    let payment_input = dsl_inputs::PaymentInput {
        amount: session_input.payment_intent.amount.get_amount_as_i64(),
        currency: session_input
            .payment_intent
            .currency
            .get_required_value("Currency")
            .change_context(errors::RoutingError::DslMissingRequiredField {
                field_name: "currency".to_string(),
            })?,
        authentication_type: session_input.payment_attempt.authentication_type,
        card_bin: None,
        capture_method: session_input
            .payment_attempt
            .capture_method
            .and_then(|cm| cm.foreign_into()),
        business_country: session_input
            .payment_intent
            .business_country
            .map(api_enums::Country::from_alpha2),
        billing_country: session_input
            .country
            .map(storage_enums::Country::from_alpha2),
        business_label: session_input.payment_intent.business_label.clone(),
        setup_future_usage: session_input.payment_intent.setup_future_usage,
    };

    let metadata = session_input
        .payment_intent
        .metadata
        .clone()
        .map(|val| val.parse_value("routing_parameters"))
        .transpose()
        .change_context(errors::RoutingError::MetadataParsingError)
        .attach_printable("Unable to parse routing_parameters from metadata of payment_intent")
        .unwrap_or_else(|err| {
            logger::error!(?err);
            None
        });

    let mut backend_input = dsl_inputs::BackendInput {
        metadata,
        payment: payment_input,
        payment_method: payment_method_input,
        mandate: dsl_inputs::MandateData {
            mandate_acceptance_type: None,
            mandate_type: None,
            payment_type: None,
        },
    };

    for connector_data in session_input.chosen.iter() {
        pm_type_map
            .entry(connector_data.payment_method_type)
            .or_default()
            .insert(
                connector_data.connector.connector_name.to_string(),
                connector_data.connector.get_token.clone(),
            );
    }

    let mut result: FxHashMap<api_enums::PaymentMethodType, routing_types::SessionRoutingChoice> =
        FxHashMap::default();

    for (pm_type, allowed_connectors) in pm_type_map {
        let euclid_pmt: euclid_enums::PaymentMethodType = pm_type;
        let euclid_pm: euclid_enums::PaymentMethod = euclid_pmt.into();

        backend_input.payment_method.payment_method = Some(euclid_pm);
        backend_input.payment_method.payment_method_type = Some(euclid_pmt);

        let session_pm_input = SessionRoutingPmTypeInput {
            state: session_input.state,
            key_store: session_input.key_store,
            attempt_id: &session_input.payment_attempt.attempt_id,
            routing_algorithm: &routing_algorithm,
            backend_input: backend_input.clone(),
            allowed_connectors,
            #[cfg(any(
                feature = "business_profile_routing",
                feature = "profile_specific_fallback_routing"
            ))]
            profile_id: session_input.payment_intent.profile_id.clone(),
        };
        let maybe_choice =
            perform_session_routing_for_pm_type(session_pm_input, transaction_type).await?;

        // (connector, sub_label)
        if let Some(data) = maybe_choice {
            result.insert(
                pm_type,
                routing_types::SessionRoutingChoice {
                    connector: data.0,
                    #[cfg(not(feature = "connector_choice_mca_id"))]
                    sub_label: data.1,
                    payment_method_type: pm_type,
                },
            );
        }
    }

    Ok(result)
}

async fn perform_session_routing_for_pm_type(
    session_pm_input: SessionRoutingPmTypeInput<'_>,
    transaction_type: &api_enums::TransactionType,
) -> RoutingResult<Option<(api::ConnectorData, Option<String>)>> {
    let merchant_id = &session_pm_input.key_store.merchant_id;

    let chosen_connectors = match session_pm_input.routing_algorithm {
        MerchantAccountRoutingAlgorithm::V1(algorithm_ref) => {
            if let Some(ref algorithm_id) = algorithm_ref.algorithm_id {
                let cached_algorithm = ensure_algorithm_cached_v1(
                    &session_pm_input.state.clone(),
                    merchant_id,
                    algorithm_id,
                    #[cfg(feature = "business_profile_routing")]
                    session_pm_input.profile_id.clone(),
                    transaction_type,
                )
                .await?;

                match cached_algorithm.as_ref() {
                    CachedAlgorithm::Single(conn) => vec![(**conn).clone()],
                    CachedAlgorithm::Priority(plist) => plist.clone(),
                    CachedAlgorithm::VolumeSplit(splits) => {
                        perform_volume_split(splits.to_vec(), Some(session_pm_input.attempt_id))
                            .change_context(errors::RoutingError::ConnectorSelectionFailed)?
                    }
                    CachedAlgorithm::Advanced(interpreter) => execute_dsl_and_get_connector_v1(
                        session_pm_input.backend_input.clone(),
                        interpreter,
                    )?,
                }
            } else {
                routing_helpers::get_merchant_default_config(
                    &*session_pm_input.state.clone().store,
                    #[cfg(not(feature = "profile_specific_fallback_routing"))]
                    merchant_id,
                    #[cfg(feature = "profile_specific_fallback_routing")]
                    {
                        session_pm_input
                            .profile_id
                            .as_ref()
                            .get_required_value("profile_id")
                            .change_context(errors::RoutingError::ProfileIdMissing)?
                    },
                    transaction_type,
                )
                .await
                .change_context(errors::RoutingError::FallbackConfigFetchFailed)?
            }
        }
    };

    let mut final_selection = perform_cgraph_filtering(
        &session_pm_input.state.clone(),
        session_pm_input.key_store,
        chosen_connectors,
        session_pm_input.backend_input.clone(),
        None,
        #[cfg(feature = "business_profile_routing")]
        session_pm_input.profile_id.clone(),
        transaction_type,
    )
    .await?;

    if final_selection.is_empty() {
        let fallback = routing_helpers::get_merchant_default_config(
            &*session_pm_input.state.clone().store,
            #[cfg(not(feature = "profile_specific_fallback_routing"))]
            merchant_id,
            #[cfg(feature = "profile_specific_fallback_routing")]
            {
                session_pm_input
                    .profile_id
                    .as_ref()
                    .get_required_value("profile_id")
                    .change_context(errors::RoutingError::ProfileIdMissing)?
            },
            transaction_type,
        )
        .await
        .change_context(errors::RoutingError::FallbackConfigFetchFailed)?;

        final_selection = perform_cgraph_filtering(
            &session_pm_input.state.clone(),
            session_pm_input.key_store,
            fallback,
            session_pm_input.backend_input,
            None,
            #[cfg(feature = "business_profile_routing")]
            session_pm_input.profile_id.clone(),
            transaction_type,
        )
        .await?;
    }

    let mut final_choice: Option<(api::ConnectorData, Option<String>)> = None;

    for selection in final_selection {
        let connector_name = selection.connector.to_string();
        if let Some(get_token) = session_pm_input.allowed_connectors.get(&connector_name) {
            let connector_data = api::ConnectorData::get_connector_by_name(
                &session_pm_input.state.clone().conf.connectors,
                &connector_name,
                get_token.clone(),
                #[cfg(feature = "connector_choice_mca_id")]
                selection.merchant_connector_id,
                #[cfg(not(feature = "connector_choice_mca_id"))]
                None,
            )
            .change_context(errors::RoutingError::InvalidConnectorName(connector_name))?;
            #[cfg(not(feature = "connector_choice_mca_id"))]
            let sub_label = selection.sub_label;
            #[cfg(feature = "connector_choice_mca_id")]
            let sub_label = None;

            final_choice = Some((connector_data, sub_label));
            break;
        }
    }

    Ok(final_choice)
}

pub fn make_dsl_input_for_surcharge(
    payment_attempt: &oss_storage::PaymentAttempt,
    payment_intent: &oss_storage::PaymentIntent,
    billing_address: Option<Address>,
) -> RoutingResult<dsl_inputs::BackendInput> {
    let mandate_data = dsl_inputs::MandateData {
        mandate_acceptance_type: None,
        mandate_type: None,
        payment_type: None,
    };
    let payment_input = dsl_inputs::PaymentInput {
        amount: payment_attempt.amount.get_amount_as_i64(),
        // currency is always populated in payment_attempt during payment create
        currency: payment_attempt
            .currency
            .get_required_value("currency")
            .change_context(errors::RoutingError::DslMissingRequiredField {
                field_name: "currency".to_string(),
            })?,
        authentication_type: payment_attempt.authentication_type,
        card_bin: None,
        capture_method: payment_attempt.capture_method,
        business_country: payment_intent
            .business_country
            .map(api_enums::Country::from_alpha2),
        billing_country: billing_address
            .and_then(|bic| bic.address)
            .and_then(|add| add.country)
            .map(api_enums::Country::from_alpha2),
        business_label: payment_intent.business_label.clone(),
        setup_future_usage: payment_intent.setup_future_usage,
    };
    let metadata = payment_intent
        .metadata
        .clone()
        .map(|val| val.parse_value("routing_parameters"))
        .transpose()
        .change_context(errors::RoutingError::MetadataParsingError)
        .attach_printable("Unable to parse routing_parameters from metadata of payment_intent")
        .unwrap_or_else(|err| {
            logger::error!(error=?err);
            None
        });
    let payment_method_input = dsl_inputs::PaymentMethodInput {
        payment_method: None,
        payment_method_type: None,
        card_network: None,
    };
    let backend_input = dsl_inputs::BackendInput {
        metadata,
        payment: payment_input,
        payment_method: payment_method_input,
        mandate: mandate_data,
    };
    Ok(backend_input)
}<|MERGE_RESOLUTION|>--- conflicted
+++ resolved
@@ -32,7 +32,7 @@
     SeedableRng,
 };
 use rustc_hash::FxHashMap;
-use storage_impl::redis::cache::{CGRAPH_CACHE, ROUTING_CACHE};
+use storage_impl::redis::cache::{CacheKey, CGRAPH_CACHE, ROUTING_CACHE};
 
 #[cfg(feature = "payouts")]
 use crate::core::payouts;
@@ -366,7 +366,10 @@
     };
 
     let cached_algorithm = ROUTING_CACHE
-        .get_val::<Arc<CachedAlgorithm>>(key.as_str())
+        .get_val::<Arc<CachedAlgorithm>>(CacheKey {
+            key: key.clone(),
+            prefix: state.tenant.clone(),
+        })
         .await;
 
     let algorithm = if let Some(algo) = cached_algorithm {
@@ -483,7 +486,15 @@
 
     let arc_cached_algorithm = Arc::new(cached_algorithm);
 
-    ROUTING_CACHE.push(key, arc_cached_algorithm.clone()).await;
+    ROUTING_CACHE
+        .push(
+            CacheKey {
+                key,
+                prefix: state.tenant.clone(),
+            },
+            arc_cached_algorithm.clone(),
+        )
+        .await;
 
     Ok(arc_cached_algorithm)
 }
@@ -522,13 +533,8 @@
     Ok(splits.into_iter().map(|sp| sp.connector).collect())
 }
 
-<<<<<<< HEAD
-pub async fn get_merchant_kgraph<'a>(
+pub async fn get_merchant_cgraph<'a>(
     state: &SessionState,
-=======
-pub async fn get_merchant_cgraph<'a>(
-    state: &AppState,
->>>>>>> ba624d04
     key_store: &domain::MerchantKeyStore,
     #[cfg(feature = "business_profile_routing")] profile_id: Option<String>,
     transaction_type: &api_enums::TransactionType,
@@ -559,7 +565,10 @@
 
     let cached_cgraph = CGRAPH_CACHE
         .get_val::<Arc<hyperswitch_constraint_graph::ConstraintGraph<'_, euclid_dir::DirValue>>>(
-            key.as_str(),
+            CacheKey {
+                key: key.clone(),
+                prefix: state.tenant.clone(),
+            },
         )
         .await;
 
@@ -580,13 +589,8 @@
     Ok(cgraph)
 }
 
-<<<<<<< HEAD
-pub async fn refresh_kgraph_cache(
+pub async fn refresh_cgraph_cache<'a>(
     state: &SessionState,
-=======
-pub async fn refresh_cgraph_cache<'a>(
-    state: &AppState,
->>>>>>> ba624d04
     key_store: &domain::MerchantKeyStore,
     key: String,
     #[cfg(feature = "business_profile_routing")] profile_id: Option<String>,
@@ -660,19 +664,22 @@
             .attach_printable("when construction cgraph")?,
     );
 
-    CGRAPH_CACHE.push(key, Arc::clone(&cgraph)).await;
+    CGRAPH_CACHE
+        .push(
+            CacheKey {
+                key,
+                prefix: state.tenant.clone(),
+            },
+            Arc::clone(&cgraph),
+        )
+        .await;
 
     Ok(cgraph)
 }
 
 #[allow(clippy::too_many_arguments)]
-<<<<<<< HEAD
-async fn perform_kgraph_filtering(
+async fn perform_cgraph_filtering(
     state: &SessionState,
-=======
-async fn perform_cgraph_filtering(
-    state: &AppState,
->>>>>>> ba624d04
     key_store: &domain::MerchantKeyStore,
     chosen: Vec<routing_types::RoutableConnectorChoice>,
     backend_input: dsl_inputs::BackendInput,
