mod transformers;
pub mod utils;
#[cfg(all(feature = "v1", feature = "dynamic_routing"))]
use std::collections::hash_map;
#[cfg(all(feature = "v1", feature = "dynamic_routing"))]
use std::hash::{Hash, Hasher};
use std::{collections::HashMap, str::FromStr, sync::Arc};

#[cfg(feature = "v1")]
use api_models::open_router::{self as or_types, DecidedGateway, OpenRouterDecideGatewayRequest};
#[cfg(all(feature = "v1", feature = "dynamic_routing"))]
use api_models::routing as api_routing;
use api_models::{
    admin as admin_api,
    enums::{self as api_enums, CountryAlpha2},
    routing::ConnectorSelection,
};

use common_utils::ext_traits::AsyncExt;
use diesel_models::enums as storage_enums;
use error_stack::ResultExt;
use euclid::{
    backend::{self, inputs as dsl_inputs, EuclidBackend},
    dssa::graph::{self as euclid_graph, CgraphExt},
    enums as euclid_enums,
    frontend::{ast, dir as euclid_dir},
};
#[cfg(all(feature = "v1", feature = "dynamic_routing"))]
use external_services::grpc_client::dynamic_routing::{
    contract_routing_client::ContractBasedDynamicRouting,
    elimination_based_client::EliminationBasedRouting,
    success_rate_client::SuccessBasedDynamicRouting, DynamicRoutingError,
};
use hyperswitch_domain_models::address::Address;
#[cfg(all(feature = "v1", feature = "dynamic_routing"))]
use hyperswitch_interfaces::events::routing_api_logs::{ApiMethod, RoutingEngine};
use kgraph_utils::{
    mca as mca_graph,
    transformers::{IntoContext, IntoDirValue},
    types::CountryCurrencyFilter,
};
use masking::{PeekInterface, Secret};
use rand::distributions::{self, Distribution};
#[cfg(all(feature = "v1", feature = "dynamic_routing"))]
use rand::SeedableRng;
#[cfg(all(feature = "v1", feature = "dynamic_routing"))]
use router_env::{instrument, tracing};
use rustc_hash::FxHashMap;
use storage_impl::redis::cache::{CacheKey, CGRAPH_CACHE, ROUTING_CACHE};
use utils::perform_decision_euclid_routing;

#[cfg(feature = "v2")]
use crate::core::admin;
#[cfg(feature = "payouts")]
use crate::core::payouts;
#[cfg(feature = "v1")]
use crate::core::routing::transformers::OpenRouterDecideGatewayRequestExt;
#[cfg(all(feature = "v1", feature = "dynamic_routing"))]
use crate::routes::app::SessionStateInfo;
use crate::{
    core::{
        errors, errors as oss_errors,
        payments::{
            routing::utils::DecisionEngineApiHandler, OperationSessionGetters,
            OperationSessionSetters,
        },
        routing,
    },
    logger, services,
    types::{
        api::{self, routing as routing_types},
        domain, storage as oss_storage,
        transformers::{ForeignFrom, ForeignInto, ForeignTryFrom},
    },
    utils::{OptionExt, ValueExt},
    SessionState,
};

pub enum CachedAlgorithm {
    Single(Box<routing_types::RoutableConnectorChoice>),
    Priority(Vec<routing_types::RoutableConnectorChoice>),
    VolumeSplit(Vec<routing_types::ConnectorVolumeSplit>),
    Advanced(backend::VirInterpreterBackend<ConnectorSelection>),
}

#[cfg(feature = "v1")]
pub struct SessionFlowRoutingInput<'a> {
    pub state: &'a SessionState,
    pub country: Option<CountryAlpha2>,
    pub key_store: &'a domain::MerchantKeyStore,
    pub merchant_account: &'a domain::MerchantAccount,
    pub payment_attempt: &'a oss_storage::PaymentAttempt,
    pub payment_intent: &'a oss_storage::PaymentIntent,
    pub chosen: api::SessionConnectorDatas,
}

#[cfg(feature = "v2")]
pub struct SessionFlowRoutingInput<'a> {
    pub country: Option<CountryAlpha2>,
    pub payment_intent: &'a oss_storage::PaymentIntent,
    pub chosen: api::SessionConnectorDatas,
}

#[allow(dead_code)]
#[cfg(feature = "v1")]
pub struct SessionRoutingPmTypeInput<'a> {
    state: &'a SessionState,
    key_store: &'a domain::MerchantKeyStore,
    attempt_id: &'a str,
    routing_algorithm: &'a MerchantAccountRoutingAlgorithm,
    backend_input: dsl_inputs::BackendInput,
    allowed_connectors: FxHashMap<String, api::GetToken>,
    profile_id: &'a common_utils::id_type::ProfileId,
}

#[cfg(feature = "v2")]
pub struct SessionRoutingPmTypeInput<'a> {
    routing_algorithm: &'a MerchantAccountRoutingAlgorithm,
    backend_input: dsl_inputs::BackendInput,
    allowed_connectors: FxHashMap<String, api::GetToken>,
    profile_id: &'a common_utils::id_type::ProfileId,
}

type RoutingResult<O> = oss_errors::CustomResult<O, errors::RoutingError>;

#[cfg(feature = "v1")]
#[derive(Debug, serde::Serialize, serde::Deserialize)]
#[serde(untagged)]
enum MerchantAccountRoutingAlgorithm {
    V1(routing_types::RoutingAlgorithmRef),
}

#[cfg(feature = "v1")]
impl Default for MerchantAccountRoutingAlgorithm {
    fn default() -> Self {
        Self::V1(routing_types::RoutingAlgorithmRef::default())
    }
}

#[cfg(feature = "v2")]
#[derive(Debug, serde::Serialize, serde::Deserialize)]
#[serde(untagged)]
enum MerchantAccountRoutingAlgorithm {
    V1(Option<common_utils::id_type::RoutingId>),
}

#[cfg(feature = "payouts")]
pub fn make_dsl_input_for_payouts(
    payout_data: &payouts::PayoutData,
) -> RoutingResult<dsl_inputs::BackendInput> {
    let mandate = dsl_inputs::MandateData {
        mandate_acceptance_type: None,
        mandate_type: None,
        payment_type: None,
    };
    let metadata = payout_data
        .payouts
        .metadata
        .clone()
        .map(|val| val.parse_value("routing_parameters"))
        .transpose()
        .change_context(errors::RoutingError::MetadataParsingError)
        .attach_printable("Unable to parse routing_parameters from metadata of payouts")
        .unwrap_or(None);
    let payment = dsl_inputs::PaymentInput {
        amount: payout_data.payouts.amount,
        card_bin: None,
        currency: payout_data.payouts.destination_currency,
        authentication_type: None,
        capture_method: None,
        business_country: payout_data
            .payout_attempt
            .business_country
            .map(api_enums::Country::from_alpha2),
        billing_country: payout_data
            .billing_address
            .as_ref()
            .and_then(|bic| bic.country)
            .map(api_enums::Country::from_alpha2),
        business_label: payout_data.payout_attempt.business_label.clone(),
        setup_future_usage: None,
    };
    let payment_method = dsl_inputs::PaymentMethodInput {
        payment_method: payout_data
            .payouts
            .payout_type
            .map(api_enums::PaymentMethod::foreign_from),
        payment_method_type: payout_data
            .payout_method_data
            .as_ref()
            .map(api_enums::PaymentMethodType::foreign_from),
        card_network: None,
    };
    Ok(dsl_inputs::BackendInput {
        mandate,
        metadata,
        payment,
        payment_method,
        acquirer_data: None,
        customer_device_data: None,
        issuer_data: None,
    })
}

#[cfg(feature = "v2")]
pub fn make_dsl_input(
    payments_dsl_input: &routing::PaymentsDslInput<'_>,
) -> RoutingResult<dsl_inputs::BackendInput> {
    let mandate_data = dsl_inputs::MandateData {
        mandate_acceptance_type: payments_dsl_input.setup_mandate.as_ref().and_then(
            |mandate_data| {
                mandate_data
                    .customer_acceptance
                    .as_ref()
                    .map(|customer_accept| match customer_accept.acceptance_type {
                        hyperswitch_domain_models::mandates::AcceptanceType::Online => {
                            euclid_enums::MandateAcceptanceType::Online
                        }
                        hyperswitch_domain_models::mandates::AcceptanceType::Offline => {
                            euclid_enums::MandateAcceptanceType::Offline
                        }
                    })
            },
        ),
        mandate_type: payments_dsl_input
            .setup_mandate
            .as_ref()
            .and_then(|mandate_data| {
                mandate_data
                    .mandate_type
                    .clone()
                    .map(|mandate_type| match mandate_type {
                        hyperswitch_domain_models::mandates::MandateDataType::SingleUse(_) => {
                            euclid_enums::MandateType::SingleUse
                        }
                        hyperswitch_domain_models::mandates::MandateDataType::MultiUse(_) => {
                            euclid_enums::MandateType::MultiUse
                        }
                    })
            }),
        payment_type: Some(
            if payments_dsl_input
                .recurring_details
                .as_ref()
                .is_some_and(|data| {
                    matches!(
                        data,
                        api_models::mandates::RecurringDetails::ProcessorPaymentToken(_)
                    )
                })
            {
                euclid_enums::PaymentType::PptMandate
            } else {
                payments_dsl_input.setup_mandate.map_or_else(
                    || euclid_enums::PaymentType::NonMandate,
                    |_| euclid_enums::PaymentType::SetupMandate,
                )
            },
        ),
    };
    let payment_method_input = dsl_inputs::PaymentMethodInput {
        payment_method: Some(payments_dsl_input.payment_attempt.payment_method_type),
        payment_method_type: Some(payments_dsl_input.payment_attempt.payment_method_subtype),
        card_network: payments_dsl_input
            .payment_method_data
            .as_ref()
            .and_then(|pm_data| match pm_data {
                domain::PaymentMethodData::Card(card) => card.card_network.clone(),

                _ => None,
            }),
    };

    let payment_input = dsl_inputs::PaymentInput {
        amount: payments_dsl_input
            .payment_attempt
            .amount_details
            .get_net_amount(),
        card_bin: payments_dsl_input.payment_method_data.as_ref().and_then(
            |pm_data| match pm_data {
                domain::PaymentMethodData::Card(card) => Some(card.card_number.get_card_isin()),
                _ => None,
            },
        ),
        currency: payments_dsl_input.currency,
        authentication_type: Some(payments_dsl_input.payment_attempt.authentication_type),
        capture_method: Some(payments_dsl_input.payment_intent.capture_method),
        business_country: None,
        billing_country: payments_dsl_input
            .address
            .get_payment_method_billing()
            .and_then(|billing_address| billing_address.address.as_ref())
            .and_then(|address_details| address_details.country)
            .map(api_enums::Country::from_alpha2),
        business_label: None,
        setup_future_usage: Some(payments_dsl_input.payment_intent.setup_future_usage),
    };

    let metadata = payments_dsl_input
        .payment_intent
        .metadata
        .clone()
        .map(|value| value.parse_value("routing_parameters"))
        .transpose()
        .change_context(errors::RoutingError::MetadataParsingError)
        .attach_printable("Unable to parse routing_parameters from metadata of payment_intent")
        .unwrap_or(None);

    Ok(dsl_inputs::BackendInput {
        metadata,
        payment: payment_input,
        payment_method: payment_method_input,
        mandate: mandate_data,
        acquirer_data: None,
        customer_device_data: None,
        issuer_data: None,
    })
}

#[cfg(feature = "v1")]
pub fn make_dsl_input(
    payments_dsl_input: &routing::PaymentsDslInput<'_>,
) -> RoutingResult<dsl_inputs::BackendInput> {
    let mandate_data = dsl_inputs::MandateData {
        mandate_acceptance_type: payments_dsl_input.setup_mandate.as_ref().and_then(
            |mandate_data| {
                mandate_data
                    .customer_acceptance
                    .as_ref()
                    .map(|cat| match cat.acceptance_type {
                        hyperswitch_domain_models::mandates::AcceptanceType::Online => {
                            euclid_enums::MandateAcceptanceType::Online
                        }
                        hyperswitch_domain_models::mandates::AcceptanceType::Offline => {
                            euclid_enums::MandateAcceptanceType::Offline
                        }
                    })
            },
        ),
        mandate_type: payments_dsl_input
            .setup_mandate
            .as_ref()
            .and_then(|mandate_data| {
                mandate_data.mandate_type.clone().map(|mt| match mt {
                    hyperswitch_domain_models::mandates::MandateDataType::SingleUse(_) => {
                        euclid_enums::MandateType::SingleUse
                    }
                    hyperswitch_domain_models::mandates::MandateDataType::MultiUse(_) => {
                        euclid_enums::MandateType::MultiUse
                    }
                })
            }),
        payment_type: Some(
            if payments_dsl_input
                .recurring_details
                .as_ref()
                .is_some_and(|data| {
                    matches!(
                        data,
                        api_models::mandates::RecurringDetails::ProcessorPaymentToken(_)
                    )
                })
            {
                euclid_enums::PaymentType::PptMandate
            } else {
                payments_dsl_input.setup_mandate.map_or_else(
                    || euclid_enums::PaymentType::NonMandate,
                    |_| euclid_enums::PaymentType::SetupMandate,
                )
            },
        ),
    };
    let payment_method_input = dsl_inputs::PaymentMethodInput {
        payment_method: payments_dsl_input.payment_attempt.payment_method,
        payment_method_type: payments_dsl_input.payment_attempt.payment_method_type,
        card_network: payments_dsl_input
            .payment_method_data
            .as_ref()
            .and_then(|pm_data| match pm_data {
                domain::PaymentMethodData::Card(card) => card.card_network.clone(),

                _ => None,
            }),
    };

    let payment_input = dsl_inputs::PaymentInput {
        amount: payments_dsl_input.payment_attempt.get_total_amount(),
        card_bin: payments_dsl_input.payment_method_data.as_ref().and_then(
            |pm_data| match pm_data {
                domain::PaymentMethodData::Card(card) => {
                    Some(card.card_number.peek().chars().take(6).collect())
                }
                _ => None,
            },
        ),
        currency: payments_dsl_input.currency,
        authentication_type: payments_dsl_input.payment_attempt.authentication_type,
        capture_method: payments_dsl_input
            .payment_attempt
            .capture_method
            .and_then(|cm| cm.foreign_into()),
        business_country: payments_dsl_input
            .payment_intent
            .business_country
            .map(api_enums::Country::from_alpha2),
        billing_country: payments_dsl_input
            .address
            .get_payment_method_billing()
            .and_then(|bic| bic.address.as_ref())
            .and_then(|add| add.country)
            .map(api_enums::Country::from_alpha2),
        business_label: payments_dsl_input.payment_intent.business_label.clone(),
        setup_future_usage: payments_dsl_input.payment_intent.setup_future_usage,
    };

    let metadata = payments_dsl_input
        .payment_intent
        .parse_and_get_metadata("routing_parameters")
        .change_context(errors::RoutingError::MetadataParsingError)
        .attach_printable("Unable to parse routing_parameters from metadata of payment_intent")
        .unwrap_or(None);

    Ok(dsl_inputs::BackendInput {
        metadata,
        payment: payment_input,
        payment_method: payment_method_input,
        mandate: mandate_data,
        acquirer_data: None,
        customer_device_data: None,
        issuer_data: None,
    })
}

pub async fn perform_static_routing_v1(
    state: &SessionState,
    merchant_id: &common_utils::id_type::MerchantId,
    algorithm_id: Option<&common_utils::id_type::RoutingId>,
    business_profile: &domain::Profile,
    transaction_data: &routing::TransactionData<'_>,
) -> RoutingResult<(
    Vec<routing_types::RoutableConnectorChoice>,
    Option<common_enums::RoutingApproach>,
)> {
    let algorithm_id = if let Some(id) = algorithm_id {
        id
    } else {
        #[cfg(feature = "v1")]
        let fallback_config = routing::helpers::get_merchant_default_config(
            &*state.clone().store,
            business_profile.get_id().get_string_repr(),
            &api_enums::TransactionType::from(transaction_data),
        )
        .await
        .change_context(errors::RoutingError::FallbackConfigFetchFailed)?;
        #[cfg(feature = "v2")]
        let fallback_config = admin::ProfileWrapper::new(business_profile.clone())
            .get_default_fallback_list_of_connector_under_profile()
            .change_context(errors::RoutingError::FallbackConfigFetchFailed)?;

        return Ok((fallback_config, None));
    };
    let cached_algorithm = ensure_algorithm_cached_v1(
        state,
        merchant_id,
        algorithm_id,
        business_profile.get_id(),
        &api_enums::TransactionType::from(transaction_data),
    )
    .await?;

<<<<<<< HEAD
    Ok(match cached_algorithm.as_ref() {
        CachedAlgorithm::Single(conn) => (vec![(**conn).clone()], None),

        CachedAlgorithm::Priority(plist) => (plist.clone(), None),

        CachedAlgorithm::VolumeSplit(splits) => {
            let response = perform_volume_split(splits.to_vec())
                .change_context(errors::RoutingError::ConnectorSelectionFailed)?;

            (
                response,
                Some(common_enums::RoutingApproach::VolumeBasedRouting),
            )
        }

=======
    let backend_input = match transaction_data {
        routing::TransactionData::Payment(payment_data) => make_dsl_input(payment_data)?,
        #[cfg(feature = "payouts")]
        routing::TransactionData::Payout(payout_data) => make_dsl_input_for_payouts(payout_data)?,
    };

    let payment_id = match transaction_data {
        routing::TransactionData::Payment(payment_data) => payment_data
            .payment_attempt
            .payment_id
            .clone()
            .get_string_repr()
            .to_string(),
        #[cfg(feature = "payouts")]
        routing::TransactionData::Payout(payout_data) => {
            payout_data.payout_attempt.payout_id.clone()
        }
    };

    let routing_events_wrapper = utils::RoutingEventsWrapper::new(
        state.tenant.tenant_id.clone(),
        state.request_id,
        payment_id,
        business_profile.get_id().to_owned(),
        business_profile.merchant_id.to_owned(),
        "DecisionEngine: Euclid Static Routing".to_string(),
        None,
        true,
        false,
    );

    let de_euclid_connectors = perform_decision_euclid_routing(
        state,
        backend_input.clone(),
        business_profile.get_id().get_string_repr().to_string(),
        routing_events_wrapper
    )
    .await
    .map_err(|e|
        // errors are ignored as this is just for diff checking as of now (optional flow).
        logger::error!(decision_engine_euclid_evaluate_error=?e, "decision_engine_euclid: error in evaluation of rule")
    ).unwrap_or_default();

    let routable_connectors = match cached_algorithm.as_ref() {
        CachedAlgorithm::Single(conn) => vec![(**conn).clone()],
        CachedAlgorithm::Priority(plist) => plist.clone(),
        CachedAlgorithm::VolumeSplit(splits) => perform_volume_split(splits.to_vec())
            .change_context(errors::RoutingError::ConnectorSelectionFailed)?,
>>>>>>> 0851c6ec
        CachedAlgorithm::Advanced(interpreter) => {
            execute_dsl_and_get_connector_v1(backend_input, interpreter)?
        }
    };

    utils::compare_and_log_result(
        de_euclid_connectors.clone(),
        routable_connectors.clone(),
        "evaluate_routing".to_string(),
    );

<<<<<<< HEAD
            let de_euclid_connectors = perform_decision_euclid_routing(
                state,
                backend_input.clone(),
                business_profile.get_id().get_string_repr().to_string(),
                routing_events_wrapper
            )
            .await
            .map_err(|e|
                // errors are ignored as this is just for diff checking as of now (optional flow).
                logger::error!(decision_engine_euclid_evaluate_error=?e, "decision_engine_euclid: error in evaluation of rule")
            ).unwrap_or_default();
            let routable_connectors = execute_dsl_and_get_connector_v1(backend_input, interpreter)?;

            let connectors = routable_connectors
                .iter()
                .map(|c| c.connector.to_string())
                .collect::<Vec<String>>();
            let de_connectors = de_euclid_connectors
                .iter()
                .map(|c| c.gateway_name.to_string())
                .collect::<Vec<String>>();
            utils::compare_and_log_result(
                de_connectors,
                connectors,
                "evaluate_routing".to_string(),
            );
            (
                routable_connectors,
                Some(common_enums::RoutingApproach::RuleBasedRouting),
            )
        }
    })
=======
    Ok(utils::select_routing_result(
        state,
        business_profile,
        routable_connectors,
        de_euclid_connectors,
    )
    .await)
>>>>>>> 0851c6ec
}

async fn ensure_algorithm_cached_v1(
    state: &SessionState,
    merchant_id: &common_utils::id_type::MerchantId,
    algorithm_id: &common_utils::id_type::RoutingId,
    profile_id: &common_utils::id_type::ProfileId,
    transaction_type: &api_enums::TransactionType,
) -> RoutingResult<Arc<CachedAlgorithm>> {
    let key = {
        match transaction_type {
            common_enums::TransactionType::Payment => {
                format!(
                    "routing_config_{}_{}",
                    merchant_id.get_string_repr(),
                    profile_id.get_string_repr(),
                )
            }
            #[cfg(feature = "payouts")]
            common_enums::TransactionType::Payout => {
                format!(
                    "routing_config_po_{}_{}",
                    merchant_id.get_string_repr(),
                    profile_id.get_string_repr()
                )
            }
            common_enums::TransactionType::ThreeDsAuthentication => {
                Err(errors::RoutingError::InvalidTransactionType)?
            }
        }
    };

    let cached_algorithm = ROUTING_CACHE
        .get_val::<Arc<CachedAlgorithm>>(CacheKey {
            key: key.clone(),
            prefix: state.tenant.redis_key_prefix.clone(),
        })
        .await;

    let algorithm = if let Some(algo) = cached_algorithm {
        algo
    } else {
        refresh_routing_cache_v1(state, key.clone(), algorithm_id, profile_id).await?
    };

    Ok(algorithm)
}

pub fn perform_straight_through_routing(
    algorithm: &routing_types::StraightThroughAlgorithm,
    creds_identifier: Option<&str>,
) -> RoutingResult<(Vec<routing_types::RoutableConnectorChoice>, bool)> {
    Ok(match algorithm {
        routing_types::StraightThroughAlgorithm::Single(conn) => {
            (vec![(**conn).clone()], creds_identifier.is_none())
        }

        routing_types::StraightThroughAlgorithm::Priority(conns) => (conns.clone(), true),

        routing_types::StraightThroughAlgorithm::VolumeSplit(splits) => (
            perform_volume_split(splits.to_vec())
                .change_context(errors::RoutingError::ConnectorSelectionFailed)
                .attach_printable(
                    "Volume Split connector selection error in straight through routing",
                )?,
            true,
        ),
    })
}

pub fn perform_routing_for_single_straight_through_algorithm(
    algorithm: &routing_types::StraightThroughAlgorithm,
) -> RoutingResult<Vec<routing_types::RoutableConnectorChoice>> {
    Ok(match algorithm {
        routing_types::StraightThroughAlgorithm::Single(connector) => vec![(**connector).clone()],

        routing_types::StraightThroughAlgorithm::Priority(_)
        | routing_types::StraightThroughAlgorithm::VolumeSplit(_) => {
            Err(errors::RoutingError::DslIncorrectSelectionAlgorithm)
                .attach_printable("Unsupported algorithm received as a result of static routing")?
        }
    })
}

fn execute_dsl_and_get_connector_v1(
    backend_input: dsl_inputs::BackendInput,
    interpreter: &backend::VirInterpreterBackend<ConnectorSelection>,
) -> RoutingResult<Vec<routing_types::RoutableConnectorChoice>> {
    let routing_output: routing_types::StaticRoutingAlgorithm = interpreter
        .execute(backend_input)
        .map(|out| out.connector_selection.foreign_into())
        .change_context(errors::RoutingError::DslExecutionError)?;

    Ok(match routing_output {
        routing_types::StaticRoutingAlgorithm::Priority(plist) => plist,

        routing_types::StaticRoutingAlgorithm::VolumeSplit(splits) => perform_volume_split(splits)
            .change_context(errors::RoutingError::DslFinalConnectorSelectionFailed)?,

        _ => Err(errors::RoutingError::DslIncorrectSelectionAlgorithm)
            .attach_printable("Unsupported algorithm received as a result of static routing")?,
    })
}

pub async fn refresh_routing_cache_v1(
    state: &SessionState,
    key: String,
    algorithm_id: &common_utils::id_type::RoutingId,
    profile_id: &common_utils::id_type::ProfileId,
) -> RoutingResult<Arc<CachedAlgorithm>> {
    let algorithm = {
        let algorithm = state
            .store
            .find_routing_algorithm_by_profile_id_algorithm_id(profile_id, algorithm_id)
            .await
            .change_context(errors::RoutingError::DslMissingInDb)?;
        let algorithm: routing_types::StaticRoutingAlgorithm = algorithm
            .algorithm_data
            .parse_value("RoutingAlgorithm")
            .change_context(errors::RoutingError::DslParsingError)?;
        algorithm
    };

    let cached_algorithm = match algorithm {
        routing_types::StaticRoutingAlgorithm::Single(conn) => CachedAlgorithm::Single(conn),
        routing_types::StaticRoutingAlgorithm::Priority(plist) => CachedAlgorithm::Priority(plist),
        routing_types::StaticRoutingAlgorithm::VolumeSplit(splits) => {
            CachedAlgorithm::VolumeSplit(splits)
        }
        routing_types::StaticRoutingAlgorithm::Advanced(program) => {
            let interpreter = backend::VirInterpreterBackend::with_program(program)
                .change_context(errors::RoutingError::DslBackendInitError)
                .attach_printable("Error initializing DSL interpreter backend")?;

            CachedAlgorithm::Advanced(interpreter)
        }
        api_models::routing::StaticRoutingAlgorithm::ThreeDsDecisionRule(_program) => {
            Err(errors::RoutingError::InvalidRoutingAlgorithmStructure)
                .attach_printable("Unsupported algorithm received")?
        }
    };

    let arc_cached_algorithm = Arc::new(cached_algorithm);

    ROUTING_CACHE
        .push(
            CacheKey {
                key,
                prefix: state.tenant.redis_key_prefix.clone(),
            },
            arc_cached_algorithm.clone(),
        )
        .await;

    Ok(arc_cached_algorithm)
}

#[cfg(all(feature = "v1", feature = "dynamic_routing"))]
pub fn perform_dynamic_routing_volume_split(
    splits: Vec<api_models::routing::RoutingVolumeSplit>,
    rng_seed: Option<&str>,
) -> RoutingResult<api_models::routing::RoutingVolumeSplit> {
    let weights: Vec<u8> = splits.iter().map(|sp| sp.split).collect();
    let weighted_index = distributions::WeightedIndex::new(weights)
        .change_context(errors::RoutingError::VolumeSplitFailed)
        .attach_printable("Error creating weighted distribution for volume split")?;

    let idx = if let Some(seed) = rng_seed {
        let mut hasher = hash_map::DefaultHasher::new();
        seed.hash(&mut hasher);
        let hash = hasher.finish();

        let mut rng = rand_chacha::ChaCha8Rng::seed_from_u64(hash);
        weighted_index.sample(&mut rng)
    } else {
        let mut rng = rand::thread_rng();
        weighted_index.sample(&mut rng)
    };

    let routing_choice = *splits
        .get(idx)
        .ok_or(errors::RoutingError::VolumeSplitFailed)
        .attach_printable("Volume split index lookup failed")?;

    Ok(routing_choice)
}

pub fn perform_volume_split(
    mut splits: Vec<routing_types::ConnectorVolumeSplit>,
) -> RoutingResult<Vec<routing_types::RoutableConnectorChoice>> {
    let weights: Vec<u8> = splits.iter().map(|sp| sp.split).collect();
    let weighted_index = distributions::WeightedIndex::new(weights)
        .change_context(errors::RoutingError::VolumeSplitFailed)
        .attach_printable("Error creating weighted distribution for volume split")?;

    let mut rng = rand::thread_rng();
    let idx = weighted_index.sample(&mut rng);

    splits
        .get(idx)
        .ok_or(errors::RoutingError::VolumeSplitFailed)
        .attach_printable("Volume split index lookup failed")?;

    // Panic Safety: We have performed a `get(idx)` operation just above which will
    // ensure that the index is always present, else throw an error.
    let removed = splits.remove(idx);
    splits.insert(0, removed);

    Ok(splits.into_iter().map(|sp| sp.connector).collect())
}

// #[cfg(feature = "v1")]
pub async fn get_merchant_cgraph(
    state: &SessionState,
    key_store: &domain::MerchantKeyStore,
    profile_id: &common_utils::id_type::ProfileId,
    transaction_type: &api_enums::TransactionType,
) -> RoutingResult<Arc<hyperswitch_constraint_graph::ConstraintGraph<euclid_dir::DirValue>>> {
    let merchant_id = &key_store.merchant_id;

    let key = {
        match transaction_type {
            api_enums::TransactionType::Payment => {
                format!(
                    "cgraph_{}_{}",
                    merchant_id.get_string_repr(),
                    profile_id.get_string_repr()
                )
            }
            #[cfg(feature = "payouts")]
            api_enums::TransactionType::Payout => {
                format!(
                    "cgraph_po_{}_{}",
                    merchant_id.get_string_repr(),
                    profile_id.get_string_repr()
                )
            }
            api_enums::TransactionType::ThreeDsAuthentication => {
                Err(errors::RoutingError::InvalidTransactionType)?
            }
        }
    };

    let cached_cgraph = CGRAPH_CACHE
        .get_val::<Arc<hyperswitch_constraint_graph::ConstraintGraph<euclid_dir::DirValue>>>(
            CacheKey {
                key: key.clone(),
                prefix: state.tenant.redis_key_prefix.clone(),
            },
        )
        .await;

    let cgraph = if let Some(graph) = cached_cgraph {
        graph
    } else {
        refresh_cgraph_cache(state, key_store, key.clone(), profile_id, transaction_type).await?
    };

    Ok(cgraph)
}

// #[cfg(feature = "v1")]
pub async fn refresh_cgraph_cache(
    state: &SessionState,
    key_store: &domain::MerchantKeyStore,
    key: String,
    profile_id: &common_utils::id_type::ProfileId,
    transaction_type: &api_enums::TransactionType,
) -> RoutingResult<Arc<hyperswitch_constraint_graph::ConstraintGraph<euclid_dir::DirValue>>> {
    let mut merchant_connector_accounts = state
        .store
        .find_merchant_connector_account_by_merchant_id_and_disabled_list(
            &state.into(),
            &key_store.merchant_id,
            false,
            key_store,
        )
        .await
        .change_context(errors::RoutingError::KgraphCacheRefreshFailed)?;

    match transaction_type {
        api_enums::TransactionType::Payment => {
            merchant_connector_accounts.retain(|mca| {
                mca.connector_type != storage_enums::ConnectorType::PaymentVas
                    && mca.connector_type != storage_enums::ConnectorType::PaymentMethodAuth
                    && mca.connector_type != storage_enums::ConnectorType::PayoutProcessor
                    && mca.connector_type != storage_enums::ConnectorType::AuthenticationProcessor
            });
        }
        #[cfg(feature = "payouts")]
        api_enums::TransactionType::Payout => {
            merchant_connector_accounts
                .retain(|mca| mca.connector_type == storage_enums::ConnectorType::PayoutProcessor);
        }
        api_enums::TransactionType::ThreeDsAuthentication => {
            Err(errors::RoutingError::InvalidTransactionType)?
        }
    };

    let connector_type = match transaction_type {
        api_enums::TransactionType::Payment => common_enums::ConnectorType::PaymentProcessor,
        #[cfg(feature = "payouts")]
        api_enums::TransactionType::Payout => common_enums::ConnectorType::PayoutProcessor,
        api_enums::TransactionType::ThreeDsAuthentication => {
            Err(errors::RoutingError::InvalidTransactionType)?
        }
    };

    let merchant_connector_accounts = merchant_connector_accounts
        .filter_based_on_profile_and_connector_type(profile_id, connector_type);

    let api_mcas = merchant_connector_accounts
        .into_iter()
        .map(admin_api::MerchantConnectorResponse::foreign_try_from)
        .collect::<Result<Vec<_>, _>>()
        .change_context(errors::RoutingError::KgraphCacheRefreshFailed)?;
    let connector_configs = state
        .conf
        .pm_filters
        .0
        .clone()
        .into_iter()
        .filter(|(key, _)| key != "default")
        .map(|(key, value)| {
            let key = api_enums::RoutableConnectors::from_str(&key)
                .map_err(|_| errors::RoutingError::InvalidConnectorName(key))?;

            Ok((key, value.foreign_into()))
        })
        .collect::<Result<HashMap<_, _>, errors::RoutingError>>()?;
    let default_configs = state
        .conf
        .pm_filters
        .0
        .get("default")
        .cloned()
        .map(ForeignFrom::foreign_from);
    let config_pm_filters = CountryCurrencyFilter {
        connector_configs,
        default_configs,
    };
    let cgraph = Arc::new(
        mca_graph::make_mca_graph(api_mcas, &config_pm_filters)
            .change_context(errors::RoutingError::KgraphCacheRefreshFailed)
            .attach_printable("when construction cgraph")?,
    );

    CGRAPH_CACHE
        .push(
            CacheKey {
                key,
                prefix: state.tenant.redis_key_prefix.clone(),
            },
            Arc::clone(&cgraph),
        )
        .await;

    Ok(cgraph)
}

#[allow(clippy::too_many_arguments)]
pub async fn perform_cgraph_filtering(
    state: &SessionState,
    key_store: &domain::MerchantKeyStore,
    chosen: Vec<routing_types::RoutableConnectorChoice>,
    backend_input: dsl_inputs::BackendInput,
    eligible_connectors: Option<&Vec<api_enums::RoutableConnectors>>,
    profile_id: &common_utils::id_type::ProfileId,
    transaction_type: &api_enums::TransactionType,
) -> RoutingResult<Vec<routing_types::RoutableConnectorChoice>> {
    let context = euclid_graph::AnalysisContext::from_dir_values(
        backend_input
            .into_context()
            .change_context(errors::RoutingError::KgraphAnalysisError)?,
    );
    let cached_cgraph = get_merchant_cgraph(state, key_store, profile_id, transaction_type).await?;

    let mut final_selection = Vec::<routing_types::RoutableConnectorChoice>::new();
    for choice in chosen {
        let routable_connector = choice.connector;
        let euclid_choice: ast::ConnectorChoice = choice.clone().foreign_into();
        let dir_val = euclid_choice
            .into_dir_value()
            .change_context(errors::RoutingError::KgraphAnalysisError)?;
        let cgraph_eligible = cached_cgraph
            .check_value_validity(
                dir_val,
                &context,
                &mut hyperswitch_constraint_graph::Memoization::new(),
                &mut hyperswitch_constraint_graph::CycleCheck::new(),
                None,
            )
            .change_context(errors::RoutingError::KgraphAnalysisError)?;

        let filter_eligible =
            eligible_connectors.map_or(true, |list| list.contains(&routable_connector));

        if cgraph_eligible && filter_eligible {
            final_selection.push(choice);
        }
    }

    Ok(final_selection)
}

pub async fn perform_eligibility_analysis(
    state: &SessionState,
    key_store: &domain::MerchantKeyStore,
    chosen: Vec<routing_types::RoutableConnectorChoice>,
    transaction_data: &routing::TransactionData<'_>,
    eligible_connectors: Option<&Vec<api_enums::RoutableConnectors>>,
    profile_id: &common_utils::id_type::ProfileId,
) -> RoutingResult<Vec<routing_types::RoutableConnectorChoice>> {
    let backend_input = match transaction_data {
        routing::TransactionData::Payment(payment_data) => make_dsl_input(payment_data)?,
        #[cfg(feature = "payouts")]
        routing::TransactionData::Payout(payout_data) => make_dsl_input_for_payouts(payout_data)?,
    };

    perform_cgraph_filtering(
        state,
        key_store,
        chosen,
        backend_input,
        eligible_connectors,
        profile_id,
        &api_enums::TransactionType::from(transaction_data),
    )
    .await
}

pub async fn perform_fallback_routing(
    state: &SessionState,
    key_store: &domain::MerchantKeyStore,
    transaction_data: &routing::TransactionData<'_>,
    eligible_connectors: Option<&Vec<api_enums::RoutableConnectors>>,
    business_profile: &domain::Profile,
) -> RoutingResult<Vec<routing_types::RoutableConnectorChoice>> {
    #[cfg(feature = "v1")]
    let fallback_config = routing::helpers::get_merchant_default_config(
        &*state.store,
        match transaction_data {
            routing::TransactionData::Payment(payment_data) => payment_data
                .payment_intent
                .profile_id
                .as_ref()
                .get_required_value("profile_id")
                .change_context(errors::RoutingError::ProfileIdMissing)?
                .get_string_repr(),
            #[cfg(feature = "payouts")]
            routing::TransactionData::Payout(payout_data) => {
                payout_data.payout_attempt.profile_id.get_string_repr()
            }
        },
        &api_enums::TransactionType::from(transaction_data),
    )
    .await
    .change_context(errors::RoutingError::FallbackConfigFetchFailed)?;
    #[cfg(feature = "v2")]
    let fallback_config = admin::ProfileWrapper::new(business_profile.clone())
        .get_default_fallback_list_of_connector_under_profile()
        .change_context(errors::RoutingError::FallbackConfigFetchFailed)?;
    let backend_input = match transaction_data {
        routing::TransactionData::Payment(payment_data) => make_dsl_input(payment_data)?,
        #[cfg(feature = "payouts")]
        routing::TransactionData::Payout(payout_data) => make_dsl_input_for_payouts(payout_data)?,
    };

    perform_cgraph_filtering(
        state,
        key_store,
        fallback_config,
        backend_input,
        eligible_connectors,
        business_profile.get_id(),
        &api_enums::TransactionType::from(transaction_data),
    )
    .await
}

pub async fn perform_eligibility_analysis_with_fallback(
    state: &SessionState,
    key_store: &domain::MerchantKeyStore,
    chosen: Vec<routing_types::RoutableConnectorChoice>,
    transaction_data: &routing::TransactionData<'_>,
    eligible_connectors: Option<Vec<api_enums::RoutableConnectors>>,
    business_profile: &domain::Profile,
) -> RoutingResult<Vec<routing_types::RoutableConnectorChoice>> {
    let mut final_selection = perform_eligibility_analysis(
        state,
        key_store,
        chosen,
        transaction_data,
        eligible_connectors.as_ref(),
        business_profile.get_id(),
    )
    .await?;

    let fallback_selection = perform_fallback_routing(
        state,
        key_store,
        transaction_data,
        eligible_connectors.as_ref(),
        business_profile,
    )
    .await;

    final_selection.append(
        &mut fallback_selection
            .unwrap_or_default()
            .iter()
            .filter(|&routable_connector_choice| {
                !final_selection.contains(routable_connector_choice)
            })
            .cloned()
            .collect::<Vec<_>>(),
    );

    let final_selected_connectors = final_selection
        .iter()
        .map(|item| item.connector)
        .collect::<Vec<_>>();
    logger::debug!(final_selected_connectors_for_routing=?final_selected_connectors, "List of final selected connectors for routing");

    Ok(final_selection)
}

#[cfg(feature = "v2")]
pub async fn perform_session_flow_routing<'a>(
    state: &'a SessionState,
    key_store: &'a domain::MerchantKeyStore,
    session_input: SessionFlowRoutingInput<'_>,
    business_profile: &domain::Profile,
    transaction_type: &api_enums::TransactionType,
) -> RoutingResult<FxHashMap<api_enums::PaymentMethodType, Vec<routing_types::SessionRoutingChoice>>>
{
    let mut pm_type_map: FxHashMap<api_enums::PaymentMethodType, FxHashMap<String, api::GetToken>> =
        FxHashMap::default();

    let profile_id = business_profile.get_id().clone();

    let routing_algorithm =
        MerchantAccountRoutingAlgorithm::V1(business_profile.routing_algorithm_id.clone());

    let payment_method_input = dsl_inputs::PaymentMethodInput {
        payment_method: None,
        payment_method_type: None,
        card_network: None,
    };

    let payment_input = dsl_inputs::PaymentInput {
        amount: session_input
            .payment_intent
            .amount_details
            .calculate_net_amount(),
        currency: session_input.payment_intent.amount_details.currency,
        authentication_type: session_input.payment_intent.authentication_type,
        card_bin: None,
        capture_method: Option::<euclid_enums::CaptureMethod>::foreign_from(
            session_input.payment_intent.capture_method,
        ),
        // business_country not available in payment_intent anymore
        business_country: None,
        billing_country: session_input
            .country
            .map(storage_enums::Country::from_alpha2),
        // business_label not available in payment_intent anymore
        business_label: None,
        setup_future_usage: Some(session_input.payment_intent.setup_future_usage),
    };

    let metadata = session_input
        .payment_intent
        .parse_and_get_metadata("routing_parameters")
        .change_context(errors::RoutingError::MetadataParsingError)
        .attach_printable("Unable to parse routing_parameters from metadata of payment_intent")
        .unwrap_or(None);

    let mut backend_input = dsl_inputs::BackendInput {
        metadata,
        payment: payment_input,
        payment_method: payment_method_input,
        mandate: dsl_inputs::MandateData {
            mandate_acceptance_type: None,
            mandate_type: None,
            payment_type: None,
        },
        acquirer_data: None,
        customer_device_data: None,
        issuer_data: None,
    };

    for connector_data in session_input.chosen.iter() {
        pm_type_map
            .entry(connector_data.payment_method_sub_type)
            .or_default()
            .insert(
                connector_data.connector.connector_name.to_string(),
                connector_data.connector.get_token.clone(),
            );
    }

    let mut result: FxHashMap<
        api_enums::PaymentMethodType,
        Vec<routing_types::SessionRoutingChoice>,
    > = FxHashMap::default();

    for (pm_type, allowed_connectors) in pm_type_map {
        let euclid_pmt: euclid_enums::PaymentMethodType = pm_type;
        let euclid_pm: euclid_enums::PaymentMethod = euclid_pmt.into();

        backend_input.payment_method.payment_method = Some(euclid_pm);
        backend_input.payment_method.payment_method_type = Some(euclid_pmt);

        let session_pm_input = SessionRoutingPmTypeInput {
            routing_algorithm: &routing_algorithm,
            backend_input: backend_input.clone(),
            allowed_connectors,
            profile_id: &profile_id,
        };

        let routable_connector_choice_option = perform_session_routing_for_pm_type(
            state,
            key_store,
            &session_pm_input,
            transaction_type,
            business_profile,
        )
        .await?;

        if let Some(routable_connector_choice) = routable_connector_choice_option {
            let mut session_routing_choice: Vec<routing_types::SessionRoutingChoice> = Vec::new();

            for selection in routable_connector_choice {
                let connector_name = selection.connector.to_string();
                if let Some(get_token) = session_pm_input.allowed_connectors.get(&connector_name) {
                    let connector_data = api::ConnectorData::get_connector_by_name(
                        &state.clone().conf.connectors,
                        &connector_name,
                        get_token.clone(),
                        selection.merchant_connector_id,
                    )
                    .change_context(errors::RoutingError::InvalidConnectorName(connector_name))?;

                    session_routing_choice.push(routing_types::SessionRoutingChoice {
                        connector: connector_data,
                        payment_method_type: pm_type,
                    });
                }
            }
            if !session_routing_choice.is_empty() {
                result.insert(pm_type, session_routing_choice);
            }
        }
    }

    Ok(result)
}

#[cfg(feature = "v1")]
pub async fn perform_session_flow_routing(
    session_input: SessionFlowRoutingInput<'_>,
    business_profile: &domain::Profile,
    transaction_type: &api_enums::TransactionType,
) -> RoutingResult<FxHashMap<api_enums::PaymentMethodType, Vec<routing_types::SessionRoutingChoice>>>
{
    let mut pm_type_map: FxHashMap<api_enums::PaymentMethodType, FxHashMap<String, api::GetToken>> =
        FxHashMap::default();

    let profile_id = session_input
        .payment_intent
        .profile_id
        .clone()
        .get_required_value("profile_id")
        .change_context(errors::RoutingError::ProfileIdMissing)?;

    let routing_algorithm: MerchantAccountRoutingAlgorithm = {
        business_profile
            .routing_algorithm
            .clone()
            .map(|val| val.parse_value("MerchantAccountRoutingAlgorithm"))
            .transpose()
            .change_context(errors::RoutingError::InvalidRoutingAlgorithmStructure)?
            .unwrap_or_default()
    };

    let payment_method_input = dsl_inputs::PaymentMethodInput {
        payment_method: None,
        payment_method_type: None,
        card_network: None,
    };

    let payment_input = dsl_inputs::PaymentInput {
        amount: session_input.payment_attempt.get_total_amount(),
        currency: session_input
            .payment_intent
            .currency
            .get_required_value("Currency")
            .change_context(errors::RoutingError::DslMissingRequiredField {
                field_name: "currency".to_string(),
            })?,
        authentication_type: session_input.payment_attempt.authentication_type,
        card_bin: None,
        capture_method: session_input
            .payment_attempt
            .capture_method
            .and_then(Option::<euclid_enums::CaptureMethod>::foreign_from),
        business_country: session_input
            .payment_intent
            .business_country
            .map(api_enums::Country::from_alpha2),
        billing_country: session_input
            .country
            .map(storage_enums::Country::from_alpha2),
        business_label: session_input.payment_intent.business_label.clone(),
        setup_future_usage: session_input.payment_intent.setup_future_usage,
    };

    let metadata = session_input
        .payment_intent
        .parse_and_get_metadata("routing_parameters")
        .change_context(errors::RoutingError::MetadataParsingError)
        .attach_printable("Unable to parse routing_parameters from metadata of payment_intent")
        .unwrap_or(None);

    let mut backend_input = dsl_inputs::BackendInput {
        metadata,
        payment: payment_input,
        payment_method: payment_method_input,
        mandate: dsl_inputs::MandateData {
            mandate_acceptance_type: None,
            mandate_type: None,
            payment_type: None,
        },
        acquirer_data: None,
        customer_device_data: None,
        issuer_data: None,
    };

    for connector_data in session_input.chosen.iter() {
        pm_type_map
            .entry(connector_data.payment_method_sub_type)
            .or_default()
            .insert(
                connector_data.connector.connector_name.to_string(),
                connector_data.connector.get_token.clone(),
            );
    }

    let mut result: FxHashMap<
        api_enums::PaymentMethodType,
        Vec<routing_types::SessionRoutingChoice>,
    > = FxHashMap::default();

    for (pm_type, allowed_connectors) in pm_type_map {
        let euclid_pmt: euclid_enums::PaymentMethodType = pm_type;
        let euclid_pm: euclid_enums::PaymentMethod = euclid_pmt.into();

        backend_input.payment_method.payment_method = Some(euclid_pm);
        backend_input.payment_method.payment_method_type = Some(euclid_pmt);

        let session_pm_input = SessionRoutingPmTypeInput {
            state: session_input.state,
            key_store: session_input.key_store,
            attempt_id: session_input.payment_attempt.get_id(),
            routing_algorithm: &routing_algorithm,
            backend_input: backend_input.clone(),
            allowed_connectors,
            profile_id: &profile_id,
        };

        let routable_connector_choice_option = perform_session_routing_for_pm_type(
            &session_pm_input,
            transaction_type,
            business_profile,
        )
        .await?;

        if let Some(routable_connector_choice) = routable_connector_choice_option {
            let mut session_routing_choice: Vec<routing_types::SessionRoutingChoice> = Vec::new();

            for selection in routable_connector_choice {
                let connector_name = selection.connector.to_string();
                if let Some(get_token) = session_pm_input.allowed_connectors.get(&connector_name) {
                    let connector_data = api::ConnectorData::get_connector_by_name(
                        &session_pm_input.state.clone().conf.connectors,
                        &connector_name,
                        get_token.clone(),
                        selection.merchant_connector_id,
                    )
                    .change_context(errors::RoutingError::InvalidConnectorName(connector_name))?;

                    session_routing_choice.push(routing_types::SessionRoutingChoice {
                        connector: connector_data,
                        payment_method_type: pm_type,
                    });
                }
            }
            if !session_routing_choice.is_empty() {
                result.insert(pm_type, session_routing_choice);
            }
        }
    }

    Ok(result)
}

#[cfg(feature = "v1")]
async fn perform_session_routing_for_pm_type(
    session_pm_input: &SessionRoutingPmTypeInput<'_>,
    transaction_type: &api_enums::TransactionType,
    _business_profile: &domain::Profile,
) -> RoutingResult<Option<Vec<api_models::routing::RoutableConnectorChoice>>> {
    let merchant_id = &session_pm_input.key_store.merchant_id;

    let algorithm_id = match session_pm_input.routing_algorithm {
        MerchantAccountRoutingAlgorithm::V1(algorithm_ref) => &algorithm_ref.algorithm_id,
    };

    let chosen_connectors = if let Some(ref algorithm_id) = algorithm_id {
        let cached_algorithm = ensure_algorithm_cached_v1(
            &session_pm_input.state.clone(),
            merchant_id,
            algorithm_id,
            session_pm_input.profile_id,
            transaction_type,
        )
        .await?;

        match cached_algorithm.as_ref() {
            CachedAlgorithm::Single(conn) => vec![(**conn).clone()],
            CachedAlgorithm::Priority(plist) => plist.clone(),
            CachedAlgorithm::VolumeSplit(splits) => perform_volume_split(splits.to_vec())
                .change_context(errors::RoutingError::ConnectorSelectionFailed)?,
            CachedAlgorithm::Advanced(interpreter) => execute_dsl_and_get_connector_v1(
                session_pm_input.backend_input.clone(),
                interpreter,
            )?,
        }
    } else {
        routing::helpers::get_merchant_default_config(
            &*session_pm_input.state.clone().store,
            session_pm_input.profile_id.get_string_repr(),
            transaction_type,
        )
        .await
        .change_context(errors::RoutingError::FallbackConfigFetchFailed)?
    };

    let mut final_selection = perform_cgraph_filtering(
        &session_pm_input.state.clone(),
        session_pm_input.key_store,
        chosen_connectors,
        session_pm_input.backend_input.clone(),
        None,
        session_pm_input.profile_id,
        transaction_type,
    )
    .await?;

    if final_selection.is_empty() {
        let fallback = routing::helpers::get_merchant_default_config(
            &*session_pm_input.state.clone().store,
            session_pm_input.profile_id.get_string_repr(),
            transaction_type,
        )
        .await
        .change_context(errors::RoutingError::FallbackConfigFetchFailed)?;

        final_selection = perform_cgraph_filtering(
            &session_pm_input.state.clone(),
            session_pm_input.key_store,
            fallback,
            session_pm_input.backend_input.clone(),
            None,
            session_pm_input.profile_id,
            transaction_type,
        )
        .await?;
    }

    if final_selection.is_empty() {
        Ok(None)
    } else {
        Ok(Some(final_selection))
    }
}

#[cfg(feature = "v2")]
async fn get_chosen_connectors<'a>(
    state: &'a SessionState,
    key_store: &'a domain::MerchantKeyStore,
    session_pm_input: &SessionRoutingPmTypeInput<'_>,
    transaction_type: &api_enums::TransactionType,
    profile_wrapper: &admin::ProfileWrapper,
) -> RoutingResult<Vec<api_models::routing::RoutableConnectorChoice>> {
    let merchant_id = &key_store.merchant_id;

    let MerchantAccountRoutingAlgorithm::V1(algorithm_id) = session_pm_input.routing_algorithm;

    let chosen_connectors = if let Some(ref algorithm_id) = algorithm_id {
        let cached_algorithm = ensure_algorithm_cached_v1(
            state,
            merchant_id,
            algorithm_id,
            session_pm_input.profile_id,
            transaction_type,
        )
        .await?;

        match cached_algorithm.as_ref() {
            CachedAlgorithm::Single(conn) => vec![(**conn).clone()],
            CachedAlgorithm::Priority(plist) => plist.clone(),
            CachedAlgorithm::VolumeSplit(splits) => perform_volume_split(splits.to_vec())
                .change_context(errors::RoutingError::ConnectorSelectionFailed)?,
            CachedAlgorithm::Advanced(interpreter) => execute_dsl_and_get_connector_v1(
                session_pm_input.backend_input.clone(),
                interpreter,
            )?,
        }
    } else {
        profile_wrapper
            .get_default_fallback_list_of_connector_under_profile()
            .change_context(errors::RoutingError::FallbackConfigFetchFailed)?
    };
    Ok(chosen_connectors)
}

#[cfg(feature = "v2")]
async fn perform_session_routing_for_pm_type<'a>(
    state: &'a SessionState,
    key_store: &'a domain::MerchantKeyStore,
    session_pm_input: &SessionRoutingPmTypeInput<'_>,
    transaction_type: &api_enums::TransactionType,
    business_profile: &domain::Profile,
) -> RoutingResult<Option<Vec<api_models::routing::RoutableConnectorChoice>>> {
    let profile_wrapper = admin::ProfileWrapper::new(business_profile.clone());
    let chosen_connectors = get_chosen_connectors(
        state,
        key_store,
        session_pm_input,
        transaction_type,
        &profile_wrapper,
    )
    .await?;

    let mut final_selection = perform_cgraph_filtering(
        state,
        key_store,
        chosen_connectors,
        session_pm_input.backend_input.clone(),
        None,
        session_pm_input.profile_id,
        transaction_type,
    )
    .await?;

    if final_selection.is_empty() {
        let fallback = profile_wrapper
            .get_default_fallback_list_of_connector_under_profile()
            .change_context(errors::RoutingError::FallbackConfigFetchFailed)?;

        final_selection = perform_cgraph_filtering(
            state,
            key_store,
            fallback,
            session_pm_input.backend_input.clone(),
            None,
            session_pm_input.profile_id,
            transaction_type,
        )
        .await?;
    }

    if final_selection.is_empty() {
        Ok(None)
    } else {
        Ok(Some(final_selection))
    }
}
#[cfg(feature = "v2")]
pub fn make_dsl_input_for_surcharge(
    _payment_attempt: &oss_storage::PaymentAttempt,
    _payment_intent: &oss_storage::PaymentIntent,
    _billing_address: Option<Address>,
) -> RoutingResult<dsl_inputs::BackendInput> {
    todo!()
}

#[cfg(feature = "v1")]
pub fn make_dsl_input_for_surcharge(
    payment_attempt: &oss_storage::PaymentAttempt,
    payment_intent: &oss_storage::PaymentIntent,
    billing_address: Option<Address>,
) -> RoutingResult<dsl_inputs::BackendInput> {
    let mandate_data = dsl_inputs::MandateData {
        mandate_acceptance_type: None,
        mandate_type: None,
        payment_type: None,
    };

    let payment_input = dsl_inputs::PaymentInput {
        amount: payment_attempt.get_total_amount(),
        // currency is always populated in payment_attempt during payment create
        currency: payment_attempt
            .currency
            .get_required_value("currency")
            .change_context(errors::RoutingError::DslMissingRequiredField {
                field_name: "currency".to_string(),
            })?,
        authentication_type: payment_attempt.authentication_type,
        card_bin: None,
        capture_method: payment_attempt.capture_method,
        business_country: payment_intent
            .business_country
            .map(api_enums::Country::from_alpha2),
        billing_country: billing_address
            .and_then(|bic| bic.address)
            .and_then(|add| add.country)
            .map(api_enums::Country::from_alpha2),
        business_label: payment_intent.business_label.clone(),
        setup_future_usage: payment_intent.setup_future_usage,
    };

    let metadata = payment_intent
        .parse_and_get_metadata("routing_parameters")
        .change_context(errors::RoutingError::MetadataParsingError)
        .attach_printable("Unable to parse routing_parameters from metadata of payment_intent")
        .unwrap_or(None);
    let payment_method_input = dsl_inputs::PaymentMethodInput {
        payment_method: None,
        payment_method_type: None,
        card_network: None,
    };
    let backend_input = dsl_inputs::BackendInput {
        metadata,
        payment: payment_input,
        payment_method: payment_method_input,
        mandate: mandate_data,
        acquirer_data: None,
        customer_device_data: None,
        issuer_data: None,
    };
    Ok(backend_input)
}

#[cfg(all(feature = "v1", feature = "dynamic_routing"))]
pub async fn perform_dynamic_routing_with_open_router<F, D>(
    state: &SessionState,
    routable_connectors: Vec<api_routing::RoutableConnectorChoice>,
    profile: &domain::Profile,
    payment_data: oss_storage::PaymentAttempt,
    old_payment_data: &mut D,
) -> RoutingResult<Vec<api_routing::RoutableConnectorChoice>>
where
    F: Send + Clone,
    D: OperationSessionGetters<F> + OperationSessionSetters<F> + Send + Sync + Clone,
{
    let dynamic_routing_algo_ref: api_routing::DynamicRoutingAlgorithmRef = profile
        .dynamic_routing_algorithm
        .clone()
        .map(|val| val.parse_value("DynamicRoutingAlgorithmRef"))
        .transpose()
        .change_context(errors::RoutingError::DeserializationError {
            from: "JSON".to_string(),
            to: "DynamicRoutingAlgorithmRef".to_string(),
        })
        .attach_printable("unable to deserialize DynamicRoutingAlgorithmRef from JSON")?
        .ok_or(errors::RoutingError::GenericNotFoundError {
            field: "dynamic_routing_algorithm".to_string(),
        })?;

    logger::debug!(
        "performing dynamic_routing with open_router for profile {}",
        profile.get_id().get_string_repr()
    );

    let is_success_rate_routing_enabled =
        dynamic_routing_algo_ref.is_success_rate_routing_enabled();
    let is_elimination_enabled = dynamic_routing_algo_ref.is_elimination_enabled();

    // Since success_based and elimination routing is being done in 1 api call, we call decide_gateway when either of it enabled
    let connectors = if is_success_rate_routing_enabled || is_elimination_enabled {
        let connectors = perform_decide_gateway_call_with_open_router(
            state,
            routable_connectors.clone(),
            profile.get_id(),
            &payment_data,
            is_elimination_enabled,
            old_payment_data,
        )
        .await?;

        if is_elimination_enabled {
            // This will initiate the elimination process for the connector.
            // Penalize the elimination score of the connector before making a payment.
            // Once the payment is made, we will update the score based on the payment status
            if let Some(connector) = connectors.first() {
                logger::debug!(
                "penalizing the elimination score of the gateway with id {} in open_router for profile {}",
                connector, profile.get_id().get_string_repr()
            );
                update_gateway_score_with_open_router(
                    state,
                    connector.clone(),
                    profile.get_id(),
                    &payment_data.merchant_id,
                    &payment_data.payment_id,
                    common_enums::AttemptStatus::AuthenticationPending,
                )
                .await?
            }
        }
        connectors
    } else {
        routable_connectors
    };

    Ok(connectors)
}

#[cfg(feature = "v1")]
pub async fn perform_open_routing_for_debit_routing<F, D>(
    state: &SessionState,
    co_badged_card_request: or_types::CoBadgedCardRequest,
    card_isin: Option<Secret<String>>,
    old_payment_data: &mut D,
) -> RoutingResult<or_types::DebitRoutingOutput>
where
    F: Send + Clone,
    D: OperationSessionGetters<F> + OperationSessionSetters<F> + Send + Sync + Clone,
{
    let payment_attempt = old_payment_data.get_payment_attempt().clone();

    logger::debug!(
        "performing debit routing with open_router for profile {}",
        payment_attempt.profile_id.get_string_repr()
    );

    let metadata = Some(
        serde_json::to_string(&co_badged_card_request)
            .change_context(errors::ApiErrorResponse::InternalServerError)
            .attach_printable("Failed to encode Vaulting data to string")
            .change_context(errors::RoutingError::MetadataParsingError)?,
    );

    let open_router_req_body = OpenRouterDecideGatewayRequest::construct_debit_request(
        &payment_attempt,
        metadata,
        card_isin,
        Some(or_types::RankingAlgorithm::NtwBasedRouting),
    );

    let routing_events_wrapper = utils::RoutingEventsWrapper::new(
        state.tenant.tenant_id.clone(),
        state.request_id,
        payment_attempt.payment_id.get_string_repr().to_string(),
        payment_attempt.profile_id.to_owned(),
        payment_attempt.merchant_id.to_owned(),
        "DecisionEngine: Debit Routing".to_string(),
        Some(open_router_req_body.clone()),
        true,
        true,
    );

    let response: RoutingResult<utils::RoutingEventsResponse<DecidedGateway>> =
        utils::EuclidApiClient::send_decision_engine_request(
            state,
            services::Method::Post,
            "decide-gateway",
            Some(open_router_req_body),
            None,
            Some(routing_events_wrapper),
        )
        .await;

    let output = match response {
        Ok(events_response) => {
            let response =
                events_response
                    .response
                    .ok_or(errors::RoutingError::OpenRouterError(
                        "Response from decision engine API is empty".to_string(),
                    ))?;

            let debit_routing_output = response
                .debit_routing_output
                .get_required_value("debit_routing_output")
                .change_context(errors::RoutingError::OpenRouterError(
                    "Failed to parse the response from open_router".into(),
                ))
                .attach_printable("debit_routing_output is missing in the open routing response")?;

            old_payment_data.set_routing_approach_in_attempt(Some(
                common_enums::RoutingApproach::from_decision_engine_approach(
                    &response.routing_approach,
                ),
            ));

            Ok(debit_routing_output)
        }
        Err(error_response) => {
            logger::error!("open_router_error_response: {:?}", error_response);
            Err(errors::RoutingError::OpenRouterError(
                "Failed to perform debit routing in open router".into(),
            ))
        }
    }?;

    Ok(output)
}

#[cfg(all(feature = "v1", feature = "dynamic_routing"))]
pub async fn perform_dynamic_routing_with_intelligent_router<F, D>(
    state: &SessionState,
    routable_connectors: Vec<api_routing::RoutableConnectorChoice>,
    profile: &domain::Profile,
    dynamic_routing_config_params_interpolator: routing::helpers::DynamicRoutingConfigParamsInterpolator,
    payment_data: &mut D,
) -> RoutingResult<Vec<api_routing::RoutableConnectorChoice>>
where
    F: Send + Clone,
    D: OperationSessionGetters<F> + OperationSessionSetters<F> + Send + Sync + Clone,
{
    let dynamic_routing_algo_ref: api_routing::DynamicRoutingAlgorithmRef = profile
        .dynamic_routing_algorithm
        .clone()
        .map(|val| val.parse_value("DynamicRoutingAlgorithmRef"))
        .transpose()
        .change_context(errors::RoutingError::DeserializationError {
            from: "JSON".to_string(),
            to: "DynamicRoutingAlgorithmRef".to_string(),
        })
        .attach_printable("unable to deserialize DynamicRoutingAlgorithmRef from JSON")?
        .ok_or(errors::RoutingError::GenericNotFoundError {
            field: "dynamic_routing_algorithm".to_string(),
        })?;

    logger::debug!(
        "performing dynamic_routing for profile {}",
        profile.get_id().get_string_repr()
    );

    let payment_attempt = payment_data.get_payment_attempt().clone();

    let mut connector_list = match dynamic_routing_algo_ref
        .success_based_algorithm
        .as_ref()
        .async_map(|algorithm| {
            perform_success_based_routing(
                state,
                routable_connectors.clone(),
                profile.get_id(),
                &payment_attempt.merchant_id,
                &payment_attempt.payment_id,
                dynamic_routing_config_params_interpolator.clone(),
                algorithm.clone(),
                payment_data,
            )
        })
        .await
        .transpose()
        .inspect_err(|e| logger::error!(dynamic_routing_error=?e))
        .ok()
        .flatten()
    {
        Some(success_based_list) => success_based_list,
        None => {
            // Only run contract based if success based returns None
            dynamic_routing_algo_ref
                .contract_based_routing
                .as_ref()
                .async_map(|algorithm| {
                    perform_contract_based_routing(
                        state,
                        routable_connectors.clone(),
                        profile.get_id(),
                        &payment_attempt.merchant_id,
                        &payment_attempt.payment_id,
                        dynamic_routing_config_params_interpolator.clone(),
                        algorithm.clone(),
                        payment_data,
                    )
                })
                .await
                .transpose()
                .inspect_err(|e| logger::error!(dynamic_routing_error=?e))
                .ok()
                .flatten()
                .unwrap_or(routable_connectors.clone())
        }
    };

    connector_list = dynamic_routing_algo_ref
        .elimination_routing_algorithm
        .as_ref()
        .async_map(|algorithm| {
            perform_elimination_routing(
                state,
                connector_list.clone(),
                profile.get_id(),
                &payment_attempt.merchant_id,
                &payment_attempt.payment_id,
                dynamic_routing_config_params_interpolator.clone(),
                algorithm.clone(),
            )
        })
        .await
        .transpose()
        .inspect_err(|e| logger::error!(dynamic_routing_error=?e))
        .ok()
        .flatten()
        .unwrap_or(connector_list);

    Ok(connector_list)
}

#[cfg(all(feature = "v1", feature = "dynamic_routing"))]
#[instrument(skip_all)]
pub async fn perform_decide_gateway_call_with_open_router<F, D>(
    state: &SessionState,
    mut routable_connectors: Vec<api_routing::RoutableConnectorChoice>,
    profile_id: &common_utils::id_type::ProfileId,
    payment_attempt: &oss_storage::PaymentAttempt,
    is_elimination_enabled: bool,
    old_payment_data: &mut D,
) -> RoutingResult<Vec<api_routing::RoutableConnectorChoice>>
where
    F: Send + Clone,
    D: OperationSessionGetters<F> + OperationSessionSetters<F> + Send + Sync + Clone,
{
    logger::debug!(
        "performing decide_gateway call with open_router for profile {}",
        profile_id.get_string_repr()
    );

    let open_router_req_body = OpenRouterDecideGatewayRequest::construct_sr_request(
        payment_attempt,
        routable_connectors.clone(),
        Some(or_types::RankingAlgorithm::SrBasedRouting),
        is_elimination_enabled,
    );

    let routing_events_wrapper = utils::RoutingEventsWrapper::new(
        state.tenant.tenant_id.clone(),
        state.request_id,
        payment_attempt.payment_id.get_string_repr().to_string(),
        payment_attempt.profile_id.to_owned(),
        payment_attempt.merchant_id.to_owned(),
        "DecisionEngine: SuccessRate decide_gateway".to_string(),
        Some(open_router_req_body.clone()),
        true,
        false,
    );

    let response: RoutingResult<utils::RoutingEventsResponse<DecidedGateway>> =
        utils::SRApiClient::send_decision_engine_request(
            state,
            services::Method::Post,
            "decide-gateway",
            Some(open_router_req_body),
            None,
            Some(routing_events_wrapper),
        )
        .await;

    let sr_sorted_connectors = match response {
        Ok(resp) => {
            let decided_gateway: DecidedGateway =
                resp.response.ok_or(errors::RoutingError::OpenRouterError(
                    "Empty response received from open_router".into(),
                ))?;

            let mut routing_event = resp.event.ok_or(errors::RoutingError::RoutingEventsError {
                message: "Decision-Engine: RoutingEvent not found in RoutingEventsResponse"
                    .to_string(),
                status_code: 500,
            })?;

            routing_event.set_response_body(&decided_gateway);
            routing_event.set_routing_approach(
                utils::RoutingApproach::from_decision_engine_approach(
                    &decided_gateway.routing_approach,
                )
                .to_string(),
            );

            old_payment_data.set_routing_approach_in_attempt(Some(
                common_enums::RoutingApproach::from_decision_engine_approach(
                    &decided_gateway.routing_approach,
                ),
            ));

            if let Some(gateway_priority_map) = decided_gateway.gateway_priority_map {
                logger::debug!(gateway_priority_map=?gateway_priority_map, routing_approach=decided_gateway.routing_approach, "open_router decide_gateway call response");
                routable_connectors.sort_by(|connector_choice_a, connector_choice_b| {
                    let connector_choice_a_score = gateway_priority_map
                        .get(&connector_choice_a.to_string())
                        .copied()
                        .unwrap_or(0.0);
                    let connector_choice_b_score = gateway_priority_map
                        .get(&connector_choice_b.to_string())
                        .copied()
                        .unwrap_or(0.0);
                    connector_choice_b_score
                        .partial_cmp(&connector_choice_a_score)
                        .unwrap_or(std::cmp::Ordering::Equal)
                });
            }

            routing_event.set_routable_connectors(routable_connectors.clone());
            state.event_handler().log_event(&routing_event);

            Ok(routable_connectors)
        }
        Err(err) => {
            logger::error!("open_router_error_response: {:?}", err);

            Err(errors::RoutingError::OpenRouterError(
                "Failed to perform decide_gateway call in open_router".into(),
            ))
        }
    }?;

    Ok(sr_sorted_connectors)
}

#[cfg(all(feature = "v1", feature = "dynamic_routing"))]
#[instrument(skip_all)]
pub async fn update_gateway_score_with_open_router(
    state: &SessionState,
    payment_connector: api_routing::RoutableConnectorChoice,
    profile_id: &common_utils::id_type::ProfileId,
    merchant_id: &common_utils::id_type::MerchantId,
    payment_id: &common_utils::id_type::PaymentId,
    payment_status: common_enums::AttemptStatus,
) -> RoutingResult<()> {
    let open_router_req_body = or_types::UpdateScorePayload {
        merchant_id: profile_id.clone(),
        gateway: payment_connector.to_string(),
        status: payment_status.foreign_into(),
        payment_id: payment_id.clone(),
    };

    let routing_events_wrapper = utils::RoutingEventsWrapper::new(
        state.tenant.tenant_id.clone(),
        state.request_id,
        payment_id.get_string_repr().to_string(),
        profile_id.to_owned(),
        merchant_id.to_owned(),
        "DecisionEngine: SuccessRate update_gateway_score".to_string(),
        Some(open_router_req_body.clone()),
        true,
        false,
    );

    let response: RoutingResult<utils::RoutingEventsResponse<or_types::UpdateScoreResponse>> =
        utils::SRApiClient::send_decision_engine_request(
            state,
            services::Method::Post,
            "update-gateway-score",
            Some(open_router_req_body),
            None,
            Some(routing_events_wrapper),
        )
        .await;

    match response {
        Ok(resp) => {
            let update_score_resp = resp.response.ok_or(errors::RoutingError::OpenRouterError(
                "Failed to parse the response from open_router".into(),
            ))?;

            let mut routing_event = resp.event.ok_or(errors::RoutingError::RoutingEventsError {
                message: "Decision-Engine: RoutingEvent not found in RoutingEventsResponse"
                    .to_string(),
                status_code: 500,
            })?;

            logger::debug!(
                "open_router update_gateway_score response for gateway with id {}: {:?}",
                payment_connector,
                update_score_resp.message
            );

            routing_event.set_response_body(&update_score_resp);
            routing_event.set_payment_connector(payment_connector.clone()); // check this in review
            state.event_handler().log_event(&routing_event);

            Ok(())
        }
        Err(err) => {
            logger::error!("open_router_update_gateway_score_error: {:?}", err);

            Err(errors::RoutingError::OpenRouterError(
                "Failed to update gateway score in open_router".into(),
            ))
        }
    }?;

    Ok(())
}

/// success based dynamic routing
#[cfg(all(feature = "v1", feature = "dynamic_routing"))]
#[instrument(skip_all)]
pub async fn perform_success_based_routing<F, D>(
    state: &SessionState,
    routable_connectors: Vec<api_routing::RoutableConnectorChoice>,
    profile_id: &common_utils::id_type::ProfileId,
    merchant_id: &common_utils::id_type::MerchantId,
    payment_id: &common_utils::id_type::PaymentId,
    success_based_routing_config_params_interpolator: routing::helpers::DynamicRoutingConfigParamsInterpolator,
    success_based_algo_ref: api_routing::SuccessBasedAlgorithm,
    payment_data: &mut D,
) -> RoutingResult<Vec<api_routing::RoutableConnectorChoice>>
where
    F: Send + Clone,
    D: OperationSessionGetters<F> + OperationSessionSetters<F> + Send + Sync + Clone,
{
    if success_based_algo_ref.enabled_feature
        == api_routing::DynamicRoutingFeatures::DynamicConnectorSelection
    {
        logger::debug!(
            "performing success_based_routing for profile {}",
            profile_id.get_string_repr()
        );
        let client = state
            .grpc_client
            .dynamic_routing
            .success_rate_client
            .as_ref()
            .ok_or(errors::RoutingError::SuccessRateClientInitializationError)
            .attach_printable("success_rate gRPC client not found")?;

        let success_based_routing_configs = routing::helpers::fetch_dynamic_routing_configs::<
            api_routing::SuccessBasedRoutingConfig,
        >(
            state,
            profile_id,
            success_based_algo_ref
                .algorithm_id_with_timestamp
                .algorithm_id
                .ok_or(errors::RoutingError::GenericNotFoundError {
                    field: "success_based_routing_algorithm_id".to_string(),
                })
                .attach_printable("success_based_routing_algorithm_id not found in profile_id")?,
        )
        .await
        .change_context(errors::RoutingError::SuccessBasedRoutingConfigError)
        .attach_printable("unable to fetch success_rate based dynamic routing configs")?;

        let success_based_routing_config_params = success_based_routing_config_params_interpolator
            .get_string_val(
                success_based_routing_configs
                    .params
                    .as_ref()
                    .ok_or(errors::RoutingError::SuccessBasedRoutingParamsNotFoundError)?,
            );

        let event_request = utils::CalSuccessRateEventRequest {
            id: profile_id.get_string_repr().to_string(),
            params: success_based_routing_config_params.clone(),
            labels: routable_connectors
                .iter()
                .map(|conn_choice| conn_choice.to_string())
                .collect::<Vec<_>>(),
            config: success_based_routing_configs
                .config
                .as_ref()
                .map(utils::CalSuccessRateConfigEventRequest::from),
        };

        let routing_events_wrapper = utils::RoutingEventsWrapper::new(
            state.tenant.tenant_id.clone(),
            state.request_id,
            payment_id.get_string_repr().to_string(),
            profile_id.to_owned(),
            merchant_id.to_owned(),
            "IntelligentRouter: CalculateSuccessRate".to_string(),
            Some(event_request.clone()),
            true,
            false,
        );

        let closure = || async {
            let success_based_connectors_result = client
                .calculate_success_rate(
                    profile_id.get_string_repr().into(),
                    success_based_routing_configs,
                    success_based_routing_config_params,
                    routable_connectors,
                    state.get_grpc_headers(),
                )
                .await
                .change_context(errors::RoutingError::SuccessRateCalculationError)
                .attach_printable(
                    "unable to calculate/fetch success rate from dynamic routing service",
                );

            match success_based_connectors_result {
                Ok(success_response) => {
                    let updated_resp = utils::CalSuccessRateEventResponse::try_from(
                        &success_response,
                    )
                    .change_context(errors::RoutingError::RoutingEventsError { message: "unable to convert SuccessBasedConnectors to CalSuccessRateEventResponse".to_string(), status_code: 500 })
                    .attach_printable(
                        "unable to convert SuccessBasedConnectors to CalSuccessRateEventResponse",
                    )?;

                    Ok(Some(updated_resp))
                }
                Err(e) => {
                    logger::error!(
                        "unable to calculate/fetch success rate from dynamic routing service: {:?}",
                        e.current_context()
                    );

                    Err(error_stack::report!(
                        errors::RoutingError::SuccessRateCalculationError
                    ))
                }
            }
        };

        let events_response = routing_events_wrapper
            .construct_event_builder(
                "SuccessRateCalculator.FetchSuccessRate".to_string(),
                RoutingEngine::IntelligentRouter,
                ApiMethod::Grpc,
            )?
            .trigger_event(state, closure)
            .await?;

        let success_based_connectors: utils::CalSuccessRateEventResponse = events_response
            .response
            .ok_or(errors::RoutingError::SuccessRateCalculationError)?;

        // Need to log error case
        let mut routing_event =
            events_response
                .event
                .ok_or(errors::RoutingError::RoutingEventsError {
                    message:
                        "SR-Intelligent-Router: RoutingEvent not found in RoutingEventsResponse"
                            .to_string(),
                    status_code: 500,
                })?;

        routing_event.set_routing_approach(success_based_connectors.routing_approach.to_string());
        payment_data.set_routing_approach_in_attempt(Some(common_enums::RoutingApproach::from(
            success_based_connectors.routing_approach,
        )));

        let mut connectors = Vec::with_capacity(success_based_connectors.labels_with_score.len());
        for label_with_score in success_based_connectors.labels_with_score {
            let (connector, merchant_connector_id) = label_with_score.label
                .split_once(':')
                .ok_or(errors::RoutingError::InvalidSuccessBasedConnectorLabel(label_with_score.label.to_string()))
                .attach_printable(
                    "unable to split connector_name and mca_id from the label obtained by the dynamic routing service",
                )?;
            connectors.push(api_routing::RoutableConnectorChoice {
                choice_kind: api_routing::RoutableChoiceKind::FullStruct,
                connector: common_enums::RoutableConnectors::from_str(connector)
                    .change_context(errors::RoutingError::GenericConversionError {
                        from: "String".to_string(),
                        to: "RoutableConnectors".to_string(),
                    })
                    .attach_printable("unable to convert String to RoutableConnectors")?,
                merchant_connector_id: Some(
                    common_utils::id_type::MerchantConnectorAccountId::wrap(
                        merchant_connector_id.to_string(),
                    )
                    .change_context(errors::RoutingError::GenericConversionError {
                        from: "String".to_string(),
                        to: "MerchantConnectorAccountId".to_string(),
                    })
                    .attach_printable("unable to convert MerchantConnectorAccountId from string")?,
                ),
            });
        }
        logger::debug!(success_based_routing_connectors=?connectors);

        routing_event.set_status_code(200);
        routing_event.set_routable_connectors(connectors.clone());
        state.event_handler().log_event(&routing_event);
        Ok(connectors)
    } else {
        Ok(routable_connectors)
    }
}

/// elimination dynamic routing
#[cfg(all(feature = "v1", feature = "dynamic_routing"))]
pub async fn perform_elimination_routing(
    state: &SessionState,
    routable_connectors: Vec<api_routing::RoutableConnectorChoice>,
    profile_id: &common_utils::id_type::ProfileId,
    merchant_id: &common_utils::id_type::MerchantId,
    payment_id: &common_utils::id_type::PaymentId,
    elimination_routing_configs_params_interpolator: routing::helpers::DynamicRoutingConfigParamsInterpolator,
    elimination_algo_ref: api_routing::EliminationRoutingAlgorithm,
) -> RoutingResult<Vec<api_routing::RoutableConnectorChoice>> {
    if elimination_algo_ref.enabled_feature
        == api_routing::DynamicRoutingFeatures::DynamicConnectorSelection
    {
        logger::debug!(
            "performing elimination_routing for profile {}",
            profile_id.get_string_repr()
        );
        let client = state
            .grpc_client
            .dynamic_routing
            .elimination_based_client
            .as_ref()
            .ok_or(errors::RoutingError::EliminationClientInitializationError)
            .attach_printable("elimination routing's gRPC client not found")?;

        let elimination_routing_config = routing::helpers::fetch_dynamic_routing_configs::<
            api_routing::EliminationRoutingConfig,
        >(
            state,
            profile_id,
            elimination_algo_ref
                .algorithm_id_with_timestamp
                .algorithm_id
                .ok_or(errors::RoutingError::GenericNotFoundError {
                    field: "elimination_routing_algorithm_id".to_string(),
                })
                .attach_printable(
                    "elimination_routing_algorithm_id not found in business_profile",
                )?,
        )
        .await
        .change_context(errors::RoutingError::EliminationRoutingConfigError)
        .attach_printable("unable to fetch elimination dynamic routing configs")?;

        let elimination_routing_config_params = elimination_routing_configs_params_interpolator
            .get_string_val(
                elimination_routing_config
                    .params
                    .as_ref()
                    .ok_or(errors::RoutingError::EliminationBasedRoutingParamsNotFoundError)?,
            );

        let event_request = utils::EliminationRoutingEventRequest {
            id: profile_id.get_string_repr().to_string(),
            params: elimination_routing_config_params.clone(),
            labels: routable_connectors
                .iter()
                .map(|conn_choice| conn_choice.to_string())
                .collect::<Vec<_>>(),
            config: elimination_routing_config
                .elimination_analyser_config
                .as_ref()
                .map(utils::EliminationRoutingEventBucketConfig::from),
        };

        let routing_events_wrapper = utils::RoutingEventsWrapper::new(
            state.tenant.tenant_id.clone(),
            state.request_id,
            payment_id.get_string_repr().to_string(),
            profile_id.to_owned(),
            merchant_id.to_owned(),
            "IntelligentRouter: PerformEliminationRouting".to_string(),
            Some(event_request.clone()),
            true,
            false,
        );

        let closure = || async {
            let elimination_based_connectors_result = client
                .perform_elimination_routing(
                    profile_id.get_string_repr().to_string(),
                    elimination_routing_config_params,
                    routable_connectors.clone(),
                    elimination_routing_config.elimination_analyser_config,
                    state.get_grpc_headers(),
                )
                .await
                .change_context(errors::RoutingError::EliminationRoutingCalculationError)
                .attach_printable(
                    "unable to analyze/fetch elimination routing from dynamic routing service",
                );

            match elimination_based_connectors_result {
                Ok(elimination_response) => Ok(Some(utils::EliminationEventResponse::from(
                    &elimination_response,
                ))),
                Err(e) => {
                    logger::error!(
                        "unable to analyze/fetch elimination routing from dynamic routing service: {:?}",
                        e.current_context()
                    );

                    Err(error_stack::report!(
                        errors::RoutingError::EliminationRoutingCalculationError
                    ))
                }
            }
        };

        let events_response = routing_events_wrapper
            .construct_event_builder(
                "EliminationAnalyser.GetEliminationStatus".to_string(),
                RoutingEngine::IntelligentRouter,
                ApiMethod::Grpc,
            )?
            .trigger_event(state, closure)
            .await?;

        let elimination_based_connectors: utils::EliminationEventResponse = events_response
            .response
            .ok_or(errors::RoutingError::EliminationRoutingCalculationError)?;

        let mut routing_event = events_response
            .event
            .ok_or(errors::RoutingError::RoutingEventsError {
            message:
                "Elimination-Intelligent-Router: RoutingEvent not found in RoutingEventsResponse"
                    .to_string(),
            status_code: 500,
        })?;

        routing_event.set_routing_approach(utils::RoutingApproach::Elimination.to_string());

        let mut connectors =
            Vec::with_capacity(elimination_based_connectors.labels_with_status.len());
        let mut eliminated_connectors =
            Vec::with_capacity(elimination_based_connectors.labels_with_status.len());
        let mut non_eliminated_connectors =
            Vec::with_capacity(elimination_based_connectors.labels_with_status.len());
        for labels_with_status in elimination_based_connectors.labels_with_status {
            let (connector, merchant_connector_id) = labels_with_status.label
                .split_once(':')
                .ok_or(errors::RoutingError::InvalidEliminationBasedConnectorLabel(labels_with_status.label.to_string()))
                .attach_printable(
                    "unable to split connector_name and mca_id from the label obtained by the elimination based dynamic routing service",
                )?;

            let routable_connector = api_routing::RoutableConnectorChoice {
                choice_kind: api_routing::RoutableChoiceKind::FullStruct,
                connector: common_enums::RoutableConnectors::from_str(connector)
                    .change_context(errors::RoutingError::GenericConversionError {
                        from: "String".to_string(),
                        to: "RoutableConnectors".to_string(),
                    })
                    .attach_printable("unable to convert String to RoutableConnectors")?,
                merchant_connector_id: Some(
                    common_utils::id_type::MerchantConnectorAccountId::wrap(
                        merchant_connector_id.to_string(),
                    )
                    .change_context(errors::RoutingError::GenericConversionError {
                        from: "String".to_string(),
                        to: "MerchantConnectorAccountId".to_string(),
                    })
                    .attach_printable("unable to convert MerchantConnectorAccountId from string")?,
                ),
            };

            if labels_with_status
                .elimination_information
                .is_some_and(|elimination_info| {
                    elimination_info
                        .entity
                        .is_some_and(|entity_info| entity_info.is_eliminated)
                })
            {
                eliminated_connectors.push(routable_connector);
            } else {
                non_eliminated_connectors.push(routable_connector);
            }
            connectors.extend(non_eliminated_connectors.clone());
            connectors.extend(eliminated_connectors.clone());
        }
        logger::debug!(dynamic_eliminated_connectors=?eliminated_connectors);
        logger::debug!(dynamic_elimination_based_routing_connectors=?connectors);

        routing_event.set_status_code(200);
        routing_event.set_routable_connectors(connectors.clone());
        state.event_handler().log_event(&routing_event);
        Ok(connectors)
    } else {
        Ok(routable_connectors)
    }
}

#[cfg(all(feature = "v1", feature = "dynamic_routing"))]
pub async fn perform_contract_based_routing<F, D>(
    state: &SessionState,
    routable_connectors: Vec<api_routing::RoutableConnectorChoice>,
    profile_id: &common_utils::id_type::ProfileId,
    merchant_id: &common_utils::id_type::MerchantId,
    payment_id: &common_utils::id_type::PaymentId,
    _dynamic_routing_config_params_interpolator: routing::helpers::DynamicRoutingConfigParamsInterpolator,
    contract_based_algo_ref: api_routing::ContractRoutingAlgorithm,
    payment_data: &mut D,
) -> RoutingResult<Vec<api_routing::RoutableConnectorChoice>>
where
    F: Send + Clone,
    D: OperationSessionGetters<F> + OperationSessionSetters<F> + Send + Sync + Clone,
{
    if contract_based_algo_ref.enabled_feature
        == api_routing::DynamicRoutingFeatures::DynamicConnectorSelection
    {
        logger::debug!(
            "performing contract_based_routing for profile {}",
            profile_id.get_string_repr()
        );
        let client = state
            .grpc_client
            .dynamic_routing
            .contract_based_client
            .as_ref()
            .ok_or(errors::RoutingError::ContractRoutingClientInitializationError)
            .attach_printable("contract routing gRPC client not found")?;

        let contract_based_routing_configs = routing::helpers::fetch_dynamic_routing_configs::<
            api_routing::ContractBasedRoutingConfig,
        >(
            state,
            profile_id,
            contract_based_algo_ref
                .algorithm_id_with_timestamp
                .algorithm_id
                .ok_or(errors::RoutingError::GenericNotFoundError {
                    field: "contract_based_routing_algorithm_id".to_string(),
                })
                .attach_printable("contract_based_routing_algorithm_id not found in profile_id")?,
        )
        .await
        .change_context(errors::RoutingError::ContractBasedRoutingConfigError)
        .attach_printable("unable to fetch contract based dynamic routing configs")?;

        let label_info = contract_based_routing_configs
            .label_info
            .clone()
            .ok_or(errors::RoutingError::ContractBasedRoutingConfigError)
            .attach_printable("Label information not found in contract routing configs")?;

        let contract_based_connectors = routable_connectors
            .clone()
            .into_iter()
            .filter(|conn| {
                label_info
                    .iter()
                    .any(|info| Some(info.mca_id.clone()) == conn.merchant_connector_id.clone())
            })
            .collect::<Vec<_>>();

        let mut other_connectors = routable_connectors
            .into_iter()
            .filter(|conn| {
                label_info
                    .iter()
                    .all(|info| Some(info.mca_id.clone()) != conn.merchant_connector_id.clone())
            })
            .collect::<Vec<_>>();

        let event_request = utils::CalContractScoreEventRequest {
            id: profile_id.get_string_repr().to_string(),
            params: "".to_string(),
            labels: contract_based_connectors
                .iter()
                .map(|conn_choice| conn_choice.to_string())
                .collect::<Vec<_>>(),
            config: Some(contract_based_routing_configs.clone()),
        };

        let routing_events_wrapper = utils::RoutingEventsWrapper::new(
            state.tenant.tenant_id.clone(),
            state.request_id,
            payment_id.get_string_repr().to_string(),
            profile_id.to_owned(),
            merchant_id.to_owned(),
            "IntelligentRouter: PerformContractRouting".to_string(),
            Some(event_request.clone()),
            true,
            false,
        );

        let closure = || async {
            let contract_based_connectors_result = client
                .calculate_contract_score(
                    profile_id.get_string_repr().into(),
                    contract_based_routing_configs.clone(),
                    "".to_string(),
                    contract_based_connectors,
                    state.get_grpc_headers(),
                )
                .await
                .attach_printable(
                    "unable to calculate/fetch contract score from dynamic routing service",
                );

            let contract_based_connectors = match contract_based_connectors_result {
                Ok(resp) => Some(utils::CalContractScoreEventResponse::from(&resp)),
                Err(err) => match err.current_context() {
                    DynamicRoutingError::ContractNotFound => {
                        client
                            .update_contracts(
                                profile_id.get_string_repr().into(),
                                label_info,
                                "".to_string(),
                                vec![],
                                u64::default(),
                                state.get_grpc_headers(),
                            )
                            .await
                            .change_context(errors::RoutingError::ContractScoreUpdationError)
                            .attach_printable(
                                "unable to update contract based routing window in dynamic routing service",
                            )?;
                        return Err((errors::RoutingError::ContractScoreCalculationError {
                            err: err.to_string(),
                        })
                        .into());
                    }
                    _ => {
                        return Err((errors::RoutingError::ContractScoreCalculationError {
                            err: err.to_string(),
                        })
                        .into())
                    }
                },
            };

            Ok(contract_based_connectors)
        };

        let events_response = routing_events_wrapper
            .construct_event_builder(
                "ContractScoreCalculator.FetchContractScore".to_string(),
                RoutingEngine::IntelligentRouter,
                ApiMethod::Grpc,
            )?
            .trigger_event(state, closure)
            .await?;

        let contract_based_connectors: utils::CalContractScoreEventResponse = events_response
            .response
            .ok_or(errors::RoutingError::ContractScoreCalculationError {
                err: "CalContractScoreEventResponse not found".to_string(),
            })?;

        let mut routing_event = events_response
            .event
            .ok_or(errors::RoutingError::RoutingEventsError {
            message:
                "ContractRouting-Intelligent-Router: RoutingEvent not found in RoutingEventsResponse"
                    .to_string(),
            status_code: 500,
        })?;

        payment_data.set_routing_approach_in_attempt(Some(
            common_enums::RoutingApproach::ContractBasedRouting,
        ));

        let mut connectors = Vec::with_capacity(contract_based_connectors.labels_with_score.len());

        for label_with_score in contract_based_connectors.labels_with_score {
            let (connector, merchant_connector_id) = label_with_score.label
                .split_once(':')
                .ok_or(errors::RoutingError::InvalidContractBasedConnectorLabel(label_with_score.label.to_string()))
                .attach_printable(
                    "unable to split connector_name and mca_id from the label obtained by the dynamic routing service",
                )?;

            connectors.push(api_routing::RoutableConnectorChoice {
                choice_kind: api_routing::RoutableChoiceKind::FullStruct,
                connector: common_enums::RoutableConnectors::from_str(connector)
                    .change_context(errors::RoutingError::GenericConversionError {
                        from: "String".to_string(),
                        to: "RoutableConnectors".to_string(),
                    })
                    .attach_printable("unable to convert String to RoutableConnectors")?,
                merchant_connector_id: Some(
                    common_utils::id_type::MerchantConnectorAccountId::wrap(
                        merchant_connector_id.to_string(),
                    )
                    .change_context(errors::RoutingError::GenericConversionError {
                        from: "String".to_string(),
                        to: "MerchantConnectorAccountId".to_string(),
                    })
                    .attach_printable("unable to convert MerchantConnectorAccountId from string")?,
                ),
            });
        }

        connectors.append(&mut other_connectors);

        logger::debug!(contract_based_routing_connectors=?connectors);

        routing_event.set_status_code(200);
        routing_event.set_routable_connectors(connectors.clone());
        routing_event.set_routing_approach(api_routing::RoutingApproach::ContractBased.to_string());
        state.event_handler().log_event(&routing_event);
        Ok(connectors)
    } else {
        Ok(routable_connectors)
    }
}<|MERGE_RESOLUTION|>--- conflicted
+++ resolved
@@ -468,23 +468,6 @@
     )
     .await?;
 
-<<<<<<< HEAD
-    Ok(match cached_algorithm.as_ref() {
-        CachedAlgorithm::Single(conn) => (vec![(**conn).clone()], None),
-
-        CachedAlgorithm::Priority(plist) => (plist.clone(), None),
-
-        CachedAlgorithm::VolumeSplit(splits) => {
-            let response = perform_volume_split(splits.to_vec())
-                .change_context(errors::RoutingError::ConnectorSelectionFailed)?;
-
-            (
-                response,
-                Some(common_enums::RoutingApproach::VolumeBasedRouting),
-            )
-        }
-
-=======
     let backend_input = match transaction_data {
         routing::TransactionData::Payment(payment_data) => make_dsl_input(payment_data)?,
         #[cfg(feature = "payouts")]
@@ -528,15 +511,18 @@
         logger::error!(decision_engine_euclid_evaluate_error=?e, "decision_engine_euclid: error in evaluation of rule")
     ).unwrap_or_default();
 
-    let routable_connectors = match cached_algorithm.as_ref() {
-        CachedAlgorithm::Single(conn) => vec![(**conn).clone()],
-        CachedAlgorithm::Priority(plist) => plist.clone(),
-        CachedAlgorithm::VolumeSplit(splits) => perform_volume_split(splits.to_vec())
-            .change_context(errors::RoutingError::ConnectorSelectionFailed)?,
->>>>>>> 0851c6ec
-        CachedAlgorithm::Advanced(interpreter) => {
-            execute_dsl_and_get_connector_v1(backend_input, interpreter)?
-        }
+    let (routable_connectors, routing_approach) = match cached_algorithm.as_ref() {
+        CachedAlgorithm::Single(conn) => (vec![(**conn).clone()], None),
+        CachedAlgorithm::Priority(plist) => (plist.clone(), None),
+        CachedAlgorithm::VolumeSplit(splits) => (
+            perform_volume_split(splits.to_vec())
+                .change_context(errors::RoutingError::ConnectorSelectionFailed)?,
+            Some(common_enums::RoutingApproach::VolumeBasedRouting),
+        ),
+        CachedAlgorithm::Advanced(interpreter) => (
+            execute_dsl_and_get_connector_v1(backend_input, interpreter)?,
+            Some(common_enums::RoutingApproach::RuleBasedRouting),
+        ),
     };
 
     utils::compare_and_log_result(
@@ -545,48 +531,16 @@
         "evaluate_routing".to_string(),
     );
 
-<<<<<<< HEAD
-            let de_euclid_connectors = perform_decision_euclid_routing(
-                state,
-                backend_input.clone(),
-                business_profile.get_id().get_string_repr().to_string(),
-                routing_events_wrapper
-            )
-            .await
-            .map_err(|e|
-                // errors are ignored as this is just for diff checking as of now (optional flow).
-                logger::error!(decision_engine_euclid_evaluate_error=?e, "decision_engine_euclid: error in evaluation of rule")
-            ).unwrap_or_default();
-            let routable_connectors = execute_dsl_and_get_connector_v1(backend_input, interpreter)?;
-
-            let connectors = routable_connectors
-                .iter()
-                .map(|c| c.connector.to_string())
-                .collect::<Vec<String>>();
-            let de_connectors = de_euclid_connectors
-                .iter()
-                .map(|c| c.gateway_name.to_string())
-                .collect::<Vec<String>>();
-            utils::compare_and_log_result(
-                de_connectors,
-                connectors,
-                "evaluate_routing".to_string(),
-            );
-            (
-                routable_connectors,
-                Some(common_enums::RoutingApproach::RuleBasedRouting),
-            )
-        }
-    })
-=======
-    Ok(utils::select_routing_result(
-        state,
-        business_profile,
-        routable_connectors,
-        de_euclid_connectors,
-    )
-    .await)
->>>>>>> 0851c6ec
+    Ok((
+        utils::select_routing_result(
+            state,
+            business_profile,
+            routable_connectors,
+            de_euclid_connectors,
+        )
+        .await,
+        routing_approach,
+    ))
 }
 
 async fn ensure_algorithm_cached_v1(
