mod transformers;

#[cfg(all(feature = "v1", feature = "dynamic_routing"))]
use std::collections::hash_map;
#[cfg(all(feature = "v1", feature = "dynamic_routing"))]
use std::hash::{Hash, Hasher};
use std::{collections::HashMap, str::FromStr, sync::Arc};

#[cfg(all(feature = "v1", feature = "dynamic_routing"))]
use api_models::routing as api_routing;
use api_models::{
    admin as admin_api,
    enums::{self as api_enums, CountryAlpha2},
<<<<<<< HEAD
    open_router::{self, DecidedGateway, OpenRouterDecideGatewayRequest},
=======
    open_router as or_types,
>>>>>>> b2ce634a
    routing::ConnectorSelection,
};
#[cfg(all(feature = "v1", feature = "dynamic_routing"))]
use common_utils::ext_traits::AsyncExt;
use common_utils::{ext_traits::BytesExt, request};
use diesel_models::enums as storage_enums;
use error_stack::ResultExt;
use euclid::{
    backend::{self, inputs as dsl_inputs, EuclidBackend},
    dssa::graph::{self as euclid_graph, CgraphExt},
    enums as euclid_enums,
    frontend::{ast, dir as euclid_dir},
};
#[cfg(all(feature = "v1", feature = "dynamic_routing"))]
use external_services::grpc_client::dynamic_routing::{
    contract_routing_client::ContractBasedDynamicRouting,
    success_rate_client::{CalSuccessRateResponse, SuccessBasedDynamicRouting},
    DynamicRoutingError,
};
use hyperswitch_domain_models::address::Address;
use kgraph_utils::{
    mca as mca_graph,
    transformers::{IntoContext, IntoDirValue},
    types::CountryCurrencyFilter,
};
use masking::PeekInterface;
use rand::distributions::{self, Distribution};
#[cfg(all(feature = "v1", feature = "dynamic_routing"))]
use rand::SeedableRng;
#[cfg(all(feature = "v1", feature = "dynamic_routing"))]
use router_env::{instrument, tracing};
use rustc_hash::FxHashMap;
use storage_impl::redis::cache::{CacheKey, CGRAPH_CACHE, ROUTING_CACHE};

#[cfg(feature = "v2")]
use crate::core::admin;
#[cfg(feature = "payouts")]
use crate::core::payouts;
use crate::{
    core::{
        errors, errors as oss_errors,
        routing::{
            transformers::OpenRouterDecideGatewayRequestExt,
            {self},
        },
    },
    headers, logger, services,
    types::{
        api::{self, routing as routing_types},
        domain, storage as oss_storage,
        transformers::{ForeignFrom, ForeignInto, ForeignTryFrom},
    },
    utils::{OptionExt, ValueExt},
    SessionState,
};

pub enum CachedAlgorithm {
    Single(Box<routing_types::RoutableConnectorChoice>),
    Priority(Vec<routing_types::RoutableConnectorChoice>),
    VolumeSplit(Vec<routing_types::ConnectorVolumeSplit>),
    Advanced(backend::VirInterpreterBackend<ConnectorSelection>),
}

#[cfg(feature = "v1")]
pub struct SessionFlowRoutingInput<'a> {
    pub state: &'a SessionState,
    pub country: Option<CountryAlpha2>,
    pub key_store: &'a domain::MerchantKeyStore,
    pub merchant_account: &'a domain::MerchantAccount,
    pub payment_attempt: &'a oss_storage::PaymentAttempt,
    pub payment_intent: &'a oss_storage::PaymentIntent,
    pub chosen: api::SessionConnectorDatas,
}

#[cfg(feature = "v2")]
pub struct SessionFlowRoutingInput<'a> {
    pub country: Option<CountryAlpha2>,
    pub payment_intent: &'a oss_storage::PaymentIntent,
    pub chosen: api::SessionConnectorDatas,
}

#[allow(dead_code)]
#[cfg(feature = "v1")]
pub struct SessionRoutingPmTypeInput<'a> {
    state: &'a SessionState,
    key_store: &'a domain::MerchantKeyStore,
    attempt_id: &'a str,
    routing_algorithm: &'a MerchantAccountRoutingAlgorithm,
    backend_input: dsl_inputs::BackendInput,
    allowed_connectors: FxHashMap<String, api::GetToken>,
    profile_id: &'a common_utils::id_type::ProfileId,
}

#[cfg(feature = "v2")]
pub struct SessionRoutingPmTypeInput<'a> {
    routing_algorithm: &'a MerchantAccountRoutingAlgorithm,
    backend_input: dsl_inputs::BackendInput,
    allowed_connectors: FxHashMap<String, api::GetToken>,
    profile_id: &'a common_utils::id_type::ProfileId,
}

type RoutingResult<O> = oss_errors::CustomResult<O, errors::RoutingError>;

#[cfg(feature = "v1")]
#[derive(Debug, serde::Serialize, serde::Deserialize)]
#[serde(untagged)]
enum MerchantAccountRoutingAlgorithm {
    V1(routing_types::RoutingAlgorithmRef),
}

#[cfg(feature = "v1")]
impl Default for MerchantAccountRoutingAlgorithm {
    fn default() -> Self {
        Self::V1(routing_types::RoutingAlgorithmRef::default())
    }
}

#[cfg(feature = "v2")]
#[derive(Debug, serde::Serialize, serde::Deserialize)]
#[serde(untagged)]
enum MerchantAccountRoutingAlgorithm {
    V1(Option<common_utils::id_type::RoutingId>),
}

#[cfg(feature = "payouts")]
pub fn make_dsl_input_for_payouts(
    payout_data: &payouts::PayoutData,
) -> RoutingResult<dsl_inputs::BackendInput> {
    let mandate = dsl_inputs::MandateData {
        mandate_acceptance_type: None,
        mandate_type: None,
        payment_type: None,
    };
    let metadata = payout_data
        .payouts
        .metadata
        .clone()
        .map(|val| val.parse_value("routing_parameters"))
        .transpose()
        .change_context(errors::RoutingError::MetadataParsingError)
        .attach_printable("Unable to parse routing_parameters from metadata of payouts")
        .unwrap_or(None);
    let payment = dsl_inputs::PaymentInput {
        amount: payout_data.payouts.amount,
        card_bin: None,
        currency: payout_data.payouts.destination_currency,
        authentication_type: None,
        capture_method: None,
        business_country: payout_data
            .payout_attempt
            .business_country
            .map(api_enums::Country::from_alpha2),
        billing_country: payout_data
            .billing_address
            .as_ref()
            .and_then(|bic| bic.country)
            .map(api_enums::Country::from_alpha2),
        business_label: payout_data.payout_attempt.business_label.clone(),
        setup_future_usage: None,
    };
    let payment_method = dsl_inputs::PaymentMethodInput {
        payment_method: payout_data
            .payouts
            .payout_type
            .map(api_enums::PaymentMethod::foreign_from),
        payment_method_type: payout_data
            .payout_method_data
            .as_ref()
            .map(api_enums::PaymentMethodType::foreign_from),
        card_network: None,
    };
    Ok(dsl_inputs::BackendInput {
        mandate,
        metadata,
        payment,
        payment_method,
    })
}

#[cfg(feature = "v2")]
pub fn make_dsl_input(
    payments_dsl_input: &routing::PaymentsDslInput<'_>,
) -> RoutingResult<dsl_inputs::BackendInput> {
    let mandate_data = dsl_inputs::MandateData {
        mandate_acceptance_type: payments_dsl_input.setup_mandate.as_ref().and_then(
            |mandate_data| {
                mandate_data
                    .customer_acceptance
                    .as_ref()
                    .map(|customer_accept| match customer_accept.acceptance_type {
                        hyperswitch_domain_models::mandates::AcceptanceType::Online => {
                            euclid_enums::MandateAcceptanceType::Online
                        }
                        hyperswitch_domain_models::mandates::AcceptanceType::Offline => {
                            euclid_enums::MandateAcceptanceType::Offline
                        }
                    })
            },
        ),
        mandate_type: payments_dsl_input
            .setup_mandate
            .as_ref()
            .and_then(|mandate_data| {
                mandate_data
                    .mandate_type
                    .clone()
                    .map(|mandate_type| match mandate_type {
                        hyperswitch_domain_models::mandates::MandateDataType::SingleUse(_) => {
                            euclid_enums::MandateType::SingleUse
                        }
                        hyperswitch_domain_models::mandates::MandateDataType::MultiUse(_) => {
                            euclid_enums::MandateType::MultiUse
                        }
                    })
            }),
        payment_type: Some(
            if payments_dsl_input
                .recurring_details
                .as_ref()
                .is_some_and(|data| {
                    matches!(
                        data,
                        api_models::mandates::RecurringDetails::ProcessorPaymentToken(_)
                    )
                })
            {
                euclid_enums::PaymentType::PptMandate
            } else {
                payments_dsl_input.setup_mandate.map_or_else(
                    || euclid_enums::PaymentType::NonMandate,
                    |_| euclid_enums::PaymentType::SetupMandate,
                )
            },
        ),
    };
    let payment_method_input = dsl_inputs::PaymentMethodInput {
        payment_method: Some(payments_dsl_input.payment_attempt.payment_method_type),
        payment_method_type: Some(payments_dsl_input.payment_attempt.payment_method_subtype),
        card_network: payments_dsl_input
            .payment_method_data
            .as_ref()
            .and_then(|pm_data| match pm_data {
                domain::PaymentMethodData::Card(card) => card.card_network.clone(),

                _ => None,
            }),
    };

    let payment_input = dsl_inputs::PaymentInput {
        amount: payments_dsl_input
            .payment_attempt
            .amount_details
            .get_net_amount(),
        card_bin: payments_dsl_input.payment_method_data.as_ref().and_then(
            |pm_data| match pm_data {
                domain::PaymentMethodData::Card(card) => Some(card.card_number.get_card_isin()),
                _ => None,
            },
        ),
        currency: payments_dsl_input.currency,
        authentication_type: Some(payments_dsl_input.payment_attempt.authentication_type),
        capture_method: Some(payments_dsl_input.payment_intent.capture_method),
        business_country: None,
        billing_country: payments_dsl_input
            .address
            .get_payment_method_billing()
            .and_then(|billing_address| billing_address.address.as_ref())
            .and_then(|address_details| address_details.country)
            .map(api_enums::Country::from_alpha2),
        business_label: None,
        setup_future_usage: Some(payments_dsl_input.payment_intent.setup_future_usage),
    };

    let metadata = payments_dsl_input
        .payment_intent
        .metadata
        .clone()
        .map(|value| value.parse_value("routing_parameters"))
        .transpose()
        .change_context(errors::RoutingError::MetadataParsingError)
        .attach_printable("Unable to parse routing_parameters from metadata of payment_intent")
        .unwrap_or(None);

    Ok(dsl_inputs::BackendInput {
        metadata,
        payment: payment_input,
        payment_method: payment_method_input,
        mandate: mandate_data,
    })
}

#[cfg(feature = "v1")]
pub fn make_dsl_input(
    payments_dsl_input: &routing::PaymentsDslInput<'_>,
) -> RoutingResult<dsl_inputs::BackendInput> {
    let mandate_data = dsl_inputs::MandateData {
        mandate_acceptance_type: payments_dsl_input.setup_mandate.as_ref().and_then(
            |mandate_data| {
                mandate_data
                    .customer_acceptance
                    .as_ref()
                    .map(|cat| match cat.acceptance_type {
                        hyperswitch_domain_models::mandates::AcceptanceType::Online => {
                            euclid_enums::MandateAcceptanceType::Online
                        }
                        hyperswitch_domain_models::mandates::AcceptanceType::Offline => {
                            euclid_enums::MandateAcceptanceType::Offline
                        }
                    })
            },
        ),
        mandate_type: payments_dsl_input
            .setup_mandate
            .as_ref()
            .and_then(|mandate_data| {
                mandate_data.mandate_type.clone().map(|mt| match mt {
                    hyperswitch_domain_models::mandates::MandateDataType::SingleUse(_) => {
                        euclid_enums::MandateType::SingleUse
                    }
                    hyperswitch_domain_models::mandates::MandateDataType::MultiUse(_) => {
                        euclid_enums::MandateType::MultiUse
                    }
                })
            }),
        payment_type: Some(
            if payments_dsl_input
                .recurring_details
                .as_ref()
                .is_some_and(|data| {
                    matches!(
                        data,
                        api_models::mandates::RecurringDetails::ProcessorPaymentToken(_)
                    )
                })
            {
                euclid_enums::PaymentType::PptMandate
            } else {
                payments_dsl_input.setup_mandate.map_or_else(
                    || euclid_enums::PaymentType::NonMandate,
                    |_| euclid_enums::PaymentType::SetupMandate,
                )
            },
        ),
    };
    let payment_method_input = dsl_inputs::PaymentMethodInput {
        payment_method: payments_dsl_input.payment_attempt.payment_method,
        payment_method_type: payments_dsl_input.payment_attempt.payment_method_type,
        card_network: payments_dsl_input
            .payment_method_data
            .as_ref()
            .and_then(|pm_data| match pm_data {
                domain::PaymentMethodData::Card(card) => card.card_network.clone(),

                _ => None,
            }),
    };

    let payment_input = dsl_inputs::PaymentInput {
        amount: payments_dsl_input.payment_attempt.get_total_amount(),
        card_bin: payments_dsl_input.payment_method_data.as_ref().and_then(
            |pm_data| match pm_data {
                domain::PaymentMethodData::Card(card) => {
                    Some(card.card_number.peek().chars().take(6).collect())
                }
                _ => None,
            },
        ),
        currency: payments_dsl_input.currency,
        authentication_type: payments_dsl_input.payment_attempt.authentication_type,
        capture_method: payments_dsl_input
            .payment_attempt
            .capture_method
            .and_then(|cm| cm.foreign_into()),
        business_country: payments_dsl_input
            .payment_intent
            .business_country
            .map(api_enums::Country::from_alpha2),
        billing_country: payments_dsl_input
            .address
            .get_payment_method_billing()
            .and_then(|bic| bic.address.as_ref())
            .and_then(|add| add.country)
            .map(api_enums::Country::from_alpha2),
        business_label: payments_dsl_input.payment_intent.business_label.clone(),
        setup_future_usage: payments_dsl_input.payment_intent.setup_future_usage,
    };

    let metadata = payments_dsl_input
        .payment_intent
        .parse_and_get_metadata("routing_parameters")
        .change_context(errors::RoutingError::MetadataParsingError)
        .attach_printable("Unable to parse routing_parameters from metadata of payment_intent")
        .unwrap_or(None);

    Ok(dsl_inputs::BackendInput {
        metadata,
        payment: payment_input,
        payment_method: payment_method_input,
        mandate: mandate_data,
    })
}

pub async fn perform_static_routing_v1(
    state: &SessionState,
    merchant_id: &common_utils::id_type::MerchantId,
    algorithm_id: Option<&common_utils::id_type::RoutingId>,
    business_profile: &domain::Profile,
    transaction_data: &routing::TransactionData<'_>,
) -> RoutingResult<Vec<routing_types::RoutableConnectorChoice>> {
    let algorithm_id = if let Some(id) = algorithm_id {
        id
    } else {
        #[cfg(feature = "v1")]
        let fallback_config = routing::helpers::get_merchant_default_config(
            &*state.clone().store,
            business_profile.get_id().get_string_repr(),
            &api_enums::TransactionType::from(transaction_data),
        )
        .await
        .change_context(errors::RoutingError::FallbackConfigFetchFailed)?;
        #[cfg(feature = "v2")]
        let fallback_config = admin::ProfileWrapper::new(business_profile.clone())
            .get_default_fallback_list_of_connector_under_profile()
            .change_context(errors::RoutingError::FallbackConfigFetchFailed)?;

        return Ok(fallback_config);
    };
    let cached_algorithm = ensure_algorithm_cached_v1(
        state,
        merchant_id,
        algorithm_id,
        business_profile.get_id(),
        &api_enums::TransactionType::from(transaction_data),
    )
    .await?;

    Ok(match cached_algorithm.as_ref() {
        CachedAlgorithm::Single(conn) => vec![(**conn).clone()],

        CachedAlgorithm::Priority(plist) => plist.clone(),

        CachedAlgorithm::VolumeSplit(splits) => perform_volume_split(splits.to_vec())
            .change_context(errors::RoutingError::ConnectorSelectionFailed)?,

        CachedAlgorithm::Advanced(interpreter) => {
            let backend_input = match transaction_data {
                routing::TransactionData::Payment(payment_data) => make_dsl_input(payment_data)?,
                #[cfg(feature = "payouts")]
                routing::TransactionData::Payout(payout_data) => {
                    make_dsl_input_for_payouts(payout_data)?
                }
            };

            execute_dsl_and_get_connector_v1(backend_input, interpreter)?
        }
    })
}

async fn ensure_algorithm_cached_v1(
    state: &SessionState,
    merchant_id: &common_utils::id_type::MerchantId,
    algorithm_id: &common_utils::id_type::RoutingId,
    profile_id: &common_utils::id_type::ProfileId,
    transaction_type: &api_enums::TransactionType,
) -> RoutingResult<Arc<CachedAlgorithm>> {
    let key = {
        match transaction_type {
            common_enums::TransactionType::Payment => {
                format!(
                    "routing_config_{}_{}",
                    merchant_id.get_string_repr(),
                    profile_id.get_string_repr(),
                )
            }
            #[cfg(feature = "payouts")]
            common_enums::TransactionType::Payout => {
                format!(
                    "routing_config_po_{}_{}",
                    merchant_id.get_string_repr(),
                    profile_id.get_string_repr()
                )
            }
        }
    };

    let cached_algorithm = ROUTING_CACHE
        .get_val::<Arc<CachedAlgorithm>>(CacheKey {
            key: key.clone(),
            prefix: state.tenant.redis_key_prefix.clone(),
        })
        .await;

    let algorithm = if let Some(algo) = cached_algorithm {
        algo
    } else {
        refresh_routing_cache_v1(state, key.clone(), algorithm_id, profile_id).await?
    };

    Ok(algorithm)
}

pub fn perform_straight_through_routing(
    algorithm: &routing_types::StraightThroughAlgorithm,
    creds_identifier: Option<&str>,
) -> RoutingResult<(Vec<routing_types::RoutableConnectorChoice>, bool)> {
    Ok(match algorithm {
        routing_types::StraightThroughAlgorithm::Single(conn) => {
            (vec![(**conn).clone()], creds_identifier.is_none())
        }

        routing_types::StraightThroughAlgorithm::Priority(conns) => (conns.clone(), true),

        routing_types::StraightThroughAlgorithm::VolumeSplit(splits) => (
            perform_volume_split(splits.to_vec())
                .change_context(errors::RoutingError::ConnectorSelectionFailed)
                .attach_printable(
                    "Volume Split connector selection error in straight through routing",
                )?,
            true,
        ),
    })
}

pub fn perform_routing_for_single_straight_through_algorithm(
    algorithm: &routing_types::StraightThroughAlgorithm,
) -> RoutingResult<Vec<routing_types::RoutableConnectorChoice>> {
    Ok(match algorithm {
        routing_types::StraightThroughAlgorithm::Single(connector) => vec![(**connector).clone()],

        routing_types::StraightThroughAlgorithm::Priority(_)
        | routing_types::StraightThroughAlgorithm::VolumeSplit(_) => {
            Err(errors::RoutingError::DslIncorrectSelectionAlgorithm)
                .attach_printable("Unsupported algorithm received as a result of static routing")?
        }
    })
}

fn execute_dsl_and_get_connector_v1(
    backend_input: dsl_inputs::BackendInput,
    interpreter: &backend::VirInterpreterBackend<ConnectorSelection>,
) -> RoutingResult<Vec<routing_types::RoutableConnectorChoice>> {
    let routing_output: routing_types::RoutingAlgorithm = interpreter
        .execute(backend_input)
        .map(|out| out.connector_selection.foreign_into())
        .change_context(errors::RoutingError::DslExecutionError)?;

    Ok(match routing_output {
        routing_types::RoutingAlgorithm::Priority(plist) => plist,

        routing_types::RoutingAlgorithm::VolumeSplit(splits) => perform_volume_split(splits)
            .change_context(errors::RoutingError::DslFinalConnectorSelectionFailed)?,

        _ => Err(errors::RoutingError::DslIncorrectSelectionAlgorithm)
            .attach_printable("Unsupported algorithm received as a result of static routing")?,
    })
}

pub async fn refresh_routing_cache_v1(
    state: &SessionState,
    key: String,
    algorithm_id: &common_utils::id_type::RoutingId,
    profile_id: &common_utils::id_type::ProfileId,
) -> RoutingResult<Arc<CachedAlgorithm>> {
    let algorithm = {
        let algorithm = state
            .store
            .find_routing_algorithm_by_profile_id_algorithm_id(profile_id, algorithm_id)
            .await
            .change_context(errors::RoutingError::DslMissingInDb)?;
        let algorithm: routing_types::RoutingAlgorithm = algorithm
            .algorithm_data
            .parse_value("RoutingAlgorithm")
            .change_context(errors::RoutingError::DslParsingError)?;
        algorithm
    };

    let cached_algorithm = match algorithm {
        routing_types::RoutingAlgorithm::Single(conn) => CachedAlgorithm::Single(conn),
        routing_types::RoutingAlgorithm::Priority(plist) => CachedAlgorithm::Priority(plist),
        routing_types::RoutingAlgorithm::VolumeSplit(splits) => {
            CachedAlgorithm::VolumeSplit(splits)
        }
        routing_types::RoutingAlgorithm::Advanced(program) => {
            let interpreter = backend::VirInterpreterBackend::with_program(program)
                .change_context(errors::RoutingError::DslBackendInitError)
                .attach_printable("Error initializing DSL interpreter backend")?;

            CachedAlgorithm::Advanced(interpreter)
        }
    };

    let arc_cached_algorithm = Arc::new(cached_algorithm);

    ROUTING_CACHE
        .push(
            CacheKey {
                key,
                prefix: state.tenant.redis_key_prefix.clone(),
            },
            arc_cached_algorithm.clone(),
        )
        .await;

    Ok(arc_cached_algorithm)
}

#[cfg(all(feature = "v1", feature = "dynamic_routing"))]
pub fn perform_dynamic_routing_volume_split(
    splits: Vec<api_models::routing::RoutingVolumeSplit>,
    rng_seed: Option<&str>,
) -> RoutingResult<api_models::routing::RoutingVolumeSplit> {
    let weights: Vec<u8> = splits.iter().map(|sp| sp.split).collect();
    let weighted_index = distributions::WeightedIndex::new(weights)
        .change_context(errors::RoutingError::VolumeSplitFailed)
        .attach_printable("Error creating weighted distribution for volume split")?;

    let idx = if let Some(seed) = rng_seed {
        let mut hasher = hash_map::DefaultHasher::new();
        seed.hash(&mut hasher);
        let hash = hasher.finish();

        let mut rng = rand_chacha::ChaCha8Rng::seed_from_u64(hash);
        weighted_index.sample(&mut rng)
    } else {
        let mut rng = rand::thread_rng();
        weighted_index.sample(&mut rng)
    };

    let routing_choice = *splits
        .get(idx)
        .ok_or(errors::RoutingError::VolumeSplitFailed)
        .attach_printable("Volume split index lookup failed")?;

    Ok(routing_choice)
}

pub fn perform_volume_split(
    mut splits: Vec<routing_types::ConnectorVolumeSplit>,
) -> RoutingResult<Vec<routing_types::RoutableConnectorChoice>> {
    let weights: Vec<u8> = splits.iter().map(|sp| sp.split).collect();
    let weighted_index = distributions::WeightedIndex::new(weights)
        .change_context(errors::RoutingError::VolumeSplitFailed)
        .attach_printable("Error creating weighted distribution for volume split")?;

    let mut rng = rand::thread_rng();
    let idx = weighted_index.sample(&mut rng);

    splits
        .get(idx)
        .ok_or(errors::RoutingError::VolumeSplitFailed)
        .attach_printable("Volume split index lookup failed")?;

    // Panic Safety: We have performed a `get(idx)` operation just above which will
    // ensure that the index is always present, else throw an error.
    let removed = splits.remove(idx);
    splits.insert(0, removed);

    Ok(splits.into_iter().map(|sp| sp.connector).collect())
}

// #[cfg(feature = "v1")]
pub async fn get_merchant_cgraph(
    state: &SessionState,
    key_store: &domain::MerchantKeyStore,
    profile_id: &common_utils::id_type::ProfileId,
    transaction_type: &api_enums::TransactionType,
) -> RoutingResult<Arc<hyperswitch_constraint_graph::ConstraintGraph<euclid_dir::DirValue>>> {
    let merchant_id = &key_store.merchant_id;

    let key = {
        match transaction_type {
            api_enums::TransactionType::Payment => {
                format!(
                    "cgraph_{}_{}",
                    merchant_id.get_string_repr(),
                    profile_id.get_string_repr()
                )
            }
            #[cfg(feature = "payouts")]
            api_enums::TransactionType::Payout => {
                format!(
                    "cgraph_po_{}_{}",
                    merchant_id.get_string_repr(),
                    profile_id.get_string_repr()
                )
            }
        }
    };

    let cached_cgraph = CGRAPH_CACHE
        .get_val::<Arc<hyperswitch_constraint_graph::ConstraintGraph<euclid_dir::DirValue>>>(
            CacheKey {
                key: key.clone(),
                prefix: state.tenant.redis_key_prefix.clone(),
            },
        )
        .await;

    let cgraph = if let Some(graph) = cached_cgraph {
        graph
    } else {
        refresh_cgraph_cache(state, key_store, key.clone(), profile_id, transaction_type).await?
    };

    Ok(cgraph)
}

// #[cfg(feature = "v1")]
pub async fn refresh_cgraph_cache(
    state: &SessionState,
    key_store: &domain::MerchantKeyStore,
    key: String,
    profile_id: &common_utils::id_type::ProfileId,
    transaction_type: &api_enums::TransactionType,
) -> RoutingResult<Arc<hyperswitch_constraint_graph::ConstraintGraph<euclid_dir::DirValue>>> {
    let mut merchant_connector_accounts = state
        .store
        .find_merchant_connector_account_by_merchant_id_and_disabled_list(
            &state.into(),
            &key_store.merchant_id,
            false,
            key_store,
        )
        .await
        .change_context(errors::RoutingError::KgraphCacheRefreshFailed)?;

    match transaction_type {
        api_enums::TransactionType::Payment => {
            merchant_connector_accounts.retain(|mca| {
                mca.connector_type != storage_enums::ConnectorType::PaymentVas
                    && mca.connector_type != storage_enums::ConnectorType::PaymentMethodAuth
                    && mca.connector_type != storage_enums::ConnectorType::PayoutProcessor
                    && mca.connector_type != storage_enums::ConnectorType::AuthenticationProcessor
            });
        }
        #[cfg(feature = "payouts")]
        api_enums::TransactionType::Payout => {
            merchant_connector_accounts
                .retain(|mca| mca.connector_type == storage_enums::ConnectorType::PayoutProcessor);
        }
    };

    let connector_type = match transaction_type {
        api_enums::TransactionType::Payment => common_enums::ConnectorType::PaymentProcessor,
        #[cfg(feature = "payouts")]
        api_enums::TransactionType::Payout => common_enums::ConnectorType::PayoutProcessor,
    };

    let merchant_connector_accounts = merchant_connector_accounts
        .filter_based_on_profile_and_connector_type(profile_id, connector_type);

    let api_mcas = merchant_connector_accounts
        .into_iter()
        .map(admin_api::MerchantConnectorResponse::foreign_try_from)
        .collect::<Result<Vec<_>, _>>()
        .change_context(errors::RoutingError::KgraphCacheRefreshFailed)?;
    let connector_configs = state
        .conf
        .pm_filters
        .0
        .clone()
        .into_iter()
        .filter(|(key, _)| key != "default")
        .map(|(key, value)| {
            let key = api_enums::RoutableConnectors::from_str(&key)
                .map_err(|_| errors::RoutingError::InvalidConnectorName(key))?;

            Ok((key, value.foreign_into()))
        })
        .collect::<Result<HashMap<_, _>, errors::RoutingError>>()?;
    let default_configs = state
        .conf
        .pm_filters
        .0
        .get("default")
        .cloned()
        .map(ForeignFrom::foreign_from);
    let config_pm_filters = CountryCurrencyFilter {
        connector_configs,
        default_configs,
    };
    let cgraph = Arc::new(
        mca_graph::make_mca_graph(api_mcas, &config_pm_filters)
            .change_context(errors::RoutingError::KgraphCacheRefreshFailed)
            .attach_printable("when construction cgraph")?,
    );

    CGRAPH_CACHE
        .push(
            CacheKey {
                key,
                prefix: state.tenant.redis_key_prefix.clone(),
            },
            Arc::clone(&cgraph),
        )
        .await;

    Ok(cgraph)
}

#[allow(clippy::too_many_arguments)]
pub async fn perform_cgraph_filtering(
    state: &SessionState,
    key_store: &domain::MerchantKeyStore,
    chosen: Vec<routing_types::RoutableConnectorChoice>,
    backend_input: dsl_inputs::BackendInput,
    eligible_connectors: Option<&Vec<api_enums::RoutableConnectors>>,
    profile_id: &common_utils::id_type::ProfileId,
    transaction_type: &api_enums::TransactionType,
) -> RoutingResult<Vec<routing_types::RoutableConnectorChoice>> {
    let context = euclid_graph::AnalysisContext::from_dir_values(
        backend_input
            .into_context()
            .change_context(errors::RoutingError::KgraphAnalysisError)?,
    );
    let cached_cgraph = get_merchant_cgraph(state, key_store, profile_id, transaction_type).await?;

    let mut final_selection = Vec::<routing_types::RoutableConnectorChoice>::new();
    for choice in chosen {
        let routable_connector = choice.connector;
        let euclid_choice: ast::ConnectorChoice = choice.clone().foreign_into();
        let dir_val = euclid_choice
            .into_dir_value()
            .change_context(errors::RoutingError::KgraphAnalysisError)?;
        let cgraph_eligible = cached_cgraph
            .check_value_validity(
                dir_val,
                &context,
                &mut hyperswitch_constraint_graph::Memoization::new(),
                &mut hyperswitch_constraint_graph::CycleCheck::new(),
                None,
            )
            .change_context(errors::RoutingError::KgraphAnalysisError)?;

        let filter_eligible =
            eligible_connectors.map_or(true, |list| list.contains(&routable_connector));

        if cgraph_eligible && filter_eligible {
            final_selection.push(choice);
        }
    }

    Ok(final_selection)
}

pub async fn perform_eligibility_analysis(
    state: &SessionState,
    key_store: &domain::MerchantKeyStore,
    chosen: Vec<routing_types::RoutableConnectorChoice>,
    transaction_data: &routing::TransactionData<'_>,
    eligible_connectors: Option<&Vec<api_enums::RoutableConnectors>>,
    profile_id: &common_utils::id_type::ProfileId,
) -> RoutingResult<Vec<routing_types::RoutableConnectorChoice>> {
    let backend_input = match transaction_data {
        routing::TransactionData::Payment(payment_data) => make_dsl_input(payment_data)?,
        #[cfg(feature = "payouts")]
        routing::TransactionData::Payout(payout_data) => make_dsl_input_for_payouts(payout_data)?,
    };

    perform_cgraph_filtering(
        state,
        key_store,
        chosen,
        backend_input,
        eligible_connectors,
        profile_id,
        &api_enums::TransactionType::from(transaction_data),
    )
    .await
}

pub async fn perform_fallback_routing(
    state: &SessionState,
    key_store: &domain::MerchantKeyStore,
    transaction_data: &routing::TransactionData<'_>,
    eligible_connectors: Option<&Vec<api_enums::RoutableConnectors>>,
    business_profile: &domain::Profile,
) -> RoutingResult<Vec<routing_types::RoutableConnectorChoice>> {
    #[cfg(feature = "v1")]
    let fallback_config = routing::helpers::get_merchant_default_config(
        &*state.store,
        match transaction_data {
            routing::TransactionData::Payment(payment_data) => payment_data
                .payment_intent
                .profile_id
                .as_ref()
                .get_required_value("profile_id")
                .change_context(errors::RoutingError::ProfileIdMissing)?
                .get_string_repr(),
            #[cfg(feature = "payouts")]
            routing::TransactionData::Payout(payout_data) => {
                payout_data.payout_attempt.profile_id.get_string_repr()
            }
        },
        &api_enums::TransactionType::from(transaction_data),
    )
    .await
    .change_context(errors::RoutingError::FallbackConfigFetchFailed)?;
    #[cfg(feature = "v2")]
    let fallback_config = admin::ProfileWrapper::new(business_profile.clone())
        .get_default_fallback_list_of_connector_under_profile()
        .change_context(errors::RoutingError::FallbackConfigFetchFailed)?;
    let backend_input = match transaction_data {
        routing::TransactionData::Payment(payment_data) => make_dsl_input(payment_data)?,
        #[cfg(feature = "payouts")]
        routing::TransactionData::Payout(payout_data) => make_dsl_input_for_payouts(payout_data)?,
    };

    perform_cgraph_filtering(
        state,
        key_store,
        fallback_config,
        backend_input,
        eligible_connectors,
        business_profile.get_id(),
        &api_enums::TransactionType::from(transaction_data),
    )
    .await
}

pub async fn perform_eligibility_analysis_with_fallback(
    state: &SessionState,
    key_store: &domain::MerchantKeyStore,
    chosen: Vec<routing_types::RoutableConnectorChoice>,
    transaction_data: &routing::TransactionData<'_>,
    eligible_connectors: Option<Vec<api_enums::RoutableConnectors>>,
    business_profile: &domain::Profile,
) -> RoutingResult<Vec<routing_types::RoutableConnectorChoice>> {
    let mut final_selection = perform_eligibility_analysis(
        state,
        key_store,
        chosen,
        transaction_data,
        eligible_connectors.as_ref(),
        business_profile.get_id(),
    )
    .await?;

    let fallback_selection = perform_fallback_routing(
        state,
        key_store,
        transaction_data,
        eligible_connectors.as_ref(),
        business_profile,
    )
    .await;

    final_selection.append(
        &mut fallback_selection
            .unwrap_or_default()
            .iter()
            .filter(|&routable_connector_choice| {
                !final_selection.contains(routable_connector_choice)
            })
            .cloned()
            .collect::<Vec<_>>(),
    );

    let final_selected_connectors = final_selection
        .iter()
        .map(|item| item.connector)
        .collect::<Vec<_>>();
    logger::debug!(final_selected_connectors_for_routing=?final_selected_connectors, "List of final selected connectors for routing");

    Ok(final_selection)
}

#[cfg(feature = "v2")]
pub async fn perform_session_flow_routing<'a>(
    state: &'a SessionState,
    key_store: &'a domain::MerchantKeyStore,
    session_input: SessionFlowRoutingInput<'_>,
    business_profile: &domain::Profile,
    transaction_type: &api_enums::TransactionType,
) -> RoutingResult<FxHashMap<api_enums::PaymentMethodType, Vec<routing_types::SessionRoutingChoice>>>
{
    let mut pm_type_map: FxHashMap<api_enums::PaymentMethodType, FxHashMap<String, api::GetToken>> =
        FxHashMap::default();

    let profile_id = business_profile.get_id().clone();

    let routing_algorithm =
        MerchantAccountRoutingAlgorithm::V1(business_profile.routing_algorithm_id.clone());

    let payment_method_input = dsl_inputs::PaymentMethodInput {
        payment_method: None,
        payment_method_type: None,
        card_network: None,
    };

    let payment_input = dsl_inputs::PaymentInput {
        amount: session_input
            .payment_intent
            .amount_details
            .calculate_net_amount(),
        currency: session_input.payment_intent.amount_details.currency,
        authentication_type: session_input.payment_intent.authentication_type,
        card_bin: None,
        capture_method: Option::<euclid_enums::CaptureMethod>::foreign_from(
            session_input.payment_intent.capture_method,
        ),
        // business_country not available in payment_intent anymore
        business_country: None,
        billing_country: session_input
            .country
            .map(storage_enums::Country::from_alpha2),
        // business_label not available in payment_intent anymore
        business_label: None,
        setup_future_usage: Some(session_input.payment_intent.setup_future_usage),
    };

    let metadata = session_input
        .payment_intent
        .parse_and_get_metadata("routing_parameters")
        .change_context(errors::RoutingError::MetadataParsingError)
        .attach_printable("Unable to parse routing_parameters from metadata of payment_intent")
        .unwrap_or(None);

    let mut backend_input = dsl_inputs::BackendInput {
        metadata,
        payment: payment_input,
        payment_method: payment_method_input,
        mandate: dsl_inputs::MandateData {
            mandate_acceptance_type: None,
            mandate_type: None,
            payment_type: None,
        },
    };

    for connector_data in session_input.chosen.iter() {
        pm_type_map
            .entry(connector_data.payment_method_sub_type)
            .or_default()
            .insert(
                connector_data.connector.connector_name.to_string(),
                connector_data.connector.get_token.clone(),
            );
    }

    let mut result: FxHashMap<
        api_enums::PaymentMethodType,
        Vec<routing_types::SessionRoutingChoice>,
    > = FxHashMap::default();

    for (pm_type, allowed_connectors) in pm_type_map {
        let euclid_pmt: euclid_enums::PaymentMethodType = pm_type;
        let euclid_pm: euclid_enums::PaymentMethod = euclid_pmt.into();

        backend_input.payment_method.payment_method = Some(euclid_pm);
        backend_input.payment_method.payment_method_type = Some(euclid_pmt);

        let session_pm_input = SessionRoutingPmTypeInput {
            routing_algorithm: &routing_algorithm,
            backend_input: backend_input.clone(),
            allowed_connectors,
            profile_id: &profile_id,
        };

        let routable_connector_choice_option = perform_session_routing_for_pm_type(
            state,
            key_store,
            &session_pm_input,
            transaction_type,
            business_profile,
        )
        .await?;

        if let Some(routable_connector_choice) = routable_connector_choice_option {
            let mut session_routing_choice: Vec<routing_types::SessionRoutingChoice> = Vec::new();

            for selection in routable_connector_choice {
                let connector_name = selection.connector.to_string();
                if let Some(get_token) = session_pm_input.allowed_connectors.get(&connector_name) {
                    let connector_data = api::ConnectorData::get_connector_by_name(
                        &state.clone().conf.connectors,
                        &connector_name,
                        get_token.clone(),
                        selection.merchant_connector_id,
                    )
                    .change_context(errors::RoutingError::InvalidConnectorName(connector_name))?;

                    session_routing_choice.push(routing_types::SessionRoutingChoice {
                        connector: connector_data,
                        payment_method_type: pm_type,
                    });
                }
            }
            if !session_routing_choice.is_empty() {
                result.insert(pm_type, session_routing_choice);
            }
        }
    }

    Ok(result)
}

#[cfg(feature = "v1")]
pub async fn perform_session_flow_routing(
    session_input: SessionFlowRoutingInput<'_>,
    business_profile: &domain::Profile,
    transaction_type: &api_enums::TransactionType,
) -> RoutingResult<FxHashMap<api_enums::PaymentMethodType, Vec<routing_types::SessionRoutingChoice>>>
{
    let mut pm_type_map: FxHashMap<api_enums::PaymentMethodType, FxHashMap<String, api::GetToken>> =
        FxHashMap::default();

    let profile_id = session_input
        .payment_intent
        .profile_id
        .clone()
        .get_required_value("profile_id")
        .change_context(errors::RoutingError::ProfileIdMissing)?;

    let routing_algorithm: MerchantAccountRoutingAlgorithm = {
        business_profile
            .routing_algorithm
            .clone()
            .map(|val| val.parse_value("MerchantAccountRoutingAlgorithm"))
            .transpose()
            .change_context(errors::RoutingError::InvalidRoutingAlgorithmStructure)?
            .unwrap_or_default()
    };

    let payment_method_input = dsl_inputs::PaymentMethodInput {
        payment_method: None,
        payment_method_type: None,
        card_network: None,
    };

    let payment_input = dsl_inputs::PaymentInput {
        amount: session_input.payment_attempt.get_total_amount(),
        currency: session_input
            .payment_intent
            .currency
            .get_required_value("Currency")
            .change_context(errors::RoutingError::DslMissingRequiredField {
                field_name: "currency".to_string(),
            })?,
        authentication_type: session_input.payment_attempt.authentication_type,
        card_bin: None,
        capture_method: session_input
            .payment_attempt
            .capture_method
            .and_then(Option::<euclid_enums::CaptureMethod>::foreign_from),
        business_country: session_input
            .payment_intent
            .business_country
            .map(api_enums::Country::from_alpha2),
        billing_country: session_input
            .country
            .map(storage_enums::Country::from_alpha2),
        business_label: session_input.payment_intent.business_label.clone(),
        setup_future_usage: session_input.payment_intent.setup_future_usage,
    };

    let metadata = session_input
        .payment_intent
        .parse_and_get_metadata("routing_parameters")
        .change_context(errors::RoutingError::MetadataParsingError)
        .attach_printable("Unable to parse routing_parameters from metadata of payment_intent")
        .unwrap_or(None);

    let mut backend_input = dsl_inputs::BackendInput {
        metadata,
        payment: payment_input,
        payment_method: payment_method_input,
        mandate: dsl_inputs::MandateData {
            mandate_acceptance_type: None,
            mandate_type: None,
            payment_type: None,
        },
    };

    for connector_data in session_input.chosen.iter() {
        pm_type_map
            .entry(connector_data.payment_method_sub_type)
            .or_default()
            .insert(
                connector_data.connector.connector_name.to_string(),
                connector_data.connector.get_token.clone(),
            );
    }

    let mut result: FxHashMap<
        api_enums::PaymentMethodType,
        Vec<routing_types::SessionRoutingChoice>,
    > = FxHashMap::default();

    for (pm_type, allowed_connectors) in pm_type_map {
        let euclid_pmt: euclid_enums::PaymentMethodType = pm_type;
        let euclid_pm: euclid_enums::PaymentMethod = euclid_pmt.into();

        backend_input.payment_method.payment_method = Some(euclid_pm);
        backend_input.payment_method.payment_method_type = Some(euclid_pmt);

        let session_pm_input = SessionRoutingPmTypeInput {
            state: session_input.state,
            key_store: session_input.key_store,
            attempt_id: session_input.payment_attempt.get_id(),
            routing_algorithm: &routing_algorithm,
            backend_input: backend_input.clone(),
            allowed_connectors,
            profile_id: &profile_id,
        };

        let routable_connector_choice_option = perform_session_routing_for_pm_type(
            &session_pm_input,
            transaction_type,
            business_profile,
        )
        .await?;

        if let Some(routable_connector_choice) = routable_connector_choice_option {
            let mut session_routing_choice: Vec<routing_types::SessionRoutingChoice> = Vec::new();

            for selection in routable_connector_choice {
                let connector_name = selection.connector.to_string();
                if let Some(get_token) = session_pm_input.allowed_connectors.get(&connector_name) {
                    let connector_data = api::ConnectorData::get_connector_by_name(
                        &session_pm_input.state.clone().conf.connectors,
                        &connector_name,
                        get_token.clone(),
                        selection.merchant_connector_id,
                    )
                    .change_context(errors::RoutingError::InvalidConnectorName(connector_name))?;

                    session_routing_choice.push(routing_types::SessionRoutingChoice {
                        connector: connector_data,
                        payment_method_type: pm_type,
                    });
                }
            }
            if !session_routing_choice.is_empty() {
                result.insert(pm_type, session_routing_choice);
            }
        }
    }

    Ok(result)
}

#[cfg(feature = "v1")]
async fn perform_session_routing_for_pm_type(
    session_pm_input: &SessionRoutingPmTypeInput<'_>,
    transaction_type: &api_enums::TransactionType,
    _business_profile: &domain::Profile,
) -> RoutingResult<Option<Vec<api_models::routing::RoutableConnectorChoice>>> {
    let merchant_id = &session_pm_input.key_store.merchant_id;

    let algorithm_id = match session_pm_input.routing_algorithm {
        MerchantAccountRoutingAlgorithm::V1(algorithm_ref) => &algorithm_ref.algorithm_id,
    };

    let chosen_connectors = if let Some(ref algorithm_id) = algorithm_id {
        let cached_algorithm = ensure_algorithm_cached_v1(
            &session_pm_input.state.clone(),
            merchant_id,
            algorithm_id,
            session_pm_input.profile_id,
            transaction_type,
        )
        .await?;

        match cached_algorithm.as_ref() {
            CachedAlgorithm::Single(conn) => vec![(**conn).clone()],
            CachedAlgorithm::Priority(plist) => plist.clone(),
            CachedAlgorithm::VolumeSplit(splits) => perform_volume_split(splits.to_vec())
                .change_context(errors::RoutingError::ConnectorSelectionFailed)?,
            CachedAlgorithm::Advanced(interpreter) => execute_dsl_and_get_connector_v1(
                session_pm_input.backend_input.clone(),
                interpreter,
            )?,
        }
    } else {
        routing::helpers::get_merchant_default_config(
            &*session_pm_input.state.clone().store,
            session_pm_input.profile_id.get_string_repr(),
            transaction_type,
        )
        .await
        .change_context(errors::RoutingError::FallbackConfigFetchFailed)?
    };

    let mut final_selection = perform_cgraph_filtering(
        &session_pm_input.state.clone(),
        session_pm_input.key_store,
        chosen_connectors,
        session_pm_input.backend_input.clone(),
        None,
        session_pm_input.profile_id,
        transaction_type,
    )
    .await?;

    if final_selection.is_empty() {
        let fallback = routing::helpers::get_merchant_default_config(
            &*session_pm_input.state.clone().store,
            session_pm_input.profile_id.get_string_repr(),
            transaction_type,
        )
        .await
        .change_context(errors::RoutingError::FallbackConfigFetchFailed)?;

        final_selection = perform_cgraph_filtering(
            &session_pm_input.state.clone(),
            session_pm_input.key_store,
            fallback,
            session_pm_input.backend_input.clone(),
            None,
            session_pm_input.profile_id,
            transaction_type,
        )
        .await?;
    }

    if final_selection.is_empty() {
        Ok(None)
    } else {
        Ok(Some(final_selection))
    }
}

#[cfg(feature = "v2")]
async fn get_chosen_connectors<'a>(
    state: &'a SessionState,
    key_store: &'a domain::MerchantKeyStore,
    session_pm_input: &SessionRoutingPmTypeInput<'_>,
    transaction_type: &api_enums::TransactionType,
    profile_wrapper: &admin::ProfileWrapper,
) -> RoutingResult<Vec<api_models::routing::RoutableConnectorChoice>> {
    let merchant_id = &key_store.merchant_id;

    let MerchantAccountRoutingAlgorithm::V1(algorithm_id) = session_pm_input.routing_algorithm;

    let chosen_connectors = if let Some(ref algorithm_id) = algorithm_id {
        let cached_algorithm = ensure_algorithm_cached_v1(
            state,
            merchant_id,
            algorithm_id,
            session_pm_input.profile_id,
            transaction_type,
        )
        .await?;

        match cached_algorithm.as_ref() {
            CachedAlgorithm::Single(conn) => vec![(**conn).clone()],
            CachedAlgorithm::Priority(plist) => plist.clone(),
            CachedAlgorithm::VolumeSplit(splits) => perform_volume_split(splits.to_vec())
                .change_context(errors::RoutingError::ConnectorSelectionFailed)?,
            CachedAlgorithm::Advanced(interpreter) => execute_dsl_and_get_connector_v1(
                session_pm_input.backend_input.clone(),
                interpreter,
            )?,
        }
    } else {
        profile_wrapper
            .get_default_fallback_list_of_connector_under_profile()
            .change_context(errors::RoutingError::FallbackConfigFetchFailed)?
    };
    Ok(chosen_connectors)
}

#[cfg(feature = "v2")]
async fn perform_session_routing_for_pm_type<'a>(
    state: &'a SessionState,
    key_store: &'a domain::MerchantKeyStore,
    session_pm_input: &SessionRoutingPmTypeInput<'_>,
    transaction_type: &api_enums::TransactionType,
    business_profile: &domain::Profile,
) -> RoutingResult<Option<Vec<api_models::routing::RoutableConnectorChoice>>> {
    let profile_wrapper = admin::ProfileWrapper::new(business_profile.clone());
    let chosen_connectors = get_chosen_connectors(
        state,
        key_store,
        session_pm_input,
        transaction_type,
        &profile_wrapper,
    )
    .await?;

    let mut final_selection = perform_cgraph_filtering(
        state,
        key_store,
        chosen_connectors,
        session_pm_input.backend_input.clone(),
        None,
        session_pm_input.profile_id,
        transaction_type,
    )
    .await?;

    if final_selection.is_empty() {
        let fallback = profile_wrapper
            .get_default_fallback_list_of_connector_under_profile()
            .change_context(errors::RoutingError::FallbackConfigFetchFailed)?;

        final_selection = perform_cgraph_filtering(
            state,
            key_store,
            fallback,
            session_pm_input.backend_input.clone(),
            None,
            session_pm_input.profile_id,
            transaction_type,
        )
        .await?;
    }

    if final_selection.is_empty() {
        Ok(None)
    } else {
        Ok(Some(final_selection))
    }
}
#[cfg(feature = "v2")]
pub fn make_dsl_input_for_surcharge(
    _payment_attempt: &oss_storage::PaymentAttempt,
    _payment_intent: &oss_storage::PaymentIntent,
    _billing_address: Option<Address>,
) -> RoutingResult<dsl_inputs::BackendInput> {
    todo!()
}

#[cfg(feature = "v1")]
pub fn make_dsl_input_for_surcharge(
    payment_attempt: &oss_storage::PaymentAttempt,
    payment_intent: &oss_storage::PaymentIntent,
    billing_address: Option<Address>,
) -> RoutingResult<dsl_inputs::BackendInput> {
    let mandate_data = dsl_inputs::MandateData {
        mandate_acceptance_type: None,
        mandate_type: None,
        payment_type: None,
    };

    let payment_input = dsl_inputs::PaymentInput {
        amount: payment_attempt.get_total_amount(),
        // currency is always populated in payment_attempt during payment create
        currency: payment_attempt
            .currency
            .get_required_value("currency")
            .change_context(errors::RoutingError::DslMissingRequiredField {
                field_name: "currency".to_string(),
            })?,
        authentication_type: payment_attempt.authentication_type,
        card_bin: None,
        capture_method: payment_attempt.capture_method,
        business_country: payment_intent
            .business_country
            .map(api_enums::Country::from_alpha2),
        billing_country: billing_address
            .and_then(|bic| bic.address)
            .and_then(|add| add.country)
            .map(api_enums::Country::from_alpha2),
        business_label: payment_intent.business_label.clone(),
        setup_future_usage: payment_intent.setup_future_usage,
    };

    let metadata = payment_intent
        .parse_and_get_metadata("routing_parameters")
        .change_context(errors::RoutingError::MetadataParsingError)
        .attach_printable("Unable to parse routing_parameters from metadata of payment_intent")
        .unwrap_or(None);
    let payment_method_input = dsl_inputs::PaymentMethodInput {
        payment_method: None,
        payment_method_type: None,
        card_network: None,
    };
    let backend_input = dsl_inputs::BackendInput {
        metadata,
        payment: payment_input,
        payment_method: payment_method_input,
        mandate: mandate_data,
    };
    Ok(backend_input)
}

#[cfg(all(feature = "v1", feature = "dynamic_routing"))]
pub async fn perform_open_routing(
    state: &SessionState,
    routable_connectors: Vec<api_routing::RoutableConnectorChoice>,
    profile: &domain::Profile,
    payment_data: oss_storage::PaymentAttempt,
) -> RoutingResult<Vec<api_routing::RoutableConnectorChoice>> {
    let dynamic_routing_algo_ref: api_routing::DynamicRoutingAlgorithmRef = profile
        .dynamic_routing_algorithm
        .clone()
        .map(|val| val.parse_value("DynamicRoutingAlgorithmRef"))
        .transpose()
        .change_context(errors::RoutingError::DeserializationError {
            from: "JSON".to_string(),
            to: "DynamicRoutingAlgorithmRef".to_string(),
        })
        .attach_printable("unable to deserialize DynamicRoutingAlgorithmRef from JSON")?
        .ok_or(errors::RoutingError::GenericNotFoundError {
            field: "dynamic_routing_algorithm".to_string(),
        })?;

    logger::debug!(
        "performing dynamic_routing with open_router for profile {}",
        profile.get_id().get_string_repr()
    );

    let connectors = dynamic_routing_algo_ref
        .success_based_algorithm
        .async_map(|algo| {
            perform_success_based_routing_with_open_router(
                state,
                routable_connectors.clone(),
                profile.get_id(),
                algo,
                payment_data,
            )
        })
        .await
        .transpose()
        .inspect_err(|e| logger::error!(dynamic_routing_error=?e))
        .ok()
        .flatten()
        .unwrap_or(routable_connectors);

    Ok(connectors)
}

#[cfg(all(feature = "v1", feature = "dynamic_routing"))]
pub async fn perform_dynamic_routing(
    state: &SessionState,
    routable_connectors: Vec<api_routing::RoutableConnectorChoice>,
    profile: &domain::Profile,
    dynamic_routing_config_params_interpolator: routing::helpers::DynamicRoutingConfigParamsInterpolator,
) -> RoutingResult<Vec<api_routing::RoutableConnectorChoice>> {
    let dynamic_routing_algo_ref: api_routing::DynamicRoutingAlgorithmRef = profile
        .dynamic_routing_algorithm
        .clone()
        .map(|val| val.parse_value("DynamicRoutingAlgorithmRef"))
        .transpose()
        .change_context(errors::RoutingError::DeserializationError {
            from: "JSON".to_string(),
            to: "DynamicRoutingAlgorithmRef".to_string(),
        })
        .attach_printable("unable to deserialize DynamicRoutingAlgorithmRef from JSON")?
        .ok_or(errors::RoutingError::GenericNotFoundError {
            field: "dynamic_routing_algorithm".to_string(),
        })?;

    logger::debug!(
        "performing dynamic_routing for profile {}",
        profile.get_id().get_string_repr()
    );

    let connector_list = match dynamic_routing_algo_ref
        .success_based_algorithm
        .as_ref()
        .async_map(|algorithm| {
            perform_success_based_routing(
                state,
                routable_connectors.clone(),
                profile.get_id(),
                dynamic_routing_config_params_interpolator.clone(),
                algorithm.clone(),
            )
        })
        .await
        .transpose()
        .inspect_err(|e| logger::error!(dynamic_routing_error=?e))
        .ok()
        .flatten()
    {
        Some(success_based_list) => success_based_list,
        None => {
            // Only run contract based if success based returns None
            dynamic_routing_algo_ref
                .contract_based_routing
                .as_ref()
                .async_map(|algorithm| {
                    perform_contract_based_routing(
                        state,
                        routable_connectors.clone(),
                        profile.get_id(),
                        dynamic_routing_config_params_interpolator,
                        algorithm.clone(),
                    )
                })
                .await
                .transpose()
                .inspect_err(|e| logger::error!(dynamic_routing_error=?e))
                .ok()
                .flatten()
                .unwrap_or(routable_connectors)
        }
    };

    Ok(connector_list)
}

#[cfg(all(feature = "v1", feature = "dynamic_routing"))]
pub async fn perform_success_based_routing_with_open_router(
    state: &SessionState,
    mut routable_connectors: Vec<api_routing::RoutableConnectorChoice>,
    profile_id: &common_utils::id_type::ProfileId,
    success_based_algo_ref: api_routing::SuccessBasedAlgorithm,
    payment_attempt: oss_storage::PaymentAttempt,
) -> RoutingResult<Vec<api_routing::RoutableConnectorChoice>> {
    if success_based_algo_ref.enabled_feature
        == api_routing::DynamicRoutingFeatures::DynamicConnectorSelection
    {
        logger::debug!(
            "performing success_based_routing with open_router for profile {}",
            profile_id.get_string_repr()
        );

        let open_router_req_body = OpenRouterDecideGatewayRequest::construct_sr_request(
            payment_attempt,
            routable_connectors
                .iter()
                .map(|gateway| gateway.connector)
                .collect::<Vec<_>>(),
        );

        let url = format!("{}/{}", &state.conf.open_router.url, "decide-gateway");
        let mut request = request::Request::new(services::Method::Post, &url);
        request.add_header(headers::CONTENT_TYPE, "application/json".into());
        request.add_header(
            headers::X_TENANT_ID,
            state.tenant.tenant_id.get_string_repr().to_owned().into(),
        );
        request.set_body(request::RequestContent::Json(Box::new(
            open_router_req_body,
        )));

        let response = services::call_connector_api(state, request, "open_router_sr_call")
            .await
            .change_context(errors::RoutingError::OpenRouterCallFailed {
                algo: "success_rate".into(),
            })?;

        let sr_sorted_connectors = match response {
            Ok(resp) => {
                let decided_gateway: DecidedGateway = resp
                    .response
                    .parse_struct("DecidedGateway")
                    .change_context(errors::RoutingError::OpenRouterError(
                        "Failed to parse the response from open_router".into(),
                    ))?;

                if let Some(gateway_priority_map) = decided_gateway.gateway_priority_map {
                    logger::debug!(
                        "Open router gateway_priority_map response: {:?}",
                        gateway_priority_map
                    );
                    routable_connectors.sort_by(|connector_choice_a, connector_choice_b| {
                        let connector_choice_a_score = gateway_priority_map
                            .get(&connector_choice_a.connector.to_string())
                            .copied()
                            .unwrap_or(0.0);
                        let connector_choice_b_score = gateway_priority_map
                            .get(&connector_choice_b.connector.to_string())
                            .copied()
                            .unwrap_or(0.0);
                        connector_choice_b_score
                            .partial_cmp(&connector_choice_a_score)
                            .unwrap_or(std::cmp::Ordering::Equal)
                    });
                }
                Ok(routable_connectors)
            }
            Err(err) => {
                let err_resp: open_router::ErrorResponse = err
                    .response
                    .parse_struct("ErrorResponse")
                    .change_context(errors::RoutingError::OpenRouterError(
                        "Failed to parse the response from open_router".into(),
                    ))?;
                logger::error!("open_router_error_response: {:?}", err_resp);
                Err(errors::RoutingError::OpenRouterError(
                    "Failed to perform success based routing in open router".into(),
                ))
            }
        }?;

        Ok(sr_sorted_connectors)
    } else {
        Ok(routable_connectors)
    }
}

#[cfg(feature = "v1")]
#[instrument(skip_all)]
pub async fn update_success_rate_score_with_open_router(
    state: &SessionState,
    payment_connector: common_enums::connector_enums::RoutableConnectors,
    profile_id: &common_utils::id_type::ProfileId,
    payment_id: &common_utils::id_type::PaymentId,
    payment_status: bool,
) -> RoutingResult<()> {
    logger::debug!(
        "performing success_based_routing with open_router for profile {}",
        profile_id.get_string_repr()
    );

    // API call to Open router

    Ok(())
}

/// success based dynamic routing
#[cfg(all(feature = "v1", feature = "dynamic_routing"))]
#[instrument(skip_all)]
pub async fn perform_success_based_routing(
    state: &SessionState,
    routable_connectors: Vec<api_routing::RoutableConnectorChoice>,
    profile_id: &common_utils::id_type::ProfileId,
    success_based_routing_config_params_interpolator: routing::helpers::DynamicRoutingConfigParamsInterpolator,
    success_based_algo_ref: api_routing::SuccessBasedAlgorithm,
) -> RoutingResult<Vec<api_routing::RoutableConnectorChoice>> {
    if success_based_algo_ref.enabled_feature
        == api_routing::DynamicRoutingFeatures::DynamicConnectorSelection
    {
        logger::debug!(
            "performing success_based_routing for profile {}",
            profile_id.get_string_repr()
        );
        let client = state
            .grpc_client
            .dynamic_routing
            .success_rate_client
            .as_ref()
            .ok_or(errors::RoutingError::SuccessRateClientInitializationError)
            .attach_printable("success_rate gRPC client not found")?;

        let success_based_routing_configs = routing::helpers::fetch_dynamic_routing_configs::<
            api_routing::SuccessBasedRoutingConfig,
        >(
            state,
            profile_id,
            success_based_algo_ref
                .algorithm_id_with_timestamp
                .algorithm_id
                .ok_or(errors::RoutingError::GenericNotFoundError {
                    field: "success_based_routing_algorithm_id".to_string(),
                })
                .attach_printable("success_based_routing_algorithm_id not found in profile_id")?,
        )
        .await
        .change_context(errors::RoutingError::SuccessBasedRoutingConfigError)
        .attach_printable("unable to fetch success_rate based dynamic routing configs")?;

        let success_based_routing_config_params = success_based_routing_config_params_interpolator
            .get_string_val(
                success_based_routing_configs
                    .params
                    .as_ref()
                    .ok_or(errors::RoutingError::SuccessBasedRoutingParamsNotFoundError)?,
            );

        let success_based_connectors: CalSuccessRateResponse = client
            .calculate_success_rate(
                profile_id.get_string_repr().into(),
                success_based_routing_configs,
                success_based_routing_config_params,
                routable_connectors,
                state.get_grpc_headers(),
            )
            .await
            .change_context(errors::RoutingError::SuccessRateCalculationError)
            .attach_printable(
                "unable to calculate/fetch success rate from dynamic routing service",
            )?;

        let mut connectors = Vec::with_capacity(success_based_connectors.labels_with_score.len());
        for label_with_score in success_based_connectors.labels_with_score {
            let (connector, merchant_connector_id) = label_with_score.label
                .split_once(':')
                .ok_or(errors::RoutingError::InvalidSuccessBasedConnectorLabel(label_with_score.label.to_string()))
                .attach_printable(
                    "unable to split connector_name and mca_id from the label obtained by the dynamic routing service",
                )?;
            connectors.push(api_routing::RoutableConnectorChoice {
                choice_kind: api_routing::RoutableChoiceKind::FullStruct,
                connector: common_enums::RoutableConnectors::from_str(connector)
                    .change_context(errors::RoutingError::GenericConversionError {
                        from: "String".to_string(),
                        to: "RoutableConnectors".to_string(),
                    })
                    .attach_printable("unable to convert String to RoutableConnectors")?,
                merchant_connector_id: Some(
                    common_utils::id_type::MerchantConnectorAccountId::wrap(
                        merchant_connector_id.to_string(),
                    )
                    .change_context(errors::RoutingError::GenericConversionError {
                        from: "String".to_string(),
                        to: "MerchantConnectorAccountId".to_string(),
                    })
                    .attach_printable("unable to convert MerchantConnectorAccountId from string")?,
                ),
            });
        }
        logger::debug!(success_based_routing_connectors=?connectors);
        Ok(connectors)
    } else {
        Ok(routable_connectors)
    }
}

#[cfg(all(feature = "v1", feature = "dynamic_routing"))]
pub async fn perform_contract_based_routing(
    state: &SessionState,
    routable_connectors: Vec<api_routing::RoutableConnectorChoice>,
    profile_id: &common_utils::id_type::ProfileId,
    _dynamic_routing_config_params_interpolator: routing::helpers::DynamicRoutingConfigParamsInterpolator,
    contract_based_algo_ref: api_routing::ContractRoutingAlgorithm,
) -> RoutingResult<Vec<api_routing::RoutableConnectorChoice>> {
    if contract_based_algo_ref.enabled_feature
        == api_routing::DynamicRoutingFeatures::DynamicConnectorSelection
    {
        logger::debug!(
            "performing contract_based_routing for profile {}",
            profile_id.get_string_repr()
        );
        let client = state
            .grpc_client
            .dynamic_routing
            .contract_based_client
            .as_ref()
            .ok_or(errors::RoutingError::ContractRoutingClientInitializationError)
            .attach_printable("contract routing gRPC client not found")?;

        let contract_based_routing_configs = routing::helpers::fetch_dynamic_routing_configs::<
            api_routing::ContractBasedRoutingConfig,
        >(
            state,
            profile_id,
            contract_based_algo_ref
                .algorithm_id_with_timestamp
                .algorithm_id
                .ok_or(errors::RoutingError::GenericNotFoundError {
                    field: "contract_based_routing_algorithm_id".to_string(),
                })
                .attach_printable("contract_based_routing_algorithm_id not found in profile_id")?,
        )
        .await
        .change_context(errors::RoutingError::ContractBasedRoutingConfigError)
        .attach_printable("unable to fetch contract based dynamic routing configs")?;

        let label_info = contract_based_routing_configs
            .label_info
            .clone()
            .ok_or(errors::RoutingError::ContractBasedRoutingConfigError)
            .attach_printable("Label information not found in contract routing configs")?;

        let contract_based_connectors = routable_connectors
            .clone()
            .into_iter()
            .filter(|conn| {
                label_info
                    .iter()
                    .any(|info| Some(info.mca_id.clone()) == conn.merchant_connector_id.clone())
            })
            .collect::<Vec<_>>();

        let mut other_connectors = routable_connectors
            .into_iter()
            .filter(|conn| {
                label_info
                    .iter()
                    .all(|info| Some(info.mca_id.clone()) != conn.merchant_connector_id.clone())
            })
            .collect::<Vec<_>>();

        let contract_based_connectors_result = client
            .calculate_contract_score(
                profile_id.get_string_repr().into(),
                contract_based_routing_configs.clone(),
                "".to_string(),
                contract_based_connectors,
                state.get_grpc_headers(),
            )
            .await
            .attach_printable(
                "unable to calculate/fetch contract score from dynamic routing service",
            );

        let contract_based_connectors = match contract_based_connectors_result {
            Ok(resp) => resp,
            Err(err) => match err.current_context() {
                DynamicRoutingError::ContractNotFound => {
                    client
                            .update_contracts(
                                profile_id.get_string_repr().into(),
                                label_info,
                                "".to_string(),
                                vec![],
                                u64::default(),
                                state.get_grpc_headers(),
                            )
                            .await
                            .change_context(errors::RoutingError::ContractScoreUpdationError)
                            .attach_printable(
                                "unable to update contract based routing window in dynamic routing service",
                            )?;
                    return Err((errors::RoutingError::ContractScoreCalculationError {
                        err: err.to_string(),
                    })
                    .into());
                }
                _ => {
                    return Err((errors::RoutingError::ContractScoreCalculationError {
                        err: err.to_string(),
                    })
                    .into())
                }
            },
        };

        let mut connectors = Vec::with_capacity(contract_based_connectors.labels_with_score.len());

        for label_with_score in contract_based_connectors.labels_with_score {
            let (connector, merchant_connector_id) = label_with_score.label
                .split_once(':')
                .ok_or(errors::RoutingError::InvalidContractBasedConnectorLabel(label_with_score.label.to_string()))
                .attach_printable(
                    "unable to split connector_name and mca_id from the label obtained by the dynamic routing service",
                )?;

            connectors.push(api_routing::RoutableConnectorChoice {
                choice_kind: api_routing::RoutableChoiceKind::FullStruct,
                connector: common_enums::RoutableConnectors::from_str(connector)
                    .change_context(errors::RoutingError::GenericConversionError {
                        from: "String".to_string(),
                        to: "RoutableConnectors".to_string(),
                    })
                    .attach_printable("unable to convert String to RoutableConnectors")?,
                merchant_connector_id: Some(
                    common_utils::id_type::MerchantConnectorAccountId::wrap(
                        merchant_connector_id.to_string(),
                    )
                    .change_context(errors::RoutingError::GenericConversionError {
                        from: "String".to_string(),
                        to: "MerchantConnectorAccountId".to_string(),
                    })
                    .attach_printable("unable to convert MerchantConnectorAccountId from string")?,
                ),
            });
        }

        connectors.append(&mut other_connectors);

        logger::debug!(contract_based_routing_connectors=?connectors);
        Ok(connectors)
    } else {
        Ok(routable_connectors)
    }
}<|MERGE_RESOLUTION|>--- conflicted
+++ resolved
@@ -11,11 +11,7 @@
 use api_models::{
     admin as admin_api,
     enums::{self as api_enums, CountryAlpha2},
-<<<<<<< HEAD
-    open_router::{self, DecidedGateway, OpenRouterDecideGatewayRequest},
-=======
-    open_router as or_types,
->>>>>>> b2ce634a
+    open_router::{self as or_types, DecidedGateway, OpenRouterDecideGatewayRequest},
     routing::ConnectorSelection,
 };
 #[cfg(all(feature = "v1", feature = "dynamic_routing"))]
@@ -1683,7 +1679,7 @@
                 Ok(routable_connectors)
             }
             Err(err) => {
-                let err_resp: open_router::ErrorResponse = err
+                let err_resp: or_types::ErrorResponse = err
                     .response
                     .parse_struct("ErrorResponse")
                     .change_context(errors::RoutingError::OpenRouterError(
