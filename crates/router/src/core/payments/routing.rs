mod transformers;

use std::{
    collections::{hash_map, HashMap},
    hash::{Hash, Hasher},
    str::FromStr,
    sync::Arc,
};

use api_models::{
    admin as admin_api,
    enums::{self as api_enums, CountryAlpha2},
    payments::Address,
    routing::ConnectorSelection,
};
use diesel_models::enums as storage_enums;
use error_stack::ResultExt;
use euclid::{
    backend::{self, inputs as dsl_inputs, EuclidBackend},
    dssa::graph::{self as euclid_graph, CgraphExt},
    enums as euclid_enums,
    frontend::{ast, dir as euclid_dir},
};
use kgraph_utils::{
    mca as mca_graph,
    transformers::{IntoContext, IntoDirValue},
    types::CountryCurrencyFilter,
};
use masking::PeekInterface;
use rand::{
    distributions::{self, Distribution},
    SeedableRng,
};
use rustc_hash::FxHashMap;
use storage_impl::redis::cache::{CGRAPH_CACHE, ROUTING_CACHE};

#[cfg(feature = "payouts")]
use crate::core::payouts;
#[cfg(not(feature = "business_profile_routing"))]
use crate::utils::StringExt;
use crate::{
    core::{
        errors, errors as oss_errors, payments as payments_oss,
        routing::{self, helpers as routing_helpers},
    },
    logger,
    types::{
        api::{self, routing as routing_types},
        domain, storage as oss_storage,
        transformers::{ForeignFrom, ForeignInto},
    },
    utils::{OptionExt, ValueExt},
    AppState,
};

pub enum CachedAlgorithm {
    Single(Box<routing_types::RoutableConnectorChoice>),
    Priority(Vec<routing_types::RoutableConnectorChoice>),
    VolumeSplit(Vec<routing_types::ConnectorVolumeSplit>),
    Advanced(backend::VirInterpreterBackend<ConnectorSelection>),
}

pub struct SessionFlowRoutingInput<'a> {
    pub state: &'a AppState,
    pub country: Option<CountryAlpha2>,
    pub key_store: &'a domain::MerchantKeyStore,
    pub merchant_account: &'a domain::MerchantAccount,
    pub payment_attempt: &'a oss_storage::PaymentAttempt,
    pub payment_intent: &'a oss_storage::PaymentIntent,
    pub chosen: Vec<api::SessionConnectorData>,
}

pub struct SessionRoutingPmTypeInput<'a> {
    state: &'a AppState,
    key_store: &'a domain::MerchantKeyStore,
    attempt_id: &'a str,
    routing_algorithm: &'a MerchantAccountRoutingAlgorithm,
    backend_input: dsl_inputs::BackendInput,
    allowed_connectors: FxHashMap<String, api::GetToken>,
    #[cfg(any(
        feature = "business_profile_routing",
        feature = "profile_specific_fallback_routing"
    ))]
    profile_id: Option<String>,
}

type RoutingResult<O> = oss_errors::CustomResult<O, errors::RoutingError>;

#[derive(Debug, serde::Serialize, serde::Deserialize)]
#[serde(untagged)]
enum MerchantAccountRoutingAlgorithm {
    V1(routing_types::RoutingAlgorithmRef),
}

impl Default for MerchantAccountRoutingAlgorithm {
    fn default() -> Self {
        Self::V1(routing_types::RoutingAlgorithmRef::default())
    }
}

#[cfg(feature = "payouts")]
pub fn make_dsl_input_for_payouts(
    payout_data: &payouts::PayoutData,
) -> RoutingResult<dsl_inputs::BackendInput> {
    let mandate = dsl_inputs::MandateData {
        mandate_acceptance_type: None,
        mandate_type: None,
        payment_type: None,
    };
    let metadata = payout_data
        .payouts
        .metadata
        .clone()
        .map(|val| val.parse_value("routing_parameters"))
        .transpose()
        .change_context(errors::RoutingError::MetadataParsingError)
        .attach_printable("Unable to parse routing_parameters from metadata of payouts")
        .unwrap_or_else(|err| {
            logger::error!(error=?err);
            None
        });
    let payment = dsl_inputs::PaymentInput {
        amount: payout_data.payouts.amount,
        card_bin: None,
        currency: payout_data.payouts.destination_currency,
        authentication_type: None,
        capture_method: None,
        business_country: payout_data
            .payout_attempt
            .business_country
            .map(api_enums::Country::from_alpha2),
        billing_country: payout_data
            .billing_address
            .as_ref()
            .and_then(|bic| bic.country)
            .map(api_enums::Country::from_alpha2),
        business_label: payout_data.payout_attempt.business_label.clone(),
        setup_future_usage: None,
    };
    let payment_method = dsl_inputs::PaymentMethodInput {
        payment_method: Some(api_enums::PaymentMethod::foreign_from(
            payout_data.payouts.payout_type,
        )),
        payment_method_type: payout_data
            .payout_method_data
            .clone()
            .map(api_enums::PaymentMethodType::foreign_from),
        card_network: None,
    };
    Ok(dsl_inputs::BackendInput {
        mandate,
        metadata,
        payment,
        payment_method,
    })
}

pub fn make_dsl_input<F>(
    payment_data: &payments_oss::PaymentData<F>,
) -> RoutingResult<dsl_inputs::BackendInput>
where
    F: Clone,
{
    let mandate_data = dsl_inputs::MandateData {
        mandate_acceptance_type: payment_data
            .setup_mandate
            .as_ref()
            .and_then(|mandate_data| {
                mandate_data
                    .customer_acceptance
                    .clone()
                    .map(|cat| match cat.acceptance_type {
                        hyperswitch_domain_models::mandates::AcceptanceType::Online => {
                            euclid_enums::MandateAcceptanceType::Online
                        }
                        hyperswitch_domain_models::mandates::AcceptanceType::Offline => {
                            euclid_enums::MandateAcceptanceType::Offline
                        }
                    })
            }),
        mandate_type: payment_data
            .setup_mandate
            .as_ref()
            .and_then(|mandate_data| {
                mandate_data.mandate_type.clone().map(|mt| match mt {
                    hyperswitch_domain_models::mandates::MandateDataType::SingleUse(_) => {
                        euclid_enums::MandateType::SingleUse
                    }
                    hyperswitch_domain_models::mandates::MandateDataType::MultiUse(_) => {
                        euclid_enums::MandateType::MultiUse
                    }
                })
            }),
        payment_type: Some(payment_data.setup_mandate.clone().map_or_else(
            || euclid_enums::PaymentType::NonMandate,
            |_| euclid_enums::PaymentType::SetupMandate,
        )),
    };
    let payment_method_input = dsl_inputs::PaymentMethodInput {
        payment_method: payment_data.payment_attempt.payment_method,
        payment_method_type: payment_data.payment_attempt.payment_method_type,
        card_network: payment_data
            .payment_method_data
            .as_ref()
            .and_then(|pm_data| match pm_data {
                api::PaymentMethodData::Card(card) => card.card_network.clone(),

                _ => None,
            }),
    };

    let payment_input = dsl_inputs::PaymentInput {
        amount: payment_data.payment_intent.amount.get_amount_as_i64(),
        card_bin: payment_data
            .payment_method_data
            .as_ref()
            .and_then(|pm_data| match pm_data {
                api::PaymentMethodData::Card(card) => {
                    Some(card.card_number.peek().chars().take(6).collect())
                }
                _ => None,
            }),
        currency: payment_data.currency,
        authentication_type: payment_data.payment_attempt.authentication_type,
        capture_method: payment_data
            .payment_attempt
            .capture_method
            .and_then(|cm| cm.foreign_into()),
        business_country: payment_data
            .payment_intent
            .business_country
            .map(api_enums::Country::from_alpha2),
        billing_country: payment_data
            .address
            .get_payment_method_billing()
            .and_then(|bic| bic.address.as_ref())
            .and_then(|add| add.country)
            .map(api_enums::Country::from_alpha2),
        business_label: payment_data.payment_intent.business_label.clone(),
        setup_future_usage: payment_data.payment_intent.setup_future_usage,
    };

    let metadata = payment_data
        .payment_intent
        .metadata
        .clone()
        .map(|val| val.parse_value("routing_parameters"))
        .transpose()
        .change_context(errors::RoutingError::MetadataParsingError)
        .attach_printable("Unable to parse routing_parameters from metadata of payment_intent")
        .unwrap_or_else(|err| {
            logger::error!(error=?err);
            None
        });

    Ok(dsl_inputs::BackendInput {
        metadata,
        payment: payment_input,
        payment_method: payment_method_input,
        mandate: mandate_data,
    })
}

pub async fn perform_static_routing_v1<F: Clone>(
    state: &AppState,
    merchant_id: &str,
    algorithm_ref: routing_types::RoutingAlgorithmRef,
    transaction_data: &routing::TransactionData<'_, F>,
) -> RoutingResult<Vec<routing_types::RoutableConnectorChoice>> {
    #[cfg(any(
        feature = "profile_specific_fallback_routing",
        feature = "business_profile_routing"
    ))]
    let profile_id = match transaction_data {
        routing::TransactionData::Payment(payment_data) => payment_data
            .payment_intent
            .profile_id
            .as_ref()
            .get_required_value("profile_id")
            .change_context(errors::RoutingError::ProfileIdMissing)?,
        #[cfg(feature = "payouts")]
        routing::TransactionData::Payout(payout_data) => &payout_data.payout_attempt.profile_id,
    };
    let algorithm_id = if let Some(id) = algorithm_ref.algorithm_id {
        id
    } else {
        let fallback_config = routing_helpers::get_merchant_default_config(
            &*state.clone().store,
            #[cfg(not(feature = "profile_specific_fallback_routing"))]
            merchant_id,
            #[cfg(feature = "profile_specific_fallback_routing")]
            profile_id,
            &api_enums::TransactionType::from(transaction_data),
        )
        .await
        .change_context(errors::RoutingError::FallbackConfigFetchFailed)?;

        return Ok(fallback_config);
    };
    let cached_algorithm = ensure_algorithm_cached_v1(
        state,
        merchant_id,
        &algorithm_id,
        #[cfg(feature = "business_profile_routing")]
        Some(profile_id).cloned(),
        &api_enums::TransactionType::from(transaction_data),
    )
    .await?;

    Ok(match cached_algorithm.as_ref() {
        CachedAlgorithm::Single(conn) => vec![(**conn).clone()],

        CachedAlgorithm::Priority(plist) => plist.clone(),

        CachedAlgorithm::VolumeSplit(splits) => perform_volume_split(splits.to_vec(), None)
            .change_context(errors::RoutingError::ConnectorSelectionFailed)?,

        CachedAlgorithm::Advanced(interpreter) => {
            let backend_input = match transaction_data {
                routing::TransactionData::Payment(payment_data) => make_dsl_input(payment_data)?,
                #[cfg(feature = "payouts")]
                routing::TransactionData::Payout(payout_data) => {
                    make_dsl_input_for_payouts(payout_data)?
                }
            };

            execute_dsl_and_get_connector_v1(backend_input, interpreter)?
        }
    })
}

async fn ensure_algorithm_cached_v1(
    state: &AppState,
    merchant_id: &str,
    algorithm_id: &str,
    #[cfg(feature = "business_profile_routing")] profile_id: Option<String>,
    transaction_type: &api_enums::TransactionType,
) -> RoutingResult<Arc<CachedAlgorithm>> {
    #[cfg(feature = "business_profile_routing")]
    let key = {
        let profile_id = profile_id
            .clone()
            .get_required_value("profile_id")
            .change_context(errors::RoutingError::ProfileIdMissing)?;

        match transaction_type {
            api_enums::TransactionType::Payment => {
                format!("routing_config_{merchant_id}_{profile_id}")
            }
            #[cfg(feature = "payouts")]
            api_enums::TransactionType::Payout => {
                format!("routing_config_po_{merchant_id}_{profile_id}")
            }
        }
    };

    #[cfg(not(feature = "business_profile_routing"))]
    let key = match transaction_type {
        api_enums::TransactionType::Payment => {
            format!("dsl_{merchant_id}")
        }
        #[cfg(feature = "payouts")]
        api_enums::TransactionType::Payout => {
            format!("dsl_po_{merchant_id}")
        }
    };

    let cached_algorithm = ROUTING_CACHE
        .get_val::<Arc<CachedAlgorithm>>(key.as_str())
        .await;

    let algorithm = if let Some(algo) = cached_algorithm {
        algo
    } else {
        refresh_routing_cache_v1(
            state,
            key.clone(),
            algorithm_id,
            #[cfg(feature = "business_profile_routing")]
            profile_id,
        )
        .await?
    };

    Ok(algorithm)
}

pub fn perform_straight_through_routing(
    algorithm: &routing_types::StraightThroughAlgorithm,
    creds_identifier: Option<String>,
) -> RoutingResult<(Vec<routing_types::RoutableConnectorChoice>, bool)> {
    Ok(match algorithm {
        routing_types::StraightThroughAlgorithm::Single(conn) => {
            (vec![(**conn).clone()], creds_identifier.is_none())
        }

        routing_types::StraightThroughAlgorithm::Priority(conns) => (conns.clone(), true),

        routing_types::StraightThroughAlgorithm::VolumeSplit(splits) => (
            perform_volume_split(splits.to_vec(), None)
                .change_context(errors::RoutingError::ConnectorSelectionFailed)
                .attach_printable(
                    "Volume Split connector selection error in straight through routing",
                )?,
            true,
        ),
    })
}

fn execute_dsl_and_get_connector_v1(
    backend_input: dsl_inputs::BackendInput,
    interpreter: &backend::VirInterpreterBackend<ConnectorSelection>,
) -> RoutingResult<Vec<routing_types::RoutableConnectorChoice>> {
    let routing_output: routing_types::RoutingAlgorithm = interpreter
        .execute(backend_input)
        .map(|out| out.connector_selection.foreign_into())
        .change_context(errors::RoutingError::DslExecutionError)?;

    Ok(match routing_output {
        routing_types::RoutingAlgorithm::Priority(plist) => plist,

        routing_types::RoutingAlgorithm::VolumeSplit(splits) => perform_volume_split(splits, None)
            .change_context(errors::RoutingError::DslFinalConnectorSelectionFailed)?,

        _ => Err(errors::RoutingError::DslIncorrectSelectionAlgorithm)
            .attach_printable("Unsupported algorithm received as a result of static routing")?,
    })
}

pub async fn refresh_routing_cache_v1(
    state: &AppState,
    key: String,
    algorithm_id: &str,
    #[cfg(feature = "business_profile_routing")] profile_id: Option<String>,
) -> RoutingResult<Arc<CachedAlgorithm>> {
    #[cfg(feature = "business_profile_routing")]
    let algorithm = {
        let algorithm = state
            .store
            .find_routing_algorithm_by_profile_id_algorithm_id(
                &profile_id.unwrap_or_default(),
                algorithm_id,
            )
            .await
            .change_context(errors::RoutingError::DslMissingInDb)?;
        let algorithm: routing_types::RoutingAlgorithm = algorithm
            .algorithm_data
            .parse_value("RoutingAlgorithm")
            .change_context(errors::RoutingError::DslParsingError)?;
        algorithm
    };

    #[cfg(not(feature = "business_profile_routing"))]
    let algorithm = {
        let config = state
            .store
            .find_config_by_key(algorithm_id)
            .await
            .change_context(errors::RoutingError::DslMissingInDb)
            .attach_printable("DSL not found in DB")?;

        let algorithm: routing_types::RoutingAlgorithm = config
            .config
            .parse_struct("Program")
            .change_context(errors::RoutingError::DslParsingError)
            .attach_printable("Error parsing routing algorithm from configs")?;
        algorithm
    };
    let cached_algorithm = match algorithm {
        routing_types::RoutingAlgorithm::Single(conn) => CachedAlgorithm::Single(conn),
        routing_types::RoutingAlgorithm::Priority(plist) => CachedAlgorithm::Priority(plist),
        routing_types::RoutingAlgorithm::VolumeSplit(splits) => {
            CachedAlgorithm::VolumeSplit(splits)
        }
        routing_types::RoutingAlgorithm::Advanced(program) => {
            let interpreter = backend::VirInterpreterBackend::with_program(program)
                .change_context(errors::RoutingError::DslBackendInitError)
                .attach_printable("Error initializing DSL interpreter backend")?;

            CachedAlgorithm::Advanced(interpreter)
        }
    };

    let arc_cached_algorithm = Arc::new(cached_algorithm);

    ROUTING_CACHE.push(key, arc_cached_algorithm.clone()).await;

    Ok(arc_cached_algorithm)
}

pub fn perform_volume_split(
    mut splits: Vec<routing_types::ConnectorVolumeSplit>,
    rng_seed: Option<&str>,
) -> RoutingResult<Vec<routing_types::RoutableConnectorChoice>> {
    let weights: Vec<u8> = splits.iter().map(|sp| sp.split).collect();
    let weighted_index = distributions::WeightedIndex::new(weights)
        .change_context(errors::RoutingError::VolumeSplitFailed)
        .attach_printable("Error creating weighted distribution for volume split")?;

    let idx = if let Some(seed) = rng_seed {
        let mut hasher = hash_map::DefaultHasher::new();
        seed.hash(&mut hasher);
        let hash = hasher.finish();

        let mut rng = rand_chacha::ChaCha8Rng::seed_from_u64(hash);
        weighted_index.sample(&mut rng)
    } else {
        let mut rng = rand::thread_rng();
        weighted_index.sample(&mut rng)
    };

    splits
        .get(idx)
        .ok_or(errors::RoutingError::VolumeSplitFailed)
        .attach_printable("Volume split index lookup failed")?;

    // Panic Safety: We have performed a `get(idx)` operation just above which will
    // ensure that the index is always present, else throw an error.
    let removed = splits.remove(idx);
    splits.insert(0, removed);

    Ok(splits.into_iter().map(|sp| sp.connector).collect())
}

pub async fn get_merchant_kgraph<'a>(
    state: &AppState,
    key_store: &domain::MerchantKeyStore,
    #[cfg(feature = "business_profile_routing")] profile_id: Option<String>,
    transaction_type: &api_enums::TransactionType,
) -> RoutingResult<Arc<hyperswitch_constraint_graph::ConstraintGraph<'a, euclid_dir::DirValue>>> {
    let merchant_id = &key_store.merchant_id;

    #[cfg(feature = "business_profile_routing")]
    let key = {
        let profile_id = profile_id
            .clone()
            .get_required_value("profile_id")
            .change_context(errors::RoutingError::ProfileIdMissing)?;
        match transaction_type {
            api_enums::TransactionType::Payment => format!("kgraph_{}_{}", merchant_id, profile_id),
            #[cfg(feature = "payouts")]
            api_enums::TransactionType::Payout => {
                format!("kgraph_po_{}_{}", merchant_id, profile_id)
            }
        }
    };

    #[cfg(not(feature = "business_profile_routing"))]
    let key = match transaction_type {
        api_enums::TransactionType::Payment => format!("kgraph_{}", merchant_id),
        #[cfg(feature = "payouts")]
        api_enums::TransactionType::Payout => format!("kgraph_po_{}", merchant_id),
    };

    let cached_kgraph = CGRAPH_CACHE
        .get_val::<Arc<hyperswitch_constraint_graph::ConstraintGraph<'_, euclid_dir::DirValue>>>(
            key.as_str(),
        )
        .await;

    let kgraph = if let Some(graph) = cached_kgraph {
        graph
    } else {
        refresh_cgraph_cache(
            state,
            key_store,
            key.clone(),
            #[cfg(feature = "business_profile_routing")]
            profile_id,
            transaction_type,
        )
        .await?
    };

    Ok(kgraph)
}

pub async fn refresh_cgraph_cache<'a>(
    state: &AppState,
    key_store: &domain::MerchantKeyStore,
    key: String,
    #[cfg(feature = "business_profile_routing")] profile_id: Option<String>,
    transaction_type: &api_enums::TransactionType,
) -> RoutingResult<Arc<hyperswitch_constraint_graph::ConstraintGraph<'a, euclid_dir::DirValue>>> {
    let mut merchant_connector_accounts = state
        .store
        .find_merchant_connector_account_by_merchant_id_and_disabled_list(
            &key_store.merchant_id,
            false,
            key_store,
        )
        .await
        .change_context(errors::RoutingError::KgraphCacheRefreshFailed)?;

    match transaction_type {
        api_enums::TransactionType::Payment => {
            merchant_connector_accounts.retain(|mca| {
                mca.connector_type != storage_enums::ConnectorType::PaymentVas
                    && mca.connector_type != storage_enums::ConnectorType::PaymentMethodAuth
                    && mca.connector_type != storage_enums::ConnectorType::PayoutProcessor
                    && mca.connector_type != storage_enums::ConnectorType::AuthenticationProcessor
            });
        }
        #[cfg(feature = "payouts")]
        api_enums::TransactionType::Payout => {
            merchant_connector_accounts
                .retain(|mca| mca.connector_type == storage_enums::ConnectorType::PayoutProcessor);
        }
    };

    #[cfg(feature = "business_profile_routing")]
    let merchant_connector_accounts = payments_oss::helpers::filter_mca_based_on_business_profile(
        merchant_connector_accounts,
        profile_id,
    );

    let api_mcas = merchant_connector_accounts
        .into_iter()
        .map(admin_api::MerchantConnectorResponse::try_from)
        .collect::<Result<Vec<_>, _>>()
        .change_context(errors::RoutingError::KgraphCacheRefreshFailed)?;
<<<<<<< HEAD

    let kgraph = Arc::new(
        mca_graph::make_mca_graph(api_mcas)
            .change_context(errors::RoutingError::KgraphCacheRefreshFailed)
            .attach_printable("when construction kgraph")?,
    );
=======
    let connector_configs = state
        .conf
        .pm_filters
        .0
        .clone()
        .into_iter()
        .filter(|(key, _)| key != "default")
        .map(|(key, value)| {
            let key = api_enums::RoutableConnectors::from_str(&key)
                .map_err(|_| errors::RoutingError::InvalidConnectorName(key))?;

            Ok((key, value.foreign_into()))
        })
        .collect::<Result<HashMap<_, _>, errors::RoutingError>>()?;
    let default_configs = state
        .conf
        .pm_filters
        .0
        .get("default")
        .cloned()
        .map(ForeignFrom::foreign_from);
    let config_pm_filters = CountryCurrencyFilter {
        connector_configs,
        default_configs,
    };
    let kgraph = mca_graph::make_mca_graph(api_mcas, &config_pm_filters)
        .change_context(errors::RoutingError::KgraphCacheRefreshFailed)
        .attach_printable("when construction kgraph")?;
>>>>>>> 1523311c

    CGRAPH_CACHE.push(key, Arc::clone(&kgraph)).await;

    Ok(kgraph)
}

#[allow(clippy::too_many_arguments)]
async fn perform_kgraph_filtering(
    state: &AppState,
    key_store: &domain::MerchantKeyStore,
    chosen: Vec<routing_types::RoutableConnectorChoice>,
    backend_input: dsl_inputs::BackendInput,
    eligible_connectors: Option<&Vec<api_enums::RoutableConnectors>>,
    #[cfg(feature = "business_profile_routing")] profile_id: Option<String>,
    transaction_type: &api_enums::TransactionType,
) -> RoutingResult<Vec<routing_types::RoutableConnectorChoice>> {
    let context = euclid_graph::AnalysisContext::from_dir_values(
        backend_input
            .into_context()
            .change_context(errors::RoutingError::KgraphAnalysisError)?,
    );
    let cached_kgraph = get_merchant_kgraph(
        state,
        key_store,
        #[cfg(feature = "business_profile_routing")]
        profile_id,
        transaction_type,
    )
    .await?;

    let mut final_selection = Vec::<routing_types::RoutableConnectorChoice>::new();
    for choice in chosen {
        let routable_connector = choice.connector;
        let euclid_choice: ast::ConnectorChoice = choice.clone().foreign_into();
        let dir_val = euclid_choice
            .into_dir_value()
            .change_context(errors::RoutingError::KgraphAnalysisError)?;
        let kgraph_eligible = cached_kgraph
            .check_value_validity(
                dir_val,
                &context,
                &mut hyperswitch_constraint_graph::Memoization::new(),
                &mut hyperswitch_constraint_graph::CycleCheck::new(),
                None,
            )
            .change_context(errors::RoutingError::KgraphAnalysisError)?;

        let filter_eligible =
            eligible_connectors.map_or(true, |list| list.contains(&routable_connector));

        if kgraph_eligible && filter_eligible {
            final_selection.push(choice);
        }
    }

    Ok(final_selection)
}

pub async fn perform_eligibility_analysis<F: Clone>(
    state: &AppState,
    key_store: &domain::MerchantKeyStore,
    chosen: Vec<routing_types::RoutableConnectorChoice>,
    transaction_data: &routing::TransactionData<'_, F>,
    eligible_connectors: Option<&Vec<api_enums::RoutableConnectors>>,
    #[cfg(feature = "business_profile_routing")] profile_id: Option<String>,
) -> RoutingResult<Vec<routing_types::RoutableConnectorChoice>> {
    let backend_input = match transaction_data {
        routing::TransactionData::Payment(payment_data) => make_dsl_input(payment_data)?,
        #[cfg(feature = "payouts")]
        routing::TransactionData::Payout(payout_data) => make_dsl_input_for_payouts(payout_data)?,
    };

    perform_kgraph_filtering(
        state,
        key_store,
        chosen,
        backend_input,
        eligible_connectors,
        #[cfg(feature = "business_profile_routing")]
        profile_id,
        &api_enums::TransactionType::from(transaction_data),
    )
    .await
}

pub async fn perform_fallback_routing<F: Clone>(
    state: &AppState,
    key_store: &domain::MerchantKeyStore,
    transaction_data: &routing::TransactionData<'_, F>,
    eligible_connectors: Option<&Vec<api_enums::RoutableConnectors>>,
    #[cfg(feature = "business_profile_routing")] profile_id: Option<String>,
) -> RoutingResult<Vec<routing_types::RoutableConnectorChoice>> {
    let fallback_config = routing_helpers::get_merchant_default_config(
        &*state.store,
        #[cfg(not(feature = "profile_specific_fallback_routing"))]
        &key_store.merchant_id,
        #[cfg(feature = "profile_specific_fallback_routing")]
        match transaction_data {
            routing::TransactionData::Payment(payment_data) => payment_data
                .payment_intent
                .profile_id
                .as_ref()
                .get_required_value("profile_id")
                .change_context(errors::RoutingError::ProfileIdMissing)?,
            #[cfg(feature = "payouts")]
            routing::TransactionData::Payout(payout_data) => &payout_data.payout_attempt.profile_id,
        },
        &api_enums::TransactionType::from(transaction_data),
    )
    .await
    .change_context(errors::RoutingError::FallbackConfigFetchFailed)?;

    let backend_input = match transaction_data {
        routing::TransactionData::Payment(payment_data) => make_dsl_input(payment_data)?,
        #[cfg(feature = "payouts")]
        routing::TransactionData::Payout(payout_data) => make_dsl_input_for_payouts(payout_data)?,
    };

    perform_kgraph_filtering(
        state,
        key_store,
        fallback_config,
        backend_input,
        eligible_connectors,
        #[cfg(feature = "business_profile_routing")]
        profile_id,
        &api_enums::TransactionType::from(transaction_data),
    )
    .await
}

pub async fn perform_eligibility_analysis_with_fallback<F: Clone>(
    state: &AppState,
    key_store: &domain::MerchantKeyStore,
    chosen: Vec<routing_types::RoutableConnectorChoice>,
    transaction_data: &routing::TransactionData<'_, F>,
    eligible_connectors: Option<Vec<api_enums::RoutableConnectors>>,
    #[cfg(feature = "business_profile_routing")] profile_id: Option<String>,
) -> RoutingResult<Vec<routing_types::RoutableConnectorChoice>> {
    let mut final_selection = perform_eligibility_analysis(
        state,
        key_store,
        chosen,
        transaction_data,
        eligible_connectors.as_ref(),
        #[cfg(feature = "business_profile_routing")]
        profile_id.clone(),
    )
    .await?;

    let fallback_selection = perform_fallback_routing(
        state,
        key_store,
        transaction_data,
        eligible_connectors.as_ref(),
        #[cfg(feature = "business_profile_routing")]
        profile_id,
    )
    .await;

    final_selection.append(
        &mut fallback_selection
            .unwrap_or_default()
            .iter()
            .filter(|&routable_connector_choice| {
                !final_selection.contains(routable_connector_choice)
            })
            .cloned()
            .collect::<Vec<_>>(),
    );

    let final_selected_connectors = final_selection
        .iter()
        .map(|item| item.connector)
        .collect::<Vec<_>>();
    logger::debug!(final_selected_connectors_for_routing=?final_selected_connectors, "List of final selected connectors for routing");

    Ok(final_selection)
}

pub async fn perform_session_flow_routing(
    session_input: SessionFlowRoutingInput<'_>,
    transaction_type: &api_enums::TransactionType,
) -> RoutingResult<FxHashMap<api_enums::PaymentMethodType, routing_types::SessionRoutingChoice>> {
    let mut pm_type_map: FxHashMap<api_enums::PaymentMethodType, FxHashMap<String, api::GetToken>> =
        FxHashMap::default();

    #[cfg(feature = "business_profile_routing")]
    let routing_algorithm: MerchantAccountRoutingAlgorithm = {
        let profile_id = session_input
            .payment_intent
            .profile_id
            .clone()
            .get_required_value("profile_id")
            .change_context(errors::RoutingError::ProfileIdMissing)?;

        let business_profile = session_input
            .state
            .store
            .find_business_profile_by_profile_id(&profile_id)
            .await
            .change_context(errors::RoutingError::ProfileNotFound)?;

        business_profile
            .routing_algorithm
            .clone()
            .map(|val| val.parse_value("MerchantAccountRoutingAlgorithm"))
            .transpose()
            .change_context(errors::RoutingError::InvalidRoutingAlgorithmStructure)?
            .unwrap_or_default()
    };

    #[cfg(not(feature = "business_profile_routing"))]
    let routing_algorithm: MerchantAccountRoutingAlgorithm = {
        session_input
            .merchant_account
            .routing_algorithm
            .clone()
            .map(|val| val.parse_value("MerchantAccountRoutingAlgorithm"))
            .transpose()
            .change_context(errors::RoutingError::InvalidRoutingAlgorithmStructure)?
            .unwrap_or_default()
    };

    let payment_method_input = dsl_inputs::PaymentMethodInput {
        payment_method: None,
        payment_method_type: None,
        card_network: None,
    };

    let payment_input = dsl_inputs::PaymentInput {
        amount: session_input.payment_intent.amount.get_amount_as_i64(),
        currency: session_input
            .payment_intent
            .currency
            .get_required_value("Currency")
            .change_context(errors::RoutingError::DslMissingRequiredField {
                field_name: "currency".to_string(),
            })?,
        authentication_type: session_input.payment_attempt.authentication_type,
        card_bin: None,
        capture_method: session_input
            .payment_attempt
            .capture_method
            .and_then(|cm| cm.foreign_into()),
        business_country: session_input
            .payment_intent
            .business_country
            .map(api_enums::Country::from_alpha2),
        billing_country: session_input
            .country
            .map(storage_enums::Country::from_alpha2),
        business_label: session_input.payment_intent.business_label.clone(),
        setup_future_usage: session_input.payment_intent.setup_future_usage,
    };

    let metadata = session_input
        .payment_intent
        .metadata
        .clone()
        .map(|val| val.parse_value("routing_parameters"))
        .transpose()
        .change_context(errors::RoutingError::MetadataParsingError)
        .attach_printable("Unable to parse routing_parameters from metadata of payment_intent")
        .unwrap_or_else(|err| {
            logger::error!(?err);
            None
        });

    let mut backend_input = dsl_inputs::BackendInput {
        metadata,
        payment: payment_input,
        payment_method: payment_method_input,
        mandate: dsl_inputs::MandateData {
            mandate_acceptance_type: None,
            mandate_type: None,
            payment_type: None,
        },
    };

    for connector_data in session_input.chosen.iter() {
        pm_type_map
            .entry(connector_data.payment_method_type)
            .or_default()
            .insert(
                connector_data.connector.connector_name.to_string(),
                connector_data.connector.get_token.clone(),
            );
    }

    let mut result: FxHashMap<api_enums::PaymentMethodType, routing_types::SessionRoutingChoice> =
        FxHashMap::default();

    for (pm_type, allowed_connectors) in pm_type_map {
        let euclid_pmt: euclid_enums::PaymentMethodType = pm_type;
        let euclid_pm: euclid_enums::PaymentMethod = euclid_pmt.into();

        backend_input.payment_method.payment_method = Some(euclid_pm);
        backend_input.payment_method.payment_method_type = Some(euclid_pmt);

        let session_pm_input = SessionRoutingPmTypeInput {
            state: session_input.state,
            key_store: session_input.key_store,
            attempt_id: &session_input.payment_attempt.attempt_id,
            routing_algorithm: &routing_algorithm,
            backend_input: backend_input.clone(),
            allowed_connectors,
            #[cfg(any(
                feature = "business_profile_routing",
                feature = "profile_specific_fallback_routing"
            ))]
            profile_id: session_input.payment_intent.profile_id.clone(),
        };
        let maybe_choice =
            perform_session_routing_for_pm_type(session_pm_input, transaction_type).await?;

        // (connector, sub_label)
        if let Some(data) = maybe_choice {
            result.insert(
                pm_type,
                routing_types::SessionRoutingChoice {
                    connector: data.0,
                    #[cfg(not(feature = "connector_choice_mca_id"))]
                    sub_label: data.1,
                    payment_method_type: pm_type,
                },
            );
        }
    }

    Ok(result)
}

async fn perform_session_routing_for_pm_type(
    session_pm_input: SessionRoutingPmTypeInput<'_>,
    transaction_type: &api_enums::TransactionType,
) -> RoutingResult<Option<(api::ConnectorData, Option<String>)>> {
    let merchant_id = &session_pm_input.key_store.merchant_id;

    let chosen_connectors = match session_pm_input.routing_algorithm {
        MerchantAccountRoutingAlgorithm::V1(algorithm_ref) => {
            if let Some(ref algorithm_id) = algorithm_ref.algorithm_id {
                let cached_algorithm = ensure_algorithm_cached_v1(
                    &session_pm_input.state.clone(),
                    merchant_id,
                    algorithm_id,
                    #[cfg(feature = "business_profile_routing")]
                    session_pm_input.profile_id.clone(),
                    transaction_type,
                )
                .await?;

                match cached_algorithm.as_ref() {
                    CachedAlgorithm::Single(conn) => vec![(**conn).clone()],
                    CachedAlgorithm::Priority(plist) => plist.clone(),
                    CachedAlgorithm::VolumeSplit(splits) => {
                        perform_volume_split(splits.to_vec(), Some(session_pm_input.attempt_id))
                            .change_context(errors::RoutingError::ConnectorSelectionFailed)?
                    }
                    CachedAlgorithm::Advanced(interpreter) => execute_dsl_and_get_connector_v1(
                        session_pm_input.backend_input.clone(),
                        interpreter,
                    )?,
                }
            } else {
                routing_helpers::get_merchant_default_config(
                    &*session_pm_input.state.clone().store,
                    #[cfg(not(feature = "profile_specific_fallback_routing"))]
                    merchant_id,
                    #[cfg(feature = "profile_specific_fallback_routing")]
                    {
                        session_pm_input
                            .profile_id
                            .as_ref()
                            .get_required_value("profile_id")
                            .change_context(errors::RoutingError::ProfileIdMissing)?
                    },
                    transaction_type,
                )
                .await
                .change_context(errors::RoutingError::FallbackConfigFetchFailed)?
            }
        }
    };

    let mut final_selection = perform_kgraph_filtering(
        &session_pm_input.state.clone(),
        session_pm_input.key_store,
        chosen_connectors,
        session_pm_input.backend_input.clone(),
        None,
        #[cfg(feature = "business_profile_routing")]
        session_pm_input.profile_id.clone(),
        transaction_type,
    )
    .await?;

    if final_selection.is_empty() {
        let fallback = routing_helpers::get_merchant_default_config(
            &*session_pm_input.state.clone().store,
            #[cfg(not(feature = "profile_specific_fallback_routing"))]
            merchant_id,
            #[cfg(feature = "profile_specific_fallback_routing")]
            {
                session_pm_input
                    .profile_id
                    .as_ref()
                    .get_required_value("profile_id")
                    .change_context(errors::RoutingError::ProfileIdMissing)?
            },
            transaction_type,
        )
        .await
        .change_context(errors::RoutingError::FallbackConfigFetchFailed)?;

        final_selection = perform_kgraph_filtering(
            &session_pm_input.state.clone(),
            session_pm_input.key_store,
            fallback,
            session_pm_input.backend_input,
            None,
            #[cfg(feature = "business_profile_routing")]
            session_pm_input.profile_id.clone(),
            transaction_type,
        )
        .await?;
    }

    let mut final_choice: Option<(api::ConnectorData, Option<String>)> = None;

    for selection in final_selection {
        let connector_name = selection.connector.to_string();
        if let Some(get_token) = session_pm_input.allowed_connectors.get(&connector_name) {
            let connector_data = api::ConnectorData::get_connector_by_name(
                &session_pm_input.state.clone().conf.connectors,
                &connector_name,
                get_token.clone(),
                #[cfg(feature = "connector_choice_mca_id")]
                selection.merchant_connector_id,
                #[cfg(not(feature = "connector_choice_mca_id"))]
                None,
            )
            .change_context(errors::RoutingError::InvalidConnectorName(connector_name))?;
            #[cfg(not(feature = "connector_choice_mca_id"))]
            let sub_label = selection.sub_label;
            #[cfg(feature = "connector_choice_mca_id")]
            let sub_label = None;

            final_choice = Some((connector_data, sub_label));
            break;
        }
    }

    Ok(final_choice)
}

pub fn make_dsl_input_for_surcharge(
    payment_attempt: &oss_storage::PaymentAttempt,
    payment_intent: &oss_storage::PaymentIntent,
    billing_address: Option<Address>,
) -> RoutingResult<dsl_inputs::BackendInput> {
    let mandate_data = dsl_inputs::MandateData {
        mandate_acceptance_type: None,
        mandate_type: None,
        payment_type: None,
    };
    let payment_input = dsl_inputs::PaymentInput {
        amount: payment_attempt.amount.get_amount_as_i64(),
        // currency is always populated in payment_attempt during payment create
        currency: payment_attempt
            .currency
            .get_required_value("currency")
            .change_context(errors::RoutingError::DslMissingRequiredField {
                field_name: "currency".to_string(),
            })?,
        authentication_type: payment_attempt.authentication_type,
        card_bin: None,
        capture_method: payment_attempt.capture_method,
        business_country: payment_intent
            .business_country
            .map(api_enums::Country::from_alpha2),
        billing_country: billing_address
            .and_then(|bic| bic.address)
            .and_then(|add| add.country)
            .map(api_enums::Country::from_alpha2),
        business_label: payment_intent.business_label.clone(),
        setup_future_usage: payment_intent.setup_future_usage,
    };
    let metadata = payment_intent
        .metadata
        .clone()
        .map(|val| val.parse_value("routing_parameters"))
        .transpose()
        .change_context(errors::RoutingError::MetadataParsingError)
        .attach_printable("Unable to parse routing_parameters from metadata of payment_intent")
        .unwrap_or_else(|err| {
            logger::error!(error=?err);
            None
        });
    let payment_method_input = dsl_inputs::PaymentMethodInput {
        payment_method: None,
        payment_method_type: None,
        card_network: None,
    };
    let backend_input = dsl_inputs::BackendInput {
        metadata,
        payment: payment_input,
        payment_method: payment_method_input,
        mandate: mandate_data,
    };
    Ok(backend_input)
}<|MERGE_RESOLUTION|>--- conflicted
+++ resolved
@@ -522,7 +522,7 @@
     Ok(splits.into_iter().map(|sp| sp.connector).collect())
 }
 
-pub async fn get_merchant_kgraph<'a>(
+pub async fn get_merchant_cgraph<'a>(
     state: &AppState,
     key_store: &domain::MerchantKeyStore,
     #[cfg(feature = "business_profile_routing")] profile_id: Option<String>,
@@ -537,10 +537,10 @@
             .get_required_value("profile_id")
             .change_context(errors::RoutingError::ProfileIdMissing)?;
         match transaction_type {
-            api_enums::TransactionType::Payment => format!("kgraph_{}_{}", merchant_id, profile_id),
+            api_enums::TransactionType::Payment => format!("cgraph_{}_{}", merchant_id, profile_id),
             #[cfg(feature = "payouts")]
             api_enums::TransactionType::Payout => {
-                format!("kgraph_po_{}_{}", merchant_id, profile_id)
+                format!("cgraph_po_{}_{}", merchant_id, profile_id)
             }
         }
     };
@@ -552,13 +552,13 @@
         api_enums::TransactionType::Payout => format!("kgraph_po_{}", merchant_id),
     };
 
-    let cached_kgraph = CGRAPH_CACHE
+    let cached_cgraph = CGRAPH_CACHE
         .get_val::<Arc<hyperswitch_constraint_graph::ConstraintGraph<'_, euclid_dir::DirValue>>>(
             key.as_str(),
         )
         .await;
 
-    let kgraph = if let Some(graph) = cached_kgraph {
+    let cgraph = if let Some(graph) = cached_cgraph {
         graph
     } else {
         refresh_cgraph_cache(
@@ -572,7 +572,7 @@
         .await?
     };
 
-    Ok(kgraph)
+    Ok(cgraph)
 }
 
 pub async fn refresh_cgraph_cache<'a>(
@@ -619,14 +619,6 @@
         .map(admin_api::MerchantConnectorResponse::try_from)
         .collect::<Result<Vec<_>, _>>()
         .change_context(errors::RoutingError::KgraphCacheRefreshFailed)?;
-<<<<<<< HEAD
-
-    let kgraph = Arc::new(
-        mca_graph::make_mca_graph(api_mcas)
-            .change_context(errors::RoutingError::KgraphCacheRefreshFailed)
-            .attach_printable("when construction kgraph")?,
-    );
-=======
     let connector_configs = state
         .conf
         .pm_filters
@@ -652,18 +644,19 @@
         connector_configs,
         default_configs,
     };
-    let kgraph = mca_graph::make_mca_graph(api_mcas, &config_pm_filters)
-        .change_context(errors::RoutingError::KgraphCacheRefreshFailed)
-        .attach_printable("when construction kgraph")?;
->>>>>>> 1523311c
-
-    CGRAPH_CACHE.push(key, Arc::clone(&kgraph)).await;
-
-    Ok(kgraph)
+    let cgraph = Arc::new(
+        mca_graph::make_mca_graph(api_mcas, &config_pm_filters)
+            .change_context(errors::RoutingError::KgraphCacheRefreshFailed)
+            .attach_printable("when construction cgraph")?,
+    );
+
+    CGRAPH_CACHE.push(key, Arc::clone(&cgraph)).await;
+
+    Ok(cgraph)
 }
 
 #[allow(clippy::too_many_arguments)]
-async fn perform_kgraph_filtering(
+async fn perform_cgraph_filtering(
     state: &AppState,
     key_store: &domain::MerchantKeyStore,
     chosen: Vec<routing_types::RoutableConnectorChoice>,
@@ -677,7 +670,7 @@
             .into_context()
             .change_context(errors::RoutingError::KgraphAnalysisError)?,
     );
-    let cached_kgraph = get_merchant_kgraph(
+    let cached_cgraph = get_merchant_cgraph(
         state,
         key_store,
         #[cfg(feature = "business_profile_routing")]
@@ -693,7 +686,7 @@
         let dir_val = euclid_choice
             .into_dir_value()
             .change_context(errors::RoutingError::KgraphAnalysisError)?;
-        let kgraph_eligible = cached_kgraph
+        let cgraph_eligible = cached_cgraph
             .check_value_validity(
                 dir_val,
                 &context,
@@ -706,7 +699,7 @@
         let filter_eligible =
             eligible_connectors.map_or(true, |list| list.contains(&routable_connector));
 
-        if kgraph_eligible && filter_eligible {
+        if cgraph_eligible && filter_eligible {
             final_selection.push(choice);
         }
     }
@@ -728,7 +721,7 @@
         routing::TransactionData::Payout(payout_data) => make_dsl_input_for_payouts(payout_data)?,
     };
 
-    perform_kgraph_filtering(
+    perform_cgraph_filtering(
         state,
         key_store,
         chosen,
@@ -774,7 +767,7 @@
         routing::TransactionData::Payout(payout_data) => make_dsl_input_for_payouts(payout_data)?,
     };
 
-    perform_kgraph_filtering(
+    perform_cgraph_filtering(
         state,
         key_store,
         fallback_config,
@@ -1041,7 +1034,7 @@
         }
     };
 
-    let mut final_selection = perform_kgraph_filtering(
+    let mut final_selection = perform_cgraph_filtering(
         &session_pm_input.state.clone(),
         session_pm_input.key_store,
         chosen_connectors,
@@ -1071,7 +1064,7 @@
         .await
         .change_context(errors::RoutingError::FallbackConfigFetchFailed)?;
 
-        final_selection = perform_kgraph_filtering(
+        final_selection = perform_cgraph_filtering(
             &session_pm_input.state.clone(),
             session_pm_input.key_store,
             fallback,
