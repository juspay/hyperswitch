--- conflicted
+++ resolved
@@ -305,10 +305,7 @@
         &algorithm_id,
         #[cfg(feature = "business_profile_routing")]
         Some(profile_id).cloned(),
-<<<<<<< HEAD
-=======
         &api_enums::TransactionType::from(operation_data),
->>>>>>> f26df3de
     )
     .await?;
     let cached_algorithm: Arc<CachedAlgorithm> = ROUTING_CACHE
