--- conflicted
+++ resolved
@@ -34,15 +34,7 @@
 use rustc_hash::FxHashMap;
 use storage_impl::redis::cache::{CacheKey, CGRAPH_CACHE, ROUTING_CACHE};
 
-<<<<<<< HEAD
 #[cfg(feature = "v2")]
-=======
-#[cfg(all(
-    feature = "v2",
-    feature = "routing_v2",
-    feature = "business_profile_v2"
-))]
->>>>>>> f8227309
 use crate::core::admin;
 #[cfg(feature = "payouts")]
 use crate::core::payouts;
@@ -90,51 +82,25 @@
 
 type RoutingResult<O> = oss_errors::CustomResult<O, errors::RoutingError>;
 
-<<<<<<< HEAD
 #[cfg(feature = "v1")]
-=======
-#[cfg(all(
-    any(feature = "v1", feature = "v2"),
-    not(any(feature = "routing_v2", feature = "business_profile_v2"))
-))]
->>>>>>> f8227309
 #[derive(Debug, serde::Serialize, serde::Deserialize)]
 #[serde(untagged)]
 enum MerchantAccountRoutingAlgorithm {
     V1(routing_types::RoutingAlgorithmRef),
 }
 
-<<<<<<< HEAD
 #[cfg(feature = "v1")]
-=======
-#[cfg(all(
-    any(feature = "v1", feature = "v2"),
-    not(any(feature = "routing_v2", feature = "business_profile_v2"))
-))]
->>>>>>> f8227309
 impl Default for MerchantAccountRoutingAlgorithm {
     fn default() -> Self {
         Self::V1(routing_types::RoutingAlgorithmRef::default())
     }
 }
 
-<<<<<<< HEAD
 #[cfg(feature = "v2")]
 #[derive(Debug, serde::Serialize, serde::Deserialize)]
 #[serde(untagged)]
 enum MerchantAccountRoutingAlgorithm {
-    V1(Option<String>),
-=======
-#[cfg(all(
-    feature = "v2",
-    feature = "routing_v2",
-    feature = "business_profile_v2"
-))]
-#[derive(Debug, serde::Serialize, serde::Deserialize)]
-#[serde(untagged)]
-enum MerchantAccountRoutingAlgorithm {
     V1(Option<common_utils::id_type::RoutingId>),
->>>>>>> f8227309
 }
 
 #[cfg(feature = "payouts")]
@@ -309,44 +275,22 @@
 pub async fn perform_static_routing_v1<F: Clone>(
     state: &SessionState,
     merchant_id: &common_utils::id_type::MerchantId,
-<<<<<<< HEAD
-    algorithm_id: Option<String>,
-=======
     algorithm_id: Option<common_utils::id_type::RoutingId>,
->>>>>>> f8227309
     business_profile: &domain::BusinessProfile,
     transaction_data: &routing::TransactionData<'_, F>,
 ) -> RoutingResult<Vec<routing_types::RoutableConnectorChoice>> {
     let algorithm_id = if let Some(id) = algorithm_id {
         id
     } else {
-<<<<<<< HEAD
         #[cfg(feature = "v1")]
         let fallback_config = routing::helpers::get_merchant_default_config(
             &*state.clone().store,
-            business_profile.profile_id.get_string_repr(),
-=======
-        #[cfg(all(
-            any(feature = "v1", feature = "v2"),
-            not(any(feature = "routing_v2", feature = "business_profile_v2"))
-        ))]
-        let fallback_config = routing::helpers::get_merchant_default_config(
-            &*state.clone().store,
             business_profile.get_id().get_string_repr(),
->>>>>>> f8227309
             &api_enums::TransactionType::from(transaction_data),
         )
         .await
         .change_context(errors::RoutingError::FallbackConfigFetchFailed)?;
-<<<<<<< HEAD
         #[cfg(feature = "v2")]
-=======
-        #[cfg(all(
-            feature = "v2",
-            feature = "routing_v2",
-            feature = "business_profile_v2"
-        ))]
->>>>>>> f8227309
         let fallback_config = admin::BusinessProfileWrapper::new(business_profile.clone())
             .get_default_fallback_list_of_connector_under_profile()
             .change_context(errors::RoutingError::FallbackConfigFetchFailed)?;
@@ -357,11 +301,7 @@
         state,
         merchant_id,
         &algorithm_id,
-<<<<<<< HEAD
-        business_profile.profile_id.clone(),
-=======
         business_profile.get_id().to_owned(),
->>>>>>> f8227309
         &api_enums::TransactionType::from(transaction_data),
     )
     .await?;
@@ -391,11 +331,7 @@
 async fn ensure_algorithm_cached_v1(
     state: &SessionState,
     merchant_id: &common_utils::id_type::MerchantId,
-<<<<<<< HEAD
-    algorithm_id: &str,
-=======
     algorithm_id: &common_utils::id_type::RoutingId,
->>>>>>> f8227309
     profile_id: common_utils::id_type::ProfileId,
     transaction_type: &api_enums::TransactionType,
 ) -> RoutingResult<Arc<CachedAlgorithm>> {
@@ -480,11 +416,7 @@
 pub async fn refresh_routing_cache_v1(
     state: &SessionState,
     key: String,
-<<<<<<< HEAD
-    algorithm_id: &str,
-=======
     algorithm_id: &common_utils::id_type::RoutingId,
->>>>>>> f8227309
     profile_id: common_utils::id_type::ProfileId,
 ) -> RoutingResult<Arc<CachedAlgorithm>> {
     let algorithm = {
@@ -784,14 +716,7 @@
     eligible_connectors: Option<&Vec<api_enums::RoutableConnectors>>,
     business_profile: &domain::BusinessProfile,
 ) -> RoutingResult<Vec<routing_types::RoutableConnectorChoice>> {
-<<<<<<< HEAD
     #[cfg(feature = "v1")]
-=======
-    #[cfg(all(
-        any(feature = "v1", feature = "v2"),
-        not(any(feature = "routing_v2", feature = "business_profile_v2"))
-    ))]
->>>>>>> f8227309
     let fallback_config = routing::helpers::get_merchant_default_config(
         &*state.store,
         match transaction_data {
@@ -811,15 +736,7 @@
     )
     .await
     .change_context(errors::RoutingError::FallbackConfigFetchFailed)?;
-<<<<<<< HEAD
     #[cfg(feature = "v2")]
-=======
-    #[cfg(all(
-        feature = "v2",
-        feature = "routing_v2",
-        feature = "business_profile_v2"
-    ))]
->>>>>>> f8227309
     let fallback_config = admin::BusinessProfileWrapper::new(business_profile.clone())
         .get_default_fallback_list_of_connector_under_profile()
         .change_context(errors::RoutingError::FallbackConfigFetchFailed)?;
@@ -835,11 +752,7 @@
         fallback_config,
         backend_input,
         eligible_connectors,
-<<<<<<< HEAD
-        business_profile.profile_id.clone(),
-=======
         business_profile.get_id().to_owned(),
->>>>>>> f8227309
         &api_enums::TransactionType::from(transaction_data),
     )
     .await
@@ -859,11 +772,7 @@
         chosen,
         transaction_data,
         eligible_connectors.as_ref(),
-<<<<<<< HEAD
-        business_profile.profile_id.clone(),
-=======
         business_profile.get_id().to_owned(),
->>>>>>> f8227309
     )
     .await?;
 
@@ -920,26 +829,11 @@
         )
         .await
         .change_context(errors::RoutingError::ProfileNotFound)?;
-<<<<<<< HEAD
     #[cfg(feature = "v2")]
     let routing_algorithm =
         MerchantAccountRoutingAlgorithm::V1(business_profile.routing_algorithm_id.clone());
 
     #[cfg(feature = "v1")]
-=======
-    #[cfg(all(
-        feature = "v2",
-        feature = "routing_v2",
-        feature = "business_profile_v2"
-    ))]
-    let routing_algorithm =
-        MerchantAccountRoutingAlgorithm::V1(business_profile.routing_algorithm_id.clone());
-
-    #[cfg(all(
-        any(feature = "v1", feature = "v2"),
-        not(any(feature = "routing_v2", feature = "business_profile_v2"))
-    ))]
->>>>>>> f8227309
     let routing_algorithm: MerchantAccountRoutingAlgorithm = {
         business_profile
             .routing_algorithm
@@ -1070,14 +964,7 @@
     Ok(result)
 }
 
-<<<<<<< HEAD
 #[cfg(feature = "v1")]
-=======
-#[cfg(all(
-    any(feature = "v1", feature = "v2"),
-    not(any(feature = "routing_v2", feature = "business_profile_v2"))
-))]
->>>>>>> f8227309
 async fn perform_session_routing_for_pm_type(
     session_pm_input: &SessionRoutingPmTypeInput<'_>,
     transaction_type: &api_enums::TransactionType,
@@ -1160,15 +1047,7 @@
     }
 }
 
-<<<<<<< HEAD
 #[cfg(feature = "v2")]
-=======
-#[cfg(all(
-    feature = "v2",
-    feature = "routing_v2",
-    feature = "business_profile_v2"
-))]
->>>>>>> f8227309
 async fn perform_session_routing_for_pm_type(
     session_pm_input: &SessionRoutingPmTypeInput<'_>,
     transaction_type: &api_enums::TransactionType,
