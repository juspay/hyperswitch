--- conflicted
+++ resolved
@@ -629,19 +629,13 @@
         .await
         .change_context(errors::RoutingError::KgraphCacheRefreshFailed)?;
 
-<<<<<<< HEAD
-    merchant_connector_accounts.retain(|mca| {
-        mca.connector_type != storage_enums::ConnectorType::PaymentVas
-            && mca.connector_type != storage_enums::ConnectorType::PaymentMethodAuth
-            && mca.connector_type != storage_enums::ConnectorType::AuthenticationProcessor
-    });
-=======
     match transaction_type {
         api_enums::TransactionType::Payment => {
             merchant_connector_accounts.retain(|mca| {
                 mca.connector_type != storage_enums::ConnectorType::PaymentVas
                     && mca.connector_type != storage_enums::ConnectorType::PaymentMethodAuth
                     && mca.connector_type != storage_enums::ConnectorType::PayoutProcessor
+                    && mca.connector_type != storage_enums::ConnectorType::AuthenticationProcessor
             });
         }
         #[cfg(feature = "payouts")]
@@ -650,7 +644,6 @@
                 .retain(|mca| mca.connector_type == storage_enums::ConnectorType::PayoutProcessor);
         }
     };
->>>>>>> 75c633fc
 
     #[cfg(feature = "business_profile_routing")]
     let merchant_connector_accounts = payments_oss::helpers::filter_mca_based_on_business_profile(
