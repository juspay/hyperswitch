mod transformers;
pub mod utils;
#[cfg(all(feature = "v1", feature = "dynamic_routing"))]
use std::collections::hash_map;
#[cfg(all(feature = "v1", feature = "dynamic_routing"))]
use std::hash::{Hash, Hasher};
use std::{collections::HashMap, str::FromStr, sync::Arc};

#[cfg(feature = "v1")]
use api_models::open_router::{self as or_types, DecidedGateway, OpenRouterDecideGatewayRequest};
#[cfg(all(feature = "v1", feature = "dynamic_routing"))]
use api_models::routing as api_routing;
use api_models::{
    admin as admin_api,
    enums::{self as api_enums, CountryAlpha2},
    routing::ConnectorSelection,
};
#[cfg(all(feature = "v1", feature = "dynamic_routing"))]
use common_utils::ext_traits::AsyncExt;
#[cfg(all(feature = "v1", feature = "dynamic_routing"))]
use common_utils::{ext_traits::BytesExt, request};
use diesel_models::enums as storage_enums;
use error_stack::ResultExt;
use euclid::{
    backend::{self, inputs as dsl_inputs, EuclidBackend},
    dssa::graph::{self as euclid_graph, CgraphExt},
    enums as euclid_enums,
    frontend::{ast, dir as euclid_dir},
};
#[cfg(all(feature = "v1", feature = "dynamic_routing"))]
use external_services::grpc_client::dynamic_routing::{
    contract_routing_client::ContractBasedDynamicRouting,
    elimination_based_client::{EliminationBasedRouting, EliminationResponse},
    success_rate_client::{CalSuccessRateResponse, SuccessBasedDynamicRouting},
    DynamicRoutingError,
};
use hyperswitch_domain_models::address::Address;
use kgraph_utils::{
    mca as mca_graph,
    transformers::{IntoContext, IntoDirValue},
    types::CountryCurrencyFilter,
};
use masking::{PeekInterface, Secret};
use rand::distributions::{self, Distribution};
#[cfg(all(feature = "v1", feature = "dynamic_routing"))]
use rand::SeedableRng;
#[cfg(all(feature = "v1", feature = "dynamic_routing"))]
use router_env::{instrument, tracing};
use rustc_hash::FxHashMap;
use storage_impl::redis::cache::{CacheKey, CGRAPH_CACHE, ROUTING_CACHE};
use utils::perform_decision_euclid_routing;

#[cfg(feature = "v2")]
use crate::core::admin;
#[cfg(feature = "payouts")]
use crate::core::payouts;
#[cfg(feature = "v1")]
use crate::core::routing::transformers::OpenRouterDecideGatewayRequestExt;
#[cfg(all(feature = "v1", feature = "dynamic_routing"))]
use crate::headers;
use crate::{
    core::{errors, errors as oss_errors, payments::routing::utils::EuclidApiHandler, routing},
    logger, services,
    types::{
        api::{self, routing as routing_types},
        domain, storage as oss_storage,
        transformers::{ForeignFrom, ForeignInto, ForeignTryFrom},
    },
    utils::{OptionExt, ValueExt},
    SessionState,
};

pub enum CachedAlgorithm {
    Single(Box<routing_types::RoutableConnectorChoice>),
    Priority(Vec<routing_types::RoutableConnectorChoice>),
    VolumeSplit(Vec<routing_types::ConnectorVolumeSplit>),
    Advanced(backend::VirInterpreterBackend<ConnectorSelection>),
}

#[cfg(feature = "v1")]
pub struct SessionFlowRoutingInput<'a> {
    pub state: &'a SessionState,
    pub country: Option<CountryAlpha2>,
    pub key_store: &'a domain::MerchantKeyStore,
    pub merchant_account: &'a domain::MerchantAccount,
    pub payment_attempt: &'a oss_storage::PaymentAttempt,
    pub payment_intent: &'a oss_storage::PaymentIntent,
    pub chosen: api::SessionConnectorDatas,
}

#[cfg(feature = "v2")]
pub struct SessionFlowRoutingInput<'a> {
    pub country: Option<CountryAlpha2>,
    pub payment_intent: &'a oss_storage::PaymentIntent,
    pub chosen: api::SessionConnectorDatas,
}

#[allow(dead_code)]
#[cfg(feature = "v1")]
pub struct SessionRoutingPmTypeInput<'a> {
    state: &'a SessionState,
    key_store: &'a domain::MerchantKeyStore,
    attempt_id: &'a str,
    routing_algorithm: &'a MerchantAccountRoutingAlgorithm,
    backend_input: dsl_inputs::BackendInput,
    allowed_connectors: FxHashMap<String, api::GetToken>,
    profile_id: &'a common_utils::id_type::ProfileId,
}

#[cfg(feature = "v2")]
pub struct SessionRoutingPmTypeInput<'a> {
    routing_algorithm: &'a MerchantAccountRoutingAlgorithm,
    backend_input: dsl_inputs::BackendInput,
    allowed_connectors: FxHashMap<String, api::GetToken>,
    profile_id: &'a common_utils::id_type::ProfileId,
}

type RoutingResult<O> = oss_errors::CustomResult<O, errors::RoutingError>;

#[cfg(feature = "v1")]
#[derive(Debug, serde::Serialize, serde::Deserialize)]
#[serde(untagged)]
enum MerchantAccountRoutingAlgorithm {
    V1(routing_types::RoutingAlgorithmRef),
}

#[cfg(feature = "v1")]
impl Default for MerchantAccountRoutingAlgorithm {
    fn default() -> Self {
        Self::V1(routing_types::RoutingAlgorithmRef::default())
    }
}

#[cfg(feature = "v2")]
#[derive(Debug, serde::Serialize, serde::Deserialize)]
#[serde(untagged)]
enum MerchantAccountRoutingAlgorithm {
    V1(Option<common_utils::id_type::RoutingId>),
}

#[cfg(feature = "payouts")]
pub fn make_dsl_input_for_payouts(
    payout_data: &payouts::PayoutData,
) -> RoutingResult<dsl_inputs::BackendInput> {
    let mandate = dsl_inputs::MandateData {
        mandate_acceptance_type: None,
        mandate_type: None,
        payment_type: None,
    };
    let metadata = payout_data
        .payouts
        .metadata
        .clone()
        .map(|val| val.parse_value("routing_parameters"))
        .transpose()
        .change_context(errors::RoutingError::MetadataParsingError)
        .attach_printable("Unable to parse routing_parameters from metadata of payouts")
        .unwrap_or(None);
    let payment = dsl_inputs::PaymentInput {
        amount: payout_data.payouts.amount,
        card_bin: None,
        currency: payout_data.payouts.destination_currency,
        authentication_type: None,
        capture_method: None,
        business_country: payout_data
            .payout_attempt
            .business_country
            .map(api_enums::Country::from_alpha2),
        billing_country: payout_data
            .billing_address
            .as_ref()
            .and_then(|bic| bic.country)
            .map(api_enums::Country::from_alpha2),
        business_label: payout_data.payout_attempt.business_label.clone(),
        setup_future_usage: None,
    };
    let payment_method = dsl_inputs::PaymentMethodInput {
        payment_method: payout_data
            .payouts
            .payout_type
            .map(api_enums::PaymentMethod::foreign_from),
        payment_method_type: payout_data
            .payout_method_data
            .as_ref()
            .map(api_enums::PaymentMethodType::foreign_from),
        card_network: None,
    };
    Ok(dsl_inputs::BackendInput {
        mandate,
        metadata,
        payment,
        payment_method,
    })
}

#[cfg(feature = "v2")]
pub fn make_dsl_input(
    payments_dsl_input: &routing::PaymentsDslInput<'_>,
) -> RoutingResult<dsl_inputs::BackendInput> {
    let mandate_data = dsl_inputs::MandateData {
        mandate_acceptance_type: payments_dsl_input.setup_mandate.as_ref().and_then(
            |mandate_data| {
                mandate_data
                    .customer_acceptance
                    .as_ref()
                    .map(|customer_accept| match customer_accept.acceptance_type {
                        hyperswitch_domain_models::mandates::AcceptanceType::Online => {
                            euclid_enums::MandateAcceptanceType::Online
                        }
                        hyperswitch_domain_models::mandates::AcceptanceType::Offline => {
                            euclid_enums::MandateAcceptanceType::Offline
                        }
                    })
            },
        ),
        mandate_type: payments_dsl_input
            .setup_mandate
            .as_ref()
            .and_then(|mandate_data| {
                mandate_data
                    .mandate_type
                    .clone()
                    .map(|mandate_type| match mandate_type {
                        hyperswitch_domain_models::mandates::MandateDataType::SingleUse(_) => {
                            euclid_enums::MandateType::SingleUse
                        }
                        hyperswitch_domain_models::mandates::MandateDataType::MultiUse(_) => {
                            euclid_enums::MandateType::MultiUse
                        }
                    })
            }),
        payment_type: Some(
            if payments_dsl_input
                .recurring_details
                .as_ref()
                .is_some_and(|data| {
                    matches!(
                        data,
                        api_models::mandates::RecurringDetails::ProcessorPaymentToken(_)
                    )
                })
            {
                euclid_enums::PaymentType::PptMandate
            } else {
                payments_dsl_input.setup_mandate.map_or_else(
                    || euclid_enums::PaymentType::NonMandate,
                    |_| euclid_enums::PaymentType::SetupMandate,
                )
            },
        ),
    };
    let payment_method_input = dsl_inputs::PaymentMethodInput {
        payment_method: Some(payments_dsl_input.payment_attempt.payment_method_type),
        payment_method_type: Some(payments_dsl_input.payment_attempt.payment_method_subtype),
        card_network: payments_dsl_input
            .payment_method_data
            .as_ref()
            .and_then(|pm_data| match pm_data {
                domain::PaymentMethodData::Card(card) => card.card_network.clone(),

                _ => None,
            }),
    };

    let payment_input = dsl_inputs::PaymentInput {
        amount: payments_dsl_input
            .payment_attempt
            .amount_details
            .get_net_amount(),
        card_bin: payments_dsl_input.payment_method_data.as_ref().and_then(
            |pm_data| match pm_data {
                domain::PaymentMethodData::Card(card) => Some(card.card_number.get_card_isin()),
                _ => None,
            },
        ),
        currency: payments_dsl_input.currency,
        authentication_type: Some(payments_dsl_input.payment_attempt.authentication_type),
        capture_method: Some(payments_dsl_input.payment_intent.capture_method),
        business_country: None,
        billing_country: payments_dsl_input
            .address
            .get_payment_method_billing()
            .and_then(|billing_address| billing_address.address.as_ref())
            .and_then(|address_details| address_details.country)
            .map(api_enums::Country::from_alpha2),
        business_label: None,
        setup_future_usage: Some(payments_dsl_input.payment_intent.setup_future_usage),
    };

    let metadata = payments_dsl_input
        .payment_intent
        .metadata
        .clone()
        .map(|value| value.parse_value("routing_parameters"))
        .transpose()
        .change_context(errors::RoutingError::MetadataParsingError)
        .attach_printable("Unable to parse routing_parameters from metadata of payment_intent")
        .unwrap_or(None);

    Ok(dsl_inputs::BackendInput {
        metadata,
        payment: payment_input,
        payment_method: payment_method_input,
        mandate: mandate_data,
    })
}

#[cfg(feature = "v1")]
pub fn make_dsl_input(
    payments_dsl_input: &routing::PaymentsDslInput<'_>,
) -> RoutingResult<dsl_inputs::BackendInput> {
    let mandate_data = dsl_inputs::MandateData {
        mandate_acceptance_type: payments_dsl_input.setup_mandate.as_ref().and_then(
            |mandate_data| {
                mandate_data
                    .customer_acceptance
                    .as_ref()
                    .map(|cat| match cat.acceptance_type {
                        hyperswitch_domain_models::mandates::AcceptanceType::Online => {
                            euclid_enums::MandateAcceptanceType::Online
                        }
                        hyperswitch_domain_models::mandates::AcceptanceType::Offline => {
                            euclid_enums::MandateAcceptanceType::Offline
                        }
                    })
            },
        ),
        mandate_type: payments_dsl_input
            .setup_mandate
            .as_ref()
            .and_then(|mandate_data| {
                mandate_data.mandate_type.clone().map(|mt| match mt {
                    hyperswitch_domain_models::mandates::MandateDataType::SingleUse(_) => {
                        euclid_enums::MandateType::SingleUse
                    }
                    hyperswitch_domain_models::mandates::MandateDataType::MultiUse(_) => {
                        euclid_enums::MandateType::MultiUse
                    }
                })
            }),
        payment_type: Some(
            if payments_dsl_input
                .recurring_details
                .as_ref()
                .is_some_and(|data| {
                    matches!(
                        data,
                        api_models::mandates::RecurringDetails::ProcessorPaymentToken(_)
                    )
                })
            {
                euclid_enums::PaymentType::PptMandate
            } else {
                payments_dsl_input.setup_mandate.map_or_else(
                    || euclid_enums::PaymentType::NonMandate,
                    |_| euclid_enums::PaymentType::SetupMandate,
                )
            },
        ),
    };
    let payment_method_input = dsl_inputs::PaymentMethodInput {
        payment_method: payments_dsl_input.payment_attempt.payment_method,
        payment_method_type: payments_dsl_input.payment_attempt.payment_method_type,
        card_network: payments_dsl_input
            .payment_method_data
            .as_ref()
            .and_then(|pm_data| match pm_data {
                domain::PaymentMethodData::Card(card) => card.card_network.clone(),

                _ => None,
            }),
    };

    let payment_input = dsl_inputs::PaymentInput {
        amount: payments_dsl_input.payment_attempt.get_total_amount(),
        card_bin: payments_dsl_input.payment_method_data.as_ref().and_then(
            |pm_data| match pm_data {
                domain::PaymentMethodData::Card(card) => {
                    Some(card.card_number.peek().chars().take(6).collect())
                }
                _ => None,
            },
        ),
        currency: payments_dsl_input.currency,
        authentication_type: payments_dsl_input.payment_attempt.authentication_type,
        capture_method: payments_dsl_input
            .payment_attempt
            .capture_method
            .and_then(|cm| cm.foreign_into()),
        business_country: payments_dsl_input
            .payment_intent
            .business_country
            .map(api_enums::Country::from_alpha2),
        billing_country: payments_dsl_input
            .address
            .get_payment_method_billing()
            .and_then(|bic| bic.address.as_ref())
            .and_then(|add| add.country)
            .map(api_enums::Country::from_alpha2),
        business_label: payments_dsl_input.payment_intent.business_label.clone(),
        setup_future_usage: payments_dsl_input.payment_intent.setup_future_usage,
    };

    let metadata = payments_dsl_input
        .payment_intent
        .parse_and_get_metadata("routing_parameters")
        .change_context(errors::RoutingError::MetadataParsingError)
        .attach_printable("Unable to parse routing_parameters from metadata of payment_intent")
        .unwrap_or(None);

    Ok(dsl_inputs::BackendInput {
        metadata,
        payment: payment_input,
        payment_method: payment_method_input,
        mandate: mandate_data,
    })
}

pub async fn perform_static_routing_v1(
    state: &SessionState,
    merchant_id: &common_utils::id_type::MerchantId,
    algorithm_id: Option<&common_utils::id_type::RoutingId>,
    business_profile: &domain::Profile,
    transaction_data: &routing::TransactionData<'_>,
) -> RoutingResult<Vec<routing_types::RoutableConnectorChoice>> {
    let algorithm_id = if let Some(id) = algorithm_id {
        id
    } else {
        #[cfg(feature = "v1")]
        let fallback_config = routing::helpers::get_merchant_default_config(
            &*state.clone().store,
            business_profile.get_id().get_string_repr(),
            &api_enums::TransactionType::from(transaction_data),
        )
        .await
        .change_context(errors::RoutingError::FallbackConfigFetchFailed)?;
        #[cfg(feature = "v2")]
        let fallback_config = admin::ProfileWrapper::new(business_profile.clone())
            .get_default_fallback_list_of_connector_under_profile()
            .change_context(errors::RoutingError::FallbackConfigFetchFailed)?;

        return Ok(fallback_config);
    };
    let cached_algorithm = ensure_algorithm_cached_v1(
        state,
        merchant_id,
        algorithm_id,
        business_profile.get_id(),
        &api_enums::TransactionType::from(transaction_data),
    )
    .await?;

    Ok(match cached_algorithm.as_ref() {
        CachedAlgorithm::Single(conn) => vec![(**conn).clone()],

        CachedAlgorithm::Priority(plist) => plist.clone(),

        CachedAlgorithm::VolumeSplit(splits) => perform_volume_split(splits.to_vec())
            .change_context(errors::RoutingError::ConnectorSelectionFailed)?,

        CachedAlgorithm::Advanced(interpreter) => {
            let backend_input = match transaction_data {
                routing::TransactionData::Payment(payment_data) => make_dsl_input(payment_data)?,
                #[cfg(feature = "payouts")]
                routing::TransactionData::Payout(payout_data) => {
                    make_dsl_input_for_payouts(payout_data)?
                }
            };

            let de_euclid_connectors = perform_decision_euclid_routing(
                state,
                backend_input.clone(),
                business_profile.get_id().get_string_repr().to_string(),
            )
            .await
            .map_err(|e|
                // errors are ignored as this is just for diff checking as of now (optional flow).
                logger::error!(decision_engine_euclid_evaluate_error=?e, "decision_engine_euclid: error in evaluation of rule")
            ).unwrap_or_default();
            let routable_connectors = execute_dsl_and_get_connector_v1(backend_input, interpreter)?;
            let connectors = routable_connectors
                .iter()
                .map(|c| c.connector.to_string())
                .collect::<Vec<String>>();
            utils::compare_and_log_result(
                de_euclid_connectors,
                connectors,
                "evaluate_routing".to_string(),
            );
            routable_connectors
        }
    })
}

async fn ensure_algorithm_cached_v1(
    state: &SessionState,
    merchant_id: &common_utils::id_type::MerchantId,
    algorithm_id: &common_utils::id_type::RoutingId,
    profile_id: &common_utils::id_type::ProfileId,
    transaction_type: &api_enums::TransactionType,
) -> RoutingResult<Arc<CachedAlgorithm>> {
    let key = {
        match transaction_type {
            common_enums::TransactionType::Payment => {
                format!(
                    "routing_config_{}_{}",
                    merchant_id.get_string_repr(),
                    profile_id.get_string_repr(),
                )
            }
            #[cfg(feature = "payouts")]
            common_enums::TransactionType::Payout => {
                format!(
                    "routing_config_po_{}_{}",
                    merchant_id.get_string_repr(),
                    profile_id.get_string_repr()
                )
            }
        }
    };

    let cached_algorithm = ROUTING_CACHE
        .get_val::<Arc<CachedAlgorithm>>(CacheKey {
            key: key.clone(),
            prefix: state.tenant.redis_key_prefix.clone(),
        })
        .await;

    let algorithm = if let Some(algo) = cached_algorithm {
        algo
    } else {
        refresh_routing_cache_v1(state, key.clone(), algorithm_id, profile_id).await?
    };

    Ok(algorithm)
}

pub fn perform_straight_through_routing(
    algorithm: &routing_types::StraightThroughAlgorithm,
    creds_identifier: Option<&str>,
) -> RoutingResult<(Vec<routing_types::RoutableConnectorChoice>, bool)> {
    Ok(match algorithm {
        routing_types::StraightThroughAlgorithm::Single(conn) => {
            (vec![(**conn).clone()], creds_identifier.is_none())
        }

        routing_types::StraightThroughAlgorithm::Priority(conns) => (conns.clone(), true),

        routing_types::StraightThroughAlgorithm::VolumeSplit(splits) => (
            perform_volume_split(splits.to_vec())
                .change_context(errors::RoutingError::ConnectorSelectionFailed)
                .attach_printable(
                    "Volume Split connector selection error in straight through routing",
                )?,
            true,
        ),
    })
}

pub fn perform_routing_for_single_straight_through_algorithm(
    algorithm: &routing_types::StraightThroughAlgorithm,
) -> RoutingResult<Vec<routing_types::RoutableConnectorChoice>> {
    Ok(match algorithm {
        routing_types::StraightThroughAlgorithm::Single(connector) => vec![(**connector).clone()],

        routing_types::StraightThroughAlgorithm::Priority(_)
        | routing_types::StraightThroughAlgorithm::VolumeSplit(_) => {
            Err(errors::RoutingError::DslIncorrectSelectionAlgorithm)
                .attach_printable("Unsupported algorithm received as a result of static routing")?
        }
    })
}

fn execute_dsl_and_get_connector_v1(
    backend_input: dsl_inputs::BackendInput,
    interpreter: &backend::VirInterpreterBackend<ConnectorSelection>,
) -> RoutingResult<Vec<routing_types::RoutableConnectorChoice>> {
    let routing_output: routing_types::RoutingAlgorithm = interpreter
        .execute(backend_input)
        .map(|out| out.connector_selection.foreign_into())
        .change_context(errors::RoutingError::DslExecutionError)?;

    Ok(match routing_output {
        routing_types::RoutingAlgorithm::Priority(plist) => plist,

        routing_types::RoutingAlgorithm::VolumeSplit(splits) => perform_volume_split(splits)
            .change_context(errors::RoutingError::DslFinalConnectorSelectionFailed)?,

        _ => Err(errors::RoutingError::DslIncorrectSelectionAlgorithm)
            .attach_printable("Unsupported algorithm received as a result of static routing")?,
    })
}

pub async fn refresh_routing_cache_v1(
    state: &SessionState,
    key: String,
    algorithm_id: &common_utils::id_type::RoutingId,
    profile_id: &common_utils::id_type::ProfileId,
) -> RoutingResult<Arc<CachedAlgorithm>> {
    let algorithm = {
        let algorithm = state
            .store
            .find_routing_algorithm_by_profile_id_algorithm_id(profile_id, algorithm_id)
            .await
            .change_context(errors::RoutingError::DslMissingInDb)?;
        let algorithm: routing_types::RoutingAlgorithm = algorithm
            .algorithm_data
            .parse_value("RoutingAlgorithm")
            .change_context(errors::RoutingError::DslParsingError)?;
        algorithm
    };

    let cached_algorithm = match algorithm {
        routing_types::RoutingAlgorithm::Single(conn) => CachedAlgorithm::Single(conn),
        routing_types::RoutingAlgorithm::Priority(plist) => CachedAlgorithm::Priority(plist),
        routing_types::RoutingAlgorithm::VolumeSplit(splits) => {
            CachedAlgorithm::VolumeSplit(splits)
        }
        routing_types::RoutingAlgorithm::Advanced(program) => {
            let interpreter = backend::VirInterpreterBackend::with_program(program)
                .change_context(errors::RoutingError::DslBackendInitError)
                .attach_printable("Error initializing DSL interpreter backend")?;

            CachedAlgorithm::Advanced(interpreter)
        }
    };

    let arc_cached_algorithm = Arc::new(cached_algorithm);

    ROUTING_CACHE
        .push(
            CacheKey {
                key,
                prefix: state.tenant.redis_key_prefix.clone(),
            },
            arc_cached_algorithm.clone(),
        )
        .await;

    Ok(arc_cached_algorithm)
}

#[cfg(all(feature = "v1", feature = "dynamic_routing"))]
pub fn perform_dynamic_routing_volume_split(
    splits: Vec<api_models::routing::RoutingVolumeSplit>,
    rng_seed: Option<&str>,
) -> RoutingResult<api_models::routing::RoutingVolumeSplit> {
    let weights: Vec<u8> = splits.iter().map(|sp| sp.split).collect();
    let weighted_index = distributions::WeightedIndex::new(weights)
        .change_context(errors::RoutingError::VolumeSplitFailed)
        .attach_printable("Error creating weighted distribution for volume split")?;

    let idx = if let Some(seed) = rng_seed {
        let mut hasher = hash_map::DefaultHasher::new();
        seed.hash(&mut hasher);
        let hash = hasher.finish();

        let mut rng = rand_chacha::ChaCha8Rng::seed_from_u64(hash);
        weighted_index.sample(&mut rng)
    } else {
        let mut rng = rand::thread_rng();
        weighted_index.sample(&mut rng)
    };

    let routing_choice = *splits
        .get(idx)
        .ok_or(errors::RoutingError::VolumeSplitFailed)
        .attach_printable("Volume split index lookup failed")?;

    Ok(routing_choice)
}

pub fn perform_volume_split(
    mut splits: Vec<routing_types::ConnectorVolumeSplit>,
) -> RoutingResult<Vec<routing_types::RoutableConnectorChoice>> {
    let weights: Vec<u8> = splits.iter().map(|sp| sp.split).collect();
    let weighted_index = distributions::WeightedIndex::new(weights)
        .change_context(errors::RoutingError::VolumeSplitFailed)
        .attach_printable("Error creating weighted distribution for volume split")?;

    let mut rng = rand::thread_rng();
    let idx = weighted_index.sample(&mut rng);

    splits
        .get(idx)
        .ok_or(errors::RoutingError::VolumeSplitFailed)
        .attach_printable("Volume split index lookup failed")?;

    // Panic Safety: We have performed a `get(idx)` operation just above which will
    // ensure that the index is always present, else throw an error.
    let removed = splits.remove(idx);
    splits.insert(0, removed);

    Ok(splits.into_iter().map(|sp| sp.connector).collect())
}

// #[cfg(feature = "v1")]
pub async fn get_merchant_cgraph(
    state: &SessionState,
    key_store: &domain::MerchantKeyStore,
    profile_id: &common_utils::id_type::ProfileId,
    transaction_type: &api_enums::TransactionType,
) -> RoutingResult<Arc<hyperswitch_constraint_graph::ConstraintGraph<euclid_dir::DirValue>>> {
    let merchant_id = &key_store.merchant_id;

    let key = {
        match transaction_type {
            api_enums::TransactionType::Payment => {
                format!(
                    "cgraph_{}_{}",
                    merchant_id.get_string_repr(),
                    profile_id.get_string_repr()
                )
            }
            #[cfg(feature = "payouts")]
            api_enums::TransactionType::Payout => {
                format!(
                    "cgraph_po_{}_{}",
                    merchant_id.get_string_repr(),
                    profile_id.get_string_repr()
                )
            }
        }
    };

    let cached_cgraph = CGRAPH_CACHE
        .get_val::<Arc<hyperswitch_constraint_graph::ConstraintGraph<euclid_dir::DirValue>>>(
            CacheKey {
                key: key.clone(),
                prefix: state.tenant.redis_key_prefix.clone(),
            },
        )
        .await;

    let cgraph = if let Some(graph) = cached_cgraph {
        graph
    } else {
        refresh_cgraph_cache(state, key_store, key.clone(), profile_id, transaction_type).await?
    };

    Ok(cgraph)
}

// #[cfg(feature = "v1")]
pub async fn refresh_cgraph_cache(
    state: &SessionState,
    key_store: &domain::MerchantKeyStore,
    key: String,
    profile_id: &common_utils::id_type::ProfileId,
    transaction_type: &api_enums::TransactionType,
) -> RoutingResult<Arc<hyperswitch_constraint_graph::ConstraintGraph<euclid_dir::DirValue>>> {
    let mut merchant_connector_accounts = state
        .store
        .find_merchant_connector_account_by_merchant_id_and_disabled_list(
            &state.into(),
            &key_store.merchant_id,
            false,
            key_store,
        )
        .await
        .change_context(errors::RoutingError::KgraphCacheRefreshFailed)?;

    match transaction_type {
        api_enums::TransactionType::Payment => {
            merchant_connector_accounts.retain(|mca| {
                mca.connector_type != storage_enums::ConnectorType::PaymentVas
                    && mca.connector_type != storage_enums::ConnectorType::PaymentMethodAuth
                    && mca.connector_type != storage_enums::ConnectorType::PayoutProcessor
                    && mca.connector_type != storage_enums::ConnectorType::AuthenticationProcessor
            });
        }
        #[cfg(feature = "payouts")]
        api_enums::TransactionType::Payout => {
            merchant_connector_accounts
                .retain(|mca| mca.connector_type == storage_enums::ConnectorType::PayoutProcessor);
        }
    };

    let connector_type = match transaction_type {
        api_enums::TransactionType::Payment => common_enums::ConnectorType::PaymentProcessor,
        #[cfg(feature = "payouts")]
        api_enums::TransactionType::Payout => common_enums::ConnectorType::PayoutProcessor,
    };

    let merchant_connector_accounts = merchant_connector_accounts
        .filter_based_on_profile_and_connector_type(profile_id, connector_type);

    let api_mcas = merchant_connector_accounts
        .into_iter()
        .map(admin_api::MerchantConnectorResponse::foreign_try_from)
        .collect::<Result<Vec<_>, _>>()
        .change_context(errors::RoutingError::KgraphCacheRefreshFailed)?;
    let connector_configs = state
        .conf
        .pm_filters
        .0
        .clone()
        .into_iter()
        .filter(|(key, _)| key != "default")
        .map(|(key, value)| {
            let key = api_enums::RoutableConnectors::from_str(&key)
                .map_err(|_| errors::RoutingError::InvalidConnectorName(key))?;

            Ok((key, value.foreign_into()))
        })
        .collect::<Result<HashMap<_, _>, errors::RoutingError>>()?;
    let default_configs = state
        .conf
        .pm_filters
        .0
        .get("default")
        .cloned()
        .map(ForeignFrom::foreign_from);
    let config_pm_filters = CountryCurrencyFilter {
        connector_configs,
        default_configs,
    };
    let cgraph = Arc::new(
        mca_graph::make_mca_graph(api_mcas, &config_pm_filters)
            .change_context(errors::RoutingError::KgraphCacheRefreshFailed)
            .attach_printable("when construction cgraph")?,
    );

    CGRAPH_CACHE
        .push(
            CacheKey {
                key,
                prefix: state.tenant.redis_key_prefix.clone(),
            },
            Arc::clone(&cgraph),
        )
        .await;

    Ok(cgraph)
}

#[allow(clippy::too_many_arguments)]
pub async fn perform_cgraph_filtering(
    state: &SessionState,
    key_store: &domain::MerchantKeyStore,
    chosen: Vec<routing_types::RoutableConnectorChoice>,
    backend_input: dsl_inputs::BackendInput,
    eligible_connectors: Option<&Vec<api_enums::RoutableConnectors>>,
    profile_id: &common_utils::id_type::ProfileId,
    transaction_type: &api_enums::TransactionType,
) -> RoutingResult<Vec<routing_types::RoutableConnectorChoice>> {
    let context = euclid_graph::AnalysisContext::from_dir_values(
        backend_input
            .into_context()
            .change_context(errors::RoutingError::KgraphAnalysisError)?,
    );
    let cached_cgraph = get_merchant_cgraph(state, key_store, profile_id, transaction_type).await?;

    let mut final_selection = Vec::<routing_types::RoutableConnectorChoice>::new();
    for choice in chosen {
        let routable_connector = choice.connector;
        let euclid_choice: ast::ConnectorChoice = choice.clone().foreign_into();
        let dir_val = euclid_choice
            .into_dir_value()
            .change_context(errors::RoutingError::KgraphAnalysisError)?;
        let cgraph_eligible = cached_cgraph
            .check_value_validity(
                dir_val,
                &context,
                &mut hyperswitch_constraint_graph::Memoization::new(),
                &mut hyperswitch_constraint_graph::CycleCheck::new(),
                None,
            )
            .change_context(errors::RoutingError::KgraphAnalysisError)?;

        let filter_eligible =
            eligible_connectors.map_or(true, |list| list.contains(&routable_connector));

        if cgraph_eligible && filter_eligible {
            final_selection.push(choice);
        }
    }

    Ok(final_selection)
}

pub async fn perform_eligibility_analysis(
    state: &SessionState,
    key_store: &domain::MerchantKeyStore,
    chosen: Vec<routing_types::RoutableConnectorChoice>,
    transaction_data: &routing::TransactionData<'_>,
    eligible_connectors: Option<&Vec<api_enums::RoutableConnectors>>,
    profile_id: &common_utils::id_type::ProfileId,
) -> RoutingResult<Vec<routing_types::RoutableConnectorChoice>> {
    let backend_input = match transaction_data {
        routing::TransactionData::Payment(payment_data) => make_dsl_input(payment_data)?,
        #[cfg(feature = "payouts")]
        routing::TransactionData::Payout(payout_data) => make_dsl_input_for_payouts(payout_data)?,
    };

    perform_cgraph_filtering(
        state,
        key_store,
        chosen,
        backend_input,
        eligible_connectors,
        profile_id,
        &api_enums::TransactionType::from(transaction_data),
    )
    .await
}

pub async fn perform_fallback_routing(
    state: &SessionState,
    key_store: &domain::MerchantKeyStore,
    transaction_data: &routing::TransactionData<'_>,
    eligible_connectors: Option<&Vec<api_enums::RoutableConnectors>>,
    business_profile: &domain::Profile,
) -> RoutingResult<Vec<routing_types::RoutableConnectorChoice>> {
    #[cfg(feature = "v1")]
    let fallback_config = routing::helpers::get_merchant_default_config(
        &*state.store,
        match transaction_data {
            routing::TransactionData::Payment(payment_data) => payment_data
                .payment_intent
                .profile_id
                .as_ref()
                .get_required_value("profile_id")
                .change_context(errors::RoutingError::ProfileIdMissing)?
                .get_string_repr(),
            #[cfg(feature = "payouts")]
            routing::TransactionData::Payout(payout_data) => {
                payout_data.payout_attempt.profile_id.get_string_repr()
            }
        },
        &api_enums::TransactionType::from(transaction_data),
    )
    .await
    .change_context(errors::RoutingError::FallbackConfigFetchFailed)?;
    #[cfg(feature = "v2")]
    let fallback_config = admin::ProfileWrapper::new(business_profile.clone())
        .get_default_fallback_list_of_connector_under_profile()
        .change_context(errors::RoutingError::FallbackConfigFetchFailed)?;
    let backend_input = match transaction_data {
        routing::TransactionData::Payment(payment_data) => make_dsl_input(payment_data)?,
        #[cfg(feature = "payouts")]
        routing::TransactionData::Payout(payout_data) => make_dsl_input_for_payouts(payout_data)?,
    };

    perform_cgraph_filtering(
        state,
        key_store,
        fallback_config,
        backend_input,
        eligible_connectors,
        business_profile.get_id(),
        &api_enums::TransactionType::from(transaction_data),
    )
    .await
}

pub async fn perform_eligibility_analysis_with_fallback(
    state: &SessionState,
    key_store: &domain::MerchantKeyStore,
    chosen: Vec<routing_types::RoutableConnectorChoice>,
    transaction_data: &routing::TransactionData<'_>,
    eligible_connectors: Option<Vec<api_enums::RoutableConnectors>>,
    business_profile: &domain::Profile,
) -> RoutingResult<Vec<routing_types::RoutableConnectorChoice>> {
    let mut final_selection = perform_eligibility_analysis(
        state,
        key_store,
        chosen,
        transaction_data,
        eligible_connectors.as_ref(),
        business_profile.get_id(),
    )
    .await?;

    let fallback_selection = perform_fallback_routing(
        state,
        key_store,
        transaction_data,
        eligible_connectors.as_ref(),
        business_profile,
    )
    .await;

    final_selection.append(
        &mut fallback_selection
            .unwrap_or_default()
            .iter()
            .filter(|&routable_connector_choice| {
                !final_selection.contains(routable_connector_choice)
            })
            .cloned()
            .collect::<Vec<_>>(),
    );

    let final_selected_connectors = final_selection
        .iter()
        .map(|item| item.connector)
        .collect::<Vec<_>>();
    logger::debug!(final_selected_connectors_for_routing=?final_selected_connectors, "List of final selected connectors for routing");

    Ok(final_selection)
}

#[cfg(feature = "v2")]
pub async fn perform_session_flow_routing<'a>(
    state: &'a SessionState,
    key_store: &'a domain::MerchantKeyStore,
    session_input: SessionFlowRoutingInput<'_>,
    business_profile: &domain::Profile,
    transaction_type: &api_enums::TransactionType,
) -> RoutingResult<FxHashMap<api_enums::PaymentMethodType, Vec<routing_types::SessionRoutingChoice>>>
{
    let mut pm_type_map: FxHashMap<api_enums::PaymentMethodType, FxHashMap<String, api::GetToken>> =
        FxHashMap::default();

    let profile_id = business_profile.get_id().clone();

    let routing_algorithm =
        MerchantAccountRoutingAlgorithm::V1(business_profile.routing_algorithm_id.clone());

    let payment_method_input = dsl_inputs::PaymentMethodInput {
        payment_method: None,
        payment_method_type: None,
        card_network: None,
    };

    let payment_input = dsl_inputs::PaymentInput {
        amount: session_input
            .payment_intent
            .amount_details
            .calculate_net_amount(),
        currency: session_input.payment_intent.amount_details.currency,
        authentication_type: session_input.payment_intent.authentication_type,
        card_bin: None,
        capture_method: Option::<euclid_enums::CaptureMethod>::foreign_from(
            session_input.payment_intent.capture_method,
        ),
        // business_country not available in payment_intent anymore
        business_country: None,
        billing_country: session_input
            .country
            .map(storage_enums::Country::from_alpha2),
        // business_label not available in payment_intent anymore
        business_label: None,
        setup_future_usage: Some(session_input.payment_intent.setup_future_usage),
    };

    let metadata = session_input
        .payment_intent
        .parse_and_get_metadata("routing_parameters")
        .change_context(errors::RoutingError::MetadataParsingError)
        .attach_printable("Unable to parse routing_parameters from metadata of payment_intent")
        .unwrap_or(None);

    let mut backend_input = dsl_inputs::BackendInput {
        metadata,
        payment: payment_input,
        payment_method: payment_method_input,
        mandate: dsl_inputs::MandateData {
            mandate_acceptance_type: None,
            mandate_type: None,
            payment_type: None,
        },
    };

    for connector_data in session_input.chosen.iter() {
        pm_type_map
            .entry(connector_data.payment_method_sub_type)
            .or_default()
            .insert(
                connector_data.connector.connector_name.to_string(),
                connector_data.connector.get_token.clone(),
            );
    }

    let mut result: FxHashMap<
        api_enums::PaymentMethodType,
        Vec<routing_types::SessionRoutingChoice>,
    > = FxHashMap::default();

    for (pm_type, allowed_connectors) in pm_type_map {
        let euclid_pmt: euclid_enums::PaymentMethodType = pm_type;
        let euclid_pm: euclid_enums::PaymentMethod = euclid_pmt.into();

        backend_input.payment_method.payment_method = Some(euclid_pm);
        backend_input.payment_method.payment_method_type = Some(euclid_pmt);

        let session_pm_input = SessionRoutingPmTypeInput {
            routing_algorithm: &routing_algorithm,
            backend_input: backend_input.clone(),
            allowed_connectors,
            profile_id: &profile_id,
        };

        let routable_connector_choice_option = perform_session_routing_for_pm_type(
            state,
            key_store,
            &session_pm_input,
            transaction_type,
            business_profile,
        )
        .await?;

        if let Some(routable_connector_choice) = routable_connector_choice_option {
            let mut session_routing_choice: Vec<routing_types::SessionRoutingChoice> = Vec::new();

            for selection in routable_connector_choice {
                let connector_name = selection.connector.to_string();
                if let Some(get_token) = session_pm_input.allowed_connectors.get(&connector_name) {
                    let connector_data = api::ConnectorData::get_connector_by_name(
                        &state.clone().conf.connectors,
                        &connector_name,
                        get_token.clone(),
                        selection.merchant_connector_id,
                    )
                    .change_context(errors::RoutingError::InvalidConnectorName(connector_name))?;

                    session_routing_choice.push(routing_types::SessionRoutingChoice {
                        connector: connector_data,
                        payment_method_type: pm_type,
                    });
                }
            }
            if !session_routing_choice.is_empty() {
                result.insert(pm_type, session_routing_choice);
            }
        }
    }

    Ok(result)
}

#[cfg(feature = "v1")]
pub async fn perform_session_flow_routing(
    session_input: SessionFlowRoutingInput<'_>,
    business_profile: &domain::Profile,
    transaction_type: &api_enums::TransactionType,
) -> RoutingResult<FxHashMap<api_enums::PaymentMethodType, Vec<routing_types::SessionRoutingChoice>>>
{
    let mut pm_type_map: FxHashMap<api_enums::PaymentMethodType, FxHashMap<String, api::GetToken>> =
        FxHashMap::default();

    let profile_id = session_input
        .payment_intent
        .profile_id
        .clone()
        .get_required_value("profile_id")
        .change_context(errors::RoutingError::ProfileIdMissing)?;

    let routing_algorithm: MerchantAccountRoutingAlgorithm = {
        business_profile
            .routing_algorithm
            .clone()
            .map(|val| val.parse_value("MerchantAccountRoutingAlgorithm"))
            .transpose()
            .change_context(errors::RoutingError::InvalidRoutingAlgorithmStructure)?
            .unwrap_or_default()
    };

    let payment_method_input = dsl_inputs::PaymentMethodInput {
        payment_method: None,
        payment_method_type: None,
        card_network: None,
    };

    let payment_input = dsl_inputs::PaymentInput {
        amount: session_input.payment_attempt.get_total_amount(),
        currency: session_input
            .payment_intent
            .currency
            .get_required_value("Currency")
            .change_context(errors::RoutingError::DslMissingRequiredField {
                field_name: "currency".to_string(),
            })?,
        authentication_type: session_input.payment_attempt.authentication_type,
        card_bin: None,
        capture_method: session_input
            .payment_attempt
            .capture_method
            .and_then(Option::<euclid_enums::CaptureMethod>::foreign_from),
        business_country: session_input
            .payment_intent
            .business_country
            .map(api_enums::Country::from_alpha2),
        billing_country: session_input
            .country
            .map(storage_enums::Country::from_alpha2),
        business_label: session_input.payment_intent.business_label.clone(),
        setup_future_usage: session_input.payment_intent.setup_future_usage,
    };

    let metadata = session_input
        .payment_intent
        .parse_and_get_metadata("routing_parameters")
        .change_context(errors::RoutingError::MetadataParsingError)
        .attach_printable("Unable to parse routing_parameters from metadata of payment_intent")
        .unwrap_or(None);

    let mut backend_input = dsl_inputs::BackendInput {
        metadata,
        payment: payment_input,
        payment_method: payment_method_input,
        mandate: dsl_inputs::MandateData {
            mandate_acceptance_type: None,
            mandate_type: None,
            payment_type: None,
        },
    };

    for connector_data in session_input.chosen.iter() {
        pm_type_map
            .entry(connector_data.payment_method_sub_type)
            .or_default()
            .insert(
                connector_data.connector.connector_name.to_string(),
                connector_data.connector.get_token.clone(),
            );
    }

    let mut result: FxHashMap<
        api_enums::PaymentMethodType,
        Vec<routing_types::SessionRoutingChoice>,
    > = FxHashMap::default();

    for (pm_type, allowed_connectors) in pm_type_map {
        let euclid_pmt: euclid_enums::PaymentMethodType = pm_type;
        let euclid_pm: euclid_enums::PaymentMethod = euclid_pmt.into();

        backend_input.payment_method.payment_method = Some(euclid_pm);
        backend_input.payment_method.payment_method_type = Some(euclid_pmt);

        let session_pm_input = SessionRoutingPmTypeInput {
            state: session_input.state,
            key_store: session_input.key_store,
            attempt_id: session_input.payment_attempt.get_id(),
            routing_algorithm: &routing_algorithm,
            backend_input: backend_input.clone(),
            allowed_connectors,
            profile_id: &profile_id,
        };

        let routable_connector_choice_option = perform_session_routing_for_pm_type(
            &session_pm_input,
            transaction_type,
            business_profile,
        )
        .await?;

        if let Some(routable_connector_choice) = routable_connector_choice_option {
            let mut session_routing_choice: Vec<routing_types::SessionRoutingChoice> = Vec::new();

            for selection in routable_connector_choice {
                let connector_name = selection.connector.to_string();
                if let Some(get_token) = session_pm_input.allowed_connectors.get(&connector_name) {
                    let connector_data = api::ConnectorData::get_connector_by_name(
                        &session_pm_input.state.clone().conf.connectors,
                        &connector_name,
                        get_token.clone(),
                        selection.merchant_connector_id,
                    )
                    .change_context(errors::RoutingError::InvalidConnectorName(connector_name))?;

                    session_routing_choice.push(routing_types::SessionRoutingChoice {
                        connector: connector_data,
                        payment_method_type: pm_type,
                    });
                }
            }
            if !session_routing_choice.is_empty() {
                result.insert(pm_type, session_routing_choice);
            }
        }
    }

    Ok(result)
}

#[cfg(feature = "v1")]
async fn perform_session_routing_for_pm_type(
    session_pm_input: &SessionRoutingPmTypeInput<'_>,
    transaction_type: &api_enums::TransactionType,
    _business_profile: &domain::Profile,
) -> RoutingResult<Option<Vec<api_models::routing::RoutableConnectorChoice>>> {
    let merchant_id = &session_pm_input.key_store.merchant_id;

    let algorithm_id = match session_pm_input.routing_algorithm {
        MerchantAccountRoutingAlgorithm::V1(algorithm_ref) => &algorithm_ref.algorithm_id,
    };

    let chosen_connectors = if let Some(ref algorithm_id) = algorithm_id {
        let cached_algorithm = ensure_algorithm_cached_v1(
            &session_pm_input.state.clone(),
            merchant_id,
            algorithm_id,
            session_pm_input.profile_id,
            transaction_type,
        )
        .await?;

        match cached_algorithm.as_ref() {
            CachedAlgorithm::Single(conn) => vec![(**conn).clone()],
            CachedAlgorithm::Priority(plist) => plist.clone(),
            CachedAlgorithm::VolumeSplit(splits) => perform_volume_split(splits.to_vec())
                .change_context(errors::RoutingError::ConnectorSelectionFailed)?,
            CachedAlgorithm::Advanced(interpreter) => execute_dsl_and_get_connector_v1(
                session_pm_input.backend_input.clone(),
                interpreter,
            )?,
        }
    } else {
        routing::helpers::get_merchant_default_config(
            &*session_pm_input.state.clone().store,
            session_pm_input.profile_id.get_string_repr(),
            transaction_type,
        )
        .await
        .change_context(errors::RoutingError::FallbackConfigFetchFailed)?
    };

    let mut final_selection = perform_cgraph_filtering(
        &session_pm_input.state.clone(),
        session_pm_input.key_store,
        chosen_connectors,
        session_pm_input.backend_input.clone(),
        None,
        session_pm_input.profile_id,
        transaction_type,
    )
    .await?;

    if final_selection.is_empty() {
        let fallback = routing::helpers::get_merchant_default_config(
            &*session_pm_input.state.clone().store,
            session_pm_input.profile_id.get_string_repr(),
            transaction_type,
        )
        .await
        .change_context(errors::RoutingError::FallbackConfigFetchFailed)?;

        final_selection = perform_cgraph_filtering(
            &session_pm_input.state.clone(),
            session_pm_input.key_store,
            fallback,
            session_pm_input.backend_input.clone(),
            None,
            session_pm_input.profile_id,
            transaction_type,
        )
        .await?;
    }

    if final_selection.is_empty() {
        Ok(None)
    } else {
        Ok(Some(final_selection))
    }
}

#[cfg(feature = "v2")]
async fn get_chosen_connectors<'a>(
    state: &'a SessionState,
    key_store: &'a domain::MerchantKeyStore,
    session_pm_input: &SessionRoutingPmTypeInput<'_>,
    transaction_type: &api_enums::TransactionType,
    profile_wrapper: &admin::ProfileWrapper,
) -> RoutingResult<Vec<api_models::routing::RoutableConnectorChoice>> {
    let merchant_id = &key_store.merchant_id;

    let MerchantAccountRoutingAlgorithm::V1(algorithm_id) = session_pm_input.routing_algorithm;

    let chosen_connectors = if let Some(ref algorithm_id) = algorithm_id {
        let cached_algorithm = ensure_algorithm_cached_v1(
            state,
            merchant_id,
            algorithm_id,
            session_pm_input.profile_id,
            transaction_type,
        )
        .await?;

        match cached_algorithm.as_ref() {
            CachedAlgorithm::Single(conn) => vec![(**conn).clone()],
            CachedAlgorithm::Priority(plist) => plist.clone(),
            CachedAlgorithm::VolumeSplit(splits) => perform_volume_split(splits.to_vec())
                .change_context(errors::RoutingError::ConnectorSelectionFailed)?,
            CachedAlgorithm::Advanced(interpreter) => execute_dsl_and_get_connector_v1(
                session_pm_input.backend_input.clone(),
                interpreter,
            )?,
        }
    } else {
        profile_wrapper
            .get_default_fallback_list_of_connector_under_profile()
            .change_context(errors::RoutingError::FallbackConfigFetchFailed)?
    };
    Ok(chosen_connectors)
}

#[cfg(feature = "v2")]
async fn perform_session_routing_for_pm_type<'a>(
    state: &'a SessionState,
    key_store: &'a domain::MerchantKeyStore,
    session_pm_input: &SessionRoutingPmTypeInput<'_>,
    transaction_type: &api_enums::TransactionType,
    business_profile: &domain::Profile,
) -> RoutingResult<Option<Vec<api_models::routing::RoutableConnectorChoice>>> {
    let profile_wrapper = admin::ProfileWrapper::new(business_profile.clone());
    let chosen_connectors = get_chosen_connectors(
        state,
        key_store,
        session_pm_input,
        transaction_type,
        &profile_wrapper,
    )
    .await?;

    let mut final_selection = perform_cgraph_filtering(
        state,
        key_store,
        chosen_connectors,
        session_pm_input.backend_input.clone(),
        None,
        session_pm_input.profile_id,
        transaction_type,
    )
    .await?;

    if final_selection.is_empty() {
        let fallback = profile_wrapper
            .get_default_fallback_list_of_connector_under_profile()
            .change_context(errors::RoutingError::FallbackConfigFetchFailed)?;

        final_selection = perform_cgraph_filtering(
            state,
            key_store,
            fallback,
            session_pm_input.backend_input.clone(),
            None,
            session_pm_input.profile_id,
            transaction_type,
        )
        .await?;
    }

    if final_selection.is_empty() {
        Ok(None)
    } else {
        Ok(Some(final_selection))
    }
}
#[cfg(feature = "v2")]
pub fn make_dsl_input_for_surcharge(
    _payment_attempt: &oss_storage::PaymentAttempt,
    _payment_intent: &oss_storage::PaymentIntent,
    _billing_address: Option<Address>,
) -> RoutingResult<dsl_inputs::BackendInput> {
    todo!()
}

#[cfg(feature = "v1")]
pub fn make_dsl_input_for_surcharge(
    payment_attempt: &oss_storage::PaymentAttempt,
    payment_intent: &oss_storage::PaymentIntent,
    billing_address: Option<Address>,
) -> RoutingResult<dsl_inputs::BackendInput> {
    let mandate_data = dsl_inputs::MandateData {
        mandate_acceptance_type: None,
        mandate_type: None,
        payment_type: None,
    };

    let payment_input = dsl_inputs::PaymentInput {
        amount: payment_attempt.get_total_amount(),
        // currency is always populated in payment_attempt during payment create
        currency: payment_attempt
            .currency
            .get_required_value("currency")
            .change_context(errors::RoutingError::DslMissingRequiredField {
                field_name: "currency".to_string(),
            })?,
        authentication_type: payment_attempt.authentication_type,
        card_bin: None,
        capture_method: payment_attempt.capture_method,
        business_country: payment_intent
            .business_country
            .map(api_enums::Country::from_alpha2),
        billing_country: billing_address
            .and_then(|bic| bic.address)
            .and_then(|add| add.country)
            .map(api_enums::Country::from_alpha2),
        business_label: payment_intent.business_label.clone(),
        setup_future_usage: payment_intent.setup_future_usage,
    };

    let metadata = payment_intent
        .parse_and_get_metadata("routing_parameters")
        .change_context(errors::RoutingError::MetadataParsingError)
        .attach_printable("Unable to parse routing_parameters from metadata of payment_intent")
        .unwrap_or(None);
    let payment_method_input = dsl_inputs::PaymentMethodInput {
        payment_method: None,
        payment_method_type: None,
        card_network: None,
    };
    let backend_input = dsl_inputs::BackendInput {
        metadata,
        payment: payment_input,
        payment_method: payment_method_input,
        mandate: mandate_data,
    };
    Ok(backend_input)
}

#[cfg(all(feature = "v1", feature = "dynamic_routing"))]
pub async fn perform_dynamic_routing_with_open_router(
    state: &SessionState,
    routable_connectors: Vec<api_routing::RoutableConnectorChoice>,
    profile: &domain::Profile,
    payment_data: oss_storage::PaymentAttempt,
) -> RoutingResult<Vec<api_routing::RoutableConnectorChoice>> {
    let dynamic_routing_algo_ref: api_routing::DynamicRoutingAlgorithmRef = profile
        .dynamic_routing_algorithm
        .clone()
        .map(|val| val.parse_value("DynamicRoutingAlgorithmRef"))
        .transpose()
        .change_context(errors::RoutingError::DeserializationError {
            from: "JSON".to_string(),
            to: "DynamicRoutingAlgorithmRef".to_string(),
        })
        .attach_printable("unable to deserialize DynamicRoutingAlgorithmRef from JSON")?
        .ok_or(errors::RoutingError::GenericNotFoundError {
            field: "dynamic_routing_algorithm".to_string(),
        })?;

    logger::debug!(
        "performing dynamic_routing with open_router for profile {}",
        profile.get_id().get_string_repr()
    );

    let is_success_rate_routing_enabled =
        dynamic_routing_algo_ref.is_success_rate_routing_enabled();
    let is_elimination_enabled = dynamic_routing_algo_ref.is_elimination_enabled();

    // Since success_based and elimination routing is being done in 1 api call, we call decide_gateway when either of it enabled
    let connectors = if is_success_rate_routing_enabled || is_elimination_enabled {
        let connectors = perform_decide_gateway_call_with_open_router(
            state,
            routable_connectors.clone(),
            profile.get_id(),
            &payment_data,
            is_elimination_enabled,
        )
        .await?;

        if is_elimination_enabled {
            // This will initiate the elimination process for the connector.
            // Penalize the elimination score of the connector before making a payment.
            // Once the payment is made, we will update the score based on the payment status
            if let Some(connector) = connectors.first() {
                logger::debug!(
                "penalizing the elimination score of the gateway with id {} in open_router for profile {}",
                connector, profile.get_id().get_string_repr()
            );
                update_gateway_score_with_open_router(
                    state,
                    connector.clone(),
                    profile.get_id(),
                    &payment_data.payment_id,
                    common_enums::AttemptStatus::AuthenticationPending,
                )
                .await?
            }
        }
        connectors
    } else {
        routable_connectors
    };

    Ok(connectors)
}

#[cfg(feature = "v1")]
pub async fn perform_open_routing_for_debit_routing(
    state: &SessionState,
    payment_attempt: &oss_storage::PaymentAttempt,
    co_badged_card_request: or_types::CoBadgedCardRequest,
    card_isin: Option<Secret<String>>,
) -> RoutingResult<or_types::DebitRoutingOutput> {
    logger::debug!(
        "performing debit routing with open_router for profile {}",
        payment_attempt.profile_id.get_string_repr()
    );

    let metadata = Some(
        serde_json::to_string(&co_badged_card_request)
            .change_context(errors::ApiErrorResponse::InternalServerError)
            .attach_printable("Failed to encode Vaulting data to string")
            .change_context(errors::RoutingError::MetadataParsingError)?,
    );

    let open_router_req_body = OpenRouterDecideGatewayRequest::construct_debit_request(
        payment_attempt,
        metadata,
        card_isin,
        Some(or_types::RankingAlgorithm::NtwBasedRouting),
    );

<<<<<<< HEAD
    let response: RoutingResult<DecidedGateway> =
        utils::EuclidApiClient::send_euclid_request(
            state,
            services::Method::Post,
            "decide-gateway",
            Some(open_router_req_body),
            None,
        )
        .await;
=======
    let response: RoutingResult<DecidedGateway> = utils::EuclidApiClient::send_euclid_request(
        state,
        services::Method::Post,
        "decide-gateway",
        Some(open_router_req_body),
        None,
    )
    .await;
>>>>>>> 27d6fc43

    let output = match response {
        Ok(decided_gateway) => {
            let debit_routing_output = decided_gateway
                .debit_routing_output
                .get_required_value("debit_routing_output")
                .change_context(errors::RoutingError::OpenRouterError(
                    "Failed to parse the response from open_router".into(),
                ))
                .attach_printable("debit_routing_output is missing in the open routing response")?;

            Ok(debit_routing_output)
        }
        Err(error_response) => {
            logger::error!("open_router_error_response: {:?}", error_response);
            Err(errors::RoutingError::OpenRouterError(
                "Failed to perform debit routing in open router".into(),
            ))
        }
    }?;

    Ok(output)
}

#[cfg(all(feature = "v1", feature = "dynamic_routing"))]
pub async fn perform_dynamic_routing_with_intelligent_router(
    state: &SessionState,
    routable_connectors: Vec<api_routing::RoutableConnectorChoice>,
    profile: &domain::Profile,
    dynamic_routing_config_params_interpolator: routing::helpers::DynamicRoutingConfigParamsInterpolator,
) -> RoutingResult<Vec<api_routing::RoutableConnectorChoice>> {
    let dynamic_routing_algo_ref: api_routing::DynamicRoutingAlgorithmRef = profile
        .dynamic_routing_algorithm
        .clone()
        .map(|val| val.parse_value("DynamicRoutingAlgorithmRef"))
        .transpose()
        .change_context(errors::RoutingError::DeserializationError {
            from: "JSON".to_string(),
            to: "DynamicRoutingAlgorithmRef".to_string(),
        })
        .attach_printable("unable to deserialize DynamicRoutingAlgorithmRef from JSON")?
        .ok_or(errors::RoutingError::GenericNotFoundError {
            field: "dynamic_routing_algorithm".to_string(),
        })?;

    logger::debug!(
        "performing dynamic_routing for profile {}",
        profile.get_id().get_string_repr()
    );

    let mut connector_list = match dynamic_routing_algo_ref
        .success_based_algorithm
        .as_ref()
        .async_map(|algorithm| {
            perform_success_based_routing(
                state,
                routable_connectors.clone(),
                profile.get_id(),
                dynamic_routing_config_params_interpolator.clone(),
                algorithm.clone(),
            )
        })
        .await
        .transpose()
        .inspect_err(|e| logger::error!(dynamic_routing_error=?e))
        .ok()
        .flatten()
    {
        Some(success_based_list) => success_based_list,
        None => {
            // Only run contract based if success based returns None
            dynamic_routing_algo_ref
                .contract_based_routing
                .as_ref()
                .async_map(|algorithm| {
                    perform_contract_based_routing(
                        state,
                        routable_connectors.clone(),
                        profile.get_id(),
                        dynamic_routing_config_params_interpolator.clone(),
                        algorithm.clone(),
                    )
                })
                .await
                .transpose()
                .inspect_err(|e| logger::error!(dynamic_routing_error=?e))
                .ok()
                .flatten()
                .unwrap_or(routable_connectors.clone())
        }
    };

    connector_list = dynamic_routing_algo_ref
        .elimination_routing_algorithm
        .as_ref()
        .async_map(|algorithm| {
            perform_elimination_routing(
                state,
                connector_list.clone(),
                profile.get_id(),
                dynamic_routing_config_params_interpolator.clone(),
                algorithm.clone(),
            )
        })
        .await
        .transpose()
        .inspect_err(|e| logger::error!(dynamic_routing_error=?e))
        .ok()
        .flatten()
        .unwrap_or(connector_list);

    Ok(connector_list)
}

#[cfg(all(feature = "v1", feature = "dynamic_routing"))]
#[instrument(skip_all)]
pub async fn perform_decide_gateway_call_with_open_router(
    state: &SessionState,
    mut routable_connectors: Vec<api_routing::RoutableConnectorChoice>,
    profile_id: &common_utils::id_type::ProfileId,
    payment_attempt: &oss_storage::PaymentAttempt,
    is_elimination_enabled: bool,
) -> RoutingResult<Vec<api_routing::RoutableConnectorChoice>> {
    logger::debug!(
        "performing decide_gateway call with open_router for profile {}",
        profile_id.get_string_repr()
    );

    let open_router_req_body = OpenRouterDecideGatewayRequest::construct_sr_request(
        payment_attempt,
        routable_connectors.clone(),
        Some(or_types::RankingAlgorithm::SrBasedRouting),
        is_elimination_enabled,
    );

    let url = format!("{}/{}", &state.conf.open_router.url, "decide-gateway");
    let mut request = request::Request::new(services::Method::Post, &url);
    request.add_header(headers::CONTENT_TYPE, "application/json".into());
    request.add_header(
        headers::X_TENANT_ID,
        state.tenant.tenant_id.get_string_repr().to_owned().into(),
    );
    request.set_body(request::RequestContent::Json(Box::new(
        open_router_req_body,
    )));

    let response = services::call_connector_api(state, request, "open_router_decide_gateway_call")
        .await
        .change_context(errors::RoutingError::OpenRouterCallFailed)?;

    let sr_sorted_connectors = match response {
        Ok(resp) => {
            let decided_gateway: DecidedGateway = resp
                .response
                .parse_struct("DecidedGateway")
                .change_context(errors::RoutingError::OpenRouterError(
                    "Failed to parse the response from open_router".into(),
                ))?;

            if let Some(gateway_priority_map) = decided_gateway.gateway_priority_map {
                logger::debug!(
                    "open_router decide_gateway call response: {:?}",
                    gateway_priority_map
                );
                routable_connectors.sort_by(|connector_choice_a, connector_choice_b| {
                    let connector_choice_a_score = gateway_priority_map
                        .get(&connector_choice_a.connector.to_string())
                        .copied()
                        .unwrap_or(0.0);
                    let connector_choice_b_score = gateway_priority_map
                        .get(&connector_choice_b.connector.to_string())
                        .copied()
                        .unwrap_or(0.0);
                    connector_choice_b_score
                        .partial_cmp(&connector_choice_a_score)
                        .unwrap_or(std::cmp::Ordering::Equal)
                });
            }
            Ok(routable_connectors)
        }
        Err(err) => {
            let err_resp: or_types::ErrorResponse = err
                .response
                .parse_struct("ErrorResponse")
                .change_context(errors::RoutingError::OpenRouterError(
                    "Failed to parse the response from open_router".into(),
                ))?;
            logger::error!("open_router_error_response: {:?}", err_resp);
            Err(errors::RoutingError::OpenRouterError(
                "Failed to perform decide_gateway call in open_router".into(),
            ))
        }
    }?;

    Ok(sr_sorted_connectors)
}

#[cfg(all(feature = "v1", feature = "dynamic_routing"))]
#[instrument(skip_all)]
pub async fn update_gateway_score_with_open_router(
    state: &SessionState,
    payment_connector: api_routing::RoutableConnectorChoice,
    profile_id: &common_utils::id_type::ProfileId,
    payment_id: &common_utils::id_type::PaymentId,
    payment_status: common_enums::AttemptStatus,
) -> RoutingResult<()> {
    let open_router_req_body = or_types::UpdateScorePayload {
        merchant_id: profile_id.clone(),
        gateway: payment_connector.to_string(),
        status: payment_status.foreign_into(),
        payment_id: payment_id.clone(),
    };

    let url = format!("{}/{}", &state.conf.open_router.url, "update-gateway-score");
    let mut request = request::Request::new(services::Method::Post, &url);
    request.add_header(headers::CONTENT_TYPE, "application/json".into());
    request.add_header(
        headers::X_TENANT_ID,
        state.tenant.tenant_id.get_string_repr().to_owned().into(),
    );
    request.set_body(request::RequestContent::Json(Box::new(
        open_router_req_body,
    )));

    let response =
        services::call_connector_api(state, request, "open_router_update_gateway_score_call")
            .await
            .change_context(errors::RoutingError::OpenRouterCallFailed)?;

    match response {
        Ok(resp) => {
            let update_score_resp = String::from_utf8(resp.response.to_vec()).change_context(
                errors::RoutingError::OpenRouterError(
                    "Failed to parse the response from open_router".into(),
                ),
            )?;

            logger::debug!(
                "open_router update_gateway_score response for gateway with id {}: {:?}",
                payment_connector,
                update_score_resp
            );

            Ok(())
        }
        Err(err) => {
            let err_resp: or_types::ErrorResponse = err
                .response
                .parse_struct("ErrorResponse")
                .change_context(errors::RoutingError::OpenRouterError(
                    "Failed to parse the response from open_router".into(),
                ))?;
            logger::error!("open_router_update_gateway_score_error: {:?}", err_resp);
            Err(errors::RoutingError::OpenRouterError(
                "Failed to update gateway score in open_router".into(),
            ))
        }
    }?;

    Ok(())
}

/// success based dynamic routing
#[cfg(all(feature = "v1", feature = "dynamic_routing"))]
#[instrument(skip_all)]
pub async fn perform_success_based_routing(
    state: &SessionState,
    routable_connectors: Vec<api_routing::RoutableConnectorChoice>,
    profile_id: &common_utils::id_type::ProfileId,
    success_based_routing_config_params_interpolator: routing::helpers::DynamicRoutingConfigParamsInterpolator,
    success_based_algo_ref: api_routing::SuccessBasedAlgorithm,
) -> RoutingResult<Vec<api_routing::RoutableConnectorChoice>> {
    if success_based_algo_ref.enabled_feature
        == api_routing::DynamicRoutingFeatures::DynamicConnectorSelection
    {
        logger::debug!(
            "performing success_based_routing for profile {}",
            profile_id.get_string_repr()
        );
        let client = state
            .grpc_client
            .dynamic_routing
            .success_rate_client
            .as_ref()
            .ok_or(errors::RoutingError::SuccessRateClientInitializationError)
            .attach_printable("success_rate gRPC client not found")?;

        let success_based_routing_configs = routing::helpers::fetch_dynamic_routing_configs::<
            api_routing::SuccessBasedRoutingConfig,
        >(
            state,
            profile_id,
            success_based_algo_ref
                .algorithm_id_with_timestamp
                .algorithm_id
                .ok_or(errors::RoutingError::GenericNotFoundError {
                    field: "success_based_routing_algorithm_id".to_string(),
                })
                .attach_printable("success_based_routing_algorithm_id not found in profile_id")?,
        )
        .await
        .change_context(errors::RoutingError::SuccessBasedRoutingConfigError)
        .attach_printable("unable to fetch success_rate based dynamic routing configs")?;

        let success_based_routing_config_params = success_based_routing_config_params_interpolator
            .get_string_val(
                success_based_routing_configs
                    .params
                    .as_ref()
                    .ok_or(errors::RoutingError::SuccessBasedRoutingParamsNotFoundError)?,
            );

        let success_based_connectors: CalSuccessRateResponse = client
            .calculate_success_rate(
                profile_id.get_string_repr().into(),
                success_based_routing_configs,
                success_based_routing_config_params,
                routable_connectors,
                state.get_grpc_headers(),
            )
            .await
            .change_context(errors::RoutingError::SuccessRateCalculationError)
            .attach_printable(
                "unable to calculate/fetch success rate from dynamic routing service",
            )?;

        let mut connectors = Vec::with_capacity(success_based_connectors.labels_with_score.len());
        for label_with_score in success_based_connectors.labels_with_score {
            let (connector, merchant_connector_id) = label_with_score.label
                .split_once(':')
                .ok_or(errors::RoutingError::InvalidSuccessBasedConnectorLabel(label_with_score.label.to_string()))
                .attach_printable(
                    "unable to split connector_name and mca_id from the label obtained by the dynamic routing service",
                )?;
            connectors.push(api_routing::RoutableConnectorChoice {
                choice_kind: api_routing::RoutableChoiceKind::FullStruct,
                connector: common_enums::RoutableConnectors::from_str(connector)
                    .change_context(errors::RoutingError::GenericConversionError {
                        from: "String".to_string(),
                        to: "RoutableConnectors".to_string(),
                    })
                    .attach_printable("unable to convert String to RoutableConnectors")?,
                merchant_connector_id: Some(
                    common_utils::id_type::MerchantConnectorAccountId::wrap(
                        merchant_connector_id.to_string(),
                    )
                    .change_context(errors::RoutingError::GenericConversionError {
                        from: "String".to_string(),
                        to: "MerchantConnectorAccountId".to_string(),
                    })
                    .attach_printable("unable to convert MerchantConnectorAccountId from string")?,
                ),
            });
        }
        logger::debug!(success_based_routing_connectors=?connectors);
        Ok(connectors)
    } else {
        Ok(routable_connectors)
    }
}

/// elimination dynamic routing
#[cfg(all(feature = "v1", feature = "dynamic_routing"))]
pub async fn perform_elimination_routing(
    state: &SessionState,
    routable_connectors: Vec<api_routing::RoutableConnectorChoice>,
    profile_id: &common_utils::id_type::ProfileId,
    elimination_routing_configs_params_interpolator: routing::helpers::DynamicRoutingConfigParamsInterpolator,
    elimination_algo_ref: api_routing::EliminationRoutingAlgorithm,
) -> RoutingResult<Vec<api_routing::RoutableConnectorChoice>> {
    if elimination_algo_ref.enabled_feature
        == api_routing::DynamicRoutingFeatures::DynamicConnectorSelection
    {
        logger::debug!(
            "performing elimination_routing for profile {}",
            profile_id.get_string_repr()
        );
        let client = state
            .grpc_client
            .dynamic_routing
            .elimination_based_client
            .as_ref()
            .ok_or(errors::RoutingError::EliminationClientInitializationError)
            .attach_printable("elimination routing's gRPC client not found")?;

        let elimination_routing_config = routing::helpers::fetch_dynamic_routing_configs::<
            api_routing::EliminationRoutingConfig,
        >(
            state,
            profile_id,
            elimination_algo_ref
                .algorithm_id_with_timestamp
                .algorithm_id
                .ok_or(errors::RoutingError::GenericNotFoundError {
                    field: "elimination_routing_algorithm_id".to_string(),
                })
                .attach_printable(
                    "elimination_routing_algorithm_id not found in business_profile",
                )?,
        )
        .await
        .change_context(errors::RoutingError::EliminationRoutingConfigError)
        .attach_printable("unable to fetch elimination dynamic routing configs")?;

        let elimination_routing_config_params = elimination_routing_configs_params_interpolator
            .get_string_val(
                elimination_routing_config
                    .params
                    .as_ref()
                    .ok_or(errors::RoutingError::EliminationBasedRoutingParamsNotFoundError)?,
            );

        let elimination_based_connectors: EliminationResponse = client
            .perform_elimination_routing(
                profile_id.get_string_repr().to_string(),
                elimination_routing_config_params,
                routable_connectors.clone(),
                elimination_routing_config.elimination_analyser_config,
                state.get_grpc_headers(),
            )
            .await
            .change_context(errors::RoutingError::EliminationRoutingCalculationError)
            .attach_printable(
                "unable to analyze/fetch elimination routing from dynamic routing service",
            )?;
        let mut connectors =
            Vec::with_capacity(elimination_based_connectors.labels_with_status.len());
        let mut eliminated_connectors =
            Vec::with_capacity(elimination_based_connectors.labels_with_status.len());
        let mut non_eliminated_connectors =
            Vec::with_capacity(elimination_based_connectors.labels_with_status.len());
        for labels_with_status in elimination_based_connectors.labels_with_status {
            let (connector, merchant_connector_id) = labels_with_status.label
                .split_once(':')
                .ok_or(errors::RoutingError::InvalidEliminationBasedConnectorLabel(labels_with_status.label.to_string()))
                .attach_printable(
                    "unable to split connector_name and mca_id from the label obtained by the elimination based dynamic routing service",
                )?;

            let routable_connector = api_routing::RoutableConnectorChoice {
                choice_kind: api_routing::RoutableChoiceKind::FullStruct,
                connector: common_enums::RoutableConnectors::from_str(connector)
                    .change_context(errors::RoutingError::GenericConversionError {
                        from: "String".to_string(),
                        to: "RoutableConnectors".to_string(),
                    })
                    .attach_printable("unable to convert String to RoutableConnectors")?,
                merchant_connector_id: Some(
                    common_utils::id_type::MerchantConnectorAccountId::wrap(
                        merchant_connector_id.to_string(),
                    )
                    .change_context(errors::RoutingError::GenericConversionError {
                        from: "String".to_string(),
                        to: "MerchantConnectorAccountId".to_string(),
                    })
                    .attach_printable("unable to convert MerchantConnectorAccountId from string")?,
                ),
            };

            if labels_with_status
                .elimination_information
                .is_some_and(|elimination_info| {
                    elimination_info
                        .entity
                        .is_some_and(|entity_info| entity_info.is_eliminated)
                })
            {
                eliminated_connectors.push(routable_connector);
            } else {
                non_eliminated_connectors.push(routable_connector);
            }
            connectors.extend(non_eliminated_connectors.clone());
            connectors.extend(eliminated_connectors.clone());
        }
        logger::debug!(dynamic_eliminated_connectors=?eliminated_connectors);
        logger::debug!(dynamic_elimination_based_routing_connectors=?connectors);
        Ok(connectors)
    } else {
        Ok(routable_connectors)
    }
}

#[cfg(all(feature = "v1", feature = "dynamic_routing"))]
pub async fn perform_contract_based_routing(
    state: &SessionState,
    routable_connectors: Vec<api_routing::RoutableConnectorChoice>,
    profile_id: &common_utils::id_type::ProfileId,
    _dynamic_routing_config_params_interpolator: routing::helpers::DynamicRoutingConfigParamsInterpolator,
    contract_based_algo_ref: api_routing::ContractRoutingAlgorithm,
) -> RoutingResult<Vec<api_routing::RoutableConnectorChoice>> {
    if contract_based_algo_ref.enabled_feature
        == api_routing::DynamicRoutingFeatures::DynamicConnectorSelection
    {
        logger::debug!(
            "performing contract_based_routing for profile {}",
            profile_id.get_string_repr()
        );
        let client = state
            .grpc_client
            .dynamic_routing
            .contract_based_client
            .as_ref()
            .ok_or(errors::RoutingError::ContractRoutingClientInitializationError)
            .attach_printable("contract routing gRPC client not found")?;

        let contract_based_routing_configs = routing::helpers::fetch_dynamic_routing_configs::<
            api_routing::ContractBasedRoutingConfig,
        >(
            state,
            profile_id,
            contract_based_algo_ref
                .algorithm_id_with_timestamp
                .algorithm_id
                .ok_or(errors::RoutingError::GenericNotFoundError {
                    field: "contract_based_routing_algorithm_id".to_string(),
                })
                .attach_printable("contract_based_routing_algorithm_id not found in profile_id")?,
        )
        .await
        .change_context(errors::RoutingError::ContractBasedRoutingConfigError)
        .attach_printable("unable to fetch contract based dynamic routing configs")?;

        let label_info = contract_based_routing_configs
            .label_info
            .clone()
            .ok_or(errors::RoutingError::ContractBasedRoutingConfigError)
            .attach_printable("Label information not found in contract routing configs")?;

        let contract_based_connectors = routable_connectors
            .clone()
            .into_iter()
            .filter(|conn| {
                label_info
                    .iter()
                    .any(|info| Some(info.mca_id.clone()) == conn.merchant_connector_id.clone())
            })
            .collect::<Vec<_>>();

        let mut other_connectors = routable_connectors
            .into_iter()
            .filter(|conn| {
                label_info
                    .iter()
                    .all(|info| Some(info.mca_id.clone()) != conn.merchant_connector_id.clone())
            })
            .collect::<Vec<_>>();

        let contract_based_connectors_result = client
            .calculate_contract_score(
                profile_id.get_string_repr().into(),
                contract_based_routing_configs.clone(),
                "".to_string(),
                contract_based_connectors,
                state.get_grpc_headers(),
            )
            .await
            .attach_printable(
                "unable to calculate/fetch contract score from dynamic routing service",
            );

        let contract_based_connectors = match contract_based_connectors_result {
            Ok(resp) => resp,
            Err(err) => match err.current_context() {
                DynamicRoutingError::ContractNotFound => {
                    client
                            .update_contracts(
                                profile_id.get_string_repr().into(),
                                label_info,
                                "".to_string(),
                                vec![],
                                u64::default(),
                                state.get_grpc_headers(),
                            )
                            .await
                            .change_context(errors::RoutingError::ContractScoreUpdationError)
                            .attach_printable(
                                "unable to update contract based routing window in dynamic routing service",
                            )?;
                    return Err((errors::RoutingError::ContractScoreCalculationError {
                        err: err.to_string(),
                    })
                    .into());
                }
                _ => {
                    return Err((errors::RoutingError::ContractScoreCalculationError {
                        err: err.to_string(),
                    })
                    .into())
                }
            },
        };

        let mut connectors = Vec::with_capacity(contract_based_connectors.labels_with_score.len());

        for label_with_score in contract_based_connectors.labels_with_score {
            let (connector, merchant_connector_id) = label_with_score.label
                .split_once(':')
                .ok_or(errors::RoutingError::InvalidContractBasedConnectorLabel(label_with_score.label.to_string()))
                .attach_printable(
                    "unable to split connector_name and mca_id from the label obtained by the dynamic routing service",
                )?;

            connectors.push(api_routing::RoutableConnectorChoice {
                choice_kind: api_routing::RoutableChoiceKind::FullStruct,
                connector: common_enums::RoutableConnectors::from_str(connector)
                    .change_context(errors::RoutingError::GenericConversionError {
                        from: "String".to_string(),
                        to: "RoutableConnectors".to_string(),
                    })
                    .attach_printable("unable to convert String to RoutableConnectors")?,
                merchant_connector_id: Some(
                    common_utils::id_type::MerchantConnectorAccountId::wrap(
                        merchant_connector_id.to_string(),
                    )
                    .change_context(errors::RoutingError::GenericConversionError {
                        from: "String".to_string(),
                        to: "MerchantConnectorAccountId".to_string(),
                    })
                    .attach_printable("unable to convert MerchantConnectorAccountId from string")?,
                ),
            });
        }

        connectors.append(&mut other_connectors);

        logger::debug!(contract_based_routing_connectors=?connectors);
        Ok(connectors)
    } else {
        Ok(routable_connectors)
    }
}<|MERGE_RESOLUTION|>--- conflicted
+++ resolved
@@ -1605,17 +1605,6 @@
         Some(or_types::RankingAlgorithm::NtwBasedRouting),
     );
 
-<<<<<<< HEAD
-    let response: RoutingResult<DecidedGateway> =
-        utils::EuclidApiClient::send_euclid_request(
-            state,
-            services::Method::Post,
-            "decide-gateway",
-            Some(open_router_req_body),
-            None,
-        )
-        .await;
-=======
     let response: RoutingResult<DecidedGateway> = utils::EuclidApiClient::send_euclid_request(
         state,
         services::Method::Post,
@@ -1624,7 +1613,6 @@
         None,
     )
     .await;
->>>>>>> 27d6fc43
 
     let output = match response {
         Ok(decided_gateway) => {
