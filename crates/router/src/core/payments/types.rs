--- conflicted
+++ resolved
@@ -379,11 +379,7 @@
 
 #[derive(Debug, Clone)]
 pub struct AuthenticationData {
-<<<<<<< HEAD
-    pub eci: String,
-=======
     pub eci: Option<String>,
->>>>>>> a32aa733
     pub cavv: String,
     pub threeds_server_transaction_id: String,
     pub message_version: String,
@@ -413,19 +409,8 @@
                 .get_required_value("cavv")
                 .change_context(errors::ApiErrorResponse::InternalServerError)
                 .attach_printable("cavv must not be null when authentication_status is success")?;
-<<<<<<< HEAD
-            let eci = authentication
-                .eci
-                .clone()
-                .get_required_value("eci")
-                .change_context(errors::ApiErrorResponse::InternalServerError)
-                .attach_printable("eci must not be null when authentication_status is success")?;
-            Ok(Self {
-                eci,
-=======
             Ok(Self {
                 eci: authentication.eci.clone(),
->>>>>>> a32aa733
                 cavv,
                 threeds_server_transaction_id,
                 message_version: message_version.to_string(),
