use std::{borrow::Cow, str::FromStr};

use api_models::{
    customers::CustomerRequestWithEmail,
    mandates::RecurringDetails,
    payments::{AddressDetailsWithPhone, CardToken, GetPaymentMethodType, RequestSurchargeDetails},
};
use base64::Engine;
use common_enums::ConnectorType;
use common_utils::{
    crypto::Encryptable,
    ext_traits::{AsyncExt, ByteSliceExt, Encode, ValueExt},
    fp_utils, generate_id, id_type, pii,
    types::{
        keymanager::{Identifier, KeyManagerState, ToEncryptable},
        MinorUnit,
    },
};
use diesel_models::enums::{self};
// TODO : Evaluate all the helper functions ()
use error_stack::{report, ResultExt};
use futures::future::Either;
use hyperswitch_domain_models::{
    mandates::MandateData,
    payments::{payment_attempt::PaymentAttempt, payment_intent::CustomerData, PaymentIntent},
    router_data::KlarnaSdkResponse,
};
use hyperswitch_interfaces::integrity::{CheckIntegrity, FlowIntegrity, GetIntegrityObject};
use josekit::jwe;
use masking::{ExposeInterface, PeekInterface};
use openssl::{
    derive::Deriver,
    pkey::PKey,
    symm::{decrypt_aead, Cipher},
};
use router_env::{instrument, logger, metrics::add_attributes, tracing};
use uuid::Uuid;
use x509_parser::parse_x509_certificate;

use super::{
    operations::{BoxedOperation, Operation, PaymentResponse},
    CustomerDetails, PaymentData,
};
use crate::{
    configs::settings::{ConnectorRequestReferenceIdConfig, TempLockerEnableConfig},
    connector,
    consts::{self, BASE64_ENGINE},
    core::{
        authentication,
        errors::{self, CustomResult, RouterResult, StorageErrorExt},
        mandate::helpers::MandateGenericData,
        payment_methods::{
            self,
            cards::{self, create_encrypted_data},
            vault,
        },
        payments,
        pm_auth::retrieve_payment_method_from_auth_service,
    },
    db::StorageInterface,
    routes::{metrics, payment_methods as payment_methods_handler, SessionState},
    services,
    types::{
        api::{self, admin, enums as api_enums, MandateValidationFieldsExt},
        domain::{
            self,
            types::{self, AsyncLift},
        },
        storage::{
            self, enums as storage_enums, ephemeral_key, CardTokenData, CustomerUpdate::Update,
        },
        transformers::{ForeignFrom, ForeignTryFrom},
        AdditionalMerchantData, AdditionalPaymentMethodConnectorResponse, ErrorResponse,
        MandateReference, MerchantAccountData, MerchantRecipientData, PaymentsResponseData,
        RecipientIdType, RecurringMandatePaymentData, RouterData,
    },
    utils::{
        self,
        crypto::{self, SignMessage},
        OptionExt, StringExt,
    },
};

pub fn create_identity_from_certificate_and_key(
    encoded_certificate: masking::Secret<String>,
    encoded_certificate_key: masking::Secret<String>,
) -> Result<reqwest::Identity, error_stack::Report<errors::ApiClientError>> {
    let decoded_certificate = BASE64_ENGINE
        .decode(encoded_certificate.expose())
        .change_context(errors::ApiClientError::CertificateDecodeFailed)?;

    let decoded_certificate_key = BASE64_ENGINE
        .decode(encoded_certificate_key.expose())
        .change_context(errors::ApiClientError::CertificateDecodeFailed)?;

    let certificate = String::from_utf8(decoded_certificate)
        .change_context(errors::ApiClientError::CertificateDecodeFailed)?;

    let certificate_key = String::from_utf8(decoded_certificate_key)
        .change_context(errors::ApiClientError::CertificateDecodeFailed)?;

    reqwest::Identity::from_pkcs8_pem(certificate.as_bytes(), certificate_key.as_bytes())
        .change_context(errors::ApiClientError::CertificateDecodeFailed)
}

pub fn create_certificate(
    encoded_certificate: masking::Secret<String>,
) -> Result<Vec<reqwest::Certificate>, error_stack::Report<errors::ApiClientError>> {
    let decoded_certificate = BASE64_ENGINE
        .decode(encoded_certificate.expose())
        .change_context(errors::ApiClientError::CertificateDecodeFailed)?;

    let certificate = String::from_utf8(decoded_certificate)
        .change_context(errors::ApiClientError::CertificateDecodeFailed)?;
    reqwest::Certificate::from_pem_bundle(certificate.as_bytes())
        .change_context(errors::ApiClientError::CertificateDecodeFailed)
}

pub fn filter_mca_based_on_business_profile(
    merchant_connector_accounts: Vec<domain::MerchantConnectorAccount>,
    profile_id: Option<String>,
) -> Vec<domain::MerchantConnectorAccount> {
    if let Some(profile_id) = profile_id {
        merchant_connector_accounts
            .into_iter()
            .filter(|mca| mca.profile_id.as_ref() == Some(&profile_id))
            .collect::<Vec<_>>()
    } else {
        merchant_connector_accounts
    }
}

pub fn filter_mca_based_on_connector_type(
    merchant_connector_accounts: Vec<domain::MerchantConnectorAccount>,
    connector_type: ConnectorType,
) -> Vec<domain::MerchantConnectorAccount> {
    merchant_connector_accounts
        .into_iter()
        .filter(|mca| mca.connector_type == connector_type)
        .collect::<Vec<_>>()
}

#[instrument(skip_all)]
#[allow(clippy::too_many_arguments)]
pub async fn create_or_update_address_for_payment_by_request(
    session_state: &SessionState,
    req_address: Option<&api::Address>,
    address_id: Option<&str>,
    merchant_id: &id_type::MerchantId,
    customer_id: Option<&id_type::CustomerId>,
    merchant_key_store: &domain::MerchantKeyStore,
    payment_id: &str,
    storage_scheme: storage_enums::MerchantStorageScheme,
) -> CustomResult<Option<domain::Address>, errors::ApiErrorResponse> {
    let key = merchant_key_store.key.get_inner().peek();
    let db = &session_state.store;
    let key_manager_state = &session_state.into();
    Ok(match address_id {
        Some(id) => match req_address {
            Some(address) => {
                let encrypted_data = types::batch_encrypt(
                    &session_state.into(),
                    AddressDetailsWithPhone::to_encryptable(AddressDetailsWithPhone {
                        address: address.address.clone(),
                        phone_number: address
                            .phone
                            .as_ref()
                            .and_then(|phone| phone.number.clone()),
                        email: address.email.clone(),
                    }),
                    Identifier::Merchant(merchant_key_store.merchant_id.clone()),
                    key,
                )
                .await
                .change_context(errors::ApiErrorResponse::InternalServerError)
                .attach_printable("Failed while encrypting address")?;
                let encryptable_address = AddressDetailsWithPhone::from_encryptable(encrypted_data)
                    .change_context(errors::ApiErrorResponse::InternalServerError)
                    .attach_printable("Failed while encrypting address")?;
                let address_update = storage::AddressUpdate::Update {
                    city: address
                        .address
                        .as_ref()
                        .and_then(|value| value.city.clone()),
                    country: address.address.as_ref().and_then(|value| value.country),
                    line1: encryptable_address.line1,
                    line2: encryptable_address.line2,
                    line3: encryptable_address.line3,
                    state: encryptable_address.state,
                    zip: encryptable_address.zip,
                    first_name: encryptable_address.first_name,
                    last_name: encryptable_address.last_name,
                    phone_number: encryptable_address.phone_number,
                    country_code: address
                        .phone
                        .as_ref()
                        .and_then(|value| value.country_code.clone()),
                    updated_by: storage_scheme.to_string(),
                    email: encryptable_address.email,
                };
                let address = db
                    .find_address_by_merchant_id_payment_id_address_id(
                        key_manager_state,
                        merchant_id,
                        payment_id,
                        id,
                        merchant_key_store,
                        storage_scheme,
                    )
                    .await
                    .change_context(errors::ApiErrorResponse::InternalServerError)
                    .attach_printable("Error while fetching address")?;
                Some(
                    db.update_address_for_payments(
                        key_manager_state,
                        address,
                        address_update,
                        payment_id.to_string(),
                        merchant_key_store,
                        storage_scheme,
                    )
                    .await
                    .map(|payment_address| payment_address.address)
                    .to_not_found_response(errors::ApiErrorResponse::AddressNotFound)?,
                )
            }
            None => Some(
                db.find_address_by_merchant_id_payment_id_address_id(
                    key_manager_state,
                    merchant_id,
                    payment_id,
                    id,
                    merchant_key_store,
                    storage_scheme,
                )
                .await
                .map(|payment_address| payment_address.address),
            )
            .transpose()
            .to_not_found_response(errors::ApiErrorResponse::AddressNotFound)?,
        },
        None => match req_address {
            Some(address) => {
                let address =
                    get_domain_address(session_state, address, merchant_id, key, storage_scheme)
                        .await
                        .change_context(errors::ApiErrorResponse::InternalServerError)
                        .attach_printable("Failed while encrypting address while insert")?;

                let payment_address = domain::PaymentAddress {
                    address,
                    payment_id: payment_id.to_string(),
                    customer_id: customer_id.cloned(),
                };

                Some(
                    db.insert_address_for_payments(
                        key_manager_state,
                        payment_id,
                        payment_address,
                        merchant_key_store,
                        storage_scheme,
                    )
                    .await
                    .map(|payment_address| payment_address.address)
                    .change_context(errors::ApiErrorResponse::InternalServerError)
                    .attach_printable("Failed while inserting new address")?,
                )
            }

            None => None,
        },
    })
}

#[instrument(skip_all)]
#[allow(clippy::too_many_arguments)]
pub async fn create_or_find_address_for_payment_by_request(
    state: &SessionState,
    req_address: Option<&api::Address>,
    address_id: Option<&str>,
    merchant_id: &id_type::MerchantId,
    customer_id: Option<&id_type::CustomerId>,
    merchant_key_store: &domain::MerchantKeyStore,
    payment_id: &str,
    storage_scheme: storage_enums::MerchantStorageScheme,
) -> CustomResult<Option<domain::Address>, errors::ApiErrorResponse> {
    let key = merchant_key_store.key.get_inner().peek();
    let db = &state.store;
    let key_manager_state = &state.into();
    Ok(match address_id {
        Some(id) => Some(
            db.find_address_by_merchant_id_payment_id_address_id(
                key_manager_state,
                merchant_id,
                payment_id,
                id,
                merchant_key_store,
                storage_scheme,
            )
            .await
            .map(|payment_address| payment_address.address),
        )
        .transpose()
        .to_not_found_response(errors::ApiErrorResponse::AddressNotFound)?,
        None => match req_address {
            Some(address) => {
                // generate a new address here
                let address = get_domain_address(state, address, merchant_id, key, storage_scheme)
                    .await
                    .change_context(errors::ApiErrorResponse::InternalServerError)
                    .attach_printable("Failed while encrypting address while insert")?;

                let payment_address = domain::PaymentAddress {
                    address,
                    payment_id: payment_id.to_string(),
                    customer_id: customer_id.cloned(),
                };

                Some(
                    db.insert_address_for_payments(
                        key_manager_state,
                        payment_id,
                        payment_address,
                        merchant_key_store,
                        storage_scheme,
                    )
                    .await
                    .map(|payment_address| payment_address.address)
                    .change_context(errors::ApiErrorResponse::InternalServerError)
                    .attach_printable("Failed while inserting new address")?,
                )
            }
            None => None,
        },
    })
}

pub async fn get_domain_address(
    session_state: &SessionState,
    address: &api_models::payments::Address,
    merchant_id: &id_type::MerchantId,
    key: &[u8],
    storage_scheme: enums::MerchantStorageScheme,
) -> CustomResult<domain::Address, common_utils::errors::CryptoError> {
    async {
        let address_details = &address.address.as_ref();
        let encrypted_data = types::batch_encrypt(
            &session_state.into(),
            AddressDetailsWithPhone::to_encryptable(AddressDetailsWithPhone {
                address: address_details.cloned(),
                phone_number: address
                    .phone
                    .as_ref()
                    .and_then(|phone| phone.number.clone()),
                email: address.email.clone(),
            }),
            Identifier::Merchant(merchant_id.to_owned()),
            key,
        )
        .await?;
        let encryptable_address = AddressDetailsWithPhone::from_encryptable(encrypted_data)
            .change_context(common_utils::errors::CryptoError::EncodingFailed)?;
        Ok(domain::Address {
            phone_number: encryptable_address.phone_number,
            country_code: address.phone.as_ref().and_then(|a| a.country_code.clone()),
            merchant_id: merchant_id.to_owned(),
            address_id: generate_id(consts::ID_LENGTH, "add"),
            city: address_details.and_then(|address_details| address_details.city.clone()),
            country: address_details.and_then(|address_details| address_details.country),
            line1: encryptable_address.line1,
            line2: encryptable_address.line2,
            line3: encryptable_address.line3,
            state: encryptable_address.state,
            created_at: common_utils::date_time::now(),
            first_name: encryptable_address.first_name,
            last_name: encryptable_address.last_name,
            modified_at: common_utils::date_time::now(),
            zip: encryptable_address.zip,
            updated_by: storage_scheme.to_string(),
            email: encryptable_address.email,
        })
    }
    .await
}

pub async fn get_address_by_id(
    state: &SessionState,
    address_id: Option<String>,
    merchant_key_store: &domain::MerchantKeyStore,
    payment_id: &str,
    merchant_id: &id_type::MerchantId,
    storage_scheme: storage_enums::MerchantStorageScheme,
) -> CustomResult<Option<domain::Address>, errors::ApiErrorResponse> {
    match address_id {
        None => Ok(None),
        Some(address_id) => {
            let db = &*state.store;
            Ok(db
                .find_address_by_merchant_id_payment_id_address_id(
                    &state.into(),
                    merchant_id,
                    payment_id,
                    &address_id,
                    merchant_key_store,
                    storage_scheme,
                )
                .await
                .map(|payment_address| payment_address.address)
                .ok())
        }
    }
}

pub async fn get_token_pm_type_mandate_details(
    state: &SessionState,
    request: &api::PaymentsRequest,
    mandate_type: Option<api::MandateTransactionType>,
    merchant_account: &domain::MerchantAccount,
    merchant_key_store: &domain::MerchantKeyStore,
    payment_method_id: Option<String>,
    payment_intent_customer_id: Option<&id_type::CustomerId>,
) -> RouterResult<MandateGenericData> {
    let mandate_data = request.mandate_data.clone().map(MandateData::foreign_from);
    let (
        payment_token,
        payment_method,
        payment_method_type,
        mandate_data,
        recurring_payment_data,
        mandate_connector_details,
        payment_method_info,
    ) = match mandate_type {
        Some(api::MandateTransactionType::NewMandateTransaction) => (
            request.payment_token.to_owned(),
            request.payment_method,
            request.payment_method_type,
            mandate_data.clone(),
            None,
            None,
            None,
        ),
        Some(api::MandateTransactionType::RecurringMandateTransaction) => {
            match &request.recurring_details {
                Some(recurring_details) => match recurring_details {
                    RecurringDetails::MandateId(mandate_id) => {
                        let mandate_generic_data = get_token_for_recurring_mandate(
                            state,
                            request,
                            merchant_account,
                            merchant_key_store,
                            mandate_id.to_owned(),
                        )
                        .await?;

                        (
                            mandate_generic_data.token,
                            mandate_generic_data.payment_method,
                            mandate_generic_data
                                .payment_method_type
                                .or(request.payment_method_type),
                            None,
                            mandate_generic_data.recurring_mandate_payment_data,
                            mandate_generic_data.mandate_connector,
                            mandate_generic_data.payment_method_info,
                        )
                    }
                    RecurringDetails::PaymentMethodId(payment_method_id) => {
                        let payment_method_info = state
                            .store
                            .find_payment_method(payment_method_id, merchant_account.storage_scheme)
                            .await
                            .to_not_found_response(
                                errors::ApiErrorResponse::PaymentMethodNotFound,
                            )?;
                        let customer_id = request
                            .get_customer_id()
                            .get_required_value("customer_id")?;

                        verify_mandate_details_for_recurring_payments(
                            &payment_method_info.merchant_id,
                            merchant_account.get_id(),
                            &payment_method_info.customer_id,
                            customer_id,
                        )?;

                        (
                            None,
                            payment_method_info.payment_method,
                            payment_method_info.payment_method_type,
                            None,
                            None,
                            None,
                            Some(payment_method_info),
                        )
                    }
                },
                None => {
                    if let Some(mandate_id) = request.mandate_id.clone() {
                        let mandate_generic_data = get_token_for_recurring_mandate(
                            state,
                            request,
                            merchant_account,
                            merchant_key_store,
                            mandate_id,
                        )
                        .await?;
                        (
                            mandate_generic_data.token,
                            mandate_generic_data.payment_method,
                            mandate_generic_data
                                .payment_method_type
                                .or(request.payment_method_type),
                            None,
                            mandate_generic_data.recurring_mandate_payment_data,
                            mandate_generic_data.mandate_connector,
                            mandate_generic_data.payment_method_info,
                        )
                    } else if request.payment_method_type
                        == Some(api_models::enums::PaymentMethodType::ApplePay)
                        || request.payment_method_type
                            == Some(api_models::enums::PaymentMethodType::GooglePay)
                    {
                        let payment_request_customer_id = request.get_customer_id();
                        if let Some(customer_id) =
                            payment_request_customer_id.or(payment_intent_customer_id)
                        {
                            let customer_saved_pm_option = match state
                                .store
                                .find_payment_method_by_customer_id_merchant_id_list(
                                    customer_id,
                                    merchant_account.get_id(),
                                    None,
                                )
                                .await
                            {
                                Ok(customer_payment_methods) => Ok(customer_payment_methods
                                    .iter()
                                    .find(|payment_method| {
                                        payment_method.payment_method_type
                                            == request.payment_method_type
                                    })
                                    .cloned()),
                                Err(error) => {
                                    if error.current_context().is_db_not_found() {
                                        Ok(None)
                                    } else {
                                        Err(error)
                                            .change_context(
                                                errors::ApiErrorResponse::InternalServerError,
                                            )
                                            .attach_printable(
                                                "failed to find payment methods for a customer",
                                            )
                                    }
                                }
                            }?;

                            (
                                None,
                                request.payment_method,
                                request.payment_method_type,
                                None,
                                None,
                                None,
                                customer_saved_pm_option,
                            )
                        } else {
                            (
                                None,
                                request.payment_method,
                                request.payment_method_type,
                                None,
                                None,
                                None,
                                None,
                            )
                        }
                    } else {
                        let payment_method_info = payment_method_id
                            .async_map(|payment_method_id| async move {
                                state
                                    .store
                                    .find_payment_method(
                                        &payment_method_id,
                                        merchant_account.storage_scheme,
                                    )
                                    .await
                                    .to_not_found_response(
                                        errors::ApiErrorResponse::PaymentMethodNotFound,
                                    )
                            })
                            .await
                            .transpose()?;
                        (
                            request.payment_token.to_owned(),
                            request.payment_method,
                            request.payment_method_type,
                            None,
                            None,
                            None,
                            payment_method_info,
                        )
                    }
                }
            }
        }
        None => {
            let payment_method_info = payment_method_id
                .async_map(|payment_method_id| async move {
                    state
                        .store
                        .find_payment_method(&payment_method_id, merchant_account.storage_scheme)
                        .await
                        .to_not_found_response(errors::ApiErrorResponse::PaymentMethodNotFound)
                })
                .await
                .transpose()?;
            (
                request.payment_token.to_owned(),
                request.payment_method,
                request.payment_method_type,
                mandate_data,
                None,
                None,
                payment_method_info,
            )
        }
    };
    Ok(MandateGenericData {
        token: payment_token,
        payment_method,
        payment_method_type,
        mandate_data,
        recurring_mandate_payment_data: recurring_payment_data,
        mandate_connector: mandate_connector_details,
        payment_method_info,
    })
}

pub async fn get_token_for_recurring_mandate(
    state: &SessionState,
    req: &api::PaymentsRequest,
    merchant_account: &domain::MerchantAccount,
    merchant_key_store: &domain::MerchantKeyStore,
    mandate_id: String,
) -> RouterResult<MandateGenericData> {
    let db = &*state.store;

    let mandate = db
        .find_mandate_by_merchant_id_mandate_id(
            merchant_account.get_id(),
            mandate_id.as_str(),
            merchant_account.storage_scheme,
        )
        .await
        .to_not_found_response(errors::ApiErrorResponse::MandateNotFound)?;
    let key_manager_state: KeyManagerState = state.into();
    let original_payment_intent = mandate
        .original_payment_id
        .as_ref()
        .async_map(|payment_id| async {
            db.find_payment_intent_by_payment_id_merchant_id(
                &key_manager_state,
                payment_id,
                &mandate.merchant_id,
                merchant_key_store,
                merchant_account.storage_scheme,
            )
            .await
            .to_not_found_response(errors::ApiErrorResponse::PaymentNotFound)
            .map_err(|err| logger::error!(mandate_original_payment_not_found=?err))
            .ok()
        })
        .await
        .flatten();

    let original_payment_authorized_amount = original_payment_intent
        .clone()
        .map(|pi| pi.amount.get_amount_as_i64());
    let original_payment_authorized_currency =
        original_payment_intent.clone().and_then(|pi| pi.currency);
    let customer = req.get_customer_id().get_required_value("customer_id")?;

    let payment_method_id = {
        if &mandate.customer_id != customer {
            Err(report!(errors::ApiErrorResponse::PreconditionFailed {
                message: "customer_id must match mandate customer_id".into()
            }))?
        }
        if mandate.mandate_status != storage_enums::MandateStatus::Active {
            Err(report!(errors::ApiErrorResponse::PreconditionFailed {
                message: "mandate is not active".into()
            }))?
        };
        mandate.payment_method_id.clone()
    };
    verify_mandate_details(
        req.amount.get_required_value("amount")?.into(),
        req.currency.get_required_value("currency")?,
        mandate.clone(),
    )?;

    let payment_method = db
        .find_payment_method(payment_method_id.as_str(), merchant_account.storage_scheme)
        .await
        .to_not_found_response(errors::ApiErrorResponse::PaymentMethodNotFound)?;

    let token = Uuid::new_v4().to_string();
    let payment_method_type = payment_method.payment_method_type;
    let mandate_connector_details = payments::MandateConnectorDetails {
        connector: mandate.connector,
        merchant_connector_id: mandate.merchant_connector_id,
    };

    if let Some(enums::PaymentMethod::Card) = payment_method.payment_method {
        if state.conf.locker.locker_enabled {
            let _ = cards::get_lookup_key_from_locker(
                state,
                &token,
                &payment_method,
                merchant_key_store,
            )
            .await?;
        }

        if let Some(payment_method_from_request) = req.payment_method {
            let pm: storage_enums::PaymentMethod = payment_method_from_request;
            if payment_method
                .payment_method
                .is_some_and(|payment_method| payment_method != pm)
            {
                Err(report!(errors::ApiErrorResponse::PreconditionFailed {
                    message:
                        "payment method in request does not match previously provided payment \
                            method information"
                            .into()
                }))?
            }
        };

        Ok(MandateGenericData {
            token: Some(token),
            payment_method: payment_method.payment_method,
            recurring_mandate_payment_data: Some(RecurringMandatePaymentData {
                payment_method_type,
                original_payment_authorized_amount,
                original_payment_authorized_currency,
            }),
            payment_method_type: payment_method.payment_method_type,
            mandate_connector: Some(mandate_connector_details),
            mandate_data: None,
            payment_method_info: Some(payment_method),
        })
    } else {
        Ok(MandateGenericData {
            token: None,
            payment_method: payment_method.payment_method,
            recurring_mandate_payment_data: Some(RecurringMandatePaymentData {
                payment_method_type,
                original_payment_authorized_amount,
                original_payment_authorized_currency,
            }),
            payment_method_type: payment_method.payment_method_type,
            mandate_connector: Some(mandate_connector_details),
            mandate_data: None,
            payment_method_info: Some(payment_method),
        })
    }
}

#[instrument(skip_all)]
/// Check weather the merchant id in the request
/// and merchant id in the merchant account are same.
pub fn validate_merchant_id(
    merchant_id: &id_type::MerchantId,
    request_merchant_id: Option<&id_type::MerchantId>,
) -> CustomResult<(), errors::ApiErrorResponse> {
    // Get Merchant Id from the merchant
    // or get from merchant account

    let request_merchant_id = request_merchant_id.unwrap_or(merchant_id);

    utils::when(merchant_id.ne(request_merchant_id), || {
        Err(report!(errors::ApiErrorResponse::PreconditionFailed {
            message: format!(
                "Invalid `merchant_id`: {} not found in merchant account",
                request_merchant_id.get_string_repr()
            )
        }))
    })
}

#[instrument(skip_all)]
pub fn validate_request_amount_and_amount_to_capture(
    op_amount: Option<api::Amount>,
    op_amount_to_capture: Option<MinorUnit>,
    surcharge_details: Option<RequestSurchargeDetails>,
) -> CustomResult<(), errors::ApiErrorResponse> {
    match (op_amount, op_amount_to_capture) {
        (None, _) => Ok(()),
        (Some(_amount), None) => Ok(()),
        (Some(amount), Some(amount_to_capture)) => {
            match amount {
                api::Amount::Value(amount_inner) => {
                    // If both amount and amount to capture is present
                    // then amount to be capture should be less than or equal to request amount
                    let total_capturable_amount = MinorUnit::new(amount_inner.get())
                        + surcharge_details
                            .map(|surcharge_details| surcharge_details.get_total_surcharge_amount())
                            .unwrap_or_default();
                    utils::when(!amount_to_capture.le(&total_capturable_amount), || {
                        Err(report!(errors::ApiErrorResponse::PreconditionFailed {
                            message: format!(
                            "amount_to_capture is greater than amount capture_amount: {amount_to_capture:?} request_amount: {amount:?}"
                        )
                        }))
                    })
                }
                api::Amount::Zero => {
                    // If the amount is Null but still amount_to_capture is passed this is invalid and
                    Err(report!(errors::ApiErrorResponse::PreconditionFailed {
                        message: "amount_to_capture should not exist for when amount = 0"
                            .to_string()
                    }))
                }
            }
        }
    }
}

/// if capture method = automatic, amount_to_capture(if provided) must be equal to amount
#[instrument(skip_all)]
pub fn validate_amount_to_capture_and_capture_method(
    payment_attempt: Option<&PaymentAttempt>,
    request: &api_models::payments::PaymentsRequest,
) -> CustomResult<(), errors::ApiErrorResponse> {
    let capture_method = request
        .capture_method
        .or(payment_attempt
            .map(|payment_attempt| payment_attempt.capture_method.unwrap_or_default()))
        .unwrap_or_default();
    if capture_method == api_enums::CaptureMethod::Automatic {
        let original_amount = request
            .amount
            .map(MinorUnit::from)
            .or(payment_attempt.map(|payment_attempt| payment_attempt.amount));
        let surcharge_amount = request
            .surcharge_details
            .map(|surcharge_details| surcharge_details.get_total_surcharge_amount())
            .or_else(|| {
                payment_attempt.map(|payment_attempt| {
                    payment_attempt.surcharge_amount.unwrap_or_default()
                        + payment_attempt.tax_amount.unwrap_or_default()
                })
            })
            .unwrap_or_default();
        let total_capturable_amount =
            original_amount.map(|original_amount| original_amount + surcharge_amount);

        let amount_to_capture = request
            .amount_to_capture
            .or(payment_attempt.and_then(|pa| pa.amount_to_capture));

        if let Some((total_capturable_amount, amount_to_capture)) =
            total_capturable_amount.zip(amount_to_capture)
        {
            utils::when(amount_to_capture != total_capturable_amount, || {
                Err(report!(errors::ApiErrorResponse::PreconditionFailed {
                    message: "amount_to_capture must be equal to total_capturable_amount when capture_method = automatic".into()
                }))
            })
        } else {
            Ok(())
        }
    } else {
        Ok(())
    }
}

#[instrument(skip_all)]
pub fn validate_card_data(
    payment_method_data: Option<api::PaymentMethodData>,
) -> CustomResult<(), errors::ApiErrorResponse> {
    if let Some(api::PaymentMethodData::Card(card)) = payment_method_data {
        let cvc = card.card_cvc.peek().to_string();
        if cvc.len() < 3 || cvc.len() > 4 {
            Err(report!(errors::ApiErrorResponse::PreconditionFailed {
                message: "Invalid card_cvc length".to_string()
            }))?
        }
        let card_cvc =
            cvc.parse::<u16>()
                .change_context(errors::ApiErrorResponse::InvalidDataValue {
                    field_name: "card_cvc",
                })?;
        ::cards::CardSecurityCode::try_from(card_cvc).change_context(
            errors::ApiErrorResponse::PreconditionFailed {
                message: "Invalid Card CVC".to_string(),
            },
        )?;

        validate_card_expiry(&card.card_exp_month, &card.card_exp_year)?;
    }
    Ok(())
}

#[instrument(skip_all)]
pub fn validate_card_expiry(
    card_exp_month: &masking::Secret<String>,
    card_exp_year: &masking::Secret<String>,
) -> CustomResult<(), errors::ApiErrorResponse> {
    let exp_month = card_exp_month
        .peek()
        .to_string()
        .parse::<u8>()
        .change_context(errors::ApiErrorResponse::InvalidDataValue {
            field_name: "card_exp_month",
        })?;
    let month = ::cards::CardExpirationMonth::try_from(exp_month).change_context(
        errors::ApiErrorResponse::PreconditionFailed {
            message: "Invalid Expiry Month".to_string(),
        },
    )?;

    let mut year_str = card_exp_year.peek().to_string();
    if year_str.len() == 2 {
        year_str = format!("20{}", year_str);
    }
    let exp_year =
        year_str
            .parse::<u16>()
            .change_context(errors::ApiErrorResponse::InvalidDataValue {
                field_name: "card_exp_year",
            })?;
    let year = ::cards::CardExpirationYear::try_from(exp_year).change_context(
        errors::ApiErrorResponse::PreconditionFailed {
            message: "Invalid Expiry Year".to_string(),
        },
    )?;

    let card_expiration = ::cards::CardExpiration { month, year };
    let is_expired = card_expiration.is_expired().change_context(
        errors::ApiErrorResponse::PreconditionFailed {
            message: "Invalid card data".to_string(),
        },
    )?;
    if is_expired {
        Err(report!(errors::ApiErrorResponse::PreconditionFailed {
            message: "Card Expired".to_string()
        }))?
    }

    Ok(())
}

pub fn infer_payment_type(
    amount: &api::Amount,
    mandate_type: Option<&api::MandateTransactionType>,
) -> api_enums::PaymentType {
    match mandate_type {
        Some(api::MandateTransactionType::NewMandateTransaction) => {
            if let api::Amount::Value(_) = amount {
                api_enums::PaymentType::NewMandate
            } else {
                api_enums::PaymentType::SetupMandate
            }
        }

        Some(api::MandateTransactionType::RecurringMandateTransaction) => {
            api_enums::PaymentType::RecurringMandate
        }

        None => api_enums::PaymentType::Normal,
    }
}

pub fn validate_mandate(
    req: impl Into<api::MandateValidationFields>,
    is_confirm_operation: bool,
) -> CustomResult<Option<api::MandateTransactionType>, errors::ApiErrorResponse> {
    let req: api::MandateValidationFields = req.into();
    match req.validate_and_get_mandate_type().change_context(
        errors::ApiErrorResponse::MandateValidationFailed {
            reason: "Expected one out of recurring_details and mandate_data but got both".into(),
        },
    )? {
        Some(api::MandateTransactionType::NewMandateTransaction) => {
            validate_new_mandate_request(req, is_confirm_operation)?;
            Ok(Some(api::MandateTransactionType::NewMandateTransaction))
        }
        Some(api::MandateTransactionType::RecurringMandateTransaction) => {
            validate_recurring_mandate(req)?;
            Ok(Some(
                api::MandateTransactionType::RecurringMandateTransaction,
            ))
        }
        None => Ok(None),
    }
}

pub fn validate_recurring_details_and_token(
    recurring_details: &Option<RecurringDetails>,
    payment_token: &Option<String>,
    mandate_id: &Option<String>,
) -> CustomResult<(), errors::ApiErrorResponse> {
    utils::when(
        recurring_details.is_some() && payment_token.is_some(),
        || {
            Err(report!(errors::ApiErrorResponse::PreconditionFailed {
                message: "Expected one out of recurring_details and payment_token but got both"
                    .into()
            }))
        },
    )?;

    utils::when(recurring_details.is_some() && mandate_id.is_some(), || {
        Err(report!(errors::ApiErrorResponse::PreconditionFailed {
            message: "Expected one out of recurring_details and mandate_id but got both".into()
        }))
    })?;

    Ok(())
}

fn validate_new_mandate_request(
    req: api::MandateValidationFields,
    is_confirm_operation: bool,
) -> RouterResult<()> {
    // We need not check for customer_id in the confirm request if it is already passed
    // in create request

    fp_utils::when(!is_confirm_operation && req.customer_id.is_none(), || {
        Err(report!(errors::ApiErrorResponse::PreconditionFailed {
            message: "`customer_id` is mandatory for mandates".into()
        }))
    })?;

    let mandate_data = req
        .mandate_data
        .clone()
        .get_required_value("mandate_data")?;

    // Only use this validation if the customer_acceptance is present
    if mandate_data
        .customer_acceptance
        .map(|inner| inner.acceptance_type == api::AcceptanceType::Online && inner.online.is_none())
        .unwrap_or(false)
    {
        Err(report!(errors::ApiErrorResponse::PreconditionFailed {
            message: "`mandate_data.customer_acceptance.online` is required when \
                      `mandate_data.customer_acceptance.acceptance_type` is `online`"
                .into()
        }))?
    }

    let mandate_details = match mandate_data.mandate_type {
        Some(api_models::payments::MandateType::SingleUse(details)) => Some(details),
        Some(api_models::payments::MandateType::MultiUse(details)) => details,
        _ => None,
    };
    mandate_details.and_then(|md| md.start_date.zip(md.end_date)).map(|(start_date, end_date)|
        utils::when (start_date >= end_date, || {
        Err(report!(errors::ApiErrorResponse::PreconditionFailed {
            message: "`mandate_data.mandate_type.{multi_use|single_use}.start_date` should be greater than  \
            `mandate_data.mandate_type.{multi_use|single_use}.end_date`"
                .into()
        }))
    })).transpose()?;

    Ok(())
}

pub fn validate_customer_id_mandatory_cases(
    has_setup_future_usage: bool,
    customer_id: Option<&id_type::CustomerId>,
) -> RouterResult<()> {
    match (has_setup_future_usage, customer_id) {
        (true, None) => Err(errors::ApiErrorResponse::PreconditionFailed {
            message: "customer_id is mandatory when setup_future_usage is given".to_string(),
        }
        .into()),
        _ => Ok(()),
    }
}

pub fn create_startpay_url(
    base_url: &str,
    payment_attempt: &PaymentAttempt,
    payment_intent: &PaymentIntent,
) -> String {
    format!(
        "{}/payments/redirect/{}/{}/{}",
        base_url,
        payment_intent.payment_id,
        payment_intent.merchant_id.get_string_repr(),
        payment_attempt.attempt_id
    )
}

pub fn create_redirect_url(
    router_base_url: &String,
    payment_attempt: &PaymentAttempt,
    connector_name: &String,
    creds_identifier: Option<&str>,
) -> String {
    let creds_identifier_path = creds_identifier.map_or_else(String::new, |cd| format!("/{}", cd));
    format!(
        "{}/payments/{}/{}/redirect/response/{}",
        router_base_url,
        payment_attempt.payment_id,
        payment_attempt.merchant_id.get_string_repr(),
        connector_name,
    ) + creds_identifier_path.as_ref()
}

pub fn create_authentication_url(
    router_base_url: &str,
    payment_attempt: &PaymentAttempt,
) -> String {
    format!(
        "{router_base_url}/payments/{}/3ds/authentication",
        payment_attempt.payment_id
    )
}

pub fn create_authorize_url(
    router_base_url: &str,
    payment_attempt: &PaymentAttempt,
    connector_name: &String,
) -> String {
    format!(
        "{}/payments/{}/{}/authorize/{}",
        router_base_url,
        payment_attempt.payment_id,
        payment_attempt.merchant_id.get_string_repr(),
        connector_name
    )
}

pub fn create_webhook_url(
    router_base_url: &String,
    merchant_id: &id_type::MerchantId,
    connector_name: &String,
) -> String {
    format!(
        "{}/webhooks/{}/{}",
        router_base_url,
        merchant_id.get_string_repr(),
        connector_name
    )
}
pub fn create_complete_authorize_url(
    router_base_url: &String,
    payment_attempt: &PaymentAttempt,
    connector_name: &String,
) -> String {
    format!(
        "{}/payments/{}/{}/redirect/complete/{}",
        router_base_url,
        payment_attempt.payment_id,
        payment_attempt.merchant_id.get_string_repr(),
        connector_name
    )
}

fn validate_recurring_mandate(req: api::MandateValidationFields) -> RouterResult<()> {
    req.recurring_details
        .check_value_present("recurring_details")?;

    req.customer_id.check_value_present("customer_id")?;

    let confirm = req.confirm.get_required_value("confirm")?;
    if !confirm {
        Err(report!(errors::ApiErrorResponse::PreconditionFailed {
            message: "`confirm` must be `true` for mandates".into()
        }))?
    }

    let off_session = req.off_session.get_required_value("off_session")?;
    if !off_session {
        Err(report!(errors::ApiErrorResponse::PreconditionFailed {
            message: "`off_session` should be `true` for mandates".into()
        }))?
    }

    Ok(())
}

pub fn verify_mandate_details(
    request_amount: MinorUnit,
    request_currency: api_enums::Currency,
    mandate: storage::Mandate,
) -> RouterResult<()> {
    match mandate.mandate_type {
        storage_enums::MandateType::SingleUse => utils::when(
            mandate
                .mandate_amount
                .map(|mandate_amount| request_amount.get_amount_as_i64() > mandate_amount)
                .unwrap_or(true),
            || {
                Err(report!(errors::ApiErrorResponse::MandateValidationFailed {
                    reason: "request amount is greater than mandate amount".into()
                }))
            },
        ),
        storage::enums::MandateType::MultiUse => utils::when(
            mandate
                .mandate_amount
                .map(|mandate_amount| {
                    (mandate.amount_captured.unwrap_or(0) + request_amount.get_amount_as_i64())
                        > mandate_amount
                })
                .unwrap_or(false),
            || {
                Err(report!(errors::ApiErrorResponse::MandateValidationFailed {
                    reason: "request amount is greater than mandate amount".into()
                }))
            },
        ),
    }?;
    utils::when(
        mandate
            .mandate_currency
            .map(|mandate_currency| mandate_currency != request_currency)
            .unwrap_or(false),
        || {
            Err(report!(errors::ApiErrorResponse::MandateValidationFailed {
                reason: "cross currency mandates not supported".into()
            }))
        },
    )
}

pub fn verify_mandate_details_for_recurring_payments(
    mandate_merchant_id: &id_type::MerchantId,
    merchant_id: &id_type::MerchantId,
    mandate_customer_id: &id_type::CustomerId,
    customer_id: &id_type::CustomerId,
) -> RouterResult<()> {
    if mandate_merchant_id != merchant_id {
        Err(report!(errors::ApiErrorResponse::MandateNotFound))?
    }
    if mandate_customer_id != customer_id {
        Err(report!(errors::ApiErrorResponse::PreconditionFailed {
            message: "customer_id must match mandate customer_id".into()
        }))?
    }

    Ok(())
}

#[instrument(skip_all)]
pub fn payment_attempt_status_fsm(
    payment_method_data: Option<&api::payments::PaymentMethodData>,
    confirm: Option<bool>,
) -> storage_enums::AttemptStatus {
    match payment_method_data {
        Some(_) => match confirm {
            Some(true) => storage_enums::AttemptStatus::PaymentMethodAwaited,
            _ => storage_enums::AttemptStatus::ConfirmationAwaited,
        },
        None => storage_enums::AttemptStatus::PaymentMethodAwaited,
    }
}

pub fn payment_intent_status_fsm(
    payment_method_data: Option<&api::PaymentMethodData>,
    confirm: Option<bool>,
) -> storage_enums::IntentStatus {
    match payment_method_data {
        Some(_) => match confirm {
            Some(true) => storage_enums::IntentStatus::RequiresPaymentMethod,
            _ => storage_enums::IntentStatus::RequiresConfirmation,
        },
        None => storage_enums::IntentStatus::RequiresPaymentMethod,
    }
}
pub async fn add_domain_task_to_pt<Op>(
    operation: &Op,
    state: &SessionState,
    payment_attempt: &PaymentAttempt,
    requeue: bool,
    schedule_time: Option<time::PrimitiveDateTime>,
) -> CustomResult<(), errors::ApiErrorResponse>
where
    Op: std::fmt::Debug,
{
    if check_if_operation_confirm(operation) {
        match schedule_time {
            Some(stime) => {
                if !requeue {
                    // Here, increment the count of added tasks every time a payment has been confirmed or PSync has been called
                    metrics::TASKS_ADDED_COUNT.add(
                        &metrics::CONTEXT,
                        1,
                        &add_attributes([("flow", format!("{:#?}", operation))]),
                    );
                    super::add_process_sync_task(&*state.store, payment_attempt, stime)
                        .await
                        .change_context(errors::ApiErrorResponse::InternalServerError)
                        .attach_printable("Failed while adding task to process tracker")
                } else {
                    // When the requeue is true, we reset the tasks count as we reset the task every time it is requeued
                    metrics::TASKS_RESET_COUNT.add(
                        &metrics::CONTEXT,
                        1,
                        &add_attributes([("flow", format!("{:#?}", operation))]),
                    );
                    super::reset_process_sync_task(&*state.store, payment_attempt, stime)
                        .await
                        .change_context(errors::ApiErrorResponse::InternalServerError)
                        .attach_printable("Failed while updating task in process tracker")
                }
            }
            None => Ok(()),
        }
    } else {
        Ok(())
    }
}

pub fn response_operation<'a, F, R>() -> BoxedOperation<'a, F, R>
where
    F: Send + Clone,
    PaymentResponse: Operation<F, R>,
{
    Box::new(PaymentResponse)
}

#[instrument(skip_all)]
pub(crate) async fn get_payment_method_create_request(
    payment_method_data: Option<&domain::PaymentMethodData>,
    payment_method: Option<storage_enums::PaymentMethod>,
    payment_method_type: Option<storage_enums::PaymentMethodType>,
    customer_id: &Option<id_type::CustomerId>,
    billing_name: Option<masking::Secret<String>>,
) -> RouterResult<api::PaymentMethodCreate> {
    match payment_method_data {
        Some(pm_data) => match payment_method {
            Some(payment_method) => match pm_data {
                domain::PaymentMethodData::Card(card) => {
                    let card_detail = api::CardDetail {
                        card_number: card.card_number.clone(),
                        card_exp_month: card.card_exp_month.clone(),
                        card_exp_year: card.card_exp_year.clone(),
                        card_holder_name: billing_name,
                        nick_name: card.nick_name.clone(),
                        card_issuing_country: card.card_issuing_country.clone(),
                        card_network: card.card_network.clone(),
                        card_issuer: card.card_issuer.clone(),
                        card_type: card.card_type.clone(),
                    };
                    let payment_method_request = api::PaymentMethodCreate {
                        payment_method: Some(payment_method),
                        payment_method_type,
                        payment_method_issuer: card.card_issuer.clone(),
                        payment_method_issuer_code: None,
                        #[cfg(feature = "payouts")]
                        bank_transfer: None,
                        #[cfg(feature = "payouts")]
                        wallet: None,
                        card: Some(card_detail),
                        metadata: None,
                        customer_id: customer_id.clone(),
                        card_network: card
                            .card_network
                            .as_ref()
                            .map(|card_network| card_network.to_string()),
                        client_secret: None,
                        payment_method_data: None,
                        billing: None,
                        connector_mandate_details: None,
                        network_transaction_id: None,
                    };
                    Ok(payment_method_request)
                }
                _ => {
                    let payment_method_request = api::PaymentMethodCreate {
                        payment_method: Some(payment_method),
                        payment_method_type,
                        payment_method_issuer: None,
                        payment_method_issuer_code: None,
                        #[cfg(feature = "payouts")]
                        bank_transfer: None,
                        #[cfg(feature = "payouts")]
                        wallet: None,
                        card: None,
                        metadata: None,
                        customer_id: customer_id.clone(),
                        card_network: None,
                        client_secret: None,
                        payment_method_data: None,
                        billing: None,
                        connector_mandate_details: None,
                        network_transaction_id: None,
                    };

                    Ok(payment_method_request)
                }
            },
            None => Err(report!(errors::ApiErrorResponse::MissingRequiredField {
                field_name: "payment_method_type"
            })
            .attach_printable("PaymentMethodType Required")),
        },
        None => Err(report!(errors::ApiErrorResponse::MissingRequiredField {
            field_name: "payment_method_data"
        })
        .attach_printable("PaymentMethodData required Or Card is already saved")),
    }
}

pub async fn get_customer_from_details<F: Clone>(
    state: &SessionState,
    customer_id: Option<id_type::CustomerId>,
    merchant_id: &id_type::MerchantId,
    payment_data: &mut PaymentData<F>,
    merchant_key_store: &domain::MerchantKeyStore,
    storage_scheme: enums::MerchantStorageScheme,
) -> CustomResult<Option<domain::Customer>, errors::StorageError> {
    match customer_id {
        None => Ok(None),
        Some(customer_id) => {
            let db = &*state.store;
            let customer = db
                .find_customer_optional_by_customer_id_merchant_id(
                    &state.into(),
                    &customer_id,
                    merchant_id,
                    merchant_key_store,
                    storage_scheme,
                )
                .await?;
            payment_data.email = payment_data.email.clone().or_else(|| {
                customer.as_ref().and_then(|inner| {
                    inner
                        .email
                        .clone()
                        .map(|encrypted_value| encrypted_value.into())
                })
            });
            Ok(customer)
        }
    }
}

pub fn validate_max_amount(
    amount: api_models::payments::Amount,
) -> CustomResult<(), errors::ApiErrorResponse> {
    match amount {
        api_models::payments::Amount::Value(value) => {
            utils::when(value.get() > consts::MAX_ALLOWED_AMOUNT, || {
                Err(report!(errors::ApiErrorResponse::PreconditionFailed {
                    message: format!(
                        "amount should not be more than {}",
                        consts::MAX_ALLOWED_AMOUNT
                    )
                }))
            })
        }
        api_models::payments::Amount::Zero => Ok(()),
    }
}

/// Check whether the customer information that is sent in the root of payments request
/// and in the customer object are same, if the values mismatch return an error
pub fn validate_customer_information(
    request: &api_models::payments::PaymentsRequest,
) -> RouterResult<()> {
    if let Some(mismatched_fields) = request.validate_customer_details_in_request() {
        let mismatched_fields = mismatched_fields.join(", ");
        Err(errors::ApiErrorResponse::PreconditionFailed {
            message: format!(
                "The field names `{mismatched_fields}` sent in both places is ambiguous"
            ),
        })?
    } else {
        Ok(())
    }
}

/// Get the customer details from customer field if present
/// or from the individual fields in `PaymentsRequest`
#[instrument(skip_all)]
pub fn get_customer_details_from_request(
    request: &api_models::payments::PaymentsRequest,
) -> CustomerDetails {
    let customer_id = request.get_customer_id().map(ToOwned::to_owned);

    let customer_name = request
        .customer
        .as_ref()
        .and_then(|customer_details| customer_details.name.clone())
        .or(request.name.clone());

    let customer_email = request
        .customer
        .as_ref()
        .and_then(|customer_details| customer_details.email.clone())
        .or(request.email.clone());

    let customer_phone = request
        .customer
        .as_ref()
        .and_then(|customer_details| customer_details.phone.clone())
        .or(request.phone.clone());

    let customer_phone_code = request
        .customer
        .as_ref()
        .and_then(|customer_details| customer_details.phone_country_code.clone())
        .or(request.phone_country_code.clone());

    CustomerDetails {
        customer_id,
        name: customer_name,
        email: customer_email,
        phone: customer_phone,
        phone_country_code: customer_phone_code,
    }
}

pub async fn get_connector_default(
    _state: &SessionState,
    request_connector: Option<serde_json::Value>,
) -> CustomResult<api::ConnectorChoice, errors::ApiErrorResponse> {
    Ok(request_connector.map_or(
        api::ConnectorChoice::Decide,
        api::ConnectorChoice::StraightThrough,
    ))
}

#[instrument(skip_all)]
#[allow(clippy::type_complexity)]
pub async fn create_customer_if_not_exist<'a, F: Clone, R>(
    state: &SessionState,
    operation: BoxedOperation<'a, F, R>,
    payment_data: &mut PaymentData<F>,
    req: Option<CustomerDetails>,
    merchant_id: &id_type::MerchantId,
    key_store: &domain::MerchantKeyStore,
    storage_scheme: common_enums::enums::MerchantStorageScheme,
) -> CustomResult<(BoxedOperation<'a, F, R>, Option<domain::Customer>), errors::StorageError> {
    let request_customer_details = req
        .get_required_value("customer")
        .change_context(errors::StorageError::ValueNotFound("customer".to_owned()))?;

    let temp_customer_data = if request_customer_details.name.is_some()
        || request_customer_details.email.is_some()
        || request_customer_details.phone.is_some()
        || request_customer_details.phone_country_code.is_some()
    {
        Some(CustomerData {
            name: request_customer_details.name.clone(),
            email: request_customer_details.email.clone(),
            phone: request_customer_details.phone.clone(),
            phone_country_code: request_customer_details.phone_country_code.clone(),
        })
    } else {
        None
    };

    // Updation of Customer Details for the cases where both customer_id and specific customer
    // details are provided in Payment Update Request
    let raw_customer_details = payment_data
        .payment_intent
        .customer_details
        .clone()
        .map(|customer_details_encrypted| {
            customer_details_encrypted
                .into_inner()
                .expose()
                .parse_value::<CustomerData>("CustomerData")
        })
        .transpose()
        .change_context(errors::StorageError::DeserializationFailed)
        .attach_printable("Failed to parse customer data from payment intent")?
        .map(|parsed_customer_data| CustomerData {
            name: request_customer_details
                .name
                .clone()
                .or(parsed_customer_data.name.clone()),
            email: request_customer_details
                .email
                .clone()
                .or(parsed_customer_data.email.clone()),
            phone: request_customer_details
                .phone
                .clone()
                .or(parsed_customer_data.phone.clone()),
            phone_country_code: request_customer_details
                .phone_country_code
                .clone()
                .or(parsed_customer_data.phone_country_code.clone()),
        })
        .or(temp_customer_data);

    payment_data.payment_intent.customer_details = raw_customer_details
        .clone()
        .async_map(|customer_details| create_encrypted_data(state, key_store, customer_details))
        .await
        .transpose()
        .change_context(errors::StorageError::EncryptionError)
        .attach_printable("Unable to encrypt customer details")?;

    let customer_id = request_customer_details
        .customer_id
        .or(payment_data.payment_intent.customer_id.clone());
    let db = &*state.store;
    let key_manager_state = &state.into();
    let optional_customer = match customer_id {
        Some(customer_id) => {
            let customer_data = db
                .find_customer_optional_by_customer_id_merchant_id(
                    key_manager_state,
                    &customer_id,
                    merchant_id,
                    key_store,
                    storage_scheme,
                )
                .await?;
            let key = key_store.key.get_inner().peek();
            let encrypted_data = types::batch_encrypt(
                key_manager_state,
                CustomerRequestWithEmail::to_encryptable(CustomerRequestWithEmail {
                    name: request_customer_details.name.clone(),
                    email: request_customer_details.email.clone(),
                    phone: request_customer_details.phone.clone(),
                }),
                Identifier::Merchant(key_store.merchant_id.clone()),
                key,
            )
            .await
            .change_context(errors::StorageError::SerializationFailed)
            .attach_printable("Failed while encrypting Customer while Update")?;
            let encryptable_customer = CustomerRequestWithEmail::from_encryptable(encrypted_data)
                .change_context(errors::StorageError::SerializationFailed)
                .attach_printable("Failed while encrypting Customer while Update")?;
            Some(match customer_data {
                Some(c) => {
                    // Update the customer data if new data is passed in the request
                    if request_customer_details.email.is_some()
                        | request_customer_details.name.is_some()
                        | request_customer_details.phone.is_some()
                        | request_customer_details.phone_country_code.is_some()
                    {
                        let customer_update = Update {
                            name: encryptable_customer.name,
                            email: encryptable_customer.email,
                            phone: Box::new(encryptable_customer.phone),
                            phone_country_code: request_customer_details.phone_country_code,
                            description: None,
                            connector_customer: None,
                            metadata: None,
                            address_id: None,
                        };

                        db.update_customer_by_customer_id_merchant_id(
                            key_manager_state,
                            customer_id,
                            merchant_id.to_owned(),
                            c,
                            customer_update,
                            key_store,
                            storage_scheme,
                        )
                        .await
                    } else {
                        Ok(c)
                    }
                }
                None => {
                    let new_customer = domain::Customer {
                        customer_id,
                        merchant_id: merchant_id.to_owned(),
                        name: encryptable_customer.name,
                        email: encryptable_customer.email,
                        phone: encryptable_customer.phone,
                        phone_country_code: request_customer_details.phone_country_code.clone(),
                        description: None,
                        created_at: common_utils::date_time::now(),
                        metadata: None,
                        modified_at: common_utils::date_time::now(),
                        connector_customer: None,
                        address_id: None,
                        default_payment_method_id: None,
                        updated_by: None,
                    };
                    metrics::CUSTOMER_CREATED.add(&metrics::CONTEXT, 1, &[]);
                    db.insert_customer(new_customer, key_manager_state, key_store, storage_scheme)
                        .await
                }
            })
        }
        None => match &payment_data.payment_intent.customer_id {
            None => None,
            Some(customer_id) => db
                .find_customer_optional_by_customer_id_merchant_id(
                    key_manager_state,
                    customer_id,
                    merchant_id,
                    key_store,
                    storage_scheme,
                )
                .await?
                .map(Ok),
        },
    };
    Ok((
        operation,
        match optional_customer {
            Some(customer) => {
                let customer = customer?;

                payment_data.payment_intent.customer_id = Some(customer.customer_id.clone());
                payment_data.email = payment_data.email.clone().or_else(|| {
                    customer
                        .email
                        .clone()
                        .map(|encrypted_value| encrypted_value.into())
                });

                Some(customer)
            }
            None => None,
        },
    ))
}

pub async fn retrieve_payment_method_with_temporary_token(
    state: &SessionState,
    token: &str,
    payment_intent: &PaymentIntent,
    merchant_key_store: &domain::MerchantKeyStore,
    card_token_data: Option<&CardToken>,
) -> RouterResult<Option<(api::PaymentMethodData, enums::PaymentMethod)>> {
    let (pm, supplementary_data) =
        vault::Vault::get_payment_method_data_from_locker(state, token, merchant_key_store)
            .await
            .attach_printable(
                "Payment method for given token not found or there was a problem fetching it",
            )?;

    utils::when(
        supplementary_data
            .customer_id
            .ne(&payment_intent.customer_id),
        || {
            Err(errors::ApiErrorResponse::PreconditionFailed { message: "customer associated with payment method and customer passed in payment are not same".into() })
        },
    )?;

    Ok::<_, error_stack::Report<errors::ApiErrorResponse>>(match pm {
        Some(api::PaymentMethodData::Card(card)) => {
            let mut updated_card = card.clone();
            let mut is_card_updated = false;

            // The card_holder_name from locker retrieved card is considered if it is a non-empty string or else card_holder_name is picked
            // from payment_method_data.card_token object
            let name_on_card = if let Some(name) = card.card_holder_name.clone() {
                if name.clone().expose().is_empty() {
                    card_token_data
                        .and_then(|token_data| {
                            is_card_updated = true;
                            token_data.card_holder_name.clone()
                        })
                        .or(Some(name))
                } else {
                    card.card_holder_name.clone()
                }
            } else {
                card_token_data.and_then(|token_data| {
                    is_card_updated = true;
                    token_data.card_holder_name.clone()
                })
            };

            updated_card.card_holder_name = name_on_card;

            if let Some(token_data) = card_token_data {
                if let Some(cvc) = token_data.card_cvc.clone() {
                    is_card_updated = true;
                    updated_card.card_cvc = cvc;
                }
            }

            if is_card_updated {
                let updated_pm = api::PaymentMethodData::Card(updated_card);
                vault::Vault::store_payment_method_data_in_locker(
                    state,
                    Some(token.to_owned()),
                    &updated_pm,
                    payment_intent.customer_id.to_owned(),
                    enums::PaymentMethod::Card,
                    merchant_key_store,
                )
                .await?;

                Some((updated_pm, enums::PaymentMethod::Card))
            } else {
                Some((
                    api::PaymentMethodData::Card(card),
                    enums::PaymentMethod::Card,
                ))
            }
        }

        Some(the_pm @ api::PaymentMethodData::Wallet(_)) => {
            Some((the_pm, enums::PaymentMethod::Wallet))
        }

        Some(the_pm @ api::PaymentMethodData::BankTransfer(_)) => {
            Some((the_pm, enums::PaymentMethod::BankTransfer))
        }

        Some(the_pm @ api::PaymentMethodData::BankRedirect(_)) => {
            Some((the_pm, enums::PaymentMethod::BankRedirect))
        }

        Some(_) => Err(errors::ApiErrorResponse::InternalServerError)
            .attach_printable("Payment method received from locker is unsupported by locker")?,

        None => None,
    })
}

pub async fn retrieve_card_with_permanent_token(
    state: &SessionState,
    locker_id: &str,
    _payment_method_id: &str,
    payment_intent: &PaymentIntent,
    card_token_data: Option<&CardToken>,
    _merchant_key_store: &domain::MerchantKeyStore,
    _storage_scheme: enums::MerchantStorageScheme,
) -> RouterResult<api::PaymentMethodData> {
    let customer_id = payment_intent
        .customer_id
        .as_ref()
        .get_required_value("customer_id")
        .change_context(errors::ApiErrorResponse::UnprocessableEntity {
            message: "no customer id provided for the payment".to_string(),
        })?;
    let card =
        cards::get_card_from_locker(state, customer_id, &payment_intent.merchant_id, locker_id)
            .await
            .change_context(errors::ApiErrorResponse::InternalServerError)
            .attach_printable("failed to fetch card information from the permanent locker")?;

    // The card_holder_name from locker retrieved card is considered if it is a non-empty string or else card_holder_name is picked
    // from payment_method_data.card_token object
    let name_on_card = if let Some(name) = card.name_on_card.clone() {
        if name.clone().expose().is_empty() {
            card_token_data
                .and_then(|token_data| token_data.card_holder_name.clone())
                .or(Some(name))
        } else {
            card.name_on_card
        }
    } else {
        card_token_data.and_then(|token_data| token_data.card_holder_name.clone())
    };

    let api_card = api::Card {
        card_number: card.card_number,
        card_holder_name: name_on_card,
        card_exp_month: card.card_exp_month,
        card_exp_year: card.card_exp_year,
        card_cvc: card_token_data
            .cloned()
            .unwrap_or_default()
            .card_cvc
            .unwrap_or_default(),
        card_issuer: None,
        nick_name: card.nick_name.map(masking::Secret::new),
        card_network: card
            .card_brand
            .map(|card_brand| enums::CardNetwork::from_str(&card_brand))
            .transpose()
            .map_err(|e| {
                logger::error!("Failed to parse card network {e:?}");
            })
            .ok()
            .flatten(),
        card_type: None,
        card_issuing_country: None,
        bank_code: None,
    };

    Ok(api::PaymentMethodData::Card(api_card))
}

pub async fn retrieve_payment_method_from_db_with_token_data(
    state: &SessionState,
    token_data: &storage::PaymentTokenData,
    storage_scheme: storage::enums::MerchantStorageScheme,
) -> RouterResult<Option<storage::PaymentMethod>> {
    match token_data {
        storage::PaymentTokenData::PermanentCard(data) => {
            if let Some(ref payment_method_id) = data.payment_method_id {
                state
                    .store
                    .find_payment_method(payment_method_id, storage_scheme)
                    .await
                    .to_not_found_response(errors::ApiErrorResponse::PaymentMethodNotFound)
                    .attach_printable("error retrieving payment method from DB")
                    .map(Some)
            } else {
                Ok(None)
            }
        }

        storage::PaymentTokenData::WalletToken(data) => state
            .store
            .find_payment_method(&data.payment_method_id, storage_scheme)
            .await
            .to_not_found_response(errors::ApiErrorResponse::PaymentMethodNotFound)
            .attach_printable("error retrieveing payment method from DB")
            .map(Some),

        storage::PaymentTokenData::Temporary(_)
        | storage::PaymentTokenData::TemporaryGeneric(_)
        | storage::PaymentTokenData::Permanent(_)
        | storage::PaymentTokenData::AuthBankDebit(_) => Ok(None),
    }
}

pub async fn retrieve_payment_token_data(
    state: &SessionState,
    token: String,
    payment_method: Option<storage_enums::PaymentMethod>,
) -> RouterResult<storage::PaymentTokenData> {
    let redis_conn = state
        .store
        .get_redis_conn()
        .change_context(errors::ApiErrorResponse::InternalServerError)
        .attach_printable("Failed to get redis connection")?;

    let key = format!(
        "pm_token_{}_{}_hyperswitch",
        token,
        payment_method.get_required_value("payment_method")?
    );

    let token_data_string = redis_conn
        .get_key::<Option<String>>(&key)
        .await
        .change_context(errors::ApiErrorResponse::InternalServerError)
        .attach_printable("Failed to fetch the token from redis")?
        .ok_or(error_stack::Report::new(
            errors::ApiErrorResponse::UnprocessableEntity {
                message: "Token is invalid or expired".to_owned(),
            },
        ))?;

    let token_data_result = token_data_string
        .clone()
        .parse_struct("PaymentTokenData")
        .change_context(errors::ApiErrorResponse::InternalServerError)
        .attach_printable("failed to deserialize hyperswitch token data");

    let token_data = match token_data_result {
        Ok(data) => data,
        Err(e) => {
            // The purpose of this logic is backwards compatibility to support tokens
            // in redis that might be following the old format.
            if token_data_string.starts_with('{') {
                return Err(e);
            } else {
                storage::PaymentTokenData::temporary_generic(token_data_string)
            }
        }
    };

    Ok(token_data)
}

pub async fn make_pm_data<'a, F: Clone, R>(
    operation: BoxedOperation<'a, F, R>,
    state: &'a SessionState,
    payment_data: &mut PaymentData<F>,
    merchant_key_store: &domain::MerchantKeyStore,
    customer: &Option<domain::Customer>,
    storage_scheme: common_enums::enums::MerchantStorageScheme,
    business_profile: Option<&diesel_models::business_profile::BusinessProfile>,
) -> RouterResult<(
    BoxedOperation<'a, F, R>,
    Option<api::PaymentMethodData>,
    Option<String>,
)> {
    let request = &payment_data.payment_method_data.clone();

    let mut card_token_data = payment_data
        .payment_method_data
        .clone()
        .and_then(|pmd| match pmd {
            api_models::payments::PaymentMethodData::CardToken(token_data) => Some(token_data),
            _ => None,
        })
        .or(Some(CardToken::default()));

    if let Some(cvc) = payment_data.card_cvc.clone() {
        if let Some(token_data) = card_token_data.as_mut() {
            token_data.card_cvc = Some(cvc);
        }
    }

    if payment_data.token_data.is_none() {
        if let Some(payment_method_info) = &payment_data.payment_method_info {
            if payment_method_info.payment_method == Some(storage_enums::PaymentMethod::Card) {
                payment_data.token_data =
                    Some(storage::PaymentTokenData::PermanentCard(CardTokenData {
                        payment_method_id: Some(payment_method_info.payment_method_id.clone()),
                        locker_id: payment_method_info
                            .locker_id
                            .clone()
                            .or(Some(payment_method_info.payment_method_id.clone())),
                        token: payment_method_info
                            .locker_id
                            .clone()
                            .unwrap_or(payment_method_info.payment_method_id.clone()),
                    }));
            }
        }
    }

    // TODO: Handle case where payment method and token both are present in request properly.
    let (payment_method, pm_id) = match (request, payment_data.token_data.as_ref()) {
        (_, Some(hyperswitch_token)) => {
            let pm_data = payment_methods::retrieve_payment_method_with_token(
                state,
                merchant_key_store,
                hyperswitch_token,
                &payment_data.payment_intent,
                card_token_data.as_ref(),
                customer,
                storage_scheme,
            )
            .await;

            let payment_method_details = pm_data.attach_printable("in 'make_pm_data'")?;

            Ok::<_, error_stack::Report<errors::ApiErrorResponse>>(
                if let Some(payment_method_data) = payment_method_details.payment_method_data {
                    payment_data.payment_attempt.payment_method =
                        payment_method_details.payment_method;
                    (
                        Some(payment_method_data),
                        payment_method_details.payment_method_id,
                    )
                } else {
                    (None, payment_method_details.payment_method_id)
                },
            )
        }

        (Some(_), _) => {
            let (payment_method_data, payment_token) = payment_methods::retrieve_payment_method(
                request,
                state,
                &payment_data.payment_intent,
                &payment_data.payment_attempt,
                merchant_key_store,
                business_profile,
            )
            .await?;

            payment_data.token = payment_token;

            Ok((payment_method_data, None))
        }
        _ => Ok((None, None)),
    }?;

    Ok((operation, payment_method, pm_id))
}

pub async fn store_in_vault_and_generate_ppmt(
    state: &SessionState,
    payment_method_data: &api_models::payments::PaymentMethodData,
    payment_intent: &PaymentIntent,
    payment_attempt: &PaymentAttempt,
    payment_method: enums::PaymentMethod,
    merchant_key_store: &domain::MerchantKeyStore,
    business_profile: Option<&diesel_models::business_profile::BusinessProfile>,
) -> RouterResult<String> {
    let router_token = vault::Vault::store_payment_method_data_in_locker(
        state,
        None,
        payment_method_data,
        payment_intent.customer_id.to_owned(),
        payment_method,
        merchant_key_store,
    )
    .await?;
    let parent_payment_method_token = generate_id(consts::ID_LENGTH, "token");
    let key_for_hyperswitch_token = payment_attempt.payment_method.map(|payment_method| {
        payment_methods_handler::ParentPaymentMethodToken::create_key_for_token((
            &parent_payment_method_token,
            payment_method,
        ))
    });

    let intent_fulfillment_time = business_profile
        .and_then(|b_profile| b_profile.intent_fulfillment_time)
        .unwrap_or(consts::DEFAULT_FULFILLMENT_TIME);

    if let Some(key_for_hyperswitch_token) = key_for_hyperswitch_token {
        key_for_hyperswitch_token
            .insert(
                intent_fulfillment_time,
                storage::PaymentTokenData::temporary_generic(router_token),
                state,
            )
            .await?;
    };
    Ok(parent_payment_method_token)
}

pub async fn store_payment_method_data_in_vault(
    state: &SessionState,
    payment_attempt: &PaymentAttempt,
    payment_intent: &PaymentIntent,
    payment_method: enums::PaymentMethod,
    payment_method_data: &api::PaymentMethodData,
    merchant_key_store: &domain::MerchantKeyStore,
    business_profile: Option<&diesel_models::business_profile::BusinessProfile>,
) -> RouterResult<Option<String>> {
    if should_store_payment_method_data_in_vault(
        &state.conf.temp_locker_enable_config,
        payment_attempt.connector.clone(),
        payment_method,
    ) || payment_intent.request_external_three_ds_authentication == Some(true)
    {
        let parent_payment_method_token = store_in_vault_and_generate_ppmt(
            state,
            payment_method_data,
            payment_intent,
            payment_attempt,
            payment_method,
            merchant_key_store,
            business_profile,
        )
        .await?;

        return Ok(Some(parent_payment_method_token));
    }

    Ok(None)
}
pub fn should_store_payment_method_data_in_vault(
    temp_locker_enable_config: &TempLockerEnableConfig,
    option_connector: Option<String>,
    payment_method: enums::PaymentMethod,
) -> bool {
    option_connector
        .map(|connector| {
            temp_locker_enable_config
                .0
                .get(&connector)
                .map(|config| config.payment_method.contains(&payment_method))
                .unwrap_or(false)
        })
        .unwrap_or(true)
}

#[instrument(skip_all)]
pub(crate) fn validate_capture_method(
    capture_method: storage_enums::CaptureMethod,
) -> RouterResult<()> {
    utils::when(
        capture_method == storage_enums::CaptureMethod::Automatic,
        || {
            Err(report!(errors::ApiErrorResponse::PaymentUnexpectedState {
                field_name: "capture_method".to_string(),
                current_flow: "captured".to_string(),
                current_value: capture_method.to_string(),
                states: "manual, manual_multiple, scheduled".to_string()
            }))
        },
    )
}

#[instrument(skip_all)]
pub(crate) fn validate_status_with_capture_method(
    status: storage_enums::IntentStatus,
    capture_method: storage_enums::CaptureMethod,
) -> RouterResult<()> {
    if status == storage_enums::IntentStatus::Processing
        && !(capture_method == storage_enums::CaptureMethod::ManualMultiple)
    {
        return Err(report!(errors::ApiErrorResponse::PaymentUnexpectedState {
            field_name: "capture_method".to_string(),
            current_flow: "captured".to_string(),
            current_value: capture_method.to_string(),
            states: "manual_multiple".to_string()
        }));
    }
    utils::when(
        status != storage_enums::IntentStatus::RequiresCapture
            && status != storage_enums::IntentStatus::PartiallyCapturedAndCapturable
            && status != storage_enums::IntentStatus::Processing,
        || {
            Err(report!(errors::ApiErrorResponse::PaymentUnexpectedState {
                field_name: "payment.status".to_string(),
                current_flow: "captured".to_string(),
                current_value: status.to_string(),
                states: "requires_capture, partially_captured_and_capturable, processing"
                    .to_string()
            }))
        },
    )
}

#[instrument(skip_all)]
pub(crate) fn validate_amount_to_capture(
    amount: i64,
    amount_to_capture: Option<i64>,
) -> RouterResult<()> {
    utils::when(
        amount_to_capture.is_some() && (Some(amount) < amount_to_capture),
        || {
            Err(report!(errors::ApiErrorResponse::InvalidRequestData {
                message: "amount_to_capture is greater than amount".to_string()
            }))
        },
    )
}

#[instrument(skip_all)]
pub(crate) fn validate_payment_method_fields_present(
    req: &api::PaymentsRequest,
) -> RouterResult<()> {
    let payment_method_data =
        req.payment_method_data
            .as_ref()
            .and_then(|request_payment_method_data| {
                request_payment_method_data.payment_method_data.as_ref()
            });
    utils::when(
        req.payment_method.is_none() && payment_method_data.is_some(),
        || {
            Err(errors::ApiErrorResponse::MissingRequiredField {
                field_name: "payment_method",
            })
        },
    )?;

    utils::when(
        !matches!(
            req.payment_method,
            Some(api_enums::PaymentMethod::Card) | None
        ) && (req.payment_method_type.is_none()),
        || {
            Err(errors::ApiErrorResponse::MissingRequiredField {
                field_name: "payment_method_type",
            })
        },
    )?;

    utils::when(
        req.payment_method.is_some()
            && payment_method_data.is_none()
            && req.payment_token.is_none()
            && req.recurring_details.is_none(),
        || {
            Err(errors::ApiErrorResponse::MissingRequiredField {
                field_name: "payment_method_data",
            })
        },
    )?;
    utils::when(
        req.payment_method.is_some() && req.payment_method_type.is_some(),
        || {
            req.payment_method
                .map_or(Ok(()), |req_payment_method| {
                    req.payment_method_type.map_or(Ok(()), |req_payment_method_type| {
                        if !validate_payment_method_type_against_payment_method(req_payment_method, req_payment_method_type) {
                            Err(errors::ApiErrorResponse::InvalidRequestData {
                                message: ("payment_method_type doesn't correspond to the specified payment_method"
                                    .to_string()),
                            })
                        } else {
                            Ok(())
                        }
                    })
                })
        },
    )?;

    let validate_payment_method_and_payment_method_data =
        |req_payment_method_data, req_payment_method: api_enums::PaymentMethod| {
            api_enums::PaymentMethod::foreign_try_from(req_payment_method_data).and_then(|payment_method|
                if req_payment_method != payment_method {
                    Err(errors::ApiErrorResponse::InvalidRequestData {
                        message: ("payment_method_data doesn't correspond to the specified payment_method"
                            .to_string()),
                    })
                } else {
                    Ok(())
                })
        };

    utils::when(
        req.payment_method.is_some() && payment_method_data.is_some(),
        || {
            payment_method_data
                .cloned()
                .map_or(Ok(()), |payment_method_data| {
                    req.payment_method.map_or(Ok(()), |req_payment_method| {
                        validate_payment_method_and_payment_method_data(
                            payment_method_data,
                            req_payment_method,
                        )
                    })
                })
        },
    )?;

    Ok(())
}

pub fn validate_payment_method_type_against_payment_method(
    payment_method: api_enums::PaymentMethod,
    payment_method_type: api_enums::PaymentMethodType,
) -> bool {
    match payment_method {
        api_enums::PaymentMethod::Card => matches!(
            payment_method_type,
            api_enums::PaymentMethodType::Credit | api_enums::PaymentMethodType::Debit
        ),
        api_enums::PaymentMethod::PayLater => matches!(
            payment_method_type,
            api_enums::PaymentMethodType::Affirm
                | api_enums::PaymentMethodType::Alma
                | api_enums::PaymentMethodType::AfterpayClearpay
                | api_enums::PaymentMethodType::Klarna
                | api_enums::PaymentMethodType::PayBright
                | api_enums::PaymentMethodType::Atome
                | api_enums::PaymentMethodType::Walley
        ),
        api_enums::PaymentMethod::Wallet => matches!(
            payment_method_type,
            api_enums::PaymentMethodType::ApplePay
                | api_enums::PaymentMethodType::GooglePay
                | api_enums::PaymentMethodType::Paypal
                | api_enums::PaymentMethodType::AliPay
                | api_enums::PaymentMethodType::AliPayHk
                | api_enums::PaymentMethodType::Dana
                | api_enums::PaymentMethodType::MbWay
                | api_enums::PaymentMethodType::MobilePay
                | api_enums::PaymentMethodType::SamsungPay
                | api_enums::PaymentMethodType::Twint
                | api_enums::PaymentMethodType::Vipps
                | api_enums::PaymentMethodType::TouchNGo
                | api_enums::PaymentMethodType::Swish
                | api_enums::PaymentMethodType::WeChatPay
                | api_enums::PaymentMethodType::GoPay
                | api_enums::PaymentMethodType::Gcash
                | api_enums::PaymentMethodType::Momo
                | api_enums::PaymentMethodType::KakaoPay
                | api_enums::PaymentMethodType::Cashapp
                | api_enums::PaymentMethodType::Mifinity
        ),
        api_enums::PaymentMethod::BankRedirect => matches!(
            payment_method_type,
            api_enums::PaymentMethodType::Giropay
                | api_enums::PaymentMethodType::Ideal
                | api_enums::PaymentMethodType::Sofort
                | api_enums::PaymentMethodType::Eps
                | api_enums::PaymentMethodType::BancontactCard
                | api_enums::PaymentMethodType::Blik
                | api_enums::PaymentMethodType::LocalBankRedirect
                | api_enums::PaymentMethodType::OnlineBankingThailand
                | api_enums::PaymentMethodType::OnlineBankingCzechRepublic
                | api_enums::PaymentMethodType::OnlineBankingFinland
                | api_enums::PaymentMethodType::OnlineBankingFpx
                | api_enums::PaymentMethodType::OnlineBankingPoland
                | api_enums::PaymentMethodType::OnlineBankingSlovakia
                | api_enums::PaymentMethodType::Przelewy24
                | api_enums::PaymentMethodType::Trustly
                | api_enums::PaymentMethodType::Bizum
                | api_enums::PaymentMethodType::Interac
                | api_enums::PaymentMethodType::OpenBankingUk
                | api_enums::PaymentMethodType::OpenBankingPIS
        ),
        api_enums::PaymentMethod::BankTransfer => matches!(
            payment_method_type,
            api_enums::PaymentMethodType::Ach
                | api_enums::PaymentMethodType::Sepa
                | api_enums::PaymentMethodType::Bacs
                | api_enums::PaymentMethodType::Multibanco
                | api_enums::PaymentMethodType::Pix
                | api_enums::PaymentMethodType::Pse
                | api_enums::PaymentMethodType::PermataBankTransfer
                | api_enums::PaymentMethodType::BcaBankTransfer
                | api_enums::PaymentMethodType::BniVa
                | api_enums::PaymentMethodType::BriVa
                | api_enums::PaymentMethodType::CimbVa
                | api_enums::PaymentMethodType::DanamonVa
                | api_enums::PaymentMethodType::MandiriVa
                | api_enums::PaymentMethodType::LocalBankTransfer
        ),
        api_enums::PaymentMethod::BankDebit => matches!(
            payment_method_type,
            api_enums::PaymentMethodType::Ach
                | api_enums::PaymentMethodType::Sepa
                | api_enums::PaymentMethodType::Bacs
                | api_enums::PaymentMethodType::Becs
        ),
        api_enums::PaymentMethod::Crypto => matches!(
            payment_method_type,
            api_enums::PaymentMethodType::CryptoCurrency
        ),
        api_enums::PaymentMethod::Reward => matches!(
            payment_method_type,
            api_enums::PaymentMethodType::Evoucher | api_enums::PaymentMethodType::ClassicReward
        ),
        api_enums::PaymentMethod::RealTimePayment => matches!(
            payment_method_type,
            api_enums::PaymentMethodType::Fps
                | api_enums::PaymentMethodType::DuitNow
                | api_enums::PaymentMethodType::PromptPay
                | api_enums::PaymentMethodType::VietQr
        ),
        api_enums::PaymentMethod::Upi => matches!(
            payment_method_type,
            api_enums::PaymentMethodType::UpiCollect | api_enums::PaymentMethodType::UpiIntent
        ),
        api_enums::PaymentMethod::Voucher => matches!(
            payment_method_type,
            api_enums::PaymentMethodType::Boleto
                | api_enums::PaymentMethodType::Efecty
                | api_enums::PaymentMethodType::PagoEfectivo
                | api_enums::PaymentMethodType::RedCompra
                | api_enums::PaymentMethodType::RedPagos
                | api_enums::PaymentMethodType::Indomaret
                | api_enums::PaymentMethodType::Alfamart
                | api_enums::PaymentMethodType::Oxxo
                | api_enums::PaymentMethodType::SevenEleven
                | api_enums::PaymentMethodType::Lawson
                | api_enums::PaymentMethodType::MiniStop
                | api_enums::PaymentMethodType::FamilyMart
                | api_enums::PaymentMethodType::Seicomart
                | api_enums::PaymentMethodType::PayEasy
        ),
        api_enums::PaymentMethod::GiftCard => {
            matches!(
                payment_method_type,
                api_enums::PaymentMethodType::Givex | api_enums::PaymentMethodType::PaySafeCard
            )
        }
        api_enums::PaymentMethod::CardRedirect => matches!(
            payment_method_type,
            api_enums::PaymentMethodType::Knet
                | api_enums::PaymentMethodType::Benefit
                | api_enums::PaymentMethodType::MomoAtm
                | api_enums::PaymentMethodType::CardRedirect
        ),
        api_enums::PaymentMethod::OpenBanking => matches!(
            payment_method_type,
            api_enums::PaymentMethodType::OpenBankingPIS
        ),
    }
}

pub fn check_force_psync_precondition(status: &storage_enums::AttemptStatus) -> bool {
    !matches!(
        status,
        storage_enums::AttemptStatus::Charged
            | storage_enums::AttemptStatus::AutoRefunded
            | storage_enums::AttemptStatus::Voided
            | storage_enums::AttemptStatus::CodInitiated
            | storage_enums::AttemptStatus::Started
            | storage_enums::AttemptStatus::Failure
    )
}

pub fn append_option<T, U, F, V>(func: F, option1: Option<T>, option2: Option<U>) -> Option<V>
where
    F: FnOnce(T, U) -> V,
{
    Some(func(option1?, option2?))
}

#[cfg(feature = "olap")]
pub(super) async fn filter_by_constraints(
    state: &SessionState,
    constraints: &api::PaymentListConstraints,
    merchant_id: &id_type::MerchantId,
    key_store: &domain::MerchantKeyStore,
    storage_scheme: storage_enums::MerchantStorageScheme,
) -> CustomResult<Vec<PaymentIntent>, errors::DataStorageError> {
    let db = &*state.store;
    let result = db
        .filter_payment_intent_by_constraints(
            &(state).into(),
            merchant_id,
            &constraints.clone().into(),
            key_store,
            storage_scheme,
        )
        .await?;
    Ok(result)
}

#[cfg(feature = "olap")]
pub(super) fn validate_payment_list_request(
    req: &api::PaymentListConstraints,
) -> CustomResult<(), errors::ApiErrorResponse> {
    use common_utils::consts::PAYMENTS_LIST_MAX_LIMIT_V1;

    utils::when(
        req.limit > PAYMENTS_LIST_MAX_LIMIT_V1 || req.limit < 1,
        || {
            Err(errors::ApiErrorResponse::InvalidRequestData {
                message: format!(
                    "limit should be in between 1 and {}",
                    PAYMENTS_LIST_MAX_LIMIT_V1
                ),
            })
        },
    )?;
    Ok(())
}
#[cfg(feature = "olap")]
pub(super) fn validate_payment_list_request_for_joins(
    limit: u32,
) -> CustomResult<(), errors::ApiErrorResponse> {
    use common_utils::consts::PAYMENTS_LIST_MAX_LIMIT_V2;

    utils::when(!(1..=PAYMENTS_LIST_MAX_LIMIT_V2).contains(&limit), || {
        Err(errors::ApiErrorResponse::InvalidRequestData {
            message: format!(
                "limit should be in between 1 and {}",
                PAYMENTS_LIST_MAX_LIMIT_V2
            ),
        })
    })?;
    Ok(())
}

pub fn get_handle_response_url(
    payment_id: String,
    business_profile: &diesel_models::business_profile::BusinessProfile,
    response: &api::PaymentsResponse,
    connector: String,
) -> RouterResult<api::RedirectionResponse> {
    let payments_return_url = response.return_url.as_ref();

    let redirection_response = make_pg_redirect_response(payment_id, response, connector);

    let return_url = make_merchant_url_with_response(
        business_profile,
        redirection_response,
        payments_return_url,
        response.client_secret.as_ref(),
        response.manual_retry_allowed,
    )
    .attach_printable("Failed to make merchant url with response")?;

    make_url_with_signature(&return_url, business_profile)
}

pub fn make_merchant_url_with_response(
    business_profile: &diesel_models::business_profile::BusinessProfile,
    redirection_response: api::PgRedirectResponse,
    request_return_url: Option<&String>,
    client_secret: Option<&masking::Secret<String>>,
    manual_retry_allowed: Option<bool>,
) -> RouterResult<String> {
    // take return url if provided in the request else use merchant return url
    let url = request_return_url
        .or(business_profile.return_url.as_ref())
        .get_required_value("return_url")?;

    let status_check = redirection_response.status;

    let payment_client_secret = client_secret
        .ok_or(errors::ApiErrorResponse::InternalServerError)
        .attach_printable("Expected client secret to be `Some`")?;

    let merchant_url_with_response = if business_profile.redirect_to_merchant_with_http_post {
        url::Url::parse_with_params(
            url,
            &[
                ("status", status_check.to_string()),
                (
                    "payment_intent_client_secret",
                    payment_client_secret.peek().to_string(),
                ),
                (
                    "manual_retry_allowed",
                    manual_retry_allowed.unwrap_or(false).to_string(),
                ),
            ],
        )
        .change_context(errors::ApiErrorResponse::InternalServerError)
        .attach_printable("Unable to parse the url with param")?
    } else {
        let amount = redirection_response.amount.get_required_value("amount")?;
        url::Url::parse_with_params(
            url,
            &[
                ("status", status_check.to_string()),
                (
                    "payment_intent_client_secret",
                    payment_client_secret.peek().to_string(),
                ),
                ("amount", amount.to_string()),
                (
                    "manual_retry_allowed",
                    manual_retry_allowed.unwrap_or(false).to_string(),
                ),
            ],
        )
        .change_context(errors::ApiErrorResponse::InternalServerError)
        .attach_printable("Unable to parse the url with param")?
    };

    Ok(merchant_url_with_response.to_string())
}

pub async fn make_ephemeral_key(
    state: SessionState,
    customer_id: id_type::CustomerId,
    merchant_id: id_type::MerchantId,
) -> errors::RouterResponse<ephemeral_key::EphemeralKey> {
    let store = &state.store;
    let id = utils::generate_id(consts::ID_LENGTH, "eki");
    let secret = format!("epk_{}", &Uuid::new_v4().simple().to_string());
    let ek = ephemeral_key::EphemeralKeyNew {
        id,
        customer_id,
        merchant_id: merchant_id.to_owned(),
        secret,
    };
    let ek = store
        .create_ephemeral_key(ek, state.conf.eph_key.validity)
        .await
        .change_context(errors::ApiErrorResponse::InternalServerError)
        .attach_printable("Unable to create ephemeral key")?;
    Ok(services::ApplicationResponse::Json(ek))
}

pub async fn delete_ephemeral_key(
    state: SessionState,
    ek_id: String,
) -> errors::RouterResponse<ephemeral_key::EphemeralKey> {
    let db = state.store.as_ref();
    let ek = db
        .delete_ephemeral_key(&ek_id)
        .await
        .change_context(errors::ApiErrorResponse::InternalServerError)
        .attach_printable("Unable to delete ephemeral key")?;
    Ok(services::ApplicationResponse::Json(ek))
}

pub fn make_pg_redirect_response(
    payment_id: String,
    response: &api::PaymentsResponse,
    connector: String,
) -> api::PgRedirectResponse {
    api::PgRedirectResponse {
        payment_id,
        status: response.status,
        gateway_id: connector,
        customer_id: response.customer_id.to_owned(),
        amount: Some(response.amount),
    }
}

pub fn make_url_with_signature(
    redirect_url: &str,
    business_profile: &diesel_models::business_profile::BusinessProfile,
) -> RouterResult<api::RedirectionResponse> {
    let mut url = url::Url::parse(redirect_url)
        .change_context(errors::ApiErrorResponse::InternalServerError)
        .attach_printable("Unable to parse the url")?;

    let mut base_url = url.clone();
    base_url.query_pairs_mut().clear();

    let url = if business_profile.enable_payment_response_hash {
        let key = business_profile
            .payment_response_hash_key
            .as_ref()
            .get_required_value("payment_response_hash_key")?;
        let signature = hmac_sha512_sorted_query_params(
            &mut url.query_pairs().collect::<Vec<_>>(),
            key.as_str(),
        )?;

        url.query_pairs_mut()
            .append_pair("signature", &signature)
            .append_pair("signature_algorithm", "HMAC-SHA512");
        url.to_owned()
    } else {
        url.to_owned()
    };

    let parameters = url
        .query_pairs()
        .collect::<Vec<_>>()
        .iter()
        .map(|(key, value)| (key.clone().into_owned(), value.clone().into_owned()))
        .collect::<Vec<_>>();

    Ok(api::RedirectionResponse {
        return_url: base_url.to_string(),
        params: parameters,
        return_url_with_query_params: url.to_string(),
        http_method: if business_profile.redirect_to_merchant_with_http_post {
            services::Method::Post.to_string()
        } else {
            services::Method::Get.to_string()
        },
        headers: Vec::new(),
    })
}

pub fn hmac_sha512_sorted_query_params(
    params: &mut [(Cow<'_, str>, Cow<'_, str>)],
    key: &str,
) -> RouterResult<String> {
    params.sort();
    let final_string = params
        .iter()
        .map(|(key, value)| format!("{key}={value}"))
        .collect::<Vec<_>>()
        .join("&");

    let signature = crypto::HmacSha512::sign_message(
        &crypto::HmacSha512,
        key.as_bytes(),
        final_string.as_bytes(),
    )
    .change_context(errors::ApiErrorResponse::InternalServerError)
    .attach_printable("Failed to sign the message")?;

    Ok(hex::encode(signature))
}

pub fn check_if_operation_confirm<Op: std::fmt::Debug>(operations: Op) -> bool {
    format!("{operations:?}") == "PaymentConfirm"
}

#[allow(clippy::too_many_arguments)]
pub fn generate_mandate(
    merchant_id: id_type::MerchantId,
    payment_id: String,
    connector: String,
    setup_mandate_details: Option<MandateData>,
    customer_id: &Option<id_type::CustomerId>,
    payment_method_id: String,
    connector_mandate_id: Option<pii::SecretSerdeValue>,
    network_txn_id: Option<String>,
    payment_method_data_option: Option<domain::payments::PaymentMethodData>,
    mandate_reference: Option<MandateReference>,
    merchant_connector_id: Option<String>,
) -> CustomResult<Option<storage::MandateNew>, errors::ApiErrorResponse> {
    match (setup_mandate_details, customer_id) {
        (Some(data), Some(cus_id)) => {
            let mandate_id = utils::generate_id(consts::ID_LENGTH, "man");

            // The construction of the mandate new must be visible
            let mut new_mandate = storage::MandateNew::default();

            let customer_acceptance = data
                .customer_acceptance
                .get_required_value("customer_acceptance")?;
            new_mandate
                .set_mandate_id(mandate_id)
                .set_customer_id(cus_id.clone())
                .set_merchant_id(merchant_id)
                .set_original_payment_id(Some(payment_id))
                .set_payment_method_id(payment_method_id)
                .set_connector(connector)
                .set_mandate_status(storage_enums::MandateStatus::Active)
                .set_connector_mandate_ids(connector_mandate_id)
                .set_network_transaction_id(network_txn_id)
                .set_customer_ip_address(
                    customer_acceptance
                        .get_ip_address()
                        .map(masking::Secret::new),
                )
                .set_customer_user_agent(customer_acceptance.get_user_agent())
                .set_customer_accepted_at(Some(customer_acceptance.get_accepted_at()))
                .set_metadata(payment_method_data_option.map(|payment_method_data| {
                    pii::SecretSerdeValue::new(
                        serde_json::to_value(payment_method_data).unwrap_or_default(),
                    )
                }))
                .set_connector_mandate_id(
                    mandate_reference.and_then(|reference| reference.connector_mandate_id),
                )
                .set_merchant_connector_id(merchant_connector_id);

            Ok(Some(
                match data.mandate_type.get_required_value("mandate_type")? {
                    hyperswitch_domain_models::mandates::MandateDataType::SingleUse(data) => {
                        new_mandate
                            .set_mandate_amount(Some(data.amount.get_amount_as_i64()))
                            .set_mandate_currency(Some(data.currency))
                            .set_mandate_type(storage_enums::MandateType::SingleUse)
                            .to_owned()
                    }

                    hyperswitch_domain_models::mandates::MandateDataType::MultiUse(op_data) => {
                        match op_data {
                            Some(data) => new_mandate
                                .set_mandate_amount(Some(data.amount.get_amount_as_i64()))
                                .set_mandate_currency(Some(data.currency))
                                .set_start_date(data.start_date)
                                .set_end_date(data.end_date),
                            // .set_metadata(data.metadata),
                            // we are storing PaymentMethodData in metadata of mandate
                            None => &mut new_mandate,
                        }
                        .set_mandate_type(storage_enums::MandateType::MultiUse)
                        .to_owned()
                    }
                },
            ))
        }
        (_, _) => Ok(None),
    }
}

// A function to manually authenticate the client secret with intent fulfillment time
pub fn authenticate_client_secret(
    request_client_secret: Option<&String>,
    payment_intent: &PaymentIntent,
) -> Result<(), errors::ApiErrorResponse> {
    match (request_client_secret, &payment_intent.client_secret) {
        (Some(req_cs), Some(pi_cs)) => {
            if req_cs != pi_cs {
                Err(errors::ApiErrorResponse::ClientSecretInvalid)
            } else {
                let current_timestamp = common_utils::date_time::now();

                let session_expiry = payment_intent.session_expiry.unwrap_or(
                    payment_intent
                        .created_at
                        .saturating_add(time::Duration::seconds(consts::DEFAULT_SESSION_EXPIRY)),
                );

                fp_utils::when(current_timestamp > session_expiry, || {
                    Err(errors::ApiErrorResponse::ClientSecretExpired)
                })
            }
        }
        // If there is no client in payment intent, then it has expired
        (Some(_), None) => Err(errors::ApiErrorResponse::ClientSecretExpired),
        _ => Ok(()),
    }
}

pub(crate) fn validate_payment_status_against_allowed_statuses(
    intent_status: &storage_enums::IntentStatus,
    allowed_statuses: &[storage_enums::IntentStatus],
    action: &'static str,
) -> Result<(), errors::ApiErrorResponse> {
    fp_utils::when(!allowed_statuses.contains(intent_status), || {
        Err(errors::ApiErrorResponse::PreconditionFailed {
            message: format!(
                "You cannot {action} this payment because it has status {intent_status}",
            ),
        })
    })
}

pub(crate) fn validate_payment_status_against_not_allowed_statuses(
    intent_status: &storage_enums::IntentStatus,
    not_allowed_statuses: &[storage_enums::IntentStatus],
    action: &'static str,
) -> Result<(), errors::ApiErrorResponse> {
    fp_utils::when(not_allowed_statuses.contains(intent_status), || {
        Err(errors::ApiErrorResponse::PreconditionFailed {
            message: format!(
                "You cannot {action} this payment because it has status {intent_status}",
            ),
        })
    })
}

#[instrument(skip_all)]
pub(crate) fn validate_pm_or_token_given(
    payment_method: &Option<api_enums::PaymentMethod>,
    payment_method_data: &Option<api::PaymentMethodData>,
    payment_method_type: &Option<api_enums::PaymentMethodType>,
    mandate_type: &Option<api::MandateTransactionType>,
    token: &Option<String>,
) -> Result<(), errors::ApiErrorResponse> {
    utils::when(
        !matches!(
            payment_method_type,
            Some(api_enums::PaymentMethodType::Paypal)
        ) && !matches!(
            mandate_type,
            Some(api::MandateTransactionType::RecurringMandateTransaction)
        ) && token.is_none()
            && (payment_method_data.is_none() || payment_method.is_none()),
        || {
            Err(errors::ApiErrorResponse::InvalidRequestData {
                message: "A payment token or payment method data is required".to_string(),
            })
        },
    )
}

// A function to perform database lookup and then verify the client secret
pub async fn verify_payment_intent_time_and_client_secret(
    state: &SessionState,
    merchant_account: &domain::MerchantAccount,
    key_store: &domain::MerchantKeyStore,
    client_secret: Option<String>,
) -> error_stack::Result<Option<PaymentIntent>, errors::ApiErrorResponse> {
    let db = &*state.store;
    client_secret
        .async_map(|cs| async move {
            let payment_id = get_payment_id_from_client_secret(&cs)?;

            let payment_intent = db
                .find_payment_intent_by_payment_id_merchant_id(
                    &state.into(),
                    &payment_id,
                    merchant_account.get_id(),
                    key_store,
                    merchant_account.storage_scheme,
                )
                .await
                .change_context(errors::ApiErrorResponse::PaymentNotFound)?;

            authenticate_client_secret(Some(&cs), &payment_intent)?;
            Ok(payment_intent)
        })
        .await
        .transpose()
}

/// Check whether the business details are configured in the merchant account
pub fn validate_business_details(
    business_country: Option<api_enums::CountryAlpha2>,
    business_label: Option<&String>,
    merchant_account: &domain::MerchantAccount,
) -> RouterResult<()> {
    let primary_business_details = merchant_account
        .primary_business_details
        .clone()
        .parse_value::<Vec<api_models::admin::PrimaryBusinessDetails>>("PrimaryBusinessDetails")
        .change_context(errors::ApiErrorResponse::InternalServerError)
        .attach_printable("failed to parse primary business details")?;

    business_country
        .zip(business_label)
        .map(|(business_country, business_label)| {
            primary_business_details
                .iter()
                .find(|business_details| {
                    &business_details.business == business_label
                        && business_details.country == business_country
                })
                .ok_or(errors::ApiErrorResponse::PreconditionFailed {
                    message: "business_details are not configured in the merchant account"
                        .to_string(),
                })
        })
        .transpose()?;

    Ok(())
}

/// Do lazy parsing of primary business details
/// If both country and label are passed, no need to parse business details from merchant_account
/// If any one is missing, get it from merchant_account
/// If there is more than one label or country configured in merchant account, then
/// passing business details for payment is mandatory to avoid ambiguity
pub fn get_business_details(
    business_country: Option<api_enums::CountryAlpha2>,
    business_label: Option<&String>,
    merchant_account: &domain::MerchantAccount,
) -> RouterResult<(api_enums::CountryAlpha2, String)> {
    let primary_business_details = merchant_account
        .primary_business_details
        .clone()
        .parse_value::<Vec<api_models::admin::PrimaryBusinessDetails>>("PrimaryBusinessDetails")
        .change_context(errors::ApiErrorResponse::InternalServerError)
        .attach_printable("failed to parse primary business details")?;

    match business_country.zip(business_label) {
        Some((business_country, business_label)) => {
            Ok((business_country.to_owned(), business_label.to_owned()))
        }
        _ => match primary_business_details.first() {
            Some(business_details) if primary_business_details.len() == 1 => Ok((
                business_country.unwrap_or_else(|| business_details.country.to_owned()),
                business_label
                    .map(ToString::to_string)
                    .unwrap_or_else(|| business_details.business.to_owned()),
            )),
            _ => Err(report!(errors::ApiErrorResponse::MissingRequiredField {
                field_name: "business_country, business_label"
            })),
        },
    }
}

#[inline]
pub(crate) fn get_payment_id_from_client_secret(cs: &str) -> RouterResult<String> {
    let (payment_id, _) = cs
        .rsplit_once("_secret_")
        .ok_or(errors::ApiErrorResponse::ClientSecretInvalid)?;
    Ok(payment_id.to_string())
}

#[cfg(test)]
mod tests {

    use super::*;

    #[test]
    fn test_authenticate_client_secret_session_not_expired() {
        let payment_intent = PaymentIntent {
            payment_id: "23".to_string(),
            merchant_id: id_type::MerchantId::default(),
            status: storage_enums::IntentStatus::RequiresCapture,
            amount: MinorUnit::new(200),
            currency: None,
            amount_captured: None,
            customer_id: None,
            description: None,
            return_url: None,
            metadata: None,
            connector_id: None,
            shipping_address_id: None,
            billing_address_id: None,
            statement_descriptor_name: None,
            statement_descriptor_suffix: None,
            created_at: common_utils::date_time::now(),
            modified_at: common_utils::date_time::now(),
            last_synced: None,
            setup_future_usage: None,
            fingerprint_id: None,
            off_session: None,
            client_secret: Some("1".to_string()),
            active_attempt: hyperswitch_domain_models::RemoteStorageObject::ForeignID(
                "nopes".to_string(),
            ),
            business_country: None,
            business_label: None,
            order_details: None,
            allowed_payment_method_types: None,
            connector_metadata: None,
            feature_metadata: None,
            attempt_count: 1,
            payment_link_id: None,
            profile_id: None,
            merchant_decision: None,
            payment_confirm_source: None,
            surcharge_applicable: None,
            updated_by: storage_enums::MerchantStorageScheme::PostgresOnly.to_string(),
            request_incremental_authorization: Some(
                common_enums::RequestIncrementalAuthorization::default(),
            ),
            incremental_authorization_allowed: None,
            authorization_count: None,
            session_expiry: Some(
                common_utils::date_time::now()
                    .saturating_add(time::Duration::seconds(consts::DEFAULT_SESSION_EXPIRY)),
            ),
            request_external_three_ds_authentication: None,
            charges: None,
            frm_metadata: None,
            customer_details: None,
            billing_details: None,
            merchant_order_reference_id: None,
            shipping_details: None,
        };
        let req_cs = Some("1".to_string());
        assert!(authenticate_client_secret(req_cs.as_ref(), &payment_intent).is_ok());
        // Check if the result is an Ok variant
    }

    #[test]
    fn test_authenticate_client_secret_session_expired() {
        let created_at =
            common_utils::date_time::now().saturating_sub(time::Duration::seconds(20 * 60));
        let payment_intent = PaymentIntent {
            payment_id: "23".to_string(),
            merchant_id: id_type::MerchantId::default(),
            status: storage_enums::IntentStatus::RequiresCapture,
            amount: MinorUnit::new(200),
            currency: None,
            amount_captured: None,
            customer_id: None,
            description: None,
            return_url: None,
            metadata: None,
            connector_id: None,
            shipping_address_id: None,
            billing_address_id: None,
            statement_descriptor_name: None,
            statement_descriptor_suffix: None,
            created_at,
            modified_at: common_utils::date_time::now(),
            fingerprint_id: None,
            last_synced: None,
            setup_future_usage: None,
            off_session: None,
            client_secret: Some("1".to_string()),
            active_attempt: hyperswitch_domain_models::RemoteStorageObject::ForeignID(
                "nopes".to_string(),
            ),
            business_country: None,
            business_label: None,
            order_details: None,
            allowed_payment_method_types: None,
            connector_metadata: None,
            feature_metadata: None,
            attempt_count: 1,
            payment_link_id: None,
            profile_id: None,
            merchant_decision: None,
            payment_confirm_source: None,
            surcharge_applicable: None,
            updated_by: storage_enums::MerchantStorageScheme::PostgresOnly.to_string(),
            request_incremental_authorization: Some(
                common_enums::RequestIncrementalAuthorization::default(),
            ),
            incremental_authorization_allowed: None,
            authorization_count: None,
            session_expiry: Some(
                created_at.saturating_add(time::Duration::seconds(consts::DEFAULT_SESSION_EXPIRY)),
            ),
            request_external_three_ds_authentication: None,
            charges: None,
            frm_metadata: None,
            customer_details: None,
            billing_details: None,
            merchant_order_reference_id: None,
            shipping_details: None,
        };
        let req_cs = Some("1".to_string());
        assert!(authenticate_client_secret(req_cs.as_ref(), &payment_intent,).is_err())
    }

    #[test]
    fn test_authenticate_client_secret_expired() {
        let payment_intent = PaymentIntent {
            payment_id: "23".to_string(),
            merchant_id: id_type::MerchantId::default(),
            status: storage_enums::IntentStatus::RequiresCapture,
            amount: MinorUnit::new(200),
            currency: None,
            amount_captured: None,
            customer_id: None,
            description: None,
            return_url: None,
            metadata: None,
            connector_id: None,
            shipping_address_id: None,
            billing_address_id: None,
            statement_descriptor_name: None,
            statement_descriptor_suffix: None,
            created_at: common_utils::date_time::now().saturating_sub(time::Duration::seconds(20)),
            modified_at: common_utils::date_time::now(),
            last_synced: None,
            setup_future_usage: None,
            off_session: None,
            client_secret: None,
            fingerprint_id: None,
            active_attempt: hyperswitch_domain_models::RemoteStorageObject::ForeignID(
                "nopes".to_string(),
            ),
            business_country: None,
            business_label: None,
            order_details: None,
            allowed_payment_method_types: None,
            connector_metadata: None,
            feature_metadata: None,
            attempt_count: 1,
            payment_link_id: None,
            profile_id: None,
            merchant_decision: None,
            payment_confirm_source: None,
            surcharge_applicable: None,
            updated_by: storage_enums::MerchantStorageScheme::PostgresOnly.to_string(),
            request_incremental_authorization: Some(
                common_enums::RequestIncrementalAuthorization::default(),
            ),
            incremental_authorization_allowed: None,
            authorization_count: None,
            session_expiry: Some(
                common_utils::date_time::now()
                    .saturating_add(time::Duration::seconds(consts::DEFAULT_SESSION_EXPIRY)),
            ),
            request_external_three_ds_authentication: None,
            charges: None,
            frm_metadata: None,
            customer_details: None,
            billing_details: None,
            merchant_order_reference_id: None,
            shipping_details: None,
        };
        let req_cs = Some("1".to_string());
        assert!(authenticate_client_secret(req_cs.as_ref(), &payment_intent).is_err())
    }
}

// This function will be removed after moving this functionality to server_wrap and using cache instead of config
#[instrument(skip_all)]
pub async fn insert_merchant_connector_creds_to_config(
    db: &dyn StorageInterface,
    merchant_id: &id_type::MerchantId,
    merchant_connector_details: admin::MerchantConnectorDetailsWrap,
) -> RouterResult<()> {
    if let Some(encoded_data) = merchant_connector_details.encoded_data {
        let redis = &db
            .get_redis_conn()
            .change_context(errors::ApiErrorResponse::InternalServerError)
            .attach_printable("Failed to get redis connection")?;

        let key =
            merchant_id.get_creds_identifier_key(&merchant_connector_details.creds_identifier);

        redis
            .serialize_and_set_key_with_expiry(
                key.as_str(),
                &encoded_data.peek(),
                consts::CONNECTOR_CREDS_TOKEN_TTL,
            )
            .await
            .map_or_else(
                |e| {
                    Err(e
                        .change_context(errors::ApiErrorResponse::InternalServerError)
                        .attach_printable("Failed to insert connector_creds to config"))
                },
                |_| Ok(()),
            )
    } else {
        Ok(())
    }
}

#[derive(Clone)]
pub enum MerchantConnectorAccountType {
    DbVal(domain::MerchantConnectorAccount),
    CacheVal(api_models::admin::MerchantConnectorDetails),
}

impl MerchantConnectorAccountType {
    pub fn get_metadata(&self) -> Option<masking::Secret<serde_json::Value>> {
        match self {
            Self::DbVal(val) => val.metadata.to_owned(),
            Self::CacheVal(val) => val.metadata.to_owned(),
        }
    }

    pub fn get_connector_account_details(&self) -> serde_json::Value {
        match self {
            Self::DbVal(val) => val.connector_account_details.peek().to_owned(),
            Self::CacheVal(val) => val.connector_account_details.peek().to_owned(),
        }
    }

    pub fn get_connector_wallets_details(&self) -> Option<masking::Secret<serde_json::Value>> {
        match self {
            Self::DbVal(val) => val.connector_wallets_details.as_deref().cloned(),
            Self::CacheVal(_) => None,
        }
    }

    pub fn is_disabled(&self) -> bool {
        match self {
            Self::DbVal(ref inner) => inner.disabled.unwrap_or(false),
            // Cached merchant connector account, only contains the account details,
            // the merchant connector account must only be cached if it's not disabled
            Self::CacheVal(_) => false,
        }
    }

    #[cfg(all(
        any(feature = "v1", feature = "v2"),
        not(feature = "merchant_connector_account_v2")
    ))]
    pub fn is_test_mode_on(&self) -> Option<bool> {
        match self {
            Self::DbVal(val) => val.test_mode,
            Self::CacheVal(_) => None,
        }
    }

    #[cfg(all(feature = "v2", feature = "merchant_connector_account_v2"))]
    pub fn is_test_mode_on(&self) -> Option<bool> {
        None
    }

    pub fn get_mca_id(&self) -> Option<String> {
        match self {
            Self::DbVal(db_val) => Some(db_val.get_id()),
            Self::CacheVal(_) => None,
        }
    }

    pub fn get_connector_name(&self) -> Option<String> {
        match self {
            Self::DbVal(db_val) => Some(db_val.connector_name.to_string()),
            Self::CacheVal(_) => None,
        }
    }

    pub fn get_additional_merchant_data(
        &self,
    ) -> Option<Encryptable<masking::Secret<serde_json::Value>>> {
        match self {
            Self::DbVal(db_val) => db_val.additional_merchant_data.clone(),
            Self::CacheVal(_) => None,
        }
    }
}

/// Query for merchant connector account either by business label or profile id
/// If profile_id is passed use it, or use connector_label to query merchant connector account
#[instrument(skip_all)]
pub async fn get_merchant_connector_account(
    state: &SessionState,
    merchant_id: &id_type::MerchantId,
    creds_identifier: Option<String>,
    key_store: &domain::MerchantKeyStore,
    profile_id: &String,
    connector_name: &str,
    merchant_connector_id: Option<&String>,
) -> RouterResult<MerchantConnectorAccountType> {
    let db = &*state.store;
    let key_manager_state: &KeyManagerState = &state.into();
    match creds_identifier {
        Some(creds_identifier) => {
            let key = merchant_id.get_creds_identifier_key(&creds_identifier);
            let cloned_key = key.clone();
            let redis_fetch = || async {
                db.get_redis_conn()
                    .change_context(errors::ApiErrorResponse::InternalServerError)
                    .attach_printable("Failed to get redis connection")
                    .async_and_then(|redis| async move {
                        redis
                            .get_and_deserialize_key(key.clone().as_str(), "String")
                            .await
                            .change_context(
                                errors::ApiErrorResponse::MerchantConnectorAccountNotFound {
                                    id: key.clone(),
                                },
                            )
                            .attach_printable(key.clone() + ": Not found in Redis")
                    })
                    .await
            };

            let db_fetch = || async {
                db.find_config_by_key(cloned_key.as_str())
                    .await
                    .to_not_found_response(
                        errors::ApiErrorResponse::MerchantConnectorAccountNotFound {
                            id: cloned_key.to_owned(),
                        },
                    )
            };

            let mca_config: String = redis_fetch()
                .await
                .map_or_else(
                    |_| {
                        Either::Left(async {
                            match db_fetch().await {
                                Ok(config_entry) => Ok(config_entry.config),
                                Err(e) => Err(e),
                            }
                        })
                    },
                    |result| Either::Right(async { Ok(result) }),
                )
                .await?;

            let private_key = state
                .conf
                .jwekey
                .get_inner()
                .tunnel_private_key
                .peek()
                .as_bytes();

            let decrypted_mca = services::decrypt_jwe(mca_config.as_str(), services::KeyIdCheck::SkipKeyIdCheck, private_key, jwe::RSA_OAEP_256)
                                     .await
                                     .change_context(errors::ApiErrorResponse::UnprocessableEntity{
                                        message: "decoding merchant_connector_details failed due to invalid data format!".into()})
                                     .attach_printable(
                                        "Failed to decrypt merchant_connector_details sent in request and then put in cache",
                                    )?;

            let res = String::into_bytes(decrypted_mca)
                        .parse_struct("MerchantConnectorDetails")
                        .change_context(errors::ApiErrorResponse::InternalServerError)
                        .attach_printable(
                            "Failed to parse merchant_connector_details sent in request and then put in cache",
                        )?;

            Ok(MerchantConnectorAccountType::CacheVal(res))
        }
        None => {
<<<<<<< HEAD
            if let Some(merchant_connector_id) = merchant_connector_id {
                #[cfg(all(
                    any(feature = "v1", feature = "v2"),
                    not(feature = "merchant_connector_account_v2")
                ))]
                {
                    db.find_by_merchant_connector_account_merchant_id_merchant_connector_id(
                        key_manager_state,
                        merchant_id,
                        merchant_connector_id,
                        key_store,
                    )
                    .await
                    .to_not_found_response(
                        errors::ApiErrorResponse::MerchantConnectorAccountNotFound {
                            id: merchant_connector_id.to_string(),
                        },
                    )
                }
                #[cfg(all(feature = "v2", feature = "merchant_connector_account_v2"))]
                // get mca using id
                {
                    let _id = merchant_connector_id;
                    todo!()
                }
            } else {
                db.find_merchant_connector_account_by_profile_id_connector_name(
                    key_manager_state,
                    profile_id,
                    connector_name,
                    key_store,
                )
                .await
                .to_not_found_response(
                    errors::ApiErrorResponse::MerchantConnectorAccountNotFound {
                        id: format!("profile id {profile_id} and connector name {connector_name}"),
                    },
                )
            }
=======
            let mca: RouterResult<domain::MerchantConnectorAccount> =
                if let Some(merchant_connector_id) = merchant_connector_id {
                    #[cfg(all(
                        any(feature = "v1", feature = "v2"),
                        not(feature = "merchant_connector_account_v2")
                    ))]
                    {
                        db.find_by_merchant_connector_account_merchant_id_merchant_connector_id(
                            key_manager_state,
                            merchant_id,
                            merchant_connector_id,
                            key_store,
                        )
                        .await
                        .to_not_found_response(
                            errors::ApiErrorResponse::MerchantConnectorAccountNotFound {
                                id: merchant_connector_id.to_string(),
                            },
                        )
                    }
                    #[cfg(all(feature = "v2", feature = "merchant_connector_account_v2"))]
                    // get mca using id
                    {
                        let _id = merchant_connector_id;
                        let _ = key_store;
                        let _ = profile_id;
                        let _ = connector_name;
                        let _ = key_manager_state;
                        todo!()
                    }
                } else {
                    #[cfg(all(
                        any(feature = "v1", feature = "v2"),
                        not(feature = "merchant_connector_account_v2")
                    ))]
                    {
                        db.find_merchant_connector_account_by_profile_id_connector_name(
                            key_manager_state,
                            profile_id,
                            connector_name,
                            key_store,
                        )
                        .await
                        .to_not_found_response(
                            errors::ApiErrorResponse::MerchantConnectorAccountNotFound {
                                id: format!(
                                    "profile id {profile_id} and connector name {connector_name}"
                                ),
                            },
                        )
                    }
                    #[cfg(all(feature = "v2", feature = "merchant_connector_account_v2"))]
                    {
                        todo!()
                    }
                };
            mca.map(MerchantConnectorAccountType::DbVal)
>>>>>>> 537630f0
        }
    }
}

/// This function replaces the request and response type of routerdata with the
/// request and response type passed
/// # Arguments
///
/// * `router_data` - original router data
/// * `request` - new request core/helper
/// * `response` - new response
pub fn router_data_type_conversion<F1, F2, Req1, Req2, Res1, Res2>(
    router_data: RouterData<F1, Req1, Res1>,
    request: Req2,
    response: Result<Res2, ErrorResponse>,
) -> RouterData<F2, Req2, Res2> {
    RouterData {
        flow: std::marker::PhantomData,
        request,
        response,
        merchant_id: router_data.merchant_id,
        address: router_data.address,
        amount_captured: router_data.amount_captured,
        minor_amount_captured: router_data.minor_amount_captured,
        auth_type: router_data.auth_type,
        connector: router_data.connector,
        connector_auth_type: router_data.connector_auth_type,
        connector_meta_data: router_data.connector_meta_data,
        description: router_data.description,
        payment_id: router_data.payment_id,
        payment_method: router_data.payment_method,
        return_url: router_data.return_url,
        status: router_data.status,
        attempt_id: router_data.attempt_id,
        access_token: router_data.access_token,
        session_token: router_data.session_token,
        payment_method_status: router_data.payment_method_status,
        reference_id: router_data.reference_id,
        payment_method_token: router_data.payment_method_token,
        customer_id: router_data.customer_id,
        connector_customer: router_data.connector_customer,
        preprocessing_id: router_data.preprocessing_id,
        payment_method_balance: router_data.payment_method_balance,
        recurring_mandate_payment_data: router_data.recurring_mandate_payment_data,
        connector_request_reference_id: router_data.connector_request_reference_id,
        #[cfg(feature = "payouts")]
        payout_method_data: None,
        #[cfg(feature = "payouts")]
        quote_id: None,
        test_mode: router_data.test_mode,
        connector_api_version: router_data.connector_api_version,
        connector_http_status_code: router_data.connector_http_status_code,
        external_latency: router_data.external_latency,
        apple_pay_flow: router_data.apple_pay_flow,
        frm_metadata: router_data.frm_metadata,
        refund_id: router_data.refund_id,
        dispute_id: router_data.dispute_id,
        connector_response: router_data.connector_response,
        integrity_check: Ok(()),
        connector_wallets_details: router_data.connector_wallets_details,
    }
}

#[instrument(skip_all)]
pub fn get_attempt_type(
    payment_intent: &PaymentIntent,
    payment_attempt: &PaymentAttempt,
    request: &api::PaymentsRequest,
    action: &str,
) -> RouterResult<AttemptType> {
    match payment_intent.status {
        enums::IntentStatus::Failed => {
            if matches!(
                request.retry_action,
                Some(api_models::enums::RetryAction::ManualRetry)
            ) {
                metrics::MANUAL_RETRY_REQUEST_COUNT.add(
                    &metrics::CONTEXT,
                    1,
                    &add_attributes([(
                        "merchant_id",
                        payment_attempt.merchant_id.get_string_repr().to_owned(),
                    )]),
                );
                match payment_attempt.status {
                    enums::AttemptStatus::Started
                    | enums::AttemptStatus::AuthenticationPending
                    | enums::AttemptStatus::AuthenticationSuccessful
                    | enums::AttemptStatus::Authorized
                    | enums::AttemptStatus::Charged
                    | enums::AttemptStatus::Authorizing
                    | enums::AttemptStatus::CodInitiated
                    | enums::AttemptStatus::VoidInitiated
                    | enums::AttemptStatus::CaptureInitiated
                    | enums::AttemptStatus::Unresolved
                    | enums::AttemptStatus::Pending
                    | enums::AttemptStatus::ConfirmationAwaited
                    | enums::AttemptStatus::PartialCharged
                    | enums::AttemptStatus::PartialChargedAndChargeable
                    | enums::AttemptStatus::Voided
                    | enums::AttemptStatus::AutoRefunded
                    | enums::AttemptStatus::PaymentMethodAwaited
                    | enums::AttemptStatus::DeviceDataCollectionPending => {
                        metrics::MANUAL_RETRY_VALIDATION_FAILED.add(
                            &metrics::CONTEXT,
                            1,
                            &add_attributes([(
                                "merchant_id",
                                payment_attempt.merchant_id.get_string_repr().to_owned(),
                            )]),
                        );
                        Err(errors::ApiErrorResponse::InternalServerError)
                            .attach_printable("Payment Attempt unexpected state")
                    }

                    storage_enums::AttemptStatus::VoidFailed
                    | storage_enums::AttemptStatus::RouterDeclined
                    | storage_enums::AttemptStatus::CaptureFailed => {
                        metrics::MANUAL_RETRY_VALIDATION_FAILED.add(
                            &metrics::CONTEXT,
                            1,
                            &add_attributes([(
                                "merchant_id",
                                payment_attempt.merchant_id.get_string_repr().to_owned(),
                            )]),
                        );
                        Err(report!(errors::ApiErrorResponse::PreconditionFailed {
                            message:
                                format!("You cannot {action} this payment because it has status {}, and the previous attempt has the status {}", payment_intent.status, payment_attempt.status)
                            }
                        ))
                    }

                    storage_enums::AttemptStatus::AuthenticationFailed
                    | storage_enums::AttemptStatus::AuthorizationFailed
                    | storage_enums::AttemptStatus::Failure => {
                        metrics::MANUAL_RETRY_COUNT.add(
                            &metrics::CONTEXT,
                            1,
                            &add_attributes([(
                                "merchant_id",
                                payment_attempt.merchant_id.get_string_repr().to_owned(),
                            )]),
                        );
                        Ok(AttemptType::New)
                    }
                }
            } else {
                Err(report!(errors::ApiErrorResponse::PreconditionFailed {
                        message:
                            format!("You cannot {action} this payment because it has status {}, you can pass `retry_action` as `manual_retry` in request to try this payment again", payment_intent.status)
                        }
                    ))
            }
        }
        enums::IntentStatus::Cancelled
        | enums::IntentStatus::RequiresCapture
        | enums::IntentStatus::PartiallyCaptured
        | enums::IntentStatus::PartiallyCapturedAndCapturable
        | enums::IntentStatus::Processing
        | enums::IntentStatus::Succeeded => {
            Err(report!(errors::ApiErrorResponse::PreconditionFailed {
                message: format!(
                    "You cannot {action} this payment because it has status {}",
                    payment_intent.status,
                ),
            }))
        }

        enums::IntentStatus::RequiresCustomerAction
        | enums::IntentStatus::RequiresMerchantAction
        | enums::IntentStatus::RequiresPaymentMethod
        | enums::IntentStatus::RequiresConfirmation => Ok(AttemptType::SameOld),
    }
}

#[derive(Debug, Eq, PartialEq, Clone)]
pub enum AttemptType {
    New,
    SameOld,
}

impl AttemptType {
    // The function creates a new payment_attempt from the previous payment attempt but doesn't populate fields like payment_method, error_code etc.
    // Logic to override the fields with data provided in the request should be done after this if required.
    // In case if fields are not overridden by the request then they contain the same data that was in the previous attempt provided it is populated in this function.
    #[inline(always)]
    fn make_new_payment_attempt(
        payment_method_data: Option<&api_models::payments::PaymentMethodData>,
        old_payment_attempt: PaymentAttempt,
        new_attempt_count: i16,
        storage_scheme: enums::MerchantStorageScheme,
    ) -> storage::PaymentAttemptNew {
        let created_at @ modified_at @ last_synced = Some(common_utils::date_time::now());

        storage::PaymentAttemptNew {
            attempt_id: utils::get_payment_attempt_id(
                &old_payment_attempt.payment_id,
                new_attempt_count,
            ),
            payment_id: old_payment_attempt.payment_id,
            merchant_id: old_payment_attempt.merchant_id,

            // A new payment attempt is getting created so, used the same function which is used to populate status in PaymentCreate Flow.
            status: payment_attempt_status_fsm(payment_method_data, Some(true)),

            amount: old_payment_attempt.amount,
            currency: old_payment_attempt.currency,
            save_to_locker: old_payment_attempt.save_to_locker,

            connector: None,

            error_message: None,
            offer_amount: old_payment_attempt.offer_amount,
            surcharge_amount: None,
            tax_amount: None,
            payment_method_id: None,
            payment_method: None,
            capture_method: old_payment_attempt.capture_method,
            capture_on: old_payment_attempt.capture_on,
            confirm: old_payment_attempt.confirm,
            authentication_type: old_payment_attempt.authentication_type,
            created_at,
            modified_at,
            last_synced,
            cancellation_reason: None,
            amount_to_capture: old_payment_attempt.amount_to_capture,

            // Once the payment_attempt is authorised then mandate_id is created. If this payment attempt is authorised then mandate_id will be overridden.
            // Since mandate_id is a contract between merchant and customer to debit customers amount adding it to newly created attempt
            mandate_id: old_payment_attempt.mandate_id,

            // The payment could be done from a different browser or same browser, it would probably be overridden by request data.
            browser_info: None,

            error_code: None,
            payment_token: None,
            connector_metadata: None,
            payment_experience: None,
            payment_method_type: None,
            payment_method_data: None,

            // In case it is passed in create and not in confirm,
            business_sub_label: old_payment_attempt.business_sub_label,
            // If the algorithm is entered in Create call from server side, it needs to be populated here, however it could be overridden from the request.
            straight_through_algorithm: old_payment_attempt.straight_through_algorithm,
            mandate_details: old_payment_attempt.mandate_details,
            preprocessing_step_id: None,
            error_reason: None,
            multiple_capture_count: None,
            connector_response_reference_id: None,
            amount_capturable: old_payment_attempt.amount,
            updated_by: storage_scheme.to_string(),
            authentication_data: None,
            encoded_data: None,
            merchant_connector_id: None,
            unified_code: None,
            unified_message: None,
            net_amount: old_payment_attempt.amount,
            external_three_ds_authentication_attempted: old_payment_attempt
                .external_three_ds_authentication_attempted,
            authentication_connector: None,
            authentication_id: None,
            mandate_data: old_payment_attempt.mandate_data,
            // New payment method billing address can be passed for a retry
            payment_method_billing_address_id: None,
            fingerprint_id: None,
            charge_id: None,
            client_source: old_payment_attempt.client_source,
            client_version: old_payment_attempt.client_version,
            customer_acceptance: old_payment_attempt.customer_acceptance,
        }
    }

    #[instrument(skip_all)]
    pub async fn modify_payment_intent_and_payment_attempt(
        &self,
        request: &api::PaymentsRequest,
        fetched_payment_intent: PaymentIntent,
        fetched_payment_attempt: PaymentAttempt,
        state: &SessionState,
        key_store: &domain::MerchantKeyStore,
        storage_scheme: storage::enums::MerchantStorageScheme,
    ) -> RouterResult<(PaymentIntent, PaymentAttempt)> {
        match self {
            Self::SameOld => Ok((fetched_payment_intent, fetched_payment_attempt)),
            Self::New => {
                let db = &*state.store;
                let new_attempt_count = fetched_payment_intent.attempt_count + 1;
                let new_payment_attempt = db
                    .insert_payment_attempt(
                        Self::make_new_payment_attempt(
                            request.payment_method_data.as_ref().and_then(
                                |request_payment_method_data| {
                                    request_payment_method_data.payment_method_data.as_ref()
                                },
                            ),
                            fetched_payment_attempt,
                            new_attempt_count,
                            storage_scheme,
                        ),
                        storage_scheme,
                    )
                    .await
                    .to_duplicate_response(errors::ApiErrorResponse::DuplicatePayment {
                        payment_id: fetched_payment_intent.payment_id.to_owned(),
                    })?;

                let updated_payment_intent = db
                    .update_payment_intent(
                        &state.into(),
                        fetched_payment_intent,
                        storage::PaymentIntentUpdate::StatusAndAttemptUpdate {
                            status: payment_intent_status_fsm(
                                request.payment_method_data.as_ref().and_then(
                                    |request_payment_method_data| {
                                        request_payment_method_data.payment_method_data.as_ref()
                                    },
                                ),
                                Some(true),
                            ),
                            active_attempt_id: new_payment_attempt.attempt_id.clone(),
                            attempt_count: new_attempt_count,
                            updated_by: storage_scheme.to_string(),
                        },
                        key_store,
                        storage_scheme,
                    )
                    .await
                    .to_not_found_response(errors::ApiErrorResponse::PaymentNotFound)?;

                logger::info!(
                    "manual_retry payment for {} with attempt_id {}",
                    updated_payment_intent.payment_id,
                    new_payment_attempt.attempt_id
                );

                Ok((updated_payment_intent, new_payment_attempt))
            }
        }
    }
}

#[inline(always)]
pub fn is_manual_retry_allowed(
    intent_status: &storage_enums::IntentStatus,
    attempt_status: &storage_enums::AttemptStatus,
    connector_request_reference_id_config: &ConnectorRequestReferenceIdConfig,
    merchant_id: &id_type::MerchantId,
) -> Option<bool> {
    let is_payment_status_eligible_for_retry = match intent_status {
        enums::IntentStatus::Failed => match attempt_status {
            enums::AttemptStatus::Started
            | enums::AttemptStatus::AuthenticationPending
            | enums::AttemptStatus::AuthenticationSuccessful
            | enums::AttemptStatus::Authorized
            | enums::AttemptStatus::Charged
            | enums::AttemptStatus::Authorizing
            | enums::AttemptStatus::CodInitiated
            | enums::AttemptStatus::VoidInitiated
            | enums::AttemptStatus::CaptureInitiated
            | enums::AttemptStatus::Unresolved
            | enums::AttemptStatus::Pending
            | enums::AttemptStatus::ConfirmationAwaited
            | enums::AttemptStatus::PartialCharged
            | enums::AttemptStatus::PartialChargedAndChargeable
            | enums::AttemptStatus::Voided
            | enums::AttemptStatus::AutoRefunded
            | enums::AttemptStatus::PaymentMethodAwaited
            | enums::AttemptStatus::DeviceDataCollectionPending => {
                logger::error!("Payment Attempt should not be in this state because Attempt to Intent status mapping doesn't allow it");
                None
            }

            storage_enums::AttemptStatus::VoidFailed
            | storage_enums::AttemptStatus::RouterDeclined
            | storage_enums::AttemptStatus::CaptureFailed => Some(false),

            storage_enums::AttemptStatus::AuthenticationFailed
            | storage_enums::AttemptStatus::AuthorizationFailed
            | storage_enums::AttemptStatus::Failure => Some(true),
        },
        enums::IntentStatus::Cancelled
        | enums::IntentStatus::RequiresCapture
        | enums::IntentStatus::PartiallyCaptured
        | enums::IntentStatus::PartiallyCapturedAndCapturable
        | enums::IntentStatus::Processing
        | enums::IntentStatus::Succeeded => Some(false),

        enums::IntentStatus::RequiresCustomerAction
        | enums::IntentStatus::RequiresMerchantAction
        | enums::IntentStatus::RequiresPaymentMethod
        | enums::IntentStatus::RequiresConfirmation => None,
    };
    let is_merchant_id_enabled_for_retries = !connector_request_reference_id_config
        .merchant_ids_send_payment_id_as_connector_request_id
        .contains(merchant_id);
    is_payment_status_eligible_for_retry
        .map(|payment_status_check| payment_status_check && is_merchant_id_enabled_for_retries)
}

#[cfg(test)]
mod test {
    #![allow(clippy::unwrap_used)]
    #[test]
    fn test_client_secret_parse() {
        let client_secret1 = "pay_3TgelAms4RQec8xSStjF_secret_fc34taHLw1ekPgNh92qr";
        let client_secret2 = "pay_3Tgel__Ams4RQ_secret_ec8xSStjF_secret_fc34taHLw1ekPgNh92qr";
        let client_secret3 =
            "pay_3Tgel__Ams4RQ_secret_ec8xSStjF_secret__secret_fc34taHLw1ekPgNh92qr";

        assert_eq!(
            "pay_3TgelAms4RQec8xSStjF",
            super::get_payment_id_from_client_secret(client_secret1).unwrap()
        );
        assert_eq!(
            "pay_3Tgel__Ams4RQ_secret_ec8xSStjF",
            super::get_payment_id_from_client_secret(client_secret2).unwrap()
        );
        assert_eq!(
            "pay_3Tgel__Ams4RQ_secret_ec8xSStjF_secret_",
            super::get_payment_id_from_client_secret(client_secret3).unwrap()
        );
    }
}

#[instrument(skip_all)]
pub async fn get_additional_payment_data(
    pm_data: &api_models::payments::PaymentMethodData,
    db: &dyn StorageInterface,
    profile_id: &str,
) -> api_models::payments::AdditionalPaymentData {
    match pm_data {
        api_models::payments::PaymentMethodData::Card(card_data) => {
            let card_isin = Some(card_data.card_number.get_card_isin());
            let enable_extended_bin =db
            .find_config_by_key_unwrap_or(
                format!("{}_enable_extended_card_bin", profile_id).as_str(),
             Some("false".to_string()))
            .await.map_err(|err| services::logger::error!(message="Failed to fetch the config", extended_card_bin_error=?err)).ok();

            let card_extended_bin = match enable_extended_bin {
                Some(config) if config.config == "true" => {
                    Some(card_data.card_number.get_extended_card_bin())
                }
                _ => None,
            };
            let last4 = Some(card_data.card_number.get_last4());
            if card_data.card_issuer.is_some()
                && card_data.card_network.is_some()
                && card_data.card_type.is_some()
                && card_data.card_issuing_country.is_some()
                && card_data.bank_code.is_some()
            {
                api_models::payments::AdditionalPaymentData::Card(Box::new(
                    api_models::payments::AdditionalCardInfo {
                        card_issuer: card_data.card_issuer.to_owned(),
                        card_network: card_data.card_network.clone(),
                        card_type: card_data.card_type.to_owned(),
                        card_issuing_country: card_data.card_issuing_country.to_owned(),
                        bank_code: card_data.bank_code.to_owned(),
                        card_exp_month: Some(card_data.card_exp_month.clone()),
                        card_exp_year: Some(card_data.card_exp_year.clone()),
                        card_holder_name: card_data.card_holder_name.clone(),
                        last4: last4.clone(),
                        card_isin: card_isin.clone(),
                        card_extended_bin: card_extended_bin.clone(),
                        // These are filled after calling the processor / connector
                        payment_checks: None,
                        authentication_data: None,
                    },
                ))
            } else {
                let card_info = card_isin
                    .clone()
                    .async_and_then(|card_isin| async move {
                        db.get_card_info(&card_isin)
                            .await
                            .map_err(|error| services::logger::warn!(card_info_error=?error))
                            .ok()
                    })
                    .await
                    .flatten()
                    .map(|card_info| {
                        api_models::payments::AdditionalPaymentData::Card(Box::new(
                            api_models::payments::AdditionalCardInfo {
                                card_issuer: card_info.card_issuer,
                                card_network: card_info.card_network.clone(),
                                bank_code: card_info.bank_code,
                                card_type: card_info.card_type,
                                card_issuing_country: card_info.card_issuing_country,
                                last4: last4.clone(),
                                card_isin: card_isin.clone(),
                                card_extended_bin: card_extended_bin.clone(),
                                card_exp_month: Some(card_data.card_exp_month.clone()),
                                card_exp_year: Some(card_data.card_exp_year.clone()),
                                card_holder_name: card_data.card_holder_name.clone(),
                                // These are filled after calling the processor / connector
                                payment_checks: None,
                                authentication_data: None,
                            },
                        ))
                    });
                card_info.unwrap_or_else(|| {
                    api_models::payments::AdditionalPaymentData::Card(Box::new(
                        api_models::payments::AdditionalCardInfo {
                            card_issuer: None,
                            card_network: None,
                            bank_code: None,
                            card_type: None,
                            card_issuing_country: None,
                            last4,
                            card_isin,
                            card_extended_bin,
                            card_exp_month: Some(card_data.card_exp_month.clone()),
                            card_exp_year: Some(card_data.card_exp_year.clone()),
                            card_holder_name: card_data.card_holder_name.clone(),
                            // These are filled after calling the processor / connector
                            payment_checks: None,
                            authentication_data: None,
                        },
                    ))
                })
            }
        }
        api_models::payments::PaymentMethodData::BankRedirect(bank_redirect_data) => {
            match bank_redirect_data {
                api_models::payments::BankRedirectData::Eps { bank_name, .. } => {
                    api_models::payments::AdditionalPaymentData::BankRedirect {
                        bank_name: bank_name.to_owned(),
                    }
                }
                api_models::payments::BankRedirectData::Ideal { bank_name, .. } => {
                    api_models::payments::AdditionalPaymentData::BankRedirect {
                        bank_name: bank_name.to_owned(),
                    }
                }
                _ => api_models::payments::AdditionalPaymentData::BankRedirect { bank_name: None },
            }
        }
        api_models::payments::PaymentMethodData::Wallet(wallet) => match wallet {
            api_models::payments::WalletData::ApplePay(apple_pay_wallet_data) => {
                api_models::payments::AdditionalPaymentData::Wallet {
                    apple_pay: Some(apple_pay_wallet_data.payment_method.to_owned()),
                }
            }
            _ => api_models::payments::AdditionalPaymentData::Wallet { apple_pay: None },
        },
        api_models::payments::PaymentMethodData::PayLater(_) => {
            api_models::payments::AdditionalPaymentData::PayLater { klarna_sdk: None }
        }
        api_models::payments::PaymentMethodData::BankTransfer(_) => {
            api_models::payments::AdditionalPaymentData::BankTransfer {}
        }
        api_models::payments::PaymentMethodData::Crypto(_) => {
            api_models::payments::AdditionalPaymentData::Crypto {}
        }
        api_models::payments::PaymentMethodData::BankDebit(_) => {
            api_models::payments::AdditionalPaymentData::BankDebit {}
        }
        api_models::payments::PaymentMethodData::MandatePayment => {
            api_models::payments::AdditionalPaymentData::MandatePayment {}
        }
        api_models::payments::PaymentMethodData::Reward => {
            api_models::payments::AdditionalPaymentData::Reward {}
        }
        api_models::payments::PaymentMethodData::RealTimePayment(_) => {
            api_models::payments::AdditionalPaymentData::RealTimePayment {}
        }
        api_models::payments::PaymentMethodData::Upi(_) => {
            api_models::payments::AdditionalPaymentData::Upi {}
        }
        api_models::payments::PaymentMethodData::CardRedirect(_) => {
            api_models::payments::AdditionalPaymentData::CardRedirect {}
        }
        api_models::payments::PaymentMethodData::Voucher(_) => {
            api_models::payments::AdditionalPaymentData::Voucher {}
        }
        api_models::payments::PaymentMethodData::GiftCard(_) => {
            api_models::payments::AdditionalPaymentData::GiftCard {}
        }
        api_models::payments::PaymentMethodData::CardToken(_) => {
            api_models::payments::AdditionalPaymentData::CardToken {}
        }
        api_models::payments::PaymentMethodData::OpenBanking(_) => {
            api_models::payments::AdditionalPaymentData::OpenBanking {}
        }
    }
}

pub async fn populate_bin_details_for_payment_method_create(
    card_details: api_models::payment_methods::CardDetail,
    db: &dyn StorageInterface,
) -> api_models::payment_methods::CardDetail {
    let card_isin: Option<_> = Some(card_details.card_number.get_card_isin());
    if card_details.card_issuer.is_some()
        && card_details.card_network.is_some()
        && card_details.card_type.is_some()
        && card_details.card_issuing_country.is_some()
    {
        api::CardDetail {
            card_issuer: card_details.card_issuer.to_owned(),
            card_network: card_details.card_network.clone(),
            card_type: card_details.card_type.to_owned(),
            card_issuing_country: card_details.card_issuing_country.to_owned(),
            card_exp_month: card_details.card_exp_month.clone(),
            card_exp_year: card_details.card_exp_year.clone(),
            card_holder_name: card_details.card_holder_name.clone(),
            card_number: card_details.card_number.clone(),
            nick_name: card_details.nick_name.clone(),
        }
    } else {
        let card_info = card_isin
            .clone()
            .async_and_then(|card_isin| async move {
                db.get_card_info(&card_isin)
                    .await
                    .map_err(|error| services::logger::error!(card_info_error=?error))
                    .ok()
            })
            .await
            .flatten()
            .map(|card_info| api::CardDetail {
                card_issuer: card_info.card_issuer,
                card_network: card_info.card_network.clone(),
                card_type: card_info.card_type,
                card_issuing_country: card_info.card_issuing_country,
                card_exp_month: card_details.card_exp_month.clone(),
                card_exp_year: card_details.card_exp_year.clone(),
                card_holder_name: card_details.card_holder_name.clone(),
                card_number: card_details.card_number.clone(),
                nick_name: card_details.nick_name.clone(),
            });
        card_info.unwrap_or_else(|| api::CardDetail {
            card_issuer: None,
            card_network: None,
            card_type: None,
            card_issuing_country: None,
            card_exp_month: card_details.card_exp_month.clone(),
            card_exp_year: card_details.card_exp_year.clone(),
            card_holder_name: card_details.card_holder_name.clone(),
            card_number: card_details.card_number.clone(),
            nick_name: card_details.nick_name.clone(),
        })
    }
}

pub fn validate_customer_access(
    payment_intent: &PaymentIntent,
    auth_flow: services::AuthFlow,
    request: &api::PaymentsRequest,
) -> Result<(), errors::ApiErrorResponse> {
    if auth_flow == services::AuthFlow::Client && request.get_customer_id().is_some() {
        let is_same_customer = request.get_customer_id() == payment_intent.customer_id.as_ref();
        if !is_same_customer {
            Err(errors::ApiErrorResponse::GenericUnauthorized {
                message: "Unauthorised access to update customer".to_string(),
            })?;
        }
    }
    Ok(())
}

pub fn is_apple_pay_simplified_flow(
    connector_metadata: Option<pii::SecretSerdeValue>,
    connector_wallets_details: Option<pii::SecretSerdeValue>,
    connector_name: Option<&String>,
) -> CustomResult<bool, errors::ApiErrorResponse> {
    let connector_apple_pay_wallet_details =
        get_applepay_metadata(connector_wallets_details)
            .map_err(|error| {
                logger::debug!(
                    "Apple pay connector wallets details parsing failed for {:?} in is_apple_pay_simplified_flow {:?}",
                    connector_name,
                    error
                )
            })
            .ok();

    let option_apple_pay_metadata = match connector_apple_pay_wallet_details {
        Some(apple_pay_wallet_details) => Some(apple_pay_wallet_details),
        None => get_applepay_metadata(connector_metadata)
            .map_err(|error| {
                logger::debug!(
                "Apple pay metadata parsing failed for {:?} in is_apple_pay_simplified_flow {:?}",
                connector_name,
                error
            )
            })
            .ok(),
    };

    // return true only if the apple flow type is simplified
    Ok(matches!(
        option_apple_pay_metadata,
        Some(
            api_models::payments::ApplepaySessionTokenMetadata::ApplePayCombined(
                api_models::payments::ApplePayCombinedMetadata::Simplified { .. }
            )
        )
    ))
}

pub async fn get_encrypted_apple_pay_connector_wallets_details(
    state: &SessionState,
    key_store: &domain::MerchantKeyStore,
    connector_metadata: &Option<masking::Secret<tera::Value>>,
) -> RouterResult<Option<Encryptable<masking::Secret<serde_json::Value>>>> {
    let apple_pay_metadata = get_applepay_metadata(connector_metadata.clone())
        .map_err(|error| {
            logger::error!(
                "Apple pay metadata parsing failed in get_encrypted_apple_pay_connector_wallets_details {:?}",
                error
            )
        })
        .ok();

    let connector_apple_pay_details = apple_pay_metadata
        .map(|metadata| {
            serde_json::to_value(metadata)
                .change_context(errors::ApiErrorResponse::InternalServerError)
                .attach_printable("Failed to serialize apple pay metadata as JSON")
        })
        .transpose()?
        .map(masking::Secret::new);
    let key_manager_state: KeyManagerState = state.into();
    let encrypted_connector_apple_pay_details = connector_apple_pay_details
        .async_lift(|wallets_details| {
            types::encrypt_optional(
                &key_manager_state,
                wallets_details,
                Identifier::Merchant(key_store.merchant_id.clone()),
                key_store.key.get_inner().peek(),
            )
        })
        .await
        .change_context(errors::ApiErrorResponse::InternalServerError)
        .attach_printable("Failed while encrypting connector wallets details")?;
    Ok(encrypted_connector_apple_pay_details)
}

pub fn get_applepay_metadata(
    connector_metadata: Option<pii::SecretSerdeValue>,
) -> RouterResult<api_models::payments::ApplepaySessionTokenMetadata> {
    connector_metadata
        .clone()
        .parse_value::<api_models::payments::ApplepayCombinedSessionTokenData>(
            "ApplepayCombinedSessionTokenData",
        )
        .map(|combined_metadata| {
            api_models::payments::ApplepaySessionTokenMetadata::ApplePayCombined(
                combined_metadata.apple_pay_combined,
            )
        })
        .or_else(|_| {
            connector_metadata
                .parse_value::<api_models::payments::ApplepaySessionTokenData>(
                    "ApplepaySessionTokenData",
                )
                .map(|old_metadata| {
                    api_models::payments::ApplepaySessionTokenMetadata::ApplePay(
                        old_metadata.apple_pay,
                    )
                })
        })
        .change_context(errors::ApiErrorResponse::InvalidDataFormat {
            field_name: "connector_metadata".to_string(),
            expected_format: "applepay_metadata_format".to_string(),
        })
}

#[cfg(feature = "retry")]
pub async fn get_apple_pay_retryable_connectors<F>(
    state: &SessionState,
    merchant_account: &domain::MerchantAccount,
    payment_data: &mut PaymentData<F>,
    key_store: &domain::MerchantKeyStore,
    pre_routing_connector_data_list: &[api::ConnectorData],
    merchant_connector_id: Option<&String>,
) -> CustomResult<Option<Vec<api::ConnectorData>>, errors::ApiErrorResponse>
where
    F: Send + Clone,
{
    let profile_id = &payment_data
        .payment_intent
        .profile_id
        .clone()
        .get_required_value("profile_id")
        .change_context(errors::ApiErrorResponse::MissingRequiredField {
            field_name: "profile_id",
        })?;

    let pre_decided_connector_data_first = pre_routing_connector_data_list
        .first()
        .ok_or(errors::ApiErrorResponse::IncorrectPaymentMethodConfiguration)?;

    let merchant_connector_account_type = get_merchant_connector_account(
        state,
        merchant_account.get_id(),
        payment_data.creds_identifier.to_owned(),
        key_store,
        profile_id,
        &pre_decided_connector_data_first.connector_name.to_string(),
        merchant_connector_id,
    )
    .await?;

    let connector_data_list = if is_apple_pay_simplified_flow(
        merchant_connector_account_type.get_metadata(),
        merchant_connector_account_type.get_connector_wallets_details(),
        merchant_connector_account_type
            .get_connector_name()
            .as_ref(),
    )? {
        let merchant_connector_account_list = state
            .store
            .find_merchant_connector_account_by_merchant_id_and_disabled_list(
                &state.into(),
                merchant_account.get_id(),
                false,
                key_store,
            )
            .await
            .to_not_found_response(errors::ApiErrorResponse::InternalServerError)?;

        let profile_specific_merchant_connector_account_list = filter_mca_based_on_business_profile(
            merchant_connector_account_list,
            Some(profile_id.to_string()),
        );

        let mut connector_data_list = vec![pre_decided_connector_data_first.clone()];

        for merchant_connector_account in profile_specific_merchant_connector_account_list {
            if is_apple_pay_simplified_flow(
                merchant_connector_account.metadata.clone(),
                merchant_connector_account
                    .connector_wallets_details
                    .as_deref()
                    .cloned(),
                Some(&merchant_connector_account.connector_name),
            )? {
                let connector_data = api::ConnectorData::get_connector_by_name(
                    &state.conf.connectors,
                    &merchant_connector_account.connector_name.to_string(),
                    api::GetToken::Connector,
                    Some(merchant_connector_account.get_id()),
                )
                .change_context(errors::ApiErrorResponse::InternalServerError)
                .attach_printable("Invalid connector name received")?;

                if !connector_data_list.iter().any(|connector_details| {
                    connector_details.merchant_connector_id == connector_data.merchant_connector_id
                }) {
                    connector_data_list.push(connector_data)
                }
            }
        }

        let fallback_connetors_list = crate::core::routing::helpers::get_merchant_default_config(
            &*state.clone().store,
            profile_id,
            &api_enums::TransactionType::Payment,
        )
        .await
        .change_context(errors::ApiErrorResponse::InternalServerError)
        .attach_printable("Failed to get merchant default fallback connectors config")?;

        let mut routing_connector_data_list = Vec::new();

        pre_routing_connector_data_list.iter().for_each(|pre_val| {
            routing_connector_data_list.push(pre_val.merchant_connector_id.clone())
        });

        fallback_connetors_list.iter().for_each(|fallback_val| {
            routing_connector_data_list
                .iter()
                .all(|val| *val != fallback_val.merchant_connector_id)
                .then(|| {
                    routing_connector_data_list.push(fallback_val.merchant_connector_id.clone())
                });
        });

        // connector_data_list is the list of connectors for which Apple Pay simplified flow is configured.
        // This list is arranged in the same order as the merchant's connectors routingconfiguration.

        let mut ordered_connector_data_list = Vec::new();

        routing_connector_data_list
            .iter()
            .for_each(|merchant_connector_id| {
                let connector_data = connector_data_list.iter().find(|connector_data| {
                    *merchant_connector_id == connector_data.merchant_connector_id
                });
                if let Some(connector_data_details) = connector_data {
                    ordered_connector_data_list.push(connector_data_details.clone());
                }
            });

        Some(ordered_connector_data_list)
    } else {
        None
    };
    Ok(connector_data_list)
}

#[derive(Debug, serde::Serialize, serde::Deserialize)]
pub struct ApplePayData {
    version: masking::Secret<String>,
    data: masking::Secret<String>,
    signature: masking::Secret<String>,
    header: ApplePayHeader,
}

#[derive(Debug, serde::Serialize, serde::Deserialize)]
#[serde(rename_all = "camelCase")]
pub struct ApplePayHeader {
    ephemeral_public_key: masking::Secret<String>,
    public_key_hash: masking::Secret<String>,
    transaction_id: masking::Secret<String>,
}

impl ApplePayData {
    pub fn token_json(
        wallet_data: domain::WalletData,
    ) -> CustomResult<Self, errors::ConnectorError> {
        let json_wallet_data: Self = connector::utils::WalletData::get_wallet_token_as_json(
            &wallet_data,
            "Apple Pay".to_string(),
        )?;
        Ok(json_wallet_data)
    }

    pub async fn decrypt(
        &self,
        payment_processing_certificate: &masking::Secret<String>,
        payment_processing_certificate_key: &masking::Secret<String>,
    ) -> CustomResult<serde_json::Value, errors::ApplePayDecryptionError> {
        let merchant_id = self.merchant_id(payment_processing_certificate)?;
        let shared_secret = self.shared_secret(payment_processing_certificate_key)?;
        let symmetric_key = self.symmetric_key(&merchant_id, &shared_secret)?;
        let decrypted = self.decrypt_ciphertext(&symmetric_key)?;
        let parsed_decrypted: serde_json::Value = serde_json::from_str(&decrypted)
            .change_context(errors::ApplePayDecryptionError::DecryptionFailed)?;
        Ok(parsed_decrypted)
    }

    pub fn merchant_id(
        &self,
        payment_processing_certificate: &masking::Secret<String>,
    ) -> CustomResult<String, errors::ApplePayDecryptionError> {
        let cert_data = payment_processing_certificate.clone().expose();

        let base64_decode_cert_data = BASE64_ENGINE
            .decode(cert_data)
            .change_context(errors::ApplePayDecryptionError::Base64DecodingFailed)?;

        // Parsing the certificate using x509-parser
        let (_, certificate) = parse_x509_certificate(&base64_decode_cert_data)
            .change_context(errors::ApplePayDecryptionError::CertificateParsingFailed)
            .attach_printable("Error parsing apple pay PPC")?;

        // Finding the merchant ID extension
        let apple_pay_m_id = certificate
            .extensions()
            .iter()
            .find(|extension| {
                extension
                    .oid
                    .to_string()
                    .eq(consts::MERCHANT_ID_FIELD_EXTENSION_ID)
            })
            .map(|ext| {
                let merchant_id = String::from_utf8_lossy(ext.value)
                    .trim()
                    .trim_start_matches('@')
                    .to_string();

                merchant_id
            })
            .ok_or(errors::ApplePayDecryptionError::MissingMerchantId)
            .attach_printable("Unable to find merchant ID extension in the certificate")?;

        Ok(apple_pay_m_id)
    }

    pub fn shared_secret(
        &self,
        payment_processing_certificate_key: &masking::Secret<String>,
    ) -> CustomResult<Vec<u8>, errors::ApplePayDecryptionError> {
        let public_ec_bytes = BASE64_ENGINE
            .decode(self.header.ephemeral_public_key.peek().as_bytes())
            .change_context(errors::ApplePayDecryptionError::Base64DecodingFailed)?;

        let public_key = PKey::public_key_from_der(&public_ec_bytes)
            .change_context(errors::ApplePayDecryptionError::KeyDeserializationFailed)
            .attach_printable("Failed to deserialize the public key")?;

        let decrypted_apple_pay_ppc_key = payment_processing_certificate_key.clone().expose();

        // Create PKey objects from EcKey
        let private_key = PKey::private_key_from_pem(decrypted_apple_pay_ppc_key.as_bytes())
            .change_context(errors::ApplePayDecryptionError::KeyDeserializationFailed)
            .attach_printable("Failed to deserialize the private key")?;

        // Create the Deriver object and set the peer public key
        let mut deriver = Deriver::new(&private_key)
            .change_context(errors::ApplePayDecryptionError::DerivingSharedSecretKeyFailed)
            .attach_printable("Failed to create a deriver for the private key")?;

        deriver
            .set_peer(&public_key)
            .change_context(errors::ApplePayDecryptionError::DerivingSharedSecretKeyFailed)
            .attach_printable("Failed to set the peer key for the secret derivation")?;

        // Compute the shared secret
        let shared_secret = deriver
            .derive_to_vec()
            .change_context(errors::ApplePayDecryptionError::DerivingSharedSecretKeyFailed)
            .attach_printable("Final key derivation failed")?;
        Ok(shared_secret)
    }

    pub fn symmetric_key(
        &self,
        merchant_id: &str,
        shared_secret: &[u8],
    ) -> CustomResult<Vec<u8>, errors::ApplePayDecryptionError> {
        let kdf_algorithm = b"\x0did-aes256-GCM";
        let kdf_party_v = hex::decode(merchant_id)
            .change_context(errors::ApplePayDecryptionError::Base64DecodingFailed)?;
        let kdf_party_u = b"Apple";
        let kdf_info = [&kdf_algorithm[..], kdf_party_u, &kdf_party_v[..]].concat();

        let mut hash = openssl::sha::Sha256::new();
        hash.update(b"\x00\x00\x00");
        hash.update(b"\x01");
        hash.update(shared_secret);
        hash.update(&kdf_info[..]);
        let symmetric_key = hash.finish();
        Ok(symmetric_key.to_vec())
    }

    pub fn decrypt_ciphertext(
        &self,
        symmetric_key: &[u8],
    ) -> CustomResult<String, errors::ApplePayDecryptionError> {
        logger::info!("Decrypt apple pay token");

        let data = BASE64_ENGINE
            .decode(self.data.peek().as_bytes())
            .change_context(errors::ApplePayDecryptionError::Base64DecodingFailed)?;
        let iv = [0u8; 16]; //Initialization vector IV is typically used in AES-GCM (Galois/Counter Mode) encryption for randomizing the encryption process.
        let ciphertext = data
            .get(..data.len() - 16)
            .ok_or(errors::ApplePayDecryptionError::DecryptionFailed)?;
        let tag = data
            .get(data.len() - 16..)
            .ok_or(errors::ApplePayDecryptionError::DecryptionFailed)?;
        let cipher = Cipher::aes_256_gcm();
        let decrypted_data = decrypt_aead(cipher, symmetric_key, Some(&iv), &[], ciphertext, tag)
            .change_context(errors::ApplePayDecryptionError::DecryptionFailed)?;
        let decrypted = String::from_utf8(decrypted_data)
            .change_context(errors::ApplePayDecryptionError::DecryptionFailed)?;

        Ok(decrypted)
    }
}

pub fn get_key_params_for_surcharge_details(
    payment_method_data: &api_models::payments::PaymentMethodData,
) -> Option<(
    common_enums::PaymentMethod,
    common_enums::PaymentMethodType,
    Option<common_enums::CardNetwork>,
)> {
    match payment_method_data {
        api_models::payments::PaymentMethodData::Card(card) => {
            // surcharge generated will always be same for credit as well as debit
            // since surcharge conditions cannot be defined on card_type
            Some((
                common_enums::PaymentMethod::Card,
                common_enums::PaymentMethodType::Credit,
                card.card_network.clone(),
            ))
        }
        api_models::payments::PaymentMethodData::CardRedirect(card_redirect_data) => Some((
            common_enums::PaymentMethod::CardRedirect,
            card_redirect_data.get_payment_method_type(),
            None,
        )),
        api_models::payments::PaymentMethodData::Wallet(wallet) => Some((
            common_enums::PaymentMethod::Wallet,
            wallet.get_payment_method_type(),
            None,
        )),
        api_models::payments::PaymentMethodData::PayLater(pay_later) => Some((
            common_enums::PaymentMethod::PayLater,
            pay_later.get_payment_method_type(),
            None,
        )),
        api_models::payments::PaymentMethodData::BankRedirect(bank_redirect) => Some((
            common_enums::PaymentMethod::BankRedirect,
            bank_redirect.get_payment_method_type(),
            None,
        )),
        api_models::payments::PaymentMethodData::BankDebit(bank_debit) => Some((
            common_enums::PaymentMethod::BankDebit,
            bank_debit.get_payment_method_type(),
            None,
        )),
        api_models::payments::PaymentMethodData::BankTransfer(bank_transfer) => Some((
            common_enums::PaymentMethod::BankTransfer,
            bank_transfer.get_payment_method_type(),
            None,
        )),
        api_models::payments::PaymentMethodData::Crypto(crypto) => Some((
            common_enums::PaymentMethod::Crypto,
            crypto.get_payment_method_type(),
            None,
        )),
        api_models::payments::PaymentMethodData::MandatePayment => None,
        api_models::payments::PaymentMethodData::Reward => None,
        api_models::payments::PaymentMethodData::RealTimePayment(real_time_payment) => Some((
            common_enums::PaymentMethod::RealTimePayment,
            real_time_payment.get_payment_method_type(),
            None,
        )),
        api_models::payments::PaymentMethodData::Upi(upi_data) => Some((
            common_enums::PaymentMethod::Upi,
            upi_data.get_payment_method_type(),
            None,
        )),
        api_models::payments::PaymentMethodData::Voucher(voucher) => Some((
            common_enums::PaymentMethod::Voucher,
            voucher.get_payment_method_type(),
            None,
        )),
        api_models::payments::PaymentMethodData::GiftCard(gift_card) => Some((
            common_enums::PaymentMethod::GiftCard,
            gift_card.get_payment_method_type(),
            None,
        )),
        api_models::payments::PaymentMethodData::OpenBanking(ob_data) => Some((
            common_enums::PaymentMethod::OpenBanking,
            ob_data.get_payment_method_type(),
            None,
        )),
        api_models::payments::PaymentMethodData::CardToken(_) => None,
    }
}

pub fn validate_payment_link_request(
    confirm: Option<bool>,
) -> Result<(), errors::ApiErrorResponse> {
    if let Some(cnf) = confirm {
        if !cnf {
            return Ok(());
        } else {
            return Err(errors::ApiErrorResponse::InvalidRequestData {
                message: "cannot confirm a payment while creating a payment link".to_string(),
            });
        }
    }
    Ok(())
}

pub async fn get_gsm_record(
    state: &SessionState,
    error_code: Option<String>,
    error_message: Option<String>,
    connector_name: String,
    flow: String,
) -> Option<storage::gsm::GatewayStatusMap> {
    let get_gsm = || async {
        state.store.find_gsm_rule(
                connector_name.clone(),
                flow.clone(),
                "sub_flow".to_string(),
                error_code.clone().unwrap_or_default(), // TODO: make changes in connector to get a mandatory code in case of success or error response
                error_message.clone().unwrap_or_default(),
            )
            .await
            .map_err(|err| {
                if err.current_context().is_db_not_found() {
                    logger::warn!(
                        "GSM miss for connector - {}, flow - {}, error_code - {:?}, error_message - {:?}",
                        connector_name,
                        flow,
                        error_code,
                        error_message
                    );
                    metrics::AUTO_RETRY_GSM_MISS_COUNT.add(&metrics::CONTEXT, 1, &[]);
                } else {
                    metrics::AUTO_RETRY_GSM_FETCH_FAILURE_COUNT.add(&metrics::CONTEXT, 1, &[]);
                };
                err.change_context(errors::ApiErrorResponse::InternalServerError)
                    .attach_printable("failed to fetch decision from gsm")
            })
    };
    get_gsm()
        .await
        .map_err(|err| {
            // warn log should suffice here because we are not propagating this error
            logger::warn!(get_gsm_decision_fetch_error=?err, "error fetching gsm decision");
            err
        })
        .ok()
}

pub fn validate_order_details_amount(
    order_details: Vec<api_models::payments::OrderDetailsWithAmount>,
    amount: i64,
    should_validate: bool,
) -> Result<(), errors::ApiErrorResponse> {
    if should_validate {
        let total_order_details_amount: i64 = order_details
            .iter()
            .map(|order| order.amount * i64::from(order.quantity))
            .sum();

        if total_order_details_amount != amount {
            Err(errors::ApiErrorResponse::InvalidRequestData {
                message: "Total sum of order details doesn't match amount in payment request"
                    .to_string(),
            })
        } else {
            Ok(())
        }
    } else {
        Ok(())
    }
}

// This function validates the client secret expiry set by the merchant in the request
pub fn validate_session_expiry(session_expiry: u32) -> Result<(), errors::ApiErrorResponse> {
    if !(consts::MIN_SESSION_EXPIRY..=consts::MAX_SESSION_EXPIRY).contains(&session_expiry) {
        Err(errors::ApiErrorResponse::InvalidRequestData {
            message: "session_expiry should be between 60(1 min) to 7890000(3 months).".to_string(),
        })
    } else {
        Ok(())
    }
}

pub fn get_recipient_id_for_open_banking(
    merchant_data: &AdditionalMerchantData,
) -> Result<Option<String>, errors::ApiErrorResponse> {
    match merchant_data {
        AdditionalMerchantData::OpenBankingRecipientData(data) => match data {
            MerchantRecipientData::ConnectorRecipientId(id) => Ok(Some(id.peek().clone())),
            MerchantRecipientData::AccountData(acc_data) => match acc_data {
                MerchantAccountData::Bacs {
                    connector_recipient_id,
                    ..
                } => match connector_recipient_id {
                    Some(RecipientIdType::ConnectorId(id)) => Ok(Some(id.peek().clone())),
                    Some(RecipientIdType::LockerId(id)) => Ok(Some(id.peek().clone())),
                    _ => Err(errors::ApiErrorResponse::InvalidConnectorConfiguration {
                        config: "recipient_id".to_string(),
                    }),
                },
                MerchantAccountData::Iban {
                    connector_recipient_id,
                    ..
                } => match connector_recipient_id {
                    Some(RecipientIdType::ConnectorId(id)) => Ok(Some(id.peek().clone())),
                    Some(RecipientIdType::LockerId(id)) => Ok(Some(id.peek().clone())),
                    _ => Err(errors::ApiErrorResponse::InvalidConnectorConfiguration {
                        config: "recipient_id".to_string(),
                    }),
                },
            },
            _ => Err(errors::ApiErrorResponse::InvalidConnectorConfiguration {
                config: "recipient_id".to_string(),
            }),
        },
    }
}
// This function validates the intent fulfillment time expiry set by the merchant in the request
pub fn validate_intent_fulfillment_expiry(
    intent_fulfillment_time: u32,
) -> Result<(), errors::ApiErrorResponse> {
    if !(consts::MIN_INTENT_FULFILLMENT_EXPIRY..=consts::MAX_INTENT_FULFILLMENT_EXPIRY)
        .contains(&intent_fulfillment_time)
    {
        Err(errors::ApiErrorResponse::InvalidRequestData {
            message: "intent_fulfillment_time should be between 60(1 min) to 1800(30 mins)."
                .to_string(),
        })
    } else {
        Ok(())
    }
}

pub fn add_connector_response_to_additional_payment_data(
    additional_payment_data: api_models::payments::AdditionalPaymentData,
    connector_response_payment_method_data: AdditionalPaymentMethodConnectorResponse,
) -> api_models::payments::AdditionalPaymentData {
    match (
        &additional_payment_data,
        connector_response_payment_method_data,
    ) {
        (
            api_models::payments::AdditionalPaymentData::Card(additional_card_data),
            AdditionalPaymentMethodConnectorResponse::Card {
                authentication_data,
                payment_checks,
            },
        ) => api_models::payments::AdditionalPaymentData::Card(Box::new(
            api_models::payments::AdditionalCardInfo {
                payment_checks,
                authentication_data,
                ..*additional_card_data.clone()
            },
        )),
        (
            api_models::payments::AdditionalPaymentData::PayLater { .. },
            AdditionalPaymentMethodConnectorResponse::PayLater {
                klarna_sdk: Some(KlarnaSdkResponse { payment_type }),
            },
        ) => api_models::payments::AdditionalPaymentData::PayLater {
            klarna_sdk: Some(api_models::payments::KlarnaSdkPaymentMethod { payment_type }),
        },

        _ => additional_payment_data,
    }
}

pub fn update_additional_payment_data_with_connector_response_pm_data(
    additional_payment_data: Option<serde_json::Value>,
    connector_response_pm_data: Option<AdditionalPaymentMethodConnectorResponse>,
) -> RouterResult<Option<serde_json::Value>> {
    let parsed_additional_payment_method_data = additional_payment_data
        .as_ref()
        .map(|payment_method_data| {
            payment_method_data
                .clone()
                .parse_value::<api_models::payments::AdditionalPaymentData>(
                    "additional_payment_method_data",
                )
        })
        .transpose()
        .change_context(errors::ApiErrorResponse::InternalServerError)
        .attach_printable("unable to parse value into additional_payment_method_data")?;

    let additional_payment_method_data = parsed_additional_payment_method_data
        .zip(connector_response_pm_data)
        .map(|(additional_pm_data, connector_response_pm_data)| {
            add_connector_response_to_additional_payment_data(
                additional_pm_data,
                connector_response_pm_data,
            )
        });

    additional_payment_method_data
        .as_ref()
        .map(Encode::encode_to_value)
        .transpose()
        .change_context(errors::ApiErrorResponse::InternalServerError)
        .attach_printable("Failed to encode additional pm data")
}

pub async fn get_payment_method_details_from_payment_token(
    state: &SessionState,
    payment_attempt: &PaymentAttempt,
    payment_intent: &PaymentIntent,
    key_store: &domain::MerchantKeyStore,
    storage_scheme: enums::MerchantStorageScheme,
) -> RouterResult<Option<(api::PaymentMethodData, enums::PaymentMethod)>> {
    let hyperswitch_token = if let Some(token) = payment_attempt.payment_token.clone() {
        let redis_conn = state
            .store
            .get_redis_conn()
            .change_context(errors::ApiErrorResponse::InternalServerError)
            .attach_printable("Failed to get redis connection")?;
        let key = format!(
            "pm_token_{}_{}_hyperswitch",
            token,
            payment_attempt
                .payment_method
                .to_owned()
                .get_required_value("payment_method")?,
        );
        let token_data_string = redis_conn
            .get_key::<Option<String>>(&key)
            .await
            .change_context(errors::ApiErrorResponse::InternalServerError)
            .attach_printable("Failed to fetch the token from redis")?
            .ok_or(error_stack::Report::new(
                errors::ApiErrorResponse::UnprocessableEntity {
                    message: "Token is invalid or expired".to_owned(),
                },
            ))?;
        let token_data_result = token_data_string
            .clone()
            .parse_struct("PaymentTokenData")
            .change_context(errors::ApiErrorResponse::InternalServerError)
            .attach_printable("failed to deserialize hyperswitch token data");
        let token_data = match token_data_result {
            Ok(data) => data,
            Err(e) => {
                // The purpose of this logic is backwards compatibility to support tokens
                // in redis that might be following the old format.
                if token_data_string.starts_with('{') {
                    return Err(e);
                } else {
                    storage::PaymentTokenData::temporary_generic(token_data_string)
                }
            }
        };
        Some(token_data)
    } else {
        None
    };
    let token = hyperswitch_token
        .ok_or(errors::ApiErrorResponse::InternalServerError)
        .attach_printable("missing hyperswitch_token")?;
    match token {
        storage::PaymentTokenData::TemporaryGeneric(generic_token) => {
            retrieve_payment_method_with_temporary_token(
                state,
                &generic_token.token,
                payment_intent,
                key_store,
                None,
            )
            .await
        }

        storage::PaymentTokenData::Temporary(generic_token) => {
            retrieve_payment_method_with_temporary_token(
                state,
                &generic_token.token,
                payment_intent,
                key_store,
                None,
            )
            .await
        }

        storage::PaymentTokenData::Permanent(card_token) => retrieve_card_with_permanent_token(
            state,
            &card_token.token,
            card_token
                .payment_method_id
                .as_ref()
                .unwrap_or(&card_token.token),
            payment_intent,
            None,
            key_store,
            storage_scheme,
        )
        .await
        .map(|card| Some((card, enums::PaymentMethod::Card))),

        storage::PaymentTokenData::PermanentCard(card_token) => retrieve_card_with_permanent_token(
            state,
            &card_token.token,
            card_token
                .payment_method_id
                .as_ref()
                .unwrap_or(&card_token.token),
            payment_intent,
            None,
            key_store,
            storage_scheme,
        )
        .await
        .map(|card| Some((card, enums::PaymentMethod::Card))),

        storage::PaymentTokenData::AuthBankDebit(auth_token) => {
            retrieve_payment_method_from_auth_service(
                state,
                key_store,
                &auth_token,
                payment_intent,
                &None,
            )
            .await
        }

        storage::PaymentTokenData::WalletToken(_) => Ok(None),
    }
}

// This function validates the  mandate_data with its setup_future_usage
pub fn validate_mandate_data_and_future_usage(
    setup_future_usages: Option<api_enums::FutureUsage>,
    mandate_details_present: bool,
) -> Result<(), errors::ApiErrorResponse> {
    if mandate_details_present
        && (Some(api_enums::FutureUsage::OnSession) == setup_future_usages
            || setup_future_usages.is_none())
    {
        Err(errors::ApiErrorResponse::PreconditionFailed {
            message: "`setup_future_usage` must be `off_session` for mandates".into(),
        })
    } else {
        Ok(())
    }
}

pub enum PaymentExternalAuthenticationFlow {
    PreAuthenticationFlow {
        acquirer_details: authentication::types::AcquirerDetails,
        card_number: ::cards::CardNumber,
        token: String,
    },
    PostAuthenticationFlow {
        authentication_id: String,
    },
}

pub async fn get_payment_external_authentication_flow_during_confirm<F: Clone>(
    state: &SessionState,
    key_store: &domain::MerchantKeyStore,
    business_profile: &storage::BusinessProfile,
    payment_data: &mut PaymentData<F>,
    connector_call_type: &api::ConnectorCallType,
) -> RouterResult<Option<PaymentExternalAuthenticationFlow>> {
    let authentication_id = payment_data.payment_attempt.authentication_id.clone();
    let is_authentication_type_3ds = payment_data.payment_attempt.authentication_type
        == Some(common_enums::AuthenticationType::ThreeDs);
    let separate_authentication_requested = payment_data
        .payment_intent
        .request_external_three_ds_authentication
        .unwrap_or(false);
    let separate_three_ds_authentication_attempted = payment_data
        .payment_attempt
        .external_three_ds_authentication_attempted
        .unwrap_or(false);
    let connector_supports_separate_authn =
        authentication::utils::get_connector_data_if_separate_authn_supported(connector_call_type);
    logger::info!("is_pre_authn_call {:?}", authentication_id.is_none());
    logger::info!(
        "separate_authentication_requested {:?}",
        separate_authentication_requested
    );
    logger::info!(
        "payment connector supports external authentication: {:?}",
        connector_supports_separate_authn.is_some()
    );
    let card_number = payment_data.payment_method_data.as_ref().and_then(|pmd| {
        if let api_models::payments::PaymentMethodData::Card(card) = pmd {
            Some(card.card_number.clone())
        } else {
            None
        }
    });
    Ok(if separate_three_ds_authentication_attempted {
        authentication_id.map(|authentication_id| {
            PaymentExternalAuthenticationFlow::PostAuthenticationFlow { authentication_id }
        })
    } else if separate_authentication_requested && is_authentication_type_3ds {
        if let Some((connector_data, card_number)) =
            connector_supports_separate_authn.zip(card_number)
        {
            let token = payment_data
                .token
                .clone()
                .get_required_value("token")
                .change_context(errors::ApiErrorResponse::InternalServerError)
                .attach_printable(
                    "payment_data.token should not be None while making pre authentication call",
                )?;
            let payment_connector_mca = get_merchant_connector_account(
                state,
                &business_profile.merchant_id,
                None,
                key_store,
                &business_profile.profile_id,
                connector_data.connector_name.to_string().as_str(),
                connector_data.merchant_connector_id.as_ref(),
            )
            .await?;
            let acquirer_details: authentication::types::AcquirerDetails = payment_connector_mca
                .get_metadata()
                .get_required_value("merchant_connector_account.metadata")?
                .peek()
                .clone()
                .parse_value("AcquirerDetails")
                .change_context(errors::ApiErrorResponse::PreconditionFailed {
                    message:
                        "acquirer_bin and acquirer_merchant_id not found in Payment Connector's Metadata"
                            .to_string(),
                })?;
            Some(PaymentExternalAuthenticationFlow::PreAuthenticationFlow {
                card_number,
                token,
                acquirer_details,
            })
        } else {
            None
        }
    } else {
        None
    })
}

pub fn get_redis_key_for_extended_card_info(
    merchant_id: &id_type::MerchantId,
    payment_id: &str,
) -> String {
    format!(
        "{}_{payment_id}_extended_card_info",
        merchant_id.get_string_repr()
    )
}

pub fn check_integrity_based_on_flow<T, Request>(
    request: &Request,
    payment_response_data: &Result<PaymentsResponseData, ErrorResponse>,
) -> Result<(), common_utils::errors::IntegrityCheckError>
where
    T: FlowIntegrity,
    Request: GetIntegrityObject<T> + CheckIntegrity<Request, T>,
{
    let connector_transaction_id = match payment_response_data {
        Ok(resp_data) => match resp_data {
            PaymentsResponseData::TransactionResponse {
                connector_response_reference_id,
                ..
            } => connector_response_reference_id,
            PaymentsResponseData::TransactionUnresolvedResponse {
                connector_response_reference_id,
                ..
            } => connector_response_reference_id,
            PaymentsResponseData::PreProcessingResponse {
                connector_response_reference_id,
                ..
            } => connector_response_reference_id,
            _ => &None,
        },
        Err(_) => &None,
    };
    request.check_integrity(request, connector_transaction_id.to_owned())
}

pub async fn config_skip_saving_wallet_at_connector(
    db: &dyn StorageInterface,
    merchant_id: &id_type::MerchantId,
) -> CustomResult<Option<Vec<storage_enums::PaymentMethodType>>, errors::ApiErrorResponse> {
    let config = db
        .find_config_by_key_unwrap_or(
            &merchant_id.get_skip_saving_wallet_at_connector_key(),
            Some("[]".to_string()),
        )
        .await;
    Ok(match config {
        Ok(conf) => Some(
            serde_json::from_str::<Vec<storage_enums::PaymentMethodType>>(&conf.config)
                .change_context(errors::ApiErrorResponse::InternalServerError)
                .attach_printable("skip_save_wallet_at_connector config parsing failed")?,
        ),
        Err(error) => {
            logger::error!(?error);
            None
        }
    })
}

pub async fn override_setup_future_usage_to_on_session<F: Clone>(
    db: &dyn StorageInterface,
    payment_data: &mut PaymentData<F>,
) -> CustomResult<(), errors::ApiErrorResponse> {
    if payment_data.payment_intent.setup_future_usage == Some(enums::FutureUsage::OffSession) {
        let skip_saving_wallet_at_connector_optional =
            config_skip_saving_wallet_at_connector(db, &payment_data.payment_intent.merchant_id)
                .await?;

        if let Some(skip_saving_wallet_at_connector) = skip_saving_wallet_at_connector_optional {
            if let Some(payment_method_type) = payment_data.payment_attempt.payment_method_type {
                if skip_saving_wallet_at_connector.contains(&payment_method_type) {
                    logger::debug!("Override setup_future_usage from off_session to on_session based on the merchant's skip_saving_wallet_at_connector configuration to avoid creating a connector mandate.");
                    payment_data.payment_intent.setup_future_usage =
                        Some(enums::FutureUsage::OnSession);
                }
            }
        };
    };
    Ok(())
}

pub async fn validate_merchant_connector_ids_in_connector_mandate_details(
    state: &SessionState,
    key_store: &domain::MerchantKeyStore,
    connector_mandate_details: &api_models::payment_methods::PaymentsMandateReference,
    merchant_id: &id_type::MerchantId,
    card_network: Option<api_enums::CardNetwork>,
) -> CustomResult<(), errors::ApiErrorResponse> {
    let db = &*state.store;
    let merchant_connector_account_list = db
        .find_merchant_connector_account_by_merchant_id_and_disabled_list(
            &state.into(),
            merchant_id,
            true,
            key_store,
        )
        .await
        .to_not_found_response(errors::ApiErrorResponse::InternalServerError)?;

    let merchant_connector_account_details_hash_map: std::collections::HashMap<
        String,
        domain::MerchantConnectorAccount,
    > = merchant_connector_account_list
        .iter()
        .map(|merchant_connector_account| {
            (
                merchant_connector_account.get_id(),
                merchant_connector_account.clone(),
            )
        })
        .collect();

    for (migrating_merchant_connector_id, migrating_connector_mandate_details) in
        connector_mandate_details.0.clone()
    {
        match (card_network.clone() ,merchant_connector_account_details_hash_map.get(&migrating_merchant_connector_id)) {
                        (Some(enums::CardNetwork::Discover),Some(merchant_connector_account_details)) => if let ("cybersource", None) = (
                          merchant_connector_account_details.connector_name.as_str(),
                        migrating_connector_mandate_details
                            .original_payment_authorized_amount
                            .zip(
                                migrating_connector_mandate_details
                                  .original_payment_authorized_currency,
                             ),
                      ) {
                        Err(errors::ApiErrorResponse::MissingRequiredFields {
                              field_names: vec![
                                 "original_payment_authorized_currency",
                                  "original_payment_authorized_amount",
                          ],
                         }).attach_printable(format!("Invalid connector_mandate_details provided for connector {migrating_merchant_connector_id}"))?
                    },
                    (_, Some(_)) => (),
                        (_, None) => {
                            Err(errors::ApiErrorResponse::InvalidDataValue {
                                field_name: "merchant_connector_id",
                            })
                            .attach_printable_lazy(|| {
                                format!("{migrating_merchant_connector_id} invalid merchant connector id in connector_mandate_details")
                            })?
                        },
                    }
    }
    Ok(())
}<|MERGE_RESOLUTION|>--- conflicted
+++ resolved
@@ -3408,47 +3408,6 @@
             Ok(MerchantConnectorAccountType::CacheVal(res))
         }
         None => {
-<<<<<<< HEAD
-            if let Some(merchant_connector_id) = merchant_connector_id {
-                #[cfg(all(
-                    any(feature = "v1", feature = "v2"),
-                    not(feature = "merchant_connector_account_v2")
-                ))]
-                {
-                    db.find_by_merchant_connector_account_merchant_id_merchant_connector_id(
-                        key_manager_state,
-                        merchant_id,
-                        merchant_connector_id,
-                        key_store,
-                    )
-                    .await
-                    .to_not_found_response(
-                        errors::ApiErrorResponse::MerchantConnectorAccountNotFound {
-                            id: merchant_connector_id.to_string(),
-                        },
-                    )
-                }
-                #[cfg(all(feature = "v2", feature = "merchant_connector_account_v2"))]
-                // get mca using id
-                {
-                    let _id = merchant_connector_id;
-                    todo!()
-                }
-            } else {
-                db.find_merchant_connector_account_by_profile_id_connector_name(
-                    key_manager_state,
-                    profile_id,
-                    connector_name,
-                    key_store,
-                )
-                .await
-                .to_not_found_response(
-                    errors::ApiErrorResponse::MerchantConnectorAccountNotFound {
-                        id: format!("profile id {profile_id} and connector name {connector_name}"),
-                    },
-                )
-            }
-=======
             let mca: RouterResult<domain::MerchantConnectorAccount> =
                 if let Some(merchant_connector_id) = merchant_connector_id {
                     #[cfg(all(
@@ -3506,7 +3465,6 @@
                     }
                 };
             mca.map(MerchantConnectorAccountType::DbVal)
->>>>>>> 537630f0
         }
     }
 }
