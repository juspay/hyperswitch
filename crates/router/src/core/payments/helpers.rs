use std::borrow::Cow;

use base64::Engine;
use common_utils::{
    ext_traits::{AsyncExt, ByteSliceExt, ValueExt},
    fp_utils, generate_id, pii,
};
use diesel_models::{enums, payment_intent};
// TODO : Evaluate all the helper functions ()
use error_stack::{report, IntoReport, ResultExt};
use josekit::jwe;
use masking::{ExposeInterface, PeekInterface};
use router_env::{instrument, logger, tracing};
use time::Duration;
use uuid::Uuid;

use super::{
    operations::{BoxedOperation, Operation, PaymentResponse},
    CustomerDetails, PaymentData,
};
use crate::{
    configs::settings::{ConnectorRequestReferenceIdConfig, Server},
    consts,
    core::{
        errors::{self, CustomResult, RouterResult, StorageErrorExt},
        payment_methods::{cards, vault},
        payments,
    },
    db::StorageInterface,
    routes::{metrics, AppState},
    scheduler::metrics as scheduler_metrics,
    services,
    types::{
        api::{self, admin, enums as api_enums, CustomerAcceptanceExt, MandateValidationFieldsExt},
        domain::{
            self,
            types::{self, AsyncLift},
        },
        storage::{self, enums as storage_enums, ephemeral_key, CustomerUpdate::Update},
        transformers::ForeignTryFrom,
        ErrorResponse, RouterData,
    },
    utils::{
        self,
        crypto::{self, SignMessage},
        OptionExt,
    },
};

pub fn create_identity_from_certificate_and_key(
    encoded_certificate: String,
    encoded_certificate_key: String,
) -> Result<reqwest::Identity, error_stack::Report<errors::ApiClientError>> {
    let decoded_certificate = consts::BASE64_ENGINE
        .decode(encoded_certificate)
        .into_report()
        .change_context(errors::ApiClientError::CertificateDecodeFailed)?;

    let decoded_certificate_key = consts::BASE64_ENGINE
        .decode(encoded_certificate_key)
        .into_report()
        .change_context(errors::ApiClientError::CertificateDecodeFailed)?;

    let certificate = String::from_utf8(decoded_certificate)
        .into_report()
        .change_context(errors::ApiClientError::CertificateDecodeFailed)?;

    let certificate_key = String::from_utf8(decoded_certificate_key)
        .into_report()
        .change_context(errors::ApiClientError::CertificateDecodeFailed)?;

    reqwest::Identity::from_pkcs8_pem(certificate.as_bytes(), certificate_key.as_bytes())
        .into_report()
        .change_context(errors::ApiClientError::CertificateDecodeFailed)
}

pub fn filter_mca_based_on_business_details(
    merchant_connector_accounts: Vec<domain::MerchantConnectorAccount>,
    payment_intent: Option<&diesel_models::payment_intent::PaymentIntent>,
) -> Vec<domain::MerchantConnectorAccount> {
    if let Some(payment_intent) = payment_intent {
        merchant_connector_accounts
            .into_iter()
            .filter(|mca| {
                mca.business_country == payment_intent.business_country
                    && mca.business_label == payment_intent.business_label
            })
            .collect::<Vec<_>>()
    } else {
        merchant_connector_accounts
    }
}

pub async fn get_address_for_payment_request(
    db: &dyn StorageInterface,
    req_address: Option<&api::Address>,
    address_id: Option<&str>,
    merchant_id: &str,
    customer_id: Option<&String>,
    merchant_key_store: &domain::MerchantKeyStore,
) -> CustomResult<Option<domain::Address>, errors::ApiErrorResponse> {
    let key = merchant_key_store.key.get_inner().peek();

    Ok(match req_address {
        Some(address) => {
            match address_id {
                Some(id) => {
                    let address_update = async {
                        Ok(storage::AddressUpdate::Update {
                            city: address
                                .address
                                .as_ref()
                                .and_then(|value| value.city.clone()),
                            country: address.address.as_ref().and_then(|value| value.country),
                            line1: address
                                .address
                                .as_ref()
                                .and_then(|value| value.line1.clone())
                                .async_lift(|inner| types::encrypt_optional(inner, key))
                                .await?,
                            line2: address
                                .address
                                .as_ref()
                                .and_then(|value| value.line2.clone())
                                .async_lift(|inner| types::encrypt_optional(inner, key))
                                .await?,
                            line3: address
                                .address
                                .as_ref()
                                .and_then(|value| value.line3.clone())
                                .async_lift(|inner| types::encrypt_optional(inner, key))
                                .await?,
                            state: address
                                .address
                                .as_ref()
                                .and_then(|value| value.state.clone())
                                .async_lift(|inner| types::encrypt_optional(inner, key))
                                .await?,
                            zip: address
                                .address
                                .as_ref()
                                .and_then(|value| value.zip.clone())
                                .async_lift(|inner| types::encrypt_optional(inner, key))
                                .await?,
                            first_name: address
                                .address
                                .as_ref()
                                .and_then(|value| value.first_name.clone())
                                .async_lift(|inner| types::encrypt_optional(inner, key))
                                .await?,
                            last_name: address
                                .address
                                .as_ref()
                                .and_then(|value| value.last_name.clone())
                                .async_lift(|inner| types::encrypt_optional(inner, key))
                                .await?,
                            phone_number: address
                                .phone
                                .as_ref()
                                .and_then(|value| value.number.clone())
                                .async_lift(|inner| types::encrypt_optional(inner, key))
                                .await?,
                            country_code: address
                                .phone
                                .as_ref()
                                .and_then(|value| value.country_code.clone()),
                        })
                    }
                    .await
                    .change_context(errors::ApiErrorResponse::InternalServerError)
                    .attach_printable("Failed while encrypting address")?;
                    Some(
                        db.update_address(id.to_owned(), address_update, merchant_key_store)
                            .await
                            .to_not_found_response(errors::ApiErrorResponse::AddressNotFound)?,
                    )
                }
                None => {
                    // generate a new address here
                    let customer_id = customer_id.get_required_value("customer_id")?;

                    let address_details = address.address.clone().unwrap_or_default();
                    Some(
                        db.insert_address(
                            async {
                                Ok(domain::Address {
                                    phone_number: address
                                        .phone
                                        .as_ref()
                                        .and_then(|a| a.number.clone())
                                        .async_lift(|inner| types::encrypt_optional(inner, key))
                                        .await?,
                                    country_code: address
                                        .phone
                                        .as_ref()
                                        .and_then(|a| a.country_code.clone()),
                                    customer_id: customer_id.to_string(),
                                    merchant_id: merchant_id.to_string(),
                                    address_id: generate_id(consts::ID_LENGTH, "add"),
                                    city: address_details.city,
                                    country: address_details.country,
                                    line1: address_details
                                        .line1
                                        .async_lift(|inner| types::encrypt_optional(inner, key))
                                        .await?,
                                    line2: address_details
                                        .line2
                                        .async_lift(|inner| types::encrypt_optional(inner, key))
                                        .await?,
                                    line3: address_details
                                        .line3
                                        .async_lift(|inner| types::encrypt_optional(inner, key))
                                        .await?,
                                    id: None,
                                    state: address_details
                                        .state
                                        .async_lift(|inner| types::encrypt_optional(inner, key))
                                        .await?,
                                    created_at: common_utils::date_time::now(),
                                    first_name: address_details
                                        .first_name
                                        .async_lift(|inner| types::encrypt_optional(inner, key))
                                        .await?,
                                    last_name: address_details
                                        .last_name
                                        .async_lift(|inner| types::encrypt_optional(inner, key))
                                        .await?,
                                    modified_at: common_utils::date_time::now(),
                                    zip: address_details
                                        .zip
                                        .async_lift(|inner| types::encrypt_optional(inner, key))
                                        .await?,
                                })
                            }
                            .await
                            .change_context(errors::ApiErrorResponse::InternalServerError)
                            .attach_printable("Failed while encrypting address while insert")?,
                            merchant_key_store,
                        )
                        .await
                        .change_context(errors::ApiErrorResponse::InternalServerError)
                        .attach_printable("Failed while inserting new address")?,
                    )
                }
            }
        }
        None => match address_id {
            Some(id) => Some(db.find_address(id, merchant_key_store).await)
                .transpose()
                .to_not_found_response(errors::ApiErrorResponse::AddressNotFound)?,
            None => None,
        },
    })
}

pub async fn get_address_by_id(
    db: &dyn StorageInterface,
    address_id: Option<String>,
    merchant_key_store: &domain::MerchantKeyStore,
) -> CustomResult<Option<domain::Address>, errors::ApiErrorResponse> {
    match address_id {
        None => Ok(None),
        Some(address_id) => Ok(db.find_address(&address_id, merchant_key_store).await.ok()),
    }
}

pub async fn get_token_pm_type_mandate_details(
    state: &AppState,
    request: &api::PaymentsRequest,
    mandate_type: Option<api::MandateTransactionType>,
    merchant_account: &domain::MerchantAccount,
) -> RouterResult<(
    Option<String>,
    Option<storage_enums::PaymentMethod>,
    Option<storage_enums::PaymentMethodType>,
    Option<api::MandateData>,
    Option<payments::RecurringMandatePaymentData>,
    Option<String>,
)> {
    match mandate_type {
        Some(api::MandateTransactionType::NewMandateTransaction) => {
            let setup_mandate = request
                .mandate_data
                .clone()
                .get_required_value("mandate_data")?;
            Ok((
                request.payment_token.to_owned(),
                request.payment_method,
                request.payment_method_type,
                Some(setup_mandate),
                None,
                None,
            ))
        }
        Some(api::MandateTransactionType::RecurringMandateTransaction) => {
            let (
                token_,
                payment_method_,
                recurring_mandate_payment_data,
                payment_method_type_,
                mandate_connector,
            ) = get_token_for_recurring_mandate(state, request, merchant_account).await?;
            Ok((
                token_,
                payment_method_,
                payment_method_type_.or(request.payment_method_type),
                None,
                recurring_mandate_payment_data,
                mandate_connector,
            ))
        }
        None => Ok((
            request.payment_token.to_owned(),
            request.payment_method,
            request.payment_method_type,
            request.mandate_data.clone(),
            None,
            None,
        )),
    }
}

pub async fn get_token_for_recurring_mandate(
    state: &AppState,
    req: &api::PaymentsRequest,
    merchant_account: &domain::MerchantAccount,
) -> RouterResult<(
    Option<String>,
    Option<storage_enums::PaymentMethod>,
    Option<payments::RecurringMandatePaymentData>,
    Option<storage_enums::PaymentMethodType>,
    Option<String>,
)> {
    let db = &*state.store;
    let mandate_id = req.mandate_id.clone().get_required_value("mandate_id")?;

    let mandate = db
        .find_mandate_by_merchant_id_mandate_id(&merchant_account.merchant_id, mandate_id.as_str())
        .await
        .to_not_found_response(errors::ApiErrorResponse::MandateNotFound)?;

    let customer = req.customer_id.clone().get_required_value("customer_id")?;

    let payment_method_id = {
        if mandate.customer_id != customer {
            Err(report!(errors::ApiErrorResponse::PreconditionFailed {
                message: "customer_id must match mandate customer_id".into()
            }))?
        }
        if mandate.mandate_status != storage_enums::MandateStatus::Active {
            Err(report!(errors::ApiErrorResponse::PreconditionFailed {
                message: "mandate is not active".into()
            }))?
        };
        mandate.payment_method_id.clone()
    };
    verify_mandate_details(
        req.amount.get_required_value("amount")?.into(),
        req.currency.get_required_value("currency")?,
        mandate.clone(),
    )?;

    let payment_method = db
        .find_payment_method(payment_method_id.as_str())
        .await
        .to_not_found_response(errors::ApiErrorResponse::PaymentMethodNotFound)?;

    let token = Uuid::new_v4().to_string();
    let payment_method_type = payment_method.payment_method_type;
    if let diesel_models::enums::PaymentMethod::Card = payment_method.payment_method {
        let _ = cards::get_lookup_key_from_locker(state, &token, &payment_method).await?;
        if let Some(payment_method_from_request) = req.payment_method {
            let pm: storage_enums::PaymentMethod = payment_method_from_request;
            if pm != payment_method.payment_method {
                Err(report!(errors::ApiErrorResponse::PreconditionFailed {
                    message:
                        "payment method in request does not match previously provided payment \
                                  method information"
                            .into()
                }))?
            }
        };

        Ok((
            Some(token),
            Some(payment_method.payment_method),
            Some(payments::RecurringMandatePaymentData {
                payment_method_type,
            }),
            payment_method.payment_method_type,
            Some(mandate.connector),
        ))
    } else {
        Ok((
            None,
            Some(payment_method.payment_method),
            Some(payments::RecurringMandatePaymentData {
                payment_method_type,
            }),
            payment_method.payment_method_type,
            Some(mandate.connector),
        ))
    }
}

#[instrument(skip_all)]
/// Check weather the merchant id in the request
/// and merchant id in the merchant account are same.
pub fn validate_merchant_id(
    merchant_id: &str,
    request_merchant_id: Option<&str>,
) -> CustomResult<(), errors::ApiErrorResponse> {
    // Get Merchant Id from the merchant
    // or get from merchant account

    let request_merchant_id = request_merchant_id.unwrap_or(merchant_id);

    utils::when(merchant_id.ne(request_merchant_id), || {
        Err(report!(errors::ApiErrorResponse::PreconditionFailed {
            message: format!(
                "Invalid `merchant_id`: {request_merchant_id} not found in merchant account"
            )
        }))
    })
}

#[instrument(skip_all)]
pub fn validate_request_amount_and_amount_to_capture(
    op_amount: Option<api::Amount>,
    op_amount_to_capture: Option<i64>,
) -> CustomResult<(), errors::ApiErrorResponse> {
    match (op_amount, op_amount_to_capture) {
        (None, _) => Ok(()),
        (Some(_amount), None) => Ok(()),
        (Some(amount), Some(amount_to_capture)) => {
            match amount {
                api::Amount::Value(amount_inner) => {
                    // If both amount and amount to capture is present
                    // then amount to be capture should be less than or equal to request amount
                    utils::when(!amount_to_capture.le(&amount_inner.get()), || {
                        Err(report!(errors::ApiErrorResponse::PreconditionFailed {
                            message: format!(
                            "amount_to_capture is greater than amount capture_amount: {amount_to_capture:?} request_amount: {amount:?}"
                        )
                        }))
                    })
                }
                api::Amount::Zero => {
                    // If the amount is Null but still amount_to_capture is passed this is invalid and
                    Err(report!(errors::ApiErrorResponse::PreconditionFailed {
                        message: "amount_to_capture should not exist for when amount = 0"
                            .to_string()
                    }))
                }
            }
        }
    }
}

#[instrument(skip_all)]
pub fn validate_card_data(
    payment_method_data: Option<api::PaymentMethodData>,
) -> CustomResult<(), errors::ApiErrorResponse> {
    if let Some(api::PaymentMethodData::Card(card)) = payment_method_data {
        let cvc = card.card_cvc.peek().to_string();
        if cvc.len() < 3 || cvc.len() > 4 {
            Err(report!(errors::ApiErrorResponse::PreconditionFailed {
                message: "Invalid card_cvc length".to_string()
            }))?
        }
        let card_cvc = cvc.parse::<u16>().into_report().change_context(
            errors::ApiErrorResponse::InvalidDataValue {
                field_name: "card_cvc",
            },
        )?;
        ::cards::CardSecurityCode::try_from(card_cvc).change_context(
            errors::ApiErrorResponse::PreconditionFailed {
                message: "Invalid Card CVC".to_string(),
            },
        )?;

        let exp_month = card
            .card_exp_month
            .peek()
            .to_string()
            .parse::<u8>()
            .into_report()
            .change_context(errors::ApiErrorResponse::InvalidDataValue {
                field_name: "card_exp_month",
            })?;
        let month = ::cards::CardExpirationMonth::try_from(exp_month).change_context(
            errors::ApiErrorResponse::PreconditionFailed {
                message: "Invalid Expiry Month".to_string(),
            },
        )?;
        let mut year_str = card.card_exp_year.peek().to_string();
        if year_str.len() == 2 {
            year_str = format!("20{}", year_str);
        }
        let exp_year = year_str.parse::<u16>().into_report().change_context(
            errors::ApiErrorResponse::InvalidDataValue {
                field_name: "card_exp_year",
            },
        )?;
        let year = ::cards::CardExpirationYear::try_from(exp_year).change_context(
            errors::ApiErrorResponse::PreconditionFailed {
                message: "Invalid Expiry Year".to_string(),
            },
        )?;

        let card_expiration = ::cards::CardExpiration { month, year };
        let is_expired = card_expiration.is_expired().change_context(
            errors::ApiErrorResponse::PreconditionFailed {
                message: "Invalid card data".to_string(),
            },
        )?;
        if is_expired {
            Err(report!(errors::ApiErrorResponse::PreconditionFailed {
                message: "Card Expired".to_string()
            }))?
        }
    }
    Ok(())
}

pub fn validate_mandate(
    req: impl Into<api::MandateValidationFields>,
    is_confirm_operation: bool,
) -> CustomResult<Option<api::MandateTransactionType>, errors::ApiErrorResponse> {
    let req: api::MandateValidationFields = req.into();
    match req.validate_and_get_mandate_type().change_context(
        errors::ApiErrorResponse::MandateValidationFailed {
            reason: "Expected one out of mandate_id and mandate_data but got both".to_string(),
        },
    )? {
        Some(api::MandateTransactionType::NewMandateTransaction) => {
            validate_new_mandate_request(req, is_confirm_operation)?;
            Ok(Some(api::MandateTransactionType::NewMandateTransaction))
        }
        Some(api::MandateTransactionType::RecurringMandateTransaction) => {
            validate_recurring_mandate(req)?;
            Ok(Some(
                api::MandateTransactionType::RecurringMandateTransaction,
            ))
        }
        None => Ok(None),
    }
}

fn validate_new_mandate_request(
    req: api::MandateValidationFields,
    is_confirm_operation: bool,
) -> RouterResult<()> {
    // We need not check for customer_id in the confirm request if it is already passed
    // in create request

    fp_utils::when(!is_confirm_operation && req.customer_id.is_none(), || {
        Err(report!(errors::ApiErrorResponse::PreconditionFailed {
            message: "`customer_id` is mandatory for mandates".into()
        }))
    })?;

    let mandate_data = req
        .mandate_data
        .clone()
        .get_required_value("mandate_data")?;

    if api_enums::FutureUsage::OnSession
        == req
            .setup_future_usage
            .get_required_value("setup_future_usage")?
    {
        Err(report!(errors::ApiErrorResponse::PreconditionFailed {
            message: "`setup_future_usage` must be `off_session` for mandates".into()
        }))?
    };

    // Only use this validation if the customer_acceptance is present
    if mandate_data
        .customer_acceptance
        .map(|inner| inner.acceptance_type == api::AcceptanceType::Online && inner.online.is_none())
        .unwrap_or(false)
    {
        Err(report!(errors::ApiErrorResponse::PreconditionFailed {
            message: "`mandate_data.customer_acceptance.online` is required when \
                      `mandate_data.customer_acceptance.acceptance_type` is `online`"
                .into()
        }))?
    }

    let mandate_details = match mandate_data.mandate_type {
        Some(api_models::payments::MandateType::SingleUse(details)) => Some(details),
        Some(api_models::payments::MandateType::MultiUse(details)) => details,
        None => None,
    };
    mandate_details.and_then(|md| md.start_date.zip(md.end_date)).map(|(start_date, end_date)|
        utils::when (start_date >= end_date, || {
        Err(report!(errors::ApiErrorResponse::PreconditionFailed {
            message: "`mandate_data.mandate_type.{multi_use|single_use}.start_date` should be greater than  \
            `mandate_data.mandate_type.{multi_use|single_use}.end_date`"
                .into()
        }))
    })).transpose()?;

    Ok(())
}

pub fn validate_customer_id_mandatory_cases(
    has_shipping: bool,
    has_billing: bool,
    has_setup_future_usage: bool,
    customer_id: &Option<String>,
) -> RouterResult<()> {
    match (
        has_shipping,
        has_billing,
        has_setup_future_usage,
        customer_id,
    ) {
        (true, _, _, None) | (_, true, _, None) | (_, _, true, None) => {
            Err(errors::ApiErrorResponse::PreconditionFailed {
                message: "customer_id is mandatory when shipping or billing \
                address is given or when setup_future_usage is given"
                    .to_string(),
            })
            .into_report()
        }
        _ => Ok(()),
    }
}

pub fn create_startpay_url(
    server: &Server,
    payment_attempt: &storage::PaymentAttempt,
    payment_intent: &storage::PaymentIntent,
) -> String {
    format!(
        "{}/payments/redirect/{}/{}/{}",
        server.base_url,
        payment_intent.payment_id,
        payment_intent.merchant_id,
        payment_attempt.attempt_id
    )
}

pub fn create_redirect_url(
    router_base_url: &String,
    payment_attempt: &storage::PaymentAttempt,
    connector_name: &String,
    creds_identifier: Option<&str>,
) -> String {
    let creds_identifier_path = creds_identifier.map_or_else(String::new, |cd| format!("/{}", cd));
    format!(
        "{}/payments/{}/{}/redirect/response/{}",
        router_base_url, payment_attempt.payment_id, payment_attempt.merchant_id, connector_name,
    ) + &creds_identifier_path
}

pub fn create_webhook_url(
    router_base_url: &String,
    merchant_id: &String,
    connector_name: &String,
) -> String {
    format!(
        "{}/webhooks/{}/{}",
        router_base_url, merchant_id, connector_name
    )
}
pub fn create_complete_authorize_url(
    router_base_url: &String,
    payment_attempt: &storage::PaymentAttempt,
    connector_name: &String,
) -> String {
    format!(
        "{}/payments/{}/{}/redirect/complete/{}",
        router_base_url, payment_attempt.payment_id, payment_attempt.merchant_id, connector_name
    )
}

fn validate_recurring_mandate(req: api::MandateValidationFields) -> RouterResult<()> {
    req.mandate_id.check_value_present("mandate_id")?;

    req.customer_id.check_value_present("customer_id")?;

    let confirm = req.confirm.get_required_value("confirm")?;
    if !confirm {
        Err(report!(errors::ApiErrorResponse::PreconditionFailed {
            message: "`confirm` must be `true` for mandates".into()
        }))?
    }

    let off_session = req.off_session.get_required_value("off_session")?;
    if !off_session {
        Err(report!(errors::ApiErrorResponse::PreconditionFailed {
            message: "`off_session` should be `true` for mandates".into()
        }))?
    }

    Ok(())
}

pub fn verify_mandate_details(
    request_amount: i64,
    request_currency: api_enums::Currency,
    mandate: storage::Mandate,
) -> RouterResult<()> {
    match mandate.mandate_type {
        storage_enums::MandateType::SingleUse => utils::when(
            mandate
                .mandate_amount
                .map(|mandate_amount| request_amount > mandate_amount)
                .unwrap_or(true),
            || {
                Err(report!(errors::ApiErrorResponse::MandateValidationFailed {
                    reason: "request amount is greater than mandate amount".to_string()
                }))
            },
        ),
        storage::enums::MandateType::MultiUse => utils::when(
            mandate
                .mandate_amount
                .map(|mandate_amount| {
                    (mandate.amount_captured.unwrap_or(0) + request_amount) > mandate_amount
                })
                .unwrap_or(false),
            || {
                Err(report!(errors::ApiErrorResponse::MandateValidationFailed {
                    reason: "request amount is greater than mandate amount".to_string()
                }))
            },
        ),
    }?;
    utils::when(
        mandate
            .mandate_currency
            .map(|mandate_currency| mandate_currency != request_currency)
            .unwrap_or(false),
        || {
            Err(report!(errors::ApiErrorResponse::MandateValidationFailed {
                reason: "cross currency mandates not supported".to_string()
            }))
        },
    )
}

#[instrument(skip_all)]
pub fn payment_attempt_status_fsm(
    payment_method_data: &Option<api::PaymentMethodData>,
    confirm: Option<bool>,
) -> storage_enums::AttemptStatus {
    match payment_method_data {
        Some(_) => match confirm {
            Some(true) => storage_enums::AttemptStatus::Pending,
            _ => storage_enums::AttemptStatus::ConfirmationAwaited,
        },
        None => storage_enums::AttemptStatus::PaymentMethodAwaited,
    }
}

pub fn payment_intent_status_fsm(
    payment_method_data: &Option<api::PaymentMethodData>,
    confirm: Option<bool>,
) -> storage_enums::IntentStatus {
    match payment_method_data {
        Some(_) => match confirm {
            Some(true) => storage_enums::IntentStatus::RequiresCustomerAction,
            _ => storage_enums::IntentStatus::RequiresConfirmation,
        },
        None => storage_enums::IntentStatus::RequiresPaymentMethod,
    }
}

pub async fn add_domain_task_to_pt<Op>(
    operation: &Op,
    state: &AppState,
    payment_attempt: &storage::PaymentAttempt,
    requeue: bool,
    schedule_time: Option<time::PrimitiveDateTime>,
) -> CustomResult<(), errors::ApiErrorResponse>
where
    Op: std::fmt::Debug,
{
    if check_if_operation_confirm(operation) {
        match schedule_time {
            Some(stime) => {
                if !requeue {
                    scheduler_metrics::TASKS_ADDED_COUNT.add(&metrics::CONTEXT, 1, &[]); // Metrics
                    super::add_process_sync_task(&*state.store, payment_attempt, stime)
                        .await
                        .into_report()
                        .change_context(errors::ApiErrorResponse::InternalServerError)
                        .attach_printable("Failed while adding task to process tracker")
                } else {
                    scheduler_metrics::TASKS_RESET_COUNT.add(&metrics::CONTEXT, 1, &[]); // Metrics
                    super::reset_process_sync_task(&*state.store, payment_attempt, stime)
                        .await
                        .into_report()
                        .change_context(errors::ApiErrorResponse::InternalServerError)
                        .attach_printable("Failed while updating task in process tracker")
                }
            }
            None => Ok(()),
        }
    } else {
        Ok(())
    }
}

pub fn response_operation<'a, F, R>() -> BoxedOperation<'a, F, R>
where
    F: Send + Clone,
    PaymentResponse: Operation<F, R>,
{
    Box::new(PaymentResponse)
}

#[instrument(skip_all)]
pub(crate) async fn get_payment_method_create_request(
    payment_method_data: Option<&api::PaymentMethodData>,
    payment_method: Option<storage_enums::PaymentMethod>,
    payment_method_type: Option<storage_enums::PaymentMethodType>,
    customer: &domain::Customer,
) -> RouterResult<api::PaymentMethodCreate> {
    match payment_method_data {
        Some(pm_data) => match payment_method {
            Some(payment_method) => match pm_data {
                api::PaymentMethodData::Card(card) => {
                    let card_detail = api::CardDetail {
                        card_number: card.card_number.clone(),
                        card_exp_month: card.card_exp_month.clone(),
                        card_exp_year: card.card_exp_year.clone(),
                        card_holder_name: Some(card.card_holder_name.clone()),
                        nick_name: card.nick_name.clone(),
                    };
                    let customer_id = customer.customer_id.clone();
                    let payment_method_request = api::PaymentMethodCreate {
                        payment_method,
                        payment_method_type,
                        payment_method_issuer: card.card_issuer.clone(),
                        payment_method_issuer_code: None,
                        card: Some(card_detail),
                        metadata: None,
                        customer_id: Some(customer_id),
                        card_network: card
                            .card_network
                            .as_ref()
                            .map(|card_network| card_network.to_string()),
                    };
                    Ok(payment_method_request)
                }
                _ => {
                    let payment_method_request = api::PaymentMethodCreate {
                        payment_method,
                        payment_method_type,
                        payment_method_issuer: None,
                        payment_method_issuer_code: None,
                        card: None,
                        metadata: None,
                        customer_id: Some(customer.customer_id.to_owned()),
                        card_network: None,
                    };
                    Ok(payment_method_request)
                }
            },
            None => Err(report!(errors::ApiErrorResponse::MissingRequiredField {
                field_name: "payment_method_type"
            })
            .attach_printable("PaymentMethodType Required")),
        },
        None => Err(report!(errors::ApiErrorResponse::MissingRequiredField {
            field_name: "payment_method_data"
        })
        .attach_printable("PaymentMethodData required Or Card is already saved")),
    }
}

pub async fn get_customer_from_details<F: Clone>(
    db: &dyn StorageInterface,
    customer_id: Option<String>,
    merchant_id: &str,
    payment_data: &mut PaymentData<F>,
    merchant_key_store: &domain::MerchantKeyStore,
) -> CustomResult<Option<domain::Customer>, errors::StorageError> {
    match customer_id {
        None => Ok(None),
        Some(c_id) => {
            let customer = db
                .find_customer_optional_by_customer_id_merchant_id(
                    &c_id,
                    merchant_id,
                    merchant_key_store,
                )
                .await?;
            payment_data.email = payment_data.email.clone().or_else(|| {
                customer.as_ref().and_then(|inner| {
                    inner
                        .email
                        .clone()
                        .map(|encrypted_value| encrypted_value.into())
                })
            });
            Ok(customer)
        }
    }
}

// Checks if the inner values of two options are not equal and throws appropriate error
fn validate_options_for_inequality<T: PartialEq>(
    first_option: Option<&T>,
    second_option: Option<&T>,
    field_name: &str,
) -> Result<(), errors::ApiErrorResponse> {
    fp_utils::when(
        first_option
            .zip(second_option)
            .map(|(value1, value2)| value1 != value2)
            .unwrap_or(false),
        || {
            Err(errors::ApiErrorResponse::PreconditionFailed {
                message: format!("The field name `{field_name}` sent in both places is ambiguous"),
            })
        },
    )
}

// Checks if the customer details are passed in both places
// If so, raise an error
pub fn validate_customer_details_in_request(
    request: &api_models::payments::PaymentsRequest,
) -> Result<(), errors::ApiErrorResponse> {
    if let Some(customer_details) = request.customer.as_ref() {
        validate_options_for_inequality(
            request.customer_id.as_ref(),
            Some(&customer_details.id),
            "customer_id",
        )?;

        validate_options_for_inequality(
            request.email.as_ref(),
            customer_details.email.as_ref(),
            "email",
        )?;

        validate_options_for_inequality(
            request.name.as_ref(),
            customer_details.name.as_ref(),
            "name",
        )?;

        validate_options_for_inequality(
            request.phone.as_ref(),
            customer_details.phone.as_ref(),
            "phone",
        )?;

        validate_options_for_inequality(
            request.phone_country_code.as_ref(),
            customer_details.phone_country_code.as_ref(),
            "phone_country_code",
        )?;
    }

    Ok(())
}

/// Get the customer details from customer field if present
/// or from the individual fields in `PaymentsRequest`
pub fn get_customer_details_from_request(
    request: &api_models::payments::PaymentsRequest,
) -> CustomerDetails {
    let customer_id = request
        .customer
        .as_ref()
        .map(|customer_details| customer_details.id.clone())
        .or(request.customer_id.clone());

    let customer_name = request
        .customer
        .as_ref()
        .and_then(|customer_details| customer_details.name.clone())
        .or(request.name.clone());

    let customer_email = request
        .customer
        .as_ref()
        .and_then(|customer_details| customer_details.email.clone())
        .or(request.email.clone());

    let customer_phone = request
        .customer
        .as_ref()
        .and_then(|customer_details| customer_details.phone.clone())
        .or(request.phone.clone());

    let customer_phone_code = request
        .customer
        .as_ref()
        .and_then(|customer_details| customer_details.phone_country_code.clone())
        .or(request.phone_country_code.clone());

    CustomerDetails {
        customer_id,
        name: customer_name,
        email: customer_email,
        phone: customer_phone,
        phone_country_code: customer_phone_code,
    }
}

pub async fn get_connector_default(
    _state: &AppState,
    request_connector: Option<serde_json::Value>,
) -> CustomResult<api::ConnectorChoice, errors::ApiErrorResponse> {
    Ok(request_connector.map_or(
        api::ConnectorChoice::Decide,
        api::ConnectorChoice::StraightThrough,
    ))
}

#[instrument(skip_all)]
pub async fn create_customer_if_not_exist<'a, F: Clone, R>(
    operation: BoxedOperation<'a, F, R>,
    db: &dyn StorageInterface,
    payment_data: &mut PaymentData<F>,
    req: Option<CustomerDetails>,
    merchant_id: &str,
    key_store: &domain::MerchantKeyStore,
) -> CustomResult<(BoxedOperation<'a, F, R>, Option<domain::Customer>), errors::StorageError> {
    let request_customer_details = req
        .get_required_value("customer")
        .change_context(errors::StorageError::ValueNotFound("customer".to_owned()))?;

    let customer_id = request_customer_details
        .customer_id
        .or(payment_data.payment_intent.customer_id.clone());

    let optional_customer = match customer_id {
        Some(customer_id) => {
            let customer_data = db
                .find_customer_optional_by_customer_id_merchant_id(
                    &customer_id,
                    merchant_id,
                    key_store,
                )
                .await?;

            Some(match customer_data {
                Some(c) => {
                    // Update the customer data if new data is passed in the request
                    if request_customer_details.email.is_some()
                        | request_customer_details.name.is_some()
                        | request_customer_details.phone.is_some()
                        | request_customer_details.phone_country_code.is_some()
                    {
                        let key = key_store.key.get_inner().peek();
                        let customer_update = async {
                            Ok(Update {
                                name: request_customer_details
                                    .name
                                    .async_lift(|inner| types::encrypt_optional(inner, key))
                                    .await?,
                                email: request_customer_details
                                    .email
                                    .clone()
                                    .async_lift(|inner| {
                                        types::encrypt_optional(
                                            inner.map(|inner| inner.expose()),
                                            key,
                                        )
                                    })
                                    .await?,
                                phone: request_customer_details
                                    .phone
                                    .clone()
                                    .async_lift(|inner| types::encrypt_optional(inner, key))
                                    .await?,
                                phone_country_code: request_customer_details.phone_country_code,
                                description: None,
                                connector_customer: None,
                                metadata: None,
                            })
                        }
                        .await
                        .change_context(errors::StorageError::SerializationFailed)
                        .attach_printable("Failed while encrypting Customer while Update")?;

                        db.update_customer_by_customer_id_merchant_id(
                            customer_id,
                            merchant_id.to_string(),
                            customer_update,
                            key_store,
                        )
                        .await
                    } else {
                        Ok(c)
                    }
                }
                None => {
                    let new_customer = async {
                        let key = key_store.key.get_inner().peek();
                        Ok(domain::Customer {
                            customer_id: customer_id.to_string(),
                            merchant_id: merchant_id.to_string(),
                            name: request_customer_details
                                .name
                                .async_lift(|inner| types::encrypt_optional(inner, key))
                                .await?,
                            email: request_customer_details
                                .email
                                .clone()
                                .async_lift(|inner| {
                                    types::encrypt_optional(inner.map(|inner| inner.expose()), key)
                                })
                                .await?,
                            phone: request_customer_details
                                .phone
                                .clone()
                                .async_lift(|inner| types::encrypt_optional(inner, key))
                                .await?,
                            phone_country_code: request_customer_details.phone_country_code.clone(),
                            description: None,
                            created_at: common_utils::date_time::now(),
                            id: None,
                            metadata: None,
                            modified_at: common_utils::date_time::now(),
                            connector_customer: None,
                        })
                    }
                    .await
                    .change_context(errors::StorageError::SerializationFailed)
                    .attach_printable("Failed while encrypting Customer while insert")?;
                    metrics::CUSTOMER_CREATED.add(&metrics::CONTEXT, 1, &[]);
                    db.insert_customer(new_customer, key_store).await
                }
            })
        }
        None => match &payment_data.payment_intent.customer_id {
            None => None,
            Some(customer_id) => db
                .find_customer_optional_by_customer_id_merchant_id(
                    customer_id,
                    merchant_id,
                    key_store,
                )
                .await?
                .map(Ok),
        },
    };
    Ok((
        operation,
        match optional_customer {
            Some(customer) => {
                let customer = customer?;

                payment_data.payment_intent.customer_id = Some(customer.customer_id.clone());
                payment_data.email = payment_data.email.clone().or_else(|| {
                    customer
                        .email
                        .clone()
                        .map(|encrypted_value| encrypted_value.into())
                });

                Some(customer)
            }
            None => None,
        },
    ))
}

pub async fn make_pm_data<'a, F: Clone, R>(
    operation: BoxedOperation<'a, F, R>,
    state: &'a AppState,
    payment_data: &mut PaymentData<F>,
) -> RouterResult<(BoxedOperation<'a, F, R>, Option<api::PaymentMethodData>)> {
    let request = &payment_data.payment_method_data;
    let token = payment_data.token.clone();
    let hyperswitch_token = if let Some(token) = token {
        let redis_conn = state
            .store
            .get_redis_conn()
            .change_context(errors::ApiErrorResponse::InternalServerError)
            .attach_printable("Failed to get redis connection")?;

        let key = format!(
            "pm_token_{}_{}_hyperswitch",
            token,
            payment_data
                .payment_attempt
                .payment_method
                .to_owned()
                .get_required_value("payment_method")?,
        );

        let hyperswitch_token_option = redis_conn
            .get_key::<Option<String>>(&key)
            .await
            .change_context(errors::ApiErrorResponse::InternalServerError)
            .attach_printable("Failed to fetch the token from redis")?;

        hyperswitch_token_option.or(Some(token))
    } else {
        None
    };

    let card_cvc = payment_data.card_cvc.clone();

    // TODO: Handle case where payment method and token both are present in request properly.
    let payment_method = match (request, hyperswitch_token) {
        (_, Some(hyperswitch_token)) => {
            let (pm, supplementary_data) = vault::Vault::get_payment_method_data_from_locker(
                state,
                &hyperswitch_token,
            )
            .await
            .attach_printable(
                "Payment method for given token not found or there was a problem fetching it",
            )?;

            utils::when(
                supplementary_data
                    .customer_id
                    .ne(&payment_data.payment_intent.customer_id),
                || {
                    Err(errors::ApiErrorResponse::PreconditionFailed { message: "customer associated with payment method and customer passed in payment are not same".into() })
                },
            )?;

            Ok::<_, error_stack::Report<errors::ApiErrorResponse>>(match pm.clone() {
                Some(api::PaymentMethodData::Card(card)) => {
                    payment_data.payment_attempt.payment_method =
                        Some(storage_enums::PaymentMethod::Card);
                    if let Some(cvc) = card_cvc {
                        let mut updated_card = card;
                        updated_card.card_cvc = cvc;
                        let updated_pm = api::PaymentMethodData::Card(updated_card);
                        vault::Vault::store_payment_method_data_in_locker(
                            state,
                            Some(hyperswitch_token),
                            &updated_pm,
                            payment_data.payment_intent.customer_id.to_owned(),
                            enums::PaymentMethod::Card,
                        )
                        .await?;
                        Some(updated_pm)
                    } else {
                        pm
                    }
                }

                Some(api::PaymentMethodData::Wallet(_)) => {
                    payment_data.payment_attempt.payment_method =
                        Some(storage_enums::PaymentMethod::Wallet);
                    pm
                }

                Some(api::PaymentMethodData::BankTransfer(_)) => {
                    payment_data.payment_attempt.payment_method =
                        Some(storage_enums::PaymentMethod::BankTransfer);
                    pm
                }
                Some(_) => Err(errors::ApiErrorResponse::InternalServerError)
                    .into_report()
                    .attach_printable(
                        "Payment method received from locker is unsupported by locker",
                    )?,

                None => None,
            })
        }
        (pm_opt @ Some(pm @ api::PaymentMethodData::Card(_)), _) => {
            let token = vault::Vault::store_payment_method_data_in_locker(
                state,
                None,
                pm,
                payment_data.payment_intent.customer_id.to_owned(),
                enums::PaymentMethod::Card,
            )
            .await?;
            payment_data.token = Some(token);
            Ok(pm_opt.to_owned())
        }
        (pm @ Some(api::PaymentMethodData::PayLater(_)), _) => Ok(pm.to_owned()),
        (pm @ Some(api::PaymentMethodData::BankRedirect(_)), _) => Ok(pm.to_owned()),
        (pm @ Some(api::PaymentMethodData::Crypto(_)), _) => Ok(pm.to_owned()),
        (pm @ Some(api::PaymentMethodData::BankDebit(_)), _) => Ok(pm.to_owned()),
        (pm @ Some(api::PaymentMethodData::Upi(_)), _) => Ok(pm.to_owned()),
        (pm @ Some(api::PaymentMethodData::Voucher(_)), _) => Ok(pm.to_owned()),
        (pm @ Some(api::PaymentMethodData::Reward(_)), _) => Ok(pm.to_owned()),
        (pm @ Some(api::PaymentMethodData::GiftCard(_)), _) => Ok(pm.to_owned()),
        (pm_opt @ Some(pm @ api::PaymentMethodData::BankTransfer(_)), _) => {
            let token = vault::Vault::store_payment_method_data_in_locker(
                state,
                None,
                pm,
                payment_data.payment_intent.customer_id.to_owned(),
                enums::PaymentMethod::BankTransfer,
            )
            .await?;
            payment_data.token = Some(token);
            Ok(pm_opt.to_owned())
        }
        (pm_opt @ Some(pm @ api::PaymentMethodData::Wallet(_)), _) => {
            let token = vault::Vault::store_payment_method_data_in_locker(
                state,
                None,
                pm,
                payment_data.payment_intent.customer_id.to_owned(),
                enums::PaymentMethod::Wallet,
            )
            .await?;
            payment_data.token = Some(token);
            Ok(pm_opt.to_owned())
        }
        _ => Ok(None),
    }?;

    Ok((operation, payment_method))
}

#[instrument(skip_all)]
pub(crate) fn validate_capture_method(
    capture_method: storage_enums::CaptureMethod,
) -> RouterResult<()> {
    utils::when(
        capture_method == storage_enums::CaptureMethod::Automatic,
        || {
            Err(report!(errors::ApiErrorResponse::PaymentUnexpectedState {
                field_name: "capture_method".to_string(),
                current_flow: "captured".to_string(),
                current_value: capture_method.to_string(),
                states: "manual_single, manual_multiple, scheduled".to_string()
            }))
        },
    )
}

#[instrument(skip_all)]
pub(crate) fn validate_status(status: storage_enums::IntentStatus) -> RouterResult<()> {
    utils::when(
        status != storage_enums::IntentStatus::RequiresCapture,
        || {
            Err(report!(errors::ApiErrorResponse::PaymentUnexpectedState {
                field_name: "payment.status".to_string(),
                current_flow: "captured".to_string(),
                current_value: status.to_string(),
                states: "requires_capture".to_string()
            }))
        },
    )
}

#[instrument(skip_all)]
pub(crate) fn validate_amount_to_capture(
    amount: i64,
    amount_to_capture: Option<i64>,
) -> RouterResult<()> {
    utils::when(
        amount_to_capture.is_some() && (Some(amount) < amount_to_capture),
        || {
            Err(report!(errors::ApiErrorResponse::InvalidRequestData {
                message: "amount_to_capture is greater than amount".to_string()
            }))
        },
    )
}

#[instrument(skip_all)]
pub(crate) fn validate_payment_method_fields_present(
    req: &api::PaymentsRequest,
) -> RouterResult<()> {
    utils::when(
        req.payment_method.is_none() && req.payment_method_data.is_some(),
        || {
            Err(errors::ApiErrorResponse::MissingRequiredField {
                field_name: "payment_method",
            })
        },
    )?;

    utils::when(
        !matches!(
            req.payment_method,
            Some(api_enums::PaymentMethod::Card) | None
        ) && (req.payment_method_type.is_none()),
        || {
            Err(errors::ApiErrorResponse::MissingRequiredField {
                field_name: "payment_method_type",
            })
        },
    )?;

    utils::when(
        req.payment_method.is_some()
            && req.payment_method_data.is_none()
            && req.payment_token.is_none(),
        || {
            Err(errors::ApiErrorResponse::MissingRequiredField {
                field_name: "payment_method_data",
            })
        },
    )?;

    utils::when(
        req.payment_method.is_some() && req.payment_method_type.is_some(),
        || {
            req.payment_method
                .map_or(Ok(()), |req_payment_method| {
                    req.payment_method_type.map_or(Ok(()), |req_payment_method_type| {
                        if !validate_payment_method_type_against_payment_method(req_payment_method, req_payment_method_type) {
                            Err(errors::ApiErrorResponse::InvalidRequestData {
                                message: ("payment_method_type doesn't correspond to the specified payment_method"
                                    .to_string()),
                            })
                        } else {
                            Ok(())
                        }
                    })
                })
        },
    )?;

    let validate_payment_method_and_payment_method_data =
        |req_payment_method_data, req_payment_method: api_enums::PaymentMethod| {
            api_enums::PaymentMethod::foreign_try_from(req_payment_method_data).and_then(|payment_method|
                if req_payment_method != payment_method {
                    Err(errors::ApiErrorResponse::InvalidRequestData {
                        message: ("payment_method_data doesn't correspond to the specified payment_method"
                            .to_string()),
                    })
                } else {
                    Ok(())
                })
        };

    utils::when(
<<<<<<< HEAD
        !matches!(
            req.payment_method
                .as_ref()
                .zip(req.payment_method_data.as_ref()),
            Some(
                (
                    api_enums::PaymentMethod::Card,
                    api::PaymentMethodData::Card(..)
                ) | (
                    api_enums::PaymentMethod::Wallet,
                    api::PaymentMethodData::Wallet(..)
                ) | (
                    api_enums::PaymentMethod::PayLater,
                    api::PaymentMethodData::PayLater(..)
                ) | (
                    api_enums::PaymentMethod::BankRedirect,
                    api::PaymentMethodData::BankRedirect(..)
                ) | (
                    api_enums::PaymentMethod::BankDebit,
                    api::PaymentMethodData::BankDebit(..)
                ) | (
                    api_enums::PaymentMethod::Crypto,
                    api::PaymentMethodData::Crypto(..)
                ) | (
                    api_enums::PaymentMethod::BankTransfer,
                    api::PaymentMethodData::BankTransfer(..)
                ) | (
                    api_enums::PaymentMethod::Voucher,
                    api::PaymentMethodData::Voucher(..)
                ) | (
                    api_enums::PaymentMethod::GiftCard,
                    api::PaymentMethodData::GiftCard(..)
                )
            ) | None
        ),
=======
        req.payment_method.is_some() && req.payment_method_data.is_some(),
>>>>>>> 3d97102c
        || {
            req.payment_method_data
                .clone()
                .map_or(Ok(()), |req_payment_method_data| {
                    req.payment_method.map_or(Ok(()), |req_payment_method| {
                        validate_payment_method_and_payment_method_data(
                            req_payment_method_data,
                            req_payment_method,
                        )
                    })
                })
        },
    )?;

    Ok(())
}

pub fn validate_payment_method_type_against_payment_method(
    payment_method: api_enums::PaymentMethod,
    payment_method_type: api_enums::PaymentMethodType,
) -> bool {
    match payment_method {
        api_enums::PaymentMethod::Card => matches!(
            payment_method_type,
            api_enums::PaymentMethodType::Credit | api_enums::PaymentMethodType::Debit
        ),
        api_enums::PaymentMethod::PayLater => matches!(
            payment_method_type,
            api_enums::PaymentMethodType::Affirm
                | api_enums::PaymentMethodType::Alma
                | api_enums::PaymentMethodType::AfterpayClearpay
                | api_enums::PaymentMethodType::Klarna
                | api_enums::PaymentMethodType::PayBright
                | api_enums::PaymentMethodType::Atome
                | api_enums::PaymentMethodType::Walley
        ),
        api_enums::PaymentMethod::Wallet => matches!(
            payment_method_type,
            api_enums::PaymentMethodType::ApplePay
                | api_enums::PaymentMethodType::GooglePay
                | api_enums::PaymentMethodType::Paypal
                | api_enums::PaymentMethodType::AliPay
                | api_enums::PaymentMethodType::AliPayHk
                | api_enums::PaymentMethodType::Dana
                | api_enums::PaymentMethodType::MbWay
                | api_enums::PaymentMethodType::MobilePay
                | api_enums::PaymentMethodType::SamsungPay
                | api_enums::PaymentMethodType::Twint
                | api_enums::PaymentMethodType::Vipps
                | api_enums::PaymentMethodType::TouchNGo
                | api_enums::PaymentMethodType::Swish
                | api_enums::PaymentMethodType::WeChatPay
                | api_enums::PaymentMethodType::GoPay
                | api_enums::PaymentMethodType::Gcash
                | api_enums::PaymentMethodType::Momo
                | api_enums::PaymentMethodType::KakaoPay
        ),
        api_enums::PaymentMethod::BankRedirect => matches!(
            payment_method_type,
            api_enums::PaymentMethodType::Giropay
                | api_enums::PaymentMethodType::Ideal
                | api_enums::PaymentMethodType::Sofort
                | api_enums::PaymentMethodType::Eps
                | api_enums::PaymentMethodType::BancontactCard
                | api_enums::PaymentMethodType::Blik
                | api_enums::PaymentMethodType::OnlineBankingThailand
                | api_enums::PaymentMethodType::OnlineBankingCzechRepublic
                | api_enums::PaymentMethodType::OnlineBankingFinland
                | api_enums::PaymentMethodType::OnlineBankingFpx
                | api_enums::PaymentMethodType::OnlineBankingPoland
                | api_enums::PaymentMethodType::OnlineBankingSlovakia
                | api_enums::PaymentMethodType::Przelewy24
                | api_enums::PaymentMethodType::Trustly
                | api_enums::PaymentMethodType::Bizum
                | api_enums::PaymentMethodType::Interac
        ),
        api_enums::PaymentMethod::BankTransfer => matches!(
            payment_method_type,
            api_enums::PaymentMethodType::Ach
                | api_enums::PaymentMethodType::Sepa
                | api_enums::PaymentMethodType::Bacs
                | api_enums::PaymentMethodType::Multibanco
                | api_enums::PaymentMethodType::Pix
                | api_enums::PaymentMethodType::Pse
        ),
        api_enums::PaymentMethod::BankDebit => matches!(
            payment_method_type,
            api_enums::PaymentMethodType::Ach
                | api_enums::PaymentMethodType::Sepa
                | api_enums::PaymentMethodType::Bacs
                | api_enums::PaymentMethodType::Becs
        ),
        api_enums::PaymentMethod::Crypto => matches!(
            payment_method_type,
            api_enums::PaymentMethodType::CryptoCurrency
        ),
        api_enums::PaymentMethod::Reward => matches!(
            payment_method_type,
            api_enums::PaymentMethodType::Evoucher | api_enums::PaymentMethodType::ClassicReward
        ),
        api_enums::PaymentMethod::Upi => matches!(
            payment_method_type,
            api_enums::PaymentMethodType::UpiCollect
        ),
        api_enums::PaymentMethod::Voucher => matches!(
            payment_method_type,
            api_enums::PaymentMethodType::Boleto
                | api_enums::PaymentMethodType::Efecty
                | api_enums::PaymentMethodType::PagoEfectivo
                | api_enums::PaymentMethodType::RedCompra
                | api_enums::PaymentMethodType::RedPagos
        ),
        api_enums::PaymentMethod::GiftCard => false,
    }
}

pub fn check_force_psync_precondition(
    status: &storage_enums::AttemptStatus,
    connector_transaction_id: &Option<String>,
) -> bool {
    !matches!(
        status,
        storage_enums::AttemptStatus::Charged
            | storage_enums::AttemptStatus::AutoRefunded
            | storage_enums::AttemptStatus::Voided
            | storage_enums::AttemptStatus::CodInitiated
            | storage_enums::AttemptStatus::Authorized
            | storage_enums::AttemptStatus::Started
            | storage_enums::AttemptStatus::Failure
    ) && connector_transaction_id.is_some()
}

pub fn append_option<T, U, F, V>(func: F, option1: Option<T>, option2: Option<U>) -> Option<V>
where
    F: FnOnce(T, U) -> V,
{
    Some(func(option1?, option2?))
}

#[cfg(feature = "olap")]
pub(super) async fn filter_by_constraints(
    db: &dyn StorageInterface,
    constraints: &api::PaymentListConstraints,
    merchant_id: &str,
    storage_scheme: storage_enums::MerchantStorageScheme,
) -> CustomResult<Vec<storage::PaymentIntent>, errors::StorageError> {
    let result = db
        .filter_payment_intent_by_constraints(merchant_id, constraints, storage_scheme)
        .await?;
    Ok(result)
}

#[cfg(feature = "olap")]
pub(super) fn validate_payment_list_request(
    req: &api::PaymentListConstraints,
) -> CustomResult<(), errors::ApiErrorResponse> {
    utils::when(req.limit > 100 || req.limit < 1, || {
        Err(errors::ApiErrorResponse::InvalidRequestData {
            message: "limit should be in between 1 and 100".to_string(),
        })
    })?;
    Ok(())
}

pub fn get_handle_response_url(
    payment_id: String,
    merchant_account: &domain::MerchantAccount,
    response: api::PaymentsResponse,
    connector: String,
) -> RouterResult<api::RedirectionResponse> {
    let payments_return_url = response.return_url.as_ref();

    let redirection_response = make_pg_redirect_response(payment_id, &response, connector);

    let return_url = make_merchant_url_with_response(
        merchant_account,
        redirection_response,
        payments_return_url,
        response.client_secret.as_ref(),
        response.manual_retry_allowed,
    )
    .attach_printable("Failed to make merchant url with response")?;

    make_url_with_signature(&return_url, merchant_account)
}

pub fn make_merchant_url_with_response(
    merchant_account: &domain::MerchantAccount,
    redirection_response: api::PgRedirectResponse,
    request_return_url: Option<&String>,
    client_secret: Option<&masking::Secret<String>>,
    manual_retry_allowed: Option<bool>,
) -> RouterResult<String> {
    // take return url if provided in the request else use merchant return url
    let url = request_return_url
        .or(merchant_account.return_url.as_ref())
        .get_required_value("return_url")?;

    let status_check = redirection_response.status;

    let payment_client_secret = client_secret
        .ok_or(errors::ApiErrorResponse::InternalServerError)
        .into_report()
        .attach_printable("Expected client secret to be `Some`")?;

    let merchant_url_with_response = if merchant_account.redirect_to_merchant_with_http_post {
        url::Url::parse_with_params(
            url,
            &[
                ("status", status_check.to_string()),
                (
                    "payment_intent_client_secret",
                    payment_client_secret.peek().to_string(),
                ),
                (
                    "manual_retry_allowed",
                    manual_retry_allowed.unwrap_or(false).to_string(),
                ),
            ],
        )
        .into_report()
        .change_context(errors::ApiErrorResponse::InternalServerError)
        .attach_printable("Unable to parse the url with param")?
    } else {
        let amount = redirection_response.amount.get_required_value("amount")?;
        url::Url::parse_with_params(
            url,
            &[
                ("status", status_check.to_string()),
                (
                    "payment_intent_client_secret",
                    payment_client_secret.peek().to_string(),
                ),
                ("amount", amount.to_string()),
                (
                    "manual_retry_allowed",
                    manual_retry_allowed.unwrap_or(false).to_string(),
                ),
            ],
        )
        .into_report()
        .change_context(errors::ApiErrorResponse::InternalServerError)
        .attach_printable("Unable to parse the url with param")?
    };

    Ok(merchant_url_with_response.to_string())
}

pub async fn make_ephemeral_key(
    state: &AppState,
    customer_id: String,
    merchant_id: String,
) -> errors::RouterResponse<ephemeral_key::EphemeralKey> {
    let store = &state.store;
    let id = utils::generate_id(consts::ID_LENGTH, "eki");
    let secret = format!("epk_{}", &Uuid::new_v4().simple().to_string());
    let ek = ephemeral_key::EphemeralKeyNew {
        id,
        customer_id,
        merchant_id,
        secret,
    };
    let ek = store
        .create_ephemeral_key(ek, state.conf.eph_key.validity)
        .await
        .change_context(errors::ApiErrorResponse::InternalServerError)
        .attach_printable("Unable to create ephemeral key")?;
    Ok(services::ApplicationResponse::Json(ek))
}

pub async fn delete_ephemeral_key(
    store: &dyn StorageInterface,
    ek_id: String,
) -> errors::RouterResponse<ephemeral_key::EphemeralKey> {
    let ek = store
        .delete_ephemeral_key(&ek_id)
        .await
        .change_context(errors::ApiErrorResponse::InternalServerError)
        .attach_printable("Unable to delete ephemeral key")?;
    Ok(services::ApplicationResponse::Json(ek))
}

pub fn make_pg_redirect_response(
    payment_id: String,
    response: &api::PaymentsResponse,
    connector: String,
) -> api::PgRedirectResponse {
    api::PgRedirectResponse {
        payment_id,
        status: response.status,
        gateway_id: connector,
        customer_id: response.customer_id.to_owned(),
        amount: Some(response.amount),
    }
}

pub fn make_url_with_signature(
    redirect_url: &str,
    merchant_account: &domain::MerchantAccount,
) -> RouterResult<api::RedirectionResponse> {
    let mut url = url::Url::parse(redirect_url)
        .into_report()
        .change_context(errors::ApiErrorResponse::InternalServerError)
        .attach_printable("Unable to parse the url")?;

    let mut base_url = url.clone();
    base_url.query_pairs_mut().clear();

    let url = if merchant_account.enable_payment_response_hash {
        let key = merchant_account
            .payment_response_hash_key
            .as_ref()
            .get_required_value("payment_response_hash_key")?;
        let signature = hmac_sha512_sorted_query_params(
            &mut url.query_pairs().collect::<Vec<_>>(),
            key.as_str(),
        )?;

        url.query_pairs_mut()
            .append_pair("signature", &signature)
            .append_pair("signature_algorithm", "HMAC-SHA512");
        url.to_owned()
    } else {
        url.to_owned()
    };

    let parameters = url
        .query_pairs()
        .collect::<Vec<_>>()
        .iter()
        .map(|(key, value)| (key.clone().into_owned(), value.clone().into_owned()))
        .collect::<Vec<_>>();

    Ok(api::RedirectionResponse {
        return_url: base_url.to_string(),
        params: parameters,
        return_url_with_query_params: url.to_string(),
        http_method: if merchant_account.redirect_to_merchant_with_http_post {
            services::Method::Post.to_string()
        } else {
            services::Method::Get.to_string()
        },
        headers: Vec::new(),
    })
}

pub fn hmac_sha512_sorted_query_params(
    params: &mut [(Cow<'_, str>, Cow<'_, str>)],
    key: &str,
) -> RouterResult<String> {
    params.sort();
    let final_string = params
        .iter()
        .map(|(key, value)| format!("{key}={value}"))
        .collect::<Vec<_>>()
        .join("&");

    let signature = crypto::HmacSha512::sign_message(
        &crypto::HmacSha512,
        key.as_bytes(),
        final_string.as_bytes(),
    )
    .change_context(errors::ApiErrorResponse::InternalServerError)
    .attach_printable("Failed to sign the message")?;

    Ok(hex::encode(signature))
}

pub fn check_if_operation_confirm<Op: std::fmt::Debug>(operations: Op) -> bool {
    format!("{operations:?}") == "PaymentConfirm"
}

#[allow(clippy::too_many_arguments)]
pub fn generate_mandate(
    merchant_id: String,
    connector: String,
    setup_mandate_details: Option<api::MandateData>,
    customer: &Option<domain::Customer>,
    payment_method_id: String,
    connector_mandate_id: Option<pii::SecretSerdeValue>,
    network_txn_id: Option<String>,
    payment_method_data_option: Option<api_models::payments::PaymentMethodData>,
) -> CustomResult<Option<storage::MandateNew>, errors::ApiErrorResponse> {
    match (setup_mandate_details, customer) {
        (Some(data), Some(cus)) => {
            let mandate_id = utils::generate_id(consts::ID_LENGTH, "man");

            // The construction of the mandate new must be visible
            let mut new_mandate = storage::MandateNew::default();

            let customer_acceptance = data
                .customer_acceptance
                .get_required_value("customer_acceptance")?;
            new_mandate
                .set_mandate_id(mandate_id)
                .set_customer_id(cus.customer_id.clone())
                .set_merchant_id(merchant_id)
                .set_payment_method_id(payment_method_id)
                .set_connector(connector)
                .set_mandate_status(storage_enums::MandateStatus::Active)
                .set_connector_mandate_ids(connector_mandate_id)
                .set_network_transaction_id(network_txn_id)
                .set_customer_ip_address(
                    customer_acceptance
                        .get_ip_address()
                        .map(masking::Secret::new),
                )
                .set_customer_user_agent(customer_acceptance.get_user_agent())
                .set_customer_accepted_at(Some(customer_acceptance.get_accepted_at()))
                .set_metadata(payment_method_data_option.map(|payment_method_data| {
                    pii::SecretSerdeValue::new(
                        serde_json::to_value(payment_method_data).unwrap_or_default(),
                    )
                }));

            Ok(Some(
                match data.mandate_type.get_required_value("mandate_type")? {
                    api::MandateType::SingleUse(data) => new_mandate
                        .set_mandate_amount(Some(data.amount))
                        .set_mandate_currency(Some(data.currency))
                        .set_mandate_type(storage_enums::MandateType::SingleUse)
                        .to_owned(),

                    api::MandateType::MultiUse(op_data) => match op_data {
                        Some(data) => new_mandate
                            .set_mandate_amount(Some(data.amount))
                            .set_mandate_currency(Some(data.currency))
                            .set_start_date(data.start_date)
                            .set_end_date(data.end_date),
                        // .set_metadata(data.metadata),
                        // we are storing PaymentMethodData in metadata of mandate
                        None => &mut new_mandate,
                    }
                    .set_mandate_type(storage_enums::MandateType::MultiUse)
                    .to_owned(),
                },
            ))
        }
        (_, _) => Ok(None),
    }
}

// A function to manually authenticate the client secret with intent fulfillment time
pub(crate) fn authenticate_client_secret(
    request_client_secret: Option<&String>,
    payment_intent: &payment_intent::PaymentIntent,
    merchant_intent_fulfillment_time: Option<i64>,
) -> Result<(), errors::ApiErrorResponse> {
    match (request_client_secret, &payment_intent.client_secret) {
        (Some(req_cs), Some(pi_cs)) => {
            if req_cs != pi_cs {
                Err(errors::ApiErrorResponse::ClientSecretInvalid)
            } else {
                //This is done to check whether the merchant_account's intent fulfillment time has expired or not
                let payment_intent_fulfillment_deadline =
                    payment_intent.created_at.saturating_add(Duration::seconds(
                        merchant_intent_fulfillment_time
                            .unwrap_or(consts::DEFAULT_FULFILLMENT_TIME),
                    ));
                let current_timestamp = common_utils::date_time::now();
                fp_utils::when(
                    current_timestamp > payment_intent_fulfillment_deadline,
                    || Err(errors::ApiErrorResponse::ClientSecretExpired),
                )
            }
        }
        // If there is no client in payment intent, then it has expired
        (Some(_), None) => Err(errors::ApiErrorResponse::ClientSecretExpired),
        _ => Ok(()),
    }
}

pub(crate) fn validate_payment_status_against_not_allowed_statuses(
    intent_status: &storage_enums::IntentStatus,
    not_allowed_statuses: &[storage_enums::IntentStatus],
    action: &'static str,
) -> Result<(), errors::ApiErrorResponse> {
    fp_utils::when(not_allowed_statuses.contains(intent_status), || {
        Err(errors::ApiErrorResponse::PreconditionFailed {
            message: format!(
                "You cannot {action} this payment because it has status {intent_status}",
            ),
        })
    })
}

pub(crate) fn validate_pm_or_token_given(
    payment_method: &Option<api_enums::PaymentMethod>,
    payment_method_data: &Option<api::PaymentMethodData>,
    payment_method_type: &Option<api_enums::PaymentMethodType>,
    mandate_type: &Option<api::MandateTransactionType>,
    token: &Option<String>,
) -> Result<(), errors::ApiErrorResponse> {
    utils::when(
        !matches!(
            payment_method_type,
            Some(api_enums::PaymentMethodType::Paypal)
        ) && !matches!(
            mandate_type,
            Some(api::MandateTransactionType::RecurringMandateTransaction)
        ) && token.is_none()
            && (payment_method_data.is_none() || payment_method.is_none()),
        || {
            Err(errors::ApiErrorResponse::InvalidRequestData {
                message: "A payment token or payment method data is required".to_string(),
            })
        },
    )
}

// A function to perform database lookup and then verify the client secret
pub async fn verify_payment_intent_time_and_client_secret(
    db: &dyn StorageInterface,
    merchant_account: &domain::MerchantAccount,
    client_secret: Option<String>,
) -> error_stack::Result<Option<storage::PaymentIntent>, errors::ApiErrorResponse> {
    client_secret
        .async_map(|cs| async move {
            let payment_id = get_payment_id_from_client_secret(&cs)?;

            let payment_intent = db
                .find_payment_intent_by_payment_id_merchant_id(
                    &payment_id,
                    &merchant_account.merchant_id,
                    merchant_account.storage_scheme,
                )
                .await
                .change_context(errors::ApiErrorResponse::PaymentNotFound)?;

            authenticate_client_secret(
                Some(&cs),
                &payment_intent,
                merchant_account.intent_fulfillment_time,
            )?;
            Ok(payment_intent)
        })
        .await
        .transpose()
}

fn connector_needs_business_sub_label(connector_name: &str) -> bool {
    let connectors_list = [api_models::enums::Connector::Cybersource];
    connectors_list
        .map(|connector| connector.to_string())
        .contains(&connector_name.to_string())
}

/// Create the connector label
/// {connector_name}_{country}_{business_label}
pub fn get_connector_label(
    business_country: api_models::enums::CountryAlpha2,
    business_label: &str,
    business_sub_label: Option<&String>,
    connector_name: &str,
) -> String {
    let mut connector_label = format!("{connector_name}_{business_country}_{business_label}");

    // Business sub label is currently being used only for cybersource
    // To ensure backwards compatibality, cybersource mca's created before this change
    // will have the business_sub_label value as default.
    //
    // Even when creating the connector account, if no sub label is provided, default will be used
    if connector_needs_business_sub_label(connector_name) {
        if let Some(sub_label) = business_sub_label {
            connector_label.push_str(&format!("_{sub_label}"));
        } else {
            connector_label.push_str("_default"); // For backwards compatibality
        }
    }

    connector_label
}

/// Check whether the business details are configured in the merchant account
pub fn validate_business_details(
    business_country: api_enums::CountryAlpha2,
    business_label: &String,
    merchant_account: &domain::MerchantAccount,
) -> RouterResult<()> {
    let primary_business_details = merchant_account
        .primary_business_details
        .clone()
        .parse_value::<Vec<api_models::admin::PrimaryBusinessDetails>>("PrimaryBusinessDetails")
        .change_context(errors::ApiErrorResponse::InternalServerError)
        .attach_printable("failed to parse primary business details")?;

    primary_business_details
        .iter()
        .find(|business_details| {
            &business_details.business == business_label
                && business_details.country == business_country
        })
        .ok_or(errors::ApiErrorResponse::PreconditionFailed {
            message: "business_details are not configured in the merchant account".to_string(),
        })?;

    Ok(())
}

/// Do lazy parsing of primary business details
/// If both country and label are passed, no need to parse business details from merchant_account
/// If any one is missing, get it from merchant_account
/// If there is more than one label or country configured in merchant account, then
/// passing business details for payment is mandatory to avoid ambiguity
pub fn get_business_details(
    business_country: Option<api_enums::CountryAlpha2>,
    business_label: Option<&String>,
    merchant_account: &domain::MerchantAccount,
) -> RouterResult<(api_enums::CountryAlpha2, String)> {
    let primary_business_details = merchant_account
        .primary_business_details
        .clone()
        .parse_value::<Vec<api_models::admin::PrimaryBusinessDetails>>("PrimaryBusinessDetails")
        .change_context(errors::ApiErrorResponse::InternalServerError)
        .attach_printable("failed to parse primary business details")?;

    match business_country.zip(business_label) {
        Some((business_country, business_label)) => {
            Ok((business_country.to_owned(), business_label.to_owned()))
        }
        _ => match primary_business_details.first() {
            Some(business_details) if primary_business_details.len() == 1 => Ok((
                business_country.unwrap_or_else(|| business_details.country.to_owned()),
                business_label
                    .map(ToString::to_string)
                    .unwrap_or_else(|| business_details.business.to_owned()),
            )),
            _ => Err(report!(errors::ApiErrorResponse::MissingRequiredField {
                field_name: "business_country, business_label"
            })),
        },
    }
}

#[inline]
pub(crate) fn get_payment_id_from_client_secret(cs: &str) -> RouterResult<String> {
    let (payment_id, _) = cs
        .rsplit_once("_secret_")
        .ok_or(errors::ApiErrorResponse::ClientSecretInvalid)
        .into_report()?;
    Ok(payment_id.to_string())
}

#[cfg(test)]
mod tests {
    use super::*;

    #[test]
    fn test_authenticate_client_secret_fulfillment_time_not_expired() {
        let payment_intent = payment_intent::PaymentIntent {
            id: 21,
            payment_id: "23".to_string(),
            merchant_id: "22".to_string(),
            status: storage_enums::IntentStatus::RequiresCapture,
            amount: 200,
            currency: None,
            amount_captured: None,
            customer_id: None,
            description: None,
            return_url: None,
            metadata: None,
            connector_id: None,
            shipping_address_id: None,
            billing_address_id: None,
            statement_descriptor_name: None,
            statement_descriptor_suffix: None,
            created_at: common_utils::date_time::now(),
            modified_at: common_utils::date_time::now(),
            last_synced: None,
            setup_future_usage: None,
            off_session: None,
            client_secret: Some("1".to_string()),
            active_attempt_id: "nopes".to_string(),
            business_country: storage_enums::CountryAlpha2::AG,
            business_label: "no".to_string(),
            order_details: None,
            allowed_payment_method_types: None,
            connector_metadata: None,
            feature_metadata: None,
            attempt_count: 1,
        };
        let req_cs = Some("1".to_string());
        let merchant_fulfillment_time = Some(900);
        assert!(authenticate_client_secret(
            req_cs.as_ref(),
            &payment_intent,
            merchant_fulfillment_time
        )
        .is_ok()); // Check if the result is an Ok variant
    }

    #[test]
    fn test_authenticate_client_secret_fulfillment_time_expired() {
        let payment_intent = payment_intent::PaymentIntent {
            id: 21,
            payment_id: "23".to_string(),
            merchant_id: "22".to_string(),
            status: storage_enums::IntentStatus::RequiresCapture,
            amount: 200,
            currency: None,
            amount_captured: None,
            customer_id: None,
            description: None,
            return_url: None,
            metadata: None,
            connector_id: None,
            shipping_address_id: None,
            billing_address_id: None,
            statement_descriptor_name: None,
            statement_descriptor_suffix: None,
            created_at: common_utils::date_time::now().saturating_sub(Duration::seconds(20)),
            modified_at: common_utils::date_time::now(),
            last_synced: None,
            setup_future_usage: None,
            off_session: None,
            client_secret: Some("1".to_string()),
            active_attempt_id: "nopes".to_string(),
            business_country: storage_enums::CountryAlpha2::AG,
            business_label: "no".to_string(),
            order_details: None,
            allowed_payment_method_types: None,
            connector_metadata: None,
            feature_metadata: None,
            attempt_count: 1,
        };
        let req_cs = Some("1".to_string());
        let merchant_fulfillment_time = Some(10);
        assert!(authenticate_client_secret(
            req_cs.as_ref(),
            &payment_intent,
            merchant_fulfillment_time
        )
        .is_err())
    }

    #[test]
    fn test_authenticate_client_secret_expired() {
        let payment_intent = payment_intent::PaymentIntent {
            id: 21,
            payment_id: "23".to_string(),
            merchant_id: "22".to_string(),
            status: storage_enums::IntentStatus::RequiresCapture,
            amount: 200,
            currency: None,
            amount_captured: None,
            customer_id: None,
            description: None,
            return_url: None,
            metadata: None,
            connector_id: None,
            shipping_address_id: None,
            billing_address_id: None,
            statement_descriptor_name: None,
            statement_descriptor_suffix: None,
            created_at: common_utils::date_time::now().saturating_sub(Duration::seconds(20)),
            modified_at: common_utils::date_time::now(),
            last_synced: None,
            setup_future_usage: None,
            off_session: None,
            client_secret: None,
            active_attempt_id: "nopes".to_string(),
            business_country: storage_enums::CountryAlpha2::AG,
            business_label: "no".to_string(),
            order_details: None,
            allowed_payment_method_types: None,
            connector_metadata: None,
            feature_metadata: None,
            attempt_count: 1,
        };
        let req_cs = Some("1".to_string());
        let merchant_fulfillment_time = Some(10);
        assert!(authenticate_client_secret(
            req_cs.as_ref(),
            &payment_intent,
            merchant_fulfillment_time
        )
        .is_err())
    }
}

// This function will be removed after moving this functionality to server_wrap and using cache instead of config
pub async fn insert_merchant_connector_creds_to_config(
    db: &dyn StorageInterface,
    merchant_id: &str,
    merchant_connector_details: admin::MerchantConnectorDetailsWrap,
) -> RouterResult<()> {
    if let Some(encoded_data) = merchant_connector_details.encoded_data {
        match db
            .insert_config(storage::ConfigNew {
                key: format!(
                    "mcd_{merchant_id}_{}",
                    merchant_connector_details.creds_identifier
                ),
                config: encoded_data.peek().to_owned(),
            })
            .await
        {
            Ok(_) => Ok(()),
            Err(err) => {
                if err.current_context().is_db_unique_violation() {
                    Ok(())
                } else {
                    Err(err
                        .change_context(errors::ApiErrorResponse::InternalServerError)
                        .attach_printable("Failed to insert connector_creds to config"))
                }
            }
        }
    } else {
        Ok(())
    }
}

#[derive(Clone)]
pub enum MerchantConnectorAccountType {
    DbVal(domain::MerchantConnectorAccount),
    CacheVal(api_models::admin::MerchantConnectorDetails),
}

impl MerchantConnectorAccountType {
    pub fn get_metadata(&self) -> Option<masking::Secret<serde_json::Value>> {
        match self {
            Self::DbVal(val) => val.metadata.to_owned(),
            Self::CacheVal(val) => val.metadata.to_owned(),
        }
    }
    pub fn get_connector_account_details(&self) -> serde_json::Value {
        match self {
            Self::DbVal(val) => val.connector_account_details.peek().to_owned(),
            Self::CacheVal(val) => val.connector_account_details.peek().to_owned(),
        }
    }

    pub fn is_disabled(&self) -> bool {
        match self {
            Self::DbVal(ref inner) => inner.disabled.unwrap_or(false),
            // Cached merchant connector account, only contains the account details,
            // the merchant connector account must only be cached if it's not disabled
            Self::CacheVal(_) => false,
        }
    }

    pub fn is_test_mode_on(&self) -> Option<bool> {
        match self {
            Self::DbVal(val) => val.test_mode,
            Self::CacheVal(_) => None,
        }
    }
}

pub async fn get_merchant_connector_account(
    state: &AppState,
    merchant_id: &str,
    connector_label: &str,
    creds_identifier: Option<String>,
    key_store: &domain::MerchantKeyStore,
) -> RouterResult<MerchantConnectorAccountType> {
    let db = &*state.store;
    match creds_identifier {
        Some(creds_identifier) => {
            let mca_config = db
                .find_config_by_key(format!("mcd_{merchant_id}_{creds_identifier}").as_str())
                .await
                .to_not_found_response(
                    errors::ApiErrorResponse::MerchantConnectorAccountNotFound {
                        id: connector_label.to_string(),
                    },
                )?;

            #[cfg(feature = "kms")]
            let private_key = state
                .kms_secrets
                .jwekey
                .peek()
                .tunnel_private_key
                .as_bytes();

            #[cfg(not(feature = "kms"))]
            let private_key = state.conf.jwekey.tunnel_private_key.as_bytes();

            let decrypted_mca = services::decrypt_jwe(mca_config.config.as_str(), services::KeyIdCheck::SkipKeyIdCheck, private_key, jwe::RSA_OAEP_256)
                                     .await
                                     .change_context(errors::ApiErrorResponse::InternalServerError)
                                     .attach_printable(
                                        "Failed to decrypt merchant_connector_details sent in request and then put in cache",
                                    )?;

            let res = String::into_bytes(decrypted_mca)
                        .parse_struct("MerchantConnectorDetails")
                        .change_context(errors::ApiErrorResponse::InternalServerError)
                        .attach_printable(
                            "Failed to parse merchant_connector_details sent in request and then put in cache",
                        )?;

            Ok(MerchantConnectorAccountType::CacheVal(res))
        }
        None => db
            .find_merchant_connector_account_by_merchant_id_connector_label(
                merchant_id,
                connector_label,
                key_store,
            )
            .await
            .map(MerchantConnectorAccountType::DbVal)
            .change_context(errors::ApiErrorResponse::MerchantConnectorAccountNotFound {
                id: connector_label.to_string(),
            }),
    }
}

/// This function replaces the request and response type of routerdata with the
/// request and response type passed
/// # Arguments
///
/// * `router_data` - original router data
/// * `request` - new request
/// * `response` - new response
pub fn router_data_type_conversion<F1, F2, Req1, Req2, Res1, Res2>(
    router_data: RouterData<F1, Req1, Res1>,
    request: Req2,
    response: Result<Res2, ErrorResponse>,
) -> RouterData<F2, Req2, Res2> {
    RouterData {
        flow: std::marker::PhantomData,
        request,
        response,
        merchant_id: router_data.merchant_id,
        address: router_data.address,
        amount_captured: router_data.amount_captured,
        auth_type: router_data.auth_type,
        connector: router_data.connector,
        connector_auth_type: router_data.connector_auth_type,
        connector_meta_data: router_data.connector_meta_data,
        description: router_data.description,
        payment_id: router_data.payment_id,
        payment_method: router_data.payment_method,
        payment_method_id: router_data.payment_method_id,
        return_url: router_data.return_url,
        status: router_data.status,
        attempt_id: router_data.attempt_id,
        access_token: router_data.access_token,
        session_token: router_data.session_token,
        reference_id: None,
        payment_method_token: router_data.payment_method_token,
        customer_id: router_data.customer_id,
        connector_customer: router_data.connector_customer,
        preprocessing_id: router_data.preprocessing_id,
        recurring_mandate_payment_data: router_data.recurring_mandate_payment_data,
        connector_request_reference_id: router_data.connector_request_reference_id,
        #[cfg(feature = "payouts")]
        payout_method_data: None,
        #[cfg(feature = "payouts")]
        quote_id: None,
        test_mode: router_data.test_mode,
    }
}

pub fn get_attempt_type(
    payment_intent: &storage::PaymentIntent,
    payment_attempt: &storage::PaymentAttempt,
    request: &api::PaymentsRequest,
    action: &str,
) -> RouterResult<AttemptType> {
    match payment_intent.status {
        enums::IntentStatus::Failed => {
            if matches!(
                request.retry_action,
                Some(api_models::enums::RetryAction::ManualRetry)
            ) {
                match payment_attempt.status {
                    enums::AttemptStatus::Started
                    | enums::AttemptStatus::AuthenticationPending
                    | enums::AttemptStatus::AuthenticationSuccessful
                    | enums::AttemptStatus::Authorized
                    | enums::AttemptStatus::Charged
                    | enums::AttemptStatus::Authorizing
                    | enums::AttemptStatus::CodInitiated
                    | enums::AttemptStatus::VoidInitiated
                    | enums::AttemptStatus::CaptureInitiated
                    | enums::AttemptStatus::Unresolved
                    | enums::AttemptStatus::Pending
                    | enums::AttemptStatus::ConfirmationAwaited
                    | enums::AttemptStatus::PartialCharged
                    | enums::AttemptStatus::Voided
                    | enums::AttemptStatus::AutoRefunded
                    | enums::AttemptStatus::PaymentMethodAwaited
                    | enums::AttemptStatus::DeviceDataCollectionPending => {
                        Err(errors::ApiErrorResponse::InternalServerError)
                            .into_report()
                            .attach_printable("Payment Attempt unexpected state")
                    }

                    storage_enums::AttemptStatus::VoidFailed
                    | storage_enums::AttemptStatus::RouterDeclined
                    | storage_enums::AttemptStatus::CaptureFailed =>  Err(report!(errors::ApiErrorResponse::PreconditionFailed {
                        message:
                            format!("You cannot {action} this payment because it has status {}, and the previous attempt has the status {}", payment_intent.status, payment_attempt.status)
                        }
                    )),

                    storage_enums::AttemptStatus::AuthenticationFailed
                    | storage_enums::AttemptStatus::AuthorizationFailed
                    | storage_enums::AttemptStatus::Failure => Ok(AttemptType::New),
                }
            } else {
                Err(report!(errors::ApiErrorResponse::PreconditionFailed {
                        message:
                            format!("You cannot {action} this payment because it has status {}, you can pass `retry_action` as `manual_retry` in request to try this payment again", payment_intent.status)
                        }
                    ))
            }
        }
        enums::IntentStatus::Cancelled
        | enums::IntentStatus::RequiresCapture
        | enums::IntentStatus::Processing
        | enums::IntentStatus::Succeeded => {
            Err(report!(errors::ApiErrorResponse::PreconditionFailed {
                message: format!(
                    "You cannot {action} this payment because it has status {}",
                    payment_intent.status,
                ),
            }))
        }

        enums::IntentStatus::RequiresCustomerAction
        | enums::IntentStatus::RequiresMerchantAction
        | enums::IntentStatus::RequiresPaymentMethod
        | enums::IntentStatus::RequiresConfirmation => Ok(AttemptType::SameOld),
    }
}

#[derive(Debug, Eq, PartialEq, Clone)]
pub enum AttemptType {
    New,
    SameOld,
}

impl AttemptType {
    // The function creates a new payment_attempt from the previous payment attempt but doesn't populate fields like payment_method, error_code etc.
    // Logic to override the fields with data provided in the request should be done after this if required.
    // In case if fields are not overridden by the request then they contain the same data that was in the previous attempt provided it is populated in this function.
    #[inline(always)]
    fn make_new_payment_attempt(
        payment_method_data: &Option<api_models::payments::PaymentMethodData>,
        old_payment_attempt: storage::PaymentAttempt,
        new_attempt_count: i16,
    ) -> storage::PaymentAttemptNew {
        let created_at @ modified_at @ last_synced = Some(common_utils::date_time::now());

        storage::PaymentAttemptNew {
            attempt_id: utils::get_payment_attempt_id(
                &old_payment_attempt.payment_id,
                new_attempt_count,
            ),
            payment_id: old_payment_attempt.payment_id,
            merchant_id: old_payment_attempt.merchant_id,

            // A new payment attempt is getting created so, used the same function which is used to populate status in PaymentCreate Flow.
            status: payment_attempt_status_fsm(payment_method_data, Some(true)),

            amount: old_payment_attempt.amount,
            currency: old_payment_attempt.currency,
            save_to_locker: old_payment_attempt.save_to_locker,

            connector: None,

            error_message: None,
            offer_amount: old_payment_attempt.offer_amount,
            surcharge_amount: old_payment_attempt.surcharge_amount,
            tax_amount: old_payment_attempt.tax_amount,
            payment_method_id: None,
            payment_method: None,
            capture_method: old_payment_attempt.capture_method,
            capture_on: old_payment_attempt.capture_on,
            confirm: old_payment_attempt.confirm,
            authentication_type: old_payment_attempt.authentication_type,
            created_at,
            modified_at,
            last_synced,
            cancellation_reason: None,
            amount_to_capture: old_payment_attempt.amount_to_capture,

            // Once the payment_attempt is authorised then mandate_id is created. If this payment attempt is authorised then mandate_id will be overridden.
            // Since mandate_id is a contract between merchant and customer to debit customers amount adding it to newly created attempt
            mandate_id: old_payment_attempt.mandate_id,

            // The payment could be done from a different browser or same browser, it would probably be overridden by request data.
            browser_info: None,

            error_code: None,
            payment_token: None,
            connector_metadata: None,
            payment_experience: None,
            payment_method_type: None,
            payment_method_data: None,

            // In case it is passed in create and not in confirm,
            business_sub_label: old_payment_attempt.business_sub_label,
            // If the algorithm is entered in Create call from server side, it needs to be populated here, however it could be overridden from the request.
            straight_through_algorithm: old_payment_attempt.straight_through_algorithm,
            mandate_details: old_payment_attempt.mandate_details,
            preprocessing_step_id: None,
            error_reason: None,
            connector_response_reference_id: None,
        }
    }

    pub async fn modify_payment_intent_and_payment_attempt(
        &self,
        request: &api::PaymentsRequest,
        fetched_payment_intent: storage::PaymentIntent,
        fetched_payment_attempt: storage::PaymentAttempt,
        db: &dyn StorageInterface,
        storage_scheme: storage::enums::MerchantStorageScheme,
    ) -> RouterResult<(storage::PaymentIntent, storage::PaymentAttempt)> {
        match self {
            Self::SameOld => Ok((fetched_payment_intent, fetched_payment_attempt)),
            Self::New => {
                let new_attempt_count = fetched_payment_intent.attempt_count + 1;
                let new_payment_attempt = db
                    .insert_payment_attempt(
                        Self::make_new_payment_attempt(
                            &request.payment_method_data,
                            fetched_payment_attempt,
                            new_attempt_count,
                        ),
                        storage_scheme,
                    )
                    .await
                    .to_duplicate_response(errors::ApiErrorResponse::DuplicatePayment {
                        payment_id: fetched_payment_intent.payment_id.to_owned(),
                    })?;

                let updated_payment_intent = db
                    .update_payment_intent(
                        fetched_payment_intent,
                        storage::PaymentIntentUpdate::StatusAndAttemptUpdate {
                            status: payment_intent_status_fsm(
                                &request.payment_method_data,
                                Some(true),
                            ),
                            active_attempt_id: new_payment_attempt.attempt_id.to_owned(),
                            attempt_count: new_attempt_count,
                        },
                        storage_scheme,
                    )
                    .await
                    .to_not_found_response(errors::ApiErrorResponse::PaymentNotFound)?;

                Ok((updated_payment_intent, new_payment_attempt))
            }
        }
    }

    pub async fn get_connector_response(
        &self,
        payment_attempt: &storage::PaymentAttempt,
        db: &dyn StorageInterface,
        storage_scheme: storage::enums::MerchantStorageScheme,
    ) -> RouterResult<storage::ConnectorResponse> {
        match self {
            Self::New => db
                .insert_connector_response(
                    payments::PaymentCreate::make_connector_response(payment_attempt),
                    storage_scheme,
                )
                .await
                .to_duplicate_response(errors::ApiErrorResponse::DuplicatePayment {
                    payment_id: payment_attempt.payment_id.clone(),
                }),
            Self::SameOld => db
                .find_connector_response_by_payment_id_merchant_id_attempt_id(
                    &payment_attempt.payment_id,
                    &payment_attempt.merchant_id,
                    &payment_attempt.attempt_id,
                    storage_scheme,
                )
                .await
                .to_not_found_response(errors::ApiErrorResponse::PaymentNotFound),
        }
    }
}

#[inline(always)]
pub fn is_manual_retry_allowed(
    intent_status: &storage_enums::IntentStatus,
    attempt_status: &storage_enums::AttemptStatus,
    connector_request_reference_id_config: &ConnectorRequestReferenceIdConfig,
    merchant_id: &str,
) -> Option<bool> {
    let is_payment_status_eligible_for_retry = match intent_status {
        enums::IntentStatus::Failed => match attempt_status {
            enums::AttemptStatus::Started
            | enums::AttemptStatus::AuthenticationPending
            | enums::AttemptStatus::AuthenticationSuccessful
            | enums::AttemptStatus::Authorized
            | enums::AttemptStatus::Charged
            | enums::AttemptStatus::Authorizing
            | enums::AttemptStatus::CodInitiated
            | enums::AttemptStatus::VoidInitiated
            | enums::AttemptStatus::CaptureInitiated
            | enums::AttemptStatus::Unresolved
            | enums::AttemptStatus::Pending
            | enums::AttemptStatus::ConfirmationAwaited
            | enums::AttemptStatus::PartialCharged
            | enums::AttemptStatus::Voided
            | enums::AttemptStatus::AutoRefunded
            | enums::AttemptStatus::PaymentMethodAwaited
            | enums::AttemptStatus::DeviceDataCollectionPending => {
                logger::error!("Payment Attempt should not be in this state because Attempt to Intent status mapping doesn't allow it");
                None
            }

            storage_enums::AttemptStatus::VoidFailed
            | storage_enums::AttemptStatus::RouterDeclined
            | storage_enums::AttemptStatus::CaptureFailed => Some(false),

            storage_enums::AttemptStatus::AuthenticationFailed
            | storage_enums::AttemptStatus::AuthorizationFailed
            | storage_enums::AttemptStatus::Failure => Some(true),
        },
        enums::IntentStatus::Cancelled
        | enums::IntentStatus::RequiresCapture
        | enums::IntentStatus::Processing
        | enums::IntentStatus::Succeeded => Some(false),

        enums::IntentStatus::RequiresCustomerAction
        | enums::IntentStatus::RequiresMerchantAction
        | enums::IntentStatus::RequiresPaymentMethod
        | enums::IntentStatus::RequiresConfirmation => None,
    };
    let is_merchant_id_enabled_for_retries = !connector_request_reference_id_config
        .merchant_ids_send_payment_id_as_connector_request_id
        .contains(merchant_id);
    is_payment_status_eligible_for_retry
        .map(|payment_status_check| payment_status_check && is_merchant_id_enabled_for_retries)
}

#[cfg(test)]
mod test {
    #![allow(clippy::unwrap_used)]
    #[test]
    fn test_client_secret_parse() {
        let client_secret1 = "pay_3TgelAms4RQec8xSStjF_secret_fc34taHLw1ekPgNh92qr";
        let client_secret2 = "pay_3Tgel__Ams4RQ_secret_ec8xSStjF_secret_fc34taHLw1ekPgNh92qr";
        let client_secret3 =
            "pay_3Tgel__Ams4RQ_secret_ec8xSStjF_secret__secret_fc34taHLw1ekPgNh92qr";

        assert_eq!(
            "pay_3TgelAms4RQec8xSStjF",
            super::get_payment_id_from_client_secret(client_secret1).unwrap()
        );
        assert_eq!(
            "pay_3Tgel__Ams4RQ_secret_ec8xSStjF",
            super::get_payment_id_from_client_secret(client_secret2).unwrap()
        );
        assert_eq!(
            "pay_3Tgel__Ams4RQ_secret_ec8xSStjF_secret_",
            super::get_payment_id_from_client_secret(client_secret3).unwrap()
        );
    }
}

pub async fn get_additional_payment_data(
    pm_data: &api_models::payments::PaymentMethodData,
    db: &dyn StorageInterface,
) -> api_models::payments::AdditionalPaymentData {
    match pm_data {
        api_models::payments::PaymentMethodData::Card(card_data) => {
            let card_isin = Some(card_data.card_number.clone().get_card_isin());
            let last4 = Some(card_data.card_number.clone().get_last4());
            if card_data.card_issuer.is_some()
                && card_data.card_network.is_some()
                && card_data.card_type.is_some()
                && card_data.card_issuing_country.is_some()
                && card_data.bank_code.is_some()
            {
                api_models::payments::AdditionalPaymentData::Card(Box::new(
                    api_models::payments::AdditionalCardInfo {
                        card_issuer: card_data.card_issuer.to_owned(),
                        card_network: card_data.card_network.clone(),
                        card_type: card_data.card_type.to_owned(),
                        card_issuing_country: card_data.card_issuing_country.to_owned(),
                        bank_code: card_data.bank_code.to_owned(),
                        card_exp_month: Some(card_data.card_exp_month.clone()),
                        card_exp_year: Some(card_data.card_exp_year.clone()),
                        card_holder_name: Some(card_data.card_holder_name.clone()),
                        last4: last4.clone(),
                        card_isin: card_isin.clone(),
                    },
                ))
            } else {
                let card_info = card_isin
                    .clone()
                    .async_and_then(|card_isin| async move {
                        db.get_card_info(&card_isin)
                            .await
                            .map_err(|error| services::logger::warn!(card_info_error=?error))
                            .ok()
                    })
                    .await
                    .flatten()
                    .map(|card_info| {
                        api_models::payments::AdditionalPaymentData::Card(Box::new(
                            api_models::payments::AdditionalCardInfo {
                                card_issuer: card_info.card_issuer,
                                card_network: card_info.card_network.clone(),
                                bank_code: card_info.bank_code,
                                card_type: card_info.card_type,
                                card_issuing_country: card_info.card_issuing_country,
                                last4: last4.clone(),
                                card_isin: card_isin.clone(),
                                card_exp_month: Some(card_data.card_exp_month.clone()),
                                card_exp_year: Some(card_data.card_exp_year.clone()),
                                card_holder_name: Some(card_data.card_holder_name.clone()),
                            },
                        ))
                    });
                card_info.unwrap_or(api_models::payments::AdditionalPaymentData::Card(Box::new(
                    api_models::payments::AdditionalCardInfo {
                        card_issuer: None,
                        card_network: None,
                        bank_code: None,
                        card_type: None,
                        card_issuing_country: None,
                        last4,
                        card_isin,
                        card_exp_month: Some(card_data.card_exp_month.clone()),
                        card_exp_year: Some(card_data.card_exp_year.clone()),
                        card_holder_name: Some(card_data.card_holder_name.clone()),
                    },
                )))
            }
        }
        api_models::payments::PaymentMethodData::BankRedirect(bank_redirect_data) => {
            match bank_redirect_data {
                api_models::payments::BankRedirectData::Eps { bank_name, .. } => {
                    api_models::payments::AdditionalPaymentData::BankRedirect {
                        bank_name: bank_name.to_owned(),
                    }
                }
                api_models::payments::BankRedirectData::Ideal { bank_name, .. } => {
                    api_models::payments::AdditionalPaymentData::BankRedirect {
                        bank_name: bank_name.to_owned(),
                    }
                }
                _ => api_models::payments::AdditionalPaymentData::BankRedirect { bank_name: None },
            }
        }
        api_models::payments::PaymentMethodData::Wallet(_) => {
            api_models::payments::AdditionalPaymentData::Wallet {}
        }
        api_models::payments::PaymentMethodData::PayLater(_) => {
            api_models::payments::AdditionalPaymentData::PayLater {}
        }
        api_models::payments::PaymentMethodData::BankTransfer(_) => {
            api_models::payments::AdditionalPaymentData::BankTransfer {}
        }
        api_models::payments::PaymentMethodData::Crypto(_) => {
            api_models::payments::AdditionalPaymentData::Crypto {}
        }
        api_models::payments::PaymentMethodData::BankDebit(_) => {
            api_models::payments::AdditionalPaymentData::BankDebit {}
        }
        api_models::payments::PaymentMethodData::MandatePayment => {
            api_models::payments::AdditionalPaymentData::MandatePayment {}
        }
        api_models::payments::PaymentMethodData::Reward(_) => {
            api_models::payments::AdditionalPaymentData::Reward {}
        }
        api_models::payments::PaymentMethodData::Upi(_) => {
            api_models::payments::AdditionalPaymentData::Upi {}
        }
        api_models::payments::PaymentMethodData::Voucher(_) => {
            api_models::payments::AdditionalPaymentData::Voucher {}
        }
        api_models::payments::PaymentMethodData::GiftCard(_) => {
            api_models::payments::AdditionalPaymentData::GiftCard {}
        }
    }
}

pub fn validate_customer_access(
    payment_intent: &storage::PaymentIntent,
    auth_flow: services::AuthFlow,
    request: &api::PaymentsRequest,
) -> Result<(), errors::ApiErrorResponse> {
    if auth_flow == services::AuthFlow::Client && request.customer_id.is_some() {
        let is_same_customer = request.customer_id == payment_intent.customer_id;
        if !is_same_customer {
            Err(errors::ApiErrorResponse::GenericUnauthorized {
                message: "Unauthorised access to update customer".to_string(),
            })?;
        }
    }
    Ok(())
}<|MERGE_RESOLUTION|>--- conflicted
+++ resolved
@@ -1433,45 +1433,7 @@
         };
 
     utils::when(
-<<<<<<< HEAD
-        !matches!(
-            req.payment_method
-                .as_ref()
-                .zip(req.payment_method_data.as_ref()),
-            Some(
-                (
-                    api_enums::PaymentMethod::Card,
-                    api::PaymentMethodData::Card(..)
-                ) | (
-                    api_enums::PaymentMethod::Wallet,
-                    api::PaymentMethodData::Wallet(..)
-                ) | (
-                    api_enums::PaymentMethod::PayLater,
-                    api::PaymentMethodData::PayLater(..)
-                ) | (
-                    api_enums::PaymentMethod::BankRedirect,
-                    api::PaymentMethodData::BankRedirect(..)
-                ) | (
-                    api_enums::PaymentMethod::BankDebit,
-                    api::PaymentMethodData::BankDebit(..)
-                ) | (
-                    api_enums::PaymentMethod::Crypto,
-                    api::PaymentMethodData::Crypto(..)
-                ) | (
-                    api_enums::PaymentMethod::BankTransfer,
-                    api::PaymentMethodData::BankTransfer(..)
-                ) | (
-                    api_enums::PaymentMethod::Voucher,
-                    api::PaymentMethodData::Voucher(..)
-                ) | (
-                    api_enums::PaymentMethod::GiftCard,
-                    api::PaymentMethodData::GiftCard(..)
-                )
-            ) | None
-        ),
-=======
         req.payment_method.is_some() && req.payment_method_data.is_some(),
->>>>>>> 3d97102c
         || {
             req.payment_method_data
                 .clone()
