use std::{borrow::Cow, str::FromStr};

use api_models::{
    mandates::RecurringDetails,
    payments::{CardToken, GetPaymentMethodType, RequestSurchargeDetails},
};
use base64::Engine;
use common_enums::ConnectorType;
use common_utils::{
    crypto::Encryptable,
    ext_traits::{AsyncExt, ByteSliceExt, Encode, ValueExt},
    fp_utils, generate_id, id_type, pii,
    types::MinorUnit,
};
use diesel_models::enums::{self};
// TODO : Evaluate all the helper functions ()
use error_stack::{report, ResultExt};
use futures::future::Either;
use hyperswitch_domain_models::{
    mandates::MandateData,
    payments::{payment_attempt::PaymentAttempt, payment_intent::CustomerData, PaymentIntent},
    router_data::KlarnaSdkResponse,
};
use hyperswitch_interfaces::integrity::{CheckIntegrity, FlowIntegrity, GetIntegrityObject};
use josekit::jwe;
use masking::{ExposeInterface, PeekInterface};
use openssl::{
    derive::Deriver,
    pkey::PKey,
    symm::{decrypt_aead, Cipher},
};
use router_env::{instrument, logger, metrics::add_attributes, tracing};
use uuid::Uuid;
use x509_parser::parse_x509_certificate;

use super::{
    operations::{BoxedOperation, Operation, PaymentResponse},
    CustomerDetails, PaymentData,
};
use crate::{
    configs::settings::{ConnectorRequestReferenceIdConfig, TempLockerEnableConfig},
    connector,
    consts::{self, BASE64_ENGINE},
    core::{
        authentication,
        errors::{self, CustomResult, RouterResult, StorageErrorExt},
        mandate::helpers::MandateGenericData,
        payment_methods::{
            self,
            cards::{self, create_encrypted_data},
            vault,
        },
        payments,
        pm_auth::retrieve_payment_method_from_auth_service,
    },
    db::StorageInterface,
    routes::{metrics, payment_methods as payment_methods_handler, SessionState},
    services,
    types::{
        api::{self, admin, enums as api_enums, MandateValidationFieldsExt},
        domain::{
            self,
            types::{self, AsyncLift},
        },
        storage::{
            self, enums as storage_enums, ephemeral_key, CardTokenData, CustomerUpdate::Update,
        },
        transformers::{ForeignFrom, ForeignTryFrom},
        AdditionalPaymentMethodConnectorResponse, ErrorResponse, MandateReference,
        PaymentsResponseData, RecurringMandatePaymentData, RouterData,
    },
    utils::{
        self,
        crypto::{self, SignMessage},
        OptionExt, StringExt,
    },
};

pub fn create_identity_from_certificate_and_key(
    encoded_certificate: masking::Secret<String>,
    encoded_certificate_key: masking::Secret<String>,
) -> Result<reqwest::Identity, error_stack::Report<errors::ApiClientError>> {
    let decoded_certificate = BASE64_ENGINE
        .decode(encoded_certificate.expose())
        .change_context(errors::ApiClientError::CertificateDecodeFailed)?;

    let decoded_certificate_key = BASE64_ENGINE
        .decode(encoded_certificate_key.expose())
        .change_context(errors::ApiClientError::CertificateDecodeFailed)?;

    let certificate = String::from_utf8(decoded_certificate)
        .change_context(errors::ApiClientError::CertificateDecodeFailed)?;

    let certificate_key = String::from_utf8(decoded_certificate_key)
        .change_context(errors::ApiClientError::CertificateDecodeFailed)?;

    reqwest::Identity::from_pkcs8_pem(certificate.as_bytes(), certificate_key.as_bytes())
        .change_context(errors::ApiClientError::CertificateDecodeFailed)
}

pub fn create_certificate(
    encoded_certificate: masking::Secret<String>,
) -> Result<Vec<reqwest::Certificate>, error_stack::Report<errors::ApiClientError>> {
    let decoded_certificate = BASE64_ENGINE
        .decode(encoded_certificate.expose())
        .change_context(errors::ApiClientError::CertificateDecodeFailed)?;

    let certificate = String::from_utf8(decoded_certificate)
        .change_context(errors::ApiClientError::CertificateDecodeFailed)?;
    reqwest::Certificate::from_pem_bundle(certificate.as_bytes())
        .change_context(errors::ApiClientError::CertificateDecodeFailed)
}

pub fn filter_mca_based_on_business_profile(
    merchant_connector_accounts: Vec<domain::MerchantConnectorAccount>,
    profile_id: Option<String>,
) -> Vec<domain::MerchantConnectorAccount> {
    if let Some(profile_id) = profile_id {
        merchant_connector_accounts
            .into_iter()
            .filter(|mca| mca.profile_id.as_ref() == Some(&profile_id))
            .collect::<Vec<_>>()
    } else {
        merchant_connector_accounts
    }
}

pub fn filter_mca_based_on_connector_type(
    merchant_connector_accounts: Vec<domain::MerchantConnectorAccount>,
    connector_type: ConnectorType,
) -> Vec<domain::MerchantConnectorAccount> {
    merchant_connector_accounts
        .into_iter()
        .filter(|mca| mca.connector_type == connector_type)
        .collect::<Vec<_>>()
}

#[instrument(skip_all)]
#[allow(clippy::too_many_arguments)]
pub async fn create_or_update_address_for_payment_by_request(
    db: &dyn StorageInterface,
    req_address: Option<&api::Address>,
    address_id: Option<&str>,
    merchant_id: &str,
    customer_id: Option<&id_type::CustomerId>,
    merchant_key_store: &domain::MerchantKeyStore,
    payment_id: &str,
    storage_scheme: storage_enums::MerchantStorageScheme,
) -> CustomResult<Option<domain::Address>, errors::ApiErrorResponse> {
    let key = merchant_key_store.key.get_inner().peek();

    Ok(match address_id {
        Some(id) => match req_address {
            Some(address) => {
                let address_update = async {
                    Ok::<_, error_stack::Report<common_utils::errors::CryptoError>>(
                        storage::AddressUpdate::Update {
                            city: address
                                .address
                                .as_ref()
                                .and_then(|value| value.city.clone()),
                            country: address.address.as_ref().and_then(|value| value.country),
                            line1: address
                                .address
                                .as_ref()
                                .and_then(|value| value.line1.clone())
                                .async_lift(|inner| types::encrypt_optional(inner, key))
                                .await?,
                            line2: address
                                .address
                                .as_ref()
                                .and_then(|value| value.line2.clone())
                                .async_lift(|inner| types::encrypt_optional(inner, key))
                                .await?,
                            line3: address
                                .address
                                .as_ref()
                                .and_then(|value| value.line3.clone())
                                .async_lift(|inner| types::encrypt_optional(inner, key))
                                .await?,
                            state: address
                                .address
                                .as_ref()
                                .and_then(|value| value.state.clone())
                                .async_lift(|inner| types::encrypt_optional(inner, key))
                                .await?,
                            zip: address
                                .address
                                .as_ref()
                                .and_then(|value| value.zip.clone())
                                .async_lift(|inner| types::encrypt_optional(inner, key))
                                .await?,
                            first_name: address
                                .address
                                .as_ref()
                                .and_then(|value| value.first_name.clone())
                                .async_lift(|inner| types::encrypt_optional(inner, key))
                                .await?,
                            last_name: address
                                .address
                                .as_ref()
                                .and_then(|value| value.last_name.clone())
                                .async_lift(|inner| types::encrypt_optional(inner, key))
                                .await?,
                            phone_number: address
                                .phone
                                .as_ref()
                                .and_then(|value| value.number.clone())
                                .async_lift(|inner| types::encrypt_optional(inner, key))
                                .await?,
                            country_code: address
                                .phone
                                .as_ref()
                                .and_then(|value| value.country_code.clone()),
                            updated_by: storage_scheme.to_string(),
                            email: address
                                .email
                                .as_ref()
                                .cloned()
                                .async_lift(|inner| {
                                    types::encrypt_optional(inner.map(|inner| inner.expose()), key)
                                })
                                .await?,
                        },
                    )
                }
                .await
                .change_context(errors::ApiErrorResponse::InternalServerError)
                .attach_printable("Failed while encrypting address")?;
                let address = db
                    .find_address_by_merchant_id_payment_id_address_id(
                        merchant_id,
                        payment_id,
                        id,
                        merchant_key_store,
                        storage_scheme,
                    )
                    .await
                    .change_context(errors::ApiErrorResponse::InternalServerError)
                    .attach_printable("Error while fetching address")?;
                Some(
                    db.update_address_for_payments(
                        address,
                        address_update,
                        payment_id.to_string(),
                        merchant_key_store,
                        storage_scheme,
                    )
                    .await
                    .map(|payment_address| payment_address.address)
                    .to_not_found_response(errors::ApiErrorResponse::AddressNotFound)?,
                )
            }
            None => Some(
                db.find_address_by_merchant_id_payment_id_address_id(
                    merchant_id,
                    payment_id,
                    id,
                    merchant_key_store,
                    storage_scheme,
                )
                .await
                .map(|payment_address| payment_address.address),
            )
            .transpose()
            .to_not_found_response(errors::ApiErrorResponse::AddressNotFound)?,
        },
        None => match req_address {
            Some(address) => {
                let address = get_domain_address(address, merchant_id, key, storage_scheme)
                    .await
                    .change_context(errors::ApiErrorResponse::InternalServerError)
                    .attach_printable("Failed while encrypting address while insert")?;

                let payment_address = domain::PaymentAddress {
                    address,
                    payment_id: payment_id.to_string(),
                    customer_id: customer_id.cloned(),
                };

                Some(
                    db.insert_address_for_payments(
                        payment_id,
                        payment_address,
                        merchant_key_store,
                        storage_scheme,
                    )
                    .await
                    .map(|payment_address| payment_address.address)
                    .change_context(errors::ApiErrorResponse::InternalServerError)
                    .attach_printable("Failed while inserting new address")?,
                )
            }

            None => None,
        },
    })
}

#[instrument(skip_all)]
#[allow(clippy::too_many_arguments)]
pub async fn create_or_find_address_for_payment_by_request(
    db: &dyn StorageInterface,
    req_address: Option<&api::Address>,
    address_id: Option<&str>,
    merchant_id: &str,
    customer_id: Option<&id_type::CustomerId>,
    merchant_key_store: &domain::MerchantKeyStore,
    payment_id: &str,
    storage_scheme: storage_enums::MerchantStorageScheme,
) -> CustomResult<Option<domain::Address>, errors::ApiErrorResponse> {
    let key = merchant_key_store.key.get_inner().peek();

    Ok(match address_id {
        Some(id) => Some(
            db.find_address_by_merchant_id_payment_id_address_id(
                merchant_id,
                payment_id,
                id,
                merchant_key_store,
                storage_scheme,
            )
            .await
            .map(|payment_address| payment_address.address),
        )
        .transpose()
        .to_not_found_response(errors::ApiErrorResponse::AddressNotFound)?,
        None => match req_address {
            Some(address) => {
                // generate a new address here
                let address = get_domain_address(address, merchant_id, key, storage_scheme)
                    .await
                    .change_context(errors::ApiErrorResponse::InternalServerError)
                    .attach_printable("Failed while encrypting address while insert")?;

                let payment_address = domain::PaymentAddress {
                    address,
                    payment_id: payment_id.to_string(),
                    customer_id: customer_id.cloned(),
                };

                Some(
                    db.insert_address_for_payments(
                        payment_id,
                        payment_address,
                        merchant_key_store,
                        storage_scheme,
                    )
                    .await
                    .map(|payment_address| payment_address.address)
                    .change_context(errors::ApiErrorResponse::InternalServerError)
                    .attach_printable("Failed while inserting new address")?,
                )
            }
            None => None,
        },
    })
}

pub async fn get_domain_address(
    address: &api_models::payments::Address,
    merchant_id: &str,
    key: &[u8],
    storage_scheme: enums::MerchantStorageScheme,
) -> CustomResult<domain::Address, common_utils::errors::CryptoError> {
    async {
        let address_details = address.address.as_ref();
        Ok(domain::Address {
            id: None,
            phone_number: address
                .phone
                .as_ref()
                .and_then(|a| a.number.clone())
                .async_lift(|inner| types::encrypt_optional(inner, key))
                .await?,
            country_code: address.phone.as_ref().and_then(|a| a.country_code.clone()),
            merchant_id: merchant_id.to_string(),
            address_id: generate_id(consts::ID_LENGTH, "add"),
            city: address_details.and_then(|address_details| address_details.city.clone()),
            country: address_details.and_then(|address_details| address_details.country),
            line1: address_details
                .and_then(|address_details| address_details.line1.clone())
                .async_lift(|inner| types::encrypt_optional(inner, key))
                .await?,
            line2: address_details
                .and_then(|address_details| address_details.line2.clone())
                .async_lift(|inner| types::encrypt_optional(inner, key))
                .await?,
            line3: address_details
                .and_then(|address_details| address_details.line3.clone())
                .async_lift(|inner| types::encrypt_optional(inner, key))
                .await?,
            state: address_details
                .and_then(|address_details| address_details.state.clone())
                .async_lift(|inner| types::encrypt_optional(inner, key))
                .await?,
            created_at: common_utils::date_time::now(),
            first_name: address_details
                .and_then(|address_details| address_details.first_name.clone())
                .async_lift(|inner| types::encrypt_optional(inner, key))
                .await?,
            last_name: address_details
                .and_then(|address_details| address_details.last_name.clone())
                .async_lift(|inner| types::encrypt_optional(inner, key))
                .await?,
            modified_at: common_utils::date_time::now(),
            zip: address_details
                .and_then(|address_details| address_details.zip.clone())
                .async_lift(|inner| types::encrypt_optional(inner, key))
                .await?,
            updated_by: storage_scheme.to_string(),
            email: address
                .email
                .as_ref()
                .cloned()
                .async_lift(|inner| types::encrypt_optional(inner.map(|inner| inner.expose()), key))
                .await?,
        })
    }
    .await
}

pub async fn get_address_by_id(
    db: &dyn StorageInterface,
    address_id: Option<String>,
    merchant_key_store: &domain::MerchantKeyStore,
    payment_id: &str,
    merchant_id: &str,
    storage_scheme: storage_enums::MerchantStorageScheme,
) -> CustomResult<Option<domain::Address>, errors::ApiErrorResponse> {
    match address_id {
        None => Ok(None),
        Some(address_id) => Ok(db
            .find_address_by_merchant_id_payment_id_address_id(
                merchant_id,
                payment_id,
                &address_id,
                merchant_key_store,
                storage_scheme,
            )
            .await
            .map(|payment_address| payment_address.address)
            .ok()),
    }
}

pub async fn get_token_pm_type_mandate_details(
    state: &SessionState,
    request: &api::PaymentsRequest,
    mandate_type: Option<api::MandateTransactionType>,
    merchant_account: &domain::MerchantAccount,
    merchant_key_store: &domain::MerchantKeyStore,
    payment_method_id: Option<String>,
    customer_id: &Option<id_type::CustomerId>,
) -> RouterResult<MandateGenericData> {
    let mandate_data = request.mandate_data.clone().map(MandateData::foreign_from);
    let (
        payment_token,
        payment_method,
        payment_method_type,
        mandate_data,
        recurring_payment_data,
        mandate_connector_details,
        payment_method_info,
    ) = match mandate_type {
        Some(api::MandateTransactionType::NewMandateTransaction) => (
            request.payment_token.to_owned(),
            request.payment_method,
            request.payment_method_type,
            mandate_data.clone(),
            None,
            None,
            None,
        ),
        Some(api::MandateTransactionType::RecurringMandateTransaction) => {
            match &request.recurring_details {
                Some(recurring_details) => match recurring_details {
                    RecurringDetails::MandateId(mandate_id) => {
                        let mandate_generic_data = get_token_for_recurring_mandate(
                            state,
                            request,
                            merchant_account,
                            merchant_key_store,
                            mandate_id.to_owned(),
                        )
                        .await?;

                        (
                            mandate_generic_data.token,
                            mandate_generic_data.payment_method,
                            mandate_generic_data
                                .payment_method_type
                                .or(request.payment_method_type),
                            None,
                            mandate_generic_data.recurring_mandate_payment_data,
                            mandate_generic_data.mandate_connector,
                            mandate_generic_data.payment_method_info,
                        )
                    }
                    RecurringDetails::PaymentMethodId(payment_method_id) => {
                        let payment_method_info = state
                            .store
                            .find_payment_method(payment_method_id, merchant_account.storage_scheme)
                            .await
                            .to_not_found_response(
                                errors::ApiErrorResponse::PaymentMethodNotFound,
                            )?;

                        let customer_id = request
                            .customer_id
                            .clone()
                            .get_required_value("customer_id")?;

                        verify_mandate_details_for_recurring_payments(
                            &payment_method_info.merchant_id,
                            &merchant_account.merchant_id,
                            &payment_method_info.customer_id,
                            &customer_id,
                        )?;

                        (
                            None,
                            payment_method_info.payment_method,
                            payment_method_info.payment_method_type,
                            None,
                            None,
                            None,
                            Some(payment_method_info),
                        )
                    }
                },
                None => {
                    if let Some(mandate_id) = request.mandate_id.clone() {
                        let mandate_generic_data = get_token_for_recurring_mandate(
                            state,
                            request,
                            merchant_account,
                            merchant_key_store,
                            mandate_id,
                        )
                        .await?;
                        (
                            mandate_generic_data.token,
                            mandate_generic_data.payment_method,
                            mandate_generic_data
                                .payment_method_type
                                .or(request.payment_method_type),
                            None,
                            mandate_generic_data.recurring_mandate_payment_data,
                            mandate_generic_data.mandate_connector,
                            mandate_generic_data.payment_method_info,
                        )
                    } else if request.payment_method_type
                        == Some(api_models::enums::PaymentMethodType::ApplePay)
                        || request.payment_method_type
                            == Some(api_models::enums::PaymentMethodType::GooglePay)
                    {
                        if let Some(customer_id) =
                            &request.customer_id.clone().or(customer_id.clone())
                        {
                            let customer_saved_pm_option = match state
                                .store
                                .find_payment_method_by_customer_id_merchant_id_list(
                                    customer_id,
                                    merchant_account.merchant_id.as_str(),
                                    None,
                                )
                                .await
                            {
                                Ok(customer_payment_methods) => Ok(customer_payment_methods
                                    .iter()
                                    .find(|payment_method| {
                                        payment_method.payment_method_type
                                            == request.payment_method_type
                                    })
                                    .cloned()),
                                Err(error) => {
                                    if error.current_context().is_db_not_found() {
                                        Ok(None)
                                    } else {
                                        Err(error)
                                            .change_context(
                                                errors::ApiErrorResponse::InternalServerError,
                                            )
                                            .attach_printable(
                                                "failed to find payment methods for a customer",
                                            )
                                    }
                                }
                            }?;

                            (
                                None,
                                request.payment_method,
                                request.payment_method_type,
                                None,
                                None,
                                None,
                                customer_saved_pm_option,
                            )
                        } else {
                            (
                                None,
                                request.payment_method,
                                request.payment_method_type,
                                None,
                                None,
                                None,
                                None,
                            )
                        }
                    } else {
                        (
                            request.payment_token.to_owned(),
                            request.payment_method,
                            request.payment_method_type,
                            None,
                            None,
                            None,
                            None,
                        )
                    }
                }
            }
        }
        None => {
            let payment_method_info = payment_method_id
                .async_map(|payment_method_id| async move {
                    state
                        .store
                        .find_payment_method(&payment_method_id, merchant_account.storage_scheme)
                        .await
                        .to_not_found_response(errors::ApiErrorResponse::PaymentMethodNotFound)
                })
                .await
                .transpose()?;
            (
                request.payment_token.to_owned(),
                request.payment_method,
                request.payment_method_type,
                mandate_data,
                None,
                None,
                payment_method_info,
            )
        }
    };
    Ok(MandateGenericData {
        token: payment_token,
        payment_method,
        payment_method_type,
        mandate_data,
        recurring_mandate_payment_data: recurring_payment_data,
        mandate_connector: mandate_connector_details,
        payment_method_info,
    })
}

pub async fn get_token_for_recurring_mandate(
    state: &SessionState,
    req: &api::PaymentsRequest,
    merchant_account: &domain::MerchantAccount,
    merchant_key_store: &domain::MerchantKeyStore,
    mandate_id: String,
) -> RouterResult<MandateGenericData> {
    let db = &*state.store;

    let mandate = db
        .find_mandate_by_merchant_id_mandate_id(
            &merchant_account.merchant_id,
            mandate_id.as_str(),
            merchant_account.storage_scheme,
        )
        .await
        .to_not_found_response(errors::ApiErrorResponse::MandateNotFound)?;

    let original_payment_intent = mandate
        .original_payment_id
        .as_ref()
        .async_map(|payment_id| async {
            db.find_payment_intent_by_payment_id_merchant_id(
                payment_id,
                &mandate.merchant_id,
                merchant_key_store,
                merchant_account.storage_scheme,
            )
            .await
            .to_not_found_response(errors::ApiErrorResponse::PaymentNotFound)
            .map_err(|err| logger::error!(mandate_original_payment_not_found=?err))
            .ok()
        })
        .await
        .flatten();

    let original_payment_authorized_amount = original_payment_intent
        .clone()
        .map(|pi| pi.amount.get_amount_as_i64());
    let original_payment_authorized_currency =
        original_payment_intent.clone().and_then(|pi| pi.currency);

    let customer = req.customer_id.clone().get_required_value("customer_id")?;

    let payment_method_id = {
        if mandate.customer_id != customer {
            Err(report!(errors::ApiErrorResponse::PreconditionFailed {
                message: "customer_id must match mandate customer_id".into()
            }))?
        }
        if mandate.mandate_status != storage_enums::MandateStatus::Active {
            Err(report!(errors::ApiErrorResponse::PreconditionFailed {
                message: "mandate is not active".into()
            }))?
        };
        mandate.payment_method_id.clone()
    };
    verify_mandate_details(
        req.amount.get_required_value("amount")?.into(),
        req.currency.get_required_value("currency")?,
        mandate.clone(),
    )?;

    let payment_method = db
        .find_payment_method(payment_method_id.as_str(), merchant_account.storage_scheme)
        .await
        .to_not_found_response(errors::ApiErrorResponse::PaymentMethodNotFound)?;

    let token = Uuid::new_v4().to_string();
    let payment_method_type = payment_method.payment_method_type;
    let mandate_connector_details = payments::MandateConnectorDetails {
        connector: mandate.connector,
        merchant_connector_id: mandate.merchant_connector_id,
    };

    if let Some(enums::PaymentMethod::Card) = payment_method.payment_method {
        if state.conf.locker.locker_enabled {
            let _ = cards::get_lookup_key_from_locker(
                state,
                &token,
                &payment_method,
                merchant_key_store,
            )
            .await?;
        }

        if let Some(payment_method_from_request) = req.payment_method {
            let pm: storage_enums::PaymentMethod = payment_method_from_request;
            if payment_method
                .payment_method
                .is_some_and(|payment_method| payment_method != pm)
            {
                Err(report!(errors::ApiErrorResponse::PreconditionFailed {
                    message:
                        "payment method in request does not match previously provided payment \
                            method information"
                            .into()
                }))?
            }
        };

        Ok(MandateGenericData {
            token: Some(token),
            payment_method: payment_method.payment_method,
            recurring_mandate_payment_data: Some(RecurringMandatePaymentData {
                payment_method_type,
                original_payment_authorized_amount,
                original_payment_authorized_currency,
            }),
            payment_method_type: payment_method.payment_method_type,
            mandate_connector: Some(mandate_connector_details),
            mandate_data: None,
            payment_method_info: Some(payment_method),
        })
    } else {
        Ok(MandateGenericData {
            token: None,
            payment_method: payment_method.payment_method,
            recurring_mandate_payment_data: Some(RecurringMandatePaymentData {
                payment_method_type,
                original_payment_authorized_amount,
                original_payment_authorized_currency,
            }),
            payment_method_type: payment_method.payment_method_type,
            mandate_connector: Some(mandate_connector_details),
            mandate_data: None,
            payment_method_info: Some(payment_method),
        })
    }
}

#[instrument(skip_all)]
/// Check weather the merchant id in the request
/// and merchant id in the merchant account are same.
pub fn validate_merchant_id(
    merchant_id: &str,
    request_merchant_id: Option<&str>,
) -> CustomResult<(), errors::ApiErrorResponse> {
    // Get Merchant Id from the merchant
    // or get from merchant account

    let request_merchant_id = request_merchant_id.unwrap_or(merchant_id);

    utils::when(merchant_id.ne(request_merchant_id), || {
        Err(report!(errors::ApiErrorResponse::PreconditionFailed {
            message: format!(
                "Invalid `merchant_id`: {request_merchant_id} not found in merchant account"
            )
        }))
    })
}

#[instrument(skip_all)]
pub fn validate_request_amount_and_amount_to_capture(
    op_amount: Option<api::Amount>,
    op_amount_to_capture: Option<MinorUnit>,
    surcharge_details: Option<RequestSurchargeDetails>,
) -> CustomResult<(), errors::ApiErrorResponse> {
    match (op_amount, op_amount_to_capture) {
        (None, _) => Ok(()),
        (Some(_amount), None) => Ok(()),
        (Some(amount), Some(amount_to_capture)) => {
            match amount {
                api::Amount::Value(amount_inner) => {
                    // If both amount and amount to capture is present
                    // then amount to be capture should be less than or equal to request amount
                    let total_capturable_amount = MinorUnit::new(amount_inner.get())
                        + surcharge_details
                            .map(|surcharge_details| surcharge_details.get_total_surcharge_amount())
                            .unwrap_or_default();
                    utils::when(!amount_to_capture.le(&total_capturable_amount), || {
                        Err(report!(errors::ApiErrorResponse::PreconditionFailed {
                            message: format!(
                            "amount_to_capture is greater than amount capture_amount: {amount_to_capture:?} request_amount: {amount:?}"
                        )
                        }))
                    })
                }
                api::Amount::Zero => {
                    // If the amount is Null but still amount_to_capture is passed this is invalid and
                    Err(report!(errors::ApiErrorResponse::PreconditionFailed {
                        message: "amount_to_capture should not exist for when amount = 0"
                            .to_string()
                    }))
                }
            }
        }
    }
}

/// if capture method = automatic, amount_to_capture(if provided) must be equal to amount
#[instrument(skip_all)]
pub fn validate_amount_to_capture_and_capture_method(
    payment_attempt: Option<&PaymentAttempt>,
    request: &api_models::payments::PaymentsRequest,
) -> CustomResult<(), errors::ApiErrorResponse> {
    let capture_method = request
        .capture_method
        .or(payment_attempt
            .map(|payment_attempt| payment_attempt.capture_method.unwrap_or_default()))
        .unwrap_or_default();
    if capture_method == api_enums::CaptureMethod::Automatic {
        let original_amount = request
            .amount
            .map(MinorUnit::from)
            .or(payment_attempt.map(|payment_attempt| payment_attempt.amount));
        let surcharge_amount = request
            .surcharge_details
            .map(|surcharge_details| surcharge_details.get_total_surcharge_amount())
            .or_else(|| {
                payment_attempt.map(|payment_attempt| {
                    payment_attempt.surcharge_amount.unwrap_or_default()
                        + payment_attempt.tax_amount.unwrap_or_default()
                })
            })
            .unwrap_or_default();
        let total_capturable_amount =
            original_amount.map(|original_amount| original_amount + surcharge_amount);

        let amount_to_capture = request
            .amount_to_capture
            .or(payment_attempt.and_then(|pa| pa.amount_to_capture));

        if let Some((total_capturable_amount, amount_to_capture)) =
            total_capturable_amount.zip(amount_to_capture)
        {
            utils::when(amount_to_capture != total_capturable_amount, || {
                Err(report!(errors::ApiErrorResponse::PreconditionFailed {
                    message: "amount_to_capture must be equal to total_capturable_amount when capture_method = automatic".into()
                }))
            })
        } else {
            Ok(())
        }
    } else {
        Ok(())
    }
}

#[instrument(skip_all)]
pub fn validate_card_data(
    payment_method_data: Option<api::PaymentMethodData>,
) -> CustomResult<(), errors::ApiErrorResponse> {
    if let Some(api::PaymentMethodData::Card(card)) = payment_method_data {
        let cvc = card.card_cvc.peek().to_string();
        if cvc.len() < 3 || cvc.len() > 4 {
            Err(report!(errors::ApiErrorResponse::PreconditionFailed {
                message: "Invalid card_cvc length".to_string()
            }))?
        }
        let card_cvc =
            cvc.parse::<u16>()
                .change_context(errors::ApiErrorResponse::InvalidDataValue {
                    field_name: "card_cvc",
                })?;
        ::cards::CardSecurityCode::try_from(card_cvc).change_context(
            errors::ApiErrorResponse::PreconditionFailed {
                message: "Invalid Card CVC".to_string(),
            },
        )?;

        validate_card_expiry(&card.card_exp_month, &card.card_exp_year)?;
    }
    Ok(())
}

#[instrument(skip_all)]
pub fn validate_card_expiry(
    card_exp_month: &masking::Secret<String>,
    card_exp_year: &masking::Secret<String>,
) -> CustomResult<(), errors::ApiErrorResponse> {
    let exp_month = card_exp_month
        .peek()
        .to_string()
        .parse::<u8>()
        .change_context(errors::ApiErrorResponse::InvalidDataValue {
            field_name: "card_exp_month",
        })?;
    let month = ::cards::CardExpirationMonth::try_from(exp_month).change_context(
        errors::ApiErrorResponse::PreconditionFailed {
            message: "Invalid Expiry Month".to_string(),
        },
    )?;

    let mut year_str = card_exp_year.peek().to_string();
    if year_str.len() == 2 {
        year_str = format!("20{}", year_str);
    }
    let exp_year =
        year_str
            .parse::<u16>()
            .change_context(errors::ApiErrorResponse::InvalidDataValue {
                field_name: "card_exp_year",
            })?;
    let year = ::cards::CardExpirationYear::try_from(exp_year).change_context(
        errors::ApiErrorResponse::PreconditionFailed {
            message: "Invalid Expiry Year".to_string(),
        },
    )?;

    let card_expiration = ::cards::CardExpiration { month, year };
    let is_expired = card_expiration.is_expired().change_context(
        errors::ApiErrorResponse::PreconditionFailed {
            message: "Invalid card data".to_string(),
        },
    )?;
    if is_expired {
        Err(report!(errors::ApiErrorResponse::PreconditionFailed {
            message: "Card Expired".to_string()
        }))?
    }

    Ok(())
}

pub fn infer_payment_type(
    amount: &api::Amount,
    mandate_type: Option<&api::MandateTransactionType>,
) -> api_enums::PaymentType {
    match mandate_type {
        Some(api::MandateTransactionType::NewMandateTransaction) => {
            if let api::Amount::Value(_) = amount {
                api_enums::PaymentType::NewMandate
            } else {
                api_enums::PaymentType::SetupMandate
            }
        }

        Some(api::MandateTransactionType::RecurringMandateTransaction) => {
            api_enums::PaymentType::RecurringMandate
        }

        None => api_enums::PaymentType::Normal,
    }
}

pub fn validate_mandate(
    req: impl Into<api::MandateValidationFields>,
    is_confirm_operation: bool,
) -> CustomResult<Option<api::MandateTransactionType>, errors::ApiErrorResponse> {
    let req: api::MandateValidationFields = req.into();
    match req.validate_and_get_mandate_type().change_context(
        errors::ApiErrorResponse::MandateValidationFailed {
            reason: "Expected one out of recurring_details and mandate_data but got both".into(),
        },
    )? {
        Some(api::MandateTransactionType::NewMandateTransaction) => {
            validate_new_mandate_request(req, is_confirm_operation)?;
            Ok(Some(api::MandateTransactionType::NewMandateTransaction))
        }
        Some(api::MandateTransactionType::RecurringMandateTransaction) => {
            validate_recurring_mandate(req)?;
            Ok(Some(
                api::MandateTransactionType::RecurringMandateTransaction,
            ))
        }
        None => Ok(None),
    }
}

pub fn validate_recurring_details_and_token(
    recurring_details: &Option<RecurringDetails>,
    payment_token: &Option<String>,
    mandate_id: &Option<String>,
) -> CustomResult<(), errors::ApiErrorResponse> {
    utils::when(
        recurring_details.is_some() && payment_token.is_some(),
        || {
            Err(report!(errors::ApiErrorResponse::PreconditionFailed {
                message: "Expected one out of recurring_details and payment_token but got both"
                    .into()
            }))
        },
    )?;

    utils::when(recurring_details.is_some() && mandate_id.is_some(), || {
        Err(report!(errors::ApiErrorResponse::PreconditionFailed {
            message: "Expected one out of recurring_details and mandate_id but got both".into()
        }))
    })?;

    Ok(())
}

fn validate_new_mandate_request(
    req: api::MandateValidationFields,
    is_confirm_operation: bool,
) -> RouterResult<()> {
    // We need not check for customer_id in the confirm request if it is already passed
    // in create request

    fp_utils::when(!is_confirm_operation && req.customer_id.is_none(), || {
        Err(report!(errors::ApiErrorResponse::PreconditionFailed {
            message: "`customer_id` is mandatory for mandates".into()
        }))
    })?;

    let mandate_data = req
        .mandate_data
        .clone()
        .get_required_value("mandate_data")?;

    // Only use this validation if the customer_acceptance is present
    if mandate_data
        .customer_acceptance
        .map(|inner| inner.acceptance_type == api::AcceptanceType::Online && inner.online.is_none())
        .unwrap_or(false)
    {
        Err(report!(errors::ApiErrorResponse::PreconditionFailed {
            message: "`mandate_data.customer_acceptance.online` is required when \
                      `mandate_data.customer_acceptance.acceptance_type` is `online`"
                .into()
        }))?
    }

    let mandate_details = match mandate_data.mandate_type {
        Some(api_models::payments::MandateType::SingleUse(details)) => Some(details),
        Some(api_models::payments::MandateType::MultiUse(details)) => details,
        _ => None,
    };
    mandate_details.and_then(|md| md.start_date.zip(md.end_date)).map(|(start_date, end_date)|
        utils::when (start_date >= end_date, || {
        Err(report!(errors::ApiErrorResponse::PreconditionFailed {
            message: "`mandate_data.mandate_type.{multi_use|single_use}.start_date` should be greater than  \
            `mandate_data.mandate_type.{multi_use|single_use}.end_date`"
                .into()
        }))
    })).transpose()?;

    Ok(())
}

pub fn validate_customer_id_mandatory_cases(
    has_setup_future_usage: bool,
    customer_id: Option<&id_type::CustomerId>,
) -> RouterResult<()> {
    match (has_setup_future_usage, customer_id) {
        (true, None) => Err(errors::ApiErrorResponse::PreconditionFailed {
            message: "customer_id is mandatory when setup_future_usage is given".to_string(),
        }
        .into()),
        _ => Ok(()),
    }
}

pub fn create_startpay_url(
    base_url: &str,
    payment_attempt: &PaymentAttempt,
    payment_intent: &PaymentIntent,
) -> String {
    format!(
        "{}/payments/redirect/{}/{}/{}",
        base_url, payment_intent.payment_id, payment_intent.merchant_id, payment_attempt.attempt_id
    )
}

pub fn create_redirect_url(
    router_base_url: &String,
    payment_attempt: &PaymentAttempt,
    connector_name: &String,
    creds_identifier: Option<&str>,
) -> String {
    let creds_identifier_path = creds_identifier.map_or_else(String::new, |cd| format!("/{}", cd));
    format!(
        "{}/payments/{}/{}/redirect/response/{}",
        router_base_url, payment_attempt.payment_id, payment_attempt.merchant_id, connector_name,
    ) + creds_identifier_path.as_ref()
}

pub fn create_authentication_url(
    router_base_url: &str,
    payment_attempt: &PaymentAttempt,
) -> String {
    format!(
        "{router_base_url}/payments/{}/3ds/authentication",
        payment_attempt.payment_id
    )
}

pub fn create_authorize_url(
    router_base_url: &str,
    payment_attempt: &PaymentAttempt,
    connector_name: &String,
) -> String {
    format!(
        "{}/payments/{}/{}/authorize/{}",
        router_base_url, payment_attempt.payment_id, payment_attempt.merchant_id, connector_name
    )
}

pub fn create_webhook_url(
    router_base_url: &String,
    merchant_id: &String,
    connector_name: &String,
) -> String {
    format!(
        "{}/webhooks/{}/{}",
        router_base_url, merchant_id, connector_name
    )
}
pub fn create_complete_authorize_url(
    router_base_url: &String,
    payment_attempt: &PaymentAttempt,
    connector_name: &String,
) -> String {
    format!(
        "{}/payments/{}/{}/redirect/complete/{}",
        router_base_url, payment_attempt.payment_id, payment_attempt.merchant_id, connector_name
    )
}

fn validate_recurring_mandate(req: api::MandateValidationFields) -> RouterResult<()> {
    req.recurring_details
        .check_value_present("recurring_details")?;

    req.customer_id.check_value_present("customer_id")?;

    let confirm = req.confirm.get_required_value("confirm")?;
    if !confirm {
        Err(report!(errors::ApiErrorResponse::PreconditionFailed {
            message: "`confirm` must be `true` for mandates".into()
        }))?
    }

    let off_session = req.off_session.get_required_value("off_session")?;
    if !off_session {
        Err(report!(errors::ApiErrorResponse::PreconditionFailed {
            message: "`off_session` should be `true` for mandates".into()
        }))?
    }

    Ok(())
}

pub fn verify_mandate_details(
    request_amount: MinorUnit,
    request_currency: api_enums::Currency,
    mandate: storage::Mandate,
) -> RouterResult<()> {
    match mandate.mandate_type {
        storage_enums::MandateType::SingleUse => utils::when(
            mandate
                .mandate_amount
                .map(|mandate_amount| request_amount.get_amount_as_i64() > mandate_amount)
                .unwrap_or(true),
            || {
                Err(report!(errors::ApiErrorResponse::MandateValidationFailed {
                    reason: "request amount is greater than mandate amount".into()
                }))
            },
        ),
        storage::enums::MandateType::MultiUse => utils::when(
            mandate
                .mandate_amount
                .map(|mandate_amount| {
                    (mandate.amount_captured.unwrap_or(0) + request_amount.get_amount_as_i64())
                        > mandate_amount
                })
                .unwrap_or(false),
            || {
                Err(report!(errors::ApiErrorResponse::MandateValidationFailed {
                    reason: "request amount is greater than mandate amount".into()
                }))
            },
        ),
    }?;
    utils::when(
        mandate
            .mandate_currency
            .map(|mandate_currency| mandate_currency != request_currency)
            .unwrap_or(false),
        || {
            Err(report!(errors::ApiErrorResponse::MandateValidationFailed {
                reason: "cross currency mandates not supported".into()
            }))
        },
    )
}

pub fn verify_mandate_details_for_recurring_payments(
    mandate_merchant_id: &str,
    merchant_id: &str,
    mandate_customer_id: &id_type::CustomerId,
    customer_id: &id_type::CustomerId,
) -> RouterResult<()> {
    if mandate_merchant_id != merchant_id {
        Err(report!(errors::ApiErrorResponse::MandateNotFound))?
    }
    if mandate_customer_id != customer_id {
        Err(report!(errors::ApiErrorResponse::PreconditionFailed {
            message: "customer_id must match mandate customer_id".into()
        }))?
    }

    Ok(())
}

#[instrument(skip_all)]
pub fn payment_attempt_status_fsm(
    payment_method_data: Option<&api::payments::PaymentMethodData>,
    confirm: Option<bool>,
) -> storage_enums::AttemptStatus {
    match payment_method_data {
        Some(_) => match confirm {
            Some(true) => storage_enums::AttemptStatus::PaymentMethodAwaited,
            _ => storage_enums::AttemptStatus::ConfirmationAwaited,
        },
        None => storage_enums::AttemptStatus::PaymentMethodAwaited,
    }
}

pub fn payment_intent_status_fsm(
    payment_method_data: Option<&api::PaymentMethodData>,
    confirm: Option<bool>,
) -> storage_enums::IntentStatus {
    match payment_method_data {
        Some(_) => match confirm {
            Some(true) => storage_enums::IntentStatus::RequiresPaymentMethod,
            _ => storage_enums::IntentStatus::RequiresConfirmation,
        },
        None => storage_enums::IntentStatus::RequiresPaymentMethod,
    }
}
pub async fn add_domain_task_to_pt<Op>(
    operation: &Op,
    state: &SessionState,
    payment_attempt: &PaymentAttempt,
    requeue: bool,
    schedule_time: Option<time::PrimitiveDateTime>,
) -> CustomResult<(), errors::ApiErrorResponse>
where
    Op: std::fmt::Debug,
{
    if check_if_operation_confirm(operation) {
        match schedule_time {
            Some(stime) => {
                if !requeue {
                    // Here, increment the count of added tasks every time a payment has been confirmed or PSync has been called
                    metrics::TASKS_ADDED_COUNT.add(
                        &metrics::CONTEXT,
                        1,
                        &add_attributes([("flow", format!("{:#?}", operation))]),
                    );
                    super::add_process_sync_task(&*state.store, payment_attempt, stime)
                        .await
                        .change_context(errors::ApiErrorResponse::InternalServerError)
                        .attach_printable("Failed while adding task to process tracker")
                } else {
                    // When the requeue is true, we reset the tasks count as we reset the task every time it is requeued
                    metrics::TASKS_RESET_COUNT.add(
                        &metrics::CONTEXT,
                        1,
                        &add_attributes([("flow", format!("{:#?}", operation))]),
                    );
                    super::reset_process_sync_task(&*state.store, payment_attempt, stime)
                        .await
                        .change_context(errors::ApiErrorResponse::InternalServerError)
                        .attach_printable("Failed while updating task in process tracker")
                }
            }
            None => Ok(()),
        }
    } else {
        Ok(())
    }
}

pub fn response_operation<'a, F, R>() -> BoxedOperation<'a, F, R>
where
    F: Send + Clone,
    PaymentResponse: Operation<F, R>,
{
    Box::new(PaymentResponse)
}

#[instrument(skip_all)]
pub(crate) async fn get_payment_method_create_request(
    payment_method_data: Option<&domain::PaymentMethodData>,
    payment_method: Option<storage_enums::PaymentMethod>,
    payment_method_type: Option<storage_enums::PaymentMethodType>,
    customer_id: &Option<id_type::CustomerId>,
    billing_name: Option<masking::Secret<String>>,
) -> RouterResult<api::PaymentMethodCreate> {
    match payment_method_data {
        Some(pm_data) => match payment_method {
            Some(payment_method) => match pm_data {
                domain::PaymentMethodData::Card(card) => {
                    let card_detail = api::CardDetail {
                        card_number: card.card_number.clone(),
                        card_exp_month: card.card_exp_month.clone(),
                        card_exp_year: card.card_exp_year.clone(),
                        card_holder_name: billing_name,
                        nick_name: card.nick_name.clone(),
                        card_issuing_country: card.card_issuing_country.clone(),
                        card_network: card.card_network.clone(),
                        card_issuer: card.card_issuer.clone(),
                        card_type: card.card_type.clone(),
                    };
                    let payment_method_request = api::PaymentMethodCreate {
                        payment_method: Some(payment_method),
                        payment_method_type,
                        payment_method_issuer: card.card_issuer.clone(),
                        payment_method_issuer_code: None,
                        #[cfg(feature = "payouts")]
                        bank_transfer: None,
                        #[cfg(feature = "payouts")]
                        wallet: None,
                        card: Some(card_detail),
                        metadata: None,
                        customer_id: customer_id.clone(),
                        card_network: card
                            .card_network
                            .as_ref()
                            .map(|card_network| card_network.to_string()),
                        client_secret: None,
                        payment_method_data: None,
                    };
                    Ok(payment_method_request)
                }
                _ => {
                    let payment_method_request = api::PaymentMethodCreate {
                        payment_method: Some(payment_method),
                        payment_method_type,
                        payment_method_issuer: None,
                        payment_method_issuer_code: None,
                        #[cfg(feature = "payouts")]
                        bank_transfer: None,
                        #[cfg(feature = "payouts")]
                        wallet: None,
                        card: None,
                        metadata: None,
                        customer_id: customer_id.clone(),
                        card_network: None,
                        client_secret: None,
                        payment_method_data: None,
                    };

                    Ok(payment_method_request)
                }
            },
            None => Err(report!(errors::ApiErrorResponse::MissingRequiredField {
                field_name: "payment_method_type"
            })
            .attach_printable("PaymentMethodType Required")),
        },
        None => Err(report!(errors::ApiErrorResponse::MissingRequiredField {
            field_name: "payment_method_data"
        })
        .attach_printable("PaymentMethodData required Or Card is already saved")),
    }
}

pub async fn get_customer_from_details<F: Clone>(
    db: &dyn StorageInterface,
    customer_id: Option<id_type::CustomerId>,
    merchant_id: &str,
    payment_data: &mut PaymentData<F>,
    merchant_key_store: &domain::MerchantKeyStore,
    storage_scheme: enums::MerchantStorageScheme,
) -> CustomResult<Option<domain::Customer>, errors::StorageError> {
    match customer_id {
        None => Ok(None),
        Some(customer_id) => {
            let customer = db
                .find_customer_optional_by_customer_id_merchant_id(
                    &customer_id,
                    merchant_id,
                    merchant_key_store,
                    storage_scheme,
                )
                .await?;
            payment_data.email = payment_data.email.clone().or_else(|| {
                customer.as_ref().and_then(|inner| {
                    inner
                        .email
                        .clone()
                        .map(|encrypted_value| encrypted_value.into())
                })
            });
            Ok(customer)
        }
    }
}

// Checks if the inner values of two options are not equal and throws appropriate error
fn validate_options_for_inequality<T: PartialEq>(
    first_option: Option<&T>,
    second_option: Option<&T>,
    field_name: &str,
) -> Result<(), errors::ApiErrorResponse> {
    fp_utils::when(
        first_option
            .zip(second_option)
            .map(|(value1, value2)| value1 != value2)
            .unwrap_or(false),
        || {
            Err(errors::ApiErrorResponse::PreconditionFailed {
                message: format!("The field name `{field_name}` sent in both places is ambiguous"),
            })
        },
    )
}

pub fn validate_max_amount(
    amount: api_models::payments::Amount,
) -> CustomResult<(), errors::ApiErrorResponse> {
    match amount {
        api_models::payments::Amount::Value(value) => {
            utils::when(value.get() > consts::MAX_ALLOWED_AMOUNT, || {
                Err(report!(errors::ApiErrorResponse::PreconditionFailed {
                    message: format!(
                        "amount should not be more than {}",
                        consts::MAX_ALLOWED_AMOUNT
                    )
                }))
            })
        }
        api_models::payments::Amount::Zero => Ok(()),
    }
}

// Checks if the customer details are passed in both places
// If so, raise an error
pub fn validate_customer_details_in_request(
    request: &api_models::payments::PaymentsRequest,
) -> Result<(), errors::ApiErrorResponse> {
    if let Some(customer_details) = request.customer.as_ref() {
        validate_options_for_inequality(
            request.customer_id.as_ref(),
            Some(&customer_details.id),
            "customer_id",
        )?;

        validate_options_for_inequality(
            request.email.as_ref(),
            customer_details.email.as_ref(),
            "email",
        )?;

        validate_options_for_inequality(
            request.name.as_ref(),
            customer_details.name.as_ref(),
            "name",
        )?;

        validate_options_for_inequality(
            request.phone.as_ref(),
            customer_details.phone.as_ref(),
            "phone",
        )?;

        validate_options_for_inequality(
            request.phone_country_code.as_ref(),
            customer_details.phone_country_code.as_ref(),
            "phone_country_code",
        )?;
    }

    Ok(())
}

/// Get the customer details from customer field if present
/// or from the individual fields in `PaymentsRequest`
#[instrument(skip_all)]
pub fn get_customer_details_from_request(
    request: &api_models::payments::PaymentsRequest,
) -> CustomerDetails {
    let customer_id = request
        .customer
        .as_ref()
        .map(|customer_details| &customer_details.id)
        .or(request.customer_id.as_ref())
        .map(ToOwned::to_owned);

    let customer_name = request
        .customer
        .as_ref()
        .and_then(|customer_details| customer_details.name.clone())
        .or(request.name.clone());

    let customer_email = request
        .customer
        .as_ref()
        .and_then(|customer_details| customer_details.email.clone())
        .or(request.email.clone());

    let customer_phone = request
        .customer
        .as_ref()
        .and_then(|customer_details| customer_details.phone.clone())
        .or(request.phone.clone());

    let customer_phone_code = request
        .customer
        .as_ref()
        .and_then(|customer_details| customer_details.phone_country_code.clone())
        .or(request.phone_country_code.clone());

    CustomerDetails {
        customer_id,
        name: customer_name,
        email: customer_email,
        phone: customer_phone,
        phone_country_code: customer_phone_code,
    }
}

pub async fn get_connector_default(
    _state: &SessionState,
    request_connector: Option<serde_json::Value>,
) -> CustomResult<api::ConnectorChoice, errors::ApiErrorResponse> {
    Ok(request_connector.map_or(
        api::ConnectorChoice::Decide,
        api::ConnectorChoice::StraightThrough,
    ))
}

#[instrument(skip_all)]
#[allow(clippy::type_complexity)]
pub async fn create_customer_if_not_exist<'a, F: Clone, R>(
    operation: BoxedOperation<'a, F, R>,
    db: &dyn StorageInterface,
    payment_data: &mut PaymentData<F>,
    req: Option<CustomerDetails>,
    merchant_id: &str,
    key_store: &domain::MerchantKeyStore,
    storage_scheme: common_enums::enums::MerchantStorageScheme,
) -> CustomResult<(BoxedOperation<'a, F, R>, Option<domain::Customer>), errors::StorageError> {
    let request_customer_details = req
        .get_required_value("customer")
        .change_context(errors::StorageError::ValueNotFound("customer".to_owned()))?;

    let temp_customer_data = if request_customer_details.name.is_some()
        || request_customer_details.email.is_some()
        || request_customer_details.phone.is_some()
        || request_customer_details.phone_country_code.is_some()
    {
        Some(CustomerData {
            name: request_customer_details.name.clone(),
            email: request_customer_details.email.clone(),
            phone: request_customer_details.phone.clone(),
            phone_country_code: request_customer_details.phone_country_code.clone(),
        })
    } else {
        None
    };

    // Updation of Customer Details for the cases where both customer_id and specific customer
    // details are provided in Payment Update Request
    let raw_customer_details = payment_data
        .payment_intent
        .customer_details
        .clone()
        .map(|customer_details_encrypted| {
            customer_details_encrypted
                .into_inner()
                .expose()
                .parse_value::<CustomerData>("CustomerData")
        })
        .transpose()
        .change_context(errors::StorageError::DeserializationFailed)
        .attach_printable("Failed to parse customer data from payment intent")?
        .map(|parsed_customer_data| CustomerData {
            name: request_customer_details
                .name
                .clone()
                .or(parsed_customer_data.name.clone()),
            email: request_customer_details
                .email
                .clone()
                .or(parsed_customer_data.email.clone()),
            phone: request_customer_details
                .phone
                .clone()
                .or(parsed_customer_data.phone.clone()),
            phone_country_code: request_customer_details
                .phone_country_code
                .clone()
                .or(parsed_customer_data.phone_country_code.clone()),
        })
        .or(temp_customer_data);

    payment_data.payment_intent.customer_details = raw_customer_details
        .clone()
        .async_and_then(|_| async { create_encrypted_data(key_store, raw_customer_details).await })
        .await;

    let customer_id = request_customer_details
        .customer_id
        .or(payment_data.payment_intent.customer_id.clone());

    let optional_customer = match customer_id {
        Some(customer_id) => {
            let customer_data = db
                .find_customer_optional_by_customer_id_merchant_id(
                    &customer_id,
                    merchant_id,
                    key_store,
                    storage_scheme,
                )
                .await?;

            Some(match customer_data {
                Some(c) => {
                    // Update the customer data if new data is passed in the request
                    if request_customer_details.email.is_some()
                        | request_customer_details.name.is_some()
                        | request_customer_details.phone.is_some()
                        | request_customer_details.phone_country_code.is_some()
                    {
                        let key = key_store.key.get_inner().peek();
                        let customer_update = async {
                            Ok::<_, error_stack::Report<common_utils::errors::CryptoError>>(
                                Update {
                                    name: request_customer_details
                                        .name
                                        .async_lift(|inner| types::encrypt_optional(inner, key))
                                        .await?,
                                    email: request_customer_details
                                        .email
                                        .clone()
                                        .async_lift(|inner| {
                                            types::encrypt_optional(
                                                inner.map(|inner| inner.expose()),
                                                key,
                                            )
                                        })
                                        .await?,
                                    phone: Box::new(
                                        request_customer_details
                                            .phone
                                            .clone()
                                            .async_lift(|inner| types::encrypt_optional(inner, key))
                                            .await?,
                                    ),
                                    phone_country_code: request_customer_details.phone_country_code,
                                    description: None,
                                    connector_customer: None,
                                    metadata: None,
                                    address_id: None,
                                },
                            )
                        }
                        .await
                        .change_context(errors::StorageError::SerializationFailed)
                        .attach_printable("Failed while encrypting Customer while Update")?;

                        db.update_customer_by_customer_id_merchant_id(
                            customer_id,
                            merchant_id.to_string(),
                            c,
                            customer_update,
                            key_store,
                            storage_scheme,
                        )
                        .await
                    } else {
                        Ok(c)
                    }
                }
                None => {
                    let new_customer = async {
                        let key = key_store.key.get_inner().peek();
                        Ok::<_, error_stack::Report<common_utils::errors::CryptoError>>(
                            domain::Customer {
                                customer_id,
                                merchant_id: merchant_id.to_string(),
                                name: request_customer_details
                                    .name
                                    .async_lift(|inner| types::encrypt_optional(inner, key))
                                    .await?,
                                email: request_customer_details
                                    .email
                                    .clone()
                                    .async_lift(|inner| {
                                        types::encrypt_optional(
                                            inner.map(|inner| inner.expose()),
                                            key,
                                        )
                                    })
                                    .await?,
                                phone: request_customer_details
                                    .phone
                                    .clone()
                                    .async_lift(|inner| types::encrypt_optional(inner, key))
                                    .await?,
                                phone_country_code: request_customer_details
                                    .phone_country_code
                                    .clone(),
                                description: None,
                                created_at: common_utils::date_time::now(),
                                id: None,
                                metadata: None,
                                modified_at: common_utils::date_time::now(),
                                connector_customer: None,
                                address_id: None,
                                default_payment_method_id: None,
                                updated_by: None,
                            },
                        )
                    }
                    .await
                    .change_context(errors::StorageError::SerializationFailed)
                    .attach_printable("Failed while encrypting Customer while insert")?;
                    metrics::CUSTOMER_CREATED.add(&metrics::CONTEXT, 1, &[]);
                    db.insert_customer(new_customer, key_store, storage_scheme)
                        .await
                }
            })
        }
        None => match &payment_data.payment_intent.customer_id {
            None => None,
            Some(customer_id) => db
                .find_customer_optional_by_customer_id_merchant_id(
                    customer_id,
                    merchant_id,
                    key_store,
                    storage_scheme,
                )
                .await?
                .map(Ok),
        },
    };
    Ok((
        operation,
        match optional_customer {
            Some(customer) => {
                let customer = customer?;

                payment_data.payment_intent.customer_id = Some(customer.customer_id.clone());
                payment_data.email = payment_data.email.clone().or_else(|| {
                    customer
                        .email
                        .clone()
                        .map(|encrypted_value| encrypted_value.into())
                });

                Some(customer)
            }
            None => None,
        },
    ))
}

pub async fn retrieve_payment_method_with_temporary_token(
    state: &SessionState,
    token: &str,
    payment_intent: &PaymentIntent,
    merchant_key_store: &domain::MerchantKeyStore,
    card_token_data: Option<&CardToken>,
) -> RouterResult<Option<(api::PaymentMethodData, enums::PaymentMethod)>> {
    let (pm, supplementary_data) =
        vault::Vault::get_payment_method_data_from_locker(state, token, merchant_key_store)
            .await
            .attach_printable(
                "Payment method for given token not found or there was a problem fetching it",
            )?;

    utils::when(
        supplementary_data
            .customer_id
            .ne(&payment_intent.customer_id),
        || {
            Err(errors::ApiErrorResponse::PreconditionFailed { message: "customer associated with payment method and customer passed in payment are not same".into() })
        },
    )?;

    Ok::<_, error_stack::Report<errors::ApiErrorResponse>>(match pm {
        Some(api::PaymentMethodData::Card(card)) => {
            let mut updated_card = card.clone();
            let mut is_card_updated = false;

            // The card_holder_name from locker retrieved card is considered if it is a non-empty string or else card_holder_name is picked
            // from payment_method_data.card_token object
            let name_on_card = if let Some(name) = card.card_holder_name.clone() {
                if name.clone().expose().is_empty() {
                    card_token_data
                        .and_then(|token_data| {
                            is_card_updated = true;
                            token_data.card_holder_name.clone()
                        })
                        .or(Some(name))
                } else {
                    card.card_holder_name.clone()
                }
            } else {
                card_token_data.and_then(|token_data| {
                    is_card_updated = true;
                    token_data.card_holder_name.clone()
                })
            };

            updated_card.card_holder_name = name_on_card;

            if let Some(token_data) = card_token_data {
                if let Some(cvc) = token_data.card_cvc.clone() {
                    is_card_updated = true;
                    updated_card.card_cvc = cvc;
                }
            }

            if is_card_updated {
                let updated_pm = api::PaymentMethodData::Card(updated_card);
                vault::Vault::store_payment_method_data_in_locker(
                    state,
                    Some(token.to_owned()),
                    &updated_pm,
                    payment_intent.customer_id.to_owned(),
                    enums::PaymentMethod::Card,
                    merchant_key_store,
                )
                .await?;

                Some((updated_pm, enums::PaymentMethod::Card))
            } else {
                Some((
                    api::PaymentMethodData::Card(card),
                    enums::PaymentMethod::Card,
                ))
            }
        }

        Some(the_pm @ api::PaymentMethodData::Wallet(_)) => {
            Some((the_pm, enums::PaymentMethod::Wallet))
        }

        Some(the_pm @ api::PaymentMethodData::BankTransfer(_)) => {
            Some((the_pm, enums::PaymentMethod::BankTransfer))
        }

        Some(the_pm @ api::PaymentMethodData::BankRedirect(_)) => {
            Some((the_pm, enums::PaymentMethod::BankRedirect))
        }

        Some(_) => Err(errors::ApiErrorResponse::InternalServerError)
            .attach_printable("Payment method received from locker is unsupported by locker")?,

        None => None,
    })
}

pub async fn retrieve_card_with_permanent_token(
    state: &SessionState,
    locker_id: &str,
    _payment_method_id: &str,
    payment_intent: &PaymentIntent,
    card_token_data: Option<&CardToken>,
    _merchant_key_store: &domain::MerchantKeyStore,
    _storage_scheme: enums::MerchantStorageScheme,
) -> RouterResult<api::PaymentMethodData> {
    let customer_id = payment_intent
        .customer_id
        .as_ref()
        .get_required_value("customer_id")
        .change_context(errors::ApiErrorResponse::UnprocessableEntity {
            message: "no customer id provided for the payment".to_string(),
        })?;
    let card =
        cards::get_card_from_locker(state, customer_id, &payment_intent.merchant_id, locker_id)
            .await
            .change_context(errors::ApiErrorResponse::InternalServerError)
            .attach_printable("failed to fetch card information from the permanent locker")?;

    // The card_holder_name from locker retrieved card is considered if it is a non-empty string or else card_holder_name is picked
    // from payment_method_data.card_token object
    let name_on_card = if let Some(name) = card.name_on_card.clone() {
        if name.clone().expose().is_empty() {
            card_token_data
                .and_then(|token_data| token_data.card_holder_name.clone())
                .or(Some(name))
        } else {
            card.name_on_card
        }
    } else {
        card_token_data.and_then(|token_data| token_data.card_holder_name.clone())
    };

    let api_card = api::Card {
        card_number: card.card_number,
        card_holder_name: name_on_card,
        card_exp_month: card.card_exp_month,
        card_exp_year: card.card_exp_year,
        card_cvc: card_token_data
            .cloned()
            .unwrap_or_default()
            .card_cvc
            .unwrap_or_default(),
        card_issuer: None,
        nick_name: card.nick_name.map(masking::Secret::new),
        card_network: card
            .card_brand
            .map(|card_brand| enums::CardNetwork::from_str(&card_brand))
            .transpose()
            .map_err(|e| {
                logger::error!("Failed to parse card network {}", e);
            })
            .ok()
            .flatten(),
        card_type: None,
        card_issuing_country: None,
        bank_code: None,
    };

    Ok(api::PaymentMethodData::Card(api_card))
}

pub async fn retrieve_payment_method_from_db_with_token_data(
    state: &SessionState,
    token_data: &storage::PaymentTokenData,
    storage_scheme: storage::enums::MerchantStorageScheme,
) -> RouterResult<Option<storage::PaymentMethod>> {
    match token_data {
        storage::PaymentTokenData::PermanentCard(data) => {
            if let Some(ref payment_method_id) = data.payment_method_id {
                state
                    .store
                    .find_payment_method(payment_method_id, storage_scheme)
                    .await
                    .to_not_found_response(errors::ApiErrorResponse::PaymentMethodNotFound)
                    .attach_printable("error retrieving payment method from DB")
                    .map(Some)
            } else {
                Ok(None)
            }
        }

        storage::PaymentTokenData::WalletToken(data) => state
            .store
            .find_payment_method(&data.payment_method_id, storage_scheme)
            .await
            .to_not_found_response(errors::ApiErrorResponse::PaymentMethodNotFound)
            .attach_printable("error retrieveing payment method from DB")
            .map(Some),

        storage::PaymentTokenData::Temporary(_)
        | storage::PaymentTokenData::TemporaryGeneric(_)
        | storage::PaymentTokenData::Permanent(_)
        | storage::PaymentTokenData::AuthBankDebit(_) => Ok(None),
    }
}

pub async fn retrieve_payment_token_data(
    state: &SessionState,
    token: String,
    payment_method: Option<storage_enums::PaymentMethod>,
) -> RouterResult<storage::PaymentTokenData> {
    let redis_conn = state
        .store
        .get_redis_conn()
        .change_context(errors::ApiErrorResponse::InternalServerError)
        .attach_printable("Failed to get redis connection")?;

    let key = format!(
        "pm_token_{}_{}_hyperswitch",
        token,
        payment_method.get_required_value("payment_method")?
    );

    let token_data_string = redis_conn
        .get_key::<Option<String>>(&key)
        .await
        .change_context(errors::ApiErrorResponse::InternalServerError)
        .attach_printable("Failed to fetch the token from redis")?
        .ok_or(error_stack::Report::new(
            errors::ApiErrorResponse::UnprocessableEntity {
                message: "Token is invalid or expired".to_owned(),
            },
        ))?;

    let token_data_result = token_data_string
        .clone()
        .parse_struct("PaymentTokenData")
        .change_context(errors::ApiErrorResponse::InternalServerError)
        .attach_printable("failed to deserialize hyperswitch token data");

    let token_data = match token_data_result {
        Ok(data) => data,
        Err(e) => {
            // The purpose of this logic is backwards compatibility to support tokens
            // in redis that might be following the old format.
            if token_data_string.starts_with('{') {
                return Err(e);
            } else {
                storage::PaymentTokenData::temporary_generic(token_data_string)
            }
        }
    };

    Ok(token_data)
}

pub async fn make_pm_data<'a, F: Clone, R>(
    operation: BoxedOperation<'a, F, R>,
    state: &'a SessionState,
    payment_data: &mut PaymentData<F>,
    merchant_key_store: &domain::MerchantKeyStore,
    customer: &Option<domain::Customer>,
    storage_scheme: common_enums::enums::MerchantStorageScheme,
    business_profile: Option<&diesel_models::business_profile::BusinessProfile>,
) -> RouterResult<(
    BoxedOperation<'a, F, R>,
    Option<api::PaymentMethodData>,
    Option<String>,
)> {
    let request = &payment_data.payment_method_data.clone();

    let mut card_token_data = payment_data
        .payment_method_data
        .clone()
        .and_then(|pmd| match pmd {
            api_models::payments::PaymentMethodData::CardToken(token_data) => Some(token_data),
            _ => None,
        })
        .or(Some(CardToken::default()));

    if let Some(cvc) = payment_data.card_cvc.clone() {
        if let Some(token_data) = card_token_data.as_mut() {
            token_data.card_cvc = Some(cvc);
        }
    }

    if payment_data.token_data.is_none() {
        if let Some(payment_method_info) = &payment_data.payment_method_info {
            if payment_method_info.payment_method == Some(storage_enums::PaymentMethod::Card) {
                payment_data.token_data =
                    Some(storage::PaymentTokenData::PermanentCard(CardTokenData {
                        payment_method_id: Some(payment_method_info.payment_method_id.clone()),
                        locker_id: payment_method_info
                            .locker_id
                            .clone()
                            .or(Some(payment_method_info.payment_method_id.clone())),
                        token: payment_method_info
                            .locker_id
                            .clone()
                            .unwrap_or(payment_method_info.payment_method_id.clone()),
                    }));
            }
        }
    }

    // TODO: Handle case where payment method and token both are present in request properly.
    let (payment_method, pm_id) = match (request, payment_data.token_data.as_ref()) {
        (_, Some(hyperswitch_token)) => {
            let pm_data = payment_methods::retrieve_payment_method_with_token(
                state,
                merchant_key_store,
                hyperswitch_token,
                &payment_data.payment_intent,
                card_token_data.as_ref(),
                customer,
                storage_scheme,
            )
            .await;

            let payment_method_details = pm_data.attach_printable("in 'make_pm_data'")?;

            Ok::<_, error_stack::Report<errors::ApiErrorResponse>>(
                if let Some(payment_method_data) = payment_method_details.payment_method_data {
                    payment_data.payment_attempt.payment_method =
                        payment_method_details.payment_method;
                    (
                        Some(payment_method_data),
                        payment_method_details.payment_method_id,
                    )
                } else {
                    (None, payment_method_details.payment_method_id)
                },
            )
        }

        (Some(_), _) => {
            let (payment_method_data, payment_token) = payment_methods::retrieve_payment_method(
                request,
                state,
                &payment_data.payment_intent,
                &payment_data.payment_attempt,
                merchant_key_store,
                business_profile,
            )
            .await?;

            payment_data.token = payment_token;

            Ok((payment_method_data, None))
        }
        _ => Ok((None, None)),
    }?;

    Ok((operation, payment_method, pm_id))
}

pub async fn store_in_vault_and_generate_ppmt(
    state: &SessionState,
    payment_method_data: &api_models::payments::PaymentMethodData,
    payment_intent: &PaymentIntent,
    payment_attempt: &PaymentAttempt,
    payment_method: enums::PaymentMethod,
    merchant_key_store: &domain::MerchantKeyStore,
    business_profile: Option<&diesel_models::business_profile::BusinessProfile>,
) -> RouterResult<String> {
    let router_token = vault::Vault::store_payment_method_data_in_locker(
        state,
        None,
        payment_method_data,
        payment_intent.customer_id.to_owned(),
        payment_method,
        merchant_key_store,
    )
    .await?;
    let parent_payment_method_token = generate_id(consts::ID_LENGTH, "token");
    let key_for_hyperswitch_token = payment_attempt.payment_method.map(|payment_method| {
        payment_methods_handler::ParentPaymentMethodToken::create_key_for_token((
            &parent_payment_method_token,
            payment_method,
        ))
    });

    let intent_fulfillment_time = business_profile
        .and_then(|b_profile| b_profile.intent_fulfillment_time)
        .unwrap_or(consts::DEFAULT_FULFILLMENT_TIME);

    if let Some(key_for_hyperswitch_token) = key_for_hyperswitch_token {
        key_for_hyperswitch_token
            .insert(
                intent_fulfillment_time,
                storage::PaymentTokenData::temporary_generic(router_token),
                state,
            )
            .await?;
    };
    Ok(parent_payment_method_token)
}

pub async fn store_payment_method_data_in_vault(
    state: &SessionState,
    payment_attempt: &PaymentAttempt,
    payment_intent: &PaymentIntent,
    payment_method: enums::PaymentMethod,
    payment_method_data: &api::PaymentMethodData,
    merchant_key_store: &domain::MerchantKeyStore,
    business_profile: Option<&diesel_models::business_profile::BusinessProfile>,
) -> RouterResult<Option<String>> {
    if should_store_payment_method_data_in_vault(
        &state.conf.temp_locker_enable_config,
        payment_attempt.connector.clone(),
        payment_method,
    ) || payment_intent.request_external_three_ds_authentication == Some(true)
    {
        let parent_payment_method_token = store_in_vault_and_generate_ppmt(
            state,
            payment_method_data,
            payment_intent,
            payment_attempt,
            payment_method,
            merchant_key_store,
            business_profile,
        )
        .await?;

        return Ok(Some(parent_payment_method_token));
    }

    Ok(None)
}
pub fn should_store_payment_method_data_in_vault(
    temp_locker_enable_config: &TempLockerEnableConfig,
    option_connector: Option<String>,
    payment_method: enums::PaymentMethod,
) -> bool {
    option_connector
        .map(|connector| {
            temp_locker_enable_config
                .0
                .get(&connector)
                .map(|config| config.payment_method.contains(&payment_method))
                .unwrap_or(false)
        })
        .unwrap_or(true)
}

#[instrument(skip_all)]
pub(crate) fn validate_capture_method(
    capture_method: storage_enums::CaptureMethod,
) -> RouterResult<()> {
    utils::when(
        capture_method == storage_enums::CaptureMethod::Automatic,
        || {
            Err(report!(errors::ApiErrorResponse::PaymentUnexpectedState {
                field_name: "capture_method".to_string(),
                current_flow: "captured".to_string(),
                current_value: capture_method.to_string(),
                states: "manual, manual_multiple, scheduled".to_string()
            }))
        },
    )
}

#[instrument(skip_all)]
pub(crate) fn validate_status_with_capture_method(
    status: storage_enums::IntentStatus,
    capture_method: storage_enums::CaptureMethod,
) -> RouterResult<()> {
    if status == storage_enums::IntentStatus::Processing
        && !(capture_method == storage_enums::CaptureMethod::ManualMultiple)
    {
        return Err(report!(errors::ApiErrorResponse::PaymentUnexpectedState {
            field_name: "capture_method".to_string(),
            current_flow: "captured".to_string(),
            current_value: capture_method.to_string(),
            states: "manual_multiple".to_string()
        }));
    }
    utils::when(
        status != storage_enums::IntentStatus::RequiresCapture
            && status != storage_enums::IntentStatus::PartiallyCapturedAndCapturable
            && status != storage_enums::IntentStatus::Processing,
        || {
            Err(report!(errors::ApiErrorResponse::PaymentUnexpectedState {
                field_name: "payment.status".to_string(),
                current_flow: "captured".to_string(),
                current_value: status.to_string(),
                states: "requires_capture, partially_captured_and_capturable, processing"
                    .to_string()
            }))
        },
    )
}

#[instrument(skip_all)]
pub(crate) fn validate_amount_to_capture(
    amount: i64,
    amount_to_capture: Option<i64>,
) -> RouterResult<()> {
    utils::when(
        amount_to_capture.is_some() && (Some(amount) < amount_to_capture),
        || {
            Err(report!(errors::ApiErrorResponse::InvalidRequestData {
                message: "amount_to_capture is greater than amount".to_string()
            }))
        },
    )
}

#[instrument(skip_all)]
pub(crate) fn validate_payment_method_fields_present(
    req: &api::PaymentsRequest,
) -> RouterResult<()> {
    let payment_method_data =
        req.payment_method_data
            .as_ref()
            .and_then(|request_payment_method_data| {
                request_payment_method_data.payment_method_data.as_ref()
            });
    utils::when(
        req.payment_method.is_none() && payment_method_data.is_some(),
        || {
            Err(errors::ApiErrorResponse::MissingRequiredField {
                field_name: "payment_method",
            })
        },
    )?;

    utils::when(
        !matches!(
            req.payment_method,
            Some(api_enums::PaymentMethod::Card) | None
        ) && (req.payment_method_type.is_none()),
        || {
            Err(errors::ApiErrorResponse::MissingRequiredField {
                field_name: "payment_method_type",
            })
        },
    )?;

    utils::when(
        req.payment_method.is_some()
            && payment_method_data.is_none()
            && req.payment_token.is_none()
            && req.recurring_details.is_none(),
        || {
            Err(errors::ApiErrorResponse::MissingRequiredField {
                field_name: "payment_method_data",
            })
        },
    )?;
    utils::when(
        req.payment_method.is_some() && req.payment_method_type.is_some(),
        || {
            req.payment_method
                .map_or(Ok(()), |req_payment_method| {
                    req.payment_method_type.map_or(Ok(()), |req_payment_method_type| {
                        if !validate_payment_method_type_against_payment_method(req_payment_method, req_payment_method_type) {
                            Err(errors::ApiErrorResponse::InvalidRequestData {
                                message: ("payment_method_type doesn't correspond to the specified payment_method"
                                    .to_string()),
                            })
                        } else {
                            Ok(())
                        }
                    })
                })
        },
    )?;

    let validate_payment_method_and_payment_method_data =
        |req_payment_method_data, req_payment_method: api_enums::PaymentMethod| {
            api_enums::PaymentMethod::foreign_try_from(req_payment_method_data).and_then(|payment_method|
                if req_payment_method != payment_method {
                    Err(errors::ApiErrorResponse::InvalidRequestData {
                        message: ("payment_method_data doesn't correspond to the specified payment_method"
                            .to_string()),
                    })
                } else {
                    Ok(())
                })
        };

    utils::when(
        req.payment_method.is_some() && payment_method_data.is_some(),
        || {
            payment_method_data
                .cloned()
                .map_or(Ok(()), |payment_method_data| {
                    req.payment_method.map_or(Ok(()), |req_payment_method| {
                        validate_payment_method_and_payment_method_data(
                            payment_method_data,
                            req_payment_method,
                        )
                    })
                })
        },
    )?;

    Ok(())
}

pub fn validate_payment_method_type_against_payment_method(
    payment_method: api_enums::PaymentMethod,
    payment_method_type: api_enums::PaymentMethodType,
) -> bool {
    match payment_method {
        api_enums::PaymentMethod::Card => matches!(
            payment_method_type,
            api_enums::PaymentMethodType::Credit | api_enums::PaymentMethodType::Debit
        ),
        api_enums::PaymentMethod::PayLater => matches!(
            payment_method_type,
            api_enums::PaymentMethodType::Affirm
                | api_enums::PaymentMethodType::Alma
                | api_enums::PaymentMethodType::AfterpayClearpay
                | api_enums::PaymentMethodType::Klarna
                | api_enums::PaymentMethodType::PayBright
                | api_enums::PaymentMethodType::Atome
                | api_enums::PaymentMethodType::Walley
        ),
        api_enums::PaymentMethod::Wallet => matches!(
            payment_method_type,
            api_enums::PaymentMethodType::ApplePay
                | api_enums::PaymentMethodType::GooglePay
                | api_enums::PaymentMethodType::Paypal
                | api_enums::PaymentMethodType::AliPay
                | api_enums::PaymentMethodType::AliPayHk
                | api_enums::PaymentMethodType::Dana
                | api_enums::PaymentMethodType::MbWay
                | api_enums::PaymentMethodType::MobilePay
                | api_enums::PaymentMethodType::SamsungPay
                | api_enums::PaymentMethodType::Twint
                | api_enums::PaymentMethodType::Vipps
                | api_enums::PaymentMethodType::TouchNGo
                | api_enums::PaymentMethodType::Swish
                | api_enums::PaymentMethodType::WeChatPay
                | api_enums::PaymentMethodType::GoPay
                | api_enums::PaymentMethodType::Gcash
                | api_enums::PaymentMethodType::Momo
                | api_enums::PaymentMethodType::KakaoPay
                | api_enums::PaymentMethodType::Cashapp
                | api_enums::PaymentMethodType::Mifinity
        ),
        api_enums::PaymentMethod::BankRedirect => matches!(
            payment_method_type,
            api_enums::PaymentMethodType::Giropay
                | api_enums::PaymentMethodType::Ideal
                | api_enums::PaymentMethodType::Sofort
                | api_enums::PaymentMethodType::Eps
                | api_enums::PaymentMethodType::BancontactCard
                | api_enums::PaymentMethodType::Blik
                | api_enums::PaymentMethodType::LocalBankRedirect
                | api_enums::PaymentMethodType::OnlineBankingThailand
                | api_enums::PaymentMethodType::OnlineBankingCzechRepublic
                | api_enums::PaymentMethodType::OnlineBankingFinland
                | api_enums::PaymentMethodType::OnlineBankingFpx
                | api_enums::PaymentMethodType::OnlineBankingPoland
                | api_enums::PaymentMethodType::OnlineBankingSlovakia
                | api_enums::PaymentMethodType::Przelewy24
                | api_enums::PaymentMethodType::Trustly
                | api_enums::PaymentMethodType::Bizum
                | api_enums::PaymentMethodType::Interac
                | api_enums::PaymentMethodType::OpenBankingUk
        ),
        api_enums::PaymentMethod::BankTransfer => matches!(
            payment_method_type,
            api_enums::PaymentMethodType::Ach
                | api_enums::PaymentMethodType::Sepa
                | api_enums::PaymentMethodType::Bacs
                | api_enums::PaymentMethodType::Multibanco
                | api_enums::PaymentMethodType::Pix
                | api_enums::PaymentMethodType::Pse
                | api_enums::PaymentMethodType::PermataBankTransfer
                | api_enums::PaymentMethodType::BcaBankTransfer
                | api_enums::PaymentMethodType::BniVa
                | api_enums::PaymentMethodType::BriVa
                | api_enums::PaymentMethodType::CimbVa
                | api_enums::PaymentMethodType::DanamonVa
                | api_enums::PaymentMethodType::MandiriVa
                | api_enums::PaymentMethodType::LocalBankTransfer
        ),
        api_enums::PaymentMethod::BankDebit => matches!(
            payment_method_type,
            api_enums::PaymentMethodType::Ach
                | api_enums::PaymentMethodType::Sepa
                | api_enums::PaymentMethodType::Bacs
                | api_enums::PaymentMethodType::Becs
        ),
        api_enums::PaymentMethod::Crypto => matches!(
            payment_method_type,
            api_enums::PaymentMethodType::CryptoCurrency
        ),
        api_enums::PaymentMethod::Reward => matches!(
            payment_method_type,
            api_enums::PaymentMethodType::Evoucher | api_enums::PaymentMethodType::ClassicReward
        ),
        api_enums::PaymentMethod::RealTimePayment => matches!(
            payment_method_type,
            api_enums::PaymentMethodType::Fps
                | api_enums::PaymentMethodType::DuitNow
                | api_enums::PaymentMethodType::PromptPay
                | api_enums::PaymentMethodType::VietQr
        ),
        api_enums::PaymentMethod::Upi => matches!(
            payment_method_type,
            api_enums::PaymentMethodType::UpiCollect | api_enums::PaymentMethodType::UpiIntent
        ),
        api_enums::PaymentMethod::Voucher => matches!(
            payment_method_type,
            api_enums::PaymentMethodType::Boleto
                | api_enums::PaymentMethodType::Efecty
                | api_enums::PaymentMethodType::PagoEfectivo
                | api_enums::PaymentMethodType::RedCompra
                | api_enums::PaymentMethodType::RedPagos
                | api_enums::PaymentMethodType::Indomaret
                | api_enums::PaymentMethodType::Alfamart
                | api_enums::PaymentMethodType::Oxxo
                | api_enums::PaymentMethodType::SevenEleven
                | api_enums::PaymentMethodType::Lawson
                | api_enums::PaymentMethodType::MiniStop
                | api_enums::PaymentMethodType::FamilyMart
                | api_enums::PaymentMethodType::Seicomart
                | api_enums::PaymentMethodType::PayEasy
        ),
        api_enums::PaymentMethod::GiftCard => {
            matches!(
                payment_method_type,
                api_enums::PaymentMethodType::Givex | api_enums::PaymentMethodType::PaySafeCard
            )
        }
        api_enums::PaymentMethod::CardRedirect => matches!(
            payment_method_type,
            api_enums::PaymentMethodType::Knet
                | api_enums::PaymentMethodType::Benefit
                | api_enums::PaymentMethodType::MomoAtm
                | api_enums::PaymentMethodType::CardRedirect
        ),
    }
}

pub fn check_force_psync_precondition(status: &storage_enums::AttemptStatus) -> bool {
    !matches!(
        status,
        storage_enums::AttemptStatus::Charged
            | storage_enums::AttemptStatus::AutoRefunded
            | storage_enums::AttemptStatus::Voided
            | storage_enums::AttemptStatus::CodInitiated
            | storage_enums::AttemptStatus::Started
            | storage_enums::AttemptStatus::Failure
    )
}

pub fn append_option<T, U, F, V>(func: F, option1: Option<T>, option2: Option<U>) -> Option<V>
where
    F: FnOnce(T, U) -> V,
{
    Some(func(option1?, option2?))
}

#[cfg(feature = "olap")]
pub(super) async fn filter_by_constraints(
    db: &dyn StorageInterface,
    constraints: &api::PaymentListConstraints,
    merchant_id: &str,
    key_store: &domain::MerchantKeyStore,
    storage_scheme: storage_enums::MerchantStorageScheme,
) -> CustomResult<Vec<PaymentIntent>, errors::DataStorageError> {
    let result = db
        .filter_payment_intent_by_constraints(
            merchant_id,
            &constraints.clone().into(),
            key_store,
            storage_scheme,
        )
        .await?;
    Ok(result)
}

#[cfg(feature = "olap")]
pub(super) fn validate_payment_list_request(
    req: &api::PaymentListConstraints,
) -> CustomResult<(), errors::ApiErrorResponse> {
    use common_utils::consts::PAYMENTS_LIST_MAX_LIMIT_V1;

    utils::when(
        req.limit > PAYMENTS_LIST_MAX_LIMIT_V1 || req.limit < 1,
        || {
            Err(errors::ApiErrorResponse::InvalidRequestData {
                message: format!(
                    "limit should be in between 1 and {}",
                    PAYMENTS_LIST_MAX_LIMIT_V1
                ),
            })
        },
    )?;
    Ok(())
}
#[cfg(feature = "olap")]
pub(super) fn validate_payment_list_request_for_joins(
    limit: u32,
) -> CustomResult<(), errors::ApiErrorResponse> {
    use common_utils::consts::PAYMENTS_LIST_MAX_LIMIT_V2;

    utils::when(!(1..=PAYMENTS_LIST_MAX_LIMIT_V2).contains(&limit), || {
        Err(errors::ApiErrorResponse::InvalidRequestData {
            message: format!(
                "limit should be in between 1 and {}",
                PAYMENTS_LIST_MAX_LIMIT_V2
            ),
        })
    })?;
    Ok(())
}

pub fn get_handle_response_url(
    payment_id: String,
    business_profile: &diesel_models::business_profile::BusinessProfile,
    response: &api::PaymentsResponse,
    connector: String,
) -> RouterResult<api::RedirectionResponse> {
    let payments_return_url = response.return_url.as_ref();

    let redirection_response = make_pg_redirect_response(payment_id, response, connector);

    let return_url = make_merchant_url_with_response(
        business_profile,
        redirection_response,
        payments_return_url,
        response.client_secret.as_ref(),
        response.manual_retry_allowed,
    )
    .attach_printable("Failed to make merchant url with response")?;

    make_url_with_signature(&return_url, business_profile)
}

pub fn make_merchant_url_with_response(
    business_profile: &diesel_models::business_profile::BusinessProfile,
    redirection_response: api::PgRedirectResponse,
    request_return_url: Option<&String>,
    client_secret: Option<&masking::Secret<String>>,
    manual_retry_allowed: Option<bool>,
) -> RouterResult<String> {
    // take return url if provided in the request else use merchant return url
    let url = request_return_url
        .or(business_profile.return_url.as_ref())
        .get_required_value("return_url")?;

    let status_check = redirection_response.status;

    let payment_client_secret = client_secret
        .ok_or(errors::ApiErrorResponse::InternalServerError)
        .attach_printable("Expected client secret to be `Some`")?;

    let merchant_url_with_response = if business_profile.redirect_to_merchant_with_http_post {
        url::Url::parse_with_params(
            url,
            &[
                ("status", status_check.to_string()),
                (
                    "payment_intent_client_secret",
                    payment_client_secret.peek().to_string(),
                ),
                (
                    "manual_retry_allowed",
                    manual_retry_allowed.unwrap_or(false).to_string(),
                ),
            ],
        )
        .change_context(errors::ApiErrorResponse::InternalServerError)
        .attach_printable("Unable to parse the url with param")?
    } else {
        let amount = redirection_response.amount.get_required_value("amount")?;
        url::Url::parse_with_params(
            url,
            &[
                ("status", status_check.to_string()),
                (
                    "payment_intent_client_secret",
                    payment_client_secret.peek().to_string(),
                ),
                ("amount", amount.to_string()),
                (
                    "manual_retry_allowed",
                    manual_retry_allowed.unwrap_or(false).to_string(),
                ),
            ],
        )
        .change_context(errors::ApiErrorResponse::InternalServerError)
        .attach_printable("Unable to parse the url with param")?
    };

    Ok(merchant_url_with_response.to_string())
}

pub async fn make_ephemeral_key(
    state: SessionState,
    customer_id: id_type::CustomerId,
    merchant_id: String,
) -> errors::RouterResponse<ephemeral_key::EphemeralKey> {
    let store = &state.store;
    let id = utils::generate_id(consts::ID_LENGTH, "eki");
    let secret = format!("epk_{}", &Uuid::new_v4().simple().to_string());
    let ek = ephemeral_key::EphemeralKeyNew {
        id,
        customer_id,
        merchant_id,
        secret,
    };
    let ek = store
        .create_ephemeral_key(ek, state.conf.eph_key.validity)
        .await
        .change_context(errors::ApiErrorResponse::InternalServerError)
        .attach_printable("Unable to create ephemeral key")?;
    Ok(services::ApplicationResponse::Json(ek))
}

pub async fn delete_ephemeral_key(
    state: SessionState,
    ek_id: String,
) -> errors::RouterResponse<ephemeral_key::EphemeralKey> {
    let db = state.store.as_ref();
    let ek = db
        .delete_ephemeral_key(&ek_id)
        .await
        .change_context(errors::ApiErrorResponse::InternalServerError)
        .attach_printable("Unable to delete ephemeral key")?;
    Ok(services::ApplicationResponse::Json(ek))
}

pub fn make_pg_redirect_response(
    payment_id: String,
    response: &api::PaymentsResponse,
    connector: String,
) -> api::PgRedirectResponse {
    api::PgRedirectResponse {
        payment_id,
        status: response.status,
        gateway_id: connector,
        customer_id: response.customer_id.to_owned(),
        amount: Some(response.amount),
    }
}

pub fn make_url_with_signature(
    redirect_url: &str,
    business_profile: &diesel_models::business_profile::BusinessProfile,
) -> RouterResult<api::RedirectionResponse> {
    let mut url = url::Url::parse(redirect_url)
        .change_context(errors::ApiErrorResponse::InternalServerError)
        .attach_printable("Unable to parse the url")?;

    let mut base_url = url.clone();
    base_url.query_pairs_mut().clear();

    let url = if business_profile.enable_payment_response_hash {
        let key = business_profile
            .payment_response_hash_key
            .as_ref()
            .get_required_value("payment_response_hash_key")?;
        let signature = hmac_sha512_sorted_query_params(
            &mut url.query_pairs().collect::<Vec<_>>(),
            key.as_str(),
        )?;

        url.query_pairs_mut()
            .append_pair("signature", &signature)
            .append_pair("signature_algorithm", "HMAC-SHA512");
        url.to_owned()
    } else {
        url.to_owned()
    };

    let parameters = url
        .query_pairs()
        .collect::<Vec<_>>()
        .iter()
        .map(|(key, value)| (key.clone().into_owned(), value.clone().into_owned()))
        .collect::<Vec<_>>();

    Ok(api::RedirectionResponse {
        return_url: base_url.to_string(),
        params: parameters,
        return_url_with_query_params: url.to_string(),
        http_method: if business_profile.redirect_to_merchant_with_http_post {
            services::Method::Post.to_string()
        } else {
            services::Method::Get.to_string()
        },
        headers: Vec::new(),
    })
}

pub fn hmac_sha512_sorted_query_params(
    params: &mut [(Cow<'_, str>, Cow<'_, str>)],
    key: &str,
) -> RouterResult<String> {
    params.sort();
    let final_string = params
        .iter()
        .map(|(key, value)| format!("{key}={value}"))
        .collect::<Vec<_>>()
        .join("&");

    let signature = crypto::HmacSha512::sign_message(
        &crypto::HmacSha512,
        key.as_bytes(),
        final_string.as_bytes(),
    )
    .change_context(errors::ApiErrorResponse::InternalServerError)
    .attach_printable("Failed to sign the message")?;

    Ok(hex::encode(signature))
}

pub fn check_if_operation_confirm<Op: std::fmt::Debug>(operations: Op) -> bool {
    format!("{operations:?}") == "PaymentConfirm"
}

#[allow(clippy::too_many_arguments)]
pub fn generate_mandate(
    merchant_id: String,
    payment_id: String,
    connector: String,
    setup_mandate_details: Option<MandateData>,
    customer_id: &Option<id_type::CustomerId>,
    payment_method_id: String,
    connector_mandate_id: Option<pii::SecretSerdeValue>,
    network_txn_id: Option<String>,
    payment_method_data_option: Option<domain::payments::PaymentMethodData>,
    mandate_reference: Option<MandateReference>,
    merchant_connector_id: Option<String>,
) -> CustomResult<Option<storage::MandateNew>, errors::ApiErrorResponse> {
    match (setup_mandate_details, customer_id) {
        (Some(data), Some(cus_id)) => {
            let mandate_id = utils::generate_id(consts::ID_LENGTH, "man");

            // The construction of the mandate new must be visible
            let mut new_mandate = storage::MandateNew::default();

            let customer_acceptance = data
                .customer_acceptance
                .get_required_value("customer_acceptance")?;
            new_mandate
                .set_mandate_id(mandate_id)
                .set_customer_id(cus_id.clone())
                .set_merchant_id(merchant_id)
                .set_original_payment_id(Some(payment_id))
                .set_payment_method_id(payment_method_id)
                .set_connector(connector)
                .set_mandate_status(storage_enums::MandateStatus::Active)
                .set_connector_mandate_ids(connector_mandate_id)
                .set_network_transaction_id(network_txn_id)
                .set_customer_ip_address(
                    customer_acceptance
                        .get_ip_address()
                        .map(masking::Secret::new),
                )
                .set_customer_user_agent(customer_acceptance.get_user_agent())
                .set_customer_accepted_at(Some(customer_acceptance.get_accepted_at()))
                .set_metadata(payment_method_data_option.map(|payment_method_data| {
                    pii::SecretSerdeValue::new(
                        serde_json::to_value(payment_method_data).unwrap_or_default(),
                    )
                }))
                .set_connector_mandate_id(
                    mandate_reference.and_then(|reference| reference.connector_mandate_id),
                )
                .set_merchant_connector_id(merchant_connector_id);

            Ok(Some(
                match data.mandate_type.get_required_value("mandate_type")? {
                    hyperswitch_domain_models::mandates::MandateDataType::SingleUse(data) => {
                        new_mandate
                            .set_mandate_amount(Some(data.amount.get_amount_as_i64()))
                            .set_mandate_currency(Some(data.currency))
                            .set_mandate_type(storage_enums::MandateType::SingleUse)
                            .to_owned()
                    }

                    hyperswitch_domain_models::mandates::MandateDataType::MultiUse(op_data) => {
                        match op_data {
                            Some(data) => new_mandate
                                .set_mandate_amount(Some(data.amount.get_amount_as_i64()))
                                .set_mandate_currency(Some(data.currency))
                                .set_start_date(data.start_date)
                                .set_end_date(data.end_date),
                            // .set_metadata(data.metadata),
                            // we are storing PaymentMethodData in metadata of mandate
                            None => &mut new_mandate,
                        }
                        .set_mandate_type(storage_enums::MandateType::MultiUse)
                        .to_owned()
                    }
                },
            ))
        }
        (_, _) => Ok(None),
    }
}

// A function to manually authenticate the client secret with intent fulfillment time
pub fn authenticate_client_secret(
    request_client_secret: Option<&String>,
    payment_intent: &PaymentIntent,
) -> Result<(), errors::ApiErrorResponse> {
    match (request_client_secret, &payment_intent.client_secret) {
        (Some(req_cs), Some(pi_cs)) => {
            if req_cs != pi_cs {
                Err(errors::ApiErrorResponse::ClientSecretInvalid)
            } else {
                let current_timestamp = common_utils::date_time::now();

                let session_expiry = payment_intent.session_expiry.unwrap_or(
                    payment_intent
                        .created_at
                        .saturating_add(time::Duration::seconds(consts::DEFAULT_SESSION_EXPIRY)),
                );

                fp_utils::when(current_timestamp > session_expiry, || {
                    Err(errors::ApiErrorResponse::ClientSecretExpired)
                })
            }
        }
        // If there is no client in payment intent, then it has expired
        (Some(_), None) => Err(errors::ApiErrorResponse::ClientSecretExpired),
        _ => Ok(()),
    }
}

pub(crate) fn validate_payment_status_against_allowed_statuses(
    intent_status: &storage_enums::IntentStatus,
    allowed_statuses: &[storage_enums::IntentStatus],
    action: &'static str,
) -> Result<(), errors::ApiErrorResponse> {
    fp_utils::when(!allowed_statuses.contains(intent_status), || {
        Err(errors::ApiErrorResponse::PreconditionFailed {
            message: format!(
                "You cannot {action} this payment because it has status {intent_status}",
            ),
        })
    })
}

pub(crate) fn validate_payment_status_against_not_allowed_statuses(
    intent_status: &storage_enums::IntentStatus,
    not_allowed_statuses: &[storage_enums::IntentStatus],
    action: &'static str,
) -> Result<(), errors::ApiErrorResponse> {
    fp_utils::when(not_allowed_statuses.contains(intent_status), || {
        Err(errors::ApiErrorResponse::PreconditionFailed {
            message: format!(
                "You cannot {action} this payment because it has status {intent_status}",
            ),
        })
    })
}

#[instrument(skip_all)]
pub(crate) fn validate_pm_or_token_given(
    payment_method: &Option<api_enums::PaymentMethod>,
    payment_method_data: &Option<api::PaymentMethodData>,
    payment_method_type: &Option<api_enums::PaymentMethodType>,
    mandate_type: &Option<api::MandateTransactionType>,
    token: &Option<String>,
) -> Result<(), errors::ApiErrorResponse> {
    utils::when(
        !matches!(
            payment_method_type,
            Some(api_enums::PaymentMethodType::Paypal)
        ) && !matches!(
            mandate_type,
            Some(api::MandateTransactionType::RecurringMandateTransaction)
        ) && token.is_none()
            && (payment_method_data.is_none() || payment_method.is_none()),
        || {
            Err(errors::ApiErrorResponse::InvalidRequestData {
                message: "A payment token or payment method data is required".to_string(),
            })
        },
    )
}

// A function to perform database lookup and then verify the client secret
pub async fn verify_payment_intent_time_and_client_secret(
    db: &dyn StorageInterface,
    merchant_account: &domain::MerchantAccount,
    key_store: &domain::MerchantKeyStore,
    client_secret: Option<String>,
) -> error_stack::Result<Option<PaymentIntent>, errors::ApiErrorResponse> {
    client_secret
        .async_map(|cs| async move {
            let payment_id = get_payment_id_from_client_secret(&cs)?;

            let payment_intent = db
                .find_payment_intent_by_payment_id_merchant_id(
                    &payment_id,
                    &merchant_account.merchant_id,
                    key_store,
                    merchant_account.storage_scheme,
                )
                .await
                .change_context(errors::ApiErrorResponse::PaymentNotFound)?;

            authenticate_client_secret(Some(&cs), &payment_intent)?;
            Ok(payment_intent)
        })
        .await
        .transpose()
}

/// Check whether the business details are configured in the merchant account
pub fn validate_business_details(
    business_country: Option<api_enums::CountryAlpha2>,
    business_label: Option<&String>,
    merchant_account: &domain::MerchantAccount,
) -> RouterResult<()> {
    let primary_business_details = merchant_account
        .primary_business_details
        .clone()
        .parse_value::<Vec<api_models::admin::PrimaryBusinessDetails>>("PrimaryBusinessDetails")
        .change_context(errors::ApiErrorResponse::InternalServerError)
        .attach_printable("failed to parse primary business details")?;

    business_country
        .zip(business_label)
        .map(|(business_country, business_label)| {
            primary_business_details
                .iter()
                .find(|business_details| {
                    &business_details.business == business_label
                        && business_details.country == business_country
                })
                .ok_or(errors::ApiErrorResponse::PreconditionFailed {
                    message: "business_details are not configured in the merchant account"
                        .to_string(),
                })
        })
        .transpose()?;

    Ok(())
}

/// Do lazy parsing of primary business details
/// If both country and label are passed, no need to parse business details from merchant_account
/// If any one is missing, get it from merchant_account
/// If there is more than one label or country configured in merchant account, then
/// passing business details for payment is mandatory to avoid ambiguity
pub fn get_business_details(
    business_country: Option<api_enums::CountryAlpha2>,
    business_label: Option<&String>,
    merchant_account: &domain::MerchantAccount,
) -> RouterResult<(api_enums::CountryAlpha2, String)> {
    let primary_business_details = merchant_account
        .primary_business_details
        .clone()
        .parse_value::<Vec<api_models::admin::PrimaryBusinessDetails>>("PrimaryBusinessDetails")
        .change_context(errors::ApiErrorResponse::InternalServerError)
        .attach_printable("failed to parse primary business details")?;

    match business_country.zip(business_label) {
        Some((business_country, business_label)) => {
            Ok((business_country.to_owned(), business_label.to_owned()))
        }
        _ => match primary_business_details.first() {
            Some(business_details) if primary_business_details.len() == 1 => Ok((
                business_country.unwrap_or_else(|| business_details.country.to_owned()),
                business_label
                    .map(ToString::to_string)
                    .unwrap_or_else(|| business_details.business.to_owned()),
            )),
            _ => Err(report!(errors::ApiErrorResponse::MissingRequiredField {
                field_name: "business_country, business_label"
            })),
        },
    }
}

#[inline]
pub(crate) fn get_payment_id_from_client_secret(cs: &str) -> RouterResult<String> {
    let (payment_id, _) = cs
        .rsplit_once("_secret_")
        .ok_or(errors::ApiErrorResponse::ClientSecretInvalid)?;
    Ok(payment_id.to_string())
}

#[cfg(test)]
mod tests {

    use super::*;

    #[test]
    fn test_authenticate_client_secret_fulfillment_time_not_expired() {
        let payment_intent = PaymentIntent {
            payment_id: "23".to_string(),
            merchant_id: "22".to_string(),
            status: storage_enums::IntentStatus::RequiresCapture,
            amount: MinorUnit::new(200),
            currency: None,
            amount_captured: None,
            customer_id: None,
            description: None,
            return_url: None,
            metadata: None,
            connector_id: None,
            shipping_address_id: None,
            billing_address_id: None,
            statement_descriptor_name: None,
            statement_descriptor_suffix: None,
            created_at: common_utils::date_time::now(),
            modified_at: common_utils::date_time::now(),
            last_synced: None,
            setup_future_usage: None,
            fingerprint_id: None,
            off_session: None,
            client_secret: Some("1".to_string()),
            active_attempt: hyperswitch_domain_models::RemoteStorageObject::ForeignID(
                "nopes".to_string(),
            ),
            business_country: None,
            business_label: None,
            order_details: None,
            allowed_payment_method_types: None,
            connector_metadata: None,
            feature_metadata: None,
            attempt_count: 1,
            payment_link_id: None,
            profile_id: None,
            merchant_decision: None,
            payment_confirm_source: None,
            surcharge_applicable: None,
            updated_by: storage_enums::MerchantStorageScheme::PostgresOnly.to_string(),
            request_incremental_authorization: Some(
                common_enums::RequestIncrementalAuthorization::default(),
            ),
            incremental_authorization_allowed: None,
            authorization_count: None,
            session_expiry: Some(
                common_utils::date_time::now()
                    .saturating_add(time::Duration::seconds(consts::DEFAULT_SESSION_EXPIRY)),
            ),
            request_external_three_ds_authentication: None,
            charges: None,
            frm_metadata: None,
<<<<<<< HEAD
            billing_address_details: None,
            shipping_details: None,
=======
>>>>>>> cfcad515
            customer_details: None,
            billing_details: None,
            merchant_order_reference_id: None,
        };
        let req_cs = Some("1".to_string());
        assert!(authenticate_client_secret(req_cs.as_ref(), &payment_intent).is_ok());
        // Check if the result is an Ok variant
    }

    #[test]
    fn test_authenticate_client_secret_fulfillment_time_expired() {
        let payment_intent = PaymentIntent {
            payment_id: "23".to_string(),
            merchant_id: "22".to_string(),
            status: storage_enums::IntentStatus::RequiresCapture,
            amount: MinorUnit::new(200),
            currency: None,
            amount_captured: None,
            customer_id: None,
            description: None,
            return_url: None,
            metadata: None,
            connector_id: None,
            shipping_address_id: None,
            billing_address_id: None,
            statement_descriptor_name: None,
            statement_descriptor_suffix: None,
            created_at: common_utils::date_time::now().saturating_sub(time::Duration::seconds(20)),
            modified_at: common_utils::date_time::now(),
            fingerprint_id: None,
            last_synced: None,
            setup_future_usage: None,
            off_session: None,
            client_secret: Some("1".to_string()),
            active_attempt: hyperswitch_domain_models::RemoteStorageObject::ForeignID(
                "nopes".to_string(),
            ),
            business_country: None,
            business_label: None,
            order_details: None,
            allowed_payment_method_types: None,
            connector_metadata: None,
            feature_metadata: None,
            attempt_count: 1,
            payment_link_id: None,
            profile_id: None,
            merchant_decision: None,
            payment_confirm_source: None,
            surcharge_applicable: None,
            updated_by: storage_enums::MerchantStorageScheme::PostgresOnly.to_string(),
            request_incremental_authorization: Some(
                common_enums::RequestIncrementalAuthorization::default(),
            ),
            incremental_authorization_allowed: None,
            authorization_count: None,
            session_expiry: Some(
                common_utils::date_time::now()
                    .saturating_add(time::Duration::seconds(consts::DEFAULT_SESSION_EXPIRY)),
            ),
            request_external_three_ds_authentication: None,
            charges: None,
            frm_metadata: None,
<<<<<<< HEAD
            billing_address_details: None,
            shipping_details: None,
=======
>>>>>>> cfcad515
            customer_details: None,
            billing_details: None,
            merchant_order_reference_id: None,
        };
        let req_cs = Some("1".to_string());
        assert!(authenticate_client_secret(req_cs.as_ref(), &payment_intent,).is_err())
    }

    #[test]
    fn test_authenticate_client_secret_expired() {
        let payment_intent = PaymentIntent {
            payment_id: "23".to_string(),
            merchant_id: "22".to_string(),
            status: storage_enums::IntentStatus::RequiresCapture,
            amount: MinorUnit::new(200),
            currency: None,
            amount_captured: None,
            customer_id: None,
            description: None,
            return_url: None,
            metadata: None,
            connector_id: None,
            shipping_address_id: None,
            billing_address_id: None,
            statement_descriptor_name: None,
            statement_descriptor_suffix: None,
            created_at: common_utils::date_time::now().saturating_sub(time::Duration::seconds(20)),
            modified_at: common_utils::date_time::now(),
            last_synced: None,
            setup_future_usage: None,
            off_session: None,
            client_secret: None,
            fingerprint_id: None,
            active_attempt: hyperswitch_domain_models::RemoteStorageObject::ForeignID(
                "nopes".to_string(),
            ),
            business_country: None,
            business_label: None,
            order_details: None,
            allowed_payment_method_types: None,
            connector_metadata: None,
            feature_metadata: None,
            attempt_count: 1,
            payment_link_id: None,
            profile_id: None,
            merchant_decision: None,
            payment_confirm_source: None,
            surcharge_applicable: None,
            updated_by: storage_enums::MerchantStorageScheme::PostgresOnly.to_string(),
            request_incremental_authorization: Some(
                common_enums::RequestIncrementalAuthorization::default(),
            ),
            incremental_authorization_allowed: None,
            authorization_count: None,
            session_expiry: Some(
                common_utils::date_time::now()
                    .saturating_add(time::Duration::seconds(consts::DEFAULT_SESSION_EXPIRY)),
            ),
            request_external_three_ds_authentication: None,
            charges: None,
            frm_metadata: None,
<<<<<<< HEAD
            billing_address_details: None,
            shipping_details: None,
=======
>>>>>>> cfcad515
            customer_details: None,
            billing_details: None,
            merchant_order_reference_id: None,
        };
        let req_cs = Some("1".to_string());
        assert!(authenticate_client_secret(req_cs.as_ref(), &payment_intent).is_err())
    }
}

// This function will be removed after moving this functionality to server_wrap and using cache instead of config
#[instrument(skip_all)]
pub async fn insert_merchant_connector_creds_to_config(
    db: &dyn StorageInterface,
    merchant_id: &str,
    merchant_connector_details: admin::MerchantConnectorDetailsWrap,
) -> RouterResult<()> {
    if let Some(encoded_data) = merchant_connector_details.encoded_data {
        let redis = &db
            .get_redis_conn()
            .change_context(errors::ApiErrorResponse::InternalServerError)
            .attach_printable("Failed to get redis connection")?;

        let key = format!(
            "mcd_{merchant_id}_{}",
            merchant_connector_details.creds_identifier
        );

        redis
            .serialize_and_set_key_with_expiry(
                key.as_str(),
                &encoded_data.peek(),
                consts::CONNECTOR_CREDS_TOKEN_TTL,
            )
            .await
            .map_or_else(
                |e| {
                    Err(e
                        .change_context(errors::ApiErrorResponse::InternalServerError)
                        .attach_printable("Failed to insert connector_creds to config"))
                },
                |_| Ok(()),
            )
    } else {
        Ok(())
    }
}

#[derive(Clone)]
pub enum MerchantConnectorAccountType {
    DbVal(domain::MerchantConnectorAccount),
    CacheVal(api_models::admin::MerchantConnectorDetails),
}

impl MerchantConnectorAccountType {
    pub fn get_metadata(&self) -> Option<masking::Secret<serde_json::Value>> {
        match self {
            Self::DbVal(val) => val.metadata.to_owned(),
            Self::CacheVal(val) => val.metadata.to_owned(),
        }
    }

    pub fn get_connector_account_details(&self) -> serde_json::Value {
        match self {
            Self::DbVal(val) => val.connector_account_details.peek().to_owned(),
            Self::CacheVal(val) => val.connector_account_details.peek().to_owned(),
        }
    }

    pub fn get_connector_wallets_details(&self) -> Option<masking::Secret<serde_json::Value>> {
        match self {
            Self::DbVal(val) => val.connector_wallets_details.as_deref().cloned(),
            Self::CacheVal(_) => None,
        }
    }

    pub fn is_disabled(&self) -> bool {
        match self {
            Self::DbVal(ref inner) => inner.disabled.unwrap_or(false),
            // Cached merchant connector account, only contains the account details,
            // the merchant connector account must only be cached if it's not disabled
            Self::CacheVal(_) => false,
        }
    }

    pub fn is_test_mode_on(&self) -> Option<bool> {
        match self {
            Self::DbVal(val) => val.test_mode,
            Self::CacheVal(_) => None,
        }
    }

    pub fn get_mca_id(&self) -> Option<String> {
        match self {
            Self::DbVal(db_val) => Some(db_val.merchant_connector_id.to_string()),
            Self::CacheVal(_) => None,
        }
    }

    pub fn get_connector_name(&self) -> Option<String> {
        match self {
            Self::DbVal(db_val) => Some(db_val.connector_name.to_string()),
            Self::CacheVal(_) => None,
        }
    }
}

/// Query for merchant connector account either by business label or profile id
/// If profile_id is passed use it, or use connector_label to query merchant connector account
#[instrument(skip_all)]
pub async fn get_merchant_connector_account(
    state: &SessionState,
    merchant_id: &str,
    creds_identifier: Option<String>,
    key_store: &domain::MerchantKeyStore,
    profile_id: &String,
    connector_name: &str,
    merchant_connector_id: Option<&String>,
) -> RouterResult<MerchantConnectorAccountType> {
    let db = &*state.store;
    match creds_identifier {
        Some(creds_identifier) => {
            let key = format!("mcd_{merchant_id}_{creds_identifier}");
            let redis_fetch = || async {
                db.get_redis_conn()
                    .change_context(errors::ApiErrorResponse::InternalServerError)
                    .attach_printable("Failed to get redis connection")
                    .async_and_then(|redis| async move {
                        redis
                            .get_and_deserialize_key(key.as_str(), "String")
                            .await
                            .change_context(
                                errors::ApiErrorResponse::MerchantConnectorAccountNotFound {
                                    id: key.clone(),
                                },
                            )
                            .attach_printable(key + ": Not found in Redis")
                    })
                    .await
            };

            let db_fetch = || async {
                db.find_config_by_key(format!("mcd_{merchant_id}_{creds_identifier}").as_str())
                    .await
                    .to_not_found_response(
                        errors::ApiErrorResponse::MerchantConnectorAccountNotFound {
                            id: format!("mcd_{merchant_id}_{creds_identifier}"),
                        },
                    )
            };

            let mca_config: String = redis_fetch()
                .await
                .map_or_else(
                    |_| {
                        Either::Left(async {
                            match db_fetch().await {
                                Ok(config_entry) => Ok(config_entry.config),
                                Err(e) => Err(e),
                            }
                        })
                    },
                    |result| Either::Right(async { Ok(result) }),
                )
                .await?;

            let private_key = state
                .conf
                .jwekey
                .get_inner()
                .tunnel_private_key
                .peek()
                .as_bytes();

            let decrypted_mca = services::decrypt_jwe(mca_config.as_str(), services::KeyIdCheck::SkipKeyIdCheck, private_key, jwe::RSA_OAEP_256)
                                     .await
                                     .change_context(errors::ApiErrorResponse::UnprocessableEntity{
                                        message: "decoding merchant_connector_details failed due to invalid data format!".into()})
                                     .attach_printable(
                                        "Failed to decrypt merchant_connector_details sent in request and then put in cache",
                                    )?;

            let res = String::into_bytes(decrypted_mca)
                        .parse_struct("MerchantConnectorDetails")
                        .change_context(errors::ApiErrorResponse::InternalServerError)
                        .attach_printable(
                            "Failed to parse merchant_connector_details sent in request and then put in cache",
                        )?;

            Ok(MerchantConnectorAccountType::CacheVal(res))
        }
        None => {
            if let Some(merchant_connector_id) = merchant_connector_id {
                db.find_by_merchant_connector_account_merchant_id_merchant_connector_id(
                    merchant_id,
                    merchant_connector_id,
                    key_store,
                )
                .await
                .to_not_found_response(
                    errors::ApiErrorResponse::MerchantConnectorAccountNotFound {
                        id: merchant_connector_id.to_string(),
                    },
                )
            } else {
                db.find_merchant_connector_account_by_profile_id_connector_name(
                    profile_id,
                    connector_name,
                    key_store,
                )
                .await
                .to_not_found_response(
                    errors::ApiErrorResponse::MerchantConnectorAccountNotFound {
                        id: format!("profile id {profile_id} and connector name {connector_name}"),
                    },
                )
            }
        }
        .map(MerchantConnectorAccountType::DbVal),
    }
}

/// This function replaces the request and response type of routerdata with the
/// request and response type passed
/// # Arguments
///
/// * `router_data` - original router data
/// * `request` - new request core/helper
/// * `response` - new response
pub fn router_data_type_conversion<F1, F2, Req1, Req2, Res1, Res2>(
    router_data: RouterData<F1, Req1, Res1>,
    request: Req2,
    response: Result<Res2, ErrorResponse>,
) -> RouterData<F2, Req2, Res2> {
    RouterData {
        flow: std::marker::PhantomData,
        request,
        response,
        merchant_id: router_data.merchant_id,
        address: router_data.address,
        amount_captured: router_data.amount_captured,
        minor_amount_captured: router_data.minor_amount_captured,
        auth_type: router_data.auth_type,
        connector: router_data.connector,
        connector_auth_type: router_data.connector_auth_type,
        connector_meta_data: router_data.connector_meta_data,
        description: router_data.description,
        payment_id: router_data.payment_id,
        payment_method: router_data.payment_method,
        return_url: router_data.return_url,
        status: router_data.status,
        attempt_id: router_data.attempt_id,
        access_token: router_data.access_token,
        session_token: router_data.session_token,
        payment_method_status: router_data.payment_method_status,
        reference_id: router_data.reference_id,
        payment_method_token: router_data.payment_method_token,
        customer_id: router_data.customer_id,
        connector_customer: router_data.connector_customer,
        preprocessing_id: router_data.preprocessing_id,
        payment_method_balance: router_data.payment_method_balance,
        recurring_mandate_payment_data: router_data.recurring_mandate_payment_data,
        connector_request_reference_id: router_data.connector_request_reference_id,
        #[cfg(feature = "payouts")]
        payout_method_data: None,
        #[cfg(feature = "payouts")]
        quote_id: None,
        test_mode: router_data.test_mode,
        connector_api_version: router_data.connector_api_version,
        connector_http_status_code: router_data.connector_http_status_code,
        external_latency: router_data.external_latency,
        apple_pay_flow: router_data.apple_pay_flow,
        frm_metadata: router_data.frm_metadata,
        refund_id: router_data.refund_id,
        dispute_id: router_data.dispute_id,
        connector_response: router_data.connector_response,
        integrity_check: Ok(()),
        connector_wallets_details: router_data.connector_wallets_details,
    }
}

#[instrument(skip_all)]
pub fn get_attempt_type(
    payment_intent: &PaymentIntent,
    payment_attempt: &PaymentAttempt,
    request: &api::PaymentsRequest,
    action: &str,
) -> RouterResult<AttemptType> {
    match payment_intent.status {
        enums::IntentStatus::Failed => {
            if matches!(
                request.retry_action,
                Some(api_models::enums::RetryAction::ManualRetry)
            ) {
                metrics::MANUAL_RETRY_REQUEST_COUNT.add(
                    &metrics::CONTEXT,
                    1,
                    &add_attributes([("merchant_id", payment_attempt.merchant_id.clone())]),
                );
                match payment_attempt.status {
                    enums::AttemptStatus::Started
                    | enums::AttemptStatus::AuthenticationPending
                    | enums::AttemptStatus::AuthenticationSuccessful
                    | enums::AttemptStatus::Authorized
                    | enums::AttemptStatus::Charged
                    | enums::AttemptStatus::Authorizing
                    | enums::AttemptStatus::CodInitiated
                    | enums::AttemptStatus::VoidInitiated
                    | enums::AttemptStatus::CaptureInitiated
                    | enums::AttemptStatus::Unresolved
                    | enums::AttemptStatus::Pending
                    | enums::AttemptStatus::ConfirmationAwaited
                    | enums::AttemptStatus::PartialCharged
                    | enums::AttemptStatus::PartialChargedAndChargeable
                    | enums::AttemptStatus::Voided
                    | enums::AttemptStatus::AutoRefunded
                    | enums::AttemptStatus::PaymentMethodAwaited
                    | enums::AttemptStatus::DeviceDataCollectionPending => {
                        metrics::MANUAL_RETRY_VALIDATION_FAILED.add(
                            &metrics::CONTEXT,
                            1,
                            &add_attributes([("merchant_id", payment_attempt.merchant_id.clone())]),
                        );
                        Err(errors::ApiErrorResponse::InternalServerError)
                            .attach_printable("Payment Attempt unexpected state")
                    }

                    storage_enums::AttemptStatus::VoidFailed
                    | storage_enums::AttemptStatus::RouterDeclined
                    | storage_enums::AttemptStatus::CaptureFailed => {
                        metrics::MANUAL_RETRY_VALIDATION_FAILED.add(
                            &metrics::CONTEXT,
                            1,
                            &add_attributes([("merchant_id", payment_attempt.merchant_id.clone())]),
                        );
                        Err(report!(errors::ApiErrorResponse::PreconditionFailed {
                            message:
                                format!("You cannot {action} this payment because it has status {}, and the previous attempt has the status {}", payment_intent.status, payment_attempt.status)
                            }
                        ))
                    }

                    storage_enums::AttemptStatus::AuthenticationFailed
                    | storage_enums::AttemptStatus::AuthorizationFailed
                    | storage_enums::AttemptStatus::Failure => {
                        metrics::MANUAL_RETRY_COUNT.add(
                            &metrics::CONTEXT,
                            1,
                            &add_attributes([("merchant_id", payment_attempt.merchant_id.clone())]),
                        );
                        Ok(AttemptType::New)
                    }
                }
            } else {
                Err(report!(errors::ApiErrorResponse::PreconditionFailed {
                        message:
                            format!("You cannot {action} this payment because it has status {}, you can pass `retry_action` as `manual_retry` in request to try this payment again", payment_intent.status)
                        }
                    ))
            }
        }
        enums::IntentStatus::Cancelled
        | enums::IntentStatus::RequiresCapture
        | enums::IntentStatus::PartiallyCaptured
        | enums::IntentStatus::PartiallyCapturedAndCapturable
        | enums::IntentStatus::Processing
        | enums::IntentStatus::Succeeded => {
            Err(report!(errors::ApiErrorResponse::PreconditionFailed {
                message: format!(
                    "You cannot {action} this payment because it has status {}",
                    payment_intent.status,
                ),
            }))
        }

        enums::IntentStatus::RequiresCustomerAction
        | enums::IntentStatus::RequiresMerchantAction
        | enums::IntentStatus::RequiresPaymentMethod
        | enums::IntentStatus::RequiresConfirmation => Ok(AttemptType::SameOld),
    }
}

#[derive(Debug, Eq, PartialEq, Clone)]
pub enum AttemptType {
    New,
    SameOld,
}

impl AttemptType {
    // The function creates a new payment_attempt from the previous payment attempt but doesn't populate fields like payment_method, error_code etc.
    // Logic to override the fields with data provided in the request should be done after this if required.
    // In case if fields are not overridden by the request then they contain the same data that was in the previous attempt provided it is populated in this function.
    #[inline(always)]
    fn make_new_payment_attempt(
        payment_method_data: Option<&api_models::payments::PaymentMethodData>,
        old_payment_attempt: PaymentAttempt,
        new_attempt_count: i16,
        storage_scheme: enums::MerchantStorageScheme,
    ) -> storage::PaymentAttemptNew {
        let created_at @ modified_at @ last_synced = Some(common_utils::date_time::now());

        storage::PaymentAttemptNew {
            attempt_id: utils::get_payment_attempt_id(
                &old_payment_attempt.payment_id,
                new_attempt_count,
            ),
            payment_id: old_payment_attempt.payment_id,
            merchant_id: old_payment_attempt.merchant_id,

            // A new payment attempt is getting created so, used the same function which is used to populate status in PaymentCreate Flow.
            status: payment_attempt_status_fsm(payment_method_data, Some(true)),

            amount: old_payment_attempt.amount,
            currency: old_payment_attempt.currency,
            save_to_locker: old_payment_attempt.save_to_locker,

            connector: None,

            error_message: None,
            offer_amount: old_payment_attempt.offer_amount,
            surcharge_amount: None,
            tax_amount: None,
            payment_method_id: None,
            payment_method: None,
            capture_method: old_payment_attempt.capture_method,
            capture_on: old_payment_attempt.capture_on,
            confirm: old_payment_attempt.confirm,
            authentication_type: old_payment_attempt.authentication_type,
            created_at,
            modified_at,
            last_synced,
            cancellation_reason: None,
            amount_to_capture: old_payment_attempt.amount_to_capture,

            // Once the payment_attempt is authorised then mandate_id is created. If this payment attempt is authorised then mandate_id will be overridden.
            // Since mandate_id is a contract between merchant and customer to debit customers amount adding it to newly created attempt
            mandate_id: old_payment_attempt.mandate_id,

            // The payment could be done from a different browser or same browser, it would probably be overridden by request data.
            browser_info: None,

            error_code: None,
            payment_token: None,
            connector_metadata: None,
            payment_experience: None,
            payment_method_type: None,
            payment_method_data: None,

            // In case it is passed in create and not in confirm,
            business_sub_label: old_payment_attempt.business_sub_label,
            // If the algorithm is entered in Create call from server side, it needs to be populated here, however it could be overridden from the request.
            straight_through_algorithm: old_payment_attempt.straight_through_algorithm,
            mandate_details: old_payment_attempt.mandate_details,
            preprocessing_step_id: None,
            error_reason: None,
            multiple_capture_count: None,
            connector_response_reference_id: None,
            amount_capturable: old_payment_attempt.amount,
            updated_by: storage_scheme.to_string(),
            authentication_data: None,
            encoded_data: None,
            merchant_connector_id: None,
            unified_code: None,
            unified_message: None,
            net_amount: old_payment_attempt.amount,
            external_three_ds_authentication_attempted: old_payment_attempt
                .external_three_ds_authentication_attempted,
            authentication_connector: None,
            authentication_id: None,
            mandate_data: old_payment_attempt.mandate_data,
            // New payment method billing address can be passed for a retry
            payment_method_billing_address_id: None,
            fingerprint_id: None,
            charge_id: None,
            client_source: old_payment_attempt.client_source,
            client_version: old_payment_attempt.client_version,
        }
    }

    #[instrument(skip_all)]
    pub async fn modify_payment_intent_and_payment_attempt(
        &self,
        request: &api::PaymentsRequest,
        fetched_payment_intent: PaymentIntent,
        fetched_payment_attempt: PaymentAttempt,
        db: &dyn StorageInterface,
        key_store: &domain::MerchantKeyStore,
        storage_scheme: storage::enums::MerchantStorageScheme,
    ) -> RouterResult<(PaymentIntent, PaymentAttempt)> {
        match self {
            Self::SameOld => Ok((fetched_payment_intent, fetched_payment_attempt)),
            Self::New => {
                let new_attempt_count = fetched_payment_intent.attempt_count + 1;
                let new_payment_attempt = db
                    .insert_payment_attempt(
                        Self::make_new_payment_attempt(
                            request.payment_method_data.as_ref().and_then(
                                |request_payment_method_data| {
                                    request_payment_method_data.payment_method_data.as_ref()
                                },
                            ),
                            fetched_payment_attempt,
                            new_attempt_count,
                            storage_scheme,
                        ),
                        storage_scheme,
                    )
                    .await
                    .to_duplicate_response(errors::ApiErrorResponse::DuplicatePayment {
                        payment_id: fetched_payment_intent.payment_id.to_owned(),
                    })?;

                let updated_payment_intent = db
                    .update_payment_intent(
                        fetched_payment_intent,
                        storage::PaymentIntentUpdate::StatusAndAttemptUpdate {
                            status: payment_intent_status_fsm(
                                request.payment_method_data.as_ref().and_then(
                                    |request_payment_method_data| {
                                        request_payment_method_data.payment_method_data.as_ref()
                                    },
                                ),
                                Some(true),
                            ),
                            active_attempt_id: new_payment_attempt.attempt_id.clone(),
                            attempt_count: new_attempt_count,
                            updated_by: storage_scheme.to_string(),
                        },
                        key_store,
                        storage_scheme,
                    )
                    .await
                    .to_not_found_response(errors::ApiErrorResponse::PaymentNotFound)?;

                logger::info!(
                    "manual_retry payment for {} with attempt_id {}",
                    updated_payment_intent.payment_id,
                    new_payment_attempt.attempt_id
                );

                Ok((updated_payment_intent, new_payment_attempt))
            }
        }
    }
}

#[inline(always)]
pub fn is_manual_retry_allowed(
    intent_status: &storage_enums::IntentStatus,
    attempt_status: &storage_enums::AttemptStatus,
    connector_request_reference_id_config: &ConnectorRequestReferenceIdConfig,
    merchant_id: &str,
) -> Option<bool> {
    let is_payment_status_eligible_for_retry = match intent_status {
        enums::IntentStatus::Failed => match attempt_status {
            enums::AttemptStatus::Started
            | enums::AttemptStatus::AuthenticationPending
            | enums::AttemptStatus::AuthenticationSuccessful
            | enums::AttemptStatus::Authorized
            | enums::AttemptStatus::Charged
            | enums::AttemptStatus::Authorizing
            | enums::AttemptStatus::CodInitiated
            | enums::AttemptStatus::VoidInitiated
            | enums::AttemptStatus::CaptureInitiated
            | enums::AttemptStatus::Unresolved
            | enums::AttemptStatus::Pending
            | enums::AttemptStatus::ConfirmationAwaited
            | enums::AttemptStatus::PartialCharged
            | enums::AttemptStatus::PartialChargedAndChargeable
            | enums::AttemptStatus::Voided
            | enums::AttemptStatus::AutoRefunded
            | enums::AttemptStatus::PaymentMethodAwaited
            | enums::AttemptStatus::DeviceDataCollectionPending => {
                logger::error!("Payment Attempt should not be in this state because Attempt to Intent status mapping doesn't allow it");
                None
            }

            storage_enums::AttemptStatus::VoidFailed
            | storage_enums::AttemptStatus::RouterDeclined
            | storage_enums::AttemptStatus::CaptureFailed => Some(false),

            storage_enums::AttemptStatus::AuthenticationFailed
            | storage_enums::AttemptStatus::AuthorizationFailed
            | storage_enums::AttemptStatus::Failure => Some(true),
        },
        enums::IntentStatus::Cancelled
        | enums::IntentStatus::RequiresCapture
        | enums::IntentStatus::PartiallyCaptured
        | enums::IntentStatus::PartiallyCapturedAndCapturable
        | enums::IntentStatus::Processing
        | enums::IntentStatus::Succeeded => Some(false),

        enums::IntentStatus::RequiresCustomerAction
        | enums::IntentStatus::RequiresMerchantAction
        | enums::IntentStatus::RequiresPaymentMethod
        | enums::IntentStatus::RequiresConfirmation => None,
    };
    let is_merchant_id_enabled_for_retries = !connector_request_reference_id_config
        .merchant_ids_send_payment_id_as_connector_request_id
        .contains(merchant_id);
    is_payment_status_eligible_for_retry
        .map(|payment_status_check| payment_status_check && is_merchant_id_enabled_for_retries)
}

#[cfg(test)]
mod test {
    #![allow(clippy::unwrap_used)]
    #[test]
    fn test_client_secret_parse() {
        let client_secret1 = "pay_3TgelAms4RQec8xSStjF_secret_fc34taHLw1ekPgNh92qr";
        let client_secret2 = "pay_3Tgel__Ams4RQ_secret_ec8xSStjF_secret_fc34taHLw1ekPgNh92qr";
        let client_secret3 =
            "pay_3Tgel__Ams4RQ_secret_ec8xSStjF_secret__secret_fc34taHLw1ekPgNh92qr";

        assert_eq!(
            "pay_3TgelAms4RQec8xSStjF",
            super::get_payment_id_from_client_secret(client_secret1).unwrap()
        );
        assert_eq!(
            "pay_3Tgel__Ams4RQ_secret_ec8xSStjF",
            super::get_payment_id_from_client_secret(client_secret2).unwrap()
        );
        assert_eq!(
            "pay_3Tgel__Ams4RQ_secret_ec8xSStjF_secret_",
            super::get_payment_id_from_client_secret(client_secret3).unwrap()
        );
    }
}

#[instrument(skip_all)]
pub async fn get_additional_payment_data(
    pm_data: &api_models::payments::PaymentMethodData,
    db: &dyn StorageInterface,
    profile_id: &str,
) -> api_models::payments::AdditionalPaymentData {
    match pm_data {
        api_models::payments::PaymentMethodData::Card(card_data) => {
            let card_isin = Some(card_data.card_number.get_card_isin());
            let enable_extended_bin =db
            .find_config_by_key_unwrap_or(
                format!("{}_enable_extended_card_bin", profile_id).as_str(),
             Some("false".to_string()))
            .await.map_err(|err| services::logger::error!(message="Failed to fetch the config", extended_card_bin_error=?err)).ok();

            let card_extended_bin = match enable_extended_bin {
                Some(config) if config.config == "true" => {
                    Some(card_data.card_number.get_extended_card_bin())
                }
                _ => None,
            };
            let last4 = Some(card_data.card_number.get_last4());
            if card_data.card_issuer.is_some()
                && card_data.card_network.is_some()
                && card_data.card_type.is_some()
                && card_data.card_issuing_country.is_some()
                && card_data.bank_code.is_some()
            {
                api_models::payments::AdditionalPaymentData::Card(Box::new(
                    api_models::payments::AdditionalCardInfo {
                        card_issuer: card_data.card_issuer.to_owned(),
                        card_network: card_data.card_network.clone(),
                        card_type: card_data.card_type.to_owned(),
                        card_issuing_country: card_data.card_issuing_country.to_owned(),
                        bank_code: card_data.bank_code.to_owned(),
                        card_exp_month: Some(card_data.card_exp_month.clone()),
                        card_exp_year: Some(card_data.card_exp_year.clone()),
                        card_holder_name: card_data.card_holder_name.clone(),
                        last4: last4.clone(),
                        card_isin: card_isin.clone(),
                        card_extended_bin: card_extended_bin.clone(),
                        // These are filled after calling the processor / connector
                        payment_checks: None,
                        authentication_data: None,
                    },
                ))
            } else {
                let card_info = card_isin
                    .clone()
                    .async_and_then(|card_isin| async move {
                        db.get_card_info(&card_isin)
                            .await
                            .map_err(|error| services::logger::warn!(card_info_error=?error))
                            .ok()
                    })
                    .await
                    .flatten()
                    .map(|card_info| {
                        api_models::payments::AdditionalPaymentData::Card(Box::new(
                            api_models::payments::AdditionalCardInfo {
                                card_issuer: card_info.card_issuer,
                                card_network: card_info.card_network.clone(),
                                bank_code: card_info.bank_code,
                                card_type: card_info.card_type,
                                card_issuing_country: card_info.card_issuing_country,
                                last4: last4.clone(),
                                card_isin: card_isin.clone(),
                                card_extended_bin: card_extended_bin.clone(),
                                card_exp_month: Some(card_data.card_exp_month.clone()),
                                card_exp_year: Some(card_data.card_exp_year.clone()),
                                card_holder_name: card_data.card_holder_name.clone(),
                                // These are filled after calling the processor / connector
                                payment_checks: None,
                                authentication_data: None,
                            },
                        ))
                    });
                card_info.unwrap_or_else(|| {
                    api_models::payments::AdditionalPaymentData::Card(Box::new(
                        api_models::payments::AdditionalCardInfo {
                            card_issuer: None,
                            card_network: None,
                            bank_code: None,
                            card_type: None,
                            card_issuing_country: None,
                            last4,
                            card_isin,
                            card_extended_bin,
                            card_exp_month: Some(card_data.card_exp_month.clone()),
                            card_exp_year: Some(card_data.card_exp_year.clone()),
                            card_holder_name: card_data.card_holder_name.clone(),
                            // These are filled after calling the processor / connector
                            payment_checks: None,
                            authentication_data: None,
                        },
                    ))
                })
            }
        }
        api_models::payments::PaymentMethodData::BankRedirect(bank_redirect_data) => {
            match bank_redirect_data {
                api_models::payments::BankRedirectData::Eps { bank_name, .. } => {
                    api_models::payments::AdditionalPaymentData::BankRedirect {
                        bank_name: bank_name.to_owned(),
                    }
                }
                api_models::payments::BankRedirectData::Ideal { bank_name, .. } => {
                    api_models::payments::AdditionalPaymentData::BankRedirect {
                        bank_name: bank_name.to_owned(),
                    }
                }
                _ => api_models::payments::AdditionalPaymentData::BankRedirect { bank_name: None },
            }
        }
        api_models::payments::PaymentMethodData::Wallet(wallet) => match wallet {
            api_models::payments::WalletData::ApplePay(apple_pay_wallet_data) => {
                api_models::payments::AdditionalPaymentData::Wallet {
                    apple_pay: Some(apple_pay_wallet_data.payment_method.to_owned()),
                }
            }
            _ => api_models::payments::AdditionalPaymentData::Wallet { apple_pay: None },
        },
        api_models::payments::PaymentMethodData::PayLater(_) => {
            api_models::payments::AdditionalPaymentData::PayLater { klarna_sdk: None }
        }
        api_models::payments::PaymentMethodData::BankTransfer(_) => {
            api_models::payments::AdditionalPaymentData::BankTransfer {}
        }
        api_models::payments::PaymentMethodData::Crypto(_) => {
            api_models::payments::AdditionalPaymentData::Crypto {}
        }
        api_models::payments::PaymentMethodData::BankDebit(_) => {
            api_models::payments::AdditionalPaymentData::BankDebit {}
        }
        api_models::payments::PaymentMethodData::MandatePayment => {
            api_models::payments::AdditionalPaymentData::MandatePayment {}
        }
        api_models::payments::PaymentMethodData::Reward => {
            api_models::payments::AdditionalPaymentData::Reward {}
        }
        api_models::payments::PaymentMethodData::RealTimePayment(_) => {
            api_models::payments::AdditionalPaymentData::RealTimePayment {}
        }
        api_models::payments::PaymentMethodData::Upi(_) => {
            api_models::payments::AdditionalPaymentData::Upi {}
        }
        api_models::payments::PaymentMethodData::CardRedirect(_) => {
            api_models::payments::AdditionalPaymentData::CardRedirect {}
        }
        api_models::payments::PaymentMethodData::Voucher(_) => {
            api_models::payments::AdditionalPaymentData::Voucher {}
        }
        api_models::payments::PaymentMethodData::GiftCard(_) => {
            api_models::payments::AdditionalPaymentData::GiftCard {}
        }
        api_models::payments::PaymentMethodData::CardToken(_) => {
            api_models::payments::AdditionalPaymentData::CardToken {}
        }
    }
}

pub fn validate_customer_access(
    payment_intent: &PaymentIntent,
    auth_flow: services::AuthFlow,
    request: &api::PaymentsRequest,
) -> Result<(), errors::ApiErrorResponse> {
    if auth_flow == services::AuthFlow::Client && request.customer_id.is_some() {
        let is_same_customer = request.customer_id == payment_intent.customer_id;
        if !is_same_customer {
            Err(errors::ApiErrorResponse::GenericUnauthorized {
                message: "Unauthorised access to update customer".to_string(),
            })?;
        }
    }
    Ok(())
}

pub fn is_apple_pay_simplified_flow(
    connector_metadata: Option<pii::SecretSerdeValue>,
    connector_wallets_details: Option<pii::SecretSerdeValue>,
    connector_name: Option<&String>,
) -> CustomResult<bool, errors::ApiErrorResponse> {
    let connector_apple_pay_wallet_details =
        get_applepay_metadata(connector_wallets_details)
            .map_err(|error| {
                logger::debug!(
                    "Apple pay connector wallets details parsing failed for {:?} in is_apple_pay_simplified_flow {:?}",
                    connector_name,
                    error
                )
            })
            .ok();

    let option_apple_pay_metadata = match connector_apple_pay_wallet_details {
        Some(apple_pay_wallet_details) => Some(apple_pay_wallet_details),
        None => get_applepay_metadata(connector_metadata)
            .map_err(|error| {
                logger::debug!(
                "Apple pay metadata parsing failed for {:?} in is_apple_pay_simplified_flow {:?}",
                connector_name,
                error
            )
            })
            .ok(),
    };

    // return true only if the apple flow type is simplified
    Ok(matches!(
        option_apple_pay_metadata,
        Some(
            api_models::payments::ApplepaySessionTokenMetadata::ApplePayCombined(
                api_models::payments::ApplePayCombinedMetadata::Simplified { .. }
            )
        )
    ))
}

pub async fn get_encrypted_apple_pay_connector_wallets_details(
    key_store: &domain::MerchantKeyStore,
    connector_metadata: &Option<masking::Secret<tera::Value>>,
) -> RouterResult<Option<Encryptable<masking::Secret<serde_json::Value>>>> {
    let apple_pay_metadata = get_applepay_metadata(connector_metadata.clone())
        .map_err(|error| {
            logger::error!(
                "Apple pay metadata parsing failed in get_encrypted_apple_pay_connector_wallets_details {:?}",
                error
            )
        })
        .ok();

    let connector_apple_pay_details = apple_pay_metadata
        .map(|metadata| {
            serde_json::to_value(metadata)
                .change_context(errors::ApiErrorResponse::InternalServerError)
                .attach_printable("Failed to serialize apple pay metadata as JSON")
        })
        .transpose()?
        .map(masking::Secret::new);

    let encrypted_connector_apple_pay_details = connector_apple_pay_details
        .async_lift(|wallets_details| {
            types::encrypt_optional(wallets_details, key_store.key.get_inner().peek())
        })
        .await
        .change_context(errors::ApiErrorResponse::InternalServerError)
        .attach_printable("Failed while encrypting connector wallets details")?;
    Ok(encrypted_connector_apple_pay_details)
}

pub fn get_applepay_metadata(
    connector_metadata: Option<pii::SecretSerdeValue>,
) -> RouterResult<api_models::payments::ApplepaySessionTokenMetadata> {
    connector_metadata
        .clone()
        .parse_value::<api_models::payments::ApplepayCombinedSessionTokenData>(
            "ApplepayCombinedSessionTokenData",
        )
        .map(|combined_metadata| {
            api_models::payments::ApplepaySessionTokenMetadata::ApplePayCombined(
                combined_metadata.apple_pay_combined,
            )
        })
        .or_else(|_| {
            connector_metadata
                .parse_value::<api_models::payments::ApplepaySessionTokenData>(
                    "ApplepaySessionTokenData",
                )
                .map(|old_metadata| {
                    api_models::payments::ApplepaySessionTokenMetadata::ApplePay(
                        old_metadata.apple_pay,
                    )
                })
        })
        .change_context(errors::ApiErrorResponse::InvalidDataFormat {
            field_name: "connector_metadata".to_string(),
            expected_format: "applepay_metadata_format".to_string(),
        })
}

#[cfg(all(feature = "retry", feature = "connector_choice_mca_id"))]
pub async fn get_apple_pay_retryable_connectors<F>(
    state: &SessionState,
    merchant_account: &domain::MerchantAccount,
    payment_data: &mut PaymentData<F>,
    key_store: &domain::MerchantKeyStore,
    pre_routing_connector_data_list: &[api::ConnectorData],
    merchant_connector_id: Option<&String>,
) -> CustomResult<Option<Vec<api::ConnectorData>>, errors::ApiErrorResponse>
where
    F: Send + Clone,
{
    let profile_id = &payment_data
        .payment_intent
        .profile_id
        .clone()
        .get_required_value("profile_id")
        .change_context(errors::ApiErrorResponse::MissingRequiredField {
            field_name: "profile_id",
        })?;

    let pre_decided_connector_data_first = pre_routing_connector_data_list
        .first()
        .ok_or(errors::ApiErrorResponse::IncorrectPaymentMethodConfiguration)?;

    let merchant_connector_account_type = get_merchant_connector_account(
        state,
        merchant_account.merchant_id.as_str(),
        payment_data.creds_identifier.to_owned(),
        key_store,
        profile_id,
        &pre_decided_connector_data_first.connector_name.to_string(),
        merchant_connector_id,
    )
    .await?;

    let connector_data_list = if is_apple_pay_simplified_flow(
        merchant_connector_account_type.get_metadata(),
        merchant_connector_account_type.get_connector_wallets_details(),
        merchant_connector_account_type
            .get_connector_name()
            .as_ref(),
    )? {
        let merchant_connector_account_list = state
            .store
            .find_merchant_connector_account_by_merchant_id_and_disabled_list(
                merchant_account.merchant_id.as_str(),
                false,
                key_store,
            )
            .await
            .to_not_found_response(errors::ApiErrorResponse::InternalServerError)?;

        let profile_specific_merchant_connector_account_list = filter_mca_based_on_business_profile(
            merchant_connector_account_list,
            Some(profile_id.to_string()),
        );

        let mut connector_data_list = vec![pre_decided_connector_data_first.clone()];

        for merchant_connector_account in profile_specific_merchant_connector_account_list {
            if is_apple_pay_simplified_flow(
                merchant_connector_account.metadata,
                merchant_connector_account
                    .connector_wallets_details
                    .as_deref()
                    .cloned(),
                Some(&merchant_connector_account.connector_name),
            )? {
                let connector_data = api::ConnectorData::get_connector_by_name(
                    &state.conf.connectors,
                    &merchant_connector_account.connector_name.to_string(),
                    api::GetToken::Connector,
                    Some(merchant_connector_account.merchant_connector_id),
                )
                .change_context(errors::ApiErrorResponse::InternalServerError)
                .attach_printable("Invalid connector name received")?;

                if !connector_data_list.iter().any(|connector_details| {
                    connector_details.merchant_connector_id == connector_data.merchant_connector_id
                }) {
                    connector_data_list.push(connector_data)
                }
            }
        }

        let fallback_connetors_list = crate::core::routing::helpers::get_merchant_default_config(
            &*state.clone().store,
            profile_id,
            &api_enums::TransactionType::Payment,
        )
        .await
        .change_context(errors::ApiErrorResponse::InternalServerError)
        .attach_printable("Failed to get merchant default fallback connectors config")?;

        let mut routing_connector_data_list = Vec::new();

        pre_routing_connector_data_list.iter().for_each(|pre_val| {
            routing_connector_data_list.push(pre_val.merchant_connector_id.clone())
        });

        fallback_connetors_list.iter().for_each(|fallback_val| {
            routing_connector_data_list
                .iter()
                .all(|val| *val != fallback_val.merchant_connector_id)
                .then(|| {
                    routing_connector_data_list.push(fallback_val.merchant_connector_id.clone())
                });
        });

        // connector_data_list is the list of connectors for which Apple Pay simplified flow is configured.
        // This list is arranged in the same order as the merchant's connectors routingconfiguration.

        let mut ordered_connector_data_list = Vec::new();

        routing_connector_data_list
            .iter()
            .for_each(|merchant_connector_id| {
                let connector_data = connector_data_list.iter().find(|connector_data| {
                    *merchant_connector_id == connector_data.merchant_connector_id
                });
                if let Some(connector_data_details) = connector_data {
                    ordered_connector_data_list.push(connector_data_details.clone());
                }
            });

        Some(ordered_connector_data_list)
    } else {
        None
    };
    Ok(connector_data_list)
}

#[derive(Debug, serde::Serialize, serde::Deserialize)]
pub struct ApplePayData {
    version: masking::Secret<String>,
    data: masking::Secret<String>,
    signature: masking::Secret<String>,
    header: ApplePayHeader,
}

#[derive(Debug, serde::Serialize, serde::Deserialize)]
#[serde(rename_all = "camelCase")]
pub struct ApplePayHeader {
    ephemeral_public_key: masking::Secret<String>,
    public_key_hash: masking::Secret<String>,
    transaction_id: masking::Secret<String>,
}

impl ApplePayData {
    pub fn token_json(
        wallet_data: domain::WalletData,
    ) -> CustomResult<Self, errors::ConnectorError> {
        let json_wallet_data: Self = connector::utils::WalletData::get_wallet_token_as_json(
            &wallet_data,
            "Apple Pay".to_string(),
        )?;
        Ok(json_wallet_data)
    }

    pub async fn decrypt(
        &self,
        payment_processing_certificate: &masking::Secret<String>,
        payment_processing_certificate_key: &masking::Secret<String>,
    ) -> CustomResult<serde_json::Value, errors::ApplePayDecryptionError> {
        let merchant_id = self.merchant_id(payment_processing_certificate)?;
        let shared_secret = self.shared_secret(payment_processing_certificate_key)?;
        let symmetric_key = self.symmetric_key(&merchant_id, &shared_secret)?;
        let decrypted = self.decrypt_ciphertext(&symmetric_key)?;
        let parsed_decrypted: serde_json::Value = serde_json::from_str(&decrypted)
            .change_context(errors::ApplePayDecryptionError::DecryptionFailed)?;
        Ok(parsed_decrypted)
    }

    pub fn merchant_id(
        &self,
        payment_processing_certificate: &masking::Secret<String>,
    ) -> CustomResult<String, errors::ApplePayDecryptionError> {
        let cert_data = payment_processing_certificate.clone().expose();

        let base64_decode_cert_data = BASE64_ENGINE
            .decode(cert_data)
            .change_context(errors::ApplePayDecryptionError::Base64DecodingFailed)?;

        // Parsing the certificate using x509-parser
        let (_, certificate) = parse_x509_certificate(&base64_decode_cert_data)
            .change_context(errors::ApplePayDecryptionError::CertificateParsingFailed)
            .attach_printable("Error parsing apple pay PPC")?;

        // Finding the merchant ID extension
        let apple_pay_m_id = certificate
            .extensions()
            .iter()
            .find(|extension| {
                extension
                    .oid
                    .to_string()
                    .eq(consts::MERCHANT_ID_FIELD_EXTENSION_ID)
            })
            .map(|ext| {
                let merchant_id = String::from_utf8_lossy(ext.value)
                    .trim()
                    .trim_start_matches('@')
                    .to_string();

                merchant_id
            })
            .ok_or(errors::ApplePayDecryptionError::MissingMerchantId)
            .attach_printable("Unable to find merchant ID extension in the certificate")?;

        Ok(apple_pay_m_id)
    }

    pub fn shared_secret(
        &self,
        payment_processing_certificate_key: &masking::Secret<String>,
    ) -> CustomResult<Vec<u8>, errors::ApplePayDecryptionError> {
        let public_ec_bytes = BASE64_ENGINE
            .decode(self.header.ephemeral_public_key.peek().as_bytes())
            .change_context(errors::ApplePayDecryptionError::Base64DecodingFailed)?;

        let public_key = PKey::public_key_from_der(&public_ec_bytes)
            .change_context(errors::ApplePayDecryptionError::KeyDeserializationFailed)
            .attach_printable("Failed to deserialize the public key")?;

        let decrypted_apple_pay_ppc_key = payment_processing_certificate_key.clone().expose();

        // Create PKey objects from EcKey
        let private_key = PKey::private_key_from_pem(decrypted_apple_pay_ppc_key.as_bytes())
            .change_context(errors::ApplePayDecryptionError::KeyDeserializationFailed)
            .attach_printable("Failed to deserialize the private key")?;

        // Create the Deriver object and set the peer public key
        let mut deriver = Deriver::new(&private_key)
            .change_context(errors::ApplePayDecryptionError::DerivingSharedSecretKeyFailed)
            .attach_printable("Failed to create a deriver for the private key")?;

        deriver
            .set_peer(&public_key)
            .change_context(errors::ApplePayDecryptionError::DerivingSharedSecretKeyFailed)
            .attach_printable("Failed to set the peer key for the secret derivation")?;

        // Compute the shared secret
        let shared_secret = deriver
            .derive_to_vec()
            .change_context(errors::ApplePayDecryptionError::DerivingSharedSecretKeyFailed)
            .attach_printable("Final key derivation failed")?;
        Ok(shared_secret)
    }

    pub fn symmetric_key(
        &self,
        merchant_id: &str,
        shared_secret: &[u8],
    ) -> CustomResult<Vec<u8>, errors::ApplePayDecryptionError> {
        let kdf_algorithm = b"\x0did-aes256-GCM";
        let kdf_party_v = hex::decode(merchant_id)
            .change_context(errors::ApplePayDecryptionError::Base64DecodingFailed)?;
        let kdf_party_u = b"Apple";
        let kdf_info = [&kdf_algorithm[..], kdf_party_u, &kdf_party_v[..]].concat();

        let mut hash = openssl::sha::Sha256::new();
        hash.update(b"\x00\x00\x00");
        hash.update(b"\x01");
        hash.update(shared_secret);
        hash.update(&kdf_info[..]);
        let symmetric_key = hash.finish();
        Ok(symmetric_key.to_vec())
    }

    pub fn decrypt_ciphertext(
        &self,
        symmetric_key: &[u8],
    ) -> CustomResult<String, errors::ApplePayDecryptionError> {
        logger::info!("Decrypt apple pay token");

        let data = BASE64_ENGINE
            .decode(self.data.peek().as_bytes())
            .change_context(errors::ApplePayDecryptionError::Base64DecodingFailed)?;
        let iv = [0u8; 16]; //Initialization vector IV is typically used in AES-GCM (Galois/Counter Mode) encryption for randomizing the encryption process.
        let ciphertext = data
            .get(..data.len() - 16)
            .ok_or(errors::ApplePayDecryptionError::DecryptionFailed)?;
        let tag = data
            .get(data.len() - 16..)
            .ok_or(errors::ApplePayDecryptionError::DecryptionFailed)?;
        let cipher = Cipher::aes_256_gcm();
        let decrypted_data = decrypt_aead(cipher, symmetric_key, Some(&iv), &[], ciphertext, tag)
            .change_context(errors::ApplePayDecryptionError::DecryptionFailed)?;
        let decrypted = String::from_utf8(decrypted_data)
            .change_context(errors::ApplePayDecryptionError::DecryptionFailed)?;

        Ok(decrypted)
    }
}

pub fn get_key_params_for_surcharge_details(
    payment_method_data: &api_models::payments::PaymentMethodData,
) -> Option<(
    common_enums::PaymentMethod,
    common_enums::PaymentMethodType,
    Option<common_enums::CardNetwork>,
)> {
    match payment_method_data {
        api_models::payments::PaymentMethodData::Card(card) => {
            // surcharge generated will always be same for credit as well as debit
            // since surcharge conditions cannot be defined on card_type
            Some((
                common_enums::PaymentMethod::Card,
                common_enums::PaymentMethodType::Credit,
                card.card_network.clone(),
            ))
        }
        api_models::payments::PaymentMethodData::CardRedirect(card_redirect_data) => Some((
            common_enums::PaymentMethod::CardRedirect,
            card_redirect_data.get_payment_method_type(),
            None,
        )),
        api_models::payments::PaymentMethodData::Wallet(wallet) => Some((
            common_enums::PaymentMethod::Wallet,
            wallet.get_payment_method_type(),
            None,
        )),
        api_models::payments::PaymentMethodData::PayLater(pay_later) => Some((
            common_enums::PaymentMethod::PayLater,
            pay_later.get_payment_method_type(),
            None,
        )),
        api_models::payments::PaymentMethodData::BankRedirect(bank_redirect) => Some((
            common_enums::PaymentMethod::BankRedirect,
            bank_redirect.get_payment_method_type(),
            None,
        )),
        api_models::payments::PaymentMethodData::BankDebit(bank_debit) => Some((
            common_enums::PaymentMethod::BankDebit,
            bank_debit.get_payment_method_type(),
            None,
        )),
        api_models::payments::PaymentMethodData::BankTransfer(bank_transfer) => Some((
            common_enums::PaymentMethod::BankTransfer,
            bank_transfer.get_payment_method_type(),
            None,
        )),
        api_models::payments::PaymentMethodData::Crypto(crypto) => Some((
            common_enums::PaymentMethod::Crypto,
            crypto.get_payment_method_type(),
            None,
        )),
        api_models::payments::PaymentMethodData::MandatePayment => None,
        api_models::payments::PaymentMethodData::Reward => None,
        api_models::payments::PaymentMethodData::RealTimePayment(real_time_payment) => Some((
            common_enums::PaymentMethod::RealTimePayment,
            real_time_payment.get_payment_method_type(),
            None,
        )),
        api_models::payments::PaymentMethodData::Upi(upi_data) => Some((
            common_enums::PaymentMethod::Upi,
            upi_data.get_payment_method_type(),
            None,
        )),
        api_models::payments::PaymentMethodData::Voucher(voucher) => Some((
            common_enums::PaymentMethod::Voucher,
            voucher.get_payment_method_type(),
            None,
        )),
        api_models::payments::PaymentMethodData::GiftCard(gift_card) => Some((
            common_enums::PaymentMethod::GiftCard,
            gift_card.get_payment_method_type(),
            None,
        )),
        api_models::payments::PaymentMethodData::CardToken(_) => None,
    }
}

pub fn validate_payment_link_request(
    confirm: Option<bool>,
) -> Result<(), errors::ApiErrorResponse> {
    if let Some(cnf) = confirm {
        if !cnf {
            return Ok(());
        } else {
            return Err(errors::ApiErrorResponse::InvalidRequestData {
                message: "cannot confirm a payment while creating a payment link".to_string(),
            });
        }
    }
    Ok(())
}

pub async fn get_gsm_record(
    state: &SessionState,
    error_code: Option<String>,
    error_message: Option<String>,
    connector_name: String,
    flow: String,
) -> Option<storage::gsm::GatewayStatusMap> {
    let get_gsm = || async {
        state.store.find_gsm_rule(
                connector_name.clone(),
                flow.clone(),
                "sub_flow".to_string(),
                error_code.clone().unwrap_or_default(), // TODO: make changes in connector to get a mandatory code in case of success or error response
                error_message.clone().unwrap_or_default(),
            )
            .await
            .map_err(|err| {
                if err.current_context().is_db_not_found() {
                    logger::warn!(
                        "GSM miss for connector - {}, flow - {}, error_code - {:?}, error_message - {:?}",
                        connector_name,
                        flow,
                        error_code,
                        error_message
                    );
                    metrics::AUTO_RETRY_GSM_MISS_COUNT.add(&metrics::CONTEXT, 1, &[]);
                } else {
                    metrics::AUTO_RETRY_GSM_FETCH_FAILURE_COUNT.add(&metrics::CONTEXT, 1, &[]);
                };
                err.change_context(errors::ApiErrorResponse::InternalServerError)
                    .attach_printable("failed to fetch decision from gsm")
            })
    };
    get_gsm()
        .await
        .map_err(|err| {
            // warn log should suffice here because we are not propagating this error
            logger::warn!(get_gsm_decision_fetch_error=?err, "error fetching gsm decision");
            err
        })
        .ok()
}

pub fn validate_order_details_amount(
    order_details: Vec<api_models::payments::OrderDetailsWithAmount>,
    amount: i64,
    should_validate: bool,
) -> Result<(), errors::ApiErrorResponse> {
    if should_validate {
        let total_order_details_amount: i64 = order_details
            .iter()
            .map(|order| order.amount * i64::from(order.quantity))
            .sum();

        if total_order_details_amount != amount {
            Err(errors::ApiErrorResponse::InvalidRequestData {
                message: "Total sum of order details doesn't match amount in payment request"
                    .to_string(),
            })
        } else {
            Ok(())
        }
    } else {
        Ok(())
    }
}

// This function validates the client secret expiry set by the merchant in the request
pub fn validate_session_expiry(session_expiry: u32) -> Result<(), errors::ApiErrorResponse> {
    if !(consts::MIN_SESSION_EXPIRY..=consts::MAX_SESSION_EXPIRY).contains(&session_expiry) {
        Err(errors::ApiErrorResponse::InvalidRequestData {
            message: "session_expiry should be between 60(1 min) to 7890000(3 months).".to_string(),
        })
    } else {
        Ok(())
    }
}

// This function validates the intent fulfillment time expiry set by the merchant in the request
pub fn validate_intent_fulfillment_expiry(
    intent_fulfillment_time: u32,
) -> Result<(), errors::ApiErrorResponse> {
    if !(consts::MIN_INTENT_FULFILLMENT_EXPIRY..=consts::MAX_INTENT_FULFILLMENT_EXPIRY)
        .contains(&intent_fulfillment_time)
    {
        Err(errors::ApiErrorResponse::InvalidRequestData {
            message: "intent_fulfillment_time should be between 60(1 min) to 1800(30 mins)."
                .to_string(),
        })
    } else {
        Ok(())
    }
}

pub fn add_connector_response_to_additional_payment_data(
    additional_payment_data: api_models::payments::AdditionalPaymentData,
    connector_response_payment_method_data: AdditionalPaymentMethodConnectorResponse,
) -> api_models::payments::AdditionalPaymentData {
    match (
        &additional_payment_data,
        connector_response_payment_method_data,
    ) {
        (
            api_models::payments::AdditionalPaymentData::Card(additional_card_data),
            AdditionalPaymentMethodConnectorResponse::Card {
                authentication_data,
                payment_checks,
            },
        ) => api_models::payments::AdditionalPaymentData::Card(Box::new(
            api_models::payments::AdditionalCardInfo {
                payment_checks,
                authentication_data,
                ..*additional_card_data.clone()
            },
        )),
        (
            api_models::payments::AdditionalPaymentData::PayLater { .. },
            AdditionalPaymentMethodConnectorResponse::PayLater {
                klarna_sdk: Some(KlarnaSdkResponse { payment_type }),
            },
        ) => api_models::payments::AdditionalPaymentData::PayLater {
            klarna_sdk: Some(api_models::payments::KlarnaSdkPaymentMethod { payment_type }),
        },

        _ => additional_payment_data,
    }
}

pub fn update_additional_payment_data_with_connector_response_pm_data(
    additional_payment_data: Option<serde_json::Value>,
    connector_response_pm_data: Option<AdditionalPaymentMethodConnectorResponse>,
) -> RouterResult<Option<serde_json::Value>> {
    let parsed_additional_payment_method_data = additional_payment_data
        .as_ref()
        .map(|payment_method_data| {
            payment_method_data
                .clone()
                .parse_value::<api_models::payments::AdditionalPaymentData>(
                    "additional_payment_method_data",
                )
        })
        .transpose()
        .change_context(errors::ApiErrorResponse::InternalServerError)
        .attach_printable("unable to parse value into additional_payment_method_data")?;

    let additional_payment_method_data = parsed_additional_payment_method_data
        .zip(connector_response_pm_data)
        .map(|(additional_pm_data, connector_response_pm_data)| {
            add_connector_response_to_additional_payment_data(
                additional_pm_data,
                connector_response_pm_data,
            )
        });

    additional_payment_method_data
        .as_ref()
        .map(Encode::encode_to_value)
        .transpose()
        .change_context(errors::ApiErrorResponse::InternalServerError)
        .attach_printable("Failed to encode additional pm data")
}

pub async fn get_payment_method_details_from_payment_token(
    state: &SessionState,
    payment_attempt: &PaymentAttempt,
    payment_intent: &PaymentIntent,
    key_store: &domain::MerchantKeyStore,
    storage_scheme: enums::MerchantStorageScheme,
) -> RouterResult<Option<(api::PaymentMethodData, enums::PaymentMethod)>> {
    let hyperswitch_token = if let Some(token) = payment_attempt.payment_token.clone() {
        let redis_conn = state
            .store
            .get_redis_conn()
            .change_context(errors::ApiErrorResponse::InternalServerError)
            .attach_printable("Failed to get redis connection")?;
        let key = format!(
            "pm_token_{}_{}_hyperswitch",
            token,
            payment_attempt
                .payment_method
                .to_owned()
                .get_required_value("payment_method")?,
        );
        let token_data_string = redis_conn
            .get_key::<Option<String>>(&key)
            .await
            .change_context(errors::ApiErrorResponse::InternalServerError)
            .attach_printable("Failed to fetch the token from redis")?
            .ok_or(error_stack::Report::new(
                errors::ApiErrorResponse::UnprocessableEntity {
                    message: "Token is invalid or expired".to_owned(),
                },
            ))?;
        let token_data_result = token_data_string
            .clone()
            .parse_struct("PaymentTokenData")
            .change_context(errors::ApiErrorResponse::InternalServerError)
            .attach_printable("failed to deserialize hyperswitch token data");
        let token_data = match token_data_result {
            Ok(data) => data,
            Err(e) => {
                // The purpose of this logic is backwards compatibility to support tokens
                // in redis that might be following the old format.
                if token_data_string.starts_with('{') {
                    return Err(e);
                } else {
                    storage::PaymentTokenData::temporary_generic(token_data_string)
                }
            }
        };
        Some(token_data)
    } else {
        None
    };
    let token = hyperswitch_token
        .ok_or(errors::ApiErrorResponse::InternalServerError)
        .attach_printable("missing hyperswitch_token")?;
    match token {
        storage::PaymentTokenData::TemporaryGeneric(generic_token) => {
            retrieve_payment_method_with_temporary_token(
                state,
                &generic_token.token,
                payment_intent,
                key_store,
                None,
            )
            .await
        }

        storage::PaymentTokenData::Temporary(generic_token) => {
            retrieve_payment_method_with_temporary_token(
                state,
                &generic_token.token,
                payment_intent,
                key_store,
                None,
            )
            .await
        }

        storage::PaymentTokenData::Permanent(card_token) => retrieve_card_with_permanent_token(
            state,
            &card_token.token,
            card_token
                .payment_method_id
                .as_ref()
                .unwrap_or(&card_token.token),
            payment_intent,
            None,
            key_store,
            storage_scheme,
        )
        .await
        .map(|card| Some((card, enums::PaymentMethod::Card))),

        storage::PaymentTokenData::PermanentCard(card_token) => retrieve_card_with_permanent_token(
            state,
            &card_token.token,
            card_token
                .payment_method_id
                .as_ref()
                .unwrap_or(&card_token.token),
            payment_intent,
            None,
            key_store,
            storage_scheme,
        )
        .await
        .map(|card| Some((card, enums::PaymentMethod::Card))),

        storage::PaymentTokenData::AuthBankDebit(auth_token) => {
            retrieve_payment_method_from_auth_service(
                state,
                key_store,
                &auth_token,
                payment_intent,
                &None,
            )
            .await
        }

        storage::PaymentTokenData::WalletToken(_) => Ok(None),
    }
}

// This function validates the  mandate_data with its setup_future_usage
pub fn validate_mandate_data_and_future_usage(
    setup_future_usages: Option<api_enums::FutureUsage>,
    mandate_details_present: bool,
) -> Result<(), errors::ApiErrorResponse> {
    if mandate_details_present
        && (Some(api_enums::FutureUsage::OnSession) == setup_future_usages
            || setup_future_usages.is_none())
    {
        Err(errors::ApiErrorResponse::PreconditionFailed {
            message: "`setup_future_usage` must be `off_session` for mandates".into(),
        })
    } else {
        Ok(())
    }
}

pub enum PaymentExternalAuthenticationFlow {
    PreAuthenticationFlow {
        acquirer_details: authentication::types::AcquirerDetails,
        card_number: ::cards::CardNumber,
        token: String,
    },
    PostAuthenticationFlow {
        authentication_id: String,
    },
}

pub async fn get_payment_external_authentication_flow_during_confirm<F: Clone>(
    state: &SessionState,
    key_store: &domain::MerchantKeyStore,
    business_profile: &storage::BusinessProfile,
    payment_data: &mut PaymentData<F>,
    connector_call_type: &api::ConnectorCallType,
) -> RouterResult<Option<PaymentExternalAuthenticationFlow>> {
    let authentication_id = payment_data.payment_attempt.authentication_id.clone();
    let is_authentication_type_3ds = payment_data.payment_attempt.authentication_type
        == Some(common_enums::AuthenticationType::ThreeDs);
    let separate_authentication_requested = payment_data
        .payment_intent
        .request_external_three_ds_authentication
        .unwrap_or(false);
    let separate_three_ds_authentication_attempted = payment_data
        .payment_attempt
        .external_three_ds_authentication_attempted
        .unwrap_or(false);
    let connector_supports_separate_authn =
        authentication::utils::get_connector_data_if_separate_authn_supported(connector_call_type);
    logger::info!("is_pre_authn_call {:?}", authentication_id.is_none());
    logger::info!(
        "separate_authentication_requested {:?}",
        separate_authentication_requested
    );
    logger::info!(
        "payment connector supports external authentication: {:?}",
        connector_supports_separate_authn.is_some()
    );
    let card_number = payment_data.payment_method_data.as_ref().and_then(|pmd| {
        if let api_models::payments::PaymentMethodData::Card(card) = pmd {
            Some(card.card_number.clone())
        } else {
            None
        }
    });
    Ok(if separate_three_ds_authentication_attempted {
        authentication_id.map(|authentication_id| {
            PaymentExternalAuthenticationFlow::PostAuthenticationFlow { authentication_id }
        })
    } else if separate_authentication_requested && is_authentication_type_3ds {
        if let Some((connector_data, card_number)) =
            connector_supports_separate_authn.zip(card_number)
        {
            let token = payment_data
                .token
                .clone()
                .get_required_value("token")
                .change_context(errors::ApiErrorResponse::InternalServerError)
                .attach_printable(
                    "payment_data.token should not be None while making pre authentication call",
                )?;
            let payment_connector_mca = get_merchant_connector_account(
                state,
                &business_profile.merchant_id,
                None,
                key_store,
                &business_profile.profile_id,
                connector_data.connector_name.to_string().as_str(),
                connector_data.merchant_connector_id.as_ref(),
            )
            .await?;
            let acquirer_details: authentication::types::AcquirerDetails = payment_connector_mca
                .get_metadata()
                .get_required_value("merchant_connector_account.metadata")?
                .peek()
                .clone()
                .parse_value("AcquirerDetails")
                .change_context(errors::ApiErrorResponse::PreconditionFailed {
                    message:
                        "acquirer_bin and acquirer_merchant_id not found in Payment Connector's Metadata"
                            .to_string(),
                })?;
            Some(PaymentExternalAuthenticationFlow::PreAuthenticationFlow {
                card_number,
                token,
                acquirer_details,
            })
        } else {
            None
        }
    } else {
        None
    })
}

pub fn get_redis_key_for_extended_card_info(merchant_id: &str, payment_id: &str) -> String {
    format!("{merchant_id}_{payment_id}_extended_card_info")
}

pub fn check_integrity_based_on_flow<T, Request>(
    request: &Request,
    payment_response_data: &Result<PaymentsResponseData, ErrorResponse>,
) -> Result<(), common_utils::errors::IntegrityCheckError>
where
    T: FlowIntegrity,
    Request: GetIntegrityObject<T> + CheckIntegrity<Request, T>,
{
    let connector_transaction_id = match payment_response_data {
        Ok(resp_data) => match resp_data {
            PaymentsResponseData::TransactionResponse {
                connector_response_reference_id,
                ..
            } => connector_response_reference_id,
            PaymentsResponseData::TransactionUnresolvedResponse {
                connector_response_reference_id,
                ..
            } => connector_response_reference_id,
            PaymentsResponseData::PreProcessingResponse {
                connector_response_reference_id,
                ..
            } => connector_response_reference_id,
            _ => &None,
        },
        Err(_) => &None,
    };
    request.check_integrity(request, connector_transaction_id.to_owned())
}

pub async fn config_skip_saving_wallet_at_connector(
    db: &dyn StorageInterface,
    merchant_id: &String,
) -> CustomResult<Option<Vec<storage_enums::PaymentMethodType>>, errors::ApiErrorResponse> {
    let config = db
        .find_config_by_key_unwrap_or(
            format!("skip_saving_wallet_at_connector_{}", merchant_id).as_str(),
            Some("[]".to_string()),
        )
        .await;
    Ok(match config {
        Ok(conf) => Some(
            serde_json::from_str::<Vec<storage_enums::PaymentMethodType>>(&conf.config)
                .change_context(errors::ApiErrorResponse::InternalServerError)
                .attach_printable("skip_save_wallet_at_connector config parsing failed")?,
        ),
        Err(err) => {
            logger::error!("{err}");
            None
        }
    })
}

pub async fn override_setup_future_usage_to_on_session<F: Clone>(
    db: &dyn StorageInterface,
    payment_data: &mut PaymentData<F>,
) -> CustomResult<(), errors::ApiErrorResponse> {
    if payment_data.payment_intent.setup_future_usage == Some(enums::FutureUsage::OffSession) {
        let skip_saving_wallet_at_connector_optional =
            config_skip_saving_wallet_at_connector(db, &payment_data.payment_intent.merchant_id)
                .await?;

        if let Some(skip_saving_wallet_at_connector) = skip_saving_wallet_at_connector_optional {
            if let Some(payment_method_type) = payment_data.payment_attempt.payment_method_type {
                if skip_saving_wallet_at_connector.contains(&payment_method_type) {
                    logger::debug!("Override setup_future_usage from off_session to on_session based on the merchant's skip_saving_wallet_at_connector configuration to avoid creating a connector mandate.");
                    payment_data.payment_intent.setup_future_usage =
                        Some(enums::FutureUsage::OnSession);
                }
            }
        };
    };
    Ok(())
}<|MERGE_RESOLUTION|>--- conflicted
+++ resolved
@@ -3135,14 +3135,10 @@
             request_external_three_ds_authentication: None,
             charges: None,
             frm_metadata: None,
-<<<<<<< HEAD
-            billing_address_details: None,
-            shipping_details: None,
-=======
->>>>>>> cfcad515
             customer_details: None,
             billing_details: None,
             merchant_order_reference_id: None,
+            shipping_details: None,
         };
         let req_cs = Some("1".to_string());
         assert!(authenticate_client_secret(req_cs.as_ref(), &payment_intent).is_ok());
@@ -3202,14 +3198,10 @@
             request_external_three_ds_authentication: None,
             charges: None,
             frm_metadata: None,
-<<<<<<< HEAD
-            billing_address_details: None,
-            shipping_details: None,
-=======
->>>>>>> cfcad515
             customer_details: None,
             billing_details: None,
             merchant_order_reference_id: None,
+            shipping_details: None,
         };
         let req_cs = Some("1".to_string());
         assert!(authenticate_client_secret(req_cs.as_ref(), &payment_intent,).is_err())
@@ -3268,14 +3260,10 @@
             request_external_three_ds_authentication: None,
             charges: None,
             frm_metadata: None,
-<<<<<<< HEAD
-            billing_address_details: None,
-            shipping_details: None,
-=======
->>>>>>> cfcad515
             customer_details: None,
             billing_details: None,
             merchant_order_reference_id: None,
+            shipping_details: None,
         };
         let req_cs = Some("1".to_string());
         assert!(authenticate_client_secret(req_cs.as_ref(), &payment_intent).is_err())
