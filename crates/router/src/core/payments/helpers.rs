use std::{borrow::Cow, str::FromStr};

#[cfg(all(any(feature = "v1", feature = "v2"), not(feature = "customer_v2")))]
use api_models::customers::CustomerRequestWithEmail;
use api_models::{
    mandates::RecurringDetails,
    payments::{
        additional_info as payment_additional_types, AddressDetailsWithPhone,
        RequestSurchargeDetails,
    },
};
use base64::Engine;
use common_enums::ConnectorType;
use common_utils::{
    crypto::Encryptable,
    ext_traits::{AsyncExt, ByteSliceExt, Encode, ValueExt},
    fp_utils, generate_id, id_type,
    new_type::{MaskedIban, MaskedSortCode},
    pii, type_name,
    types::{
        keymanager::{Identifier, KeyManagerState, ToEncryptable},
        MinorUnit,
    },
};
use diesel_models::enums::{self};
// TODO : Evaluate all the helper functions ()
use error_stack::{report, ResultExt};
use futures::future::Either;
#[cfg(all(any(feature = "v1", feature = "v2"), not(feature = "customer_v2")))]
use hyperswitch_domain_models::payments::payment_intent::CustomerData;
use hyperswitch_domain_models::{
    mandates::MandateData,
    payment_method_data::GetPaymentMethodType,
    payments::{
        payment_attempt::PaymentAttempt, payment_intent::PaymentIntentFetchConstraints,
        PaymentIntent,
    },
    router_data::KlarnaSdkResponse,
};
use hyperswitch_interfaces::integrity::{CheckIntegrity, FlowIntegrity, GetIntegrityObject};
use josekit::jwe;
use masking::{ExposeInterface, PeekInterface};
use openssl::{
    derive::Deriver,
    pkey::PKey,
    symm::{decrypt_aead, Cipher},
};
use router_env::{instrument, logger, metrics::add_attributes, tracing};
use uuid::Uuid;
use x509_parser::parse_x509_certificate;

use super::{
    operations::{BoxedOperation, Operation, PaymentResponse},
    CustomerDetails, PaymentData,
};
#[cfg(feature = "v2")]
use crate::core::admin as core_admin;
use crate::{
    configs::settings::{ConnectorRequestReferenceIdConfig, TempLockerEnableConfig},
    connector,
    consts::{self, BASE64_ENGINE},
    core::{
        authentication,
        errors::{self, CustomResult, RouterResult, StorageErrorExt},
        mandate::helpers::MandateGenericData,
        payment_methods::{
            self,
            cards::{self},
            network_tokenization, vault,
        },
        payments,
        pm_auth::retrieve_payment_method_from_auth_service,
    },
    db::StorageInterface,
    routes::{metrics, payment_methods as payment_methods_handler, SessionState},
    services,
    types::{
        api::{self, admin, enums as api_enums, MandateValidationFieldsExt},
        domain::{
            self,
            types::{self, AsyncLift},
        },
        storage::{self, enums as storage_enums, ephemeral_key, CardTokenData},
        transformers::{ForeignFrom, ForeignTryFrom},
        AdditionalMerchantData, AdditionalPaymentMethodConnectorResponse, ErrorResponse,
        MandateReference, MerchantAccountData, MerchantRecipientData, PaymentsResponseData,
        RecipientIdType, RecurringMandatePaymentData, RouterData,
    },
    utils::{
        self,
        crypto::{self, SignMessage},
        OptionExt, StringExt,
    },
};
#[cfg(all(any(feature = "v1", feature = "v2"), not(feature = "customer_v2")))]
use crate::{
    core::payment_methods::cards::create_encrypted_data, types::storage::CustomerUpdate::Update,
};

pub fn filter_mca_based_on_profile_and_connector_type(
    merchant_connector_accounts: Vec<domain::MerchantConnectorAccount>,
    profile_id: &id_type::ProfileId,
    connector_type: ConnectorType,
) -> Vec<domain::MerchantConnectorAccount> {
    merchant_connector_accounts
        .into_iter()
        .filter(|mca| &mca.profile_id == profile_id && mca.connector_type == connector_type)
        .collect()
}

#[instrument(skip_all)]
#[allow(clippy::too_many_arguments)]
pub async fn create_or_update_address_for_payment_by_request(
    session_state: &SessionState,
    req_address: Option<&api::Address>,
    address_id: Option<&str>,
    merchant_id: &id_type::MerchantId,
    customer_id: Option<&id_type::CustomerId>,
    merchant_key_store: &domain::MerchantKeyStore,
    payment_id: &id_type::PaymentId,
    storage_scheme: storage_enums::MerchantStorageScheme,
) -> CustomResult<Option<domain::Address>, errors::ApiErrorResponse> {
    let key = merchant_key_store.key.get_inner().peek();
    let db = &session_state.store;
    let key_manager_state = &session_state.into();
    Ok(match address_id {
        Some(id) => match req_address {
            Some(address) => {
                let encrypted_data = types::crypto_operation(
                    &session_state.into(),
                    type_name!(domain::Address),
                    types::CryptoOperation::BatchEncrypt(AddressDetailsWithPhone::to_encryptable(
                        AddressDetailsWithPhone {
                            address: address.address.clone(),
                            phone_number: address
                                .phone
                                .as_ref()
                                .and_then(|phone| phone.number.clone()),
                            email: address.email.clone(),
                        },
                    )),
                    Identifier::Merchant(merchant_key_store.merchant_id.clone()),
                    key,
                )
                .await
                .and_then(|val| val.try_into_batchoperation())
                .change_context(errors::ApiErrorResponse::InternalServerError)
                .attach_printable("Failed while encrypting address")?;
                let encryptable_address = AddressDetailsWithPhone::from_encryptable(encrypted_data)
                    .change_context(errors::ApiErrorResponse::InternalServerError)
                    .attach_printable("Failed while encrypting address")?;
                let address_update = storage::AddressUpdate::Update {
                    city: address
                        .address
                        .as_ref()
                        .and_then(|value| value.city.clone()),
                    country: address.address.as_ref().and_then(|value| value.country),
                    line1: encryptable_address.line1,
                    line2: encryptable_address.line2,
                    line3: encryptable_address.line3,
                    state: encryptable_address.state,
                    zip: encryptable_address.zip,
                    first_name: encryptable_address.first_name,
                    last_name: encryptable_address.last_name,
                    phone_number: encryptable_address.phone_number,
                    country_code: address
                        .phone
                        .as_ref()
                        .and_then(|value| value.country_code.clone()),
                    updated_by: storage_scheme.to_string(),
                    email: encryptable_address.email,
                };
                let address = db
                    .find_address_by_merchant_id_payment_id_address_id(
                        key_manager_state,
                        merchant_id,
                        payment_id,
                        id,
                        merchant_key_store,
                        storage_scheme,
                    )
                    .await
                    .change_context(errors::ApiErrorResponse::InternalServerError)
                    .attach_printable("Error while fetching address")?;
                Some(
                    db.update_address_for_payments(
                        key_manager_state,
                        address,
                        address_update,
                        payment_id.to_owned(),
                        merchant_key_store,
                        storage_scheme,
                    )
                    .await
                    .map(|payment_address| payment_address.address)
                    .to_not_found_response(errors::ApiErrorResponse::AddressNotFound)?,
                )
            }
            None => Some(
                db.find_address_by_merchant_id_payment_id_address_id(
                    key_manager_state,
                    merchant_id,
                    payment_id,
                    id,
                    merchant_key_store,
                    storage_scheme,
                )
                .await
                .map(|payment_address| payment_address.address),
            )
            .transpose()
            .to_not_found_response(errors::ApiErrorResponse::AddressNotFound)?,
        },
        None => match req_address {
            Some(address) => {
                let address =
                    get_domain_address(session_state, address, merchant_id, key, storage_scheme)
                        .await
                        .change_context(errors::ApiErrorResponse::InternalServerError)
                        .attach_printable("Failed while encrypting address while insert")?;

                let payment_address = domain::PaymentAddress {
                    address,
                    payment_id: payment_id.clone(),
                    customer_id: customer_id.cloned(),
                };

                Some(
                    db.insert_address_for_payments(
                        key_manager_state,
                        payment_id,
                        payment_address,
                        merchant_key_store,
                        storage_scheme,
                    )
                    .await
                    .map(|payment_address| payment_address.address)
                    .change_context(errors::ApiErrorResponse::InternalServerError)
                    .attach_printable("Failed while inserting new address")?,
                )
            }

            None => None,
        },
    })
}

#[instrument(skip_all)]
#[allow(clippy::too_many_arguments)]
pub async fn create_or_find_address_for_payment_by_request(
    state: &SessionState,
    req_address: Option<&api::Address>,
    address_id: Option<&str>,
    merchant_id: &id_type::MerchantId,
    customer_id: Option<&id_type::CustomerId>,
    merchant_key_store: &domain::MerchantKeyStore,
    payment_id: &id_type::PaymentId,
    storage_scheme: storage_enums::MerchantStorageScheme,
) -> CustomResult<Option<domain::Address>, errors::ApiErrorResponse> {
    let key = merchant_key_store.key.get_inner().peek();
    let db = &state.store;
    let key_manager_state = &state.into();
    Ok(match address_id {
        Some(id) => Some(
            db.find_address_by_merchant_id_payment_id_address_id(
                key_manager_state,
                merchant_id,
                payment_id,
                id,
                merchant_key_store,
                storage_scheme,
            )
            .await
            .map(|payment_address| payment_address.address),
        )
        .transpose()
        .to_not_found_response(errors::ApiErrorResponse::AddressNotFound)?,
        None => match req_address {
            Some(address) => {
                // generate a new address here
                let address = get_domain_address(state, address, merchant_id, key, storage_scheme)
                    .await
                    .change_context(errors::ApiErrorResponse::InternalServerError)
                    .attach_printable("Failed while encrypting address while insert")?;

                let payment_address = domain::PaymentAddress {
                    address,
                    payment_id: payment_id.clone(),
                    customer_id: customer_id.cloned(),
                };

                Some(
                    db.insert_address_for_payments(
                        key_manager_state,
                        payment_id,
                        payment_address,
                        merchant_key_store,
                        storage_scheme,
                    )
                    .await
                    .map(|payment_address| payment_address.address)
                    .change_context(errors::ApiErrorResponse::InternalServerError)
                    .attach_printable("Failed while inserting new address")?,
                )
            }
            None => None,
        },
    })
}

pub async fn get_domain_address(
    session_state: &SessionState,
    address: &api_models::payments::Address,
    merchant_id: &id_type::MerchantId,
    key: &[u8],
    storage_scheme: enums::MerchantStorageScheme,
) -> CustomResult<domain::Address, common_utils::errors::CryptoError> {
    async {
        let address_details = &address.address.as_ref();
        let encrypted_data = types::crypto_operation(
            &session_state.into(),
            type_name!(domain::Address),
            types::CryptoOperation::BatchEncrypt(AddressDetailsWithPhone::to_encryptable(
                AddressDetailsWithPhone {
                    address: address_details.cloned(),
                    phone_number: address
                        .phone
                        .as_ref()
                        .and_then(|phone| phone.number.clone()),
                    email: address.email.clone(),
                },
            )),
            Identifier::Merchant(merchant_id.to_owned()),
            key,
        )
        .await
        .and_then(|val| val.try_into_batchoperation())?;
        let encryptable_address = AddressDetailsWithPhone::from_encryptable(encrypted_data)
            .change_context(common_utils::errors::CryptoError::EncodingFailed)?;
        Ok(domain::Address {
            phone_number: encryptable_address.phone_number,
            country_code: address.phone.as_ref().and_then(|a| a.country_code.clone()),
            merchant_id: merchant_id.to_owned(),
            address_id: generate_id(consts::ID_LENGTH, "add"),
            city: address_details.and_then(|address_details| address_details.city.clone()),
            country: address_details.and_then(|address_details| address_details.country),
            line1: encryptable_address.line1,
            line2: encryptable_address.line2,
            line3: encryptable_address.line3,
            state: encryptable_address.state,
            created_at: common_utils::date_time::now(),
            first_name: encryptable_address.first_name,
            last_name: encryptable_address.last_name,
            modified_at: common_utils::date_time::now(),
            zip: encryptable_address.zip,
            updated_by: storage_scheme.to_string(),
            email: encryptable_address.email,
        })
    }
    .await
}

pub async fn get_address_by_id(
    state: &SessionState,
    address_id: Option<String>,
    merchant_key_store: &domain::MerchantKeyStore,
    payment_id: &id_type::PaymentId,
    merchant_id: &id_type::MerchantId,
    storage_scheme: storage_enums::MerchantStorageScheme,
) -> CustomResult<Option<domain::Address>, errors::ApiErrorResponse> {
    match address_id {
        None => Ok(None),
        Some(address_id) => {
            let db = &*state.store;
            Ok(db
                .find_address_by_merchant_id_payment_id_address_id(
                    &state.into(),
                    merchant_id,
                    payment_id,
                    &address_id,
                    merchant_key_store,
                    storage_scheme,
                )
                .await
                .map(|payment_address| payment_address.address)
                .ok())
        }
    }
}

#[cfg(all(feature = "v2", feature = "payment_methods_v2"))]
pub async fn get_token_pm_type_mandate_details(
    _state: &SessionState,
    _request: &api::PaymentsRequest,
    _mandate_type: Option<api::MandateTransactionType>,
    _merchant_account: &domain::MerchantAccount,
    _merchant_key_store: &domain::MerchantKeyStore,
    _payment_method_id: Option<String>,
    _payment_intent_customer_id: Option<&id_type::CustomerId>,
) -> RouterResult<MandateGenericData> {
    todo!()
}

#[cfg(all(
    any(feature = "v1", feature = "v2"),
    not(feature = "payment_methods_v2")
))]
pub async fn get_token_pm_type_mandate_details(
    state: &SessionState,
    request: &api::PaymentsRequest,
    mandate_type: Option<api::MandateTransactionType>,
    merchant_account: &domain::MerchantAccount,
    merchant_key_store: &domain::MerchantKeyStore,
    payment_method_id: Option<String>,
    payment_intent_customer_id: Option<&id_type::CustomerId>,
) -> RouterResult<MandateGenericData> {
    let mandate_data = request.mandate_data.clone().map(MandateData::foreign_from);
    let (
        payment_token,
        payment_method,
        payment_method_type,
        mandate_data,
        recurring_payment_data,
        mandate_connector_details,
        payment_method_info,
    ) = match mandate_type {
        Some(api::MandateTransactionType::NewMandateTransaction) => (
            request.payment_token.to_owned(),
            request.payment_method,
            request.payment_method_type,
            mandate_data.clone(),
            None,
            None,
            None,
        ),
        Some(api::MandateTransactionType::RecurringMandateTransaction) => {
            match &request.recurring_details {
                Some(recurring_details) => {
                    match recurring_details {
                        RecurringDetails::ProcessorPaymentToken(processor_payment_token) => {
                            if let Some(mca_id) = &processor_payment_token.merchant_connector_id {
                                let db = &*state.store;
                                let key_manager_state = &state.into();

                                #[cfg(feature = "v1")]
                            let connector_name = db
                                .find_by_merchant_connector_account_merchant_id_merchant_connector_id(
                                    key_manager_state,
                                    merchant_account.get_id(),
                                    mca_id,
                                    merchant_key_store,
                                )
                                .await
                                .to_not_found_response(errors::ApiErrorResponse::MerchantConnectorAccountNotFound {
                                    id: mca_id.clone().get_string_repr().to_string(),
                                })?.connector_name;

                                #[cfg(feature = "v2")]
                            let connector_name = db
                                .find_merchant_connector_account_by_id(key_manager_state, mca_id, merchant_key_store)
                                .await
                                .to_not_found_response(errors::ApiErrorResponse::MerchantConnectorAccountNotFound {
                                    id: mca_id.clone().get_string_repr().to_string(),
                                })?.connector_name;
                                (
                                    None,
                                    request.payment_method,
                                    None,
                                    None,
                                    None,
                                    Some(payments::MandateConnectorDetails {
                                        connector: connector_name,
                                        merchant_connector_id: Some(mca_id.clone()),
                                    }),
                                    None,
                                )
                            } else {
                                (None, request.payment_method, None, None, None, None, None)
                            }
                        }
                        RecurringDetails::MandateId(mandate_id) => {
                            let mandate_generic_data = get_token_for_recurring_mandate(
                                state,
                                request,
                                merchant_account,
                                merchant_key_store,
                                mandate_id.to_owned(),
                            )
                            .await?;

                            (
                                mandate_generic_data.token,
                                mandate_generic_data.payment_method,
                                mandate_generic_data
                                    .payment_method_type
                                    .or(request.payment_method_type),
                                None,
                                mandate_generic_data.recurring_mandate_payment_data,
                                mandate_generic_data.mandate_connector,
                                mandate_generic_data.payment_method_info,
                            )
                        }
                        RecurringDetails::PaymentMethodId(payment_method_id) => {
                            let payment_method_info = state
                                .store
                                .find_payment_method(
                                    &(state.into()),
                                    merchant_key_store,
                                    payment_method_id,
                                    merchant_account.storage_scheme,
                                )
                                .await
                                .to_not_found_response(
                                    errors::ApiErrorResponse::PaymentMethodNotFound,
                                )?;
                            let customer_id = request
                                .get_customer_id()
                                .get_required_value("customer_id")?;

                            verify_mandate_details_for_recurring_payments(
                                &payment_method_info.merchant_id,
                                merchant_account.get_id(),
                                &payment_method_info.customer_id,
                                customer_id,
                            )?;

                            (
                                None,
                                payment_method_info.payment_method,
                                payment_method_info.payment_method_type,
                                None,
                                None,
                                None,
                                Some(payment_method_info),
                            )
                        }
                    }
                }
                None => {
                    if let Some(mandate_id) = request.mandate_id.clone() {
                        let mandate_generic_data = get_token_for_recurring_mandate(
                            state,
                            request,
                            merchant_account,
                            merchant_key_store,
                            mandate_id,
                        )
                        .await?;
                        (
                            mandate_generic_data.token,
                            mandate_generic_data.payment_method,
                            mandate_generic_data
                                .payment_method_type
                                .or(request.payment_method_type),
                            None,
                            mandate_generic_data.recurring_mandate_payment_data,
                            mandate_generic_data.mandate_connector,
                            mandate_generic_data.payment_method_info,
                        )
                    } else if request.payment_method_type
                        == Some(api_models::enums::PaymentMethodType::ApplePay)
                        || request.payment_method_type
                            == Some(api_models::enums::PaymentMethodType::GooglePay)
                    {
                        let payment_request_customer_id = request.get_customer_id();
                        if let Some(customer_id) =
                            payment_request_customer_id.or(payment_intent_customer_id)
                        {
                            let customer_saved_pm_option = match state
                                .store
                                .find_payment_method_by_customer_id_merchant_id_list(
                                    &(state.into()),
                                    merchant_key_store,
                                    customer_id,
                                    merchant_account.get_id(),
                                    None,
                                )
                                .await
                            {
                                Ok(customer_payment_methods) => Ok(customer_payment_methods
                                    .iter()
                                    .find(|payment_method| {
                                        payment_method.payment_method_type
                                            == request.payment_method_type
                                    })
                                    .cloned()),
                                Err(error) => {
                                    if error.current_context().is_db_not_found() {
                                        Ok(None)
                                    } else {
                                        Err(error)
                                            .change_context(
                                                errors::ApiErrorResponse::InternalServerError,
                                            )
                                            .attach_printable(
                                                "failed to find payment methods for a customer",
                                            )
                                    }
                                }
                            }?;

                            (
                                None,
                                request.payment_method,
                                request.payment_method_type,
                                None,
                                None,
                                None,
                                customer_saved_pm_option,
                            )
                        } else {
                            (
                                None,
                                request.payment_method,
                                request.payment_method_type,
                                None,
                                None,
                                None,
                                None,
                            )
                        }
                    } else {
                        let payment_method_info = payment_method_id
                            .async_map(|payment_method_id| async move {
                                state
                                    .store
                                    .find_payment_method(
                                        &(state.into()),
                                        merchant_key_store,
                                        &payment_method_id,
                                        merchant_account.storage_scheme,
                                    )
                                    .await
                                    .to_not_found_response(
                                        errors::ApiErrorResponse::PaymentMethodNotFound,
                                    )
                            })
                            .await
                            .transpose()?;
                        (
                            request.payment_token.to_owned(),
                            request.payment_method,
                            request.payment_method_type,
                            None,
                            None,
                            None,
                            payment_method_info,
                        )
                    }
                }
            }
        }
        None => {
            let payment_method_info = payment_method_id
                .async_map(|payment_method_id| async move {
                    state
                        .store
                        .find_payment_method(
                            &(state.into()),
                            merchant_key_store,
                            &payment_method_id,
                            merchant_account.storage_scheme,
                        )
                        .await
                        .to_not_found_response(errors::ApiErrorResponse::PaymentMethodNotFound)
                })
                .await
                .transpose()?;
            (
                request.payment_token.to_owned(),
                request.payment_method,
                request.payment_method_type,
                mandate_data,
                None,
                None,
                payment_method_info,
            )
        }
    };
    Ok(MandateGenericData {
        token: payment_token,
        payment_method,
        payment_method_type,
        mandate_data,
        recurring_mandate_payment_data: recurring_payment_data,
        mandate_connector: mandate_connector_details,
        payment_method_info,
    })
}

#[cfg(feature = "v1")]
pub async fn get_token_for_recurring_mandate(
    state: &SessionState,
    req: &api::PaymentsRequest,
    merchant_account: &domain::MerchantAccount,
    merchant_key_store: &domain::MerchantKeyStore,
    mandate_id: String,
) -> RouterResult<MandateGenericData> {
    let db = &*state.store;

    let mandate = db
        .find_mandate_by_merchant_id_mandate_id(
            merchant_account.get_id(),
            mandate_id.as_str(),
            merchant_account.storage_scheme,
        )
        .await
        .to_not_found_response(errors::ApiErrorResponse::MandateNotFound)?;
    let key_manager_state: KeyManagerState = state.into();
    let original_payment_intent = mandate
        .original_payment_id
        .as_ref()
        .async_map(|payment_id| async {
            db.find_payment_intent_by_payment_id_merchant_id(
                &key_manager_state,
                payment_id,
                &mandate.merchant_id,
                merchant_key_store,
                merchant_account.storage_scheme,
            )
            .await
            .to_not_found_response(errors::ApiErrorResponse::PaymentNotFound)
            .map_err(|err| logger::error!(mandate_original_payment_not_found=?err))
            .ok()
        })
        .await
        .flatten();

    let original_payment_authorized_amount = original_payment_intent
        .clone()
        .map(|pi| pi.amount.get_amount_as_i64());
    let original_payment_authorized_currency =
        original_payment_intent.clone().and_then(|pi| pi.currency);
    let customer = req.get_customer_id().get_required_value("customer_id")?;

    let payment_method_id = {
        if &mandate.customer_id != customer {
            Err(report!(errors::ApiErrorResponse::PreconditionFailed {
                message: "customer_id must match mandate customer_id".into()
            }))?
        }
        if mandate.mandate_status != storage_enums::MandateStatus::Active {
            Err(report!(errors::ApiErrorResponse::PreconditionFailed {
                message: "mandate is not active".into()
            }))?
        };
        mandate.payment_method_id.clone()
    };
    verify_mandate_details(
        req.amount.get_required_value("amount")?.into(),
        req.currency.get_required_value("currency")?,
        mandate.clone(),
    )?;

    let payment_method = db
        .find_payment_method(
            &(state.into()),
            merchant_key_store,
            payment_method_id.as_str(),
            merchant_account.storage_scheme,
        )
        .await
        .to_not_found_response(errors::ApiErrorResponse::PaymentMethodNotFound)?;

    let token = Uuid::new_v4().to_string();
    let payment_method_type = payment_method.payment_method_type;
    let mandate_connector_details = payments::MandateConnectorDetails {
        connector: mandate.connector,
        merchant_connector_id: mandate.merchant_connector_id,
    };

    if let Some(enums::PaymentMethod::Card) = payment_method.payment_method {
        if state.conf.locker.locker_enabled {
            let _ = cards::get_lookup_key_from_locker(
                state,
                &token,
                &payment_method,
                merchant_key_store,
            )
            .await?;
        }

        if let Some(payment_method_from_request) = req.payment_method {
            let pm: storage_enums::PaymentMethod = payment_method_from_request;
            if payment_method
                .payment_method
                .is_some_and(|payment_method| payment_method != pm)
            {
                Err(report!(errors::ApiErrorResponse::PreconditionFailed {
                    message:
                        "payment method in request does not match previously provided payment \
                            method information"
                            .into()
                }))?
            }
        };

        Ok(MandateGenericData {
            token: Some(token),
            payment_method: payment_method.payment_method,
            recurring_mandate_payment_data: Some(RecurringMandatePaymentData {
                payment_method_type,
                original_payment_authorized_amount,
                original_payment_authorized_currency,
            }),
            payment_method_type: payment_method.payment_method_type,
            mandate_connector: Some(mandate_connector_details),
            mandate_data: None,
            payment_method_info: Some(payment_method),
        })
    } else {
        Ok(MandateGenericData {
            token: None,
            payment_method: payment_method.payment_method,
            recurring_mandate_payment_data: Some(RecurringMandatePaymentData {
                payment_method_type,
                original_payment_authorized_amount,
                original_payment_authorized_currency,
            }),
            payment_method_type: payment_method.payment_method_type,
            mandate_connector: Some(mandate_connector_details),
            mandate_data: None,
            payment_method_info: Some(payment_method),
        })
    }
}

#[instrument(skip_all)]
/// Check weather the merchant id in the request
/// and merchant id in the merchant account are same.
pub fn validate_merchant_id(
    merchant_id: &id_type::MerchantId,
    request_merchant_id: Option<&id_type::MerchantId>,
) -> CustomResult<(), errors::ApiErrorResponse> {
    // Get Merchant Id from the merchant
    // or get from merchant account

    let request_merchant_id = request_merchant_id.unwrap_or(merchant_id);

    utils::when(merchant_id.ne(request_merchant_id), || {
        Err(report!(errors::ApiErrorResponse::PreconditionFailed {
            message: format!(
                "Invalid `merchant_id`: {} not found in merchant account",
                request_merchant_id.get_string_repr()
            )
        }))
    })
}

#[instrument(skip_all)]
pub fn validate_request_amount_and_amount_to_capture(
    op_amount: Option<api::Amount>,
    op_amount_to_capture: Option<MinorUnit>,
    surcharge_details: Option<RequestSurchargeDetails>,
) -> CustomResult<(), errors::ApiErrorResponse> {
    match (op_amount, op_amount_to_capture) {
        (None, _) => Ok(()),
        (Some(_amount), None) => Ok(()),
        (Some(amount), Some(amount_to_capture)) => {
            match amount {
                api::Amount::Value(amount_inner) => {
                    // If both amount and amount to capture is present
                    // then amount to be capture should be less than or equal to request amount
                    let total_capturable_amount = MinorUnit::new(amount_inner.get())
                        + surcharge_details
                            .map(|surcharge_details| surcharge_details.get_total_surcharge_amount())
                            .unwrap_or_default();
                    utils::when(!amount_to_capture.le(&total_capturable_amount), || {
                        Err(report!(errors::ApiErrorResponse::PreconditionFailed {
                            message: format!(
                            "amount_to_capture is greater than amount capture_amount: {amount_to_capture:?} request_amount: {amount:?}"
                        )
                        }))
                    })
                }
                api::Amount::Zero => {
                    // If the amount is Null but still amount_to_capture is passed this is invalid and
                    Err(report!(errors::ApiErrorResponse::PreconditionFailed {
                        message: "amount_to_capture should not exist for when amount = 0"
                            .to_string()
                    }))
                }
            }
        }
    }
}

/// if capture method = automatic, amount_to_capture(if provided) must be equal to amount
#[instrument(skip_all)]
pub fn validate_amount_to_capture_and_capture_method(
    payment_attempt: Option<&PaymentAttempt>,
    request: &api_models::payments::PaymentsRequest,
) -> CustomResult<(), errors::ApiErrorResponse> {
    let capture_method = request
        .capture_method
        .or(payment_attempt
            .map(|payment_attempt| payment_attempt.capture_method.unwrap_or_default()))
        .unwrap_or_default();
    if capture_method == api_enums::CaptureMethod::Automatic {
        let original_amount = request
            .amount
            .map(MinorUnit::from)
            .or(payment_attempt.map(|payment_attempt| payment_attempt.amount));
        let surcharge_amount = request
            .surcharge_details
            .map(|surcharge_details| surcharge_details.get_total_surcharge_amount())
            .or_else(|| {
                payment_attempt.map(|payment_attempt| {
                    payment_attempt.surcharge_amount.unwrap_or_default()
                        + payment_attempt.tax_amount.unwrap_or_default()
                })
            })
            .unwrap_or_default();
        let total_capturable_amount =
            original_amount.map(|original_amount| original_amount + surcharge_amount);

        let amount_to_capture = request
            .amount_to_capture
            .or(payment_attempt.and_then(|pa| pa.amount_to_capture));

        if let Some((total_capturable_amount, amount_to_capture)) =
            total_capturable_amount.zip(amount_to_capture)
        {
            utils::when(amount_to_capture != total_capturable_amount, || {
                Err(report!(errors::ApiErrorResponse::PreconditionFailed {
                    message: "amount_to_capture must be equal to total_capturable_amount when capture_method = automatic".into()
                }))
            })
        } else {
            Ok(())
        }
    } else {
        Ok(())
    }
}

#[instrument(skip_all)]
pub fn validate_card_data(
    payment_method_data: Option<api::PaymentMethodData>,
) -> CustomResult<(), errors::ApiErrorResponse> {
    if let Some(api::PaymentMethodData::Card(card)) = payment_method_data {
        let cvc = card.card_cvc.peek().to_string();
        if cvc.len() < 3 || cvc.len() > 4 {
            Err(report!(errors::ApiErrorResponse::PreconditionFailed {
                message: "Invalid card_cvc length".to_string()
            }))?
        }
        let card_cvc =
            cvc.parse::<u16>()
                .change_context(errors::ApiErrorResponse::InvalidDataValue {
                    field_name: "card_cvc",
                })?;
        ::cards::CardSecurityCode::try_from(card_cvc).change_context(
            errors::ApiErrorResponse::PreconditionFailed {
                message: "Invalid Card CVC".to_string(),
            },
        )?;

        validate_card_expiry(&card.card_exp_month, &card.card_exp_year)?;
    }
    Ok(())
}

#[instrument(skip_all)]
pub fn validate_card_expiry(
    card_exp_month: &masking::Secret<String>,
    card_exp_year: &masking::Secret<String>,
) -> CustomResult<(), errors::ApiErrorResponse> {
    let exp_month = card_exp_month
        .peek()
        .to_string()
        .parse::<u8>()
        .change_context(errors::ApiErrorResponse::InvalidDataValue {
            field_name: "card_exp_month",
        })?;
    let month = ::cards::CardExpirationMonth::try_from(exp_month).change_context(
        errors::ApiErrorResponse::PreconditionFailed {
            message: "Invalid Expiry Month".to_string(),
        },
    )?;

    let mut year_str = card_exp_year.peek().to_string();
    if year_str.len() == 2 {
        year_str = format!("20{}", year_str);
    }
    let exp_year =
        year_str
            .parse::<u16>()
            .change_context(errors::ApiErrorResponse::InvalidDataValue {
                field_name: "card_exp_year",
            })?;
    let year = ::cards::CardExpirationYear::try_from(exp_year).change_context(
        errors::ApiErrorResponse::PreconditionFailed {
            message: "Invalid Expiry Year".to_string(),
        },
    )?;

    let card_expiration = ::cards::CardExpiration { month, year };
    let is_expired = card_expiration.is_expired().change_context(
        errors::ApiErrorResponse::PreconditionFailed {
            message: "Invalid card data".to_string(),
        },
    )?;
    if is_expired {
        Err(report!(errors::ApiErrorResponse::PreconditionFailed {
            message: "Card Expired".to_string()
        }))?
    }

    Ok(())
}

pub fn infer_payment_type(
    amount: &api::Amount,
    mandate_type: Option<&api::MandateTransactionType>,
) -> api_enums::PaymentType {
    match mandate_type {
        Some(api::MandateTransactionType::NewMandateTransaction) => {
            if let api::Amount::Value(_) = amount {
                api_enums::PaymentType::NewMandate
            } else {
                api_enums::PaymentType::SetupMandate
            }
        }

        Some(api::MandateTransactionType::RecurringMandateTransaction) => {
            api_enums::PaymentType::RecurringMandate
        }

        None => api_enums::PaymentType::Normal,
    }
}

pub fn validate_mandate(
    req: impl Into<api::MandateValidationFields>,
    is_confirm_operation: bool,
) -> CustomResult<Option<api::MandateTransactionType>, errors::ApiErrorResponse> {
    let req: api::MandateValidationFields = req.into();
    match req.validate_and_get_mandate_type().change_context(
        errors::ApiErrorResponse::MandateValidationFailed {
            reason: "Expected one out of recurring_details and mandate_data but got both".into(),
        },
    )? {
        Some(api::MandateTransactionType::NewMandateTransaction) => {
            validate_new_mandate_request(req, is_confirm_operation)?;
            Ok(Some(api::MandateTransactionType::NewMandateTransaction))
        }
        Some(api::MandateTransactionType::RecurringMandateTransaction) => {
            validate_recurring_mandate(req)?;
            Ok(Some(
                api::MandateTransactionType::RecurringMandateTransaction,
            ))
        }
        None => Ok(None),
    }
}

pub fn validate_recurring_details_and_token(
    recurring_details: &Option<RecurringDetails>,
    payment_token: &Option<String>,
    mandate_id: &Option<String>,
) -> CustomResult<(), errors::ApiErrorResponse> {
    utils::when(
        recurring_details.is_some() && payment_token.is_some(),
        || {
            Err(report!(errors::ApiErrorResponse::PreconditionFailed {
                message: "Expected one out of recurring_details and payment_token but got both"
                    .into()
            }))
        },
    )?;

    utils::when(recurring_details.is_some() && mandate_id.is_some(), || {
        Err(report!(errors::ApiErrorResponse::PreconditionFailed {
            message: "Expected one out of recurring_details and mandate_id but got both".into()
        }))
    })?;

    Ok(())
}

fn validate_new_mandate_request(
    req: api::MandateValidationFields,
    is_confirm_operation: bool,
) -> RouterResult<()> {
    // We need not check for customer_id in the confirm request if it is already passed
    // in create request

    fp_utils::when(!is_confirm_operation && req.customer_id.is_none(), || {
        Err(report!(errors::ApiErrorResponse::PreconditionFailed {
            message: "`customer_id` is mandatory for mandates".into()
        }))
    })?;

    let mandate_data = req
        .mandate_data
        .clone()
        .get_required_value("mandate_data")?;

    // Only use this validation if the customer_acceptance is present
    if mandate_data
        .customer_acceptance
        .map(|inner| inner.acceptance_type == api::AcceptanceType::Online && inner.online.is_none())
        .unwrap_or(false)
    {
        Err(report!(errors::ApiErrorResponse::PreconditionFailed {
            message: "`mandate_data.customer_acceptance.online` is required when \
                      `mandate_data.customer_acceptance.acceptance_type` is `online`"
                .into()
        }))?
    }

    let mandate_details = match mandate_data.mandate_type {
        Some(api_models::payments::MandateType::SingleUse(details)) => Some(details),
        Some(api_models::payments::MandateType::MultiUse(details)) => details,
        _ => None,
    };
    mandate_details.and_then(|md| md.start_date.zip(md.end_date)).map(|(start_date, end_date)|
        utils::when (start_date >= end_date, || {
        Err(report!(errors::ApiErrorResponse::PreconditionFailed {
            message: "`mandate_data.mandate_type.{multi_use|single_use}.start_date` should be greater than  \
            `mandate_data.mandate_type.{multi_use|single_use}.end_date`"
                .into()
        }))
    })).transpose()?;

    Ok(())
}

pub fn validate_customer_id_mandatory_cases(
    has_setup_future_usage: bool,
    customer_id: Option<&id_type::CustomerId>,
) -> RouterResult<()> {
    match (has_setup_future_usage, customer_id) {
        (true, None) => Err(errors::ApiErrorResponse::PreconditionFailed {
            message: "customer_id is mandatory when setup_future_usage is given".to_string(),
        }
        .into()),
        _ => Ok(()),
    }
}

pub fn create_startpay_url(
    base_url: &str,
    payment_attempt: &PaymentAttempt,
    payment_intent: &PaymentIntent,
) -> String {
    format!(
        "{}/payments/redirect/{}/{}/{}",
        base_url,
        payment_intent.get_id().get_string_repr(),
        payment_intent.merchant_id.get_string_repr(),
        payment_attempt.attempt_id
    )
}

pub fn create_redirect_url(
    router_base_url: &String,
    payment_attempt: &PaymentAttempt,
    connector_name: &String,
    creds_identifier: Option<&str>,
) -> String {
    let creds_identifier_path = creds_identifier.map_or_else(String::new, |cd| format!("/{}", cd));
    format!(
        "{}/payments/{}/{}/redirect/response/{}",
        router_base_url,
        payment_attempt.payment_id.get_string_repr(),
        payment_attempt.merchant_id.get_string_repr(),
        connector_name,
    ) + creds_identifier_path.as_ref()
}

pub fn create_authentication_url(
    router_base_url: &str,
    payment_attempt: &PaymentAttempt,
) -> String {
    format!(
        "{router_base_url}/payments/{}/3ds/authentication",
        payment_attempt.payment_id.get_string_repr()
    )
}

pub fn create_authorize_url(
    router_base_url: &str,
    payment_attempt: &PaymentAttempt,
    connector_name: &String,
) -> String {
    format!(
        "{}/payments/{}/{}/authorize/{}",
        router_base_url,
        payment_attempt.payment_id.get_string_repr(),
        payment_attempt.merchant_id.get_string_repr(),
        connector_name
    )
}

pub fn create_webhook_url(
    router_base_url: &String,
    merchant_id: &id_type::MerchantId,
    connector_name: &String,
) -> String {
    format!(
        "{}/webhooks/{}/{}",
        router_base_url,
        merchant_id.get_string_repr(),
        connector_name
    )
}
pub fn create_complete_authorize_url(
    router_base_url: &String,
    payment_attempt: &PaymentAttempt,
    connector_name: &String,
) -> String {
    format!(
        "{}/payments/{}/{}/redirect/complete/{}",
        router_base_url,
        payment_attempt.payment_id.get_string_repr(),
        payment_attempt.merchant_id.get_string_repr(),
        connector_name
    )
}

fn validate_recurring_mandate(req: api::MandateValidationFields) -> RouterResult<()> {
    let recurring_details = req
        .recurring_details
        .get_required_value("recurring_details")?;

    match recurring_details {
        RecurringDetails::ProcessorPaymentToken(_) => Ok(()),
        _ => {
            req.customer_id.check_value_present("customer_id")?;

            let confirm = req.confirm.get_required_value("confirm")?;
            if !confirm {
                Err(report!(errors::ApiErrorResponse::PreconditionFailed {
                    message: "`confirm` must be `true` for mandates".into()
                }))?
            }

            let off_session = req.off_session.get_required_value("off_session")?;
            if !off_session {
                Err(report!(errors::ApiErrorResponse::PreconditionFailed {
                    message: "`off_session` should be `true` for mandates".into()
                }))?
            }
            Ok(())
        }
    }
}

pub fn verify_mandate_details(
    request_amount: MinorUnit,
    request_currency: api_enums::Currency,
    mandate: storage::Mandate,
) -> RouterResult<()> {
    match mandate.mandate_type {
        storage_enums::MandateType::SingleUse => utils::when(
            mandate
                .mandate_amount
                .map(|mandate_amount| request_amount.get_amount_as_i64() > mandate_amount)
                .unwrap_or(true),
            || {
                Err(report!(errors::ApiErrorResponse::MandateValidationFailed {
                    reason: "request amount is greater than mandate amount".into()
                }))
            },
        ),
        storage::enums::MandateType::MultiUse => utils::when(
            mandate
                .mandate_amount
                .map(|mandate_amount| {
                    (mandate.amount_captured.unwrap_or(0) + request_amount.get_amount_as_i64())
                        > mandate_amount
                })
                .unwrap_or(false),
            || {
                Err(report!(errors::ApiErrorResponse::MandateValidationFailed {
                    reason: "request amount is greater than mandate amount".into()
                }))
            },
        ),
    }?;
    utils::when(
        mandate
            .mandate_currency
            .map(|mandate_currency| mandate_currency != request_currency)
            .unwrap_or(false),
        || {
            Err(report!(errors::ApiErrorResponse::MandateValidationFailed {
                reason: "cross currency mandates not supported".into()
            }))
        },
    )
}

pub fn verify_mandate_details_for_recurring_payments(
    mandate_merchant_id: &id_type::MerchantId,
    merchant_id: &id_type::MerchantId,
    mandate_customer_id: &id_type::CustomerId,
    customer_id: &id_type::CustomerId,
) -> RouterResult<()> {
    if mandate_merchant_id != merchant_id {
        Err(report!(errors::ApiErrorResponse::MandateNotFound))?
    }
    if mandate_customer_id != customer_id {
        Err(report!(errors::ApiErrorResponse::PreconditionFailed {
            message: "customer_id must match mandate customer_id".into()
        }))?
    }

    Ok(())
}

#[instrument(skip_all)]
pub fn payment_attempt_status_fsm(
    payment_method_data: Option<&api::payments::PaymentMethodData>,
    confirm: Option<bool>,
) -> storage_enums::AttemptStatus {
    match payment_method_data {
        Some(_) => match confirm {
            Some(true) => storage_enums::AttemptStatus::PaymentMethodAwaited,
            _ => storage_enums::AttemptStatus::ConfirmationAwaited,
        },
        None => storage_enums::AttemptStatus::PaymentMethodAwaited,
    }
}

pub fn payment_intent_status_fsm(
    payment_method_data: Option<&api::PaymentMethodData>,
    confirm: Option<bool>,
) -> storage_enums::IntentStatus {
    match payment_method_data {
        Some(_) => match confirm {
            Some(true) => storage_enums::IntentStatus::RequiresPaymentMethod,
            _ => storage_enums::IntentStatus::RequiresConfirmation,
        },
        None => storage_enums::IntentStatus::RequiresPaymentMethod,
    }
}
pub async fn add_domain_task_to_pt<Op>(
    operation: &Op,
    state: &SessionState,
    payment_attempt: &PaymentAttempt,
    requeue: bool,
    schedule_time: Option<time::PrimitiveDateTime>,
) -> CustomResult<(), errors::ApiErrorResponse>
where
    Op: std::fmt::Debug,
{
    if check_if_operation_confirm(operation) {
        match schedule_time {
            Some(stime) => {
                if !requeue {
                    // Here, increment the count of added tasks every time a payment has been confirmed or PSync has been called
                    metrics::TASKS_ADDED_COUNT.add(
                        &metrics::CONTEXT,
                        1,
                        &add_attributes([("flow", format!("{:#?}", operation))]),
                    );
                    super::add_process_sync_task(&*state.store, payment_attempt, stime)
                        .await
                        .change_context(errors::ApiErrorResponse::InternalServerError)
                        .attach_printable("Failed while adding task to process tracker")
                } else {
                    // When the requeue is true, we reset the tasks count as we reset the task every time it is requeued
                    metrics::TASKS_RESET_COUNT.add(
                        &metrics::CONTEXT,
                        1,
                        &add_attributes([("flow", format!("{:#?}", operation))]),
                    );
                    super::reset_process_sync_task(&*state.store, payment_attempt, stime)
                        .await
                        .change_context(errors::ApiErrorResponse::InternalServerError)
                        .attach_printable("Failed while updating task in process tracker")
                }
            }
            None => Ok(()),
        }
    } else {
        Ok(())
    }
}

pub fn response_operation<'a, F, R, D>() -> BoxedOperation<'a, F, R, D>
where
    F: Send + Clone,
    PaymentResponse: Operation<F, R, Data = D>,
{
    Box::new(PaymentResponse)
}

pub fn validate_max_amount(
    amount: api_models::payments::Amount,
) -> CustomResult<(), errors::ApiErrorResponse> {
    match amount {
        api_models::payments::Amount::Value(value) => {
            utils::when(value.get() > consts::MAX_ALLOWED_AMOUNT, || {
                Err(report!(errors::ApiErrorResponse::PreconditionFailed {
                    message: format!(
                        "amount should not be more than {}",
                        consts::MAX_ALLOWED_AMOUNT
                    )
                }))
            })
        }
        api_models::payments::Amount::Zero => Ok(()),
    }
}

/// Check whether the customer information that is sent in the root of payments request
/// and in the customer object are same, if the values mismatch return an error
pub fn validate_customer_information(
    request: &api_models::payments::PaymentsRequest,
) -> RouterResult<()> {
    if let Some(mismatched_fields) = request.validate_customer_details_in_request() {
        let mismatched_fields = mismatched_fields.join(", ");
        Err(errors::ApiErrorResponse::PreconditionFailed {
            message: format!(
                "The field names `{mismatched_fields}` sent in both places is ambiguous"
            ),
        })?
    } else {
        Ok(())
    }
}

/// Get the customer details from customer field if present
/// or from the individual fields in `PaymentsRequest`
#[instrument(skip_all)]
pub fn get_customer_details_from_request(
    request: &api_models::payments::PaymentsRequest,
) -> CustomerDetails {
    let customer_id = request.get_customer_id().map(ToOwned::to_owned);

    let customer_name = request
        .customer
        .as_ref()
        .and_then(|customer_details| customer_details.name.clone())
        .or(request.name.clone());

    let customer_email = request
        .customer
        .as_ref()
        .and_then(|customer_details| customer_details.email.clone())
        .or(request.email.clone());

    let customer_phone = request
        .customer
        .as_ref()
        .and_then(|customer_details| customer_details.phone.clone())
        .or(request.phone.clone());

    let customer_phone_code = request
        .customer
        .as_ref()
        .and_then(|customer_details| customer_details.phone_country_code.clone())
        .or(request.phone_country_code.clone());

    CustomerDetails {
        customer_id,
        name: customer_name,
        email: customer_email,
        phone: customer_phone,
        phone_country_code: customer_phone_code,
    }
}

pub async fn get_connector_default(
    _state: &SessionState,
    request_connector: Option<serde_json::Value>,
) -> CustomResult<api::ConnectorChoice, errors::ApiErrorResponse> {
    Ok(request_connector.map_or(
        api::ConnectorChoice::Decide,
        api::ConnectorChoice::StraightThrough,
    ))
}

#[cfg(all(feature = "v2", feature = "customer_v2"))]
#[instrument(skip_all)]
#[allow(clippy::type_complexity)]
pub async fn create_customer_if_not_exist<'a, F: Clone, R, D>(
    _state: &SessionState,
    _operation: BoxedOperation<'a, F, R, D>,
    _payment_data: &mut PaymentData<F>,
    _req: Option<CustomerDetails>,
    _merchant_id: &id_type::MerchantId,
    _key_store: &domain::MerchantKeyStore,
    _storage_scheme: common_enums::enums::MerchantStorageScheme,
) -> CustomResult<(BoxedOperation<'a, F, R, D>, Option<domain::Customer>), errors::StorageError> {
    todo!()
}

#[cfg(all(any(feature = "v1", feature = "v2"), not(feature = "customer_v2")))]
#[instrument(skip_all)]
#[allow(clippy::type_complexity)]
pub async fn create_customer_if_not_exist<'a, F: Clone, R, D>(
    state: &SessionState,
    operation: BoxedOperation<'a, F, R, D>,
    payment_data: &mut PaymentData<F>,
    req: Option<CustomerDetails>,
    merchant_id: &id_type::MerchantId,
    key_store: &domain::MerchantKeyStore,
    storage_scheme: common_enums::enums::MerchantStorageScheme,
) -> CustomResult<(BoxedOperation<'a, F, R, D>, Option<domain::Customer>), errors::StorageError> {
    let request_customer_details = req
        .get_required_value("customer")
        .change_context(errors::StorageError::ValueNotFound("customer".to_owned()))?;

    let temp_customer_data = if request_customer_details.name.is_some()
        || request_customer_details.email.is_some()
        || request_customer_details.phone.is_some()
        || request_customer_details.phone_country_code.is_some()
    {
        Some(CustomerData {
            name: request_customer_details.name.clone(),
            email: request_customer_details.email.clone(),
            phone: request_customer_details.phone.clone(),
            phone_country_code: request_customer_details.phone_country_code.clone(),
        })
    } else {
        None
    };

    // Updation of Customer Details for the cases where both customer_id and specific customer
    // details are provided in Payment Update Request
    let raw_customer_details = payment_data
        .payment_intent
        .customer_details
        .clone()
        .map(|customer_details_encrypted| {
            customer_details_encrypted
                .into_inner()
                .expose()
                .parse_value::<CustomerData>("CustomerData")
        })
        .transpose()
        .change_context(errors::StorageError::DeserializationFailed)
        .attach_printable("Failed to parse customer data from payment intent")?
        .map(|parsed_customer_data| CustomerData {
            name: request_customer_details
                .name
                .clone()
                .or(parsed_customer_data.name.clone()),
            email: request_customer_details
                .email
                .clone()
                .or(parsed_customer_data.email.clone()),
            phone: request_customer_details
                .phone
                .clone()
                .or(parsed_customer_data.phone.clone()),
            phone_country_code: request_customer_details
                .phone_country_code
                .clone()
                .or(parsed_customer_data.phone_country_code.clone()),
        })
        .or(temp_customer_data);

    payment_data.payment_intent.customer_details = raw_customer_details
        .clone()
        .async_map(|customer_details| create_encrypted_data(state, key_store, customer_details))
        .await
        .transpose()
        .change_context(errors::StorageError::EncryptionError)
        .attach_printable("Unable to encrypt customer details")?;

    let customer_id = request_customer_details
        .customer_id
        .or(payment_data.payment_intent.customer_id.clone());
    let db = &*state.store;
    let key_manager_state = &state.into();
    let optional_customer = match customer_id {
        Some(customer_id) => {
            let customer_data = db
                .find_customer_optional_by_customer_id_merchant_id(
                    key_manager_state,
                    &customer_id,
                    merchant_id,
                    key_store,
                    storage_scheme,
                )
                .await?;
            let key = key_store.key.get_inner().peek();
            let encrypted_data = types::crypto_operation(
                key_manager_state,
                type_name!(domain::Customer),
                types::CryptoOperation::BatchEncrypt(CustomerRequestWithEmail::to_encryptable(
                    CustomerRequestWithEmail {
                        name: request_customer_details.name.clone(),
                        email: request_customer_details.email.clone(),
                        phone: request_customer_details.phone.clone(),
                    },
                )),
                Identifier::Merchant(key_store.merchant_id.clone()),
                key,
            )
            .await
            .and_then(|val| val.try_into_batchoperation())
            .change_context(errors::StorageError::SerializationFailed)
            .attach_printable("Failed while encrypting Customer while Update")?;
            let encryptable_customer = CustomerRequestWithEmail::from_encryptable(encrypted_data)
                .change_context(errors::StorageError::SerializationFailed)
                .attach_printable("Failed while encrypting Customer while Update")?;
            Some(match customer_data {
                Some(c) => {
                    // Update the customer data if new data is passed in the request
                    if request_customer_details.email.is_some()
                        | request_customer_details.name.is_some()
                        | request_customer_details.phone.is_some()
                        | request_customer_details.phone_country_code.is_some()
                    {
                        let customer_update = Update {
                            name: encryptable_customer.name,
                            email: encryptable_customer.email,
                            phone: Box::new(encryptable_customer.phone),
                            phone_country_code: request_customer_details.phone_country_code,
                            description: None,
                            connector_customer: None,
                            metadata: None,
                            address_id: None,
                        };

                        db.update_customer_by_customer_id_merchant_id(
                            key_manager_state,
                            customer_id,
                            merchant_id.to_owned(),
                            c,
                            customer_update,
                            key_store,
                            storage_scheme,
                        )
                        .await
                    } else {
                        Ok(c)
                    }
                }
                None => {
                    let new_customer = domain::Customer {
                        customer_id,
                        merchant_id: merchant_id.to_owned(),
                        name: encryptable_customer.name,
                        email: encryptable_customer.email,
                        phone: encryptable_customer.phone,
                        phone_country_code: request_customer_details.phone_country_code.clone(),
                        description: None,
                        created_at: common_utils::date_time::now(),
                        metadata: None,
                        modified_at: common_utils::date_time::now(),
                        connector_customer: None,
                        address_id: None,
                        default_payment_method_id: None,
                        updated_by: None,
                        version: hyperswitch_domain_models::consts::API_VERSION,
                    };
                    metrics::CUSTOMER_CREATED.add(&metrics::CONTEXT, 1, &[]);
                    db.insert_customer(new_customer, key_manager_state, key_store, storage_scheme)
                        .await
                }
            })
        }
        None => match &payment_data.payment_intent.customer_id {
            None => None,
            Some(customer_id) => db
                .find_customer_optional_by_customer_id_merchant_id(
                    key_manager_state,
                    customer_id,
                    merchant_id,
                    key_store,
                    storage_scheme,
                )
                .await?
                .map(Ok),
        },
    };
    Ok((
        operation,
        match optional_customer {
            Some(customer) => {
                let customer = customer?;

                payment_data.payment_intent.customer_id = Some(customer.customer_id.clone());
                payment_data.email = payment_data.email.clone().or_else(|| {
                    customer
                        .email
                        .clone()
                        .map(|encrypted_value| encrypted_value.into())
                });

                Some(customer)
            }
            None => None,
        },
    ))
}

pub async fn retrieve_payment_method_with_temporary_token(
    state: &SessionState,
    token: &str,
    payment_intent: &PaymentIntent,
    merchant_key_store: &domain::MerchantKeyStore,
    card_token_data: Option<&domain::CardToken>,
) -> RouterResult<Option<(domain::PaymentMethodData, enums::PaymentMethod)>> {
    let (pm, supplementary_data) =
        vault::Vault::get_payment_method_data_from_locker(state, token, merchant_key_store)
            .await
            .attach_printable(
                "Payment method for given token not found or there was a problem fetching it",
            )?;

    utils::when(
        supplementary_data
            .customer_id
            .ne(&payment_intent.customer_id),
        || {
            Err(errors::ApiErrorResponse::PreconditionFailed { message: "customer associated with payment method and customer passed in payment are not same".into() })
        },
    )?;

    Ok::<_, error_stack::Report<errors::ApiErrorResponse>>(match pm {
        Some(domain::PaymentMethodData::Card(card)) => {
            let mut updated_card = card.clone();
            let mut is_card_updated = false;

            // The card_holder_name from locker retrieved card is considered if it is a non-empty string or else card_holder_name is picked
            // from payment_method_data.card_token object
            let name_on_card = card_token_data.and_then(|token_data| {
                is_card_updated = true;
                token_data.card_holder_name.clone()
            });

            updated_card.nick_name = name_on_card;

            if let Some(token_data) = card_token_data {
                if let Some(cvc) = token_data.card_cvc.clone() {
                    is_card_updated = true;
                    updated_card.card_cvc = cvc;
                }
            }

            if is_card_updated {
                let updated_pm = domain::PaymentMethodData::Card(updated_card);
                vault::Vault::store_payment_method_data_in_locker(
                    state,
                    Some(token.to_owned()),
                    &updated_pm,
                    payment_intent.customer_id.to_owned(),
                    enums::PaymentMethod::Card,
                    merchant_key_store,
                )
                .await?;

                Some((updated_pm, enums::PaymentMethod::Card))
            } else {
                Some((
                    domain::PaymentMethodData::Card(card),
                    enums::PaymentMethod::Card,
                ))
            }
        }

        Some(the_pm @ domain::PaymentMethodData::Wallet(_)) => {
            Some((the_pm, enums::PaymentMethod::Wallet))
        }

        Some(the_pm @ domain::PaymentMethodData::BankTransfer(_)) => {
            Some((the_pm, enums::PaymentMethod::BankTransfer))
        }

        Some(the_pm @ domain::PaymentMethodData::BankRedirect(_)) => {
            Some((the_pm, enums::PaymentMethod::BankRedirect))
        }

        Some(the_pm @ domain::PaymentMethodData::BankDebit(_)) => {
            Some((the_pm, enums::PaymentMethod::BankDebit))
        }

        Some(_) => Err(errors::ApiErrorResponse::InternalServerError)
            .attach_printable("Payment method received from locker is unsupported by locker")?,

        None => None,
    })
}

#[allow(clippy::too_many_arguments)]
pub async fn retrieve_card_with_permanent_token(
    state: &SessionState,
    locker_id: &str,
    _payment_method_id: &str,
    payment_intent: &PaymentIntent,
    card_token_data: Option<&domain::CardToken>,
    _merchant_key_store: &domain::MerchantKeyStore,
    _storage_scheme: enums::MerchantStorageScheme,
    mandate_id: Option<api_models::payments::MandateIds>,
    payment_method_info: Option<domain::PaymentMethod>,
    business_profile: &domain::BusinessProfile,
) -> RouterResult<domain::PaymentMethodData> {
    let customer_id = payment_intent
        .customer_id
        .as_ref()
        .get_required_value("customer_id")
        .change_context(errors::ApiErrorResponse::UnprocessableEntity {
            message: "no customer id provided for the payment".to_string(),
        })?;

    if !business_profile.is_network_tokenization_enabled {
        fetch_card_details_from_locker(
            state,
            customer_id,
            &payment_intent.merchant_id,
            locker_id,
            card_token_data,
        )
        .await
        .change_context(errors::ApiErrorResponse::InternalServerError)
        .attach_printable("failed to fetch card information from the permanent locker")
    } else {
        match (payment_method_info, mandate_id) {
            (None, _) => Err(errors::ApiErrorResponse::InternalServerError)
                .attach_printable("Payment method data is not present"),
            (Some(ref pm_data), None) => {
                // Regular (non-mandate) Payment flow
                if let Some(token_ref) = pm_data.network_token_requestor_reference_id.clone() {
                    match network_tokenization::get_token_from_tokenization_service(
                        state, token_ref, pm_data,
                    )
                    .await
                    .change_context(errors::ApiErrorResponse::InternalServerError)
                    .attach_printable(
                        "failed to fetch network token data from tokenization service",
                    ) {
                        Ok(network_token_data) => {
                            Ok(domain::PaymentMethodData::NetworkToken(network_token_data))
                        }
                        Err(err) => {
                            logger::info!("Failed to fetch network token data from tokenization service {err:?}");
                            logger::info!("Falling back to fetch card details from locker");
                            fetch_card_details_from_locker(
                                state,
                                customer_id,
                                &payment_intent.merchant_id,
                                locker_id,
                                card_token_data,
                            )
                            .await
                            .change_context(errors::ApiErrorResponse::InternalServerError)
                            .attach_printable(
                                "failed to fetch card information from the permanent locker",
                            )
                        }
                    }
                } else {
                    fetch_card_details_from_locker(
                        state,
                        customer_id,
                        &payment_intent.merchant_id,
                        locker_id,
                        card_token_data,
                    )
                    .await
                    .change_context(errors::ApiErrorResponse::InternalServerError)
                    .attach_printable("failed to fetch card information from the permanent locker")
                }
            }
            (Some(ref pm_data), Some(mandate_ids)) => {
                // Mandate Payment flow
                match mandate_ids.mandate_reference_id {
                    Some(api_models::payments::MandateReferenceId::NetworkTokenWithNTI(
                        nt_data,
                    )) => {
                        {
                            if let Some(network_token_locker_id) =
                                pm_data.network_token_locker_id.as_ref()
                            {
                                let mut token_data = cards::get_card_from_locker(
                                    state,
                                    customer_id,
                                    &payment_intent.merchant_id,
                                    network_token_locker_id,
                                )
                                .await
                                .change_context(errors::ApiErrorResponse::InternalServerError)
                                .attach_printable(
                                    "failed to fetch network token information from the permanent locker",
                                )?;
                                let expiry = nt_data.token_exp_month.zip(nt_data.token_exp_year);
                                if let Some((exp_month, exp_year)) = expiry {
                                    token_data.card_exp_month = exp_month;
                                    token_data.card_exp_year = exp_year;
                                }
                                let network_token_data = domain::NetworkTokenData {
                                    token_number: token_data.card_number,
                                    token_cryptogram: None,
                                    token_exp_month: token_data.card_exp_month,
                                    token_exp_year: token_data.card_exp_year,
                                    nick_name: token_data.nick_name.map(masking::Secret::new),
                                    card_issuer: None,
                                    card_network: None,
                                    card_type: None,
                                    card_issuing_country: None,
                                    bank_code: None,
                                };
                                Ok(domain::PaymentMethodData::NetworkToken(network_token_data))
                            } else {
                                // Mandate but network token locker id is not present
                                Err(errors::ApiErrorResponse::InternalServerError)
                                    .attach_printable("Network token locker id is not present")
                            }
                        }
                    }

                    Some(api_models::payments::MandateReferenceId::NetworkMandateId(_)) => {
                        fetch_card_details_from_locker(
                            state,
                            customer_id,
                            &payment_intent.merchant_id,
                            locker_id,
                            card_token_data,
                        )
                        .await
                        .change_context(errors::ApiErrorResponse::InternalServerError)
                        .attach_printable(
                            "failed to fetch card information from the permanent locker",
                        )
                    }

                    Some(api_models::payments::MandateReferenceId::ConnectorMandateId(_))
                    | None => Err(errors::ApiErrorResponse::InternalServerError)
                        .attach_printable("Payment method data is not present"),
                }
            }
        }
    }
}

pub async fn fetch_card_details_from_locker(
    state: &SessionState,
    customer_id: &id_type::CustomerId,
    merchant_id: &id_type::MerchantId,
    locker_id: &str,
    card_token_data: Option<&domain::CardToken>,
) -> RouterResult<domain::PaymentMethodData> {
    let card = cards::get_card_from_locker(state, customer_id, merchant_id, locker_id)
        .await
        .change_context(errors::ApiErrorResponse::InternalServerError)
        .attach_printable("failed to fetch card information from the permanent locker")?;

    // The card_holder_name from locker retrieved card is considered if it is a non-empty string or else card_holder_name is picked
    // from payment_method_data.card_token object
    let name_on_card = if let Some(name) = card.name_on_card.clone() {
        if name.clone().expose().is_empty() {
            card_token_data
                .and_then(|token_data| token_data.card_holder_name.clone())
                .or(Some(name))
        } else {
            card.name_on_card
        }
    } else {
        card_token_data.and_then(|token_data| token_data.card_holder_name.clone())
    };

    let api_card = api::Card {
        card_number: card.card_number,
        card_holder_name: name_on_card,
        card_exp_month: card.card_exp_month,
        card_exp_year: card.card_exp_year,
        card_cvc: card_token_data
            .cloned()
            .unwrap_or_default()
            .card_cvc
            .unwrap_or_default(),
        card_issuer: None,
        nick_name: card.nick_name.map(masking::Secret::new),
        card_network: card
            .card_brand
            .map(|card_brand| enums::CardNetwork::from_str(&card_brand))
            .transpose()
            .map_err(|e| {
                logger::error!("Failed to parse card network {e:?}");
            })
            .ok()
            .flatten(),
        card_type: None,
        card_issuing_country: None,
        bank_code: None,
    };
    Ok(domain::PaymentMethodData::Card(api_card.into()))
}

pub async fn retrieve_payment_method_from_db_with_token_data(
    state: &SessionState,
    merchant_key_store: &domain::MerchantKeyStore,
    token_data: &storage::PaymentTokenData,
    storage_scheme: storage::enums::MerchantStorageScheme,
) -> RouterResult<Option<domain::PaymentMethod>> {
    match token_data {
        storage::PaymentTokenData::PermanentCard(data) => {
            if let Some(ref payment_method_id) = data.payment_method_id {
                state
                    .store
                    .find_payment_method(
                        &(state.into()),
                        merchant_key_store,
                        payment_method_id,
                        storage_scheme,
                    )
                    .await
                    .to_not_found_response(errors::ApiErrorResponse::PaymentMethodNotFound)
                    .attach_printable("error retrieving payment method from DB")
                    .map(Some)
            } else {
                Ok(None)
            }
        }

        storage::PaymentTokenData::WalletToken(data) => state
            .store
            .find_payment_method(
                &(state.into()),
                merchant_key_store,
                &data.payment_method_id,
                storage_scheme,
            )
            .await
            .to_not_found_response(errors::ApiErrorResponse::PaymentMethodNotFound)
            .attach_printable("error retrieveing payment method from DB")
            .map(Some),

        storage::PaymentTokenData::Temporary(_)
        | storage::PaymentTokenData::TemporaryGeneric(_)
        | storage::PaymentTokenData::Permanent(_)
        | storage::PaymentTokenData::AuthBankDebit(_) => Ok(None),
    }
}

pub async fn retrieve_payment_token_data(
    state: &SessionState,
    token: String,
    payment_method: Option<storage_enums::PaymentMethod>,
) -> RouterResult<storage::PaymentTokenData> {
    let redis_conn = state
        .store
        .get_redis_conn()
        .change_context(errors::ApiErrorResponse::InternalServerError)
        .attach_printable("Failed to get redis connection")?;

    let key = format!(
        "pm_token_{}_{}_hyperswitch",
        token,
        payment_method.get_required_value("payment_method")?
    );

    let token_data_string = redis_conn
        .get_key::<Option<String>>(&key)
        .await
        .change_context(errors::ApiErrorResponse::InternalServerError)
        .attach_printable("Failed to fetch the token from redis")?
        .ok_or(error_stack::Report::new(
            errors::ApiErrorResponse::UnprocessableEntity {
                message: "Token is invalid or expired".to_owned(),
            },
        ))?;

    let token_data_result = token_data_string
        .clone()
        .parse_struct("PaymentTokenData")
        .change_context(errors::ApiErrorResponse::InternalServerError)
        .attach_printable("failed to deserialize hyperswitch token data");

    let token_data = match token_data_result {
        Ok(data) => data,
        Err(e) => {
            // The purpose of this logic is backwards compatibility to support tokens
            // in redis that might be following the old format.
            if token_data_string.starts_with('{') {
                return Err(e);
            } else {
                storage::PaymentTokenData::temporary_generic(token_data_string)
            }
        }
    };

    Ok(token_data)
}

pub async fn make_pm_data<'a, F: Clone, R, D>(
    operation: BoxedOperation<'a, F, R, D>,
    state: &'a SessionState,
    payment_data: &mut PaymentData<F>,
    merchant_key_store: &domain::MerchantKeyStore,
    customer: &Option<domain::Customer>,
    storage_scheme: common_enums::enums::MerchantStorageScheme,
<<<<<<< HEAD
    business_profile: Option<&domain::Profile>,
=======
    business_profile: &domain::BusinessProfile,
>>>>>>> fbd2cda7
) -> RouterResult<(
    BoxedOperation<'a, F, R, D>,
    Option<domain::PaymentMethodData>,
    Option<String>,
)> {
    let request = payment_data.payment_method_data.clone();

    let mut card_token_data = payment_data
        .payment_method_data
        .clone()
        .and_then(|pmd| match pmd {
            domain::PaymentMethodData::CardToken(token_data) => Some(token_data),
            _ => None,
        })
        .or(Some(domain::CardToken::default()));

    if let Some(cvc) = payment_data.card_cvc.clone() {
        if let Some(token_data) = card_token_data.as_mut() {
            token_data.card_cvc = Some(cvc);
        }
    }

    if payment_data.token_data.is_none() {
        if let Some(payment_method_info) = &payment_data.payment_method_info {
            if payment_method_info.payment_method == Some(storage_enums::PaymentMethod::Card) {
                payment_data.token_data =
                    Some(storage::PaymentTokenData::PermanentCard(CardTokenData {
                        payment_method_id: Some(payment_method_info.get_id().clone()),
                        locker_id: payment_method_info
                            .locker_id
                            .clone()
                            .or(Some(payment_method_info.get_id().clone())),
                        token: payment_method_info
                            .locker_id
                            .clone()
                            .unwrap_or(payment_method_info.get_id().clone()),
                        network_token_locker_id: payment_method_info
                            .network_token_requestor_reference_id
                            .clone()
                            .or(Some(payment_method_info.get_id().clone())),
                    }));
            }
        }
    }

    let mandate_id = payment_data.mandate_id.clone();

    // TODO: Handle case where payment method and token both are present in request properly.
    let (payment_method, pm_id) = match (&request, payment_data.token_data.as_ref()) {
        (_, Some(hyperswitch_token)) => {
            let pm_data = Box::pin(payment_methods::retrieve_payment_method_with_token(
                state,
                merchant_key_store,
                hyperswitch_token,
                &payment_data.payment_intent,
                card_token_data.as_ref(),
                customer,
                storage_scheme,
                mandate_id,
                payment_data.payment_method_info.clone(),
                business_profile,
            ))
            .await;

            let payment_method_details = pm_data.attach_printable("in 'make_pm_data'")?;

            Ok::<_, error_stack::Report<errors::ApiErrorResponse>>(
                if let Some(payment_method_data) = payment_method_details.payment_method_data {
                    payment_data.payment_attempt.payment_method =
                        payment_method_details.payment_method;
                    (
                        Some(payment_method_data),
                        payment_method_details.payment_method_id,
                    )
                } else {
                    (None, payment_method_details.payment_method_id)
                },
            )
        }

        (Some(_), _) => {
            let (payment_method_data, payment_token) = payment_methods::retrieve_payment_method(
                &request,
                state,
                &payment_data.payment_intent,
                &payment_data.payment_attempt,
                merchant_key_store,
                Some(business_profile),
            )
            .await?;

            payment_data.token = payment_token;

            Ok((payment_method_data, None))
        }
        _ => Ok((None, None)),
    }?;

    Ok((operation, payment_method, pm_id))
}

pub async fn store_in_vault_and_generate_ppmt(
    state: &SessionState,
    payment_method_data: &domain::PaymentMethodData,
    payment_intent: &PaymentIntent,
    payment_attempt: &PaymentAttempt,
    payment_method: enums::PaymentMethod,
    merchant_key_store: &domain::MerchantKeyStore,
    business_profile: Option<&domain::Profile>,
) -> RouterResult<String> {
    let router_token = vault::Vault::store_payment_method_data_in_locker(
        state,
        None,
        payment_method_data,
        payment_intent.customer_id.to_owned(),
        payment_method,
        merchant_key_store,
    )
    .await?;
    let parent_payment_method_token = generate_id(consts::ID_LENGTH, "token");
    let key_for_hyperswitch_token = payment_attempt.payment_method.map(|payment_method| {
        payment_methods_handler::ParentPaymentMethodToken::create_key_for_token((
            &parent_payment_method_token,
            payment_method,
        ))
    });

    let intent_fulfillment_time = business_profile
        .and_then(|b_profile| b_profile.get_order_fulfillment_time())
        .unwrap_or(consts::DEFAULT_FULFILLMENT_TIME);

    if let Some(key_for_hyperswitch_token) = key_for_hyperswitch_token {
        key_for_hyperswitch_token
            .insert(
                intent_fulfillment_time,
                storage::PaymentTokenData::temporary_generic(router_token),
                state,
            )
            .await?;
    };
    Ok(parent_payment_method_token)
}

pub async fn store_payment_method_data_in_vault(
    state: &SessionState,
    payment_attempt: &PaymentAttempt,
    payment_intent: &PaymentIntent,
    payment_method: enums::PaymentMethod,
    payment_method_data: &domain::PaymentMethodData,
    merchant_key_store: &domain::MerchantKeyStore,
    business_profile: Option<&domain::Profile>,
) -> RouterResult<Option<String>> {
    if should_store_payment_method_data_in_vault(
        &state.conf.temp_locker_enable_config,
        payment_attempt.connector.clone(),
        payment_method,
    ) || payment_intent.request_external_three_ds_authentication == Some(true)
    {
        let parent_payment_method_token = store_in_vault_and_generate_ppmt(
            state,
            payment_method_data,
            payment_intent,
            payment_attempt,
            payment_method,
            merchant_key_store,
            business_profile,
        )
        .await?;

        return Ok(Some(parent_payment_method_token));
    }

    Ok(None)
}
pub fn should_store_payment_method_data_in_vault(
    temp_locker_enable_config: &TempLockerEnableConfig,
    option_connector: Option<String>,
    payment_method: enums::PaymentMethod,
) -> bool {
    option_connector
        .map(|connector| {
            temp_locker_enable_config
                .0
                .get(&connector)
                .map(|config| config.payment_method.contains(&payment_method))
                .unwrap_or(false)
        })
        .unwrap_or(true)
}

#[instrument(skip_all)]
pub(crate) fn validate_capture_method(
    capture_method: storage_enums::CaptureMethod,
) -> RouterResult<()> {
    utils::when(
        capture_method == storage_enums::CaptureMethod::Automatic,
        || {
            Err(report!(errors::ApiErrorResponse::PaymentUnexpectedState {
                field_name: "capture_method".to_string(),
                current_flow: "captured".to_string(),
                current_value: capture_method.to_string(),
                states: "manual, manual_multiple, scheduled".to_string()
            }))
        },
    )
}

#[instrument(skip_all)]
pub(crate) fn validate_status_with_capture_method(
    status: storage_enums::IntentStatus,
    capture_method: storage_enums::CaptureMethod,
) -> RouterResult<()> {
    if status == storage_enums::IntentStatus::Processing
        && !(capture_method == storage_enums::CaptureMethod::ManualMultiple)
    {
        return Err(report!(errors::ApiErrorResponse::PaymentUnexpectedState {
            field_name: "capture_method".to_string(),
            current_flow: "captured".to_string(),
            current_value: capture_method.to_string(),
            states: "manual_multiple".to_string()
        }));
    }
    utils::when(
        status != storage_enums::IntentStatus::RequiresCapture
            && status != storage_enums::IntentStatus::PartiallyCapturedAndCapturable
            && status != storage_enums::IntentStatus::Processing,
        || {
            Err(report!(errors::ApiErrorResponse::PaymentUnexpectedState {
                field_name: "payment.status".to_string(),
                current_flow: "captured".to_string(),
                current_value: status.to_string(),
                states: "requires_capture, partially_captured_and_capturable, processing"
                    .to_string()
            }))
        },
    )
}

#[instrument(skip_all)]
pub(crate) fn validate_amount_to_capture(
    amount: i64,
    amount_to_capture: Option<i64>,
) -> RouterResult<()> {
    utils::when(
        amount_to_capture.is_some() && (Some(amount) < amount_to_capture),
        || {
            Err(report!(errors::ApiErrorResponse::InvalidRequestData {
                message: "amount_to_capture is greater than amount".to_string()
            }))
        },
    )
}

#[instrument(skip_all)]
pub(crate) fn validate_payment_method_fields_present(
    req: &api::PaymentsRequest,
) -> RouterResult<()> {
    let payment_method_data =
        req.payment_method_data
            .as_ref()
            .and_then(|request_payment_method_data| {
                request_payment_method_data.payment_method_data.as_ref()
            });
    utils::when(
        req.payment_method.is_none() && payment_method_data.is_some(),
        || {
            Err(errors::ApiErrorResponse::MissingRequiredField {
                field_name: "payment_method",
            })
        },
    )?;

    utils::when(
        !matches!(
            req.payment_method,
            Some(api_enums::PaymentMethod::Card) | None
        ) && (req.payment_method_type.is_none()),
        || {
            Err(errors::ApiErrorResponse::MissingRequiredField {
                field_name: "payment_method_type",
            })
        },
    )?;

    utils::when(
        req.payment_method.is_some()
            && payment_method_data.is_none()
            && req.payment_token.is_none()
            && req.recurring_details.is_none(),
        || {
            Err(errors::ApiErrorResponse::MissingRequiredField {
                field_name: "payment_method_data",
            })
        },
    )?;
    utils::when(
        req.payment_method.is_some() && req.payment_method_type.is_some(),
        || {
            req.payment_method
                .map_or(Ok(()), |req_payment_method| {
                    req.payment_method_type.map_or(Ok(()), |req_payment_method_type| {
                        if !validate_payment_method_type_against_payment_method(req_payment_method, req_payment_method_type) {
                            Err(errors::ApiErrorResponse::InvalidRequestData {
                                message: ("payment_method_type doesn't correspond to the specified payment_method"
                                    .to_string()),
                            })
                        } else {
                            Ok(())
                        }
                    })
                })
        },
    )?;

    let validate_payment_method_and_payment_method_data =
        |req_payment_method_data, req_payment_method: api_enums::PaymentMethod| {
            api_enums::PaymentMethod::foreign_try_from(req_payment_method_data).and_then(|payment_method|
                if req_payment_method != payment_method {
                    Err(errors::ApiErrorResponse::InvalidRequestData {
                        message: ("payment_method_data doesn't correspond to the specified payment_method"
                            .to_string()),
                    })
                } else {
                    Ok(())
                })
        };

    utils::when(
        req.payment_method.is_some() && payment_method_data.is_some(),
        || {
            payment_method_data
                .cloned()
                .map_or(Ok(()), |payment_method_data| {
                    req.payment_method.map_or(Ok(()), |req_payment_method| {
                        validate_payment_method_and_payment_method_data(
                            payment_method_data,
                            req_payment_method,
                        )
                    })
                })
        },
    )?;

    Ok(())
}

pub fn validate_payment_method_type_against_payment_method(
    payment_method: api_enums::PaymentMethod,
    payment_method_type: api_enums::PaymentMethodType,
) -> bool {
    match payment_method {
        api_enums::PaymentMethod::Card => matches!(
            payment_method_type,
            api_enums::PaymentMethodType::Credit | api_enums::PaymentMethodType::Debit
        ),
        api_enums::PaymentMethod::PayLater => matches!(
            payment_method_type,
            api_enums::PaymentMethodType::Affirm
                | api_enums::PaymentMethodType::Alma
                | api_enums::PaymentMethodType::AfterpayClearpay
                | api_enums::PaymentMethodType::Klarna
                | api_enums::PaymentMethodType::PayBright
                | api_enums::PaymentMethodType::Atome
                | api_enums::PaymentMethodType::Walley
        ),
        api_enums::PaymentMethod::Wallet => matches!(
            payment_method_type,
            api_enums::PaymentMethodType::ApplePay
                | api_enums::PaymentMethodType::GooglePay
                | api_enums::PaymentMethodType::Paypal
                | api_enums::PaymentMethodType::AliPay
                | api_enums::PaymentMethodType::AliPayHk
                | api_enums::PaymentMethodType::Dana
                | api_enums::PaymentMethodType::MbWay
                | api_enums::PaymentMethodType::MobilePay
                | api_enums::PaymentMethodType::SamsungPay
                | api_enums::PaymentMethodType::Twint
                | api_enums::PaymentMethodType::Vipps
                | api_enums::PaymentMethodType::TouchNGo
                | api_enums::PaymentMethodType::Swish
                | api_enums::PaymentMethodType::WeChatPay
                | api_enums::PaymentMethodType::GoPay
                | api_enums::PaymentMethodType::Gcash
                | api_enums::PaymentMethodType::Momo
                | api_enums::PaymentMethodType::KakaoPay
                | api_enums::PaymentMethodType::Cashapp
                | api_enums::PaymentMethodType::Mifinity
        ),
        api_enums::PaymentMethod::BankRedirect => matches!(
            payment_method_type,
            api_enums::PaymentMethodType::Giropay
                | api_enums::PaymentMethodType::Ideal
                | api_enums::PaymentMethodType::Sofort
                | api_enums::PaymentMethodType::Eps
                | api_enums::PaymentMethodType::BancontactCard
                | api_enums::PaymentMethodType::Blik
                | api_enums::PaymentMethodType::LocalBankRedirect
                | api_enums::PaymentMethodType::OnlineBankingThailand
                | api_enums::PaymentMethodType::OnlineBankingCzechRepublic
                | api_enums::PaymentMethodType::OnlineBankingFinland
                | api_enums::PaymentMethodType::OnlineBankingFpx
                | api_enums::PaymentMethodType::OnlineBankingPoland
                | api_enums::PaymentMethodType::OnlineBankingSlovakia
                | api_enums::PaymentMethodType::Przelewy24
                | api_enums::PaymentMethodType::Trustly
                | api_enums::PaymentMethodType::Bizum
                | api_enums::PaymentMethodType::Interac
                | api_enums::PaymentMethodType::OpenBankingUk
                | api_enums::PaymentMethodType::OpenBankingPIS
        ),
        api_enums::PaymentMethod::BankTransfer => matches!(
            payment_method_type,
            api_enums::PaymentMethodType::Ach
                | api_enums::PaymentMethodType::Sepa
                | api_enums::PaymentMethodType::Bacs
                | api_enums::PaymentMethodType::Multibanco
                | api_enums::PaymentMethodType::Pix
                | api_enums::PaymentMethodType::Pse
                | api_enums::PaymentMethodType::PermataBankTransfer
                | api_enums::PaymentMethodType::BcaBankTransfer
                | api_enums::PaymentMethodType::BniVa
                | api_enums::PaymentMethodType::BriVa
                | api_enums::PaymentMethodType::CimbVa
                | api_enums::PaymentMethodType::DanamonVa
                | api_enums::PaymentMethodType::MandiriVa
                | api_enums::PaymentMethodType::LocalBankTransfer
        ),
        api_enums::PaymentMethod::BankDebit => matches!(
            payment_method_type,
            api_enums::PaymentMethodType::Ach
                | api_enums::PaymentMethodType::Sepa
                | api_enums::PaymentMethodType::Bacs
                | api_enums::PaymentMethodType::Becs
        ),
        api_enums::PaymentMethod::Crypto => matches!(
            payment_method_type,
            api_enums::PaymentMethodType::CryptoCurrency
        ),
        api_enums::PaymentMethod::Reward => matches!(
            payment_method_type,
            api_enums::PaymentMethodType::Evoucher | api_enums::PaymentMethodType::ClassicReward
        ),
        api_enums::PaymentMethod::RealTimePayment => matches!(
            payment_method_type,
            api_enums::PaymentMethodType::Fps
                | api_enums::PaymentMethodType::DuitNow
                | api_enums::PaymentMethodType::PromptPay
                | api_enums::PaymentMethodType::VietQr
        ),
        api_enums::PaymentMethod::Upi => matches!(
            payment_method_type,
            api_enums::PaymentMethodType::UpiCollect | api_enums::PaymentMethodType::UpiIntent
        ),
        api_enums::PaymentMethod::Voucher => matches!(
            payment_method_type,
            api_enums::PaymentMethodType::Boleto
                | api_enums::PaymentMethodType::Efecty
                | api_enums::PaymentMethodType::PagoEfectivo
                | api_enums::PaymentMethodType::RedCompra
                | api_enums::PaymentMethodType::RedPagos
                | api_enums::PaymentMethodType::Indomaret
                | api_enums::PaymentMethodType::Alfamart
                | api_enums::PaymentMethodType::Oxxo
                | api_enums::PaymentMethodType::SevenEleven
                | api_enums::PaymentMethodType::Lawson
                | api_enums::PaymentMethodType::MiniStop
                | api_enums::PaymentMethodType::FamilyMart
                | api_enums::PaymentMethodType::Seicomart
                | api_enums::PaymentMethodType::PayEasy
        ),
        api_enums::PaymentMethod::GiftCard => {
            matches!(
                payment_method_type,
                api_enums::PaymentMethodType::Givex | api_enums::PaymentMethodType::PaySafeCard
            )
        }
        api_enums::PaymentMethod::CardRedirect => matches!(
            payment_method_type,
            api_enums::PaymentMethodType::Knet
                | api_enums::PaymentMethodType::Benefit
                | api_enums::PaymentMethodType::MomoAtm
                | api_enums::PaymentMethodType::CardRedirect
        ),
        api_enums::PaymentMethod::OpenBanking => matches!(
            payment_method_type,
            api_enums::PaymentMethodType::OpenBankingPIS
        ),
    }
}

pub fn check_force_psync_precondition(status: &storage_enums::AttemptStatus) -> bool {
    !matches!(
        status,
        storage_enums::AttemptStatus::Charged
            | storage_enums::AttemptStatus::AutoRefunded
            | storage_enums::AttemptStatus::Voided
            | storage_enums::AttemptStatus::CodInitiated
            | storage_enums::AttemptStatus::Started
            | storage_enums::AttemptStatus::Failure
    )
}

pub fn append_option<T, U, F, V>(func: F, option1: Option<T>, option2: Option<U>) -> Option<V>
where
    F: FnOnce(T, U) -> V,
{
    Some(func(option1?, option2?))
}

#[cfg(all(feature = "olap", feature = "v1"))]
pub(super) async fn filter_by_constraints(
    state: &SessionState,
    constraints: &PaymentIntentFetchConstraints,
    merchant_id: &id_type::MerchantId,
    key_store: &domain::MerchantKeyStore,
    storage_scheme: storage_enums::MerchantStorageScheme,
) -> CustomResult<Vec<PaymentIntent>, errors::DataStorageError> {
    let db = &*state.store;
    let result = db
        .filter_payment_intent_by_constraints(
            &(state).into(),
            merchant_id,
            constraints,
            key_store,
            storage_scheme,
        )
        .await?;
    Ok(result)
}

#[cfg(feature = "olap")]
pub(super) fn validate_payment_list_request(
    req: &api::PaymentListConstraints,
) -> CustomResult<(), errors::ApiErrorResponse> {
    use common_utils::consts::PAYMENTS_LIST_MAX_LIMIT_V1;

    utils::when(
        req.limit > PAYMENTS_LIST_MAX_LIMIT_V1 || req.limit < 1,
        || {
            Err(errors::ApiErrorResponse::InvalidRequestData {
                message: format!(
                    "limit should be in between 1 and {}",
                    PAYMENTS_LIST_MAX_LIMIT_V1
                ),
            })
        },
    )?;
    Ok(())
}
#[cfg(feature = "olap")]
pub(super) fn validate_payment_list_request_for_joins(
    limit: u32,
) -> CustomResult<(), errors::ApiErrorResponse> {
    use common_utils::consts::PAYMENTS_LIST_MAX_LIMIT_V2;

    utils::when(!(1..=PAYMENTS_LIST_MAX_LIMIT_V2).contains(&limit), || {
        Err(errors::ApiErrorResponse::InvalidRequestData {
            message: format!(
                "limit should be in between 1 and {}",
                PAYMENTS_LIST_MAX_LIMIT_V2
            ),
        })
    })?;
    Ok(())
}

pub fn get_handle_response_url(
    payment_id: id_type::PaymentId,
    business_profile: &domain::Profile,
    response: &api::PaymentsResponse,
    connector: String,
) -> RouterResult<api::RedirectionResponse> {
    let payments_return_url = response.return_url.as_ref();

    let redirection_response = make_pg_redirect_response(payment_id, response, connector);

    let return_url = make_merchant_url_with_response(
        business_profile,
        redirection_response,
        payments_return_url,
        response.client_secret.as_ref(),
        response.manual_retry_allowed,
    )
    .attach_printable("Failed to make merchant url with response")?;

    make_url_with_signature(&return_url, business_profile)
}

pub fn make_merchant_url_with_response(
    business_profile: &domain::Profile,
    redirection_response: api::PgRedirectResponse,
    request_return_url: Option<&String>,
    client_secret: Option<&masking::Secret<String>>,
    manual_retry_allowed: Option<bool>,
) -> RouterResult<String> {
    // take return url if provided in the request else use merchant return url
    let url = request_return_url
        .or(business_profile.return_url.as_ref())
        .get_required_value("return_url")?;

    let status_check = redirection_response.status;

    let payment_client_secret = client_secret
        .ok_or(errors::ApiErrorResponse::InternalServerError)
        .attach_printable("Expected client secret to be `Some`")?;

    let merchant_url_with_response = if business_profile.redirect_to_merchant_with_http_post {
        url::Url::parse_with_params(
            url,
            &[
                ("status", status_check.to_string()),
                (
                    "payment_intent_client_secret",
                    payment_client_secret.peek().to_string(),
                ),
                (
                    "manual_retry_allowed",
                    manual_retry_allowed.unwrap_or(false).to_string(),
                ),
            ],
        )
        .change_context(errors::ApiErrorResponse::InternalServerError)
        .attach_printable("Unable to parse the url with param")?
    } else {
        let amount = redirection_response.amount.get_required_value("amount")?;
        url::Url::parse_with_params(
            url,
            &[
                ("status", status_check.to_string()),
                (
                    "payment_intent_client_secret",
                    payment_client_secret.peek().to_string(),
                ),
                ("amount", amount.to_string()),
                (
                    "manual_retry_allowed",
                    manual_retry_allowed.unwrap_or(false).to_string(),
                ),
            ],
        )
        .change_context(errors::ApiErrorResponse::InternalServerError)
        .attach_printable("Unable to parse the url with param")?
    };

    Ok(merchant_url_with_response.to_string())
}

pub async fn make_ephemeral_key(
    state: SessionState,
    customer_id: id_type::CustomerId,
    merchant_id: id_type::MerchantId,
) -> errors::RouterResponse<ephemeral_key::EphemeralKey> {
    let store = &state.store;
    let id = utils::generate_id(consts::ID_LENGTH, "eki");
    let secret = format!("epk_{}", &Uuid::new_v4().simple().to_string());
    let ek = ephemeral_key::EphemeralKeyNew {
        id,
        customer_id,
        merchant_id: merchant_id.to_owned(),
        secret,
    };
    let ek = store
        .create_ephemeral_key(ek, state.conf.eph_key.validity)
        .await
        .change_context(errors::ApiErrorResponse::InternalServerError)
        .attach_printable("Unable to create ephemeral key")?;
    Ok(services::ApplicationResponse::Json(ek))
}

pub async fn delete_ephemeral_key(
    state: SessionState,
    ek_id: String,
) -> errors::RouterResponse<ephemeral_key::EphemeralKey> {
    let db = state.store.as_ref();
    let ek = db
        .delete_ephemeral_key(&ek_id)
        .await
        .change_context(errors::ApiErrorResponse::InternalServerError)
        .attach_printable("Unable to delete ephemeral key")?;
    Ok(services::ApplicationResponse::Json(ek))
}

pub fn make_pg_redirect_response(
    payment_id: id_type::PaymentId,
    response: &api::PaymentsResponse,
    connector: String,
) -> api::PgRedirectResponse {
    api::PgRedirectResponse {
        payment_id,
        status: response.status,
        gateway_id: connector,
        customer_id: response.customer_id.to_owned(),
        amount: Some(response.amount),
    }
}

pub fn make_url_with_signature(
    redirect_url: &str,
    business_profile: &domain::Profile,
) -> RouterResult<api::RedirectionResponse> {
    let mut url = url::Url::parse(redirect_url)
        .change_context(errors::ApiErrorResponse::InternalServerError)
        .attach_printable("Unable to parse the url")?;

    let mut base_url = url.clone();
    base_url.query_pairs_mut().clear();

    let url = if business_profile.enable_payment_response_hash {
        let key = business_profile
            .payment_response_hash_key
            .as_ref()
            .get_required_value("payment_response_hash_key")?;
        let signature = hmac_sha512_sorted_query_params(
            &mut url.query_pairs().collect::<Vec<_>>(),
            key.as_str(),
        )?;

        url.query_pairs_mut()
            .append_pair("signature", &signature)
            .append_pair("signature_algorithm", "HMAC-SHA512");
        url.to_owned()
    } else {
        url.to_owned()
    };

    let parameters = url
        .query_pairs()
        .collect::<Vec<_>>()
        .iter()
        .map(|(key, value)| (key.clone().into_owned(), value.clone().into_owned()))
        .collect::<Vec<_>>();

    Ok(api::RedirectionResponse {
        return_url: base_url.to_string(),
        params: parameters,
        return_url_with_query_params: url.to_string(),
        http_method: if business_profile.redirect_to_merchant_with_http_post {
            services::Method::Post.to_string()
        } else {
            services::Method::Get.to_string()
        },
        headers: Vec::new(),
    })
}

pub fn hmac_sha512_sorted_query_params(
    params: &mut [(Cow<'_, str>, Cow<'_, str>)],
    key: &str,
) -> RouterResult<String> {
    params.sort();
    let final_string = params
        .iter()
        .map(|(key, value)| format!("{key}={value}"))
        .collect::<Vec<_>>()
        .join("&");

    let signature = crypto::HmacSha512::sign_message(
        &crypto::HmacSha512,
        key.as_bytes(),
        final_string.as_bytes(),
    )
    .change_context(errors::ApiErrorResponse::InternalServerError)
    .attach_printable("Failed to sign the message")?;

    Ok(hex::encode(signature))
}

pub fn check_if_operation_confirm<Op: std::fmt::Debug>(operations: Op) -> bool {
    format!("{operations:?}") == "PaymentConfirm"
}

#[allow(clippy::too_many_arguments)]
pub fn generate_mandate(
    merchant_id: id_type::MerchantId,
    payment_id: id_type::PaymentId,
    connector: String,
    setup_mandate_details: Option<MandateData>,
    customer_id: &Option<id_type::CustomerId>,
    payment_method_id: String,
    connector_mandate_id: Option<pii::SecretSerdeValue>,
    network_txn_id: Option<String>,
    payment_method_data_option: Option<domain::payments::PaymentMethodData>,
    mandate_reference: Option<MandateReference>,
    merchant_connector_id: Option<id_type::MerchantConnectorAccountId>,
) -> CustomResult<Option<storage::MandateNew>, errors::ApiErrorResponse> {
    match (setup_mandate_details, customer_id) {
        (Some(data), Some(cus_id)) => {
            let mandate_id = utils::generate_id(consts::ID_LENGTH, "man");

            // The construction of the mandate new must be visible
            let mut new_mandate = storage::MandateNew::default();

            let customer_acceptance = data
                .customer_acceptance
                .get_required_value("customer_acceptance")?;
            new_mandate
                .set_mandate_id(mandate_id)
                .set_customer_id(cus_id.clone())
                .set_merchant_id(merchant_id)
                .set_original_payment_id(Some(payment_id))
                .set_payment_method_id(payment_method_id)
                .set_connector(connector)
                .set_mandate_status(storage_enums::MandateStatus::Active)
                .set_connector_mandate_ids(connector_mandate_id)
                .set_network_transaction_id(network_txn_id)
                .set_customer_ip_address(
                    customer_acceptance
                        .get_ip_address()
                        .map(masking::Secret::new),
                )
                .set_customer_user_agent(customer_acceptance.get_user_agent())
                .set_customer_accepted_at(Some(customer_acceptance.get_accepted_at()))
                .set_metadata(payment_method_data_option.map(|payment_method_data| {
                    pii::SecretSerdeValue::new(
                        serde_json::to_value(payment_method_data).unwrap_or_default(),
                    )
                }))
                .set_connector_mandate_id(
                    mandate_reference.and_then(|reference| reference.connector_mandate_id),
                )
                .set_merchant_connector_id(merchant_connector_id);

            Ok(Some(
                match data.mandate_type.get_required_value("mandate_type")? {
                    hyperswitch_domain_models::mandates::MandateDataType::SingleUse(data) => {
                        new_mandate
                            .set_mandate_amount(Some(data.amount.get_amount_as_i64()))
                            .set_mandate_currency(Some(data.currency))
                            .set_mandate_type(storage_enums::MandateType::SingleUse)
                            .to_owned()
                    }

                    hyperswitch_domain_models::mandates::MandateDataType::MultiUse(op_data) => {
                        match op_data {
                            Some(data) => new_mandate
                                .set_mandate_amount(Some(data.amount.get_amount_as_i64()))
                                .set_mandate_currency(Some(data.currency))
                                .set_start_date(data.start_date)
                                .set_end_date(data.end_date),
                            // .set_metadata(data.metadata),
                            // we are storing PaymentMethodData in metadata of mandate
                            None => &mut new_mandate,
                        }
                        .set_mandate_type(storage_enums::MandateType::MultiUse)
                        .to_owned()
                    }
                },
            ))
        }
        (_, _) => Ok(None),
    }
}

// A function to manually authenticate the client secret with intent fulfillment time
pub fn authenticate_client_secret(
    request_client_secret: Option<&String>,
    payment_intent: &PaymentIntent,
) -> Result<(), errors::ApiErrorResponse> {
    match (request_client_secret, &payment_intent.client_secret) {
        (Some(req_cs), Some(pi_cs)) => {
            if req_cs != pi_cs {
                Err(errors::ApiErrorResponse::ClientSecretInvalid)
            } else {
                let current_timestamp = common_utils::date_time::now();

                let session_expiry = payment_intent.session_expiry.unwrap_or(
                    payment_intent
                        .created_at
                        .saturating_add(time::Duration::seconds(consts::DEFAULT_SESSION_EXPIRY)),
                );

                fp_utils::when(current_timestamp > session_expiry, || {
                    Err(errors::ApiErrorResponse::ClientSecretExpired)
                })
            }
        }
        // If there is no client in payment intent, then it has expired
        (Some(_), None) => Err(errors::ApiErrorResponse::ClientSecretExpired),
        _ => Ok(()),
    }
}

pub(crate) fn validate_payment_status_against_allowed_statuses(
    intent_status: &storage_enums::IntentStatus,
    allowed_statuses: &[storage_enums::IntentStatus],
    action: &'static str,
) -> Result<(), errors::ApiErrorResponse> {
    fp_utils::when(!allowed_statuses.contains(intent_status), || {
        Err(errors::ApiErrorResponse::PreconditionFailed {
            message: format!(
                "You cannot {action} this payment because it has status {intent_status}",
            ),
        })
    })
}

pub(crate) fn validate_payment_status_against_not_allowed_statuses(
    intent_status: &storage_enums::IntentStatus,
    not_allowed_statuses: &[storage_enums::IntentStatus],
    action: &'static str,
) -> Result<(), errors::ApiErrorResponse> {
    fp_utils::when(not_allowed_statuses.contains(intent_status), || {
        Err(errors::ApiErrorResponse::PreconditionFailed {
            message: format!(
                "You cannot {action} this payment because it has status {intent_status}",
            ),
        })
    })
}

#[instrument(skip_all)]
pub(crate) fn validate_pm_or_token_given(
    payment_method: &Option<api_enums::PaymentMethod>,
    payment_method_data: &Option<api::PaymentMethodData>,
    payment_method_type: &Option<api_enums::PaymentMethodType>,
    mandate_type: &Option<api::MandateTransactionType>,
    token: &Option<String>,
) -> Result<(), errors::ApiErrorResponse> {
    utils::when(
        !matches!(
            payment_method_type,
            Some(api_enums::PaymentMethodType::Paypal)
        ) && !matches!(
            mandate_type,
            Some(api::MandateTransactionType::RecurringMandateTransaction)
        ) && token.is_none()
            && (payment_method_data.is_none() || payment_method.is_none()),
        || {
            Err(errors::ApiErrorResponse::InvalidRequestData {
                message: "A payment token or payment method data is required".to_string(),
            })
        },
    )
}

// A function to perform database lookup and then verify the client secret
pub async fn verify_payment_intent_time_and_client_secret(
    state: &SessionState,
    merchant_account: &domain::MerchantAccount,
    key_store: &domain::MerchantKeyStore,
    client_secret: Option<String>,
) -> error_stack::Result<Option<PaymentIntent>, errors::ApiErrorResponse> {
    let db = &*state.store;
    client_secret
        .async_map(|cs| async move {
            let payment_id = get_payment_id_from_client_secret(&cs)?;

            let payment_id = id_type::PaymentId::wrap(payment_id).change_context(
                errors::ApiErrorResponse::InvalidDataValue {
                    field_name: "payment_id",
                },
            )?;

            #[cfg(feature = "v1")]
            let payment_intent = db
                .find_payment_intent_by_payment_id_merchant_id(
                    &state.into(),
                    &payment_id,
                    merchant_account.get_id(),
                    key_store,
                    merchant_account.storage_scheme,
                )
                .await
                .change_context(errors::ApiErrorResponse::PaymentNotFound)?;

            #[cfg(feature = "v2")]
            let payment_intent = db
                .find_payment_intent_by_id(
                    &state.into(),
                    &payment_id,
                    key_store,
                    merchant_account.storage_scheme,
                )
                .await
                .change_context(errors::ApiErrorResponse::PaymentNotFound)?;

            authenticate_client_secret(Some(&cs), &payment_intent)?;
            Ok(payment_intent)
        })
        .await
        .transpose()
}

#[cfg(feature = "v1")]
/// Check whether the business details are configured in the merchant account
pub fn validate_business_details(
    business_country: Option<api_enums::CountryAlpha2>,
    business_label: Option<&String>,
    merchant_account: &domain::MerchantAccount,
) -> RouterResult<()> {
    let primary_business_details = merchant_account
        .primary_business_details
        .clone()
        .parse_value::<Vec<api_models::admin::PrimaryBusinessDetails>>("PrimaryBusinessDetails")
        .change_context(errors::ApiErrorResponse::InternalServerError)
        .attach_printable("failed to parse primary business details")?;

    business_country
        .zip(business_label)
        .map(|(business_country, business_label)| {
            primary_business_details
                .iter()
                .find(|business_details| {
                    &business_details.business == business_label
                        && business_details.country == business_country
                })
                .ok_or(errors::ApiErrorResponse::PreconditionFailed {
                    message: "business_details are not configured in the merchant account"
                        .to_string(),
                })
        })
        .transpose()?;

    Ok(())
}

#[inline]
pub(crate) fn get_payment_id_from_client_secret(cs: &str) -> RouterResult<String> {
    let (payment_id, _) = cs
        .rsplit_once("_secret_")
        .ok_or(errors::ApiErrorResponse::ClientSecretInvalid)?;
    Ok(payment_id.to_string())
}

#[cfg(feature = "v1")]
#[cfg(test)]
mod tests {
    #![allow(clippy::unwrap_used)]

    use super::*;

    #[test]
    fn test_authenticate_client_secret_session_not_expired() {
        let payment_intent = PaymentIntent {
            payment_id: id_type::PaymentId::try_from(Cow::Borrowed("23")).unwrap(),
            merchant_id: id_type::MerchantId::default(),
            status: storage_enums::IntentStatus::RequiresCapture,
            amount: MinorUnit::new(200),
            currency: None,
            amount_captured: None,
            customer_id: None,
            description: None,
            return_url: None,
            metadata: None,
            connector_id: None,
            shipping_address_id: None,
            billing_address_id: None,
            statement_descriptor_name: None,
            statement_descriptor_suffix: None,
            created_at: common_utils::date_time::now(),
            modified_at: common_utils::date_time::now(),
            last_synced: None,
            setup_future_usage: None,
            fingerprint_id: None,
            off_session: None,
            client_secret: Some("1".to_string()),
            active_attempt: hyperswitch_domain_models::RemoteStorageObject::ForeignID(
                "nopes".to_string(),
            ),
            business_country: None,
            business_label: None,
            order_details: None,
            allowed_payment_method_types: None,
            connector_metadata: None,
            feature_metadata: None,
            attempt_count: 1,
            payment_link_id: None,
            profile_id: Some(common_utils::generate_profile_id_of_default_length()),
            merchant_decision: None,
            payment_confirm_source: None,
            surcharge_applicable: None,
            updated_by: storage_enums::MerchantStorageScheme::PostgresOnly.to_string(),
            request_incremental_authorization: Some(
                common_enums::RequestIncrementalAuthorization::default(),
            ),
            incremental_authorization_allowed: None,
            authorization_count: None,
            session_expiry: Some(
                common_utils::date_time::now()
                    .saturating_add(time::Duration::seconds(consts::DEFAULT_SESSION_EXPIRY)),
            ),
            request_external_three_ds_authentication: None,
            charges: None,
            frm_metadata: None,
            customer_details: None,
            billing_details: None,
            merchant_order_reference_id: None,
            shipping_details: None,
            is_payment_processor_token_flow: None,
            organization_id: id_type::OrganizationId::default(),
            shipping_cost: None,
            tax_details: None,
            skip_external_tax_calculation: None,
        };
        let req_cs = Some("1".to_string());
        assert!(authenticate_client_secret(req_cs.as_ref(), &payment_intent).is_ok());
        // Check if the result is an Ok variant
    }

    #[test]
    fn test_authenticate_client_secret_session_expired() {
        let created_at =
            common_utils::date_time::now().saturating_sub(time::Duration::seconds(20 * 60));
        let payment_intent = PaymentIntent {
            payment_id: id_type::PaymentId::try_from(Cow::Borrowed("23")).unwrap(),
            merchant_id: id_type::MerchantId::default(),
            status: storage_enums::IntentStatus::RequiresCapture,
            amount: MinorUnit::new(200),
            currency: None,
            amount_captured: None,
            customer_id: None,
            description: None,
            return_url: None,
            metadata: None,
            connector_id: None,
            shipping_address_id: None,
            billing_address_id: None,
            statement_descriptor_name: None,
            statement_descriptor_suffix: None,
            created_at,
            modified_at: common_utils::date_time::now(),
            fingerprint_id: None,
            last_synced: None,
            setup_future_usage: None,
            off_session: None,
            client_secret: Some("1".to_string()),
            active_attempt: hyperswitch_domain_models::RemoteStorageObject::ForeignID(
                "nopes".to_string(),
            ),
            business_country: None,
            business_label: None,
            order_details: None,
            allowed_payment_method_types: None,
            connector_metadata: None,
            feature_metadata: None,
            attempt_count: 1,
            payment_link_id: None,
            profile_id: Some(common_utils::generate_profile_id_of_default_length()),
            merchant_decision: None,
            payment_confirm_source: None,
            surcharge_applicable: None,
            updated_by: storage_enums::MerchantStorageScheme::PostgresOnly.to_string(),
            request_incremental_authorization: Some(
                common_enums::RequestIncrementalAuthorization::default(),
            ),
            incremental_authorization_allowed: None,
            authorization_count: None,
            session_expiry: Some(
                created_at.saturating_add(time::Duration::seconds(consts::DEFAULT_SESSION_EXPIRY)),
            ),
            request_external_three_ds_authentication: None,
            charges: None,
            frm_metadata: None,
            customer_details: None,
            billing_details: None,
            merchant_order_reference_id: None,
            shipping_details: None,
            is_payment_processor_token_flow: None,
            organization_id: id_type::OrganizationId::default(),
            shipping_cost: None,
            tax_details: None,
            skip_external_tax_calculation: None,
        };
        let req_cs = Some("1".to_string());
        assert!(authenticate_client_secret(req_cs.as_ref(), &payment_intent,).is_err())
    }

    #[test]
    fn test_authenticate_client_secret_expired() {
        let payment_intent = PaymentIntent {
            payment_id: id_type::PaymentId::try_from(Cow::Borrowed("23")).unwrap(),
            merchant_id: id_type::MerchantId::default(),
            status: storage_enums::IntentStatus::RequiresCapture,
            amount: MinorUnit::new(200),
            currency: None,
            amount_captured: None,
            customer_id: None,
            description: None,
            return_url: None,
            metadata: None,
            connector_id: None,
            shipping_address_id: None,
            billing_address_id: None,
            statement_descriptor_name: None,
            statement_descriptor_suffix: None,
            created_at: common_utils::date_time::now().saturating_sub(time::Duration::seconds(20)),
            modified_at: common_utils::date_time::now(),
            last_synced: None,
            setup_future_usage: None,
            off_session: None,
            client_secret: None,
            fingerprint_id: None,
            active_attempt: hyperswitch_domain_models::RemoteStorageObject::ForeignID(
                "nopes".to_string(),
            ),
            business_country: None,
            business_label: None,
            order_details: None,
            allowed_payment_method_types: None,
            connector_metadata: None,
            feature_metadata: None,
            attempt_count: 1,
            payment_link_id: None,
            profile_id: Some(common_utils::generate_profile_id_of_default_length()),
            merchant_decision: None,
            payment_confirm_source: None,
            surcharge_applicable: None,
            updated_by: storage_enums::MerchantStorageScheme::PostgresOnly.to_string(),
            request_incremental_authorization: Some(
                common_enums::RequestIncrementalAuthorization::default(),
            ),
            incremental_authorization_allowed: None,
            authorization_count: None,
            session_expiry: Some(
                common_utils::date_time::now()
                    .saturating_add(time::Duration::seconds(consts::DEFAULT_SESSION_EXPIRY)),
            ),
            request_external_three_ds_authentication: None,
            charges: None,
            frm_metadata: None,
            customer_details: None,
            billing_details: None,
            merchant_order_reference_id: None,
            shipping_details: None,
            is_payment_processor_token_flow: None,
            organization_id: id_type::OrganizationId::default(),
            shipping_cost: None,
            tax_details: None,
            skip_external_tax_calculation: None,
        };
        let req_cs = Some("1".to_string());
        assert!(authenticate_client_secret(req_cs.as_ref(), &payment_intent).is_err())
    }
}

// This function will be removed after moving this functionality to server_wrap and using cache instead of config
#[instrument(skip_all)]
pub async fn insert_merchant_connector_creds_to_config(
    db: &dyn StorageInterface,
    merchant_id: &id_type::MerchantId,
    merchant_connector_details: admin::MerchantConnectorDetailsWrap,
) -> RouterResult<()> {
    if let Some(encoded_data) = merchant_connector_details.encoded_data {
        let redis = &db
            .get_redis_conn()
            .change_context(errors::ApiErrorResponse::InternalServerError)
            .attach_printable("Failed to get redis connection")?;

        let key =
            merchant_id.get_creds_identifier_key(&merchant_connector_details.creds_identifier);

        redis
            .serialize_and_set_key_with_expiry(
                key.as_str(),
                &encoded_data.peek(),
                consts::CONNECTOR_CREDS_TOKEN_TTL,
            )
            .await
            .map_or_else(
                |e| {
                    Err(e
                        .change_context(errors::ApiErrorResponse::InternalServerError)
                        .attach_printable("Failed to insert connector_creds to config"))
                },
                |_| Ok(()),
            )
    } else {
        Ok(())
    }
}

#[derive(Clone)]
pub enum MerchantConnectorAccountType {
    DbVal(domain::MerchantConnectorAccount),
    CacheVal(api_models::admin::MerchantConnectorDetails),
}

impl MerchantConnectorAccountType {
    pub fn get_metadata(&self) -> Option<masking::Secret<serde_json::Value>> {
        match self {
            Self::DbVal(val) => val.metadata.to_owned(),
            Self::CacheVal(val) => val.metadata.to_owned(),
        }
    }

    pub fn get_connector_account_details(&self) -> serde_json::Value {
        match self {
            Self::DbVal(val) => val.connector_account_details.peek().to_owned(),
            Self::CacheVal(val) => val.connector_account_details.peek().to_owned(),
        }
    }

    pub fn get_connector_wallets_details(&self) -> Option<masking::Secret<serde_json::Value>> {
        match self {
            Self::DbVal(val) => val.connector_wallets_details.as_deref().cloned(),
            Self::CacheVal(_) => None,
        }
    }

    pub fn is_disabled(&self) -> bool {
        match self {
            Self::DbVal(ref inner) => inner.disabled.unwrap_or(false),
            // Cached merchant connector account, only contains the account details,
            // the merchant connector account must only be cached if it's not disabled
            Self::CacheVal(_) => false,
        }
    }

    #[cfg(feature = "v1")]
    pub fn is_test_mode_on(&self) -> Option<bool> {
        match self {
            Self::DbVal(val) => val.test_mode,
            Self::CacheVal(_) => None,
        }
    }

    #[cfg(feature = "v2")]
    pub fn is_test_mode_on(&self) -> Option<bool> {
        None
    }

    pub fn get_mca_id(&self) -> Option<id_type::MerchantConnectorAccountId> {
        match self {
            Self::DbVal(db_val) => Some(db_val.get_id()),
            Self::CacheVal(_) => None,
        }
    }

    pub fn get_connector_name(&self) -> Option<String> {
        match self {
            Self::DbVal(db_val) => Some(db_val.connector_name.to_string()),
            Self::CacheVal(_) => None,
        }
    }

    pub fn get_additional_merchant_data(
        &self,
    ) -> Option<Encryptable<masking::Secret<serde_json::Value>>> {
        match self {
            Self::DbVal(db_val) => db_val.additional_merchant_data.clone(),
            Self::CacheVal(_) => None,
        }
    }
}

/// Query for merchant connector account either by business label or profile id
/// If profile_id is passed use it, or use connector_label to query merchant connector account
#[instrument(skip_all)]
pub async fn get_merchant_connector_account(
    state: &SessionState,
    merchant_id: &id_type::MerchantId,
    creds_identifier: Option<&str>,
    key_store: &domain::MerchantKeyStore,
    profile_id: &id_type::ProfileId,
    connector_name: &str,
    merchant_connector_id: Option<&id_type::MerchantConnectorAccountId>,
) -> RouterResult<MerchantConnectorAccountType> {
    let db = &*state.store;
    let key_manager_state: &KeyManagerState = &state.into();
    match creds_identifier {
        Some(creds_identifier) => {
            let key = merchant_id.get_creds_identifier_key(creds_identifier);
            let cloned_key = key.clone();
            let redis_fetch = || async {
                db.get_redis_conn()
                    .change_context(errors::ApiErrorResponse::InternalServerError)
                    .attach_printable("Failed to get redis connection")
                    .async_and_then(|redis| async move {
                        redis
                            .get_and_deserialize_key(key.clone().as_str(), "String")
                            .await
                            .change_context(
                                errors::ApiErrorResponse::MerchantConnectorAccountNotFound {
                                    id: key.clone(),
                                },
                            )
                            .attach_printable(key.clone() + ": Not found in Redis")
                    })
                    .await
            };

            let db_fetch = || async {
                db.find_config_by_key(cloned_key.as_str())
                    .await
                    .to_not_found_response(
                        errors::ApiErrorResponse::MerchantConnectorAccountNotFound {
                            id: cloned_key.to_owned(),
                        },
                    )
            };

            let mca_config: String = redis_fetch()
                .await
                .map_or_else(
                    |_| {
                        Either::Left(async {
                            match db_fetch().await {
                                Ok(config_entry) => Ok(config_entry.config),
                                Err(e) => Err(e),
                            }
                        })
                    },
                    |result| Either::Right(async { Ok(result) }),
                )
                .await?;

            let private_key = state
                .conf
                .jwekey
                .get_inner()
                .tunnel_private_key
                .peek()
                .as_bytes();

            let decrypted_mca = services::decrypt_jwe(mca_config.as_str(), services::KeyIdCheck::SkipKeyIdCheck, private_key, jwe::RSA_OAEP_256)
                                     .await
                                     .change_context(errors::ApiErrorResponse::UnprocessableEntity{
                                        message: "decoding merchant_connector_details failed due to invalid data format!".into()})
                                     .attach_printable(
                                        "Failed to decrypt merchant_connector_details sent in request and then put in cache",
                                    )?;

            let res = String::into_bytes(decrypted_mca)
                        .parse_struct("MerchantConnectorDetails")
                        .change_context(errors::ApiErrorResponse::InternalServerError)
                        .attach_printable(
                            "Failed to parse merchant_connector_details sent in request and then put in cache",
                        )?;

            Ok(MerchantConnectorAccountType::CacheVal(res))
        }
        None => {
            let mca: RouterResult<domain::MerchantConnectorAccount> =
                if let Some(merchant_connector_id) = merchant_connector_id {
                    #[cfg(feature = "v1")]
                    {
                        db.find_by_merchant_connector_account_merchant_id_merchant_connector_id(
                            key_manager_state,
                            merchant_id,
                            merchant_connector_id,
                            key_store,
                        )
                        .await
                        .to_not_found_response(
                            errors::ApiErrorResponse::MerchantConnectorAccountNotFound {
                                id: merchant_connector_id.get_string_repr().to_string(),
                            },
                        )
                    }
                    #[cfg(feature = "v2")]
                    // get mca using id
                    {
                        let _id = merchant_connector_id;
                        let _ = key_store;
                        let _ = profile_id;
                        let _ = connector_name;
                        let _ = key_manager_state;
                        todo!()
                    }
                } else {
                    #[cfg(feature = "v1")]
                    {
                        db.find_merchant_connector_account_by_profile_id_connector_name(
                            key_manager_state,
                            profile_id,
                            connector_name,
                            key_store,
                        )
                        .await
                        .to_not_found_response(
                            errors::ApiErrorResponse::MerchantConnectorAccountNotFound {
                                id: format!(
                                    "profile id {} and connector name {connector_name}",
                                    profile_id.get_string_repr()
                                ),
                            },
                        )
                    }
                    #[cfg(feature = "v2")]
                    {
                        todo!()
                    }
                };
            mca.map(MerchantConnectorAccountType::DbVal)
        }
    }
}

/// This function replaces the request and response type of routerdata with the
/// request and response type passed
/// # Arguments
///
/// * `router_data` - original router data
/// * `request` - new request core/helper
/// * `response` - new response
pub fn router_data_type_conversion<F1, F2, Req1, Req2, Res1, Res2>(
    router_data: RouterData<F1, Req1, Res1>,
    request: Req2,
    response: Result<Res2, ErrorResponse>,
) -> RouterData<F2, Req2, Res2> {
    RouterData {
        flow: std::marker::PhantomData,
        request,
        response,
        merchant_id: router_data.merchant_id,
        address: router_data.address,
        amount_captured: router_data.amount_captured,
        minor_amount_captured: router_data.minor_amount_captured,
        auth_type: router_data.auth_type,
        connector: router_data.connector,
        connector_auth_type: router_data.connector_auth_type,
        connector_meta_data: router_data.connector_meta_data,
        description: router_data.description,
        payment_id: router_data.payment_id,
        payment_method: router_data.payment_method,
        return_url: router_data.return_url,
        status: router_data.status,
        attempt_id: router_data.attempt_id,
        access_token: router_data.access_token,
        session_token: router_data.session_token,
        payment_method_status: router_data.payment_method_status,
        reference_id: router_data.reference_id,
        payment_method_token: router_data.payment_method_token,
        customer_id: router_data.customer_id,
        connector_customer: router_data.connector_customer,
        preprocessing_id: router_data.preprocessing_id,
        payment_method_balance: router_data.payment_method_balance,
        recurring_mandate_payment_data: router_data.recurring_mandate_payment_data,
        connector_request_reference_id: router_data.connector_request_reference_id,
        #[cfg(feature = "payouts")]
        payout_method_data: None,
        #[cfg(feature = "payouts")]
        quote_id: None,
        test_mode: router_data.test_mode,
        connector_api_version: router_data.connector_api_version,
        connector_http_status_code: router_data.connector_http_status_code,
        external_latency: router_data.external_latency,
        apple_pay_flow: router_data.apple_pay_flow,
        frm_metadata: router_data.frm_metadata,
        refund_id: router_data.refund_id,
        dispute_id: router_data.dispute_id,
        connector_response: router_data.connector_response,
        integrity_check: Ok(()),
        connector_wallets_details: router_data.connector_wallets_details,
    }
}

#[instrument(skip_all)]
pub fn get_attempt_type(
    payment_intent: &PaymentIntent,
    payment_attempt: &PaymentAttempt,
    request: &api::PaymentsRequest,
    action: &str,
) -> RouterResult<AttemptType> {
    match payment_intent.status {
        enums::IntentStatus::Failed => {
            if matches!(
                request.retry_action,
                Some(api_models::enums::RetryAction::ManualRetry)
            ) {
                metrics::MANUAL_RETRY_REQUEST_COUNT.add(
                    &metrics::CONTEXT,
                    1,
                    &add_attributes([(
                        "merchant_id",
                        payment_attempt.merchant_id.get_string_repr().to_owned(),
                    )]),
                );
                match payment_attempt.status {
                    enums::AttemptStatus::Started
                    | enums::AttemptStatus::AuthenticationPending
                    | enums::AttemptStatus::AuthenticationSuccessful
                    | enums::AttemptStatus::Authorized
                    | enums::AttemptStatus::Charged
                    | enums::AttemptStatus::Authorizing
                    | enums::AttemptStatus::CodInitiated
                    | enums::AttemptStatus::VoidInitiated
                    | enums::AttemptStatus::CaptureInitiated
                    | enums::AttemptStatus::Unresolved
                    | enums::AttemptStatus::Pending
                    | enums::AttemptStatus::ConfirmationAwaited
                    | enums::AttemptStatus::PartialCharged
                    | enums::AttemptStatus::PartialChargedAndChargeable
                    | enums::AttemptStatus::Voided
                    | enums::AttemptStatus::AutoRefunded
                    | enums::AttemptStatus::PaymentMethodAwaited
                    | enums::AttemptStatus::DeviceDataCollectionPending => {
                        metrics::MANUAL_RETRY_VALIDATION_FAILED.add(
                            &metrics::CONTEXT,
                            1,
                            &add_attributes([(
                                "merchant_id",
                                payment_attempt.merchant_id.get_string_repr().to_owned(),
                            )]),
                        );
                        Err(errors::ApiErrorResponse::InternalServerError)
                            .attach_printable("Payment Attempt unexpected state")
                    }

                    storage_enums::AttemptStatus::VoidFailed
                    | storage_enums::AttemptStatus::RouterDeclined
                    | storage_enums::AttemptStatus::CaptureFailed => {
                        metrics::MANUAL_RETRY_VALIDATION_FAILED.add(
                            &metrics::CONTEXT,
                            1,
                            &add_attributes([(
                                "merchant_id",
                                payment_attempt.merchant_id.get_string_repr().to_owned(),
                            )]),
                        );
                        Err(report!(errors::ApiErrorResponse::PreconditionFailed {
                            message:
                                format!("You cannot {action} this payment because it has status {}, and the previous attempt has the status {}", payment_intent.status, payment_attempt.status)
                            }
                        ))
                    }

                    storage_enums::AttemptStatus::AuthenticationFailed
                    | storage_enums::AttemptStatus::AuthorizationFailed
                    | storage_enums::AttemptStatus::Failure => {
                        metrics::MANUAL_RETRY_COUNT.add(
                            &metrics::CONTEXT,
                            1,
                            &add_attributes([(
                                "merchant_id",
                                payment_attempt.merchant_id.get_string_repr().to_owned(),
                            )]),
                        );
                        Ok(AttemptType::New)
                    }
                }
            } else {
                Err(report!(errors::ApiErrorResponse::PreconditionFailed {
                        message:
                            format!("You cannot {action} this payment because it has status {}, you can pass `retry_action` as `manual_retry` in request to try this payment again", payment_intent.status)
                        }
                    ))
            }
        }
        enums::IntentStatus::Cancelled
        | enums::IntentStatus::RequiresCapture
        | enums::IntentStatus::PartiallyCaptured
        | enums::IntentStatus::PartiallyCapturedAndCapturable
        | enums::IntentStatus::Processing
        | enums::IntentStatus::Succeeded => {
            Err(report!(errors::ApiErrorResponse::PreconditionFailed {
                message: format!(
                    "You cannot {action} this payment because it has status {}",
                    payment_intent.status,
                ),
            }))
        }

        enums::IntentStatus::RequiresCustomerAction
        | enums::IntentStatus::RequiresMerchantAction
        | enums::IntentStatus::RequiresPaymentMethod
        | enums::IntentStatus::RequiresConfirmation => Ok(AttemptType::SameOld),
    }
}

#[derive(Debug, Eq, PartialEq, Clone)]
pub enum AttemptType {
    New,
    SameOld,
}

impl AttemptType {
    // The function creates a new payment_attempt from the previous payment attempt but doesn't populate fields like payment_method, error_code etc.
    // Logic to override the fields with data provided in the request should be done after this if required.
    // In case if fields are not overridden by the request then they contain the same data that was in the previous attempt provided it is populated in this function.
    #[inline(always)]
    fn make_new_payment_attempt(
        payment_method_data: Option<&api_models::payments::PaymentMethodData>,
        old_payment_attempt: PaymentAttempt,
        new_attempt_count: i16,
        storage_scheme: enums::MerchantStorageScheme,
    ) -> storage::PaymentAttemptNew {
        let created_at @ modified_at @ last_synced = Some(common_utils::date_time::now());

        storage::PaymentAttemptNew {
            attempt_id: old_payment_attempt
                .payment_id
                .get_attempt_id(new_attempt_count),
            payment_id: old_payment_attempt.payment_id,
            merchant_id: old_payment_attempt.merchant_id,

            // A new payment attempt is getting created so, used the same function which is used to populate status in PaymentCreate Flow.
            status: payment_attempt_status_fsm(payment_method_data, Some(true)),

            amount: old_payment_attempt.amount,
            currency: old_payment_attempt.currency,
            save_to_locker: old_payment_attempt.save_to_locker,

            connector: None,

            error_message: None,
            offer_amount: old_payment_attempt.offer_amount,
            surcharge_amount: None,
            tax_amount: None,
            payment_method_id: None,
            payment_method: None,
            capture_method: old_payment_attempt.capture_method,
            capture_on: old_payment_attempt.capture_on,
            confirm: old_payment_attempt.confirm,
            authentication_type: old_payment_attempt.authentication_type,
            created_at,
            modified_at,
            last_synced,
            cancellation_reason: None,
            amount_to_capture: old_payment_attempt.amount_to_capture,

            // Once the payment_attempt is authorised then mandate_id is created. If this payment attempt is authorised then mandate_id will be overridden.
            // Since mandate_id is a contract between merchant and customer to debit customers amount adding it to newly created attempt
            mandate_id: old_payment_attempt.mandate_id,

            // The payment could be done from a different browser or same browser, it would probably be overridden by request data.
            browser_info: None,

            error_code: None,
            payment_token: None,
            connector_metadata: None,
            payment_experience: None,
            payment_method_type: None,
            payment_method_data: None,

            // In case it is passed in create and not in confirm,
            business_sub_label: old_payment_attempt.business_sub_label,
            // If the algorithm is entered in Create call from server side, it needs to be populated here, however it could be overridden from the request.
            straight_through_algorithm: old_payment_attempt.straight_through_algorithm,
            mandate_details: old_payment_attempt.mandate_details,
            preprocessing_step_id: None,
            error_reason: None,
            multiple_capture_count: None,
            connector_response_reference_id: None,
            amount_capturable: old_payment_attempt.amount,
            updated_by: storage_scheme.to_string(),
            authentication_data: None,
            encoded_data: None,
            merchant_connector_id: None,
            unified_code: None,
            unified_message: None,
            net_amount: old_payment_attempt.amount,
            external_three_ds_authentication_attempted: old_payment_attempt
                .external_three_ds_authentication_attempted,
            authentication_connector: None,
            authentication_id: None,
            mandate_data: old_payment_attempt.mandate_data,
            // New payment method billing address can be passed for a retry
            payment_method_billing_address_id: None,
            fingerprint_id: None,
            charge_id: None,
            client_source: old_payment_attempt.client_source,
            client_version: old_payment_attempt.client_version,
            customer_acceptance: old_payment_attempt.customer_acceptance,
            organization_id: old_payment_attempt.organization_id,
            profile_id: old_payment_attempt.profile_id,
            shipping_cost: old_payment_attempt.shipping_cost,
            order_tax_amount: None,
        }
    }

    #[instrument(skip_all)]
    pub async fn modify_payment_intent_and_payment_attempt(
        &self,
        request: &api::PaymentsRequest,
        fetched_payment_intent: PaymentIntent,
        fetched_payment_attempt: PaymentAttempt,
        state: &SessionState,
        key_store: &domain::MerchantKeyStore,
        storage_scheme: storage::enums::MerchantStorageScheme,
    ) -> RouterResult<(PaymentIntent, PaymentAttempt)> {
        match self {
            Self::SameOld => Ok((fetched_payment_intent, fetched_payment_attempt)),
            Self::New => {
                let db = &*state.store;
                let new_attempt_count = fetched_payment_intent.attempt_count + 1;
                let new_payment_attempt = db
                    .insert_payment_attempt(
                        Self::make_new_payment_attempt(
                            request.payment_method_data.as_ref().and_then(
                                |request_payment_method_data| {
                                    request_payment_method_data.payment_method_data.as_ref()
                                },
                            ),
                            fetched_payment_attempt,
                            new_attempt_count,
                            storage_scheme,
                        ),
                        storage_scheme,
                    )
                    .await
                    .to_duplicate_response(errors::ApiErrorResponse::DuplicatePayment {
                        payment_id: fetched_payment_intent.get_id().to_owned(),
                    })?;

                let updated_payment_intent = db
                    .update_payment_intent(
                        &state.into(),
                        fetched_payment_intent,
                        storage::PaymentIntentUpdate::StatusAndAttemptUpdate {
                            status: payment_intent_status_fsm(
                                request.payment_method_data.as_ref().and_then(
                                    |request_payment_method_data| {
                                        request_payment_method_data.payment_method_data.as_ref()
                                    },
                                ),
                                Some(true),
                            ),
                            active_attempt_id: new_payment_attempt.attempt_id.clone(),
                            attempt_count: new_attempt_count,
                            updated_by: storage_scheme.to_string(),
                        },
                        key_store,
                        storage_scheme,
                    )
                    .await
                    .to_not_found_response(errors::ApiErrorResponse::PaymentNotFound)?;

                logger::info!(
                    "manual_retry payment for {:?} with attempt_id {}",
                    updated_payment_intent.get_id(),
                    new_payment_attempt.attempt_id
                );

                Ok((updated_payment_intent, new_payment_attempt))
            }
        }
    }
}

#[inline(always)]
pub fn is_manual_retry_allowed(
    intent_status: &storage_enums::IntentStatus,
    attempt_status: &storage_enums::AttemptStatus,
    connector_request_reference_id_config: &ConnectorRequestReferenceIdConfig,
    merchant_id: &id_type::MerchantId,
) -> Option<bool> {
    let is_payment_status_eligible_for_retry = match intent_status {
        enums::IntentStatus::Failed => match attempt_status {
            enums::AttemptStatus::Started
            | enums::AttemptStatus::AuthenticationPending
            | enums::AttemptStatus::AuthenticationSuccessful
            | enums::AttemptStatus::Authorized
            | enums::AttemptStatus::Charged
            | enums::AttemptStatus::Authorizing
            | enums::AttemptStatus::CodInitiated
            | enums::AttemptStatus::VoidInitiated
            | enums::AttemptStatus::CaptureInitiated
            | enums::AttemptStatus::Unresolved
            | enums::AttemptStatus::Pending
            | enums::AttemptStatus::ConfirmationAwaited
            | enums::AttemptStatus::PartialCharged
            | enums::AttemptStatus::PartialChargedAndChargeable
            | enums::AttemptStatus::Voided
            | enums::AttemptStatus::AutoRefunded
            | enums::AttemptStatus::PaymentMethodAwaited
            | enums::AttemptStatus::DeviceDataCollectionPending => {
                logger::error!("Payment Attempt should not be in this state because Attempt to Intent status mapping doesn't allow it");
                None
            }

            storage_enums::AttemptStatus::VoidFailed
            | storage_enums::AttemptStatus::RouterDeclined
            | storage_enums::AttemptStatus::CaptureFailed => Some(false),

            storage_enums::AttemptStatus::AuthenticationFailed
            | storage_enums::AttemptStatus::AuthorizationFailed
            | storage_enums::AttemptStatus::Failure => Some(true),
        },
        enums::IntentStatus::Cancelled
        | enums::IntentStatus::RequiresCapture
        | enums::IntentStatus::PartiallyCaptured
        | enums::IntentStatus::PartiallyCapturedAndCapturable
        | enums::IntentStatus::Processing
        | enums::IntentStatus::Succeeded => Some(false),

        enums::IntentStatus::RequiresCustomerAction
        | enums::IntentStatus::RequiresMerchantAction
        | enums::IntentStatus::RequiresPaymentMethod
        | enums::IntentStatus::RequiresConfirmation => None,
    };
    let is_merchant_id_enabled_for_retries = !connector_request_reference_id_config
        .merchant_ids_send_payment_id_as_connector_request_id
        .contains(merchant_id);
    is_payment_status_eligible_for_retry
        .map(|payment_status_check| payment_status_check && is_merchant_id_enabled_for_retries)
}

#[cfg(test)]
mod test {
    #![allow(clippy::unwrap_used)]
    #[test]
    fn test_client_secret_parse() {
        let client_secret1 = "pay_3TgelAms4RQec8xSStjF_secret_fc34taHLw1ekPgNh92qr";
        let client_secret2 = "pay_3Tgel__Ams4RQ_secret_ec8xSStjF_secret_fc34taHLw1ekPgNh92qr";
        let client_secret3 =
            "pay_3Tgel__Ams4RQ_secret_ec8xSStjF_secret__secret_fc34taHLw1ekPgNh92qr";

        assert_eq!(
            "pay_3TgelAms4RQec8xSStjF",
            super::get_payment_id_from_client_secret(client_secret1).unwrap()
        );
        assert_eq!(
            "pay_3Tgel__Ams4RQ_secret_ec8xSStjF",
            super::get_payment_id_from_client_secret(client_secret2).unwrap()
        );
        assert_eq!(
            "pay_3Tgel__Ams4RQ_secret_ec8xSStjF_secret_",
            super::get_payment_id_from_client_secret(client_secret3).unwrap()
        );
    }
}

#[instrument(skip_all)]
pub async fn get_additional_payment_data(
    pm_data: &domain::PaymentMethodData,
    db: &dyn StorageInterface,
    profile_id: &id_type::ProfileId,
) -> Option<api_models::payments::AdditionalPaymentData> {
    match pm_data {
        domain::PaymentMethodData::Card(card_data) => {
            //todo!
            let card_isin = Some(card_data.card_number.get_card_isin());
            let enable_extended_bin =db
            .find_config_by_key_unwrap_or(
                format!("{}_enable_extended_card_bin", profile_id.get_string_repr()).as_str(),
             Some("false".to_string()))
            .await.map_err(|err| services::logger::error!(message="Failed to fetch the config", extended_card_bin_error=?err)).ok();

            let card_extended_bin = match enable_extended_bin {
                Some(config) if config.config == "true" => {
                    Some(card_data.card_number.get_extended_card_bin())
                }
                _ => None,
            };
            let last4 = Some(card_data.card_number.get_last4());
            if card_data.card_issuer.is_some()
                && card_data.card_network.is_some()
                && card_data.card_type.is_some()
                && card_data.card_issuing_country.is_some()
                && card_data.bank_code.is_some()
            {
                Some(api_models::payments::AdditionalPaymentData::Card(Box::new(
                    api_models::payments::AdditionalCardInfo {
                        card_issuer: card_data.card_issuer.to_owned(),
                        card_network: card_data.card_network.clone(),
                        card_type: card_data.card_type.to_owned(),
                        card_issuing_country: card_data.card_issuing_country.to_owned(),
                        bank_code: card_data.bank_code.to_owned(),
                        card_exp_month: Some(card_data.card_exp_month.clone()),
                        card_exp_year: Some(card_data.card_exp_year.clone()),
                        card_holder_name: card_data.nick_name.clone(), //todo!
                        last4: last4.clone(),
                        card_isin: card_isin.clone(),
                        card_extended_bin: card_extended_bin.clone(),
                        // These are filled after calling the processor / connector
                        payment_checks: None,
                        authentication_data: None,
                    },
                )))
            } else {
                let card_info = card_isin
                    .clone()
                    .async_and_then(|card_isin| async move {
                        db.get_card_info(&card_isin)
                            .await
                            .map_err(|error| services::logger::warn!(card_info_error=?error))
                            .ok()
                    })
                    .await
                    .flatten()
                    .map(|card_info| {
                        api_models::payments::AdditionalPaymentData::Card(Box::new(
                            api_models::payments::AdditionalCardInfo {
                                card_issuer: card_info.card_issuer,
                                card_network: card_info.card_network.clone(),
                                bank_code: card_info.bank_code,
                                card_type: card_info.card_type,
                                card_issuing_country: card_info.card_issuing_country,
                                last4: last4.clone(),
                                card_isin: card_isin.clone(),
                                card_extended_bin: card_extended_bin.clone(),
                                card_exp_month: Some(card_data.card_exp_month.clone()),
                                card_exp_year: Some(card_data.card_exp_year.clone()),
                                card_holder_name: card_data.nick_name.clone(), //todo!
                                // These are filled after calling the processor / connector
                                payment_checks: None,
                                authentication_data: None,
                            },
                        ))
                    });
                Some(card_info.unwrap_or_else(|| {
                    api_models::payments::AdditionalPaymentData::Card(Box::new(
                        api_models::payments::AdditionalCardInfo {
                            card_issuer: None,
                            card_network: None,
                            bank_code: None,
                            card_type: None,
                            card_issuing_country: None,
                            last4,
                            card_isin,
                            card_extended_bin,
                            card_exp_month: Some(card_data.card_exp_month.clone()),
                            card_exp_year: Some(card_data.card_exp_year.clone()),
                            card_holder_name: card_data.nick_name.clone(), //todo!
                            // These are filled after calling the processor / connector
                            payment_checks: None,
                            authentication_data: None,
                        },
                    ))
                }))
            }
        }
        domain::PaymentMethodData::BankRedirect(bank_redirect_data) => match bank_redirect_data {
            domain::BankRedirectData::Eps { bank_name, .. } => {
                Some(api_models::payments::AdditionalPaymentData::BankRedirect {
                    bank_name: bank_name.to_owned(),
                    details: None,
                })
            }
            domain::BankRedirectData::Ideal { bank_name, .. } => {
                Some(api_models::payments::AdditionalPaymentData::BankRedirect {
                    bank_name: bank_name.to_owned(),
                    details: None,
                })
            }
            domain::BankRedirectData::BancontactCard {
                card_number,
                card_exp_month,
                card_exp_year,
                card_holder_name,
            } => Some(api_models::payments::AdditionalPaymentData::BankRedirect {
                bank_name: None,
                details: Some(
                    payment_additional_types::BankRedirectDetails::BancontactCard(Box::new(
                        payment_additional_types::BancontactBankRedirectAdditionalData {
                            last4: card_number.as_ref().map(|c| c.get_last4()),
                            card_exp_month: card_exp_month.clone(),
                            card_exp_year: card_exp_year.clone(),
                            card_holder_name: card_holder_name.clone(),
                        },
                    )),
                ),
            }),
            domain::BankRedirectData::Blik { blik_code } => {
                Some(api_models::payments::AdditionalPaymentData::BankRedirect {
                    bank_name: None,
                    details: blik_code.as_ref().map(|blik_code| {
                        payment_additional_types::BankRedirectDetails::Blik(Box::new(
                            payment_additional_types::BlikBankRedirectAdditionalData {
                                blik_code: Some(blik_code.to_owned()),
                            },
                        ))
                    }),
                })
            }
            domain::BankRedirectData::Giropay {
                bank_account_bic,
                bank_account_iban,
                country,
            } => Some(api_models::payments::AdditionalPaymentData::BankRedirect {
                bank_name: None,
                details: Some(payment_additional_types::BankRedirectDetails::Giropay(
                    Box::new(
                        payment_additional_types::GiropayBankRedirectAdditionalData {
                            bic: bank_account_bic
                                .as_ref()
                                .map(|bic| MaskedSortCode::from(bic.to_owned())),
                            iban: bank_account_iban
                                .as_ref()
                                .map(|iban| MaskedIban::from(iban.to_owned())),
                            country: *country,
                        },
                    ),
                )),
            }),
            _ => Some(api_models::payments::AdditionalPaymentData::BankRedirect {
                bank_name: None,
                details: None,
            }),
        },
        domain::PaymentMethodData::Wallet(wallet) => match wallet {
            domain::WalletData::ApplePay(apple_pay_wallet_data) => {
                Some(api_models::payments::AdditionalPaymentData::Wallet {
                    apple_pay: Some(api_models::payments::ApplepayPaymentMethod {
                        display_name: apple_pay_wallet_data.payment_method.display_name.clone(),
                        network: apple_pay_wallet_data.payment_method.network.clone(),
                        pm_type: apple_pay_wallet_data.payment_method.pm_type.clone(),
                    }),
                })
            }
            _ => Some(api_models::payments::AdditionalPaymentData::Wallet { apple_pay: None }),
        },
        domain::PaymentMethodData::PayLater(_) => {
            Some(api_models::payments::AdditionalPaymentData::PayLater { klarna_sdk: None })
        }
        domain::PaymentMethodData::BankTransfer(bank_transfer) => {
            Some(api_models::payments::AdditionalPaymentData::BankTransfer {
                details: Some((*(bank_transfer.to_owned())).into()),
            })
        }
        domain::PaymentMethodData::Crypto(crypto) => {
            Some(api_models::payments::AdditionalPaymentData::Crypto {
                details: Some(crypto.to_owned().into()),
            })
        }
        domain::PaymentMethodData::BankDebit(bank_debit) => {
            Some(api_models::payments::AdditionalPaymentData::BankDebit {
                details: Some(bank_debit.to_owned().into()),
            })
        }
        domain::PaymentMethodData::MandatePayment => {
            Some(api_models::payments::AdditionalPaymentData::MandatePayment {})
        }
        domain::PaymentMethodData::Reward => {
            Some(api_models::payments::AdditionalPaymentData::Reward {})
        }
        domain::PaymentMethodData::RealTimePayment(realtime_payment) => Some(
            api_models::payments::AdditionalPaymentData::RealTimePayment {
                details: Some((*(realtime_payment.to_owned())).into()),
            },
        ),
        domain::PaymentMethodData::Upi(upi) => {
            Some(api_models::payments::AdditionalPaymentData::Upi {
                details: Some(upi.to_owned().into()),
            })
        }
        domain::PaymentMethodData::CardRedirect(card_redirect) => {
            Some(api_models::payments::AdditionalPaymentData::CardRedirect {
                details: Some(card_redirect.to_owned().into()),
            })
        }
        domain::PaymentMethodData::Voucher(voucher) => {
            Some(api_models::payments::AdditionalPaymentData::Voucher {
                details: Some(voucher.to_owned().into()),
            })
        }
        domain::PaymentMethodData::GiftCard(gift_card) => {
            Some(api_models::payments::AdditionalPaymentData::GiftCard {
                details: Some((*(gift_card.to_owned())).into()),
            })
        }
        domain::PaymentMethodData::CardToken(card_token) => {
            Some(api_models::payments::AdditionalPaymentData::CardToken {
                details: Some(card_token.to_owned().into()),
            })
        }
        domain::PaymentMethodData::OpenBanking(open_banking) => {
            Some(api_models::payments::AdditionalPaymentData::OpenBanking {
                details: Some(open_banking.to_owned().into()),
            })
        }
        domain::PaymentMethodData::NetworkToken(_) => None,
    }
}

#[cfg(all(
    any(feature = "v1", feature = "v2"),
    not(feature = "payment_methods_v2")
))]
pub async fn populate_bin_details_for_payment_method_create(
    card_details: api_models::payment_methods::CardDetail,
    db: &dyn StorageInterface,
) -> api_models::payment_methods::CardDetail {
    let card_isin: Option<_> = Some(card_details.card_number.get_card_isin());
    if card_details.card_issuer.is_some()
        && card_details.card_network.is_some()
        && card_details.card_type.is_some()
        && card_details.card_issuing_country.is_some()
    {
        api::CardDetail {
            card_issuer: card_details.card_issuer.to_owned(),
            card_network: card_details.card_network.clone(),
            card_type: card_details.card_type.to_owned(),
            card_issuing_country: card_details.card_issuing_country.to_owned(),
            card_exp_month: card_details.card_exp_month.clone(),
            card_exp_year: card_details.card_exp_year.clone(),
            card_holder_name: card_details.card_holder_name.clone(),
            card_number: card_details.card_number.clone(),
            nick_name: card_details.nick_name.clone(),
        }
    } else {
        let card_info = card_isin
            .clone()
            .async_and_then(|card_isin| async move {
                db.get_card_info(&card_isin)
                    .await
                    .map_err(|error| services::logger::error!(card_info_error=?error))
                    .ok()
            })
            .await
            .flatten()
            .map(|card_info| api::CardDetail {
                card_issuer: card_info.card_issuer,
                card_network: card_info.card_network.clone(),
                card_type: card_info.card_type,
                card_issuing_country: card_info.card_issuing_country,
                card_exp_month: card_details.card_exp_month.clone(),
                card_exp_year: card_details.card_exp_year.clone(),
                card_holder_name: card_details.card_holder_name.clone(),
                card_number: card_details.card_number.clone(),
                nick_name: card_details.nick_name.clone(),
            });
        card_info.unwrap_or_else(|| api::CardDetail {
            card_issuer: None,
            card_network: None,
            card_type: None,
            card_issuing_country: None,
            card_exp_month: card_details.card_exp_month.clone(),
            card_exp_year: card_details.card_exp_year.clone(),
            card_holder_name: card_details.card_holder_name.clone(),
            card_number: card_details.card_number.clone(),
            nick_name: card_details.nick_name.clone(),
        })
    }
}

#[cfg(all(feature = "v2", feature = "payment_methods_v2"))]
pub async fn populate_bin_details_for_payment_method_create(
    _card_details: api_models::payment_methods::CardDetail,
    _db: &dyn StorageInterface,
) -> api_models::payment_methods::CardDetail {
    todo!()
}

pub fn validate_customer_access(
    payment_intent: &PaymentIntent,
    auth_flow: services::AuthFlow,
    request: &api::PaymentsRequest,
) -> Result<(), errors::ApiErrorResponse> {
    if auth_flow == services::AuthFlow::Client && request.get_customer_id().is_some() {
        let is_same_customer = request.get_customer_id() == payment_intent.customer_id.as_ref();
        if !is_same_customer {
            Err(errors::ApiErrorResponse::GenericUnauthorized {
                message: "Unauthorised access to update customer".to_string(),
            })?;
        }
    }
    Ok(())
}

pub fn is_apple_pay_simplified_flow(
    connector_metadata: Option<pii::SecretSerdeValue>,
    connector_wallets_details: Option<pii::SecretSerdeValue>,
    connector_name: Option<&String>,
) -> CustomResult<bool, errors::ApiErrorResponse> {
    let connector_apple_pay_wallet_details =
        get_applepay_metadata(connector_wallets_details)
            .map_err(|error| {
                logger::debug!(
                    "Apple pay connector wallets details parsing failed for {:?} in is_apple_pay_simplified_flow {:?}",
                    connector_name,
                    error
                )
            })
            .ok();

    let option_apple_pay_metadata = match connector_apple_pay_wallet_details {
        Some(apple_pay_wallet_details) => Some(apple_pay_wallet_details),
        None => get_applepay_metadata(connector_metadata)
            .map_err(|error| {
                logger::debug!(
                "Apple pay metadata parsing failed for {:?} in is_apple_pay_simplified_flow {:?}",
                connector_name,
                error
            )
            })
            .ok(),
    };

    // return true only if the apple flow type is simplified
    Ok(matches!(
        option_apple_pay_metadata,
        Some(
            api_models::payments::ApplepaySessionTokenMetadata::ApplePayCombined(
                api_models::payments::ApplePayCombinedMetadata::Simplified { .. }
            )
        )
    ))
}

pub async fn get_encrypted_apple_pay_connector_wallets_details(
    state: &SessionState,
    key_store: &domain::MerchantKeyStore,
    connector_metadata: &Option<masking::Secret<tera::Value>>,
) -> RouterResult<Option<Encryptable<masking::Secret<serde_json::Value>>>> {
    let apple_pay_metadata = get_applepay_metadata(connector_metadata.clone())
        .map_err(|error| {
            logger::error!(
                "Apple pay metadata parsing failed in get_encrypted_apple_pay_connector_wallets_details {:?}",
                error
            )
        })
        .ok();

    let connector_apple_pay_details = apple_pay_metadata
        .map(|metadata| {
            serde_json::to_value(metadata)
                .change_context(errors::ApiErrorResponse::InternalServerError)
                .attach_printable("Failed to serialize apple pay metadata as JSON")
        })
        .transpose()?
        .map(masking::Secret::new);
    let key_manager_state: KeyManagerState = state.into();
    let encrypted_connector_apple_pay_details = connector_apple_pay_details
        .async_lift(|wallets_details| async {
            types::crypto_operation(
                &key_manager_state,
                type_name!(domain::MerchantConnectorAccount),
                types::CryptoOperation::EncryptOptional(wallets_details),
                Identifier::Merchant(key_store.merchant_id.clone()),
                key_store.key.get_inner().peek(),
            )
            .await
            .and_then(|val| val.try_into_optionaloperation())
        })
        .await
        .change_context(errors::ApiErrorResponse::InternalServerError)
        .attach_printable("Failed while encrypting connector wallets details")?;
    Ok(encrypted_connector_apple_pay_details)
}

pub fn get_applepay_metadata(
    connector_metadata: Option<pii::SecretSerdeValue>,
) -> RouterResult<api_models::payments::ApplepaySessionTokenMetadata> {
    connector_metadata
        .clone()
        .parse_value::<api_models::payments::ApplepayCombinedSessionTokenData>(
            "ApplepayCombinedSessionTokenData",
        )
        .map(|combined_metadata| {
            api_models::payments::ApplepaySessionTokenMetadata::ApplePayCombined(
                combined_metadata.apple_pay_combined,
            )
        })
        .or_else(|_| {
            connector_metadata
                .parse_value::<api_models::payments::ApplepaySessionTokenData>(
                    "ApplepaySessionTokenData",
                )
                .map(|old_metadata| {
                    api_models::payments::ApplepaySessionTokenMetadata::ApplePay(
                        old_metadata.apple_pay,
                    )
                })
        })
        .change_context(errors::ApiErrorResponse::InvalidDataFormat {
            field_name: "connector_metadata".to_string(),
            expected_format: "applepay_metadata_format".to_string(),
        })
}

#[cfg(feature = "retry")]
pub async fn get_apple_pay_retryable_connectors<F, D>(
    state: &SessionState,
    merchant_account: &domain::MerchantAccount,
    payment_data: &D,
    key_store: &domain::MerchantKeyStore,
    pre_routing_connector_data_list: &[api::ConnectorData],
    merchant_connector_id: Option<&id_type::MerchantConnectorAccountId>,
    business_profile: domain::Profile,
) -> CustomResult<Option<Vec<api::ConnectorData>>, errors::ApiErrorResponse>
where
    F: Send + Clone,
    D: payments::OperationSessionGetters<F> + Send,
{
    let profile_id = business_profile.get_id();

    let pre_decided_connector_data_first = pre_routing_connector_data_list
        .first()
        .ok_or(errors::ApiErrorResponse::IncorrectPaymentMethodConfiguration)?;

    let merchant_connector_account_type = get_merchant_connector_account(
        state,
        merchant_account.get_id(),
        payment_data.get_creds_identifier(),
        key_store,
        profile_id,
        &pre_decided_connector_data_first.connector_name.to_string(),
        merchant_connector_id,
    )
    .await?;

    let connector_data_list = if is_apple_pay_simplified_flow(
        merchant_connector_account_type.get_metadata(),
        merchant_connector_account_type.get_connector_wallets_details(),
        merchant_connector_account_type
            .get_connector_name()
            .as_ref(),
    )? {
        let merchant_connector_account_list = state
            .store
            .find_merchant_connector_account_by_merchant_id_and_disabled_list(
                &state.into(),
                merchant_account.get_id(),
                false,
                key_store,
            )
            .await
            .to_not_found_response(errors::ApiErrorResponse::InternalServerError)?;

        let profile_specific_merchant_connector_account_list =
            filter_mca_based_on_profile_and_connector_type(
                merchant_connector_account_list,
                profile_id,
                ConnectorType::PaymentProcessor,
            );

        let mut connector_data_list = vec![pre_decided_connector_data_first.clone()];

        for merchant_connector_account in profile_specific_merchant_connector_account_list {
            if is_apple_pay_simplified_flow(
                merchant_connector_account.metadata.clone(),
                merchant_connector_account
                    .connector_wallets_details
                    .as_deref()
                    .cloned(),
                Some(&merchant_connector_account.connector_name),
            )? {
                let connector_data = api::ConnectorData::get_connector_by_name(
                    &state.conf.connectors,
                    &merchant_connector_account.connector_name.to_string(),
                    api::GetToken::Connector,
                    Some(merchant_connector_account.get_id()),
                )
                .change_context(errors::ApiErrorResponse::InternalServerError)
                .attach_printable("Invalid connector name received")?;

                if !connector_data_list.iter().any(|connector_details| {
                    connector_details.merchant_connector_id == connector_data.merchant_connector_id
                }) {
                    connector_data_list.push(connector_data)
                }
            }
        }
        #[cfg(feature = "v1")]
        let fallback_connetors_list = crate::core::routing::helpers::get_merchant_default_config(
            &*state.clone().store,
            profile_id.get_string_repr(),
            &api_enums::TransactionType::Payment,
        )
        .await
        .change_context(errors::ApiErrorResponse::InternalServerError)
        .attach_printable("Failed to get merchant default fallback connectors config")?;

        #[cfg(feature = "v2")]
        let fallback_connetors_list = core_admin::ProfileWrapper::new(business_profile)
            .get_default_fallback_list_of_connector_under_profile()
            .change_context(errors::ApiErrorResponse::InternalServerError)
            .attach_printable("Failed to get merchant default fallback connectors config")?;

        let mut routing_connector_data_list = Vec::new();

        pre_routing_connector_data_list.iter().for_each(|pre_val| {
            routing_connector_data_list.push(pre_val.merchant_connector_id.clone())
        });

        fallback_connetors_list.iter().for_each(|fallback_val| {
            routing_connector_data_list
                .iter()
                .all(|val| *val != fallback_val.merchant_connector_id)
                .then(|| {
                    routing_connector_data_list.push(fallback_val.merchant_connector_id.clone())
                });
        });

        // connector_data_list is the list of connectors for which Apple Pay simplified flow is configured.
        // This list is arranged in the same order as the merchant's connectors routingconfiguration.

        let mut ordered_connector_data_list = Vec::new();

        routing_connector_data_list
            .iter()
            .for_each(|merchant_connector_id| {
                let connector_data = connector_data_list.iter().find(|connector_data| {
                    *merchant_connector_id == connector_data.merchant_connector_id
                });
                if let Some(connector_data_details) = connector_data {
                    ordered_connector_data_list.push(connector_data_details.clone());
                }
            });

        Some(ordered_connector_data_list)
    } else {
        None
    };
    Ok(connector_data_list)
}

#[derive(Debug, serde::Serialize, serde::Deserialize)]
pub struct ApplePayData {
    version: masking::Secret<String>,
    data: masking::Secret<String>,
    signature: masking::Secret<String>,
    header: ApplePayHeader,
}

#[derive(Debug, serde::Serialize, serde::Deserialize)]
#[serde(rename_all = "camelCase")]
pub struct ApplePayHeader {
    ephemeral_public_key: masking::Secret<String>,
    public_key_hash: masking::Secret<String>,
    transaction_id: masking::Secret<String>,
}

impl ApplePayData {
    pub fn token_json(
        wallet_data: domain::WalletData,
    ) -> CustomResult<Self, errors::ConnectorError> {
        let json_wallet_data: Self = connector::utils::WalletData::get_wallet_token_as_json(
            &wallet_data,
            "Apple Pay".to_string(),
        )?;
        Ok(json_wallet_data)
    }

    pub async fn decrypt(
        &self,
        payment_processing_certificate: &masking::Secret<String>,
        payment_processing_certificate_key: &masking::Secret<String>,
    ) -> CustomResult<serde_json::Value, errors::ApplePayDecryptionError> {
        let merchant_id = self.merchant_id(payment_processing_certificate)?;
        let shared_secret = self.shared_secret(payment_processing_certificate_key)?;
        let symmetric_key = self.symmetric_key(&merchant_id, &shared_secret)?;
        let decrypted = self.decrypt_ciphertext(&symmetric_key)?;
        let parsed_decrypted: serde_json::Value = serde_json::from_str(&decrypted)
            .change_context(errors::ApplePayDecryptionError::DecryptionFailed)?;
        Ok(parsed_decrypted)
    }

    pub fn merchant_id(
        &self,
        payment_processing_certificate: &masking::Secret<String>,
    ) -> CustomResult<String, errors::ApplePayDecryptionError> {
        let cert_data = payment_processing_certificate.clone().expose();

        let base64_decode_cert_data = BASE64_ENGINE
            .decode(cert_data)
            .change_context(errors::ApplePayDecryptionError::Base64DecodingFailed)?;

        // Parsing the certificate using x509-parser
        let (_, certificate) = parse_x509_certificate(&base64_decode_cert_data)
            .change_context(errors::ApplePayDecryptionError::CertificateParsingFailed)
            .attach_printable("Error parsing apple pay PPC")?;

        // Finding the merchant ID extension
        let apple_pay_m_id = certificate
            .extensions()
            .iter()
            .find(|extension| {
                extension
                    .oid
                    .to_string()
                    .eq(consts::MERCHANT_ID_FIELD_EXTENSION_ID)
            })
            .map(|ext| {
                let merchant_id = String::from_utf8_lossy(ext.value)
                    .trim()
                    .trim_start_matches('@')
                    .to_string();

                merchant_id
            })
            .ok_or(errors::ApplePayDecryptionError::MissingMerchantId)
            .attach_printable("Unable to find merchant ID extension in the certificate")?;

        Ok(apple_pay_m_id)
    }

    pub fn shared_secret(
        &self,
        payment_processing_certificate_key: &masking::Secret<String>,
    ) -> CustomResult<Vec<u8>, errors::ApplePayDecryptionError> {
        let public_ec_bytes = BASE64_ENGINE
            .decode(self.header.ephemeral_public_key.peek().as_bytes())
            .change_context(errors::ApplePayDecryptionError::Base64DecodingFailed)?;

        let public_key = PKey::public_key_from_der(&public_ec_bytes)
            .change_context(errors::ApplePayDecryptionError::KeyDeserializationFailed)
            .attach_printable("Failed to deserialize the public key")?;

        let decrypted_apple_pay_ppc_key = payment_processing_certificate_key.clone().expose();

        // Create PKey objects from EcKey
        let private_key = PKey::private_key_from_pem(decrypted_apple_pay_ppc_key.as_bytes())
            .change_context(errors::ApplePayDecryptionError::KeyDeserializationFailed)
            .attach_printable("Failed to deserialize the private key")?;

        // Create the Deriver object and set the peer public key
        let mut deriver = Deriver::new(&private_key)
            .change_context(errors::ApplePayDecryptionError::DerivingSharedSecretKeyFailed)
            .attach_printable("Failed to create a deriver for the private key")?;

        deriver
            .set_peer(&public_key)
            .change_context(errors::ApplePayDecryptionError::DerivingSharedSecretKeyFailed)
            .attach_printable("Failed to set the peer key for the secret derivation")?;

        // Compute the shared secret
        let shared_secret = deriver
            .derive_to_vec()
            .change_context(errors::ApplePayDecryptionError::DerivingSharedSecretKeyFailed)
            .attach_printable("Final key derivation failed")?;
        Ok(shared_secret)
    }

    pub fn symmetric_key(
        &self,
        merchant_id: &str,
        shared_secret: &[u8],
    ) -> CustomResult<Vec<u8>, errors::ApplePayDecryptionError> {
        let kdf_algorithm = b"\x0did-aes256-GCM";
        let kdf_party_v = hex::decode(merchant_id)
            .change_context(errors::ApplePayDecryptionError::Base64DecodingFailed)?;
        let kdf_party_u = b"Apple";
        let kdf_info = [&kdf_algorithm[..], kdf_party_u, &kdf_party_v[..]].concat();

        let mut hash = openssl::sha::Sha256::new();
        hash.update(b"\x00\x00\x00");
        hash.update(b"\x01");
        hash.update(shared_secret);
        hash.update(&kdf_info[..]);
        let symmetric_key = hash.finish();
        Ok(symmetric_key.to_vec())
    }

    pub fn decrypt_ciphertext(
        &self,
        symmetric_key: &[u8],
    ) -> CustomResult<String, errors::ApplePayDecryptionError> {
        logger::info!("Decrypt apple pay token");

        let data = BASE64_ENGINE
            .decode(self.data.peek().as_bytes())
            .change_context(errors::ApplePayDecryptionError::Base64DecodingFailed)?;
        let iv = [0u8; 16]; //Initialization vector IV is typically used in AES-GCM (Galois/Counter Mode) encryption for randomizing the encryption process.
        let ciphertext = data
            .get(..data.len() - 16)
            .ok_or(errors::ApplePayDecryptionError::DecryptionFailed)?;
        let tag = data
            .get(data.len() - 16..)
            .ok_or(errors::ApplePayDecryptionError::DecryptionFailed)?;
        let cipher = Cipher::aes_256_gcm();
        let decrypted_data = decrypt_aead(cipher, symmetric_key, Some(&iv), &[], ciphertext, tag)
            .change_context(errors::ApplePayDecryptionError::DecryptionFailed)?;
        let decrypted = String::from_utf8(decrypted_data)
            .change_context(errors::ApplePayDecryptionError::DecryptionFailed)?;

        Ok(decrypted)
    }
}

pub fn get_key_params_for_surcharge_details(
    payment_method_data: &domain::PaymentMethodData,
) -> Option<(
    common_enums::PaymentMethod,
    common_enums::PaymentMethodType,
    Option<common_enums::CardNetwork>,
)> {
    match payment_method_data {
        domain::PaymentMethodData::Card(card) => {
            // surcharge generated will always be same for credit as well as debit
            // since surcharge conditions cannot be defined on card_type
            Some((
                common_enums::PaymentMethod::Card,
                common_enums::PaymentMethodType::Credit,
                card.card_network.clone(),
            ))
        }
        domain::PaymentMethodData::CardRedirect(card_redirect_data) => Some((
            common_enums::PaymentMethod::CardRedirect,
            card_redirect_data.get_payment_method_type(),
            None,
        )),
        domain::PaymentMethodData::Wallet(wallet) => Some((
            common_enums::PaymentMethod::Wallet,
            wallet.get_payment_method_type(),
            None,
        )),
        domain::PaymentMethodData::PayLater(pay_later) => Some((
            common_enums::PaymentMethod::PayLater,
            pay_later.get_payment_method_type(),
            None,
        )),
        domain::PaymentMethodData::BankRedirect(bank_redirect) => Some((
            common_enums::PaymentMethod::BankRedirect,
            bank_redirect.get_payment_method_type(),
            None,
        )),
        domain::PaymentMethodData::BankDebit(bank_debit) => Some((
            common_enums::PaymentMethod::BankDebit,
            bank_debit.get_payment_method_type(),
            None,
        )),
        domain::PaymentMethodData::BankTransfer(bank_transfer) => Some((
            common_enums::PaymentMethod::BankTransfer,
            bank_transfer.get_payment_method_type(),
            None,
        )),
        domain::PaymentMethodData::Crypto(crypto) => Some((
            common_enums::PaymentMethod::Crypto,
            crypto.get_payment_method_type(),
            None,
        )),
        domain::PaymentMethodData::MandatePayment => None,
        domain::PaymentMethodData::Reward => None,
        domain::PaymentMethodData::RealTimePayment(real_time_payment) => Some((
            common_enums::PaymentMethod::RealTimePayment,
            real_time_payment.get_payment_method_type(),
            None,
        )),
        domain::PaymentMethodData::Upi(upi_data) => Some((
            common_enums::PaymentMethod::Upi,
            upi_data.get_payment_method_type(),
            None,
        )),
        domain::PaymentMethodData::Voucher(voucher) => Some((
            common_enums::PaymentMethod::Voucher,
            voucher.get_payment_method_type(),
            None,
        )),
        domain::PaymentMethodData::GiftCard(gift_card) => Some((
            common_enums::PaymentMethod::GiftCard,
            gift_card.get_payment_method_type(),
            None,
        )),
        domain::PaymentMethodData::OpenBanking(ob_data) => Some((
            common_enums::PaymentMethod::OpenBanking,
            ob_data.get_payment_method_type(),
            None,
        )),
        domain::PaymentMethodData::CardToken(_) => None,
        domain::PaymentMethodData::NetworkToken(_) => None,
    }
}

pub fn validate_payment_link_request(
    confirm: Option<bool>,
) -> Result<(), errors::ApiErrorResponse> {
    if let Some(cnf) = confirm {
        if !cnf {
            return Ok(());
        } else {
            return Err(errors::ApiErrorResponse::InvalidRequestData {
                message: "cannot confirm a payment while creating a payment link".to_string(),
            });
        }
    }
    Ok(())
}

pub async fn get_gsm_record(
    state: &SessionState,
    error_code: Option<String>,
    error_message: Option<String>,
    connector_name: String,
    flow: String,
) -> Option<storage::gsm::GatewayStatusMap> {
    let get_gsm = || async {
        state.store.find_gsm_rule(
                connector_name.clone(),
                flow.clone(),
                "sub_flow".to_string(),
                error_code.clone().unwrap_or_default(), // TODO: make changes in connector to get a mandatory code in case of success or error response
                error_message.clone().unwrap_or_default(),
            )
            .await
            .map_err(|err| {
                if err.current_context().is_db_not_found() {
                    logger::warn!(
                        "GSM miss for connector - {}, flow - {}, error_code - {:?}, error_message - {:?}",
                        connector_name,
                        flow,
                        error_code,
                        error_message
                    );
                    metrics::AUTO_RETRY_GSM_MISS_COUNT.add(&metrics::CONTEXT, 1, &[]);
                } else {
                    metrics::AUTO_RETRY_GSM_FETCH_FAILURE_COUNT.add(&metrics::CONTEXT, 1, &[]);
                };
                err.change_context(errors::ApiErrorResponse::InternalServerError)
                    .attach_printable("failed to fetch decision from gsm")
            })
    };
    get_gsm()
        .await
        .inspect_err(|err| {
            // warn log should suffice here because we are not propagating this error
            logger::warn!(get_gsm_decision_fetch_error=?err, "error fetching gsm decision");
        })
        .ok()
}

pub async fn get_unified_translation(
    state: &SessionState,
    unified_code: String,
    unified_message: String,
    locale: String,
) -> Option<String> {
    let get_unified_translation = || async {
        state.store.find_translation(
                unified_code.clone(),
                unified_message.clone(),
                locale.clone(),
            )
            .await
            .map_err(|err| {
                if err.current_context().is_db_not_found() {
                    logger::warn!(
                        "Translation missing for unified_code - {:?}, unified_message - {:?}, locale - {:?}",
                        unified_code,
                        unified_message,
                        locale
                    );
                }
                err.change_context(errors::ApiErrorResponse::InternalServerError)
                    .attach_printable("failed to fetch translation from unified_translations")
            })
    };
    get_unified_translation()
        .await
        .inspect_err(|err| {
            // warn log should suffice here because we are not propagating this error
            logger::warn!(get_translation_error=?err, "error fetching unified translations");
        })
        .ok()
}
pub fn validate_order_details_amount(
    order_details: Vec<api_models::payments::OrderDetailsWithAmount>,
    amount: i64,
    should_validate: bool,
) -> Result<(), errors::ApiErrorResponse> {
    if should_validate {
        let total_order_details_amount: i64 = order_details
            .iter()
            .map(|order| order.amount * i64::from(order.quantity))
            .sum();

        if total_order_details_amount != amount {
            Err(errors::ApiErrorResponse::InvalidRequestData {
                message: "Total sum of order details doesn't match amount in payment request"
                    .to_string(),
            })
        } else {
            Ok(())
        }
    } else {
        Ok(())
    }
}

// This function validates the client secret expiry set by the merchant in the request
pub fn validate_session_expiry(session_expiry: u32) -> Result<(), errors::ApiErrorResponse> {
    if !(consts::MIN_SESSION_EXPIRY..=consts::MAX_SESSION_EXPIRY).contains(&session_expiry) {
        Err(errors::ApiErrorResponse::InvalidRequestData {
            message: "session_expiry should be between 60(1 min) to 7890000(3 months).".to_string(),
        })
    } else {
        Ok(())
    }
}

pub fn get_recipient_id_for_open_banking(
    merchant_data: &AdditionalMerchantData,
) -> Result<Option<String>, errors::ApiErrorResponse> {
    match merchant_data {
        AdditionalMerchantData::OpenBankingRecipientData(data) => match data {
            MerchantRecipientData::ConnectorRecipientId(id) => Ok(Some(id.peek().clone())),
            MerchantRecipientData::AccountData(acc_data) => match acc_data {
                MerchantAccountData::Bacs {
                    connector_recipient_id,
                    ..
                } => match connector_recipient_id {
                    Some(RecipientIdType::ConnectorId(id)) => Ok(Some(id.peek().clone())),
                    Some(RecipientIdType::LockerId(id)) => Ok(Some(id.peek().clone())),
                    _ => Err(errors::ApiErrorResponse::InvalidConnectorConfiguration {
                        config: "recipient_id".to_string(),
                    }),
                },
                MerchantAccountData::Iban {
                    connector_recipient_id,
                    ..
                } => match connector_recipient_id {
                    Some(RecipientIdType::ConnectorId(id)) => Ok(Some(id.peek().clone())),
                    Some(RecipientIdType::LockerId(id)) => Ok(Some(id.peek().clone())),
                    _ => Err(errors::ApiErrorResponse::InvalidConnectorConfiguration {
                        config: "recipient_id".to_string(),
                    }),
                },
            },
            _ => Err(errors::ApiErrorResponse::InvalidConnectorConfiguration {
                config: "recipient_id".to_string(),
            }),
        },
    }
}
// This function validates the intent fulfillment time expiry set by the merchant in the request
pub fn validate_intent_fulfillment_expiry(
    intent_fulfillment_time: u32,
) -> Result<(), errors::ApiErrorResponse> {
    if !(consts::MIN_INTENT_FULFILLMENT_EXPIRY..=consts::MAX_INTENT_FULFILLMENT_EXPIRY)
        .contains(&intent_fulfillment_time)
    {
        Err(errors::ApiErrorResponse::InvalidRequestData {
            message: "intent_fulfillment_time should be between 60(1 min) to 1800(30 mins)."
                .to_string(),
        })
    } else {
        Ok(())
    }
}

pub fn add_connector_response_to_additional_payment_data(
    additional_payment_data: api_models::payments::AdditionalPaymentData,
    connector_response_payment_method_data: AdditionalPaymentMethodConnectorResponse,
) -> api_models::payments::AdditionalPaymentData {
    match (
        &additional_payment_data,
        connector_response_payment_method_data,
    ) {
        (
            api_models::payments::AdditionalPaymentData::Card(additional_card_data),
            AdditionalPaymentMethodConnectorResponse::Card {
                authentication_data,
                payment_checks,
            },
        ) => api_models::payments::AdditionalPaymentData::Card(Box::new(
            api_models::payments::AdditionalCardInfo {
                payment_checks,
                authentication_data,
                ..*additional_card_data.clone()
            },
        )),
        (
            api_models::payments::AdditionalPaymentData::PayLater { .. },
            AdditionalPaymentMethodConnectorResponse::PayLater {
                klarna_sdk: Some(KlarnaSdkResponse { payment_type }),
            },
        ) => api_models::payments::AdditionalPaymentData::PayLater {
            klarna_sdk: Some(api_models::payments::KlarnaSdkPaymentMethod { payment_type }),
        },

        _ => additional_payment_data,
    }
}

pub fn update_additional_payment_data_with_connector_response_pm_data(
    additional_payment_data: Option<serde_json::Value>,
    connector_response_pm_data: Option<AdditionalPaymentMethodConnectorResponse>,
) -> RouterResult<Option<serde_json::Value>> {
    let parsed_additional_payment_method_data = additional_payment_data
        .as_ref()
        .map(|payment_method_data| {
            payment_method_data
                .clone()
                .parse_value::<api_models::payments::AdditionalPaymentData>(
                    "additional_payment_method_data",
                )
        })
        .transpose()
        .change_context(errors::ApiErrorResponse::InternalServerError)
        .attach_printable("unable to parse value into additional_payment_method_data")?;

    let additional_payment_method_data = parsed_additional_payment_method_data
        .zip(connector_response_pm_data)
        .map(|(additional_pm_data, connector_response_pm_data)| {
            add_connector_response_to_additional_payment_data(
                additional_pm_data,
                connector_response_pm_data,
            )
        });

    additional_payment_method_data
        .as_ref()
        .map(Encode::encode_to_value)
        .transpose()
        .change_context(errors::ApiErrorResponse::InternalServerError)
        .attach_printable("Failed to encode additional pm data")
}

pub async fn get_payment_method_details_from_payment_token(
    state: &SessionState,
    payment_attempt: &PaymentAttempt,
    payment_intent: &PaymentIntent,
    key_store: &domain::MerchantKeyStore,
    storage_scheme: enums::MerchantStorageScheme,
    business_profile: &domain::BusinessProfile,
) -> RouterResult<Option<(domain::PaymentMethodData, enums::PaymentMethod)>> {
    let hyperswitch_token = if let Some(token) = payment_attempt.payment_token.clone() {
        let redis_conn = state
            .store
            .get_redis_conn()
            .change_context(errors::ApiErrorResponse::InternalServerError)
            .attach_printable("Failed to get redis connection")?;
        let key = format!(
            "pm_token_{}_{}_hyperswitch",
            token,
            payment_attempt
                .payment_method
                .to_owned()
                .get_required_value("payment_method")?,
        );
        let token_data_string = redis_conn
            .get_key::<Option<String>>(&key)
            .await
            .change_context(errors::ApiErrorResponse::InternalServerError)
            .attach_printable("Failed to fetch the token from redis")?
            .ok_or(error_stack::Report::new(
                errors::ApiErrorResponse::UnprocessableEntity {
                    message: "Token is invalid or expired".to_owned(),
                },
            ))?;
        let token_data_result = token_data_string
            .clone()
            .parse_struct("PaymentTokenData")
            .change_context(errors::ApiErrorResponse::InternalServerError)
            .attach_printable("failed to deserialize hyperswitch token data");
        let token_data = match token_data_result {
            Ok(data) => data,
            Err(e) => {
                // The purpose of this logic is backwards compatibility to support tokens
                // in redis that might be following the old format.
                if token_data_string.starts_with('{') {
                    return Err(e);
                } else {
                    storage::PaymentTokenData::temporary_generic(token_data_string)
                }
            }
        };
        Some(token_data)
    } else {
        None
    };
    let token = hyperswitch_token
        .ok_or(errors::ApiErrorResponse::InternalServerError)
        .attach_printable("missing hyperswitch_token")?;
    match token {
        storage::PaymentTokenData::TemporaryGeneric(generic_token) => {
            retrieve_payment_method_with_temporary_token(
                state,
                &generic_token.token,
                payment_intent,
                key_store,
                None,
            )
            .await
        }

        storage::PaymentTokenData::Temporary(generic_token) => {
            retrieve_payment_method_with_temporary_token(
                state,
                &generic_token.token,
                payment_intent,
                key_store,
                None,
            )
            .await
        }

        storage::PaymentTokenData::Permanent(card_token) => retrieve_card_with_permanent_token(
            state,
            &card_token.token,
            card_token
                .payment_method_id
                .as_ref()
                .unwrap_or(&card_token.token),
            payment_intent,
            None,
            key_store,
            storage_scheme,
            None,
            None,
            business_profile,
        )
        .await
        .map(|card| Some((card, enums::PaymentMethod::Card))),

        storage::PaymentTokenData::PermanentCard(card_token) => retrieve_card_with_permanent_token(
            state,
            &card_token.token,
            card_token
                .payment_method_id
                .as_ref()
                .unwrap_or(&card_token.token),
            payment_intent,
            None,
            key_store,
            storage_scheme,
            None,
            None,
            business_profile,
        )
        .await
        .map(|card| Some((card, enums::PaymentMethod::Card))),

        storage::PaymentTokenData::AuthBankDebit(auth_token) => {
            retrieve_payment_method_from_auth_service(
                state,
                key_store,
                &auth_token,
                payment_intent,
                &None,
            )
            .await
        }

        storage::PaymentTokenData::WalletToken(_) => Ok(None),
    }
}

// This function validates the  mandate_data with its setup_future_usage
pub fn validate_mandate_data_and_future_usage(
    setup_future_usages: Option<api_enums::FutureUsage>,
    mandate_details_present: bool,
) -> Result<(), errors::ApiErrorResponse> {
    if mandate_details_present
        && (Some(api_enums::FutureUsage::OnSession) == setup_future_usages
            || setup_future_usages.is_none())
    {
        Err(errors::ApiErrorResponse::PreconditionFailed {
            message: "`setup_future_usage` must be `off_session` for mandates".into(),
        })
    } else {
        Ok(())
    }
}

pub enum PaymentExternalAuthenticationFlow {
    PreAuthenticationFlow {
        acquirer_details: authentication::types::AcquirerDetails,
        card_number: ::cards::CardNumber,
        token: String,
    },
    PostAuthenticationFlow {
        authentication_id: String,
    },
}

pub async fn get_payment_external_authentication_flow_during_confirm<F: Clone>(
    state: &SessionState,
    key_store: &domain::MerchantKeyStore,
    business_profile: &domain::Profile,
    payment_data: &mut PaymentData<F>,
    connector_call_type: &api::ConnectorCallType,
    mandate_type: Option<api_models::payments::MandateTransactionType>,
) -> RouterResult<Option<PaymentExternalAuthenticationFlow>> {
    let authentication_id = payment_data.payment_attempt.authentication_id.clone();
    let is_authentication_type_3ds = payment_data.payment_attempt.authentication_type
        == Some(common_enums::AuthenticationType::ThreeDs);
    let separate_authentication_requested = payment_data
        .payment_intent
        .request_external_three_ds_authentication
        .unwrap_or(false);
    let separate_three_ds_authentication_attempted = payment_data
        .payment_attempt
        .external_three_ds_authentication_attempted
        .unwrap_or(false);
    let connector_supports_separate_authn =
        authentication::utils::get_connector_data_if_separate_authn_supported(connector_call_type);
    logger::info!("is_pre_authn_call {:?}", authentication_id.is_none());
    logger::info!(
        "separate_authentication_requested {:?}",
        separate_authentication_requested
    );
    logger::info!(
        "payment connector supports external authentication: {:?}",
        connector_supports_separate_authn.is_some()
    );
    let card_number = payment_data.payment_method_data.as_ref().and_then(|pmd| {
        if let domain::PaymentMethodData::Card(card) = pmd {
            Some(card.card_number.clone())
        } else {
            None
        }
    });
    Ok(if separate_three_ds_authentication_attempted {
        authentication_id.map(|authentication_id| {
            PaymentExternalAuthenticationFlow::PostAuthenticationFlow { authentication_id }
        })
    } else if separate_authentication_requested
        && is_authentication_type_3ds
        && mandate_type
            != Some(api_models::payments::MandateTransactionType::RecurringMandateTransaction)
    {
        if let Some((connector_data, card_number)) =
            connector_supports_separate_authn.zip(card_number)
        {
            let token = payment_data
                .token
                .clone()
                .get_required_value("token")
                .change_context(errors::ApiErrorResponse::InternalServerError)
                .attach_printable(
                    "payment_data.token should not be None while making pre authentication call",
                )?;
            let payment_connector_mca = get_merchant_connector_account(
                state,
                &business_profile.merchant_id,
                None,
                key_store,
                business_profile.get_id(),
                connector_data.connector_name.to_string().as_str(),
                connector_data.merchant_connector_id.as_ref(),
            )
            .await?;
            let acquirer_details: authentication::types::AcquirerDetails = payment_connector_mca
                .get_metadata()
                .get_required_value("merchant_connector_account.metadata")?
                .peek()
                .clone()
                .parse_value("AcquirerDetails")
                .change_context(errors::ApiErrorResponse::PreconditionFailed {
                    message:
                        "acquirer_bin and acquirer_merchant_id not found in Payment Connector's Metadata"
                            .to_string(),
                })?;
            Some(PaymentExternalAuthenticationFlow::PreAuthenticationFlow {
                card_number,
                token,
                acquirer_details,
            })
        } else {
            None
        }
    } else {
        None
    })
}

pub fn get_redis_key_for_extended_card_info(
    merchant_id: &id_type::MerchantId,
    payment_id: &id_type::PaymentId,
) -> String {
    format!(
        "{}_{}_extended_card_info",
        merchant_id.get_string_repr(),
        payment_id.get_string_repr()
    )
}

pub fn check_integrity_based_on_flow<T, Request>(
    request: &Request,
    payment_response_data: &Result<PaymentsResponseData, ErrorResponse>,
) -> Result<(), common_utils::errors::IntegrityCheckError>
where
    T: FlowIntegrity,
    Request: GetIntegrityObject<T> + CheckIntegrity<Request, T>,
{
    let connector_transaction_id = match payment_response_data {
        Ok(resp_data) => match resp_data {
            PaymentsResponseData::TransactionResponse {
                connector_response_reference_id,
                ..
            } => connector_response_reference_id,
            PaymentsResponseData::TransactionUnresolvedResponse {
                connector_response_reference_id,
                ..
            } => connector_response_reference_id,
            PaymentsResponseData::PreProcessingResponse {
                connector_response_reference_id,
                ..
            } => connector_response_reference_id,
            _ => &None,
        },
        Err(_) => &None,
    };
    request.check_integrity(request, connector_transaction_id.to_owned())
}

pub async fn config_skip_saving_wallet_at_connector(
    db: &dyn StorageInterface,
    merchant_id: &id_type::MerchantId,
) -> CustomResult<Option<Vec<storage_enums::PaymentMethodType>>, errors::ApiErrorResponse> {
    let config = db
        .find_config_by_key_unwrap_or(
            &merchant_id.get_skip_saving_wallet_at_connector_key(),
            Some("[]".to_string()),
        )
        .await;
    Ok(match config {
        Ok(conf) => Some(
            serde_json::from_str::<Vec<storage_enums::PaymentMethodType>>(&conf.config)
                .change_context(errors::ApiErrorResponse::InternalServerError)
                .attach_printable("skip_save_wallet_at_connector config parsing failed")?,
        ),
        Err(error) => {
            logger::error!(?error);
            None
        }
    })
}

pub async fn override_setup_future_usage_to_on_session<F, D>(
    db: &dyn StorageInterface,
    payment_data: &mut D,
) -> CustomResult<(), errors::ApiErrorResponse>
where
    F: Clone,
    D: payments::OperationSessionGetters<F> + payments::OperationSessionSetters<F> + Send,
{
    if payment_data.get_payment_intent().setup_future_usage == Some(enums::FutureUsage::OffSession)
    {
        let skip_saving_wallet_at_connector_optional = config_skip_saving_wallet_at_connector(
            db,
            &payment_data.get_payment_intent().merchant_id,
        )
        .await?;

        if let Some(skip_saving_wallet_at_connector) = skip_saving_wallet_at_connector_optional {
            if let Some(payment_method_type) =
                payment_data.get_payment_attempt().payment_method_type
            {
                if skip_saving_wallet_at_connector.contains(&payment_method_type) {
                    logger::debug!("Override setup_future_usage from off_session to on_session based on the merchant's skip_saving_wallet_at_connector configuration to avoid creating a connector mandate.");
                    payment_data
                        .set_setup_future_usage_in_payment_intent(enums::FutureUsage::OnSession);
                }
            }
        };
    };
    Ok(())
}

pub async fn validate_merchant_connector_ids_in_connector_mandate_details(
    state: &SessionState,
    key_store: &domain::MerchantKeyStore,
    connector_mandate_details: &api_models::payment_methods::PaymentsMandateReference,
    merchant_id: &id_type::MerchantId,
    card_network: Option<api_enums::CardNetwork>,
) -> CustomResult<(), errors::ApiErrorResponse> {
    let db = &*state.store;
    let merchant_connector_account_list = db
        .find_merchant_connector_account_by_merchant_id_and_disabled_list(
            &state.into(),
            merchant_id,
            true,
            key_store,
        )
        .await
        .to_not_found_response(errors::ApiErrorResponse::InternalServerError)?;

    let merchant_connector_account_details_hash_map: std::collections::HashMap<
        id_type::MerchantConnectorAccountId,
        domain::MerchantConnectorAccount,
    > = merchant_connector_account_list
        .iter()
        .map(|merchant_connector_account| {
            (
                merchant_connector_account.get_id(),
                merchant_connector_account.clone(),
            )
        })
        .collect();

    for (migrating_merchant_connector_id, migrating_connector_mandate_details) in
        connector_mandate_details.0.clone()
    {
        match (
            card_network.clone(),
            merchant_connector_account_details_hash_map.get(&migrating_merchant_connector_id),
        ) {
            (Some(enums::CardNetwork::Discover), Some(merchant_connector_account_details)) => {
                if let ("cybersource", None) = (
                    merchant_connector_account_details.connector_name.as_str(),
                    migrating_connector_mandate_details
                        .original_payment_authorized_amount
                        .zip(
                            migrating_connector_mandate_details
                                .original_payment_authorized_currency,
                        ),
                ) {
                    Err(errors::ApiErrorResponse::MissingRequiredFields {
                        field_names: vec![
                            "original_payment_authorized_currency",
                            "original_payment_authorized_amount",
                        ],
                    })
                    .attach_printable(format!(
                        "Invalid connector_mandate_details provided for connector {:?}",
                        migrating_merchant_connector_id
                    ))?
                }
            }
            (_, Some(_)) => (),
            (_, None) => Err(errors::ApiErrorResponse::InvalidDataValue {
                field_name: "merchant_connector_id",
            })
            .attach_printable_lazy(|| {
                format!(
                    "{:?} invalid merchant connector id in connector_mandate_details",
                    migrating_merchant_connector_id
                )
            })?,
        }
    }
    Ok(())
}<|MERGE_RESOLUTION|>--- conflicted
+++ resolved
@@ -1792,7 +1792,7 @@
     _storage_scheme: enums::MerchantStorageScheme,
     mandate_id: Option<api_models::payments::MandateIds>,
     payment_method_info: Option<domain::PaymentMethod>,
-    business_profile: &domain::BusinessProfile,
+    business_profile: &domain::Profile,
 ) -> RouterResult<domain::PaymentMethodData> {
     let customer_id = payment_intent
         .customer_id
@@ -2089,11 +2089,7 @@
     merchant_key_store: &domain::MerchantKeyStore,
     customer: &Option<domain::Customer>,
     storage_scheme: common_enums::enums::MerchantStorageScheme,
-<<<<<<< HEAD
-    business_profile: Option<&domain::Profile>,
-=======
-    business_profile: &domain::BusinessProfile,
->>>>>>> fbd2cda7
+    business_profile: &domain::Profile,
 ) -> RouterResult<(
     BoxedOperation<'a, F, R, D>,
     Option<domain::PaymentMethodData>,
@@ -5080,7 +5076,7 @@
     payment_intent: &PaymentIntent,
     key_store: &domain::MerchantKeyStore,
     storage_scheme: enums::MerchantStorageScheme,
-    business_profile: &domain::BusinessProfile,
+    business_profile: &domain::Profile,
 ) -> RouterResult<Option<(domain::PaymentMethodData, enums::PaymentMethod)>> {
     let hyperswitch_token = if let Some(token) = payment_attempt.payment_token.clone() {
         let redis_conn = state
