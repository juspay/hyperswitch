use std::borrow::Cow;

use base64::Engine;
use common_utils::{
    ext_traits::{AsyncExt, ByteSliceExt, ValueExt},
    fp_utils, generate_id, pii,
};
use diesel_models::{enums, payment_intent};
// TODO : Evaluate all the helper functions ()
use error_stack::{report, IntoReport, ResultExt};
use josekit::jwe;
use masking::{ExposeInterface, PeekInterface};
use router_env::{instrument, logger, tracing};
use time::Duration;
use uuid::Uuid;

use super::{
    operations::{BoxedOperation, Operation, PaymentResponse},
    CustomerDetails, PaymentData,
};
use crate::{
    configs::settings::{ConnectorRequestReferenceIdConfig, Server},
    consts,
    core::{
        errors::{self, CustomResult, RouterResult, StorageErrorExt},
        payment_methods::{cards, vault},
        payments,
    },
    db::StorageInterface,
    routes::{metrics, AppState},
    scheduler::metrics as scheduler_metrics,
    services,
    types::{
        api::{self, admin, enums as api_enums, CustomerAcceptanceExt, MandateValidationFieldsExt},
        domain::{
            self,
            types::{self, AsyncLift},
        },
        storage::{self, enums as storage_enums, ephemeral_key, CustomerUpdate::Update},
        transformers::ForeignInto,
        ErrorResponse, RouterData,
    },
    utils::{
        self,
        crypto::{self, SignMessage},
        OptionExt,
    },
};

pub fn create_identity_from_certificate_and_key(
    encoded_certificate: String,
    encoded_certificate_key: String,
) -> Result<reqwest::Identity, error_stack::Report<errors::ApiClientError>> {
    let decoded_certificate = consts::BASE64_ENGINE
        .decode(encoded_certificate)
        .into_report()
        .change_context(errors::ApiClientError::CertificateDecodeFailed)?;

    let decoded_certificate_key = consts::BASE64_ENGINE
        .decode(encoded_certificate_key)
        .into_report()
        .change_context(errors::ApiClientError::CertificateDecodeFailed)?;

    let certificate = String::from_utf8(decoded_certificate)
        .into_report()
        .change_context(errors::ApiClientError::CertificateDecodeFailed)?;

    let certificate_key = String::from_utf8(decoded_certificate_key)
        .into_report()
        .change_context(errors::ApiClientError::CertificateDecodeFailed)?;

    reqwest::Identity::from_pkcs8_pem(certificate.as_bytes(), certificate_key.as_bytes())
        .into_report()
        .change_context(errors::ApiClientError::CertificateDecodeFailed)
}

pub fn filter_mca_based_on_business_details(
    merchant_connector_accounts: Vec<domain::MerchantConnectorAccount>,
    payment_intent: Option<&diesel_models::payment_intent::PaymentIntent>,
) -> Vec<domain::MerchantConnectorAccount> {
    if let Some(payment_intent) = payment_intent {
        merchant_connector_accounts
            .into_iter()
            .filter(|mca| {
                mca.business_country == payment_intent.business_country
                    && mca.business_label == payment_intent.business_label
            })
            .collect::<Vec<_>>()
    } else {
        merchant_connector_accounts
    }
}

pub async fn get_address_for_payment_request(
    db: &dyn StorageInterface,
    req_address: Option<&api::Address>,
    address_id: Option<&str>,
    merchant_id: &str,
    customer_id: Option<&String>,
    merchant_key_store: &domain::MerchantKeyStore,
) -> CustomResult<Option<domain::Address>, errors::ApiErrorResponse> {
    let key = merchant_key_store.key.get_inner().peek();

    Ok(match req_address {
        Some(address) => {
            match address_id {
                Some(id) => {
                    let address_update = async {
                        Ok(storage::AddressUpdate::Update {
                            city: address
                                .address
                                .as_ref()
                                .and_then(|value| value.city.clone()),
                            country: address.address.as_ref().and_then(|value| value.country),
                            line1: address
                                .address
                                .as_ref()
                                .and_then(|value| value.line1.clone())
                                .async_lift(|inner| types::encrypt_optional(inner, key))
                                .await?,
                            line2: address
                                .address
                                .as_ref()
                                .and_then(|value| value.line2.clone())
                                .async_lift(|inner| types::encrypt_optional(inner, key))
                                .await?,
                            line3: address
                                .address
                                .as_ref()
                                .and_then(|value| value.line3.clone())
                                .async_lift(|inner| types::encrypt_optional(inner, key))
                                .await?,
                            state: address
                                .address
                                .as_ref()
                                .and_then(|value| value.state.clone())
                                .async_lift(|inner| types::encrypt_optional(inner, key))
                                .await?,
                            zip: address
                                .address
                                .as_ref()
                                .and_then(|value| value.zip.clone())
                                .async_lift(|inner| types::encrypt_optional(inner, key))
                                .await?,
                            first_name: address
                                .address
                                .as_ref()
                                .and_then(|value| value.first_name.clone())
                                .async_lift(|inner| types::encrypt_optional(inner, key))
                                .await?,
                            last_name: address
                                .address
                                .as_ref()
                                .and_then(|value| value.last_name.clone())
                                .async_lift(|inner| types::encrypt_optional(inner, key))
                                .await?,
                            phone_number: address
                                .phone
                                .as_ref()
                                .and_then(|value| value.number.clone())
                                .async_lift(|inner| types::encrypt_optional(inner, key))
                                .await?,
                            country_code: address
                                .phone
                                .as_ref()
                                .and_then(|value| value.country_code.clone()),
                        })
                    }
                    .await
                    .change_context(errors::ApiErrorResponse::InternalServerError)
                    .attach_printable("Failed while encrypting address")?;
                    Some(
                        db.update_address(id.to_owned(), address_update, merchant_key_store)
                            .await
                            .to_not_found_response(errors::ApiErrorResponse::AddressNotFound)?,
                    )
                }
                None => {
                    // generate a new address here
                    let customer_id = customer_id.get_required_value("customer_id")?;

                    let address_details = address.address.clone().unwrap_or_default();
                    Some(
                        db.insert_address(
                            async {
                                Ok(domain::Address {
                                    phone_number: address
                                        .phone
                                        .as_ref()
                                        .and_then(|a| a.number.clone())
                                        .async_lift(|inner| types::encrypt_optional(inner, key))
                                        .await?,
                                    country_code: address
                                        .phone
                                        .as_ref()
                                        .and_then(|a| a.country_code.clone()),
                                    customer_id: customer_id.to_string(),
                                    merchant_id: merchant_id.to_string(),
                                    address_id: generate_id(consts::ID_LENGTH, "add"),
                                    city: address_details.city,
                                    country: address_details.country,
                                    line1: address_details
                                        .line1
                                        .async_lift(|inner| types::encrypt_optional(inner, key))
                                        .await?,
                                    line2: address_details
                                        .line2
                                        .async_lift(|inner| types::encrypt_optional(inner, key))
                                        .await?,
                                    line3: address_details
                                        .line3
                                        .async_lift(|inner| types::encrypt_optional(inner, key))
                                        .await?,
                                    id: None,
                                    state: address_details
                                        .state
                                        .async_lift(|inner| types::encrypt_optional(inner, key))
                                        .await?,
                                    created_at: common_utils::date_time::now(),
                                    first_name: address_details
                                        .first_name
                                        .async_lift(|inner| types::encrypt_optional(inner, key))
                                        .await?,
                                    last_name: address_details
                                        .last_name
                                        .async_lift(|inner| types::encrypt_optional(inner, key))
                                        .await?,
                                    modified_at: common_utils::date_time::now(),
                                    zip: address_details
                                        .zip
                                        .async_lift(|inner| types::encrypt_optional(inner, key))
                                        .await?,
                                })
                            }
                            .await
                            .change_context(errors::ApiErrorResponse::InternalServerError)
                            .attach_printable("Failed while encrypting address while insert")?,
                            merchant_key_store,
                        )
                        .await
                        .change_context(errors::ApiErrorResponse::InternalServerError)
                        .attach_printable("Failed while inserting new address")?,
                    )
                }
            }
        }
        None => match address_id {
            Some(id) => Some(db.find_address(id, merchant_key_store).await)
                .transpose()
                .to_not_found_response(errors::ApiErrorResponse::AddressNotFound)?,
            None => None,
        },
    })
}

pub async fn get_address_by_id(
    db: &dyn StorageInterface,
    address_id: Option<String>,
    merchant_key_store: &domain::MerchantKeyStore,
) -> CustomResult<Option<domain::Address>, errors::ApiErrorResponse> {
    match address_id {
        None => Ok(None),
        Some(address_id) => Ok(db.find_address(&address_id, merchant_key_store).await.ok()),
    }
}

pub async fn get_token_pm_type_mandate_details(
    state: &AppState,
    request: &api::PaymentsRequest,
    mandate_type: Option<api::MandateTransactionType>,
    merchant_account: &domain::MerchantAccount,
) -> RouterResult<(
    Option<String>,
    Option<storage_enums::PaymentMethod>,
    Option<storage_enums::PaymentMethodType>,
    Option<api::MandateData>,
    Option<payments::RecurringMandatePaymentData>,
    Option<String>,
)> {
    match mandate_type {
        Some(api::MandateTransactionType::NewMandateTransaction) => {
            let setup_mandate = request
                .mandate_data
                .clone()
                .get_required_value("mandate_data")?;
            Ok((
                request.payment_token.to_owned(),
                request.payment_method,
                request.payment_method_type,
                Some(setup_mandate),
                None,
                None,
            ))
        }
        Some(api::MandateTransactionType::RecurringMandateTransaction) => {
            let (
                token_,
                payment_method_,
                recurring_mandate_payment_data,
                payment_method_type_,
                mandate_connector,
            ) = get_token_for_recurring_mandate(state, request, merchant_account).await?;
            Ok((
                token_,
                payment_method_,
                payment_method_type_.or(request.payment_method_type),
                None,
                recurring_mandate_payment_data,
                mandate_connector,
            ))
        }
        None => Ok((
            request.payment_token.to_owned(),
            request.payment_method,
            request.payment_method_type,
            request.mandate_data.clone(),
            None,
            None,
        )),
    }
}

pub async fn get_token_for_recurring_mandate(
    state: &AppState,
    req: &api::PaymentsRequest,
    merchant_account: &domain::MerchantAccount,
) -> RouterResult<(
    Option<String>,
    Option<storage_enums::PaymentMethod>,
    Option<payments::RecurringMandatePaymentData>,
    Option<storage_enums::PaymentMethodType>,
    Option<String>,
)> {
    let db = &*state.store;
    let mandate_id = req.mandate_id.clone().get_required_value("mandate_id")?;

    let mandate = db
        .find_mandate_by_merchant_id_mandate_id(&merchant_account.merchant_id, mandate_id.as_str())
        .await
        .to_not_found_response(errors::ApiErrorResponse::MandateNotFound)?;

    let customer = req.customer_id.clone().get_required_value("customer_id")?;

    let payment_method_id = {
        if mandate.customer_id != customer {
            Err(report!(errors::ApiErrorResponse::PreconditionFailed {
                message: "customer_id must match mandate customer_id".into()
            }))?
        }
        if mandate.mandate_status != storage_enums::MandateStatus::Active {
            Err(report!(errors::ApiErrorResponse::PreconditionFailed {
                message: "mandate is not active".into()
            }))?
        };
        mandate.payment_method_id.clone()
    };
    verify_mandate_details(
        req.amount.get_required_value("amount")?.into(),
        req.currency.get_required_value("currency")?,
        mandate.clone(),
    )?;

    let payment_method = db
        .find_payment_method(payment_method_id.as_str())
        .await
        .to_not_found_response(errors::ApiErrorResponse::PaymentMethodNotFound)?;

    let token = Uuid::new_v4().to_string();
    let payment_method_type = payment_method.payment_method_type;
    if let diesel_models::enums::PaymentMethod::Card = payment_method.payment_method {
        let _ = cards::get_lookup_key_from_locker(state, &token, &payment_method).await?;
        if let Some(payment_method_from_request) = req.payment_method {
            let pm: storage_enums::PaymentMethod = payment_method_from_request;
            if pm != payment_method.payment_method {
                Err(report!(errors::ApiErrorResponse::PreconditionFailed {
                    message:
                        "payment method in request does not match previously provided payment \
                                  method information"
                            .into()
                }))?
            }
        };

        Ok((
            Some(token),
            Some(payment_method.payment_method),
            Some(payments::RecurringMandatePaymentData {
                payment_method_type,
            }),
            payment_method.payment_method_type,
            Some(mandate.connector),
        ))
    } else {
        Ok((
            None,
            Some(payment_method.payment_method),
            Some(payments::RecurringMandatePaymentData {
                payment_method_type,
            }),
            payment_method.payment_method_type,
            Some(mandate.connector),
        ))
    }
}

#[instrument(skip_all)]
/// Check weather the merchant id in the request
/// and merchant id in the merchant account are same.
pub fn validate_merchant_id(
    merchant_id: &str,
    request_merchant_id: Option<&str>,
) -> CustomResult<(), errors::ApiErrorResponse> {
    // Get Merchant Id from the merchant
    // or get from merchant account

    let request_merchant_id = request_merchant_id.unwrap_or(merchant_id);

    utils::when(merchant_id.ne(request_merchant_id), || {
        Err(report!(errors::ApiErrorResponse::PreconditionFailed {
            message: format!(
                "Invalid `merchant_id`: {request_merchant_id} not found in merchant account"
            )
        }))
    })
}

#[instrument(skip_all)]
pub fn validate_request_amount_and_amount_to_capture(
    op_amount: Option<api::Amount>,
    op_amount_to_capture: Option<i64>,
) -> CustomResult<(), errors::ApiErrorResponse> {
    match (op_amount, op_amount_to_capture) {
        (None, _) => Ok(()),
        (Some(_amount), None) => Ok(()),
        (Some(amount), Some(amount_to_capture)) => {
            match amount {
                api::Amount::Value(amount_inner) => {
                    // If both amount and amount to capture is present
                    // then amount to be capture should be less than or equal to request amount
                    utils::when(!amount_to_capture.le(&amount_inner.get()), || {
                        Err(report!(errors::ApiErrorResponse::PreconditionFailed {
                            message: format!(
                            "amount_to_capture is greater than amount capture_amount: {amount_to_capture:?} request_amount: {amount:?}"
                        )
                        }))
                    })
                }
                api::Amount::Zero => {
                    // If the amount is Null but still amount_to_capture is passed this is invalid and
                    Err(report!(errors::ApiErrorResponse::PreconditionFailed {
                        message: "amount_to_capture should not exist for when amount = 0"
                            .to_string()
                    }))
                }
            }
        }
    }
}

#[instrument(skip_all)]
pub fn validate_card_data(
    payment_method_data: Option<api::PaymentMethodData>,
) -> CustomResult<(), errors::ApiErrorResponse> {
    if let Some(api::PaymentMethodData::Card(card)) = payment_method_data {
        let cvc = card.card_cvc.peek().to_string();
        if cvc.len() < 3 || cvc.len() > 4 {
            Err(report!(errors::ApiErrorResponse::PreconditionFailed {
                message: "Invalid card_cvc length".to_string()
            }))?
        }
        let card_cvc = cvc.parse::<u16>().into_report().change_context(
            errors::ApiErrorResponse::InvalidDataValue {
                field_name: "card_cvc",
            },
        )?;
        ::cards::CardSecurityCode::try_from(card_cvc).change_context(
            errors::ApiErrorResponse::PreconditionFailed {
                message: "Invalid Card CVC".to_string(),
            },
        )?;

        let exp_month = card
            .card_exp_month
            .peek()
            .to_string()
            .parse::<u8>()
            .into_report()
            .change_context(errors::ApiErrorResponse::InvalidDataValue {
                field_name: "card_exp_month",
            })?;
        let month = ::cards::CardExpirationMonth::try_from(exp_month).change_context(
            errors::ApiErrorResponse::PreconditionFailed {
                message: "Invalid Expiry Month".to_string(),
            },
        )?;
        let mut year_str = card.card_exp_year.peek().to_string();
        if year_str.len() == 2 {
            year_str = format!("20{}", year_str);
        }
        let exp_year = year_str.parse::<u16>().into_report().change_context(
            errors::ApiErrorResponse::InvalidDataValue {
                field_name: "card_exp_year",
            },
        )?;
        let year = ::cards::CardExpirationYear::try_from(exp_year).change_context(
            errors::ApiErrorResponse::PreconditionFailed {
                message: "Invalid Expiry Year".to_string(),
            },
        )?;

        let card_expiration = ::cards::CardExpiration { month, year };
        let is_expired = card_expiration.is_expired().change_context(
            errors::ApiErrorResponse::PreconditionFailed {
                message: "Invalid card data".to_string(),
            },
        )?;
        if is_expired {
            Err(report!(errors::ApiErrorResponse::PreconditionFailed {
                message: "Card Expired".to_string()
            }))?
        }
    }
    Ok(())
}

pub fn validate_mandate(
    req: impl Into<api::MandateValidationFields>,
    is_confirm_operation: bool,
) -> CustomResult<Option<api::MandateTransactionType>, errors::ApiErrorResponse> {
    let req: api::MandateValidationFields = req.into();
    match req.validate_and_get_mandate_type().change_context(
        errors::ApiErrorResponse::MandateValidationFailed {
            reason: "Expected one out of mandate_id and mandate_data but got both".to_string(),
        },
    )? {
        Some(api::MandateTransactionType::NewMandateTransaction) => {
            validate_new_mandate_request(req, is_confirm_operation)?;
            Ok(Some(api::MandateTransactionType::NewMandateTransaction))
        }
        Some(api::MandateTransactionType::RecurringMandateTransaction) => {
            validate_recurring_mandate(req)?;
            Ok(Some(
                api::MandateTransactionType::RecurringMandateTransaction,
            ))
        }
        None => Ok(None),
    }
}

fn validate_new_mandate_request(
    req: api::MandateValidationFields,
    is_confirm_operation: bool,
) -> RouterResult<()> {
    // We need not check for customer_id in the confirm request if it is already passed
    // in create request

    fp_utils::when(!is_confirm_operation && req.customer_id.is_none(), || {
        Err(report!(errors::ApiErrorResponse::PreconditionFailed {
            message: "`customer_id` is mandatory for mandates".into()
        }))
    })?;

    let mandate_data = req
        .mandate_data
        .clone()
        .get_required_value("mandate_data")?;

    if api_enums::FutureUsage::OnSession
        == req
            .setup_future_usage
            .get_required_value("setup_future_usage")?
    {
        Err(report!(errors::ApiErrorResponse::PreconditionFailed {
            message: "`setup_future_usage` must be `off_session` for mandates".into()
        }))?
    };

    // Only use this validation if the customer_acceptance is present
    if mandate_data
        .customer_acceptance
        .map(|inner| inner.acceptance_type == api::AcceptanceType::Online && inner.online.is_none())
        .unwrap_or(false)
    {
        Err(report!(errors::ApiErrorResponse::PreconditionFailed {
            message: "`mandate_data.customer_acceptance.online` is required when \
                      `mandate_data.customer_acceptance.acceptance_type` is `online`"
                .into()
        }))?
    }

    let mandate_details = match mandate_data.mandate_type {
        Some(api_models::payments::MandateType::SingleUse(details)) => Some(details),
        Some(api_models::payments::MandateType::MultiUse(details)) => details,
        None => None,
    };
    mandate_details.and_then(|md| md.start_date.zip(md.end_date)).map(|(start_date, end_date)|
        utils::when (start_date >= end_date, || {
        Err(report!(errors::ApiErrorResponse::PreconditionFailed {
            message: "`mandate_data.mandate_type.{multi_use|single_use}.start_date` should be greater than  \
            `mandate_data.mandate_type.{multi_use|single_use}.end_date`"
                .into()
        }))
    })).transpose()?;

    Ok(())
}

pub fn validate_customer_id_mandatory_cases(
    has_shipping: bool,
    has_billing: bool,
    has_setup_future_usage: bool,
    customer_id: &Option<String>,
) -> RouterResult<()> {
    match (
        has_shipping,
        has_billing,
        has_setup_future_usage,
        customer_id,
    ) {
        (true, _, _, None) | (_, true, _, None) | (_, _, true, None) => {
            Err(errors::ApiErrorResponse::PreconditionFailed {
                message: "customer_id is mandatory when shipping or billing \
                address is given or when setup_future_usage is given"
                    .to_string(),
            })
            .into_report()
        }
        _ => Ok(()),
    }
}

pub fn create_startpay_url(
    server: &Server,
    payment_attempt: &storage::PaymentAttempt,
    payment_intent: &storage::PaymentIntent,
) -> String {
    format!(
        "{}/payments/redirect/{}/{}/{}",
        server.base_url,
        payment_intent.payment_id,
        payment_intent.merchant_id,
        payment_attempt.attempt_id
    )
}

pub fn create_redirect_url(
    router_base_url: &String,
    payment_attempt: &storage::PaymentAttempt,
    connector_name: &String,
    creds_identifier: Option<&str>,
) -> String {
    let creds_identifier_path = creds_identifier.map_or_else(String::new, |cd| format!("/{}", cd));
    format!(
        "{}/payments/{}/{}/redirect/response/{}",
        router_base_url, payment_attempt.payment_id, payment_attempt.merchant_id, connector_name,
    ) + &creds_identifier_path
}

pub fn create_webhook_url(
    router_base_url: &String,
    merchant_id: &String,
    connector_name: &String,
) -> String {
    format!(
        "{}/webhooks/{}/{}",
        router_base_url, merchant_id, connector_name
    )
}
pub fn create_complete_authorize_url(
    router_base_url: &String,
    payment_attempt: &storage::PaymentAttempt,
    connector_name: &String,
) -> String {
    format!(
        "{}/payments/{}/{}/redirect/complete/{}",
        router_base_url, payment_attempt.payment_id, payment_attempt.merchant_id, connector_name
    )
}

fn validate_recurring_mandate(req: api::MandateValidationFields) -> RouterResult<()> {
    req.mandate_id.check_value_present("mandate_id")?;

    req.customer_id.check_value_present("customer_id")?;

    let confirm = req.confirm.get_required_value("confirm")?;
    if !confirm {
        Err(report!(errors::ApiErrorResponse::PreconditionFailed {
            message: "`confirm` must be `true` for mandates".into()
        }))?
    }

    let off_session = req.off_session.get_required_value("off_session")?;
    if !off_session {
        Err(report!(errors::ApiErrorResponse::PreconditionFailed {
            message: "`off_session` should be `true` for mandates".into()
        }))?
    }

    Ok(())
}

pub fn verify_mandate_details(
    request_amount: i64,
    request_currency: api_enums::Currency,
    mandate: storage::Mandate,
) -> RouterResult<()> {
    match mandate.mandate_type {
        storage_enums::MandateType::SingleUse => utils::when(
            mandate
                .mandate_amount
                .map(|mandate_amount| request_amount > mandate_amount)
                .unwrap_or(true),
            || {
                Err(report!(errors::ApiErrorResponse::MandateValidationFailed {
                    reason: "request amount is greater than mandate amount".to_string()
                }))
            },
        ),
        storage::enums::MandateType::MultiUse => utils::when(
            mandate
                .mandate_amount
                .map(|mandate_amount| {
                    (mandate.amount_captured.unwrap_or(0) + request_amount) > mandate_amount
                })
                .unwrap_or(false),
            || {
                Err(report!(errors::ApiErrorResponse::MandateValidationFailed {
                    reason: "request amount is greater than mandate amount".to_string()
                }))
            },
        ),
    }?;
    utils::when(
        mandate
            .mandate_currency
            .map(|mandate_currency| mandate_currency != request_currency)
            .unwrap_or(false),
        || {
            Err(report!(errors::ApiErrorResponse::MandateValidationFailed {
                reason: "cross currency mandates not supported".to_string()
            }))
        },
    )
}

#[instrument(skip_all)]
pub fn payment_attempt_status_fsm(
    payment_method_data: &Option<api::PaymentMethodData>,
    confirm: Option<bool>,
) -> storage_enums::AttemptStatus {
    match payment_method_data {
        Some(_) => match confirm {
            Some(true) => storage_enums::AttemptStatus::Pending,
            _ => storage_enums::AttemptStatus::ConfirmationAwaited,
        },
        None => storage_enums::AttemptStatus::PaymentMethodAwaited,
    }
}

pub fn payment_intent_status_fsm(
    payment_method_data: &Option<api::PaymentMethodData>,
    confirm: Option<bool>,
) -> storage_enums::IntentStatus {
    match payment_method_data {
        Some(_) => match confirm {
            Some(true) => storage_enums::IntentStatus::RequiresCustomerAction,
            _ => storage_enums::IntentStatus::RequiresConfirmation,
        },
        None => storage_enums::IntentStatus::RequiresPaymentMethod,
    }
}

pub async fn add_domain_task_to_pt<Op>(
    operation: &Op,
    state: &AppState,
    payment_attempt: &storage::PaymentAttempt,
    requeue: bool,
    schedule_time: Option<time::PrimitiveDateTime>,
) -> CustomResult<(), errors::ApiErrorResponse>
where
    Op: std::fmt::Debug,
{
    if check_if_operation_confirm(operation) {
        match schedule_time {
            Some(stime) => {
                if !requeue {
                    scheduler_metrics::TASKS_ADDED_COUNT.add(&metrics::CONTEXT, 1, &[]); // Metrics
                    super::add_process_sync_task(&*state.store, payment_attempt, stime)
                        .await
                        .into_report()
                        .change_context(errors::ApiErrorResponse::InternalServerError)
                        .attach_printable("Failed while adding task to process tracker")
                } else {
                    scheduler_metrics::TASKS_RESET_COUNT.add(&metrics::CONTEXT, 1, &[]); // Metrics
                    super::reset_process_sync_task(&*state.store, payment_attempt, stime)
                        .await
                        .into_report()
                        .change_context(errors::ApiErrorResponse::InternalServerError)
                        .attach_printable("Failed while updating task in process tracker")
                }
            }
            None => Ok(()),
        }
    } else {
        Ok(())
    }
}

pub fn response_operation<'a, F, R>() -> BoxedOperation<'a, F, R>
where
    F: Send + Clone,
    PaymentResponse: Operation<F, R>,
{
    Box::new(PaymentResponse)
}

#[instrument(skip_all)]
pub(crate) async fn get_payment_method_create_request(
    payment_method_data: Option<&api::PaymentMethodData>,
    payment_method: Option<storage_enums::PaymentMethod>,
    payment_method_type: Option<storage_enums::PaymentMethodType>,
    customer: &domain::Customer,
) -> RouterResult<api::PaymentMethodCreate> {
    match payment_method_data {
        Some(pm_data) => match payment_method {
            Some(payment_method) => match pm_data {
                api::PaymentMethodData::Card(card) => {
                    let card_detail = api::CardDetail {
                        card_number: card.card_number.clone(),
                        card_exp_month: card.card_exp_month.clone(),
                        card_exp_year: card.card_exp_year.clone(),
                        card_holder_name: Some(card.card_holder_name.clone()),
                        nick_name: card.nick_name.clone(),
                    };
                    let customer_id = customer.customer_id.clone();
                    let payment_method_request = api::PaymentMethodCreate {
                        payment_method,
                        payment_method_type,
                        payment_method_issuer: card.card_issuer.clone(),
                        payment_method_issuer_code: None,
                        card: Some(card_detail),
                        metadata: None,
                        customer_id: Some(customer_id),
                        card_network: card
                            .card_network
                            .as_ref()
                            .map(|card_network| card_network.to_string()),
                    };
                    Ok(payment_method_request)
                }
                _ => {
                    let payment_method_request = api::PaymentMethodCreate {
                        payment_method,
                        payment_method_type,
                        payment_method_issuer: None,
                        payment_method_issuer_code: None,
                        card: None,
                        metadata: None,
                        customer_id: Some(customer.customer_id.to_owned()),
                        card_network: None,
                    };
                    Ok(payment_method_request)
                }
            },
            None => Err(report!(errors::ApiErrorResponse::MissingRequiredField {
                field_name: "payment_method_type"
            })
            .attach_printable("PaymentMethodType Required")),
        },
        None => Err(report!(errors::ApiErrorResponse::MissingRequiredField {
            field_name: "payment_method_data"
        })
        .attach_printable("PaymentMethodData required Or Card is already saved")),
    }
}

pub async fn get_customer_from_details<F: Clone>(
    db: &dyn StorageInterface,
    customer_id: Option<String>,
    merchant_id: &str,
    payment_data: &mut PaymentData<F>,
    merchant_key_store: &domain::MerchantKeyStore,
) -> CustomResult<Option<domain::Customer>, errors::StorageError> {
    match customer_id {
        None => Ok(None),
        Some(c_id) => {
            let customer = db
                .find_customer_optional_by_customer_id_merchant_id(
                    &c_id,
                    merchant_id,
                    merchant_key_store,
                )
                .await?;
            payment_data.email = payment_data.email.clone().or_else(|| {
                customer.as_ref().and_then(|inner| {
                    inner
                        .email
                        .clone()
                        .map(|encrypted_value| encrypted_value.into())
                })
            });
            Ok(customer)
        }
    }
}

// Checks if the inner values of two options are not equal and throws appropriate error
fn validate_options_for_inequality<T: PartialEq>(
    first_option: Option<&T>,
    second_option: Option<&T>,
    field_name: &str,
) -> Result<(), errors::ApiErrorResponse> {
    fp_utils::when(
        first_option
            .zip(second_option)
            .map(|(value1, value2)| value1 != value2)
            .unwrap_or(false),
        || {
            Err(errors::ApiErrorResponse::PreconditionFailed {
                message: format!("The field name `{field_name}` sent in both places is ambiguous"),
            })
        },
    )
}

// Checks if the customer details are passed in both places
// If so, raise an error
pub fn validate_customer_details_in_request(
    request: &api_models::payments::PaymentsRequest,
) -> Result<(), errors::ApiErrorResponse> {
    if let Some(customer_details) = request.customer.as_ref() {
        validate_options_for_inequality(
            request.customer_id.as_ref(),
            Some(&customer_details.id),
            "customer_id",
        )?;

        validate_options_for_inequality(
            request.email.as_ref(),
            customer_details.email.as_ref(),
            "email",
        )?;

        validate_options_for_inequality(
            request.name.as_ref(),
            customer_details.name.as_ref(),
            "name",
        )?;

        validate_options_for_inequality(
            request.phone.as_ref(),
            customer_details.phone.as_ref(),
            "phone",
        )?;

        validate_options_for_inequality(
            request.phone_country_code.as_ref(),
            customer_details.phone_country_code.as_ref(),
            "phone_country_code",
        )?;
    }

    Ok(())
}

/// Get the customer details from customer field if present
/// or from the individual fields in `PaymentsRequest`
pub fn get_customer_details_from_request(
    request: &api_models::payments::PaymentsRequest,
) -> CustomerDetails {
    let customer_id = request
        .customer
        .as_ref()
        .map(|customer_details| customer_details.id.clone())
        .or(request.customer_id.clone());

    let customer_name = request
        .customer
        .as_ref()
        .and_then(|customer_details| customer_details.name.clone())
        .or(request.name.clone());

    let customer_email = request
        .customer
        .as_ref()
        .and_then(|customer_details| customer_details.email.clone())
        .or(request.email.clone());

    let customer_phone = request
        .customer
        .as_ref()
        .and_then(|customer_details| customer_details.phone.clone())
        .or(request.phone.clone());

    let customer_phone_code = request
        .customer
        .as_ref()
        .and_then(|customer_details| customer_details.phone_country_code.clone())
        .or(request.phone_country_code.clone());

    CustomerDetails {
        customer_id,
        name: customer_name,
        email: customer_email,
        phone: customer_phone,
        phone_country_code: customer_phone_code,
    }
}

pub async fn get_connector_default(
    _state: &AppState,
    request_connector: Option<serde_json::Value>,
) -> CustomResult<api::ConnectorChoice, errors::ApiErrorResponse> {
    Ok(request_connector.map_or(
        api::ConnectorChoice::Decide,
        api::ConnectorChoice::StraightThrough,
    ))
}

#[instrument(skip_all)]
pub async fn create_customer_if_not_exist<'a, F: Clone, R>(
    operation: BoxedOperation<'a, F, R>,
    db: &dyn StorageInterface,
    payment_data: &mut PaymentData<F>,
    req: Option<CustomerDetails>,
    merchant_id: &str,
    key_store: &domain::MerchantKeyStore,
) -> CustomResult<(BoxedOperation<'a, F, R>, Option<domain::Customer>), errors::StorageError> {
    let request_customer_details = req
        .get_required_value("customer")
        .change_context(errors::StorageError::ValueNotFound("customer".to_owned()))?;

    let customer_id = request_customer_details
        .customer_id
        .or(payment_data.payment_intent.customer_id.clone());

    let optional_customer = match customer_id {
        Some(customer_id) => {
            let customer_data = db
                .find_customer_optional_by_customer_id_merchant_id(
                    &customer_id,
                    merchant_id,
                    key_store,
                )
                .await?;

            Some(match customer_data {
                Some(c) => {
                    // Update the customer data if new data is passed in the request
                    if request_customer_details.email.is_some()
                        | request_customer_details.name.is_some()
                        | request_customer_details.phone.is_some()
                        | request_customer_details.phone_country_code.is_some()
                    {
                        let key = key_store.key.get_inner().peek();
                        let customer_update = async {
                            Ok(Update {
                                name: request_customer_details
                                    .name
                                    .async_lift(|inner| types::encrypt_optional(inner, key))
                                    .await?,
                                email: request_customer_details
                                    .email
                                    .clone()
                                    .async_lift(|inner| {
                                        types::encrypt_optional(
                                            inner.map(|inner| inner.expose()),
                                            key,
                                        )
                                    })
                                    .await?,
                                phone: request_customer_details
                                    .phone
                                    .clone()
                                    .async_lift(|inner| types::encrypt_optional(inner, key))
                                    .await?,
                                phone_country_code: request_customer_details.phone_country_code,
                                description: None,
                                connector_customer: None,
                                metadata: None,
                            })
                        }
                        .await
                        .change_context(errors::StorageError::SerializationFailed)
                        .attach_printable("Failed while encrypting Customer while Update")?;

                        db.update_customer_by_customer_id_merchant_id(
                            customer_id,
                            merchant_id.to_string(),
                            customer_update,
                            key_store,
                        )
                        .await
                    } else {
                        Ok(c)
                    }
                }
                None => {
                    let new_customer = async {
                        let key = key_store.key.get_inner().peek();
                        Ok(domain::Customer {
                            customer_id: customer_id.to_string(),
                            merchant_id: merchant_id.to_string(),
                            name: request_customer_details
                                .name
                                .async_lift(|inner| types::encrypt_optional(inner, key))
                                .await?,
                            email: request_customer_details
                                .email
                                .clone()
                                .async_lift(|inner| {
                                    types::encrypt_optional(inner.map(|inner| inner.expose()), key)
                                })
                                .await?,
                            phone: request_customer_details
                                .phone
                                .clone()
                                .async_lift(|inner| types::encrypt_optional(inner, key))
                                .await?,
                            phone_country_code: request_customer_details.phone_country_code.clone(),
                            description: None,
                            created_at: common_utils::date_time::now(),
                            id: None,
                            metadata: None,
                            modified_at: common_utils::date_time::now(),
                            connector_customer: None,
                        })
                    }
                    .await
                    .change_context(errors::StorageError::SerializationFailed)
                    .attach_printable("Failed while encrypting Customer while insert")?;
                    metrics::CUSTOMER_CREATED.add(&metrics::CONTEXT, 1, &[]);
                    db.insert_customer(new_customer, key_store).await
                }
            })
        }
        None => match &payment_data.payment_intent.customer_id {
            None => None,
            Some(customer_id) => db
                .find_customer_optional_by_customer_id_merchant_id(
                    customer_id,
                    merchant_id,
                    key_store,
                )
                .await?
                .map(Ok),
        },
    };
    Ok((
        operation,
        match optional_customer {
            Some(customer) => {
                let customer = customer?;

                payment_data.payment_intent.customer_id = Some(customer.customer_id.clone());
                payment_data.email = payment_data.email.clone().or_else(|| {
                    customer
                        .email
                        .clone()
                        .map(|encrypted_value| encrypted_value.into())
                });

                Some(customer)
            }
            None => None,
        },
    ))
}

pub async fn make_pm_data<'a, F: Clone, R>(
    operation: BoxedOperation<'a, F, R>,
    state: &'a AppState,
    payment_data: &mut PaymentData<F>,
) -> RouterResult<(BoxedOperation<'a, F, R>, Option<api::PaymentMethodData>)> {
    let request = &payment_data.payment_method_data;
    let token = payment_data.token.clone();
    let hyperswitch_token = if let Some(token) = token {
        let redis_conn = state.store.get_redis_conn();
        let key = format!(
            "pm_token_{}_{}_hyperswitch",
            token,
            payment_data
                .payment_attempt
                .payment_method
                .to_owned()
                .get_required_value("payment_method")?,
        );

        let hyperswitch_token_option = redis_conn
            .get_key::<Option<String>>(&key)
            .await
            .change_context(errors::ApiErrorResponse::InternalServerError)
            .attach_printable("Failed to fetch the token from redis")?;

        hyperswitch_token_option.or(Some(token))
    } else {
        None
    };

    let card_cvc = payment_data.card_cvc.clone();

    // TODO: Handle case where payment method and token both are present in request properly.
    let payment_method = match (request, hyperswitch_token) {
        (_, Some(hyperswitch_token)) => {
            let (pm, supplementary_data) = vault::Vault::get_payment_method_data_from_locker(
                state,
                &hyperswitch_token,
            )
            .await
            .attach_printable(
                "Payment method for given token not found or there was a problem fetching it",
            )?;

            utils::when(
                supplementary_data
                    .customer_id
                    .ne(&payment_data.payment_intent.customer_id),
                || {
                    Err(errors::ApiErrorResponse::PreconditionFailed { message: "customer associated with payment method and customer passed in payment are not same".into() })
                },
            )?;

            Ok::<_, error_stack::Report<errors::ApiErrorResponse>>(match pm.clone() {
                Some(api::PaymentMethodData::Card(card)) => {
                    payment_data.payment_attempt.payment_method =
                        Some(storage_enums::PaymentMethod::Card);
                    if let Some(cvc) = card_cvc {
                        let mut updated_card = card;
                        updated_card.card_cvc = cvc;
                        let updated_pm = api::PaymentMethodData::Card(updated_card);
                        vault::Vault::store_payment_method_data_in_locker(
                            state,
                            Some(hyperswitch_token),
                            &updated_pm,
                            payment_data.payment_intent.customer_id.to_owned(),
                            enums::PaymentMethod::Card,
                        )
                        .await?;
                        Some(updated_pm)
                    } else {
                        pm
                    }
                }

                Some(api::PaymentMethodData::Wallet(_)) => {
                    payment_data.payment_attempt.payment_method =
                        Some(storage_enums::PaymentMethod::Wallet);
                    pm
                }

                Some(api::PaymentMethodData::BankTransfer(_)) => {
                    payment_data.payment_attempt.payment_method =
                        Some(storage_enums::PaymentMethod::BankTransfer);
                    pm
                }
                Some(_) => Err(errors::ApiErrorResponse::InternalServerError)
                    .into_report()
                    .attach_printable(
                        "Payment method received from locker is unsupported by locker",
                    )?,

                None => None,
            })
        }
        (pm_opt @ Some(pm @ api::PaymentMethodData::Card(_)), _) => {
            let token = vault::Vault::store_payment_method_data_in_locker(
                state,
                None,
                pm,
                payment_data.payment_intent.customer_id.to_owned(),
                enums::PaymentMethod::Card,
            )
            .await?;
            payment_data.token = Some(token);
            Ok(pm_opt.to_owned())
        }
        (pm @ Some(api::PaymentMethodData::PayLater(_)), _) => Ok(pm.to_owned()),
        (pm @ Some(api::PaymentMethodData::BankRedirect(_)), _) => Ok(pm.to_owned()),
        (pm @ Some(api::PaymentMethodData::Crypto(_)), _) => Ok(pm.to_owned()),
        (pm @ Some(api::PaymentMethodData::BankDebit(_)), _) => Ok(pm.to_owned()),
        (pm @ Some(api::PaymentMethodData::Upi(_)), _) => Ok(pm.to_owned()),
        (pm @ Some(api::PaymentMethodData::Voucher(_)), _) => Ok(pm.to_owned()),
        (pm @ Some(api::PaymentMethodData::Reward(_)), _) => Ok(pm.to_owned()),
        (pm @ Some(api::PaymentMethodData::GiftCard(_)), _) => Ok(pm.to_owned()),
        (pm_opt @ Some(pm @ api::PaymentMethodData::BankTransfer(_)), _) => {
            let token = vault::Vault::store_payment_method_data_in_locker(
                state,
                None,
                pm,
                payment_data.payment_intent.customer_id.to_owned(),
                enums::PaymentMethod::BankTransfer,
            )
            .await?;
            payment_data.token = Some(token);
            Ok(pm_opt.to_owned())
        }
        (pm_opt @ Some(pm @ api::PaymentMethodData::Wallet(_)), _) => {
            let token = vault::Vault::store_payment_method_data_in_locker(
                state,
                None,
                pm,
                payment_data.payment_intent.customer_id.to_owned(),
                enums::PaymentMethod::Wallet,
            )
            .await?;
            payment_data.token = Some(token);
            Ok(pm_opt.to_owned())
        }
        _ => Ok(None),
    }?;

    Ok((operation, payment_method))
}

#[instrument(skip_all)]
pub(crate) fn validate_capture_method(
    capture_method: storage_enums::CaptureMethod,
) -> RouterResult<()> {
    utils::when(
        capture_method == storage_enums::CaptureMethod::Automatic,
        || {
            Err(report!(errors::ApiErrorResponse::PaymentUnexpectedState {
                field_name: "capture_method".to_string(),
                current_flow: "captured".to_string(),
                current_value: capture_method.to_string(),
                states: "manual_single, manual_multiple, scheduled".to_string()
            }))
        },
    )
}

#[instrument(skip_all)]
pub(crate) fn validate_status(status: storage_enums::IntentStatus) -> RouterResult<()> {
    utils::when(
        status != storage_enums::IntentStatus::RequiresCapture,
        || {
            Err(report!(errors::ApiErrorResponse::PaymentUnexpectedState {
                field_name: "payment.status".to_string(),
                current_flow: "captured".to_string(),
                current_value: status.to_string(),
                states: "requires_capture".to_string()
            }))
        },
    )
}

#[instrument(skip_all)]
pub(crate) fn validate_amount_to_capture(
    amount: i64,
    amount_to_capture: Option<i64>,
) -> RouterResult<()> {
    utils::when(
        amount_to_capture.is_some() && (Some(amount) < amount_to_capture),
        || {
            Err(report!(errors::ApiErrorResponse::InvalidRequestData {
                message: "amount_to_capture is greater than amount".to_string()
            }))
        },
    )
}

#[instrument(skip_all)]
pub(crate) fn validate_payment_method_fields_present(
    req: &api::PaymentsRequest,
) -> RouterResult<()> {
    utils::when(
        req.payment_method.is_none() && req.payment_method_data.is_some(),
        || {
            Err(errors::ApiErrorResponse::MissingRequiredField {
                field_name: "payment_method",
            })
        },
    )?;

    utils::when(
        !matches!(
            req.payment_method,
            Some(api_enums::PaymentMethod::Card) | None
        ) && (req.payment_method_type.is_none()),
        || {
            Err(errors::ApiErrorResponse::MissingRequiredField {
                field_name: "payment_method_type",
            })
        },
    )?;

    utils::when(
        req.payment_method.is_some()
            && req.payment_method_data.is_none()
            && req.payment_token.is_none(),
        || {
            Err(errors::ApiErrorResponse::MissingRequiredField {
                field_name: "payment_method_data",
            })
        },
    )?;

    let payment_method: Option<api_enums::PaymentMethod> =
        (req.payment_method_type).map(ForeignInto::foreign_into);

    utils::when(
        req.payment_method.is_some()
            && req.payment_method_type.is_some()
            && (req.payment_method != payment_method),
        || {
            Err(errors::ApiErrorResponse::InvalidRequestData {
                message: ("payment_method_type doesn't correspond to the specified payment_method"
                    .to_string()),
            })
        },
    )?;

    utils::when(
        !matches!(
            req.payment_method
                .as_ref()
                .zip(req.payment_method_data.as_ref()),
            Some(
                (
                    api_enums::PaymentMethod::Card,
                    api::PaymentMethodData::Card(..)
                ) | (
                    api_enums::PaymentMethod::Wallet,
                    api::PaymentMethodData::Wallet(..)
                ) | (
                    api_enums::PaymentMethod::PayLater,
                    api::PaymentMethodData::PayLater(..)
                ) | (
                    api_enums::PaymentMethod::BankRedirect,
                    api::PaymentMethodData::BankRedirect(..)
                ) | (
                    api_enums::PaymentMethod::BankDebit,
                    api::PaymentMethodData::BankDebit(..)
                ) | (
                    api_enums::PaymentMethod::Crypto,
                    api::PaymentMethodData::Crypto(..)
                ) | (
<<<<<<< HEAD
                    api_enums::PaymentMethod::Voucher,
                    api::PaymentMethodData::Voucher(..)
=======
                    api_enums::PaymentMethod::Upi,
                    api::PaymentMethodData::Upi(..)
>>>>>>> 5d6510ed
                )
            ) | None
        ),
        || {
            Err(errors::ApiErrorResponse::InvalidRequestData {
                message: "payment_method_data doesn't correspond to the specified payment_method"
                    .to_string(),
            })
        },
    )?;

    Ok(())
}

pub fn check_force_psync_precondition(
    status: &storage_enums::AttemptStatus,
    connector_transaction_id: &Option<String>,
) -> bool {
    !matches!(
        status,
        storage_enums::AttemptStatus::Charged
            | storage_enums::AttemptStatus::AutoRefunded
            | storage_enums::AttemptStatus::Voided
            | storage_enums::AttemptStatus::CodInitiated
            | storage_enums::AttemptStatus::Authorized
            | storage_enums::AttemptStatus::Started
            | storage_enums::AttemptStatus::Failure
    ) && connector_transaction_id.is_some()
}

pub fn append_option<T, U, F, V>(func: F, option1: Option<T>, option2: Option<U>) -> Option<V>
where
    F: FnOnce(T, U) -> V,
{
    Some(func(option1?, option2?))
}

#[cfg(feature = "olap")]
pub(super) async fn filter_by_constraints(
    db: &dyn StorageInterface,
    constraints: &api::PaymentListConstraints,
    merchant_id: &str,
    storage_scheme: storage_enums::MerchantStorageScheme,
) -> CustomResult<Vec<storage::PaymentIntent>, errors::StorageError> {
    let result = db
        .filter_payment_intent_by_constraints(merchant_id, constraints, storage_scheme)
        .await?;
    Ok(result)
}

#[cfg(feature = "olap")]
pub(super) fn validate_payment_list_request(
    req: &api::PaymentListConstraints,
) -> CustomResult<(), errors::ApiErrorResponse> {
    utils::when(req.limit > 100 || req.limit < 1, || {
        Err(errors::ApiErrorResponse::InvalidRequestData {
            message: "limit should be in between 1 and 100".to_string(),
        })
    })?;
    Ok(())
}

pub fn get_handle_response_url(
    payment_id: String,
    merchant_account: &domain::MerchantAccount,
    response: api::PaymentsResponse,
    connector: String,
) -> RouterResult<api::RedirectionResponse> {
    let payments_return_url = response.return_url.as_ref();

    let redirection_response = make_pg_redirect_response(payment_id, &response, connector);

    let return_url = make_merchant_url_with_response(
        merchant_account,
        redirection_response,
        payments_return_url,
        response.client_secret.as_ref(),
        response.manual_retry_allowed,
    )
    .attach_printable("Failed to make merchant url with response")?;

    make_url_with_signature(&return_url, merchant_account)
}

pub fn make_merchant_url_with_response(
    merchant_account: &domain::MerchantAccount,
    redirection_response: api::PgRedirectResponse,
    request_return_url: Option<&String>,
    client_secret: Option<&masking::Secret<String>>,
    manual_retry_allowed: Option<bool>,
) -> RouterResult<String> {
    // take return url if provided in the request else use merchant return url
    let url = request_return_url
        .or(merchant_account.return_url.as_ref())
        .get_required_value("return_url")?;

    let status_check = redirection_response.status;

    let payment_client_secret = client_secret
        .ok_or(errors::ApiErrorResponse::InternalServerError)
        .into_report()
        .attach_printable("Expected client secret to be `Some`")?;

    let merchant_url_with_response = if merchant_account.redirect_to_merchant_with_http_post {
        url::Url::parse_with_params(
            url,
            &[
                ("status", status_check.to_string()),
                (
                    "payment_intent_client_secret",
                    payment_client_secret.peek().to_string(),
                ),
                (
                    "manual_retry_allowed",
                    manual_retry_allowed.unwrap_or(false).to_string(),
                ),
            ],
        )
        .into_report()
        .change_context(errors::ApiErrorResponse::InternalServerError)
        .attach_printable("Unable to parse the url with param")?
    } else {
        let amount = redirection_response.amount.get_required_value("amount")?;
        url::Url::parse_with_params(
            url,
            &[
                ("status", status_check.to_string()),
                (
                    "payment_intent_client_secret",
                    payment_client_secret.peek().to_string(),
                ),
                ("amount", amount.to_string()),
                (
                    "manual_retry_allowed",
                    manual_retry_allowed.unwrap_or(false).to_string(),
                ),
            ],
        )
        .into_report()
        .change_context(errors::ApiErrorResponse::InternalServerError)
        .attach_printable("Unable to parse the url with param")?
    };

    Ok(merchant_url_with_response.to_string())
}

pub async fn make_ephemeral_key(
    state: &AppState,
    customer_id: String,
    merchant_id: String,
) -> errors::RouterResponse<ephemeral_key::EphemeralKey> {
    let store = &state.store;
    let id = utils::generate_id(consts::ID_LENGTH, "eki");
    let secret = format!("epk_{}", &Uuid::new_v4().simple().to_string());
    let ek = ephemeral_key::EphemeralKeyNew {
        id,
        customer_id,
        merchant_id,
        secret,
    };
    let ek = store
        .create_ephemeral_key(ek, state.conf.eph_key.validity)
        .await
        .change_context(errors::ApiErrorResponse::InternalServerError)
        .attach_printable("Unable to create ephemeral key")?;
    Ok(services::ApplicationResponse::Json(ek))
}

pub async fn delete_ephemeral_key(
    store: &dyn StorageInterface,
    ek_id: String,
) -> errors::RouterResponse<ephemeral_key::EphemeralKey> {
    let ek = store
        .delete_ephemeral_key(&ek_id)
        .await
        .change_context(errors::ApiErrorResponse::InternalServerError)
        .attach_printable("Unable to delete ephemeral key")?;
    Ok(services::ApplicationResponse::Json(ek))
}

pub fn make_pg_redirect_response(
    payment_id: String,
    response: &api::PaymentsResponse,
    connector: String,
) -> api::PgRedirectResponse {
    api::PgRedirectResponse {
        payment_id,
        status: response.status,
        gateway_id: connector,
        customer_id: response.customer_id.to_owned(),
        amount: Some(response.amount),
    }
}

pub fn make_url_with_signature(
    redirect_url: &str,
    merchant_account: &domain::MerchantAccount,
) -> RouterResult<api::RedirectionResponse> {
    let mut url = url::Url::parse(redirect_url)
        .into_report()
        .change_context(errors::ApiErrorResponse::InternalServerError)
        .attach_printable("Unable to parse the url")?;

    let mut base_url = url.clone();
    base_url.query_pairs_mut().clear();

    let url = if merchant_account.enable_payment_response_hash {
        let key = merchant_account
            .payment_response_hash_key
            .as_ref()
            .get_required_value("payment_response_hash_key")?;
        let signature = hmac_sha512_sorted_query_params(
            &mut url.query_pairs().collect::<Vec<_>>(),
            key.as_str(),
        )?;

        url.query_pairs_mut()
            .append_pair("signature", &signature)
            .append_pair("signature_algorithm", "HMAC-SHA512");
        url.to_owned()
    } else {
        url.to_owned()
    };

    let parameters = url
        .query_pairs()
        .collect::<Vec<_>>()
        .iter()
        .map(|(key, value)| (key.clone().into_owned(), value.clone().into_owned()))
        .collect::<Vec<_>>();

    Ok(api::RedirectionResponse {
        return_url: base_url.to_string(),
        params: parameters,
        return_url_with_query_params: url.to_string(),
        http_method: if merchant_account.redirect_to_merchant_with_http_post {
            services::Method::Post.to_string()
        } else {
            services::Method::Get.to_string()
        },
        headers: Vec::new(),
    })
}

pub fn hmac_sha512_sorted_query_params(
    params: &mut [(Cow<'_, str>, Cow<'_, str>)],
    key: &str,
) -> RouterResult<String> {
    params.sort();
    let final_string = params
        .iter()
        .map(|(key, value)| format!("{key}={value}"))
        .collect::<Vec<_>>()
        .join("&");

    let signature = crypto::HmacSha512::sign_message(
        &crypto::HmacSha512,
        key.as_bytes(),
        final_string.as_bytes(),
    )
    .change_context(errors::ApiErrorResponse::InternalServerError)
    .attach_printable("Failed to sign the message")?;

    Ok(hex::encode(signature))
}

pub fn check_if_operation_confirm<Op: std::fmt::Debug>(operations: Op) -> bool {
    format!("{operations:?}") == "PaymentConfirm"
}

#[allow(clippy::too_many_arguments)]
pub fn generate_mandate(
    merchant_id: String,
    connector: String,
    setup_mandate_details: Option<api::MandateData>,
    customer: &Option<domain::Customer>,
    payment_method_id: String,
    connector_mandate_id: Option<pii::SecretSerdeValue>,
    network_txn_id: Option<String>,
    payment_method_data_option: Option<api_models::payments::PaymentMethodData>,
) -> CustomResult<Option<storage::MandateNew>, errors::ApiErrorResponse> {
    match (setup_mandate_details, customer) {
        (Some(data), Some(cus)) => {
            let mandate_id = utils::generate_id(consts::ID_LENGTH, "man");

            // The construction of the mandate new must be visible
            let mut new_mandate = storage::MandateNew::default();

            let customer_acceptance = data
                .customer_acceptance
                .get_required_value("customer_acceptance")?;
            new_mandate
                .set_mandate_id(mandate_id)
                .set_customer_id(cus.customer_id.clone())
                .set_merchant_id(merchant_id)
                .set_payment_method_id(payment_method_id)
                .set_connector(connector)
                .set_mandate_status(storage_enums::MandateStatus::Active)
                .set_connector_mandate_ids(connector_mandate_id)
                .set_network_transaction_id(network_txn_id)
                .set_customer_ip_address(
                    customer_acceptance
                        .get_ip_address()
                        .map(masking::Secret::new),
                )
                .set_customer_user_agent(customer_acceptance.get_user_agent())
                .set_customer_accepted_at(Some(customer_acceptance.get_accepted_at()))
                .set_metadata(payment_method_data_option.map(|payment_method_data| {
                    pii::SecretSerdeValue::new(
                        serde_json::to_value(payment_method_data).unwrap_or_default(),
                    )
                }));

            Ok(Some(
                match data.mandate_type.get_required_value("mandate_type")? {
                    api::MandateType::SingleUse(data) => new_mandate
                        .set_mandate_amount(Some(data.amount))
                        .set_mandate_currency(Some(data.currency))
                        .set_mandate_type(storage_enums::MandateType::SingleUse)
                        .to_owned(),

                    api::MandateType::MultiUse(op_data) => match op_data {
                        Some(data) => new_mandate
                            .set_mandate_amount(Some(data.amount))
                            .set_mandate_currency(Some(data.currency))
                            .set_start_date(data.start_date)
                            .set_end_date(data.end_date),
                        // .set_metadata(data.metadata),
                        // we are storing PaymentMethodData in metadata of mandate
                        None => &mut new_mandate,
                    }
                    .set_mandate_type(storage_enums::MandateType::MultiUse)
                    .to_owned(),
                },
            ))
        }
        (_, _) => Ok(None),
    }
}

// A function to manually authenticate the client secret with intent fulfillment time
pub(crate) fn authenticate_client_secret(
    request_client_secret: Option<&String>,
    payment_intent: &payment_intent::PaymentIntent,
    merchant_intent_fulfillment_time: Option<i64>,
) -> Result<(), errors::ApiErrorResponse> {
    match (request_client_secret, &payment_intent.client_secret) {
        (Some(req_cs), Some(pi_cs)) => {
            if req_cs != pi_cs {
                Err(errors::ApiErrorResponse::ClientSecretInvalid)
            } else {
                //This is done to check whether the merchant_account's intent fulfillment time has expired or not
                let payment_intent_fulfillment_deadline =
                    payment_intent.created_at.saturating_add(Duration::seconds(
                        merchant_intent_fulfillment_time
                            .unwrap_or(consts::DEFAULT_FULFILLMENT_TIME),
                    ));
                let current_timestamp = common_utils::date_time::now();
                fp_utils::when(
                    current_timestamp > payment_intent_fulfillment_deadline,
                    || Err(errors::ApiErrorResponse::ClientSecretExpired),
                )
            }
        }
        // If there is no client in payment intent, then it has expired
        (Some(_), None) => Err(errors::ApiErrorResponse::ClientSecretExpired),
        _ => Ok(()),
    }
}

pub(crate) fn validate_payment_status_against_not_allowed_statuses(
    intent_status: &storage_enums::IntentStatus,
    not_allowed_statuses: &[storage_enums::IntentStatus],
    action: &'static str,
) -> Result<(), errors::ApiErrorResponse> {
    fp_utils::when(not_allowed_statuses.contains(intent_status), || {
        Err(errors::ApiErrorResponse::PreconditionFailed {
            message: format!(
                "You cannot {action} this payment because it has status {intent_status}",
            ),
        })
    })
}

pub(crate) fn validate_pm_or_token_given(
    payment_method: &Option<api_enums::PaymentMethod>,
    payment_method_data: &Option<api::PaymentMethodData>,
    payment_method_type: &Option<api_enums::PaymentMethodType>,
    mandate_type: &Option<api::MandateTransactionType>,
    token: &Option<String>,
) -> Result<(), errors::ApiErrorResponse> {
    utils::when(
        !matches!(
            payment_method_type,
            Some(api_enums::PaymentMethodType::Paypal)
        ) && !matches!(
            mandate_type,
            Some(api::MandateTransactionType::RecurringMandateTransaction)
        ) && token.is_none()
            && (payment_method_data.is_none() || payment_method.is_none()),
        || {
            Err(errors::ApiErrorResponse::InvalidRequestData {
                message: "A payment token or payment method data is required".to_string(),
            })
        },
    )
}

// A function to perform database lookup and then verify the client secret
pub async fn verify_payment_intent_time_and_client_secret(
    db: &dyn StorageInterface,
    merchant_account: &domain::MerchantAccount,
    client_secret: Option<String>,
) -> error_stack::Result<Option<storage::PaymentIntent>, errors::ApiErrorResponse> {
    client_secret
        .async_map(|cs| async move {
            let payment_id = get_payment_id_from_client_secret(&cs)?;

            let payment_intent = db
                .find_payment_intent_by_payment_id_merchant_id(
                    &payment_id,
                    &merchant_account.merchant_id,
                    merchant_account.storage_scheme,
                )
                .await
                .change_context(errors::ApiErrorResponse::PaymentNotFound)?;

            authenticate_client_secret(
                Some(&cs),
                &payment_intent,
                merchant_account.intent_fulfillment_time,
            )?;
            Ok(payment_intent)
        })
        .await
        .transpose()
}

fn connector_needs_business_sub_label(connector_name: &str) -> bool {
    let connectors_list = [api_models::enums::Connector::Cybersource];
    connectors_list
        .map(|connector| connector.to_string())
        .contains(&connector_name.to_string())
}

/// Create the connector label
/// {connector_name}_{country}_{business_label}
pub fn get_connector_label(
    business_country: api_models::enums::CountryAlpha2,
    business_label: &str,
    business_sub_label: Option<&String>,
    connector_name: &str,
) -> String {
    let mut connector_label = format!("{connector_name}_{business_country}_{business_label}");

    // Business sub label is currently being used only for cybersource
    // To ensure backwards compatibality, cybersource mca's created before this change
    // will have the business_sub_label value as default.
    //
    // Even when creating the connector account, if no sub label is provided, default will be used
    if connector_needs_business_sub_label(connector_name) {
        if let Some(sub_label) = business_sub_label {
            connector_label.push_str(&format!("_{sub_label}"));
        } else {
            connector_label.push_str("_default"); // For backwards compatibality
        }
    }

    connector_label
}

/// Do lazy parsing of primary business details
/// If both country and label are passed, no need to parse business details from merchant_account
/// If any one is missing, get it from merchant_account
/// If there is more than one label or country configured in merchant account, then
/// passing business details for payment is mandatory to avoid ambiguity
pub fn get_business_details(
    business_country: Option<api_enums::CountryAlpha2>,
    business_label: Option<&String>,
    merchant_account: &domain::MerchantAccount,
) -> RouterResult<(api_enums::CountryAlpha2, String)> {
    let (business_country, business_label) = match business_country.zip(business_label) {
        Some((business_country, business_label)) => {
            (business_country.to_owned(), business_label.to_owned())
        }
        None => {
            // Parse the primary business details from merchant account
            let primary_business_details: Vec<api_models::admin::PrimaryBusinessDetails> =
                merchant_account
                    .primary_business_details
                    .clone()
                    .parse_value("PrimaryBusinessDetails")
                    .change_context(errors::ApiErrorResponse::InternalServerError)
                    .attach_printable("failed to parse primary business details")?;

            if primary_business_details.len() == 1 {
                let primary_business_details = primary_business_details.first().ok_or(
                    errors::ApiErrorResponse::MissingRequiredField {
                        field_name: "primary_business_details",
                    },
                )?;
                (
                    business_country.unwrap_or_else(|| primary_business_details.country.to_owned()),
                    business_label
                        .map(ToString::to_string)
                        .unwrap_or_else(|| primary_business_details.business.to_owned()),
                )
            } else {
                // If primary business details are not present or more than one
                Err(report!(errors::ApiErrorResponse::MissingRequiredField {
                    field_name: "business_country, business_label"
                }))?
            }
        }
    };

    Ok((business_country, business_label))
}

#[inline]
pub(crate) fn get_payment_id_from_client_secret(cs: &str) -> RouterResult<String> {
    let (payment_id, _) = cs
        .rsplit_once("_secret_")
        .ok_or(errors::ApiErrorResponse::ClientSecretInvalid)
        .into_report()?;
    Ok(payment_id.to_string())
}

#[cfg(test)]
mod tests {
    use super::*;

    #[test]
    fn test_authenticate_client_secret_fulfillment_time_not_expired() {
        let payment_intent = payment_intent::PaymentIntent {
            id: 21,
            payment_id: "23".to_string(),
            merchant_id: "22".to_string(),
            status: storage_enums::IntentStatus::RequiresCapture,
            amount: 200,
            currency: None,
            amount_captured: None,
            customer_id: None,
            description: None,
            return_url: None,
            metadata: None,
            connector_id: None,
            shipping_address_id: None,
            billing_address_id: None,
            statement_descriptor_name: None,
            statement_descriptor_suffix: None,
            created_at: common_utils::date_time::now(),
            modified_at: common_utils::date_time::now(),
            last_synced: None,
            setup_future_usage: None,
            off_session: None,
            client_secret: Some("1".to_string()),
            active_attempt_id: "nopes".to_string(),
            business_country: storage_enums::CountryAlpha2::AG,
            business_label: "no".to_string(),
            order_details: None,
            allowed_payment_method_types: None,
            connector_metadata: None,
            feature_metadata: None,
            attempt_count: 1,
        };
        let req_cs = Some("1".to_string());
        let merchant_fulfillment_time = Some(900);
        assert!(authenticate_client_secret(
            req_cs.as_ref(),
            &payment_intent,
            merchant_fulfillment_time
        )
        .is_ok()); // Check if the result is an Ok variant
    }

    #[test]
    fn test_authenticate_client_secret_fulfillment_time_expired() {
        let payment_intent = payment_intent::PaymentIntent {
            id: 21,
            payment_id: "23".to_string(),
            merchant_id: "22".to_string(),
            status: storage_enums::IntentStatus::RequiresCapture,
            amount: 200,
            currency: None,
            amount_captured: None,
            customer_id: None,
            description: None,
            return_url: None,
            metadata: None,
            connector_id: None,
            shipping_address_id: None,
            billing_address_id: None,
            statement_descriptor_name: None,
            statement_descriptor_suffix: None,
            created_at: common_utils::date_time::now().saturating_sub(Duration::seconds(20)),
            modified_at: common_utils::date_time::now(),
            last_synced: None,
            setup_future_usage: None,
            off_session: None,
            client_secret: Some("1".to_string()),
            active_attempt_id: "nopes".to_string(),
            business_country: storage_enums::CountryAlpha2::AG,
            business_label: "no".to_string(),
            order_details: None,
            allowed_payment_method_types: None,
            connector_metadata: None,
            feature_metadata: None,
            attempt_count: 1,
        };
        let req_cs = Some("1".to_string());
        let merchant_fulfillment_time = Some(10);
        assert!(authenticate_client_secret(
            req_cs.as_ref(),
            &payment_intent,
            merchant_fulfillment_time
        )
        .is_err())
    }

    #[test]
    fn test_authenticate_client_secret_expired() {
        let payment_intent = payment_intent::PaymentIntent {
            id: 21,
            payment_id: "23".to_string(),
            merchant_id: "22".to_string(),
            status: storage_enums::IntentStatus::RequiresCapture,
            amount: 200,
            currency: None,
            amount_captured: None,
            customer_id: None,
            description: None,
            return_url: None,
            metadata: None,
            connector_id: None,
            shipping_address_id: None,
            billing_address_id: None,
            statement_descriptor_name: None,
            statement_descriptor_suffix: None,
            created_at: common_utils::date_time::now().saturating_sub(Duration::seconds(20)),
            modified_at: common_utils::date_time::now(),
            last_synced: None,
            setup_future_usage: None,
            off_session: None,
            client_secret: None,
            active_attempt_id: "nopes".to_string(),
            business_country: storage_enums::CountryAlpha2::AG,
            business_label: "no".to_string(),
            order_details: None,
            allowed_payment_method_types: None,
            connector_metadata: None,
            feature_metadata: None,
            attempt_count: 1,
        };
        let req_cs = Some("1".to_string());
        let merchant_fulfillment_time = Some(10);
        assert!(authenticate_client_secret(
            req_cs.as_ref(),
            &payment_intent,
            merchant_fulfillment_time
        )
        .is_err())
    }
}

// This function will be removed after moving this functionality to server_wrap and using cache instead of config
pub async fn insert_merchant_connector_creds_to_config(
    db: &dyn StorageInterface,
    merchant_id: &str,
    merchant_connector_details: admin::MerchantConnectorDetailsWrap,
) -> RouterResult<()> {
    if let Some(encoded_data) = merchant_connector_details.encoded_data {
        match db
            .insert_config(storage::ConfigNew {
                key: format!(
                    "mcd_{merchant_id}_{}",
                    merchant_connector_details.creds_identifier
                ),
                config: encoded_data.peek().to_owned(),
            })
            .await
        {
            Ok(_) => Ok(()),
            Err(err) => {
                if err.current_context().is_db_unique_violation() {
                    Ok(())
                } else {
                    Err(err
                        .change_context(errors::ApiErrorResponse::InternalServerError)
                        .attach_printable("Failed to insert connector_creds to config"))
                }
            }
        }
    } else {
        Ok(())
    }
}

#[derive(Clone)]
pub enum MerchantConnectorAccountType {
    DbVal(domain::MerchantConnectorAccount),
    CacheVal(api_models::admin::MerchantConnectorDetails),
}

impl MerchantConnectorAccountType {
    pub fn get_metadata(&self) -> Option<masking::Secret<serde_json::Value>> {
        match self {
            Self::DbVal(val) => val.metadata.to_owned(),
            Self::CacheVal(val) => val.metadata.to_owned(),
        }
    }
    pub fn get_connector_account_details(&self) -> serde_json::Value {
        match self {
            Self::DbVal(val) => val.connector_account_details.peek().to_owned(),
            Self::CacheVal(val) => val.connector_account_details.peek().to_owned(),
        }
    }

    pub fn is_disabled(&self) -> bool {
        match self {
            Self::DbVal(ref inner) => inner.disabled.unwrap_or(false),
            // Cached merchant connector account, only contains the account details,
            // the merchant connector account must only be cached if it's not disabled
            Self::CacheVal(_) => false,
        }
    }

    pub fn is_test_mode_on(&self) -> Option<bool> {
        match self {
            Self::DbVal(val) => val.test_mode,
            Self::CacheVal(_) => None,
        }
    }
}

pub async fn get_merchant_connector_account(
    state: &AppState,
    merchant_id: &str,
    connector_label: &str,
    creds_identifier: Option<String>,
    key_store: &domain::MerchantKeyStore,
) -> RouterResult<MerchantConnectorAccountType> {
    let db = &*state.store;
    match creds_identifier {
        Some(creds_identifier) => {
            let mca_config = db
                .find_config_by_key(format!("mcd_{merchant_id}_{creds_identifier}").as_str())
                .await
                .to_not_found_response(
                    errors::ApiErrorResponse::MerchantConnectorAccountNotFound {
                        id: connector_label.to_string(),
                    },
                )?;

            #[cfg(feature = "kms")]
            let private_key = state
                .kms_secrets
                .jwekey
                .peek()
                .tunnel_private_key
                .as_bytes();

            #[cfg(not(feature = "kms"))]
            let private_key = state.conf.jwekey.tunnel_private_key.as_bytes();

            let decrypted_mca = services::decrypt_jwe(mca_config.config.as_str(), services::KeyIdCheck::SkipKeyIdCheck, private_key, jwe::RSA_OAEP_256)
                                     .await
                                     .change_context(errors::ApiErrorResponse::InternalServerError)
                                     .attach_printable(
                                        "Failed to decrypt merchant_connector_details sent in request and then put in cache",
                                    )?;

            let res = String::into_bytes(decrypted_mca)
                        .parse_struct("MerchantConnectorDetails")
                        .change_context(errors::ApiErrorResponse::InternalServerError)
                        .attach_printable(
                            "Failed to parse merchant_connector_details sent in request and then put in cache",
                        )?;

            Ok(MerchantConnectorAccountType::CacheVal(res))
        }
        None => db
            .find_merchant_connector_account_by_merchant_id_connector_label(
                merchant_id,
                connector_label,
                key_store,
            )
            .await
            .map(MerchantConnectorAccountType::DbVal)
            .change_context(errors::ApiErrorResponse::MerchantConnectorAccountNotFound {
                id: connector_label.to_string(),
            }),
    }
}

/// This function replaces the request and response type of routerdata with the
/// request and response type passed
/// # Arguments
///
/// * `router_data` - original router data
/// * `request` - new request
/// * `response` - new response
pub fn router_data_type_conversion<F1, F2, Req1, Req2, Res1, Res2>(
    router_data: RouterData<F1, Req1, Res1>,
    request: Req2,
    response: Result<Res2, ErrorResponse>,
) -> RouterData<F2, Req2, Res2> {
    RouterData {
        flow: std::marker::PhantomData,
        request,
        response,
        merchant_id: router_data.merchant_id,
        address: router_data.address,
        amount_captured: router_data.amount_captured,
        auth_type: router_data.auth_type,
        connector: router_data.connector,
        connector_auth_type: router_data.connector_auth_type,
        connector_meta_data: router_data.connector_meta_data,
        description: router_data.description,
        payment_id: router_data.payment_id,
        payment_method: router_data.payment_method,
        payment_method_id: router_data.payment_method_id,
        return_url: router_data.return_url,
        status: router_data.status,
        attempt_id: router_data.attempt_id,
        access_token: router_data.access_token,
        session_token: router_data.session_token,
        reference_id: None,
        payment_method_token: router_data.payment_method_token,
        customer_id: router_data.customer_id,
        connector_customer: router_data.connector_customer,
        preprocessing_id: router_data.preprocessing_id,
        recurring_mandate_payment_data: router_data.recurring_mandate_payment_data,
        connector_request_reference_id: router_data.connector_request_reference_id,
        #[cfg(feature = "payouts")]
        payout_method_data: None,
        #[cfg(feature = "payouts")]
        quote_id: None,
        test_mode: router_data.test_mode,
    }
}

pub fn get_attempt_type(
    payment_intent: &storage::PaymentIntent,
    payment_attempt: &storage::PaymentAttempt,
    request: &api::PaymentsRequest,
    action: &str,
) -> RouterResult<AttemptType> {
    match payment_intent.status {
        enums::IntentStatus::Failed => {
            if matches!(
                request.retry_action,
                Some(api_models::enums::RetryAction::ManualRetry)
            ) {
                match payment_attempt.status {
                    enums::AttemptStatus::Started
                    | enums::AttemptStatus::AuthenticationPending
                    | enums::AttemptStatus::AuthenticationSuccessful
                    | enums::AttemptStatus::Authorized
                    | enums::AttemptStatus::Charged
                    | enums::AttemptStatus::Authorizing
                    | enums::AttemptStatus::CodInitiated
                    | enums::AttemptStatus::VoidInitiated
                    | enums::AttemptStatus::CaptureInitiated
                    | enums::AttemptStatus::Unresolved
                    | enums::AttemptStatus::Pending
                    | enums::AttemptStatus::ConfirmationAwaited
                    | enums::AttemptStatus::PartialCharged
                    | enums::AttemptStatus::Voided
                    | enums::AttemptStatus::AutoRefunded
                    | enums::AttemptStatus::PaymentMethodAwaited
                    | enums::AttemptStatus::DeviceDataCollectionPending => {
                        Err(errors::ApiErrorResponse::InternalServerError)
                            .into_report()
                            .attach_printable("Payment Attempt unexpected state")
                    }

                    storage_enums::AttemptStatus::VoidFailed
                    | storage_enums::AttemptStatus::RouterDeclined
                    | storage_enums::AttemptStatus::CaptureFailed =>  Err(report!(errors::ApiErrorResponse::PreconditionFailed {
                        message:
                            format!("You cannot {action} this payment because it has status {}, and the previous attempt has the status {}", payment_intent.status, payment_attempt.status)
                        }
                    )),

                    storage_enums::AttemptStatus::AuthenticationFailed
                    | storage_enums::AttemptStatus::AuthorizationFailed
                    | storage_enums::AttemptStatus::Failure => Ok(AttemptType::New),
                }
            } else {
                Err(report!(errors::ApiErrorResponse::PreconditionFailed {
                        message:
                            format!("You cannot {action} this payment because it has status {}, you can pass `retry_action` as `manual_retry` in request to try this payment again", payment_intent.status)
                        }
                    ))
            }
        }
        enums::IntentStatus::Cancelled
        | enums::IntentStatus::RequiresCapture
        | enums::IntentStatus::Processing
        | enums::IntentStatus::Succeeded => {
            Err(report!(errors::ApiErrorResponse::PreconditionFailed {
                message: format!(
                    "You cannot {action} this payment because it has status {}",
                    payment_intent.status,
                ),
            }))
        }

        enums::IntentStatus::RequiresCustomerAction
        | enums::IntentStatus::RequiresMerchantAction
        | enums::IntentStatus::RequiresPaymentMethod
        | enums::IntentStatus::RequiresConfirmation => Ok(AttemptType::SameOld),
    }
}

#[derive(Debug, Eq, PartialEq, Clone)]
pub enum AttemptType {
    New,
    SameOld,
}

impl AttemptType {
    // The function creates a new payment_attempt from the previous payment attempt but doesn't populate fields like payment_method, error_code etc.
    // Logic to override the fields with data provided in the request should be done after this if required.
    // In case if fields are not overridden by the request then they contain the same data that was in the previous attempt provided it is populated in this function.
    #[inline(always)]
    fn make_new_payment_attempt(
        payment_method_data: &Option<api_models::payments::PaymentMethodData>,
        old_payment_attempt: storage::PaymentAttempt,
        new_attempt_count: i16,
    ) -> storage::PaymentAttemptNew {
        let created_at @ modified_at @ last_synced = Some(common_utils::date_time::now());

        storage::PaymentAttemptNew {
            attempt_id: utils::get_payment_attempt_id(
                &old_payment_attempt.payment_id,
                new_attempt_count,
            ),
            payment_id: old_payment_attempt.payment_id,
            merchant_id: old_payment_attempt.merchant_id,

            // A new payment attempt is getting created so, used the same function which is used to populate status in PaymentCreate Flow.
            status: payment_attempt_status_fsm(payment_method_data, Some(true)),

            amount: old_payment_attempt.amount,
            currency: old_payment_attempt.currency,
            save_to_locker: old_payment_attempt.save_to_locker,

            connector: None,

            error_message: None,
            offer_amount: old_payment_attempt.offer_amount,
            surcharge_amount: old_payment_attempt.surcharge_amount,
            tax_amount: old_payment_attempt.tax_amount,
            payment_method_id: None,
            payment_method: None,
            capture_method: old_payment_attempt.capture_method,
            capture_on: old_payment_attempt.capture_on,
            confirm: old_payment_attempt.confirm,
            authentication_type: old_payment_attempt.authentication_type,
            created_at,
            modified_at,
            last_synced,
            cancellation_reason: None,
            amount_to_capture: old_payment_attempt.amount_to_capture,

            // Once the payment_attempt is authorised then mandate_id is created. If this payment attempt is authorised then mandate_id will be overridden.
            // Since mandate_id is a contract between merchant and customer to debit customers amount adding it to newly created attempt
            mandate_id: old_payment_attempt.mandate_id,

            // The payment could be done from a different browser or same browser, it would probably be overridden by request data.
            browser_info: None,

            error_code: None,
            payment_token: None,
            connector_metadata: None,
            payment_experience: None,
            payment_method_type: None,
            payment_method_data: None,

            // In case it is passed in create and not in confirm,
            business_sub_label: old_payment_attempt.business_sub_label,
            // If the algorithm is entered in Create call from server side, it needs to be populated here, however it could be overridden from the request.
            straight_through_algorithm: old_payment_attempt.straight_through_algorithm,
            mandate_details: old_payment_attempt.mandate_details,
            preprocessing_step_id: None,
            error_reason: None,
            connector_response_reference_id: None,
        }
    }

    pub async fn modify_payment_intent_and_payment_attempt(
        &self,
        request: &api::PaymentsRequest,
        fetched_payment_intent: storage::PaymentIntent,
        fetched_payment_attempt: storage::PaymentAttempt,
        db: &dyn StorageInterface,
        storage_scheme: storage::enums::MerchantStorageScheme,
    ) -> RouterResult<(storage::PaymentIntent, storage::PaymentAttempt)> {
        match self {
            Self::SameOld => Ok((fetched_payment_intent, fetched_payment_attempt)),
            Self::New => {
                let new_attempt_count = fetched_payment_intent.attempt_count + 1;
                let new_payment_attempt = db
                    .insert_payment_attempt(
                        Self::make_new_payment_attempt(
                            &request.payment_method_data,
                            fetched_payment_attempt,
                            new_attempt_count,
                        ),
                        storage_scheme,
                    )
                    .await
                    .to_duplicate_response(errors::ApiErrorResponse::DuplicatePayment {
                        payment_id: fetched_payment_intent.payment_id.to_owned(),
                    })?;

                let updated_payment_intent = db
                    .update_payment_intent(
                        fetched_payment_intent,
                        storage::PaymentIntentUpdate::StatusAndAttemptUpdate {
                            status: payment_intent_status_fsm(
                                &request.payment_method_data,
                                Some(true),
                            ),
                            active_attempt_id: new_payment_attempt.attempt_id.to_owned(),
                            attempt_count: new_attempt_count,
                        },
                        storage_scheme,
                    )
                    .await
                    .to_not_found_response(errors::ApiErrorResponse::PaymentNotFound)?;

                Ok((updated_payment_intent, new_payment_attempt))
            }
        }
    }

    pub async fn get_connector_response(
        &self,
        payment_attempt: &storage::PaymentAttempt,
        db: &dyn StorageInterface,
        storage_scheme: storage::enums::MerchantStorageScheme,
    ) -> RouterResult<storage::ConnectorResponse> {
        match self {
            Self::New => db
                .insert_connector_response(
                    payments::PaymentCreate::make_connector_response(payment_attempt),
                    storage_scheme,
                )
                .await
                .to_duplicate_response(errors::ApiErrorResponse::DuplicatePayment {
                    payment_id: payment_attempt.payment_id.clone(),
                }),
            Self::SameOld => db
                .find_connector_response_by_payment_id_merchant_id_attempt_id(
                    &payment_attempt.payment_id,
                    &payment_attempt.merchant_id,
                    &payment_attempt.attempt_id,
                    storage_scheme,
                )
                .await
                .to_not_found_response(errors::ApiErrorResponse::PaymentNotFound),
        }
    }
}

#[inline(always)]
pub fn is_manual_retry_allowed(
    intent_status: &storage_enums::IntentStatus,
    attempt_status: &storage_enums::AttemptStatus,
    connector_request_reference_id_config: &ConnectorRequestReferenceIdConfig,
    merchant_id: &str,
) -> Option<bool> {
    let is_payment_status_eligible_for_retry = match intent_status {
        enums::IntentStatus::Failed => match attempt_status {
            enums::AttemptStatus::Started
            | enums::AttemptStatus::AuthenticationPending
            | enums::AttemptStatus::AuthenticationSuccessful
            | enums::AttemptStatus::Authorized
            | enums::AttemptStatus::Charged
            | enums::AttemptStatus::Authorizing
            | enums::AttemptStatus::CodInitiated
            | enums::AttemptStatus::VoidInitiated
            | enums::AttemptStatus::CaptureInitiated
            | enums::AttemptStatus::Unresolved
            | enums::AttemptStatus::Pending
            | enums::AttemptStatus::ConfirmationAwaited
            | enums::AttemptStatus::PartialCharged
            | enums::AttemptStatus::Voided
            | enums::AttemptStatus::AutoRefunded
            | enums::AttemptStatus::PaymentMethodAwaited
            | enums::AttemptStatus::DeviceDataCollectionPending => {
                logger::error!("Payment Attempt should not be in this state because Attempt to Intent status mapping doesn't allow it");
                None
            }

            storage_enums::AttemptStatus::VoidFailed
            | storage_enums::AttemptStatus::RouterDeclined
            | storage_enums::AttemptStatus::CaptureFailed => Some(false),

            storage_enums::AttemptStatus::AuthenticationFailed
            | storage_enums::AttemptStatus::AuthorizationFailed
            | storage_enums::AttemptStatus::Failure => Some(true),
        },
        enums::IntentStatus::Cancelled
        | enums::IntentStatus::RequiresCapture
        | enums::IntentStatus::Processing
        | enums::IntentStatus::Succeeded => Some(false),

        enums::IntentStatus::RequiresCustomerAction
        | enums::IntentStatus::RequiresMerchantAction
        | enums::IntentStatus::RequiresPaymentMethod
        | enums::IntentStatus::RequiresConfirmation => None,
    };
    let is_merchant_id_enabled_for_retries = !connector_request_reference_id_config
        .merchant_ids_send_payment_id_as_connector_request_id
        .contains(merchant_id);
    is_payment_status_eligible_for_retry
        .map(|payment_status_check| payment_status_check && is_merchant_id_enabled_for_retries)
}

#[cfg(test)]
mod test {
    #![allow(clippy::unwrap_used)]
    #[test]
    fn test_client_secret_parse() {
        let client_secret1 = "pay_3TgelAms4RQec8xSStjF_secret_fc34taHLw1ekPgNh92qr";
        let client_secret2 = "pay_3Tgel__Ams4RQ_secret_ec8xSStjF_secret_fc34taHLw1ekPgNh92qr";
        let client_secret3 =
            "pay_3Tgel__Ams4RQ_secret_ec8xSStjF_secret__secret_fc34taHLw1ekPgNh92qr";

        assert_eq!(
            "pay_3TgelAms4RQec8xSStjF",
            super::get_payment_id_from_client_secret(client_secret1).unwrap()
        );
        assert_eq!(
            "pay_3Tgel__Ams4RQ_secret_ec8xSStjF",
            super::get_payment_id_from_client_secret(client_secret2).unwrap()
        );
        assert_eq!(
            "pay_3Tgel__Ams4RQ_secret_ec8xSStjF_secret_",
            super::get_payment_id_from_client_secret(client_secret3).unwrap()
        );
    }
}

pub async fn get_additional_payment_data(
    pm_data: &api_models::payments::PaymentMethodData,
    db: &dyn StorageInterface,
) -> api_models::payments::AdditionalPaymentData {
    match pm_data {
        api_models::payments::PaymentMethodData::Card(card_data) => {
            let card_isin = card_data.card_number.clone().get_card_isin();
            let last4 = card_data.card_number.clone().get_last4();
            if card_data.card_issuer.is_some()
                && card_data.card_network.is_some()
                && card_data.card_type.is_some()
                && card_data.card_issuing_country.is_some()
                && card_data.bank_code.is_some()
            {
                api_models::payments::AdditionalPaymentData::Card(Box::new(
                    api_models::payments::AdditionalCardInfo {
                        card_issuer: card_data.card_issuer.to_owned(),
                        card_network: card_data.card_network.clone(),
                        card_type: card_data.card_type.to_owned(),
                        card_issuing_country: card_data.card_issuing_country.to_owned(),
                        bank_code: card_data.bank_code.to_owned(),
                        card_exp_month: card_data.card_exp_month.clone(),
                        card_exp_year: card_data.card_exp_year.clone(),
                        card_holder_name: card_data.card_holder_name.clone(),
                        last4: last4.clone(),
                        card_isin: card_isin.clone(),
                    },
                ))
            } else {
                let card_info = db
                    .get_card_info(&card_isin.clone())
                    .await
                    .map_err(|error| services::logger::warn!(card_info_error=?error))
                    .ok()
                    .flatten()
                    .map(|card_info| {
                        api_models::payments::AdditionalPaymentData::Card(Box::new(
                            api_models::payments::AdditionalCardInfo {
                                card_issuer: card_info.card_issuer,
                                card_network: card_info.card_network.clone(),
                                bank_code: card_info.bank_code,
                                card_type: card_info.card_type,
                                card_issuing_country: card_info.card_issuing_country,
                                last4: last4.clone(),
                                card_isin: card_isin.clone(),
                                card_exp_month: card_data.card_exp_month.clone(),
                                card_exp_year: card_data.card_exp_year.clone(),
                                card_holder_name: card_data.card_holder_name.clone(),
                            },
                        ))
                    });
                card_info.unwrap_or(api_models::payments::AdditionalPaymentData::Card(Box::new(
                    api_models::payments::AdditionalCardInfo {
                        card_issuer: None,
                        card_network: None,
                        bank_code: None,
                        card_type: None,
                        card_issuing_country: None,
                        last4,
                        card_isin,
                        card_exp_month: card_data.card_exp_month.clone(),
                        card_exp_year: card_data.card_exp_year.clone(),
                        card_holder_name: card_data.card_holder_name.clone(),
                    },
                )))
            }
        }
        api_models::payments::PaymentMethodData::BankRedirect(bank_redirect_data) => {
            match bank_redirect_data {
                api_models::payments::BankRedirectData::Eps { bank_name, .. } => {
                    api_models::payments::AdditionalPaymentData::BankRedirect {
                        bank_name: bank_name.to_owned(),
                    }
                }
                api_models::payments::BankRedirectData::Ideal { bank_name, .. } => {
                    api_models::payments::AdditionalPaymentData::BankRedirect {
                        bank_name: bank_name.to_owned(),
                    }
                }
                _ => api_models::payments::AdditionalPaymentData::BankRedirect { bank_name: None },
            }
        }
        api_models::payments::PaymentMethodData::Wallet(_) => {
            api_models::payments::AdditionalPaymentData::Wallet {}
        }
        api_models::payments::PaymentMethodData::PayLater(_) => {
            api_models::payments::AdditionalPaymentData::PayLater {}
        }
        api_models::payments::PaymentMethodData::BankTransfer(_) => {
            api_models::payments::AdditionalPaymentData::BankTransfer {}
        }
        api_models::payments::PaymentMethodData::Crypto(_) => {
            api_models::payments::AdditionalPaymentData::Crypto {}
        }
        api_models::payments::PaymentMethodData::BankDebit(_) => {
            api_models::payments::AdditionalPaymentData::BankDebit {}
        }
        api_models::payments::PaymentMethodData::MandatePayment => {
            api_models::payments::AdditionalPaymentData::MandatePayment {}
        }
        api_models::payments::PaymentMethodData::Reward(_) => {
            api_models::payments::AdditionalPaymentData::Reward {}
        }
        api_models::payments::PaymentMethodData::Upi(_) => {
            api_models::payments::AdditionalPaymentData::Upi {}
        }
        api_models::payments::PaymentMethodData::Voucher(_) => {
            api_models::payments::AdditionalPaymentData::Voucher {}
        }
        api_models::payments::PaymentMethodData::GiftCard(_) => {
            api_models::payments::AdditionalPaymentData::GiftCard {}
        }
    }
}

pub fn validate_customer_access(
    payment_intent: &storage::PaymentIntent,
    auth_flow: services::AuthFlow,
    request: &api::PaymentsRequest,
) -> Result<(), errors::ApiErrorResponse> {
    if auth_flow == services::AuthFlow::Client && request.customer_id.is_some() {
        let is_same_customer = request.customer_id == payment_intent.customer_id;
        if !is_same_customer {
            Err(errors::ApiErrorResponse::GenericUnauthorized {
                message: "Unauthorised access to update customer".to_string(),
            })?;
        }
    }
    Ok(())
}<|MERGE_RESOLUTION|>--- conflicted
+++ resolved
@@ -1435,13 +1435,11 @@
                     api_enums::PaymentMethod::Crypto,
                     api::PaymentMethodData::Crypto(..)
                 ) | (
-<<<<<<< HEAD
+                    api_enums::PaymentMethod::Upi,
+                    api::PaymentMethodData::Upi(..)
+                ) | (
                     api_enums::PaymentMethod::Voucher,
                     api::PaymentMethodData::Voucher(..)
-=======
-                    api_enums::PaymentMethod::Upi,
-                    api::PaymentMethodData::Upi(..)
->>>>>>> 5d6510ed
                 )
             ) | None
         ),
