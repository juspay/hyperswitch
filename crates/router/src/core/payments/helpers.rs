--- conflicted
+++ resolved
@@ -1446,13 +1446,8 @@
 pub fn get_business_details(
     business_country: Option<api_enums::CountryAlpha2>,
     business_label: Option<&String>,
-<<<<<<< HEAD
     merchant_account: &domain::MerchantAccount,
-) -> RouterResult<(api_enums::CountryCode, String)> {
-=======
-    merchant_account: &storage_models::merchant_account::MerchantAccount,
 ) -> RouterResult<(api_enums::CountryAlpha2, String)> {
->>>>>>> eea05f5c
     let (business_country, business_label) = match business_country.zip(business_label) {
         Some((business_country, business_label)) => {
             (business_country.to_owned(), business_label.to_owned())
