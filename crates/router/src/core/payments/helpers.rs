use std::borrow::Cow;

use api_models::{
    mandates::RecurringDetails,
    payments::{CardToken, GetPaymentMethodType, RequestSurchargeDetails},
};
use base64::Engine;
use common_utils::{
    ext_traits::{AsyncExt, ByteSliceExt, Encode, ValueExt},
    fp_utils, generate_id, pii,
};
use data_models::{
    mandates::MandateData,
    payments::{payment_attempt::PaymentAttempt, PaymentIntent},
};
use diesel_models::enums;
// TODO : Evaluate all the helper functions ()
use error_stack::{report, ResultExt};
use josekit::jwe;
use masking::{ExposeInterface, PeekInterface};
use openssl::{
    derive::Deriver,
    pkey::PKey,
    symm::{decrypt_aead, Cipher},
};
use router_env::{instrument, logger, tracing};
use uuid::Uuid;
use x509_parser::parse_x509_certificate;

use super::{
    operations::{BoxedOperation, Operation, PaymentResponse},
    CustomerDetails, PaymentData,
};
use crate::{
    configs::settings::{ConnectorRequestReferenceIdConfig, Server, TempLockerEnableConfig},
    connector,
    consts::{self, BASE64_ENGINE},
    core::{
        errors::{self, CustomResult, RouterResult, StorageErrorExt},
        mandate::helpers::MandateGenericData,
        payment_methods::{cards, vault, PaymentMethodRetrieve},
        payments,
        pm_auth::retrieve_payment_method_from_auth_service,
    },
    db::StorageInterface,
    routes::{metrics, payment_methods, AppState},
    services,
    types::{
        self as core_types,
        api::{self, admin, enums as api_enums, MandateValidationFieldsExt},
        domain::{
            self,
            types::{self, AsyncLift},
        },
        storage::{self, enums as storage_enums, ephemeral_key, CustomerUpdate::Update},
        transformers::{ForeignFrom, ForeignTryFrom},
        ErrorResponse, MandateReference, RouterData,
    },
    utils::{
        self,
        crypto::{self, SignMessage},
        OptionExt, StringExt,
    },
};

pub fn create_identity_from_certificate_and_key(
    encoded_certificate: String,
    encoded_certificate_key: String,
) -> Result<reqwest::Identity, error_stack::Report<errors::ApiClientError>> {
    let decoded_certificate = BASE64_ENGINE
        .decode(encoded_certificate)
        .change_context(errors::ApiClientError::CertificateDecodeFailed)?;

    let decoded_certificate_key = BASE64_ENGINE
        .decode(encoded_certificate_key)
        .change_context(errors::ApiClientError::CertificateDecodeFailed)?;

    let certificate = String::from_utf8(decoded_certificate)
        .change_context(errors::ApiClientError::CertificateDecodeFailed)?;

    let certificate_key = String::from_utf8(decoded_certificate_key)
        .change_context(errors::ApiClientError::CertificateDecodeFailed)?;

    reqwest::Identity::from_pkcs8_pem(certificate.as_bytes(), certificate_key.as_bytes())
        .change_context(errors::ApiClientError::CertificateDecodeFailed)
}

pub fn filter_mca_based_on_business_profile(
    merchant_connector_accounts: Vec<domain::MerchantConnectorAccount>,
    profile_id: Option<String>,
) -> Vec<domain::MerchantConnectorAccount> {
    if let Some(profile_id) = profile_id {
        merchant_connector_accounts
            .into_iter()
            .filter(|mca| mca.profile_id.as_ref() == Some(&profile_id))
            .collect::<Vec<_>>()
    } else {
        merchant_connector_accounts
    }
}

#[instrument(skip_all)]
#[allow(clippy::too_many_arguments)]
pub async fn create_or_update_address_for_payment_by_request(
    db: &dyn StorageInterface,
    req_address: Option<&api::Address>,
    address_id: Option<&str>,
    merchant_id: &str,
    customer_id: Option<&String>,
    merchant_key_store: &domain::MerchantKeyStore,
    payment_id: &str,
    storage_scheme: storage_enums::MerchantStorageScheme,
) -> CustomResult<Option<domain::Address>, errors::ApiErrorResponse> {
    let key = merchant_key_store.key.get_inner().peek();

    Ok(match address_id {
        Some(id) => match req_address {
            Some(address) => {
                let address_update = async {
                    Ok::<_, error_stack::Report<common_utils::errors::CryptoError>>(
                        storage::AddressUpdate::Update {
                            city: address
                                .address
                                .as_ref()
                                .and_then(|value| value.city.clone()),
                            country: address.address.as_ref().and_then(|value| value.country),
                            line1: address
                                .address
                                .as_ref()
                                .and_then(|value| value.line1.clone())
                                .async_lift(|inner| types::encrypt_optional(inner, key))
                                .await?,
                            line2: address
                                .address
                                .as_ref()
                                .and_then(|value| value.line2.clone())
                                .async_lift(|inner| types::encrypt_optional(inner, key))
                                .await?,
                            line3: address
                                .address
                                .as_ref()
                                .and_then(|value| value.line3.clone())
                                .async_lift(|inner| types::encrypt_optional(inner, key))
                                .await?,
                            state: address
                                .address
                                .as_ref()
                                .and_then(|value| value.state.clone())
                                .async_lift(|inner| types::encrypt_optional(inner, key))
                                .await?,
                            zip: address
                                .address
                                .as_ref()
                                .and_then(|value| value.zip.clone())
                                .async_lift(|inner| types::encrypt_optional(inner, key))
                                .await?,
                            first_name: address
                                .address
                                .as_ref()
                                .and_then(|value| value.first_name.clone())
                                .async_lift(|inner| types::encrypt_optional(inner, key))
                                .await?,
                            last_name: address
                                .address
                                .as_ref()
                                .and_then(|value| value.last_name.clone())
                                .async_lift(|inner| types::encrypt_optional(inner, key))
                                .await?,
                            phone_number: address
                                .phone
                                .as_ref()
                                .and_then(|value| value.number.clone())
                                .async_lift(|inner| types::encrypt_optional(inner, key))
                                .await?,
                            country_code: address
                                .phone
                                .as_ref()
                                .and_then(|value| value.country_code.clone()),
                            updated_by: storage_scheme.to_string(),
                            email: address
                                .email
                                .as_ref()
                                .cloned()
                                .async_lift(|inner| {
                                    types::encrypt_optional(inner.map(|inner| inner.expose()), key)
                                })
                                .await?,
                        },
                    )
                }
                .await
                .change_context(errors::ApiErrorResponse::InternalServerError)
                .attach_printable("Failed while encrypting address")?;
                let address = db
                    .find_address_by_merchant_id_payment_id_address_id(
                        merchant_id,
                        payment_id,
                        id,
                        merchant_key_store,
                        storage_scheme,
                    )
                    .await
                    .change_context(errors::ApiErrorResponse::InternalServerError)
                    .attach_printable("Error while fetching address")?;
                Some(
                    db.update_address_for_payments(
                        address,
                        address_update,
                        payment_id.to_string(),
                        merchant_key_store,
                        storage_scheme,
                    )
                    .await
                    .to_not_found_response(errors::ApiErrorResponse::AddressNotFound)?,
                )
            }
            None => Some(
                db.find_address_by_merchant_id_payment_id_address_id(
                    merchant_id,
                    payment_id,
                    id,
                    merchant_key_store,
                    storage_scheme,
                )
                .await,
            )
            .transpose()
            .to_not_found_response(errors::ApiErrorResponse::AddressNotFound)?,
        },
        None => match req_address {
            Some(address) => {
                // generate a new address here
                let address_details = address.address.clone().unwrap_or_default();
                Some(
                    db.insert_address_for_payments(
                        payment_id,
                        get_domain_address_for_payments(
                            address_details,
                            address,
                            merchant_id,
                            customer_id,
                            payment_id,
                            key,
                            storage_scheme,
                        )
                        .await
                        .change_context(errors::ApiErrorResponse::InternalServerError)
                        .attach_printable("Failed while encrypting address while insert")?,
                        merchant_key_store,
                        storage_scheme,
                    )
                    .await
                    .change_context(errors::ApiErrorResponse::InternalServerError)
                    .attach_printable("Failed while inserting new address")?,
                )
            }
            None => None,
        },
    })
}

#[instrument(skip_all)]
#[allow(clippy::too_many_arguments)]
pub async fn create_or_find_address_for_payment_by_request(
    db: &dyn StorageInterface,
    req_address: Option<&api::Address>,
    address_id: Option<&str>,
    merchant_id: &str,
    customer_id: Option<&String>,
    merchant_key_store: &domain::MerchantKeyStore,
    payment_id: &str,
    storage_scheme: storage_enums::MerchantStorageScheme,
) -> CustomResult<Option<domain::Address>, errors::ApiErrorResponse> {
    let key = merchant_key_store.key.get_inner().peek();

    Ok(match address_id {
        Some(id) => Some(
            db.find_address_by_merchant_id_payment_id_address_id(
                merchant_id,
                payment_id,
                id,
                merchant_key_store,
                storage_scheme,
            )
            .await,
        )
        .transpose()
        .to_not_found_response(errors::ApiErrorResponse::AddressNotFound)?,
        None => match req_address {
            Some(address) => {
                // generate a new address here

                let address_details = address.address.clone().unwrap_or_default();
                Some(
                    db.insert_address_for_payments(
                        payment_id,
                        get_domain_address_for_payments(
                            address_details,
                            address,
                            merchant_id,
                            customer_id,
                            payment_id,
                            key,
                            storage_scheme,
                        )
                        .await
                        .change_context(errors::ApiErrorResponse::InternalServerError)
                        .attach_printable("Failed while encrypting address while insert")?,
                        merchant_key_store,
                        storage_scheme,
                    )
                    .await
                    .change_context(errors::ApiErrorResponse::InternalServerError)
                    .attach_printable("Failed while inserting new address")?,
                )
            }
            None => None,
        },
    })
}

pub async fn get_domain_address_for_payments(
    address_details: api_models::payments::AddressDetails,
    address: &api_models::payments::Address,
    merchant_id: &str,
    customer_id: Option<&String>,
    payment_id: &str,
    key: &[u8],
    storage_scheme: enums::MerchantStorageScheme,
) -> CustomResult<domain::Address, common_utils::errors::CryptoError> {
    async {
        Ok(domain::Address {
            id: None,
            phone_number: address
                .phone
                .as_ref()
                .and_then(|a| a.number.clone())
                .async_lift(|inner| types::encrypt_optional(inner, key))
                .await?,
            country_code: address.phone.as_ref().and_then(|a| a.country_code.clone()),
            customer_id: customer_id.cloned(),
            merchant_id: merchant_id.to_string(),
            address_id: generate_id(consts::ID_LENGTH, "add"),
            city: address_details.city,
            country: address_details.country,
            line1: address_details
                .line1
                .async_lift(|inner| types::encrypt_optional(inner, key))
                .await?,
            line2: address_details
                .line2
                .async_lift(|inner| types::encrypt_optional(inner, key))
                .await?,
            line3: address_details
                .line3
                .async_lift(|inner| types::encrypt_optional(inner, key))
                .await?,
            state: address_details
                .state
                .async_lift(|inner| types::encrypt_optional(inner, key))
                .await?,
            created_at: common_utils::date_time::now(),
            first_name: address_details
                .first_name
                .async_lift(|inner| types::encrypt_optional(inner, key))
                .await?,
            last_name: address_details
                .last_name
                .async_lift(|inner| types::encrypt_optional(inner, key))
                .await?,
            modified_at: common_utils::date_time::now(),
            zip: address_details
                .zip
                .async_lift(|inner| types::encrypt_optional(inner, key))
                .await?,
            payment_id: Some(payment_id.to_owned()),
            updated_by: storage_scheme.to_string(),
            email: address
                .email
                .as_ref()
                .cloned()
                .async_lift(|inner| types::encrypt_optional(inner.map(|inner| inner.expose()), key))
                .await?,
        })
    }
    .await
}

pub async fn get_address_by_id(
    db: &dyn StorageInterface,
    address_id: Option<String>,
    merchant_key_store: &domain::MerchantKeyStore,
    payment_id: &str,
    merchant_id: &str,
    storage_scheme: storage_enums::MerchantStorageScheme,
) -> CustomResult<Option<domain::Address>, errors::ApiErrorResponse> {
    match address_id {
        None => Ok(None),
        Some(address_id) => Ok(db
            .find_address_by_merchant_id_payment_id_address_id(
                merchant_id,
                payment_id,
                &address_id,
                merchant_key_store,
                storage_scheme,
            )
            .await
            .ok()),
    }
}

pub async fn get_token_pm_type_mandate_details(
    state: &AppState,
    request: &api::PaymentsRequest,
    mandate_type: Option<api::MandateTransactionType>,
    merchant_account: &domain::MerchantAccount,
    merchant_key_store: &domain::MerchantKeyStore,
) -> RouterResult<MandateGenericData> {
    let mandate_data = request.mandate_data.clone().map(MandateData::foreign_from);
    let (
        payment_token,
        payment_method,
        payment_method_type,
        mandate_data,
        recurring_payment_data,
        mandate_connector_details,
        payment_method_info,
    ) = match mandate_type {
        Some(api::MandateTransactionType::NewMandateTransaction) => (
            request.payment_token.to_owned(),
            request.payment_method,
            request.payment_method_type,
            Some(mandate_data.clone().get_required_value("mandate_data")?),
            None,
            None,
            None,
        ),
        Some(api::MandateTransactionType::RecurringMandateTransaction) => {
            match &request.recurring_details {
                Some(recurring_details) => match recurring_details {
                    RecurringDetails::MandateId(mandate_id) => {
                        let mandate_generic_data = get_token_for_recurring_mandate(
                            state,
                            request,
                            merchant_account,
                            merchant_key_store,
                            mandate_id.to_owned(),
                        )
                        .await?;

                        (
                            mandate_generic_data.token,
                            mandate_generic_data.payment_method,
                            mandate_generic_data
                                .payment_method_type
                                .or(request.payment_method_type),
                            None,
                            mandate_generic_data.recurring_mandate_payment_data,
                            mandate_generic_data.mandate_connector,
                            None,
                        )
                    }
                    RecurringDetails::PaymentMethodId(payment_method_id) => {
                        let payment_method_info = state
                            .store
                            .find_payment_method(payment_method_id)
                            .await
                            .to_not_found_response(
                                errors::ApiErrorResponse::PaymentMethodNotFound,
                            )?;

                        (
                            None,
                            Some(payment_method_info.payment_method),
                            payment_method_info.payment_method_type,
                            None,
                            None,
                            None,
                            Some(payment_method_info),
                        )
                    }
                },
                None => {
                    let mandate_id = request
                        .mandate_id
                        .clone()
                        .get_required_value("mandate_id")?;
                    let mandate_generic_data = get_token_for_recurring_mandate(
                        state,
                        request,
                        merchant_account,
                        merchant_key_store,
                        mandate_id,
                    )
                    .await?;
                    (
                        mandate_generic_data.token,
                        mandate_generic_data.payment_method,
                        mandate_generic_data
                            .payment_method_type
                            .or(request.payment_method_type),
                        None,
                        mandate_generic_data.recurring_mandate_payment_data,
                        mandate_generic_data.mandate_connector,
                        None,
                    )
                }
            }
        }
        None => (
            request.payment_token.to_owned(),
            request.payment_method,
            request.payment_method_type,
            mandate_data,
            None,
            None,
            None,
        ),
    };
    Ok(MandateGenericData {
        token: payment_token,
        payment_method,
        payment_method_type,
        mandate_data,
        recurring_mandate_payment_data: recurring_payment_data,
        mandate_connector: mandate_connector_details,
        payment_method_info,
    })
}

pub async fn get_token_for_recurring_mandate(
    state: &AppState,
    req: &api::PaymentsRequest,
    merchant_account: &domain::MerchantAccount,
    merchant_key_store: &domain::MerchantKeyStore,
    mandate_id: String,
) -> RouterResult<MandateGenericData> {
    let db = &*state.store;

    let mandate = db
        .find_mandate_by_merchant_id_mandate_id(&merchant_account.merchant_id, mandate_id.as_str())
        .await
        .to_not_found_response(errors::ApiErrorResponse::MandateNotFound)?;

    let original_payment_intent = mandate
        .original_payment_id
        .as_ref()
        .async_map(|payment_id| async {
            db.find_payment_intent_by_payment_id_merchant_id(
                payment_id,
                &mandate.merchant_id,
                merchant_account.storage_scheme,
            )
            .await
            .to_not_found_response(errors::ApiErrorResponse::PaymentNotFound)
            .map_err(|err| logger::error!(mandate_original_payment_not_found=?err))
            .ok()
        })
        .await
        .flatten();

    let original_payment_authorized_amount = original_payment_intent.clone().map(|pi| pi.amount);
    let original_payment_authorized_currency =
        original_payment_intent.clone().and_then(|pi| pi.currency);

    let customer = req.customer_id.clone().get_required_value("customer_id")?;

    let payment_method_id = {
        if mandate.customer_id != customer {
            Err(report!(errors::ApiErrorResponse::PreconditionFailed {
                message: "customer_id must match mandate customer_id".into()
            }))?
        }
        if mandate.mandate_status != storage_enums::MandateStatus::Active {
            Err(report!(errors::ApiErrorResponse::PreconditionFailed {
                message: "mandate is not active".into()
            }))?
        };
        mandate.payment_method_id.clone()
    };
    verify_mandate_details(
        req.amount.get_required_value("amount")?.into(),
        req.currency.get_required_value("currency")?,
        mandate.clone(),
    )?;

    let payment_method = db
        .find_payment_method(payment_method_id.as_str())
        .await
        .to_not_found_response(errors::ApiErrorResponse::PaymentMethodNotFound)?;

    let token = Uuid::new_v4().to_string();
    let payment_method_type = payment_method.payment_method_type;
    let mandate_connector_details = payments::MandateConnectorDetails {
        connector: mandate.connector,
        merchant_connector_id: mandate.merchant_connector_id,
    };

    if let Some(diesel_models::enums::PaymentMethod::Card) = payment_method.payment_method {
        if state.conf.locker.locker_enabled {
            let _ = cards::get_lookup_key_from_locker(
                state,
                &token,
                &payment_method,
                merchant_key_store,
            )
            .await?;
        }

        if let Some(payment_method_from_request) = req.payment_method {
            let pm: storage_enums::PaymentMethod = payment_method_from_request;
            if let Some(p_method) = payment_method.payment_method {
                if pm != p_method {
                    Err(report!(errors::ApiErrorResponse::PreconditionFailed {
                        message:
                            "payment method in request does not match previously provided payment \
                            method information"
                                .into()
                    }))?
                }
            }
        };

<<<<<<< HEAD
        Ok((
            Some(token),
            payment_method.payment_method,
            Some(payments::RecurringMandatePaymentData {
=======
        Ok(MandateGenericData {
            token: Some(token),
            payment_method: Some(payment_method.payment_method),
            recurring_mandate_payment_data: Some(payments::RecurringMandatePaymentData {
>>>>>>> a8437131
                payment_method_type,
                original_payment_authorized_amount,
                original_payment_authorized_currency,
            }),
            payment_method_type: payment_method.payment_method_type,
            mandate_connector: Some(mandate_connector_details),
            mandate_data: None,
            payment_method_info: None,
        })
    } else {
<<<<<<< HEAD
        Ok((
            None,
            payment_method.payment_method,
            Some(payments::RecurringMandatePaymentData {
=======
        Ok(MandateGenericData {
            token: None,
            payment_method: Some(payment_method.payment_method),
            recurring_mandate_payment_data: Some(payments::RecurringMandatePaymentData {
>>>>>>> a8437131
                payment_method_type,
                original_payment_authorized_amount,
                original_payment_authorized_currency,
            }),
            payment_method_type: payment_method.payment_method_type,
            mandate_connector: Some(mandate_connector_details),
            mandate_data: None,
            payment_method_info: None,
        })
    }
}

#[instrument(skip_all)]
/// Check weather the merchant id in the request
/// and merchant id in the merchant account are same.
pub fn validate_merchant_id(
    merchant_id: &str,
    request_merchant_id: Option<&str>,
) -> CustomResult<(), errors::ApiErrorResponse> {
    // Get Merchant Id from the merchant
    // or get from merchant account

    let request_merchant_id = request_merchant_id.unwrap_or(merchant_id);

    utils::when(merchant_id.ne(request_merchant_id), || {
        Err(report!(errors::ApiErrorResponse::PreconditionFailed {
            message: format!(
                "Invalid `merchant_id`: {request_merchant_id} not found in merchant account"
            )
        }))
    })
}

#[instrument(skip_all)]
pub fn validate_request_amount_and_amount_to_capture(
    op_amount: Option<api::Amount>,
    op_amount_to_capture: Option<i64>,
    surcharge_details: Option<RequestSurchargeDetails>,
) -> CustomResult<(), errors::ApiErrorResponse> {
    match (op_amount, op_amount_to_capture) {
        (None, _) => Ok(()),
        (Some(_amount), None) => Ok(()),
        (Some(amount), Some(amount_to_capture)) => {
            match amount {
                api::Amount::Value(amount_inner) => {
                    // If both amount and amount to capture is present
                    // then amount to be capture should be less than or equal to request amount
                    let total_capturable_amount = amount_inner.get()
                        + surcharge_details
                            .map(|surcharge_details| surcharge_details.get_total_surcharge_amount())
                            .unwrap_or(0);
                    utils::when(!amount_to_capture.le(&total_capturable_amount), || {
                        Err(report!(errors::ApiErrorResponse::PreconditionFailed {
                            message: format!(
                            "amount_to_capture is greater than amount capture_amount: {amount_to_capture:?} request_amount: {amount:?}"
                        )
                        }))
                    })
                }
                api::Amount::Zero => {
                    // If the amount is Null but still amount_to_capture is passed this is invalid and
                    Err(report!(errors::ApiErrorResponse::PreconditionFailed {
                        message: "amount_to_capture should not exist for when amount = 0"
                            .to_string()
                    }))
                }
            }
        }
    }
}

/// if capture method = automatic, amount_to_capture(if provided) must be equal to amount
#[instrument(skip_all)]
pub fn validate_amount_to_capture_and_capture_method(
    payment_attempt: Option<&PaymentAttempt>,
    request: &api_models::payments::PaymentsRequest,
) -> CustomResult<(), errors::ApiErrorResponse> {
    let capture_method = request
        .capture_method
        .or(payment_attempt
            .map(|payment_attempt| payment_attempt.capture_method.unwrap_or_default()))
        .unwrap_or_default();
    if capture_method == api_enums::CaptureMethod::Automatic {
        let original_amount = request
            .amount
            .map(|amount| amount.into())
            .or(payment_attempt.map(|payment_attempt| payment_attempt.amount));
        let surcharge_amount = request
            .surcharge_details
            .map(|surcharge_details| surcharge_details.get_total_surcharge_amount())
            .or_else(|| {
                payment_attempt.map(|payment_attempt| {
                    payment_attempt.surcharge_amount.unwrap_or(0)
                        + payment_attempt.tax_amount.unwrap_or(0)
                })
            })
            .unwrap_or(0);
        let total_capturable_amount =
            original_amount.map(|original_amount| original_amount + surcharge_amount);
        let amount_to_capture = request
            .amount_to_capture
            .or(payment_attempt.and_then(|pa| pa.amount_to_capture));
        if let Some((total_capturable_amount, amount_to_capture)) =
            total_capturable_amount.zip(amount_to_capture)
        {
            utils::when(amount_to_capture != total_capturable_amount, || {
                Err(report!(errors::ApiErrorResponse::PreconditionFailed {
                    message: "amount_to_capture must be equal to total_capturable_amount when capture_method = automatic".into()
                }))
            })
        } else {
            Ok(())
        }
    } else {
        Ok(())
    }
}

#[instrument(skip_all)]
pub fn validate_card_data(
    payment_method_data: Option<api::PaymentMethodData>,
) -> CustomResult<(), errors::ApiErrorResponse> {
    if let Some(api::PaymentMethodData::Card(card)) = payment_method_data {
        let cvc = card.card_cvc.peek().to_string();
        if cvc.len() < 3 || cvc.len() > 4 {
            Err(report!(errors::ApiErrorResponse::PreconditionFailed {
                message: "Invalid card_cvc length".to_string()
            }))?
        }
        let card_cvc =
            cvc.parse::<u16>()
                .change_context(errors::ApiErrorResponse::InvalidDataValue {
                    field_name: "card_cvc",
                })?;
        ::cards::CardSecurityCode::try_from(card_cvc).change_context(
            errors::ApiErrorResponse::PreconditionFailed {
                message: "Invalid Card CVC".to_string(),
            },
        )?;

        let exp_month = card
            .card_exp_month
            .peek()
            .to_string()
            .parse::<u8>()
            .change_context(errors::ApiErrorResponse::InvalidDataValue {
                field_name: "card_exp_month",
            })?;
        let month = ::cards::CardExpirationMonth::try_from(exp_month).change_context(
            errors::ApiErrorResponse::PreconditionFailed {
                message: "Invalid Expiry Month".to_string(),
            },
        )?;
        let mut year_str = card.card_exp_year.peek().to_string();
        if year_str.len() == 2 {
            year_str = format!("20{}", year_str);
        }
        let exp_year =
            year_str
                .parse::<u16>()
                .change_context(errors::ApiErrorResponse::InvalidDataValue {
                    field_name: "card_exp_year",
                })?;
        let year = ::cards::CardExpirationYear::try_from(exp_year).change_context(
            errors::ApiErrorResponse::PreconditionFailed {
                message: "Invalid Expiry Year".to_string(),
            },
        )?;

        let card_expiration = ::cards::CardExpiration { month, year };
        let is_expired = card_expiration.is_expired().change_context(
            errors::ApiErrorResponse::PreconditionFailed {
                message: "Invalid card data".to_string(),
            },
        )?;
        if is_expired {
            Err(report!(errors::ApiErrorResponse::PreconditionFailed {
                message: "Card Expired".to_string()
            }))?
        }
    }
    Ok(())
}

pub fn infer_payment_type(
    amount: &api::Amount,
    mandate_type: Option<&api::MandateTransactionType>,
) -> api_enums::PaymentType {
    match mandate_type {
        Some(api::MandateTransactionType::NewMandateTransaction) => {
            if let api::Amount::Value(_) = amount {
                api_enums::PaymentType::NewMandate
            } else {
                api_enums::PaymentType::SetupMandate
            }
        }

        Some(api::MandateTransactionType::RecurringMandateTransaction) => {
            api_enums::PaymentType::RecurringMandate
        }

        None => api_enums::PaymentType::Normal,
    }
}

pub fn validate_mandate(
    req: impl Into<api::MandateValidationFields>,
    is_confirm_operation: bool,
) -> CustomResult<Option<api::MandateTransactionType>, errors::ApiErrorResponse> {
    let req: api::MandateValidationFields = req.into();
    match req.validate_and_get_mandate_type().change_context(
        errors::ApiErrorResponse::MandateValidationFailed {
            reason: "Expected one out of recurring_details and mandate_data but got both".into(),
        },
    )? {
        Some(api::MandateTransactionType::NewMandateTransaction) => {
            validate_new_mandate_request(req, is_confirm_operation)?;
            Ok(Some(api::MandateTransactionType::NewMandateTransaction))
        }
        Some(api::MandateTransactionType::RecurringMandateTransaction) => {
            validate_recurring_mandate(req)?;
            Ok(Some(
                api::MandateTransactionType::RecurringMandateTransaction,
            ))
        }
        None => Ok(None),
    }
}

pub fn validate_recurring_details_and_token(
    recurring_details: &Option<RecurringDetails>,
    payment_token: &Option<String>,
) -> CustomResult<(), errors::ApiErrorResponse> {
    utils::when(
        recurring_details.is_some() && payment_token.is_some(),
        || {
            Err(report!(errors::ApiErrorResponse::PreconditionFailed {
                message: "Expected one out of recurring_details and payment_token but got both"
                    .into()
            }))
        },
    )?;

    Ok(())
}

fn validate_new_mandate_request(
    req: api::MandateValidationFields,
    is_confirm_operation: bool,
) -> RouterResult<()> {
    // We need not check for customer_id in the confirm request if it is already passed
    // in create request

    fp_utils::when(!is_confirm_operation && req.customer_id.is_none(), || {
        Err(report!(errors::ApiErrorResponse::PreconditionFailed {
            message: "`customer_id` is mandatory for mandates".into()
        }))
    })?;

    let mandate_data = req
        .mandate_data
        .clone()
        .get_required_value("mandate_data")?;

    // Only use this validation if the customer_acceptance is present
    if mandate_data
        .customer_acceptance
        .map(|inner| inner.acceptance_type == api::AcceptanceType::Online && inner.online.is_none())
        .unwrap_or(false)
    {
        Err(report!(errors::ApiErrorResponse::PreconditionFailed {
            message: "`mandate_data.customer_acceptance.online` is required when \
                      `mandate_data.customer_acceptance.acceptance_type` is `online`"
                .into()
        }))?
    }

    let mandate_details = match mandate_data.mandate_type {
        Some(api_models::payments::MandateType::SingleUse(details)) => Some(details),
        Some(api_models::payments::MandateType::MultiUse(details)) => details,
        _ => None,
    };
    mandate_details.and_then(|md| md.start_date.zip(md.end_date)).map(|(start_date, end_date)|
        utils::when (start_date >= end_date, || {
        Err(report!(errors::ApiErrorResponse::PreconditionFailed {
            message: "`mandate_data.mandate_type.{multi_use|single_use}.start_date` should be greater than  \
            `mandate_data.mandate_type.{multi_use|single_use}.end_date`"
                .into()
        }))
    })).transpose()?;

    Ok(())
}

pub fn validate_customer_id_mandatory_cases(
    has_setup_future_usage: bool,
    customer_id: &Option<String>,
) -> RouterResult<()> {
    match (has_setup_future_usage, customer_id) {
        (true, None) => Err(errors::ApiErrorResponse::PreconditionFailed {
            message: "customer_id is mandatory when setup_future_usage is given".to_string(),
        }
        .into()),
        _ => Ok(()),
    }
}

pub fn create_startpay_url(
    server: &Server,
    payment_attempt: &PaymentAttempt,
    payment_intent: &PaymentIntent,
) -> String {
    format!(
        "{}/payments/redirect/{}/{}/{}",
        server.base_url,
        payment_intent.payment_id,
        payment_intent.merchant_id,
        payment_attempt.attempt_id
    )
}

pub fn create_redirect_url(
    router_base_url: &String,
    payment_attempt: &PaymentAttempt,
    connector_name: &String,
    creds_identifier: Option<&str>,
) -> String {
    let creds_identifier_path = creds_identifier.map_or_else(String::new, |cd| format!("/{}", cd));
    format!(
        "{}/payments/{}/{}/redirect/response/{}",
        router_base_url, payment_attempt.payment_id, payment_attempt.merchant_id, connector_name,
    ) + creds_identifier_path.as_ref()
}

pub fn create_authentication_url(
    router_base_url: &String,
    payment_attempt: &PaymentAttempt,
) -> String {
    format!(
        "{router_base_url}/payments/{}/3ds/authentication",
        payment_attempt.payment_id
    )
}

pub fn create_authorize_url(
    router_base_url: &String,
    payment_attempt: &PaymentAttempt,
    connector_name: &String,
) -> String {
    format!(
        "{}/payments/{}/{}/authorize/{}",
        router_base_url, payment_attempt.payment_id, payment_attempt.merchant_id, connector_name
    )
}

pub fn create_webhook_url(
    router_base_url: &String,
    merchant_id: &String,
    connector_name: &String,
) -> String {
    format!(
        "{}/webhooks/{}/{}",
        router_base_url, merchant_id, connector_name
    )
}
pub fn create_complete_authorize_url(
    router_base_url: &String,
    payment_attempt: &PaymentAttempt,
    connector_name: &String,
) -> String {
    format!(
        "{}/payments/{}/{}/redirect/complete/{}",
        router_base_url, payment_attempt.payment_id, payment_attempt.merchant_id, connector_name
    )
}

fn validate_recurring_mandate(req: api::MandateValidationFields) -> RouterResult<()> {
    req.recurring_details
        .check_value_present("recurring_details")?;

    req.customer_id.check_value_present("customer_id")?;

    let confirm = req.confirm.get_required_value("confirm")?;
    if !confirm {
        Err(report!(errors::ApiErrorResponse::PreconditionFailed {
            message: "`confirm` must be `true` for mandates".into()
        }))?
    }

    let off_session = req.off_session.get_required_value("off_session")?;
    if !off_session {
        Err(report!(errors::ApiErrorResponse::PreconditionFailed {
            message: "`off_session` should be `true` for mandates".into()
        }))?
    }

    Ok(())
}

pub fn verify_mandate_details(
    request_amount: i64,
    request_currency: api_enums::Currency,
    mandate: storage::Mandate,
) -> RouterResult<()> {
    match mandate.mandate_type {
        storage_enums::MandateType::SingleUse => utils::when(
            mandate
                .mandate_amount
                .map(|mandate_amount| request_amount > mandate_amount)
                .unwrap_or(true),
            || {
                Err(report!(errors::ApiErrorResponse::MandateValidationFailed {
                    reason: "request amount is greater than mandate amount".into()
                }))
            },
        ),
        storage::enums::MandateType::MultiUse => utils::when(
            mandate
                .mandate_amount
                .map(|mandate_amount| {
                    (mandate.amount_captured.unwrap_or(0) + request_amount) > mandate_amount
                })
                .unwrap_or(false),
            || {
                Err(report!(errors::ApiErrorResponse::MandateValidationFailed {
                    reason: "request amount is greater than mandate amount".into()
                }))
            },
        ),
    }?;
    utils::when(
        mandate
            .mandate_currency
            .map(|mandate_currency| mandate_currency != request_currency)
            .unwrap_or(false),
        || {
            Err(report!(errors::ApiErrorResponse::MandateValidationFailed {
                reason: "cross currency mandates not supported".into()
            }))
        },
    )
}

#[instrument(skip_all)]
pub fn payment_attempt_status_fsm(
    payment_method_data: &Option<api::payments::PaymentMethodDataRequest>,
    confirm: Option<bool>,
) -> storage_enums::AttemptStatus {
    match payment_method_data {
        Some(_) => match confirm {
            Some(true) => storage_enums::AttemptStatus::PaymentMethodAwaited,
            _ => storage_enums::AttemptStatus::ConfirmationAwaited,
        },
        None => storage_enums::AttemptStatus::PaymentMethodAwaited,
    }
}

pub fn payment_intent_status_fsm(
    payment_method_data: &Option<api::PaymentMethodDataRequest>,
    confirm: Option<bool>,
) -> storage_enums::IntentStatus {
    match payment_method_data {
        Some(_) => match confirm {
            Some(true) => storage_enums::IntentStatus::RequiresPaymentMethod,
            _ => storage_enums::IntentStatus::RequiresConfirmation,
        },
        None => storage_enums::IntentStatus::RequiresPaymentMethod,
    }
}
pub async fn add_domain_task_to_pt<Op>(
    operation: &Op,
    state: &AppState,
    payment_attempt: &PaymentAttempt,
    requeue: bool,
    schedule_time: Option<time::PrimitiveDateTime>,
) -> CustomResult<(), errors::ApiErrorResponse>
where
    Op: std::fmt::Debug,
{
    if check_if_operation_confirm(operation) {
        match schedule_time {
            Some(stime) => {
                if !requeue {
                    // Here, increment the count of added tasks every time a payment has been confirmed or PSync has been called
                    metrics::TASKS_ADDED_COUNT.add(
                        &metrics::CONTEXT,
                        1,
                        &[metrics::request::add_attributes(
                            "flow",
                            format!("{:#?}", operation),
                        )],
                    );
                    super::add_process_sync_task(&*state.store, payment_attempt, stime)
                        .await
                        .change_context(errors::ApiErrorResponse::InternalServerError)
                        .attach_printable("Failed while adding task to process tracker")
                } else {
                    // When the requeue is true, we reset the tasks count as we reset the task every time it is requeued
                    metrics::TASKS_RESET_COUNT.add(
                        &metrics::CONTEXT,
                        1,
                        &[metrics::request::add_attributes(
                            "flow",
                            format!("{:#?}", operation),
                        )],
                    );
                    super::reset_process_sync_task(&*state.store, payment_attempt, stime)
                        .await
                        .change_context(errors::ApiErrorResponse::InternalServerError)
                        .attach_printable("Failed while updating task in process tracker")
                }
            }
            None => Ok(()),
        }
    } else {
        Ok(())
    }
}

pub fn response_operation<'a, F, R, Ctx>() -> BoxedOperation<'a, F, R, Ctx>
where
    F: Send + Clone,
    Ctx: PaymentMethodRetrieve,
    PaymentResponse: Operation<F, R, Ctx>,
{
    Box::new(PaymentResponse)
}

#[instrument(skip_all)]
pub(crate) async fn get_payment_method_create_request(
    payment_method_data: Option<&api::PaymentMethodData>,
    payment_method: Option<storage_enums::PaymentMethod>,
    payment_method_type: Option<storage_enums::PaymentMethodType>,
    customer: &domain::Customer,
) -> RouterResult<api::PaymentMethodCreate> {
    match payment_method_data {
        Some(pm_data) => match payment_method {
            Some(payment_method) => match pm_data {
                api::PaymentMethodData::Card(card) => {
                    let card_detail = api::CardDetail {
                        card_number: card.card_number.clone(),
                        card_exp_month: card.card_exp_month.clone(),
                        card_exp_year: card.card_exp_year.clone(),
                        card_holder_name: card.card_holder_name.clone(),
                        nick_name: card.nick_name.clone(),
                        card_issuing_country: card.card_issuing_country.clone(),
                        card_network: card.card_network.clone(),
                        card_issuer: card.card_issuer.clone(),
                        card_type: card.card_type.clone(),
                    };
                    let customer_id = customer.customer_id.clone();
                    let payment_method_request = api::PaymentMethodCreate {
                        payment_method: Some(payment_method),
                        payment_method_type,
                        payment_method_issuer: card.card_issuer.clone(),
                        payment_method_issuer_code: None,
                        #[cfg(feature = "payouts")]
                        bank_transfer: None,
                        #[cfg(feature = "payouts")]
                        wallet: None,
                        card: Some(card_detail),
                        metadata: None,
                        customer_id: Some(customer_id),
                        card_network: card
                            .card_network
                            .as_ref()
                            .map(|card_network| card_network.to_string()),
                        client_secret: None,
                        payment_method_data: None,
                    };
                    Ok(payment_method_request)
                }
                _ => {
                    let payment_method_request = api::PaymentMethodCreate {
                        payment_method: Some(payment_method),
                        payment_method_type,
                        payment_method_issuer: None,
                        payment_method_issuer_code: None,
                        #[cfg(feature = "payouts")]
                        bank_transfer: None,
                        #[cfg(feature = "payouts")]
                        wallet: None,
                        card: None,
                        metadata: None,
                        customer_id: Some(customer.customer_id.to_owned()),
                        card_network: None,
                        client_secret: None,
                        payment_method_data: None,
                    };

                    Ok(payment_method_request)
                }
            },
            None => Err(report!(errors::ApiErrorResponse::MissingRequiredField {
                field_name: "payment_method_type"
            })
            .attach_printable("PaymentMethodType Required")),
        },
        None => Err(report!(errors::ApiErrorResponse::MissingRequiredField {
            field_name: "payment_method_data"
        })
        .attach_printable("PaymentMethodData required Or Card is already saved")),
    }
}

pub async fn get_customer_from_details<F: Clone>(
    db: &dyn StorageInterface,
    customer_id: Option<String>,
    merchant_id: &str,
    payment_data: &mut PaymentData<F>,
    merchant_key_store: &domain::MerchantKeyStore,
) -> CustomResult<Option<domain::Customer>, errors::StorageError> {
    match customer_id {
        None => Ok(None),
        Some(c_id) => {
            let customer = db
                .find_customer_optional_by_customer_id_merchant_id(
                    &c_id,
                    merchant_id,
                    merchant_key_store,
                )
                .await?;
            payment_data.email = payment_data.email.clone().or_else(|| {
                customer.as_ref().and_then(|inner| {
                    inner
                        .email
                        .clone()
                        .map(|encrypted_value| encrypted_value.into())
                })
            });
            Ok(customer)
        }
    }
}

// Checks if the inner values of two options are not equal and throws appropriate error
fn validate_options_for_inequality<T: PartialEq>(
    first_option: Option<&T>,
    second_option: Option<&T>,
    field_name: &str,
) -> Result<(), errors::ApiErrorResponse> {
    fp_utils::when(
        first_option
            .zip(second_option)
            .map(|(value1, value2)| value1 != value2)
            .unwrap_or(false),
        || {
            Err(errors::ApiErrorResponse::PreconditionFailed {
                message: format!("The field name `{field_name}` sent in both places is ambiguous"),
            })
        },
    )
}

// Checks if the customer details are passed in both places
// If so, raise an error
pub fn validate_customer_details_in_request(
    request: &api_models::payments::PaymentsRequest,
) -> Result<(), errors::ApiErrorResponse> {
    if let Some(customer_details) = request.customer.as_ref() {
        validate_options_for_inequality(
            request.customer_id.as_ref(),
            Some(&customer_details.id),
            "customer_id",
        )?;

        validate_options_for_inequality(
            request.email.as_ref(),
            customer_details.email.as_ref(),
            "email",
        )?;

        validate_options_for_inequality(
            request.name.as_ref(),
            customer_details.name.as_ref(),
            "name",
        )?;

        validate_options_for_inequality(
            request.phone.as_ref(),
            customer_details.phone.as_ref(),
            "phone",
        )?;

        validate_options_for_inequality(
            request.phone_country_code.as_ref(),
            customer_details.phone_country_code.as_ref(),
            "phone_country_code",
        )?;
    }

    Ok(())
}

/// Get the customer details from customer field if present
/// or from the individual fields in `PaymentsRequest`
#[instrument(skip_all)]
pub fn get_customer_details_from_request(
    request: &api_models::payments::PaymentsRequest,
) -> CustomerDetails {
    let customer_id = request
        .customer
        .as_ref()
        .map(|customer_details| customer_details.id.clone())
        .or(request.customer_id.clone());

    let customer_name = request
        .customer
        .as_ref()
        .and_then(|customer_details| customer_details.name.clone())
        .or(request.name.clone());

    let customer_email = request
        .customer
        .as_ref()
        .and_then(|customer_details| customer_details.email.clone())
        .or(request.email.clone());

    let customer_phone = request
        .customer
        .as_ref()
        .and_then(|customer_details| customer_details.phone.clone())
        .or(request.phone.clone());

    let customer_phone_code = request
        .customer
        .as_ref()
        .and_then(|customer_details| customer_details.phone_country_code.clone())
        .or(request.phone_country_code.clone());

    CustomerDetails {
        customer_id,
        name: customer_name,
        email: customer_email,
        phone: customer_phone,
        phone_country_code: customer_phone_code,
    }
}

pub async fn get_connector_default(
    _state: &AppState,
    request_connector: Option<serde_json::Value>,
) -> CustomResult<api::ConnectorChoice, errors::ApiErrorResponse> {
    Ok(request_connector.map_or(
        api::ConnectorChoice::Decide,
        api::ConnectorChoice::StraightThrough,
    ))
}

#[instrument(skip_all)]
#[allow(clippy::type_complexity)]
pub async fn create_customer_if_not_exist<'a, F: Clone, R, Ctx>(
    operation: BoxedOperation<'a, F, R, Ctx>,
    db: &dyn StorageInterface,
    payment_data: &mut PaymentData<F>,
    req: Option<CustomerDetails>,
    merchant_id: &str,
    key_store: &domain::MerchantKeyStore,
) -> CustomResult<(BoxedOperation<'a, F, R, Ctx>, Option<domain::Customer>), errors::StorageError> {
    let request_customer_details = req
        .get_required_value("customer")
        .change_context(errors::StorageError::ValueNotFound("customer".to_owned()))?;

    let customer_id = request_customer_details
        .customer_id
        .or(payment_data.payment_intent.customer_id.clone());

    let optional_customer = match customer_id {
        Some(customer_id) => {
            let customer_data = db
                .find_customer_optional_by_customer_id_merchant_id(
                    &customer_id,
                    merchant_id,
                    key_store,
                )
                .await?;

            Some(match customer_data {
                Some(c) => {
                    // Update the customer data if new data is passed in the request
                    if request_customer_details.email.is_some()
                        | request_customer_details.name.is_some()
                        | request_customer_details.phone.is_some()
                        | request_customer_details.phone_country_code.is_some()
                    {
                        let key = key_store.key.get_inner().peek();
                        let customer_update = async {
                            Ok::<_, error_stack::Report<common_utils::errors::CryptoError>>(
                                Update {
                                    name: request_customer_details
                                        .name
                                        .async_lift(|inner| types::encrypt_optional(inner, key))
                                        .await?,
                                    email: request_customer_details
                                        .email
                                        .clone()
                                        .async_lift(|inner| {
                                            types::encrypt_optional(
                                                inner.map(|inner| inner.expose()),
                                                key,
                                            )
                                        })
                                        .await?,
                                    phone: Box::new(
                                        request_customer_details
                                            .phone
                                            .clone()
                                            .async_lift(|inner| types::encrypt_optional(inner, key))
                                            .await?,
                                    ),
                                    phone_country_code: request_customer_details.phone_country_code,
                                    description: None,
                                    connector_customer: None,
                                    metadata: None,
                                    address_id: None,
                                },
                            )
                        }
                        .await
                        .change_context(errors::StorageError::SerializationFailed)
                        .attach_printable("Failed while encrypting Customer while Update")?;

                        db.update_customer_by_customer_id_merchant_id(
                            customer_id,
                            merchant_id.to_string(),
                            customer_update,
                            key_store,
                        )
                        .await
                    } else {
                        Ok(c)
                    }
                }
                None => {
                    let new_customer = async {
                        let key = key_store.key.get_inner().peek();
                        Ok::<_, error_stack::Report<common_utils::errors::CryptoError>>(
                            domain::Customer {
                                customer_id: customer_id.to_string(),
                                merchant_id: merchant_id.to_string(),
                                name: request_customer_details
                                    .name
                                    .async_lift(|inner| types::encrypt_optional(inner, key))
                                    .await?,
                                email: request_customer_details
                                    .email
                                    .clone()
                                    .async_lift(|inner| {
                                        types::encrypt_optional(
                                            inner.map(|inner| inner.expose()),
                                            key,
                                        )
                                    })
                                    .await?,
                                phone: request_customer_details
                                    .phone
                                    .clone()
                                    .async_lift(|inner| types::encrypt_optional(inner, key))
                                    .await?,
                                phone_country_code: request_customer_details
                                    .phone_country_code
                                    .clone(),
                                description: None,
                                created_at: common_utils::date_time::now(),
                                id: None,
                                metadata: None,
                                modified_at: common_utils::date_time::now(),
                                connector_customer: None,
                                address_id: None,
                                default_payment_method_id: None,
                            },
                        )
                    }
                    .await
                    .change_context(errors::StorageError::SerializationFailed)
                    .attach_printable("Failed while encrypting Customer while insert")?;
                    metrics::CUSTOMER_CREATED.add(&metrics::CONTEXT, 1, &[]);
                    db.insert_customer(new_customer, key_store).await
                }
            })
        }
        None => match &payment_data.payment_intent.customer_id {
            None => None,
            Some(customer_id) => db
                .find_customer_optional_by_customer_id_merchant_id(
                    customer_id,
                    merchant_id,
                    key_store,
                )
                .await?
                .map(Ok),
        },
    };
    Ok((
        operation,
        match optional_customer {
            Some(customer) => {
                let customer = customer?;

                payment_data.payment_intent.customer_id = Some(customer.customer_id.clone());
                payment_data.email = payment_data.email.clone().or_else(|| {
                    customer
                        .email
                        .clone()
                        .map(|encrypted_value| encrypted_value.into())
                });

                Some(customer)
            }
            None => None,
        },
    ))
}

pub async fn retrieve_payment_method_with_temporary_token(
    state: &AppState,
    token: &str,
    payment_intent: &PaymentIntent,
    merchant_key_store: &domain::MerchantKeyStore,
    card_token_data: Option<&CardToken>,
) -> RouterResult<Option<(api::PaymentMethodData, enums::PaymentMethod)>> {
    let (pm, supplementary_data) =
        vault::Vault::get_payment_method_data_from_locker(state, token, merchant_key_store)
            .await
            .attach_printable(
                "Payment method for given token not found or there was a problem fetching it",
            )?;

    utils::when(
        supplementary_data
            .customer_id
            .ne(&payment_intent.customer_id),
        || {
            Err(errors::ApiErrorResponse::PreconditionFailed { message: "customer associated with payment method and customer passed in payment are not same".into() })
        },
    )?;

    Ok::<_, error_stack::Report<errors::ApiErrorResponse>>(match pm {
        Some(api::PaymentMethodData::Card(card)) => {
            let mut updated_card = card.clone();
            let mut is_card_updated = false;

            // The card_holder_name from locker retrieved card is considered if it is a non-empty string or else card_holder_name is picked
            // from payment_method_data.card_token object
            let name_on_card = if let Some(name) = card.card_holder_name.clone() {
                if name.clone().expose().is_empty() {
                    card_token_data
                        .and_then(|token_data| {
                            is_card_updated = true;
                            token_data.card_holder_name.clone()
                        })
                        .or(Some(name))
                } else {
                    card.card_holder_name.clone()
                }
            } else {
                card_token_data.and_then(|token_data| {
                    is_card_updated = true;
                    token_data.card_holder_name.clone()
                })
            };

            updated_card.card_holder_name = name_on_card;

            if let Some(token_data) = card_token_data {
                if let Some(cvc) = token_data.card_cvc.clone() {
                    is_card_updated = true;
                    updated_card.card_cvc = cvc;
                }
            }

            if is_card_updated {
                let updated_pm = api::PaymentMethodData::Card(updated_card);
                vault::Vault::store_payment_method_data_in_locker(
                    state,
                    Some(token.to_owned()),
                    &updated_pm,
                    payment_intent.customer_id.to_owned(),
                    enums::PaymentMethod::Card,
                    merchant_key_store,
                )
                .await?;

                Some((updated_pm, enums::PaymentMethod::Card))
            } else {
                Some((
                    api::PaymentMethodData::Card(card),
                    enums::PaymentMethod::Card,
                ))
            }
        }

        Some(the_pm @ api::PaymentMethodData::Wallet(_)) => {
            Some((the_pm, enums::PaymentMethod::Wallet))
        }

        Some(the_pm @ api::PaymentMethodData::BankTransfer(_)) => {
            Some((the_pm, enums::PaymentMethod::BankTransfer))
        }

        Some(the_pm @ api::PaymentMethodData::BankRedirect(_)) => {
            Some((the_pm, enums::PaymentMethod::BankRedirect))
        }

        Some(_) => Err(errors::ApiErrorResponse::InternalServerError)
            .attach_printable("Payment method received from locker is unsupported by locker")?,

        None => None,
    })
}

pub async fn retrieve_card_with_permanent_token(
    state: &AppState,
    locker_id: &str,
    payment_method_id: &str,
    payment_intent: &PaymentIntent,
    card_token_data: Option<&CardToken>,
) -> RouterResult<api::PaymentMethodData> {
    let customer_id = payment_intent
        .customer_id
        .as_ref()
        .get_required_value("customer_id")
        .change_context(errors::ApiErrorResponse::UnprocessableEntity {
            message: "no customer id provided for the payment".to_string(),
        })?;
    let card =
        cards::get_card_from_locker(state, customer_id, &payment_intent.merchant_id, locker_id)
            .await
            .change_context(errors::ApiErrorResponse::InternalServerError)
            .attach_printable("failed to fetch card information from the permanent locker")?;

    // The card_holder_name from locker retrieved card is considered if it is a non-empty string or else card_holder_name is picked
    // from payment_method_data.card_token object
    let name_on_card = if let Some(name) = card.name_on_card.clone() {
        if name.clone().expose().is_empty() {
            card_token_data
                .and_then(|token_data| token_data.card_holder_name.clone())
                .or(Some(name))
        } else {
            card.name_on_card
        }
    } else {
        card_token_data.and_then(|token_data| token_data.card_holder_name.clone())
    };

    let api_card = api::Card {
        card_number: card.card_number,
        card_holder_name: name_on_card,
        card_exp_month: card.card_exp_month,
        card_exp_year: card.card_exp_year,
        card_cvc: card_token_data
            .cloned()
            .unwrap_or_default()
            .card_cvc
            .unwrap_or_default(),
        card_issuer: card.card_brand,
        nick_name: card.nick_name.map(masking::Secret::new),
        card_network: None,
        card_type: None,
        card_issuing_country: None,
        bank_code: None,
    };
    cards::update_last_used_at(payment_method_id, state).await?;
    Ok(api::PaymentMethodData::Card(api_card))
}

pub async fn retrieve_payment_method_from_db_with_token_data(
    state: &AppState,
    token_data: &storage::PaymentTokenData,
) -> RouterResult<Option<storage::PaymentMethod>> {
    match token_data {
        storage::PaymentTokenData::PermanentCard(data) => {
            if let Some(ref payment_method_id) = data.payment_method_id {
                state
                    .store
                    .find_payment_method(payment_method_id)
                    .await
                    .to_not_found_response(errors::ApiErrorResponse::PaymentMethodNotFound)
                    .attach_printable("error retrieving payment method from DB")
                    .map(Some)
            } else {
                Ok(None)
            }
        }

        storage::PaymentTokenData::WalletToken(data) => state
            .store
            .find_payment_method(&data.payment_method_id)
            .await
            .to_not_found_response(errors::ApiErrorResponse::PaymentMethodNotFound)
            .attach_printable("error retrieveing payment method from DB")
            .map(Some),

        storage::PaymentTokenData::Temporary(_)
        | storage::PaymentTokenData::TemporaryGeneric(_)
        | storage::PaymentTokenData::Permanent(_)
        | storage::PaymentTokenData::AuthBankDebit(_) => Ok(None),
    }
}

pub async fn retrieve_payment_token_data(
    state: &AppState,
    token: String,
    payment_method: Option<storage_enums::PaymentMethod>,
) -> RouterResult<storage::PaymentTokenData> {
    let redis_conn = state
        .store
        .get_redis_conn()
        .change_context(errors::ApiErrorResponse::InternalServerError)
        .attach_printable("Failed to get redis connection")?;

    let key = format!(
        "pm_token_{}_{}_hyperswitch",
        token,
        payment_method.get_required_value("payment_method")?
    );

    let token_data_string = redis_conn
        .get_key::<Option<String>>(&key)
        .await
        .change_context(errors::ApiErrorResponse::InternalServerError)
        .attach_printable("Failed to fetch the token from redis")?
        .ok_or(error_stack::Report::new(
            errors::ApiErrorResponse::UnprocessableEntity {
                message: "Token is invalid or expired".to_owned(),
            },
        ))?;

    let token_data_result = token_data_string
        .clone()
        .parse_struct("PaymentTokenData")
        .change_context(errors::ApiErrorResponse::InternalServerError)
        .attach_printable("failed to deserialize hyperswitch token data");

    let token_data = match token_data_result {
        Ok(data) => data,
        Err(e) => {
            // The purpose of this logic is backwards compatibility to support tokens
            // in redis that might be following the old format.
            if token_data_string.starts_with('{') {
                return Err(e);
            } else {
                storage::PaymentTokenData::temporary_generic(token_data_string)
            }
        }
    };

    Ok(token_data)
}

pub async fn make_pm_data<'a, F: Clone, R, Ctx: PaymentMethodRetrieve>(
    operation: BoxedOperation<'a, F, R, Ctx>,
    state: &'a AppState,
    payment_data: &mut PaymentData<F>,
    merchant_key_store: &domain::MerchantKeyStore,
    customer: &Option<domain::Customer>,
) -> RouterResult<(
    BoxedOperation<'a, F, R, Ctx>,
    Option<api::PaymentMethodData>,
    Option<String>,
)> {
    let request = &payment_data.payment_method_data.clone();

    let mut card_token_data = payment_data
        .payment_method_data
        .clone()
        .and_then(|pmd| match pmd {
            api_models::payments::PaymentMethodData::CardToken(token_data) => Some(token_data),
            _ => None,
        })
        .or(Some(CardToken::default()));

    if let Some(cvc) = payment_data.card_cvc.clone() {
        if let Some(token_data) = card_token_data.as_mut() {
            token_data.card_cvc = Some(cvc);
        }
    }

    // TODO: Handle case where payment method and token both are present in request properly.
    let (payment_method, pm_id) = match (request, payment_data.token_data.as_ref()) {
        (_, Some(hyperswitch_token)) => {
            let pm_data = Ctx::retrieve_payment_method_with_token(
                state,
                merchant_key_store,
                hyperswitch_token,
                &payment_data.payment_intent,
                card_token_data.as_ref(),
                customer,
            )
            .await;

            let payment_method_details = pm_data.attach_printable("in 'make_pm_data'")?;

            Ok::<_, error_stack::Report<errors::ApiErrorResponse>>(
                if let Some(payment_method_data) = payment_method_details.payment_method_data {
                    payment_data.payment_attempt.payment_method =
                        payment_method_details.payment_method;
                    (
                        Some(payment_method_data),
                        payment_method_details.payment_method_id,
                    )
                } else {
                    (None, payment_method_details.payment_method_id)
                },
            )
        }

        (Some(_), _) => {
            let (payment_method_data, payment_token) = Ctx::retrieve_payment_method(
                request,
                state,
                &payment_data.payment_intent,
                &payment_data.payment_attempt,
                merchant_key_store,
            )
            .await?;

            payment_data.token = payment_token;

            Ok((payment_method_data, None))
        }
        _ => Ok((None, None)),
    }?;

    Ok((operation, payment_method, pm_id))
}

pub async fn store_in_vault_and_generate_ppmt(
    state: &AppState,
    payment_method_data: &api_models::payments::PaymentMethodData,
    payment_intent: &PaymentIntent,
    payment_attempt: &PaymentAttempt,
    payment_method: enums::PaymentMethod,
    merchant_key_store: &domain::MerchantKeyStore,
) -> RouterResult<String> {
    let router_token = vault::Vault::store_payment_method_data_in_locker(
        state,
        None,
        payment_method_data,
        payment_intent.customer_id.to_owned(),
        payment_method,
        merchant_key_store,
    )
    .await?;
    let parent_payment_method_token = generate_id(consts::ID_LENGTH, "token");
    let key_for_hyperswitch_token = payment_attempt.payment_method.map(|payment_method| {
        payment_methods::ParentPaymentMethodToken::create_key_for_token((
            &parent_payment_method_token,
            payment_method,
        ))
    });
    if let Some(key_for_hyperswitch_token) = key_for_hyperswitch_token {
        key_for_hyperswitch_token
            .insert(
                Some(payment_intent.created_at),
                storage::PaymentTokenData::temporary_generic(router_token),
                state,
            )
            .await?;
    };
    Ok(parent_payment_method_token)
}

pub async fn store_payment_method_data_in_vault(
    state: &AppState,
    payment_attempt: &PaymentAttempt,
    payment_intent: &PaymentIntent,
    payment_method: enums::PaymentMethod,
    payment_method_data: &api::PaymentMethodData,
    merchant_key_store: &domain::MerchantKeyStore,
) -> RouterResult<Option<String>> {
    if should_store_payment_method_data_in_vault(
        &state.conf.temp_locker_enable_config,
        payment_attempt.connector.clone(),
        payment_method,
    ) || payment_intent.request_external_three_ds_authentication == Some(true)
    {
        let parent_payment_method_token = store_in_vault_and_generate_ppmt(
            state,
            payment_method_data,
            payment_intent,
            payment_attempt,
            payment_method,
            merchant_key_store,
        )
        .await?;

        return Ok(Some(parent_payment_method_token));
    }

    Ok(None)
}
pub fn should_store_payment_method_data_in_vault(
    temp_locker_enable_config: &TempLockerEnableConfig,
    option_connector: Option<String>,
    payment_method: enums::PaymentMethod,
) -> bool {
    option_connector
        .map(|connector| {
            temp_locker_enable_config
                .0
                .get(&connector)
                .map(|config| config.payment_method.contains(&payment_method))
                .unwrap_or(false)
        })
        .unwrap_or(true)
}

#[instrument(skip_all)]
pub(crate) fn validate_capture_method(
    capture_method: storage_enums::CaptureMethod,
) -> RouterResult<()> {
    utils::when(
        capture_method == storage_enums::CaptureMethod::Automatic,
        || {
            Err(report!(errors::ApiErrorResponse::PaymentUnexpectedState {
                field_name: "capture_method".to_string(),
                current_flow: "captured".to_string(),
                current_value: capture_method.to_string(),
                states: "manual, manual_multiple, scheduled".to_string()
            }))
        },
    )
}

#[instrument(skip_all)]
pub(crate) fn validate_status_with_capture_method(
    status: storage_enums::IntentStatus,
    capture_method: storage_enums::CaptureMethod,
) -> RouterResult<()> {
    if status == storage_enums::IntentStatus::Processing
        && !(capture_method == storage_enums::CaptureMethod::ManualMultiple)
    {
        return Err(report!(errors::ApiErrorResponse::PaymentUnexpectedState {
            field_name: "capture_method".to_string(),
            current_flow: "captured".to_string(),
            current_value: capture_method.to_string(),
            states: "manual_multiple".to_string()
        }));
    }
    utils::when(
        status != storage_enums::IntentStatus::RequiresCapture
            && status != storage_enums::IntentStatus::PartiallyCapturedAndCapturable
            && status != storage_enums::IntentStatus::Processing,
        || {
            Err(report!(errors::ApiErrorResponse::PaymentUnexpectedState {
                field_name: "payment.status".to_string(),
                current_flow: "captured".to_string(),
                current_value: status.to_string(),
                states: "requires_capture, partially_captured_and_capturable, processing"
                    .to_string()
            }))
        },
    )
}

#[instrument(skip_all)]
pub(crate) fn validate_amount_to_capture(
    amount: i64,
    amount_to_capture: Option<i64>,
) -> RouterResult<()> {
    utils::when(
        amount_to_capture.is_some() && (Some(amount) < amount_to_capture),
        || {
            Err(report!(errors::ApiErrorResponse::InvalidRequestData {
                message: "amount_to_capture is greater than amount".to_string()
            }))
        },
    )
}

#[instrument(skip_all)]
pub(crate) fn validate_payment_method_fields_present(
    req: &api::PaymentsRequest,
) -> RouterResult<()> {
    utils::when(
        req.payment_method.is_none() && req.payment_method_data.is_some(),
        || {
            Err(errors::ApiErrorResponse::MissingRequiredField {
                field_name: "payment_method",
            })
        },
    )?;

    utils::when(
        !matches!(
            req.payment_method,
            Some(api_enums::PaymentMethod::Card) | None
        ) && (req.payment_method_type.is_none()),
        || {
            Err(errors::ApiErrorResponse::MissingRequiredField {
                field_name: "payment_method_type",
            })
        },
    )?;

    utils::when(
        req.payment_method.is_some()
            && req.payment_method_data.is_none()
            && req.payment_token.is_none()
            && req.recurring_details.is_none(),
        || {
            Err(errors::ApiErrorResponse::MissingRequiredField {
                field_name: "payment_method_data",
            })
        },
    )?;
    utils::when(
        req.payment_method.is_some() && req.payment_method_type.is_some(),
        || {
            req.payment_method
                .map_or(Ok(()), |req_payment_method| {
                    req.payment_method_type.map_or(Ok(()), |req_payment_method_type| {
                        if !validate_payment_method_type_against_payment_method(req_payment_method, req_payment_method_type) {
                            Err(errors::ApiErrorResponse::InvalidRequestData {
                                message: ("payment_method_type doesn't correspond to the specified payment_method"
                                    .to_string()),
                            })
                        } else {
                            Ok(())
                        }
                    })
                })
        },
    )?;

    let validate_payment_method_and_payment_method_data =
        |req_payment_method_data, req_payment_method: api_enums::PaymentMethod| {
            api_enums::PaymentMethod::foreign_try_from(req_payment_method_data).and_then(|payment_method|
                if req_payment_method != payment_method {
                    Err(errors::ApiErrorResponse::InvalidRequestData {
                        message: ("payment_method_data doesn't correspond to the specified payment_method"
                            .to_string()),
                    })
                } else {
                    Ok(())
                })
        };

    utils::when(
        req.payment_method.is_some() && req.payment_method_data.is_some(),
        || {
            req.payment_method_data
                .clone()
                .map_or(Ok(()), |req_payment_method_data| {
                    req.payment_method.map_or(Ok(()), |req_payment_method| {
                        validate_payment_method_and_payment_method_data(
                            req_payment_method_data.payment_method_data,
                            req_payment_method,
                        )
                    })
                })
        },
    )?;

    Ok(())
}

pub fn validate_payment_method_type_against_payment_method(
    payment_method: api_enums::PaymentMethod,
    payment_method_type: api_enums::PaymentMethodType,
) -> bool {
    match payment_method {
        api_enums::PaymentMethod::Card => matches!(
            payment_method_type,
            api_enums::PaymentMethodType::Credit | api_enums::PaymentMethodType::Debit
        ),
        api_enums::PaymentMethod::PayLater => matches!(
            payment_method_type,
            api_enums::PaymentMethodType::Affirm
                | api_enums::PaymentMethodType::Alma
                | api_enums::PaymentMethodType::AfterpayClearpay
                | api_enums::PaymentMethodType::Klarna
                | api_enums::PaymentMethodType::PayBright
                | api_enums::PaymentMethodType::Atome
                | api_enums::PaymentMethodType::Walley
        ),
        api_enums::PaymentMethod::Wallet => matches!(
            payment_method_type,
            api_enums::PaymentMethodType::ApplePay
                | api_enums::PaymentMethodType::GooglePay
                | api_enums::PaymentMethodType::Paypal
                | api_enums::PaymentMethodType::AliPay
                | api_enums::PaymentMethodType::AliPayHk
                | api_enums::PaymentMethodType::Dana
                | api_enums::PaymentMethodType::MbWay
                | api_enums::PaymentMethodType::MobilePay
                | api_enums::PaymentMethodType::SamsungPay
                | api_enums::PaymentMethodType::Twint
                | api_enums::PaymentMethodType::Vipps
                | api_enums::PaymentMethodType::TouchNGo
                | api_enums::PaymentMethodType::Swish
                | api_enums::PaymentMethodType::WeChatPay
                | api_enums::PaymentMethodType::GoPay
                | api_enums::PaymentMethodType::Gcash
                | api_enums::PaymentMethodType::Momo
                | api_enums::PaymentMethodType::KakaoPay
                | api_enums::PaymentMethodType::Cashapp
        ),
        api_enums::PaymentMethod::BankRedirect => matches!(
            payment_method_type,
            api_enums::PaymentMethodType::Giropay
                | api_enums::PaymentMethodType::Ideal
                | api_enums::PaymentMethodType::Sofort
                | api_enums::PaymentMethodType::Eps
                | api_enums::PaymentMethodType::BancontactCard
                | api_enums::PaymentMethodType::Blik
                | api_enums::PaymentMethodType::OnlineBankingThailand
                | api_enums::PaymentMethodType::OnlineBankingCzechRepublic
                | api_enums::PaymentMethodType::OnlineBankingFinland
                | api_enums::PaymentMethodType::OnlineBankingFpx
                | api_enums::PaymentMethodType::OnlineBankingPoland
                | api_enums::PaymentMethodType::OnlineBankingSlovakia
                | api_enums::PaymentMethodType::Przelewy24
                | api_enums::PaymentMethodType::Trustly
                | api_enums::PaymentMethodType::Bizum
                | api_enums::PaymentMethodType::Interac
                | api_enums::PaymentMethodType::OpenBankingUk
        ),
        api_enums::PaymentMethod::BankTransfer => matches!(
            payment_method_type,
            api_enums::PaymentMethodType::Ach
                | api_enums::PaymentMethodType::Sepa
                | api_enums::PaymentMethodType::Bacs
                | api_enums::PaymentMethodType::Multibanco
                | api_enums::PaymentMethodType::Pix
                | api_enums::PaymentMethodType::Pse
                | api_enums::PaymentMethodType::PermataBankTransfer
                | api_enums::PaymentMethodType::BcaBankTransfer
                | api_enums::PaymentMethodType::BniVa
                | api_enums::PaymentMethodType::BriVa
                | api_enums::PaymentMethodType::CimbVa
                | api_enums::PaymentMethodType::DanamonVa
                | api_enums::PaymentMethodType::MandiriVa
        ),
        api_enums::PaymentMethod::BankDebit => matches!(
            payment_method_type,
            api_enums::PaymentMethodType::Ach
                | api_enums::PaymentMethodType::Sepa
                | api_enums::PaymentMethodType::Bacs
                | api_enums::PaymentMethodType::Becs
        ),
        api_enums::PaymentMethod::Crypto => matches!(
            payment_method_type,
            api_enums::PaymentMethodType::CryptoCurrency
        ),
        api_enums::PaymentMethod::Reward => matches!(
            payment_method_type,
            api_enums::PaymentMethodType::Evoucher | api_enums::PaymentMethodType::ClassicReward
        ),
        api_enums::PaymentMethod::Upi => matches!(
            payment_method_type,
            api_enums::PaymentMethodType::UpiCollect
        ),
        api_enums::PaymentMethod::Voucher => matches!(
            payment_method_type,
            api_enums::PaymentMethodType::Boleto
                | api_enums::PaymentMethodType::Efecty
                | api_enums::PaymentMethodType::PagoEfectivo
                | api_enums::PaymentMethodType::RedCompra
                | api_enums::PaymentMethodType::RedPagos
                | api_enums::PaymentMethodType::Indomaret
                | api_enums::PaymentMethodType::Alfamart
                | api_enums::PaymentMethodType::Oxxo
                | api_enums::PaymentMethodType::SevenEleven
                | api_enums::PaymentMethodType::Lawson
                | api_enums::PaymentMethodType::MiniStop
                | api_enums::PaymentMethodType::FamilyMart
                | api_enums::PaymentMethodType::Seicomart
                | api_enums::PaymentMethodType::PayEasy
        ),
        api_enums::PaymentMethod::GiftCard => {
            matches!(
                payment_method_type,
                api_enums::PaymentMethodType::Givex | api_enums::PaymentMethodType::PaySafeCard
            )
        }
        api_enums::PaymentMethod::CardRedirect => matches!(
            payment_method_type,
            api_enums::PaymentMethodType::Knet
                | api_enums::PaymentMethodType::Benefit
                | api_enums::PaymentMethodType::MomoAtm
                | api_enums::PaymentMethodType::CardRedirect
        ),
    }
}

pub fn check_force_psync_precondition(status: &storage_enums::AttemptStatus) -> bool {
    !matches!(
        status,
        storage_enums::AttemptStatus::Charged
            | storage_enums::AttemptStatus::AutoRefunded
            | storage_enums::AttemptStatus::Voided
            | storage_enums::AttemptStatus::CodInitiated
            | storage_enums::AttemptStatus::Started
            | storage_enums::AttemptStatus::Failure
    )
}

pub fn append_option<T, U, F, V>(func: F, option1: Option<T>, option2: Option<U>) -> Option<V>
where
    F: FnOnce(T, U) -> V,
{
    Some(func(option1?, option2?))
}

#[cfg(feature = "olap")]
pub(super) async fn filter_by_constraints(
    db: &dyn StorageInterface,
    constraints: &api::PaymentListConstraints,
    merchant_id: &str,
    storage_scheme: storage_enums::MerchantStorageScheme,
) -> CustomResult<Vec<PaymentIntent>, errors::DataStorageError> {
    let result = db
        .filter_payment_intent_by_constraints(
            merchant_id,
            &constraints.clone().into(),
            storage_scheme,
        )
        .await?;
    Ok(result)
}

#[cfg(feature = "olap")]
pub(super) fn validate_payment_list_request(
    req: &api::PaymentListConstraints,
) -> CustomResult<(), errors::ApiErrorResponse> {
    use common_utils::consts::PAYMENTS_LIST_MAX_LIMIT_V1;

    utils::when(
        req.limit > PAYMENTS_LIST_MAX_LIMIT_V1 || req.limit < 1,
        || {
            Err(errors::ApiErrorResponse::InvalidRequestData {
                message: format!(
                    "limit should be in between 1 and {}",
                    PAYMENTS_LIST_MAX_LIMIT_V1
                ),
            })
        },
    )?;
    Ok(())
}
#[cfg(feature = "olap")]
pub(super) fn validate_payment_list_request_for_joins(
    limit: u32,
) -> CustomResult<(), errors::ApiErrorResponse> {
    use common_utils::consts::PAYMENTS_LIST_MAX_LIMIT_V2;

    utils::when(!(1..=PAYMENTS_LIST_MAX_LIMIT_V2).contains(&limit), || {
        Err(errors::ApiErrorResponse::InvalidRequestData {
            message: format!(
                "limit should be in between 1 and {}",
                PAYMENTS_LIST_MAX_LIMIT_V2
            ),
        })
    })?;
    Ok(())
}

pub fn get_handle_response_url(
    payment_id: String,
    business_profile: &diesel_models::business_profile::BusinessProfile,
    response: &api::PaymentsResponse,
    connector: String,
) -> RouterResult<api::RedirectionResponse> {
    let payments_return_url = response.return_url.as_ref();

    let redirection_response = make_pg_redirect_response(payment_id, response, connector);

    let return_url = make_merchant_url_with_response(
        business_profile,
        redirection_response,
        payments_return_url,
        response.client_secret.as_ref(),
        response.manual_retry_allowed,
    )
    .attach_printable("Failed to make merchant url with response")?;

    make_url_with_signature(&return_url, business_profile)
}

pub fn make_merchant_url_with_response(
    business_profile: &diesel_models::business_profile::BusinessProfile,
    redirection_response: api::PgRedirectResponse,
    request_return_url: Option<&String>,
    client_secret: Option<&masking::Secret<String>>,
    manual_retry_allowed: Option<bool>,
) -> RouterResult<String> {
    // take return url if provided in the request else use merchant return url
    let url = request_return_url
        .or(business_profile.return_url.as_ref())
        .get_required_value("return_url")?;

    let status_check = redirection_response.status;

    let payment_client_secret = client_secret
        .ok_or(errors::ApiErrorResponse::InternalServerError)
        .attach_printable("Expected client secret to be `Some`")?;

    let merchant_url_with_response = if business_profile.redirect_to_merchant_with_http_post {
        url::Url::parse_with_params(
            url,
            &[
                ("status", status_check.to_string()),
                (
                    "payment_intent_client_secret",
                    payment_client_secret.peek().to_string(),
                ),
                (
                    "manual_retry_allowed",
                    manual_retry_allowed.unwrap_or(false).to_string(),
                ),
            ],
        )
        .change_context(errors::ApiErrorResponse::InternalServerError)
        .attach_printable("Unable to parse the url with param")?
    } else {
        let amount = redirection_response.amount.get_required_value("amount")?;
        url::Url::parse_with_params(
            url,
            &[
                ("status", status_check.to_string()),
                (
                    "payment_intent_client_secret",
                    payment_client_secret.peek().to_string(),
                ),
                ("amount", amount.to_string()),
                (
                    "manual_retry_allowed",
                    manual_retry_allowed.unwrap_or(false).to_string(),
                ),
            ],
        )
        .change_context(errors::ApiErrorResponse::InternalServerError)
        .attach_printable("Unable to parse the url with param")?
    };

    Ok(merchant_url_with_response.to_string())
}

pub async fn make_ephemeral_key(
    state: AppState,
    customer_id: String,
    merchant_id: String,
) -> errors::RouterResponse<ephemeral_key::EphemeralKey> {
    let store = &state.store;
    let id = utils::generate_id(consts::ID_LENGTH, "eki");
    let secret = format!("epk_{}", &Uuid::new_v4().simple().to_string());
    let ek = ephemeral_key::EphemeralKeyNew {
        id,
        customer_id,
        merchant_id,
        secret,
    };
    let ek = store
        .create_ephemeral_key(ek, state.conf.eph_key.validity)
        .await
        .change_context(errors::ApiErrorResponse::InternalServerError)
        .attach_printable("Unable to create ephemeral key")?;
    Ok(services::ApplicationResponse::Json(ek))
}

pub async fn delete_ephemeral_key(
    state: AppState,
    ek_id: String,
) -> errors::RouterResponse<ephemeral_key::EphemeralKey> {
    let db = state.store.as_ref();
    let ek = db
        .delete_ephemeral_key(&ek_id)
        .await
        .change_context(errors::ApiErrorResponse::InternalServerError)
        .attach_printable("Unable to delete ephemeral key")?;
    Ok(services::ApplicationResponse::Json(ek))
}

pub fn make_pg_redirect_response(
    payment_id: String,
    response: &api::PaymentsResponse,
    connector: String,
) -> api::PgRedirectResponse {
    api::PgRedirectResponse {
        payment_id,
        status: response.status,
        gateway_id: connector,
        customer_id: response.customer_id.to_owned(),
        amount: Some(response.amount),
    }
}

pub fn make_url_with_signature(
    redirect_url: &str,
    business_profile: &diesel_models::business_profile::BusinessProfile,
) -> RouterResult<api::RedirectionResponse> {
    let mut url = url::Url::parse(redirect_url)
        .change_context(errors::ApiErrorResponse::InternalServerError)
        .attach_printable("Unable to parse the url")?;

    let mut base_url = url.clone();
    base_url.query_pairs_mut().clear();

    let url = if business_profile.enable_payment_response_hash {
        let key = business_profile
            .payment_response_hash_key
            .as_ref()
            .get_required_value("payment_response_hash_key")?;
        let signature = hmac_sha512_sorted_query_params(
            &mut url.query_pairs().collect::<Vec<_>>(),
            key.as_str(),
        )?;

        url.query_pairs_mut()
            .append_pair("signature", &signature)
            .append_pair("signature_algorithm", "HMAC-SHA512");
        url.to_owned()
    } else {
        url.to_owned()
    };

    let parameters = url
        .query_pairs()
        .collect::<Vec<_>>()
        .iter()
        .map(|(key, value)| (key.clone().into_owned(), value.clone().into_owned()))
        .collect::<Vec<_>>();

    Ok(api::RedirectionResponse {
        return_url: base_url.to_string(),
        params: parameters,
        return_url_with_query_params: url.to_string(),
        http_method: if business_profile.redirect_to_merchant_with_http_post {
            services::Method::Post.to_string()
        } else {
            services::Method::Get.to_string()
        },
        headers: Vec::new(),
    })
}

pub fn hmac_sha512_sorted_query_params(
    params: &mut [(Cow<'_, str>, Cow<'_, str>)],
    key: &str,
) -> RouterResult<String> {
    params.sort();
    let final_string = params
        .iter()
        .map(|(key, value)| format!("{key}={value}"))
        .collect::<Vec<_>>()
        .join("&");

    let signature = crypto::HmacSha512::sign_message(
        &crypto::HmacSha512,
        key.as_bytes(),
        final_string.as_bytes(),
    )
    .change_context(errors::ApiErrorResponse::InternalServerError)
    .attach_printable("Failed to sign the message")?;

    Ok(hex::encode(signature))
}

pub fn check_if_operation_confirm<Op: std::fmt::Debug>(operations: Op) -> bool {
    format!("{operations:?}") == "PaymentConfirm"
}

#[allow(clippy::too_many_arguments)]
pub fn generate_mandate(
    merchant_id: String,
    payment_id: String,
    connector: String,
    setup_mandate_details: Option<MandateData>,
    customer: &Option<domain::Customer>,
    payment_method_id: String,
    connector_mandate_id: Option<pii::SecretSerdeValue>,
    network_txn_id: Option<String>,
    payment_method_data_option: Option<api_models::payments::PaymentMethodData>,
    mandate_reference: Option<MandateReference>,
    merchant_connector_id: Option<String>,
) -> CustomResult<Option<storage::MandateNew>, errors::ApiErrorResponse> {
    match (setup_mandate_details, customer) {
        (Some(data), Some(cus)) => {
            let mandate_id = utils::generate_id(consts::ID_LENGTH, "man");

            // The construction of the mandate new must be visible
            let mut new_mandate = storage::MandateNew::default();

            let customer_acceptance = data
                .customer_acceptance
                .get_required_value("customer_acceptance")?;
            new_mandate
                .set_mandate_id(mandate_id)
                .set_customer_id(cus.customer_id.clone())
                .set_merchant_id(merchant_id)
                .set_original_payment_id(Some(payment_id))
                .set_payment_method_id(payment_method_id)
                .set_connector(connector)
                .set_mandate_status(storage_enums::MandateStatus::Active)
                .set_connector_mandate_ids(connector_mandate_id)
                .set_network_transaction_id(network_txn_id)
                .set_customer_ip_address(
                    customer_acceptance
                        .get_ip_address()
                        .map(masking::Secret::new),
                )
                .set_customer_user_agent(customer_acceptance.get_user_agent())
                .set_customer_accepted_at(Some(customer_acceptance.get_accepted_at()))
                .set_metadata(payment_method_data_option.map(|payment_method_data| {
                    pii::SecretSerdeValue::new(
                        serde_json::to_value(payment_method_data).unwrap_or_default(),
                    )
                }))
                .set_connector_mandate_id(
                    mandate_reference.and_then(|reference| reference.connector_mandate_id),
                )
                .set_merchant_connector_id(merchant_connector_id);

            Ok(Some(
                match data.mandate_type.get_required_value("mandate_type")? {
                    data_models::mandates::MandateDataType::SingleUse(data) => new_mandate
                        .set_mandate_amount(Some(data.amount))
                        .set_mandate_currency(Some(data.currency))
                        .set_mandate_type(storage_enums::MandateType::SingleUse)
                        .to_owned(),

                    data_models::mandates::MandateDataType::MultiUse(op_data) => match op_data {
                        Some(data) => new_mandate
                            .set_mandate_amount(Some(data.amount))
                            .set_mandate_currency(Some(data.currency))
                            .set_start_date(data.start_date)
                            .set_end_date(data.end_date),
                        // .set_metadata(data.metadata),
                        // we are storing PaymentMethodData in metadata of mandate
                        None => &mut new_mandate,
                    }
                    .set_mandate_type(storage_enums::MandateType::MultiUse)
                    .to_owned(),
                },
            ))
        }
        (_, _) => Ok(None),
    }
}

// A function to manually authenticate the client secret with intent fulfillment time
pub fn authenticate_client_secret(
    request_client_secret: Option<&String>,
    payment_intent: &PaymentIntent,
) -> Result<(), errors::ApiErrorResponse> {
    match (request_client_secret, &payment_intent.client_secret) {
        (Some(req_cs), Some(pi_cs)) => {
            if req_cs != pi_cs {
                Err(errors::ApiErrorResponse::ClientSecretInvalid)
            } else {
                let current_timestamp = common_utils::date_time::now();

                let session_expiry = payment_intent.session_expiry.unwrap_or(
                    payment_intent
                        .created_at
                        .saturating_add(time::Duration::seconds(consts::DEFAULT_SESSION_EXPIRY)),
                );

                fp_utils::when(current_timestamp > session_expiry, || {
                    Err(errors::ApiErrorResponse::ClientSecretExpired)
                })
            }
        }
        // If there is no client in payment intent, then it has expired
        (Some(_), None) => Err(errors::ApiErrorResponse::ClientSecretExpired),
        _ => Ok(()),
    }
}

pub(crate) fn validate_payment_status_against_allowed_statuses(
    intent_status: &storage_enums::IntentStatus,
    allowed_statuses: &[storage_enums::IntentStatus],
    action: &'static str,
) -> Result<(), errors::ApiErrorResponse> {
    fp_utils::when(!allowed_statuses.contains(intent_status), || {
        Err(errors::ApiErrorResponse::PreconditionFailed {
            message: format!(
                "You cannot {action} this payment because it has status {intent_status}",
            ),
        })
    })
}

pub(crate) fn validate_payment_status_against_not_allowed_statuses(
    intent_status: &storage_enums::IntentStatus,
    not_allowed_statuses: &[storage_enums::IntentStatus],
    action: &'static str,
) -> Result<(), errors::ApiErrorResponse> {
    fp_utils::when(not_allowed_statuses.contains(intent_status), || {
        Err(errors::ApiErrorResponse::PreconditionFailed {
            message: format!(
                "You cannot {action} this payment because it has status {intent_status}",
            ),
        })
    })
}

#[instrument(skip_all)]
pub(crate) fn validate_pm_or_token_given(
    payment_method: &Option<api_enums::PaymentMethod>,
    payment_method_data: &Option<api::PaymentMethodData>,
    payment_method_type: &Option<api_enums::PaymentMethodType>,
    mandate_type: &Option<api::MandateTransactionType>,
    token: &Option<String>,
) -> Result<(), errors::ApiErrorResponse> {
    utils::when(
        !matches!(
            payment_method_type,
            Some(api_enums::PaymentMethodType::Paypal)
        ) && !matches!(
            mandate_type,
            Some(api::MandateTransactionType::RecurringMandateTransaction)
        ) && token.is_none()
            && (payment_method_data.is_none() || payment_method.is_none()),
        || {
            Err(errors::ApiErrorResponse::InvalidRequestData {
                message: "A payment token or payment method data is required".to_string(),
            })
        },
    )
}

// A function to perform database lookup and then verify the client secret
pub async fn verify_payment_intent_time_and_client_secret(
    db: &dyn StorageInterface,
    merchant_account: &domain::MerchantAccount,
    client_secret: Option<String>,
) -> error_stack::Result<Option<PaymentIntent>, errors::ApiErrorResponse> {
    client_secret
        .async_map(|cs| async move {
            let payment_id = get_payment_id_from_client_secret(&cs)?;

            let payment_intent = db
                .find_payment_intent_by_payment_id_merchant_id(
                    &payment_id,
                    &merchant_account.merchant_id,
                    merchant_account.storage_scheme,
                )
                .await
                .change_context(errors::ApiErrorResponse::PaymentNotFound)?;

            authenticate_client_secret(Some(&cs), &payment_intent)?;
            Ok(payment_intent)
        })
        .await
        .transpose()
}

/// Check whether the business details are configured in the merchant account
pub fn validate_business_details(
    business_country: Option<api_enums::CountryAlpha2>,
    business_label: Option<&String>,
    merchant_account: &domain::MerchantAccount,
) -> RouterResult<()> {
    let primary_business_details = merchant_account
        .primary_business_details
        .clone()
        .parse_value::<Vec<api_models::admin::PrimaryBusinessDetails>>("PrimaryBusinessDetails")
        .change_context(errors::ApiErrorResponse::InternalServerError)
        .attach_printable("failed to parse primary business details")?;

    business_country
        .zip(business_label)
        .map(|(business_country, business_label)| {
            primary_business_details
                .iter()
                .find(|business_details| {
                    &business_details.business == business_label
                        && business_details.country == business_country
                })
                .ok_or(errors::ApiErrorResponse::PreconditionFailed {
                    message: "business_details are not configured in the merchant account"
                        .to_string(),
                })
        })
        .transpose()?;

    Ok(())
}

/// Do lazy parsing of primary business details
/// If both country and label are passed, no need to parse business details from merchant_account
/// If any one is missing, get it from merchant_account
/// If there is more than one label or country configured in merchant account, then
/// passing business details for payment is mandatory to avoid ambiguity
pub fn get_business_details(
    business_country: Option<api_enums::CountryAlpha2>,
    business_label: Option<&String>,
    merchant_account: &domain::MerchantAccount,
) -> RouterResult<(api_enums::CountryAlpha2, String)> {
    let primary_business_details = merchant_account
        .primary_business_details
        .clone()
        .parse_value::<Vec<api_models::admin::PrimaryBusinessDetails>>("PrimaryBusinessDetails")
        .change_context(errors::ApiErrorResponse::InternalServerError)
        .attach_printable("failed to parse primary business details")?;

    match business_country.zip(business_label) {
        Some((business_country, business_label)) => {
            Ok((business_country.to_owned(), business_label.to_owned()))
        }
        _ => match primary_business_details.first() {
            Some(business_details) if primary_business_details.len() == 1 => Ok((
                business_country.unwrap_or_else(|| business_details.country.to_owned()),
                business_label
                    .map(ToString::to_string)
                    .unwrap_or_else(|| business_details.business.to_owned()),
            )),
            _ => Err(report!(errors::ApiErrorResponse::MissingRequiredField {
                field_name: "business_country, business_label"
            })),
        },
    }
}

#[inline]
pub(crate) fn get_payment_id_from_client_secret(cs: &str) -> RouterResult<String> {
    let (payment_id, _) = cs
        .rsplit_once("_secret_")
        .ok_or(errors::ApiErrorResponse::ClientSecretInvalid)?;
    Ok(payment_id.to_string())
}

#[cfg(test)]
mod tests {

    use super::*;

    #[test]
    fn test_authenticate_client_secret_fulfillment_time_not_expired() {
        let payment_intent = PaymentIntent {
            id: 21,
            payment_id: "23".to_string(),
            merchant_id: "22".to_string(),
            status: storage_enums::IntentStatus::RequiresCapture,
            amount: 200,
            currency: None,
            amount_captured: None,
            customer_id: None,
            description: None,
            return_url: None,
            metadata: None,
            connector_id: None,
            shipping_address_id: None,
            billing_address_id: None,
            statement_descriptor_name: None,
            statement_descriptor_suffix: None,
            created_at: common_utils::date_time::now(),
            modified_at: common_utils::date_time::now(),
            last_synced: None,
            setup_future_usage: None,
            fingerprint_id: None,
            off_session: None,
            client_secret: Some("1".to_string()),
            active_attempt: data_models::RemoteStorageObject::ForeignID("nopes".to_string()),
            business_country: None,
            business_label: None,
            order_details: None,
            allowed_payment_method_types: None,
            connector_metadata: None,
            feature_metadata: None,
            attempt_count: 1,
            payment_link_id: None,
            profile_id: None,
            merchant_decision: None,
            payment_confirm_source: None,
            surcharge_applicable: None,
            updated_by: storage_enums::MerchantStorageScheme::PostgresOnly.to_string(),
            request_incremental_authorization: Some(
                common_enums::RequestIncrementalAuthorization::default(),
            ),
            incremental_authorization_allowed: None,
            authorization_count: None,
            session_expiry: Some(
                common_utils::date_time::now()
                    .saturating_add(time::Duration::seconds(consts::DEFAULT_SESSION_EXPIRY)),
            ),
            request_external_three_ds_authentication: None,
        };
        let req_cs = Some("1".to_string());
        assert!(authenticate_client_secret(req_cs.as_ref(), &payment_intent).is_ok());
        // Check if the result is an Ok variant
    }

    #[test]
    fn test_authenticate_client_secret_fulfillment_time_expired() {
        let payment_intent = PaymentIntent {
            id: 21,
            payment_id: "23".to_string(),
            merchant_id: "22".to_string(),
            status: storage_enums::IntentStatus::RequiresCapture,
            amount: 200,
            currency: None,
            amount_captured: None,
            customer_id: None,
            description: None,
            return_url: None,
            metadata: None,
            connector_id: None,
            shipping_address_id: None,
            billing_address_id: None,
            statement_descriptor_name: None,
            statement_descriptor_suffix: None,
            created_at: common_utils::date_time::now().saturating_sub(time::Duration::seconds(20)),
            modified_at: common_utils::date_time::now(),
            fingerprint_id: None,
            last_synced: None,
            setup_future_usage: None,
            off_session: None,
            client_secret: Some("1".to_string()),
            active_attempt: data_models::RemoteStorageObject::ForeignID("nopes".to_string()),
            business_country: None,
            business_label: None,
            order_details: None,
            allowed_payment_method_types: None,
            connector_metadata: None,
            feature_metadata: None,
            attempt_count: 1,
            payment_link_id: None,
            profile_id: None,
            merchant_decision: None,
            payment_confirm_source: None,
            surcharge_applicable: None,
            updated_by: storage_enums::MerchantStorageScheme::PostgresOnly.to_string(),
            request_incremental_authorization: Some(
                common_enums::RequestIncrementalAuthorization::default(),
            ),
            incremental_authorization_allowed: None,
            authorization_count: None,
            session_expiry: Some(
                common_utils::date_time::now()
                    .saturating_add(time::Duration::seconds(consts::DEFAULT_SESSION_EXPIRY)),
            ),
            request_external_three_ds_authentication: None,
        };
        let req_cs = Some("1".to_string());
        assert!(authenticate_client_secret(req_cs.as_ref(), &payment_intent,).is_err())
    }

    #[test]
    fn test_authenticate_client_secret_expired() {
        let payment_intent = PaymentIntent {
            id: 21,
            payment_id: "23".to_string(),
            merchant_id: "22".to_string(),
            status: storage_enums::IntentStatus::RequiresCapture,
            amount: 200,
            currency: None,
            amount_captured: None,
            customer_id: None,
            description: None,
            return_url: None,
            metadata: None,
            connector_id: None,
            shipping_address_id: None,
            billing_address_id: None,
            statement_descriptor_name: None,
            statement_descriptor_suffix: None,
            created_at: common_utils::date_time::now().saturating_sub(time::Duration::seconds(20)),
            modified_at: common_utils::date_time::now(),
            last_synced: None,
            setup_future_usage: None,
            off_session: None,
            client_secret: None,
            fingerprint_id: None,
            active_attempt: data_models::RemoteStorageObject::ForeignID("nopes".to_string()),
            business_country: None,
            business_label: None,
            order_details: None,
            allowed_payment_method_types: None,
            connector_metadata: None,
            feature_metadata: None,
            attempt_count: 1,
            payment_link_id: None,
            profile_id: None,
            merchant_decision: None,
            payment_confirm_source: None,
            surcharge_applicable: None,
            updated_by: storage_enums::MerchantStorageScheme::PostgresOnly.to_string(),
            request_incremental_authorization: Some(
                common_enums::RequestIncrementalAuthorization::default(),
            ),
            incremental_authorization_allowed: None,
            authorization_count: None,
            session_expiry: Some(
                common_utils::date_time::now()
                    .saturating_add(time::Duration::seconds(consts::DEFAULT_SESSION_EXPIRY)),
            ),
            request_external_three_ds_authentication: None,
        };
        let req_cs = Some("1".to_string());
        assert!(authenticate_client_secret(req_cs.as_ref(), &payment_intent).is_err())
    }
}

// This function will be removed after moving this functionality to server_wrap and using cache instead of config
#[instrument(skip_all)]
pub async fn insert_merchant_connector_creds_to_config(
    db: &dyn StorageInterface,
    merchant_id: &str,
    merchant_connector_details: admin::MerchantConnectorDetailsWrap,
) -> RouterResult<()> {
    if let Some(encoded_data) = merchant_connector_details.encoded_data {
        match db
            .insert_config(storage::ConfigNew {
                key: format!(
                    "mcd_{merchant_id}_{}",
                    merchant_connector_details.creds_identifier
                ),
                config: encoded_data.peek().to_owned(),
            })
            .await
        {
            Ok(_) => Ok(()),
            Err(err) => {
                if err.current_context().is_db_unique_violation() {
                    Ok(())
                } else {
                    Err(err
                        .change_context(errors::ApiErrorResponse::InternalServerError)
                        .attach_printable("Failed to insert connector_creds to config"))
                }
            }
        }
    } else {
        Ok(())
    }
}

#[derive(Clone)]
pub enum MerchantConnectorAccountType {
    DbVal(domain::MerchantConnectorAccount),
    CacheVal(api_models::admin::MerchantConnectorDetails),
}

impl MerchantConnectorAccountType {
    pub fn get_metadata(&self) -> Option<masking::Secret<serde_json::Value>> {
        match self {
            Self::DbVal(val) => val.metadata.to_owned(),
            Self::CacheVal(val) => val.metadata.to_owned(),
        }
    }

    pub fn get_connector_account_details(&self) -> serde_json::Value {
        match self {
            Self::DbVal(val) => val.connector_account_details.peek().to_owned(),
            Self::CacheVal(val) => val.connector_account_details.peek().to_owned(),
        }
    }

    pub fn is_disabled(&self) -> bool {
        match self {
            Self::DbVal(ref inner) => inner.disabled.unwrap_or(false),
            // Cached merchant connector account, only contains the account details,
            // the merchant connector account must only be cached if it's not disabled
            Self::CacheVal(_) => false,
        }
    }

    pub fn is_test_mode_on(&self) -> Option<bool> {
        match self {
            Self::DbVal(val) => val.test_mode,
            Self::CacheVal(_) => None,
        }
    }

    pub fn get_mca_id(&self) -> Option<String> {
        match self {
            Self::DbVal(db_val) => Some(db_val.merchant_connector_id.to_string()),
            Self::CacheVal(_) => None,
        }
    }

    pub fn get_connector_name(&self) -> Option<String> {
        match self {
            Self::DbVal(db_val) => Some(db_val.connector_name.to_string()),
            Self::CacheVal(_) => None,
        }
    }
}

/// Query for merchant connector account either by business label or profile id
/// If profile_id is passed use it, or use connector_label to query merchant connector account
#[instrument(skip_all)]
pub async fn get_merchant_connector_account(
    state: &AppState,
    merchant_id: &str,
    creds_identifier: Option<String>,
    key_store: &domain::MerchantKeyStore,
    profile_id: &String,
    connector_name: &str,
    merchant_connector_id: Option<&String>,
) -> RouterResult<MerchantConnectorAccountType> {
    let db = &*state.store;
    match creds_identifier {
        Some(creds_identifier) => {
            let mca_config = db
                .find_config_by_key(format!("mcd_{merchant_id}_{creds_identifier}").as_str())
                .await
                .to_not_found_response(
                    errors::ApiErrorResponse::MerchantConnectorAccountNotFound {
                        id: format!("mcd_{merchant_id}_{creds_identifier}"),
                    },
                )?;

            let private_key = state
                .conf
                .jwekey
                .get_inner()
                .tunnel_private_key
                .peek()
                .as_bytes();

            let decrypted_mca = services::decrypt_jwe(mca_config.config.as_str(), services::KeyIdCheck::SkipKeyIdCheck, private_key, jwe::RSA_OAEP_256)
                                     .await
                                     .change_context(errors::ApiErrorResponse::UnprocessableEntity{
                                        message: "decoding merchant_connector_details failed due to invalid data format!".into()})
                                     .attach_printable(
                                        "Failed to decrypt merchant_connector_details sent in request and then put in cache",
                                    )?;

            let res = String::into_bytes(decrypted_mca)
                        .parse_struct("MerchantConnectorDetails")
                        .change_context(errors::ApiErrorResponse::InternalServerError)
                        .attach_printable(
                            "Failed to parse merchant_connector_details sent in request and then put in cache",
                        )?;

            Ok(MerchantConnectorAccountType::CacheVal(res))
        }
        None => {
            if let Some(merchant_connector_id) = merchant_connector_id {
                db.find_by_merchant_connector_account_merchant_id_merchant_connector_id(
                    merchant_id,
                    merchant_connector_id,
                    key_store,
                )
                .await
                .to_not_found_response(
                    errors::ApiErrorResponse::MerchantConnectorAccountNotFound {
                        id: merchant_connector_id.to_string(),
                    },
                )
            } else {
                db.find_merchant_connector_account_by_profile_id_connector_name(
                    profile_id,
                    connector_name,
                    key_store,
                )
                .await
                .to_not_found_response(
                    errors::ApiErrorResponse::MerchantConnectorAccountNotFound {
                        id: format!("profile id {profile_id} and connector name {connector_name}"),
                    },
                )
            }
        }
        .map(MerchantConnectorAccountType::DbVal),
    }
}

/// This function replaces the request and response type of routerdata with the
/// request and response type passed
/// # Arguments
///
/// * `router_data` - original router data
/// * `request` - new request core/helper
/// * `response` - new response
pub fn router_data_type_conversion<F1, F2, Req1, Req2, Res1, Res2>(
    router_data: RouterData<F1, Req1, Res1>,
    request: Req2,
    response: Result<Res2, ErrorResponse>,
) -> RouterData<F2, Req2, Res2> {
    RouterData {
        flow: std::marker::PhantomData,
        request,
        response,
        merchant_id: router_data.merchant_id,
        address: router_data.address,
        amount_captured: router_data.amount_captured,
        auth_type: router_data.auth_type,
        connector: router_data.connector,
        connector_auth_type: router_data.connector_auth_type,
        connector_meta_data: router_data.connector_meta_data,
        description: router_data.description,
        payment_id: router_data.payment_id,
        payment_method: router_data.payment_method,
        payment_method_id: router_data.payment_method_id,
        return_url: router_data.return_url,
        status: router_data.status,
        attempt_id: router_data.attempt_id,
        access_token: router_data.access_token,
        session_token: router_data.session_token,
        payment_method_status: router_data.payment_method_status,
        reference_id: router_data.reference_id,
        payment_method_token: router_data.payment_method_token,
        customer_id: router_data.customer_id,
        connector_customer: router_data.connector_customer,
        preprocessing_id: router_data.preprocessing_id,
        payment_method_balance: router_data.payment_method_balance,
        recurring_mandate_payment_data: router_data.recurring_mandate_payment_data,
        connector_request_reference_id: router_data.connector_request_reference_id,
        #[cfg(feature = "payouts")]
        payout_method_data: None,
        #[cfg(feature = "payouts")]
        quote_id: None,
        test_mode: router_data.test_mode,
        connector_api_version: router_data.connector_api_version,
        connector_http_status_code: router_data.connector_http_status_code,
        external_latency: router_data.external_latency,
        apple_pay_flow: router_data.apple_pay_flow,
        frm_metadata: router_data.frm_metadata,
        refund_id: router_data.refund_id,
        dispute_id: router_data.dispute_id,
        connector_response: router_data.connector_response,
    }
}

#[instrument(skip_all)]
pub fn get_attempt_type(
    payment_intent: &PaymentIntent,
    payment_attempt: &PaymentAttempt,
    request: &api::PaymentsRequest,
    action: &str,
) -> RouterResult<AttemptType> {
    match payment_intent.status {
        enums::IntentStatus::Failed => {
            if matches!(
                request.retry_action,
                Some(api_models::enums::RetryAction::ManualRetry)
            ) {
                metrics::MANUAL_RETRY_REQUEST_COUNT.add(
                    &metrics::CONTEXT,
                    1,
                    &[metrics::request::add_attributes(
                        "merchant_id",
                        payment_attempt.merchant_id.clone(),
                    )],
                );
                match payment_attempt.status {
                    enums::AttemptStatus::Started
                    | enums::AttemptStatus::AuthenticationPending
                    | enums::AttemptStatus::AuthenticationSuccessful
                    | enums::AttemptStatus::Authorized
                    | enums::AttemptStatus::Charged
                    | enums::AttemptStatus::Authorizing
                    | enums::AttemptStatus::CodInitiated
                    | enums::AttemptStatus::VoidInitiated
                    | enums::AttemptStatus::CaptureInitiated
                    | enums::AttemptStatus::Unresolved
                    | enums::AttemptStatus::Pending
                    | enums::AttemptStatus::ConfirmationAwaited
                    | enums::AttemptStatus::PartialCharged
                    | enums::AttemptStatus::PartialChargedAndChargeable
                    | enums::AttemptStatus::Voided
                    | enums::AttemptStatus::AutoRefunded
                    | enums::AttemptStatus::PaymentMethodAwaited
                    | enums::AttemptStatus::DeviceDataCollectionPending => {
                        metrics::MANUAL_RETRY_VALIDATION_FAILED.add(
                            &metrics::CONTEXT,
                            1,
                            &[metrics::request::add_attributes(
                                "merchant_id",
                                payment_attempt.merchant_id.clone(),
                            )],
                        );
                        Err(errors::ApiErrorResponse::InternalServerError)
                            .attach_printable("Payment Attempt unexpected state")
                    }

                    storage_enums::AttemptStatus::VoidFailed
                    | storage_enums::AttemptStatus::RouterDeclined
                    | storage_enums::AttemptStatus::CaptureFailed => {
                        metrics::MANUAL_RETRY_VALIDATION_FAILED.add(
                            &metrics::CONTEXT,
                            1,
                            &[metrics::request::add_attributes(
                                "merchant_id",
                                payment_attempt.merchant_id.clone(),
                            )],
                        );
                        Err(report!(errors::ApiErrorResponse::PreconditionFailed {
                            message:
                                format!("You cannot {action} this payment because it has status {}, and the previous attempt has the status {}", payment_intent.status, payment_attempt.status)
                            }
                        ))
                    }

                    storage_enums::AttemptStatus::AuthenticationFailed
                    | storage_enums::AttemptStatus::AuthorizationFailed
                    | storage_enums::AttemptStatus::Failure => {
                        metrics::MANUAL_RETRY_COUNT.add(
                            &metrics::CONTEXT,
                            1,
                            &[metrics::request::add_attributes(
                                "merchant_id",
                                payment_attempt.merchant_id.clone(),
                            )],
                        );
                        Ok(AttemptType::New)
                    }
                }
            } else {
                Err(report!(errors::ApiErrorResponse::PreconditionFailed {
                        message:
                            format!("You cannot {action} this payment because it has status {}, you can pass `retry_action` as `manual_retry` in request to try this payment again", payment_intent.status)
                        }
                    ))
            }
        }
        enums::IntentStatus::Cancelled
        | enums::IntentStatus::RequiresCapture
        | enums::IntentStatus::PartiallyCaptured
        | enums::IntentStatus::PartiallyCapturedAndCapturable
        | enums::IntentStatus::Processing
        | enums::IntentStatus::Succeeded => {
            Err(report!(errors::ApiErrorResponse::PreconditionFailed {
                message: format!(
                    "You cannot {action} this payment because it has status {}",
                    payment_intent.status,
                ),
            }))
        }

        enums::IntentStatus::RequiresCustomerAction
        | enums::IntentStatus::RequiresMerchantAction
        | enums::IntentStatus::RequiresPaymentMethod
        | enums::IntentStatus::RequiresConfirmation => Ok(AttemptType::SameOld),
    }
}

#[derive(Debug, Eq, PartialEq, Clone)]
pub enum AttemptType {
    New,
    SameOld,
}

impl AttemptType {
    // The function creates a new payment_attempt from the previous payment attempt but doesn't populate fields like payment_method, error_code etc.
    // Logic to override the fields with data provided in the request should be done after this if required.
    // In case if fields are not overridden by the request then they contain the same data that was in the previous attempt provided it is populated in this function.
    #[inline(always)]
    fn make_new_payment_attempt(
        payment_method_data: &Option<api_models::payments::PaymentMethodDataRequest>,
        old_payment_attempt: PaymentAttempt,
        new_attempt_count: i16,
        storage_scheme: enums::MerchantStorageScheme,
    ) -> storage::PaymentAttemptNew {
        let created_at @ modified_at @ last_synced = Some(common_utils::date_time::now());

        storage::PaymentAttemptNew {
            attempt_id: utils::get_payment_attempt_id(
                &old_payment_attempt.payment_id,
                new_attempt_count,
            ),
            payment_id: old_payment_attempt.payment_id,
            merchant_id: old_payment_attempt.merchant_id,

            // A new payment attempt is getting created so, used the same function which is used to populate status in PaymentCreate Flow.
            status: payment_attempt_status_fsm(payment_method_data, Some(true)),

            amount: old_payment_attempt.amount,
            currency: old_payment_attempt.currency,
            save_to_locker: old_payment_attempt.save_to_locker,

            connector: None,

            error_message: None,
            offer_amount: old_payment_attempt.offer_amount,
            surcharge_amount: None,
            tax_amount: None,
            payment_method_id: None,
            payment_method: None,
            capture_method: old_payment_attempt.capture_method,
            capture_on: old_payment_attempt.capture_on,
            confirm: old_payment_attempt.confirm,
            authentication_type: old_payment_attempt.authentication_type,
            created_at,
            modified_at,
            last_synced,
            cancellation_reason: None,
            amount_to_capture: old_payment_attempt.amount_to_capture,

            // Once the payment_attempt is authorised then mandate_id is created. If this payment attempt is authorised then mandate_id will be overridden.
            // Since mandate_id is a contract between merchant and customer to debit customers amount adding it to newly created attempt
            mandate_id: old_payment_attempt.mandate_id,

            // The payment could be done from a different browser or same browser, it would probably be overridden by request data.
            browser_info: None,

            error_code: None,
            payment_token: None,
            connector_metadata: None,
            payment_experience: None,
            payment_method_type: None,
            payment_method_data: None,

            // In case it is passed in create and not in confirm,
            business_sub_label: old_payment_attempt.business_sub_label,
            // If the algorithm is entered in Create call from server side, it needs to be populated here, however it could be overridden from the request.
            straight_through_algorithm: old_payment_attempt.straight_through_algorithm,
            mandate_details: old_payment_attempt.mandate_details,
            preprocessing_step_id: None,
            error_reason: None,
            multiple_capture_count: None,
            connector_response_reference_id: None,
            amount_capturable: old_payment_attempt.amount,
            updated_by: storage_scheme.to_string(),
            authentication_data: None,
            encoded_data: None,
            merchant_connector_id: None,
            unified_code: None,
            unified_message: None,
            net_amount: old_payment_attempt.amount,
            external_three_ds_authentication_attempted: old_payment_attempt
                .external_three_ds_authentication_attempted,
            authentication_connector: None,
            authentication_id: None,
            mandate_data: old_payment_attempt.mandate_data,
            // New payment method billing address can be passed for a retry
            payment_method_billing_address_id: None,
            fingerprint_id: None,
        }
    }

    #[instrument(skip_all)]
    pub async fn modify_payment_intent_and_payment_attempt(
        &self,
        request: &api::PaymentsRequest,
        fetched_payment_intent: PaymentIntent,
        fetched_payment_attempt: PaymentAttempt,
        db: &dyn StorageInterface,
        storage_scheme: storage::enums::MerchantStorageScheme,
    ) -> RouterResult<(PaymentIntent, PaymentAttempt)> {
        match self {
            Self::SameOld => Ok((fetched_payment_intent, fetched_payment_attempt)),
            Self::New => {
                let new_attempt_count = fetched_payment_intent.attempt_count + 1;
                let new_payment_attempt = db
                    .insert_payment_attempt(
                        Self::make_new_payment_attempt(
                            &request.payment_method_data,
                            fetched_payment_attempt,
                            new_attempt_count,
                            storage_scheme,
                        ),
                        storage_scheme,
                    )
                    .await
                    .to_duplicate_response(errors::ApiErrorResponse::DuplicatePayment {
                        payment_id: fetched_payment_intent.payment_id.to_owned(),
                    })?;

                let updated_payment_intent = db
                    .update_payment_intent(
                        fetched_payment_intent,
                        storage::PaymentIntentUpdate::StatusAndAttemptUpdate {
                            status: payment_intent_status_fsm(
                                &request.payment_method_data,
                                Some(true),
                            ),
                            active_attempt_id: new_payment_attempt.attempt_id.clone(),
                            attempt_count: new_attempt_count,
                            updated_by: storage_scheme.to_string(),
                        },
                        storage_scheme,
                    )
                    .await
                    .to_not_found_response(errors::ApiErrorResponse::PaymentNotFound)?;

                logger::info!(
                    "manual_retry payment for {} with attempt_id {}",
                    updated_payment_intent.payment_id,
                    new_payment_attempt.attempt_id
                );

                Ok((updated_payment_intent, new_payment_attempt))
            }
        }
    }
}

#[inline(always)]
pub fn is_manual_retry_allowed(
    intent_status: &storage_enums::IntentStatus,
    attempt_status: &storage_enums::AttemptStatus,
    connector_request_reference_id_config: &ConnectorRequestReferenceIdConfig,
    merchant_id: &str,
) -> Option<bool> {
    let is_payment_status_eligible_for_retry = match intent_status {
        enums::IntentStatus::Failed => match attempt_status {
            enums::AttemptStatus::Started
            | enums::AttemptStatus::AuthenticationPending
            | enums::AttemptStatus::AuthenticationSuccessful
            | enums::AttemptStatus::Authorized
            | enums::AttemptStatus::Charged
            | enums::AttemptStatus::Authorizing
            | enums::AttemptStatus::CodInitiated
            | enums::AttemptStatus::VoidInitiated
            | enums::AttemptStatus::CaptureInitiated
            | enums::AttemptStatus::Unresolved
            | enums::AttemptStatus::Pending
            | enums::AttemptStatus::ConfirmationAwaited
            | enums::AttemptStatus::PartialCharged
            | enums::AttemptStatus::PartialChargedAndChargeable
            | enums::AttemptStatus::Voided
            | enums::AttemptStatus::AutoRefunded
            | enums::AttemptStatus::PaymentMethodAwaited
            | enums::AttemptStatus::DeviceDataCollectionPending => {
                logger::error!("Payment Attempt should not be in this state because Attempt to Intent status mapping doesn't allow it");
                None
            }

            storage_enums::AttemptStatus::VoidFailed
            | storage_enums::AttemptStatus::RouterDeclined
            | storage_enums::AttemptStatus::CaptureFailed => Some(false),

            storage_enums::AttemptStatus::AuthenticationFailed
            | storage_enums::AttemptStatus::AuthorizationFailed
            | storage_enums::AttemptStatus::Failure => Some(true),
        },
        enums::IntentStatus::Cancelled
        | enums::IntentStatus::RequiresCapture
        | enums::IntentStatus::PartiallyCaptured
        | enums::IntentStatus::PartiallyCapturedAndCapturable
        | enums::IntentStatus::Processing
        | enums::IntentStatus::Succeeded => Some(false),

        enums::IntentStatus::RequiresCustomerAction
        | enums::IntentStatus::RequiresMerchantAction
        | enums::IntentStatus::RequiresPaymentMethod
        | enums::IntentStatus::RequiresConfirmation => None,
    };
    let is_merchant_id_enabled_for_retries = !connector_request_reference_id_config
        .merchant_ids_send_payment_id_as_connector_request_id
        .contains(merchant_id);
    is_payment_status_eligible_for_retry
        .map(|payment_status_check| payment_status_check && is_merchant_id_enabled_for_retries)
}

#[cfg(test)]
mod test {
    #![allow(clippy::unwrap_used)]
    #[test]
    fn test_client_secret_parse() {
        let client_secret1 = "pay_3TgelAms4RQec8xSStjF_secret_fc34taHLw1ekPgNh92qr";
        let client_secret2 = "pay_3Tgel__Ams4RQ_secret_ec8xSStjF_secret_fc34taHLw1ekPgNh92qr";
        let client_secret3 =
            "pay_3Tgel__Ams4RQ_secret_ec8xSStjF_secret__secret_fc34taHLw1ekPgNh92qr";

        assert_eq!(
            "pay_3TgelAms4RQec8xSStjF",
            super::get_payment_id_from_client_secret(client_secret1).unwrap()
        );
        assert_eq!(
            "pay_3Tgel__Ams4RQ_secret_ec8xSStjF",
            super::get_payment_id_from_client_secret(client_secret2).unwrap()
        );
        assert_eq!(
            "pay_3Tgel__Ams4RQ_secret_ec8xSStjF_secret_",
            super::get_payment_id_from_client_secret(client_secret3).unwrap()
        );
    }
}

#[instrument(skip_all)]
pub async fn get_additional_payment_data(
    pm_data: &api_models::payments::PaymentMethodData,
    db: &dyn StorageInterface,
) -> api_models::payments::AdditionalPaymentData {
    match pm_data {
        api_models::payments::PaymentMethodData::Card(card_data) => {
            let card_isin = Some(card_data.card_number.clone().get_card_isin());
            let card_extended_bin = Some(card_data.card_number.clone().get_card_extended_bin());
            let last4 = Some(card_data.card_number.clone().get_last4());
            if card_data.card_issuer.is_some()
                && card_data.card_network.is_some()
                && card_data.card_type.is_some()
                && card_data.card_issuing_country.is_some()
                && card_data.bank_code.is_some()
            {
                api_models::payments::AdditionalPaymentData::Card(Box::new(
                    api_models::payments::AdditionalCardInfo {
                        card_issuer: card_data.card_issuer.to_owned(),
                        card_network: card_data.card_network.clone(),
                        card_type: card_data.card_type.to_owned(),
                        card_issuing_country: card_data.card_issuing_country.to_owned(),
                        bank_code: card_data.bank_code.to_owned(),
                        card_exp_month: Some(card_data.card_exp_month.clone()),
                        card_exp_year: Some(card_data.card_exp_year.clone()),
                        card_holder_name: card_data.card_holder_name.clone(),
                        last4: last4.clone(),
                        card_isin: card_isin.clone(),
                        card_extended_bin: card_extended_bin.clone(),
                        // These are filled after calling the processor / connector
                        payment_checks: None,
                        authentication_data: None,
                    },
                ))
            } else {
                let card_info = card_isin
                    .clone()
                    .async_and_then(|card_isin| async move {
                        db.get_card_info(&card_isin)
                            .await
                            .map_err(|error| services::logger::warn!(card_info_error=?error))
                            .ok()
                    })
                    .await
                    .flatten()
                    .map(|card_info| {
                        api_models::payments::AdditionalPaymentData::Card(Box::new(
                            api_models::payments::AdditionalCardInfo {
                                card_issuer: card_info.card_issuer,
                                card_network: card_info.card_network.clone(),
                                bank_code: card_info.bank_code,
                                card_type: card_info.card_type,
                                card_issuing_country: card_info.card_issuing_country,
                                last4: last4.clone(),
                                card_isin: card_isin.clone(),
                                card_extended_bin: card_extended_bin.clone(),
                                card_exp_month: Some(card_data.card_exp_month.clone()),
                                card_exp_year: Some(card_data.card_exp_year.clone()),
                                card_holder_name: card_data.card_holder_name.clone(),
                                // These are filled after calling the processor / connector
                                payment_checks: None,
                                authentication_data: None,
                            },
                        ))
                    });
                card_info.unwrap_or_else(|| {
                    api_models::payments::AdditionalPaymentData::Card(Box::new(
                        api_models::payments::AdditionalCardInfo {
                            card_issuer: None,
                            card_network: None,
                            bank_code: None,
                            card_type: None,
                            card_issuing_country: None,
                            last4,
                            card_isin,
                            card_extended_bin,
                            card_exp_month: Some(card_data.card_exp_month.clone()),
                            card_exp_year: Some(card_data.card_exp_year.clone()),
                            card_holder_name: card_data.card_holder_name.clone(),
                            // These are filled after calling the processor / connector
                            payment_checks: None,
                            authentication_data: None,
                        },
                    ))
                })
            }
        }
        api_models::payments::PaymentMethodData::BankRedirect(bank_redirect_data) => {
            match bank_redirect_data {
                api_models::payments::BankRedirectData::Eps { bank_name, .. } => {
                    api_models::payments::AdditionalPaymentData::BankRedirect {
                        bank_name: bank_name.to_owned(),
                    }
                }
                api_models::payments::BankRedirectData::Ideal { bank_name, .. } => {
                    api_models::payments::AdditionalPaymentData::BankRedirect {
                        bank_name: bank_name.to_owned(),
                    }
                }
                _ => api_models::payments::AdditionalPaymentData::BankRedirect { bank_name: None },
            }
        }
        api_models::payments::PaymentMethodData::Wallet(wallet) => match wallet {
            api_models::payments::WalletData::ApplePay(apple_pay_wallet_data) => {
                api_models::payments::AdditionalPaymentData::Wallet {
                    apple_pay: Some(apple_pay_wallet_data.payment_method.to_owned()),
                }
            }
            _ => api_models::payments::AdditionalPaymentData::Wallet { apple_pay: None },
        },
        api_models::payments::PaymentMethodData::PayLater(_) => {
            api_models::payments::AdditionalPaymentData::PayLater {}
        }
        api_models::payments::PaymentMethodData::BankTransfer(_) => {
            api_models::payments::AdditionalPaymentData::BankTransfer {}
        }
        api_models::payments::PaymentMethodData::Crypto(_) => {
            api_models::payments::AdditionalPaymentData::Crypto {}
        }
        api_models::payments::PaymentMethodData::BankDebit(_) => {
            api_models::payments::AdditionalPaymentData::BankDebit {}
        }
        api_models::payments::PaymentMethodData::MandatePayment => {
            api_models::payments::AdditionalPaymentData::MandatePayment {}
        }
        api_models::payments::PaymentMethodData::Reward => {
            api_models::payments::AdditionalPaymentData::Reward {}
        }
        api_models::payments::PaymentMethodData::Upi(_) => {
            api_models::payments::AdditionalPaymentData::Upi {}
        }
        api_models::payments::PaymentMethodData::CardRedirect(_) => {
            api_models::payments::AdditionalPaymentData::CardRedirect {}
        }
        api_models::payments::PaymentMethodData::Voucher(_) => {
            api_models::payments::AdditionalPaymentData::Voucher {}
        }
        api_models::payments::PaymentMethodData::GiftCard(_) => {
            api_models::payments::AdditionalPaymentData::GiftCard {}
        }
        api_models::payments::PaymentMethodData::CardToken(_) => {
            api_models::payments::AdditionalPaymentData::CardToken {}
        }
    }
}

pub fn validate_customer_access(
    payment_intent: &PaymentIntent,
    auth_flow: services::AuthFlow,
    request: &api::PaymentsRequest,
) -> Result<(), errors::ApiErrorResponse> {
    if auth_flow == services::AuthFlow::Client && request.customer_id.is_some() {
        let is_same_customer = request.customer_id == payment_intent.customer_id;
        if !is_same_customer {
            Err(errors::ApiErrorResponse::GenericUnauthorized {
                message: "Unauthorised access to update customer".to_string(),
            })?;
        }
    }
    Ok(())
}

#[derive(Debug, serde::Serialize, serde::Deserialize)]
pub struct ApplePayData {
    version: masking::Secret<String>,
    data: masking::Secret<String>,
    signature: masking::Secret<String>,
    header: ApplePayHeader,
}

#[derive(Debug, serde::Serialize, serde::Deserialize)]
#[serde(rename_all = "camelCase")]
pub struct ApplePayHeader {
    ephemeral_public_key: masking::Secret<String>,
    public_key_hash: masking::Secret<String>,
    transaction_id: masking::Secret<String>,
}

impl ApplePayData {
    pub fn token_json(
        wallet_data: api_models::payments::WalletData,
    ) -> CustomResult<Self, errors::ConnectorError> {
        let json_wallet_data: Self = connector::utils::WalletData::get_wallet_token_as_json(
            &wallet_data,
            "Apple Pay".to_string(),
        )?;
        Ok(json_wallet_data)
    }

    pub async fn decrypt(
        &self,
        state: &AppState,
    ) -> CustomResult<serde_json::Value, errors::ApplePayDecryptionError> {
        let merchant_id = self.merchant_id(state).await?;
        let shared_secret = self.shared_secret(state).await?;
        let symmetric_key = self.symmetric_key(&merchant_id, &shared_secret)?;
        let decrypted = self.decrypt_ciphertext(&symmetric_key)?;
        let parsed_decrypted: serde_json::Value = serde_json::from_str(&decrypted)
            .change_context(errors::ApplePayDecryptionError::DecryptionFailed)?;
        Ok(parsed_decrypted)
    }

    pub async fn merchant_id(
        &self,
        state: &AppState,
    ) -> CustomResult<String, errors::ApplePayDecryptionError> {
        let cert_data = state
            .conf
            .applepay_decrypt_keys
            .get_inner()
            .apple_pay_ppc
            .clone()
            .expose();

        let base64_decode_cert_data = BASE64_ENGINE
            .decode(cert_data)
            .change_context(errors::ApplePayDecryptionError::Base64DecodingFailed)?;

        // Parsing the certificate using x509-parser
        let (_, certificate) = parse_x509_certificate(&base64_decode_cert_data)
            .change_context(errors::ApplePayDecryptionError::CertificateParsingFailed)
            .attach_printable("Error parsing apple pay PPC")?;

        // Finding the merchant ID extension
        let apple_pay_m_id = certificate
            .extensions()
            .iter()
            .find(|extension| {
                extension
                    .oid
                    .to_string()
                    .eq(consts::MERCHANT_ID_FIELD_EXTENSION_ID)
            })
            .map(|ext| {
                let merchant_id = String::from_utf8_lossy(ext.value)
                    .trim()
                    .trim_start_matches('@')
                    .to_string();

                merchant_id
            })
            .ok_or(errors::ApplePayDecryptionError::MissingMerchantId)
            .attach_printable("Unable to find merchant ID extension in the certificate")?;

        Ok(apple_pay_m_id)
    }

    pub async fn shared_secret(
        &self,
        state: &AppState,
    ) -> CustomResult<Vec<u8>, errors::ApplePayDecryptionError> {
        let public_ec_bytes = BASE64_ENGINE
            .decode(self.header.ephemeral_public_key.peek().as_bytes())
            .change_context(errors::ApplePayDecryptionError::Base64DecodingFailed)?;

        let public_key = PKey::public_key_from_der(&public_ec_bytes)
            .change_context(errors::ApplePayDecryptionError::KeyDeserializationFailed)
            .attach_printable("Failed to deserialize the public key")?;

        let decrypted_apple_pay_ppc_key = state
            .conf
            .applepay_decrypt_keys
            .get_inner()
            .apple_pay_ppc_key
            .clone()
            .expose();

        // Create PKey objects from EcKey
        let private_key = PKey::private_key_from_pem(decrypted_apple_pay_ppc_key.as_bytes())
            .change_context(errors::ApplePayDecryptionError::KeyDeserializationFailed)
            .attach_printable("Failed to deserialize the private key")?;

        // Create the Deriver object and set the peer public key
        let mut deriver = Deriver::new(&private_key)
            .change_context(errors::ApplePayDecryptionError::DerivingSharedSecretKeyFailed)
            .attach_printable("Failed to create a deriver for the private key")?;

        deriver
            .set_peer(&public_key)
            .change_context(errors::ApplePayDecryptionError::DerivingSharedSecretKeyFailed)
            .attach_printable("Failed to set the peer key for the secret derivation")?;

        // Compute the shared secret
        let shared_secret = deriver
            .derive_to_vec()
            .change_context(errors::ApplePayDecryptionError::DerivingSharedSecretKeyFailed)
            .attach_printable("Final key derivation failed")?;
        Ok(shared_secret)
    }

    pub fn symmetric_key(
        &self,
        merchant_id: &str,
        shared_secret: &[u8],
    ) -> CustomResult<Vec<u8>, errors::ApplePayDecryptionError> {
        let kdf_algorithm = b"\x0did-aes256-GCM";
        let kdf_party_v = hex::decode(merchant_id)
            .change_context(errors::ApplePayDecryptionError::Base64DecodingFailed)?;
        let kdf_party_u = b"Apple";
        let kdf_info = [&kdf_algorithm[..], kdf_party_u, &kdf_party_v[..]].concat();

        let mut hash = openssl::sha::Sha256::new();
        hash.update(b"\x00\x00\x00");
        hash.update(b"\x01");
        hash.update(shared_secret);
        hash.update(&kdf_info[..]);
        let symmetric_key = hash.finish();
        Ok(symmetric_key.to_vec())
    }

    pub fn decrypt_ciphertext(
        &self,
        symmetric_key: &[u8],
    ) -> CustomResult<String, errors::ApplePayDecryptionError> {
        let data = BASE64_ENGINE
            .decode(self.data.peek().as_bytes())
            .change_context(errors::ApplePayDecryptionError::Base64DecodingFailed)?;
        let iv = [0u8; 16]; //Initialization vector IV is typically used in AES-GCM (Galois/Counter Mode) encryption for randomizing the encryption process.
        let ciphertext = data
            .get(..data.len() - 16)
            .ok_or(errors::ApplePayDecryptionError::DecryptionFailed)?;
        let tag = data
            .get(data.len() - 16..)
            .ok_or(errors::ApplePayDecryptionError::DecryptionFailed)?;
        let cipher = Cipher::aes_256_gcm();
        let decrypted_data = decrypt_aead(cipher, symmetric_key, Some(&iv), &[], ciphertext, tag)
            .change_context(errors::ApplePayDecryptionError::DecryptionFailed)?;
        let decrypted = String::from_utf8(decrypted_data)
            .change_context(errors::ApplePayDecryptionError::DecryptionFailed)?;

        Ok(decrypted)
    }
}

pub fn get_key_params_for_surcharge_details(
    payment_method_data: &api_models::payments::PaymentMethodData,
) -> Option<(
    common_enums::PaymentMethod,
    common_enums::PaymentMethodType,
    Option<common_enums::CardNetwork>,
)> {
    match payment_method_data {
        api_models::payments::PaymentMethodData::Card(card) => {
            // surcharge generated will always be same for credit as well as debit
            // since surcharge conditions cannot be defined on card_type
            Some((
                common_enums::PaymentMethod::Card,
                common_enums::PaymentMethodType::Credit,
                card.card_network.clone(),
            ))
        }
        api_models::payments::PaymentMethodData::CardRedirect(card_redirect_data) => Some((
            common_enums::PaymentMethod::CardRedirect,
            card_redirect_data.get_payment_method_type(),
            None,
        )),
        api_models::payments::PaymentMethodData::Wallet(wallet) => Some((
            common_enums::PaymentMethod::Wallet,
            wallet.get_payment_method_type(),
            None,
        )),
        api_models::payments::PaymentMethodData::PayLater(pay_later) => Some((
            common_enums::PaymentMethod::PayLater,
            pay_later.get_payment_method_type(),
            None,
        )),
        api_models::payments::PaymentMethodData::BankRedirect(bank_redirect) => Some((
            common_enums::PaymentMethod::BankRedirect,
            bank_redirect.get_payment_method_type(),
            None,
        )),
        api_models::payments::PaymentMethodData::BankDebit(bank_debit) => Some((
            common_enums::PaymentMethod::BankDebit,
            bank_debit.get_payment_method_type(),
            None,
        )),
        api_models::payments::PaymentMethodData::BankTransfer(bank_transfer) => Some((
            common_enums::PaymentMethod::BankTransfer,
            bank_transfer.get_payment_method_type(),
            None,
        )),
        api_models::payments::PaymentMethodData::Crypto(crypto) => Some((
            common_enums::PaymentMethod::Crypto,
            crypto.get_payment_method_type(),
            None,
        )),
        api_models::payments::PaymentMethodData::MandatePayment => None,
        api_models::payments::PaymentMethodData::Reward => None,
        api_models::payments::PaymentMethodData::Upi(_) => Some((
            common_enums::PaymentMethod::Upi,
            common_enums::PaymentMethodType::UpiCollect,
            None,
        )),
        api_models::payments::PaymentMethodData::Voucher(voucher) => Some((
            common_enums::PaymentMethod::Voucher,
            voucher.get_payment_method_type(),
            None,
        )),
        api_models::payments::PaymentMethodData::GiftCard(gift_card) => Some((
            common_enums::PaymentMethod::GiftCard,
            gift_card.get_payment_method_type(),
            None,
        )),
        api_models::payments::PaymentMethodData::CardToken(_) => None,
    }
}

pub fn validate_payment_link_request(
    confirm: Option<bool>,
) -> Result<(), errors::ApiErrorResponse> {
    if let Some(cnf) = confirm {
        if !cnf {
            return Ok(());
        } else {
            return Err(errors::ApiErrorResponse::InvalidRequestData {
                message: "cannot confirm a payment while creating a payment link".to_string(),
            });
        }
    }
    Ok(())
}

pub async fn get_gsm_record(
    state: &AppState,
    error_code: Option<String>,
    error_message: Option<String>,
    connector_name: String,
    flow: String,
) -> Option<storage::gsm::GatewayStatusMap> {
    let get_gsm = || async {
        state.store.find_gsm_rule(
                connector_name.clone(),
                flow.clone(),
                "sub_flow".to_string(),
                error_code.clone().unwrap_or_default(), // TODO: make changes in connector to get a mandatory code in case of success or error response
                error_message.clone().unwrap_or_default(),
            )
            .await
            .map_err(|err| {
                if err.current_context().is_db_not_found() {
                    logger::warn!(
                        "GSM miss for connector - {}, flow - {}, error_code - {:?}, error_message - {:?}",
                        connector_name,
                        flow,
                        error_code,
                        error_message
                    );
                    metrics::AUTO_RETRY_GSM_MISS_COUNT.add(&metrics::CONTEXT, 1, &[]);
                } else {
                    metrics::AUTO_RETRY_GSM_FETCH_FAILURE_COUNT.add(&metrics::CONTEXT, 1, &[]);
                };
                err.change_context(errors::ApiErrorResponse::InternalServerError)
                    .attach_printable("failed to fetch decision from gsm")
            })
    };
    get_gsm()
        .await
        .map_err(|err| {
            // warn log should suffice here because we are not propagating this error
            logger::warn!(get_gsm_decision_fetch_error=?err, "error fetching gsm decision");
            err
        })
        .ok()
}

pub fn validate_order_details_amount(
    order_details: Vec<api_models::payments::OrderDetailsWithAmount>,
    amount: i64,
    should_validate: bool,
) -> Result<(), errors::ApiErrorResponse> {
    if should_validate {
        let total_order_details_amount: i64 = order_details
            .iter()
            .map(|order| order.amount * i64::from(order.quantity))
            .sum();

        if total_order_details_amount != amount {
            Err(errors::ApiErrorResponse::InvalidRequestData {
                message: "Total sum of order details doesn't match amount in payment request"
                    .to_string(),
            })
        } else {
            Ok(())
        }
    } else {
        Ok(())
    }
}

// This function validates the client secret expiry set by the merchant in the request
pub fn validate_session_expiry(session_expiry: u32) -> Result<(), errors::ApiErrorResponse> {
    if !(consts::MIN_SESSION_EXPIRY..=consts::MAX_SESSION_EXPIRY).contains(&session_expiry) {
        Err(errors::ApiErrorResponse::InvalidRequestData {
            message: "session_expiry should be between 60(1 min) to 7890000(3 months).".to_string(),
        })
    } else {
        Ok(())
    }
}

pub fn add_connector_response_to_additional_payment_data(
    additional_payment_data: api_models::payments::AdditionalPaymentData,
    connector_response_payment_method_data: core_types::AdditionalPaymentMethodConnectorResponse,
) -> api_models::payments::AdditionalPaymentData {
    match (
        &additional_payment_data,
        connector_response_payment_method_data,
    ) {
        (
            api_models::payments::AdditionalPaymentData::Card(additional_card_data),
            core_types::AdditionalPaymentMethodConnectorResponse::Card {
                authentication_data,
                payment_checks,
            },
        ) => api_models::payments::AdditionalPaymentData::Card(Box::new(
            api_models::payments::AdditionalCardInfo {
                payment_checks,
                authentication_data,
                ..*additional_card_data.clone()
            },
        )),
        _ => additional_payment_data,
    }
}

pub fn update_additional_payment_data_with_connector_response_pm_data(
    additional_payment_data: Option<serde_json::Value>,
    connector_response_pm_data: Option<core_types::AdditionalPaymentMethodConnectorResponse>,
) -> RouterResult<Option<serde_json::Value>> {
    let parsed_additional_payment_method_data = additional_payment_data
        .as_ref()
        .map(|payment_method_data| {
            payment_method_data
                .clone()
                .parse_value::<api_models::payments::AdditionalPaymentData>(
                    "additional_payment_method_data",
                )
        })
        .transpose()
        .change_context(errors::ApiErrorResponse::InternalServerError)
        .attach_printable("unable to parse value into additional_payment_method_data")?;

    let additional_payment_method_data = parsed_additional_payment_method_data
        .zip(connector_response_pm_data)
        .map(|(additional_pm_data, connector_response_pm_data)| {
            add_connector_response_to_additional_payment_data(
                additional_pm_data,
                connector_response_pm_data,
            )
        });

    additional_payment_method_data
        .as_ref()
        .map(Encode::encode_to_value)
        .transpose()
        .change_context(errors::ApiErrorResponse::InternalServerError)
        .attach_printable("Failed to encode additional pm data")
}

pub async fn get_payment_method_details_from_payment_token(
    state: &AppState,
    payment_attempt: &PaymentAttempt,
    payment_intent: &PaymentIntent,
    key_store: &domain::MerchantKeyStore,
) -> RouterResult<Option<(api::PaymentMethodData, enums::PaymentMethod)>> {
    let hyperswitch_token = if let Some(token) = payment_attempt.payment_token.clone() {
        let redis_conn = state
            .store
            .get_redis_conn()
            .change_context(errors::ApiErrorResponse::InternalServerError)
            .attach_printable("Failed to get redis connection")?;
        let key = format!(
            "pm_token_{}_{}_hyperswitch",
            token,
            payment_attempt
                .payment_method
                .to_owned()
                .get_required_value("payment_method")?,
        );
        let token_data_string = redis_conn
            .get_key::<Option<String>>(&key)
            .await
            .change_context(errors::ApiErrorResponse::InternalServerError)
            .attach_printable("Failed to fetch the token from redis")?
            .ok_or(error_stack::Report::new(
                errors::ApiErrorResponse::UnprocessableEntity {
                    message: "Token is invalid or expired".to_owned(),
                },
            ))?;
        let token_data_result = token_data_string
            .clone()
            .parse_struct("PaymentTokenData")
            .change_context(errors::ApiErrorResponse::InternalServerError)
            .attach_printable("failed to deserialize hyperswitch token data");
        let token_data = match token_data_result {
            Ok(data) => data,
            Err(e) => {
                // The purpose of this logic is backwards compatibility to support tokens
                // in redis that might be following the old format.
                if token_data_string.starts_with('{') {
                    return Err(e);
                } else {
                    storage::PaymentTokenData::temporary_generic(token_data_string)
                }
            }
        };
        Some(token_data)
    } else {
        None
    };
    let token = hyperswitch_token
        .ok_or(errors::ApiErrorResponse::InternalServerError)
        .attach_printable("missing hyperswitch_token")?;
    match token {
        storage::PaymentTokenData::TemporaryGeneric(generic_token) => {
            retrieve_payment_method_with_temporary_token(
                state,
                &generic_token.token,
                payment_intent,
                key_store,
                None,
            )
            .await
        }

        storage::PaymentTokenData::Temporary(generic_token) => {
            retrieve_payment_method_with_temporary_token(
                state,
                &generic_token.token,
                payment_intent,
                key_store,
                None,
            )
            .await
        }

        storage::PaymentTokenData::Permanent(card_token) => retrieve_card_with_permanent_token(
            state,
            &card_token.token,
            card_token
                .payment_method_id
                .as_ref()
                .unwrap_or(&card_token.token),
            payment_intent,
            None,
        )
        .await
        .map(|card| Some((card, enums::PaymentMethod::Card))),

        storage::PaymentTokenData::PermanentCard(card_token) => retrieve_card_with_permanent_token(
            state,
            &card_token.token,
            card_token
                .payment_method_id
                .as_ref()
                .unwrap_or(&card_token.token),
            payment_intent,
            None,
        )
        .await
        .map(|card| Some((card, enums::PaymentMethod::Card))),

        storage::PaymentTokenData::AuthBankDebit(auth_token) => {
            retrieve_payment_method_from_auth_service(
                state,
                key_store,
                &auth_token,
                payment_intent,
                &None,
            )
            .await
        }

        storage::PaymentTokenData::WalletToken(_) => Ok(None),
    }
}

// This function validates the  mandate_data with its setup_future_usage
pub fn validate_mandate_data_and_future_usage(
    setup_future_usages: Option<api_enums::FutureUsage>,
    mandate_details_present: bool,
) -> Result<(), errors::ApiErrorResponse> {
    if mandate_details_present
        && (Some(api_enums::FutureUsage::OnSession) == setup_future_usages
            || setup_future_usages.is_none())
    {
        Err(errors::ApiErrorResponse::PreconditionFailed {
            message: "`setup_future_usage` must be `off_session` for mandates".into(),
        })
    } else {
        Ok(())
    }
}<|MERGE_RESOLUTION|>--- conflicted
+++ resolved
@@ -621,17 +621,10 @@
             }
         };
 
-<<<<<<< HEAD
-        Ok((
-            Some(token),
-            payment_method.payment_method,
-            Some(payments::RecurringMandatePaymentData {
-=======
         Ok(MandateGenericData {
             token: Some(token),
             payment_method: Some(payment_method.payment_method),
             recurring_mandate_payment_data: Some(payments::RecurringMandatePaymentData {
->>>>>>> a8437131
                 payment_method_type,
                 original_payment_authorized_amount,
                 original_payment_authorized_currency,
@@ -642,17 +635,10 @@
             payment_method_info: None,
         })
     } else {
-<<<<<<< HEAD
-        Ok((
-            None,
-            payment_method.payment_method,
-            Some(payments::RecurringMandatePaymentData {
-=======
         Ok(MandateGenericData {
             token: None,
             payment_method: Some(payment_method.payment_method),
             recurring_mandate_payment_data: Some(payments::RecurringMandatePaymentData {
->>>>>>> a8437131
                 payment_method_type,
                 original_payment_authorized_amount,
                 original_payment_authorized_currency,
