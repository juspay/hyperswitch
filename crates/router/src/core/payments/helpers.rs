--- conflicted
+++ resolved
@@ -22,17 +22,12 @@
     services,
     types::{
         self,
-<<<<<<< HEAD
         api::{self, enums as api_enums},
         storage::{
             self,
             enums::{self as storage_enums, MerchantStorageScheme},
             ephemeral_key,
         },
-=======
-        api::{self, enums as api_enums, CustomerAcceptanceExt, MandateValidationFieldsExt},
-        storage::{self, enums as storage_enums, ephemeral_key},
->>>>>>> fc670ea0
     },
     utils::{
         self,
