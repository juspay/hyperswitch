--- conflicted
+++ resolved
@@ -392,22 +392,13 @@
 
 pub fn validate_mandate(
     req: impl Into<api::MandateValidationFields>,
-<<<<<<< HEAD
+    is_confirm_operation: bool,
 ) -> RouterResult<Option<api::MandateTransactionType>> {
     let req: api::MandateValidationFields = req.into();
     match req.is_mandate() {
         Some(api::MandateTransactionType::NewMandateTransaction) => {
-            validate_new_mandate_request(req)?;
+            validate_new_mandate_request(req, is_confirm_operation)?;
             Ok(Some(api::MandateTransactionType::NewMandateTransaction))
-=======
-    is_confirm_operation: bool,
-) -> RouterResult<Option<api::MandateTxnType>> {
-    let req: api::MandateValidationFields = req.into();
-    match req.is_mandate() {
-        Some(api::MandateTxnType::NewMandateTxn) => {
-            validate_new_mandate_request(req, is_confirm_operation)?;
-            Ok(Some(api::MandateTxnType::NewMandateTxn))
->>>>>>> 6f1a1a3b
         }
         Some(api::MandateTransactionType::RecurringMandateTransaction) => {
             validate_recurring_mandate(req)?;
