--- conflicted
+++ resolved
@@ -3214,13 +3214,8 @@
             unified_code: None,
             unified_message: None,
             net_amount: old_payment_attempt.amount,
-<<<<<<< HEAD
-            external_three_ds_authentication_requested: old_payment_attempt
-                .external_three_ds_authentication_requested,
-=======
             external_three_ds_authentication_attempted: old_payment_attempt
                 .external_three_ds_authentication_attempted,
->>>>>>> c09b2b3a
             authentication_connector: None,
             authentication_id: None,
             mandate_data: old_payment_attempt.mandate_data,
