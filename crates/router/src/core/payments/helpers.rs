use std::borrow::Cow;

use api_models::payments::{CardToken, GetPaymentMethodType, RequestSurchargeDetails};
use base64::Engine;
use common_utils::{
    ext_traits::{AsyncExt, ByteSliceExt, ValueExt},
    fp_utils, generate_id, pii,
};
use data_models::{
    mandates::MandateData,
    payments::{payment_attempt::PaymentAttempt, PaymentIntent},
};
use diesel_models::enums;
// TODO : Evaluate all the helper functions ()
use error_stack::{report, IntoReport, ResultExt};
use josekit::jwe;
use masking::{ExposeInterface, PeekInterface};
use openssl::{
    derive::Deriver,
    pkey::PKey,
    symm::{decrypt_aead, Cipher},
};
use router_env::{instrument, logger, tracing};
use uuid::Uuid;
use x509_parser::parse_x509_certificate;

use super::{
    operations::{BoxedOperation, Operation, PaymentResponse},
    CustomerDetails, PaymentData,
};
use crate::{
    configs::settings::{ConnectorRequestReferenceIdConfig, Server, TempLockerEnableConfig},
    connector,
    consts::{self, BASE64_ENGINE},
    core::{
        errors::{self, CustomResult, RouterResult, StorageErrorExt},
        payment_methods::{cards, vault, PaymentMethodRetrieve},
        payments,
        pm_auth::retrieve_payment_method_from_auth_service,
    },
    db::StorageInterface,
    routes::{metrics, payment_methods, AppState},
    services,
    types::{
        api::{self, admin, enums as api_enums, MandateValidationFieldsExt},
        domain::{
            self,
            types::{self, AsyncLift},
        },
        storage::{self, enums as storage_enums, ephemeral_key, CustomerUpdate::Update},
        transformers::{ForeignFrom, ForeignTryFrom},
        ErrorResponse, MandateReference, RouterData,
    },
    utils::{
        self,
        crypto::{self, SignMessage},
        OptionExt, StringExt,
    },
};

pub fn create_identity_from_certificate_and_key(
    encoded_certificate: String,
    encoded_certificate_key: String,
) -> Result<reqwest::Identity, error_stack::Report<errors::ApiClientError>> {
    let decoded_certificate = BASE64_ENGINE
        .decode(encoded_certificate)
        .into_report()
        .change_context(errors::ApiClientError::CertificateDecodeFailed)?;

    let decoded_certificate_key = BASE64_ENGINE
        .decode(encoded_certificate_key)
        .into_report()
        .change_context(errors::ApiClientError::CertificateDecodeFailed)?;

    let certificate = String::from_utf8(decoded_certificate)
        .into_report()
        .change_context(errors::ApiClientError::CertificateDecodeFailed)?;

    let certificate_key = String::from_utf8(decoded_certificate_key)
        .into_report()
        .change_context(errors::ApiClientError::CertificateDecodeFailed)?;

    reqwest::Identity::from_pkcs8_pem(certificate.as_bytes(), certificate_key.as_bytes())
        .into_report()
        .change_context(errors::ApiClientError::CertificateDecodeFailed)
}

pub fn filter_mca_based_on_business_profile(
    merchant_connector_accounts: Vec<domain::MerchantConnectorAccount>,
    profile_id: Option<String>,
) -> Vec<domain::MerchantConnectorAccount> {
    if let Some(profile_id) = profile_id {
        merchant_connector_accounts
            .into_iter()
            .filter(|mca| mca.profile_id.as_ref() == Some(&profile_id))
            .collect::<Vec<_>>()
    } else {
        merchant_connector_accounts
    }
}

#[instrument(skip_all)]
#[allow(clippy::too_many_arguments)]
pub async fn create_or_update_address_for_payment_by_request(
    db: &dyn StorageInterface,
    req_address: Option<&api::Address>,
    address_id: Option<&str>,
    merchant_id: &str,
    customer_id: Option<&String>,
    merchant_key_store: &domain::MerchantKeyStore,
    payment_id: &str,
    storage_scheme: storage_enums::MerchantStorageScheme,
) -> CustomResult<Option<domain::Address>, errors::ApiErrorResponse> {
    let key = merchant_key_store.key.get_inner().peek();

    Ok(match address_id {
        Some(id) => match req_address {
            Some(address) => {
                let address_update = async {
                    Ok(storage::AddressUpdate::Update {
                        city: address
                            .address
                            .as_ref()
                            .and_then(|value| value.city.clone()),
                        country: address.address.as_ref().and_then(|value| value.country),
                        line1: address
                            .address
                            .as_ref()
                            .and_then(|value| value.line1.clone())
                            .async_lift(|inner| types::encrypt_optional(inner, key))
                            .await?,
                        line2: address
                            .address
                            .as_ref()
                            .and_then(|value| value.line2.clone())
                            .async_lift(|inner| types::encrypt_optional(inner, key))
                            .await?,
                        line3: address
                            .address
                            .as_ref()
                            .and_then(|value| value.line3.clone())
                            .async_lift(|inner| types::encrypt_optional(inner, key))
                            .await?,
                        state: address
                            .address
                            .as_ref()
                            .and_then(|value| value.state.clone())
                            .async_lift(|inner| types::encrypt_optional(inner, key))
                            .await?,
                        zip: address
                            .address
                            .as_ref()
                            .and_then(|value| value.zip.clone())
                            .async_lift(|inner| types::encrypt_optional(inner, key))
                            .await?,
                        first_name: address
                            .address
                            .as_ref()
                            .and_then(|value| value.first_name.clone())
                            .async_lift(|inner| types::encrypt_optional(inner, key))
                            .await?,
                        last_name: address
                            .address
                            .as_ref()
                            .and_then(|value| value.last_name.clone())
                            .async_lift(|inner| types::encrypt_optional(inner, key))
                            .await?,
                        phone_number: address
                            .phone
                            .as_ref()
                            .and_then(|value| value.number.clone())
                            .async_lift(|inner| types::encrypt_optional(inner, key))
                            .await?,
                        country_code: address
                            .phone
                            .as_ref()
                            .and_then(|value| value.country_code.clone()),
                        updated_by: storage_scheme.to_string(),
                        email: address
                            .email
                            .as_ref()
                            .cloned()
                            .async_lift(|inner| {
                                types::encrypt_optional(inner.map(|inner| inner.expose()), key)
                            })
                            .await?,
                    })
                }
                .await
                .change_context(errors::ApiErrorResponse::InternalServerError)
                .attach_printable("Failed while encrypting address")?;
                let address = db
                    .find_address_by_merchant_id_payment_id_address_id(
                        merchant_id,
                        payment_id,
                        id,
                        merchant_key_store,
                        storage_scheme,
                    )
                    .await
                    .change_context(errors::ApiErrorResponse::InternalServerError)
                    .attach_printable("Error while fetching address")?;
                Some(
                    db.update_address_for_payments(
                        address,
                        address_update,
                        payment_id.to_string(),
                        merchant_key_store,
                        storage_scheme,
                    )
                    .await
                    .to_not_found_response(errors::ApiErrorResponse::AddressNotFound)?,
                )
            }
            None => Some(
                db.find_address_by_merchant_id_payment_id_address_id(
                    merchant_id,
                    payment_id,
                    id,
                    merchant_key_store,
                    storage_scheme,
                )
                .await,
            )
            .transpose()
            .to_not_found_response(errors::ApiErrorResponse::AddressNotFound)?,
        },
        None => match req_address {
            Some(address) => {
                // generate a new address here
                let address_details = address.address.clone().unwrap_or_default();
                Some(
                    db.insert_address_for_payments(
                        payment_id,
                        get_domain_address_for_payments(
                            address_details,
                            address,
                            merchant_id,
                            customer_id,
                            payment_id,
                            key,
                            storage_scheme,
                        )
                        .await
                        .change_context(errors::ApiErrorResponse::InternalServerError)
                        .attach_printable("Failed while encrypting address while insert")?,
                        merchant_key_store,
                        storage_scheme,
                    )
                    .await
                    .change_context(errors::ApiErrorResponse::InternalServerError)
                    .attach_printable("Failed while inserting new address")?,
                )
            }
            None => None,
        },
    })
}

#[instrument(skip_all)]
#[allow(clippy::too_many_arguments)]
pub async fn create_or_find_address_for_payment_by_request(
    db: &dyn StorageInterface,
    req_address: Option<&api::Address>,
    address_id: Option<&str>,
    merchant_id: &str,
    customer_id: Option<&String>,
    merchant_key_store: &domain::MerchantKeyStore,
    payment_id: &str,
    storage_scheme: storage_enums::MerchantStorageScheme,
) -> CustomResult<Option<domain::Address>, errors::ApiErrorResponse> {
    let key = merchant_key_store.key.get_inner().peek();

    Ok(match address_id {
        Some(id) => Some(
            db.find_address_by_merchant_id_payment_id_address_id(
                merchant_id,
                payment_id,
                id,
                merchant_key_store,
                storage_scheme,
            )
            .await,
        )
        .transpose()
        .to_not_found_response(errors::ApiErrorResponse::AddressNotFound)?,
        None => match req_address {
            Some(address) => {
                // generate a new address here

                let address_details = address.address.clone().unwrap_or_default();
                Some(
                    db.insert_address_for_payments(
                        payment_id,
                        get_domain_address_for_payments(
                            address_details,
                            address,
                            merchant_id,
                            customer_id,
                            payment_id,
                            key,
                            storage_scheme,
                        )
                        .await
                        .change_context(errors::ApiErrorResponse::InternalServerError)
                        .attach_printable("Failed while encrypting address while insert")?,
                        merchant_key_store,
                        storage_scheme,
                    )
                    .await
                    .change_context(errors::ApiErrorResponse::InternalServerError)
                    .attach_printable("Failed while inserting new address")?,
                )
            }
            None => None,
        },
    })
}

pub async fn get_domain_address_for_payments(
    address_details: api_models::payments::AddressDetails,
    address: &api_models::payments::Address,
    merchant_id: &str,
    customer_id: Option<&String>,
    payment_id: &str,
    key: &[u8],
    storage_scheme: enums::MerchantStorageScheme,
) -> CustomResult<domain::Address, common_utils::errors::CryptoError> {
    async {
        Ok(domain::Address {
            id: None,
            phone_number: address
                .phone
                .as_ref()
                .and_then(|a| a.number.clone())
                .async_lift(|inner| types::encrypt_optional(inner, key))
                .await?,
            country_code: address.phone.as_ref().and_then(|a| a.country_code.clone()),
            customer_id: customer_id.cloned(),
            merchant_id: merchant_id.to_string(),
            address_id: generate_id(consts::ID_LENGTH, "add"),
            city: address_details.city,
            country: address_details.country,
            line1: address_details
                .line1
                .async_lift(|inner| types::encrypt_optional(inner, key))
                .await?,
            line2: address_details
                .line2
                .async_lift(|inner| types::encrypt_optional(inner, key))
                .await?,
            line3: address_details
                .line3
                .async_lift(|inner| types::encrypt_optional(inner, key))
                .await?,
            state: address_details
                .state
                .async_lift(|inner| types::encrypt_optional(inner, key))
                .await?,
            created_at: common_utils::date_time::now(),
            first_name: address_details
                .first_name
                .async_lift(|inner| types::encrypt_optional(inner, key))
                .await?,
            last_name: address_details
                .last_name
                .async_lift(|inner| types::encrypt_optional(inner, key))
                .await?,
            modified_at: common_utils::date_time::now(),
            zip: address_details
                .zip
                .async_lift(|inner| types::encrypt_optional(inner, key))
                .await?,
            payment_id: Some(payment_id.to_owned()),
            updated_by: storage_scheme.to_string(),
            email: address
                .email
                .as_ref()
                .cloned()
                .async_lift(|inner| types::encrypt_optional(inner.map(|inner| inner.expose()), key))
                .await?,
        })
    }
    .await
}

pub async fn get_address_by_id(
    db: &dyn StorageInterface,
    address_id: Option<String>,
    merchant_key_store: &domain::MerchantKeyStore,
    payment_id: &str,
    merchant_id: &str,
    storage_scheme: storage_enums::MerchantStorageScheme,
) -> CustomResult<Option<domain::Address>, errors::ApiErrorResponse> {
    match address_id {
        None => Ok(None),
        Some(address_id) => Ok(db
            .find_address_by_merchant_id_payment_id_address_id(
                merchant_id,
                payment_id,
                &address_id,
                merchant_key_store,
                storage_scheme,
            )
            .await
            .ok()),
    }
}

pub async fn get_token_pm_type_mandate_details(
    state: &AppState,
    request: &api::PaymentsRequest,
    mandate_type: Option<api::MandateTransactionType>,
    merchant_account: &domain::MerchantAccount,
    merchant_key_store: &domain::MerchantKeyStore,
) -> RouterResult<(
    Option<String>,
    Option<storage_enums::PaymentMethod>,
    Option<storage_enums::PaymentMethodType>,
    Option<MandateData>,
    Option<payments::RecurringMandatePaymentData>,
    Option<payments::MandateConnectorDetails>,
)> {
    let mandate_data = request.mandate_data.clone().map(MandateData::foreign_from);
    match mandate_type {
        Some(api::MandateTransactionType::NewMandateTransaction) => {
            let setup_mandate = mandate_data.clone().get_required_value("mandate_data")?;
            Ok((
                request.payment_token.to_owned(),
                request.payment_method,
                request.payment_method_type,
                Some(setup_mandate),
                None,
                None,
            ))
        }
        Some(api::MandateTransactionType::RecurringMandateTransaction) => {
            let (
                token_,
                payment_method_,
                recurring_mandate_payment_data,
                payment_method_type_,
                mandate_connector,
            ) = get_token_for_recurring_mandate(
                state,
                request,
                merchant_account,
                merchant_key_store,
            )
            .await?;
            Ok((
                token_,
                payment_method_,
                payment_method_type_.or(request.payment_method_type),
                None,
                recurring_mandate_payment_data,
                mandate_connector,
            ))
        }
        None => Ok((
            request.payment_token.to_owned(),
            request.payment_method,
            request.payment_method_type,
            mandate_data,
            None,
            None,
        )),
    }
}

pub async fn get_token_for_recurring_mandate(
    state: &AppState,
    req: &api::PaymentsRequest,
    merchant_account: &domain::MerchantAccount,
    merchant_key_store: &domain::MerchantKeyStore,
) -> RouterResult<(
    Option<String>,
    Option<storage_enums::PaymentMethod>,
    Option<payments::RecurringMandatePaymentData>,
    Option<storage_enums::PaymentMethodType>,
    Option<payments::MandateConnectorDetails>,
)> {
    let db = &*state.store;
    let mandate_id = req.mandate_id.clone().get_required_value("mandate_id")?;

    let mandate = db
        .find_mandate_by_merchant_id_mandate_id(&merchant_account.merchant_id, mandate_id.as_str())
        .await
        .to_not_found_response(errors::ApiErrorResponse::MandateNotFound)?;

    let original_payment_intent = mandate
        .original_payment_id
        .as_ref()
        .async_map(|payment_id| async {
            db.find_payment_intent_by_payment_id_merchant_id(
                payment_id,
                &mandate.merchant_id,
                merchant_account.storage_scheme,
            )
            .await
            .to_not_found_response(errors::ApiErrorResponse::PaymentNotFound)
            .map_err(|err| logger::error!(mandate_original_payment_not_found=?err))
            .ok()
        })
        .await
        .flatten();

    let original_payment_authorized_amount = original_payment_intent.clone().map(|pi| pi.amount);
    let original_payment_authorized_currency =
        original_payment_intent.clone().and_then(|pi| pi.currency);

    let customer = req.customer_id.clone().get_required_value("customer_id")?;

    let payment_method_id = {
        if mandate.customer_id != customer {
            Err(report!(errors::ApiErrorResponse::PreconditionFailed {
                message: "customer_id must match mandate customer_id".into()
            }))?
        }
        if mandate.mandate_status != storage_enums::MandateStatus::Active {
            Err(report!(errors::ApiErrorResponse::PreconditionFailed {
                message: "mandate is not active".into()
            }))?
        };
        mandate.payment_method_id.clone()
    };
    verify_mandate_details(
        req.amount.get_required_value("amount")?.into(),
        req.currency.get_required_value("currency")?,
        mandate.clone(),
    )?;

    let payment_method = db
        .find_payment_method(payment_method_id.as_str())
        .await
        .to_not_found_response(errors::ApiErrorResponse::PaymentMethodNotFound)?;

    let token = Uuid::new_v4().to_string();
    let payment_method_type = payment_method.payment_method_type;
    let mandate_connector_details = payments::MandateConnectorDetails {
        connector: mandate.connector,
        merchant_connector_id: mandate.merchant_connector_id,
    };

    if let diesel_models::enums::PaymentMethod::Card = payment_method.payment_method {
        if state.conf.locker.locker_enabled {
            let _ = cards::get_lookup_key_from_locker(
                state,
                &token,
                &payment_method,
                merchant_key_store,
            )
            .await?;
        }

        if let Some(payment_method_from_request) = req.payment_method {
            let pm: storage_enums::PaymentMethod = payment_method_from_request;
            if pm != payment_method.payment_method {
                Err(report!(errors::ApiErrorResponse::PreconditionFailed {
                    message:
                        "payment method in request does not match previously provided payment \
                        method information"
                            .into()
                }))?
            }
        };

        Ok((
            Some(token),
            Some(payment_method.payment_method),
            Some(payments::RecurringMandatePaymentData {
                payment_method_type,
                original_payment_authorized_amount,
                original_payment_authorized_currency,
            }),
            payment_method.payment_method_type,
            Some(mandate_connector_details),
        ))
    } else {
        Ok((
            None,
            Some(payment_method.payment_method),
            Some(payments::RecurringMandatePaymentData {
                payment_method_type,
                original_payment_authorized_amount,
                original_payment_authorized_currency,
            }),
            payment_method.payment_method_type,
            Some(mandate_connector_details),
        ))
    }
}

#[instrument(skip_all)]
/// Check weather the merchant id in the request
/// and merchant id in the merchant account are same.
pub fn validate_merchant_id(
    merchant_id: &str,
    request_merchant_id: Option<&str>,
) -> CustomResult<(), errors::ApiErrorResponse> {
    // Get Merchant Id from the merchant
    // or get from merchant account

    let request_merchant_id = request_merchant_id.unwrap_or(merchant_id);

    utils::when(merchant_id.ne(request_merchant_id), || {
        Err(report!(errors::ApiErrorResponse::PreconditionFailed {
            message: format!(
                "Invalid `merchant_id`: {request_merchant_id} not found in merchant account"
            )
        }))
    })
}

#[instrument(skip_all)]
pub fn validate_request_amount_and_amount_to_capture(
    op_amount: Option<api::Amount>,
    op_amount_to_capture: Option<i64>,
    surcharge_details: Option<RequestSurchargeDetails>,
) -> CustomResult<(), errors::ApiErrorResponse> {
    match (op_amount, op_amount_to_capture) {
        (None, _) => Ok(()),
        (Some(_amount), None) => Ok(()),
        (Some(amount), Some(amount_to_capture)) => {
            match amount {
                api::Amount::Value(amount_inner) => {
                    // If both amount and amount to capture is present
                    // then amount to be capture should be less than or equal to request amount
                    let total_capturable_amount = amount_inner.get()
                        + surcharge_details
                            .map(|surcharge_details| surcharge_details.get_total_surcharge_amount())
                            .unwrap_or(0);
                    utils::when(!amount_to_capture.le(&total_capturable_amount), || {
                        Err(report!(errors::ApiErrorResponse::PreconditionFailed {
                            message: format!(
                            "amount_to_capture is greater than amount capture_amount: {amount_to_capture:?} request_amount: {amount:?}"
                        )
                        }))
                    })
                }
                api::Amount::Zero => {
                    // If the amount is Null but still amount_to_capture is passed this is invalid and
                    Err(report!(errors::ApiErrorResponse::PreconditionFailed {
                        message: "amount_to_capture should not exist for when amount = 0"
                            .to_string()
                    }))
                }
            }
        }
    }
}

/// if capture method = automatic, amount_to_capture(if provided) must be equal to amount
#[instrument(skip_all)]
pub fn validate_amount_to_capture_and_capture_method(
    payment_attempt: Option<&PaymentAttempt>,
    request: &api_models::payments::PaymentsRequest,
) -> CustomResult<(), errors::ApiErrorResponse> {
    let capture_method = request
        .capture_method
        .or(payment_attempt
            .map(|payment_attempt| payment_attempt.capture_method.unwrap_or_default()))
        .unwrap_or_default();
    if capture_method == api_enums::CaptureMethod::Automatic {
        let original_amount = request
            .amount
            .map(|amount| amount.into())
            .or(payment_attempt.map(|payment_attempt| payment_attempt.amount));
        let surcharge_amount = request
            .surcharge_details
            .map(|surcharge_details| surcharge_details.get_total_surcharge_amount())
            .or_else(|| {
                payment_attempt.map(|payment_attempt| {
                    payment_attempt.surcharge_amount.unwrap_or(0)
                        + payment_attempt.tax_amount.unwrap_or(0)
                })
            })
            .unwrap_or(0);
        let total_capturable_amount =
            original_amount.map(|original_amount| original_amount + surcharge_amount);
        let amount_to_capture = request
            .amount_to_capture
            .or(payment_attempt.and_then(|pa| pa.amount_to_capture));
        if let Some((total_capturable_amount, amount_to_capture)) =
            total_capturable_amount.zip(amount_to_capture)
        {
            utils::when(amount_to_capture != total_capturable_amount, || {
                Err(report!(errors::ApiErrorResponse::PreconditionFailed {
                    message: "amount_to_capture must be equal to total_capturable_amount when capture_method = automatic".into()
                }))
            })
        } else {
            Ok(())
        }
    } else {
        Ok(())
    }
}

#[instrument(skip_all)]
pub fn validate_card_data(
    payment_method_data: Option<api::PaymentMethodData>,
) -> CustomResult<(), errors::ApiErrorResponse> {
    if let Some(api::PaymentMethodData::Card(card)) = payment_method_data {
        let cvc = card.card_cvc.peek().to_string();
        if cvc.len() < 3 || cvc.len() > 4 {
            Err(report!(errors::ApiErrorResponse::PreconditionFailed {
                message: "Invalid card_cvc length".to_string()
            }))?
        }
        let card_cvc = cvc.parse::<u16>().into_report().change_context(
            errors::ApiErrorResponse::InvalidDataValue {
                field_name: "card_cvc",
            },
        )?;
        ::cards::CardSecurityCode::try_from(card_cvc).change_context(
            errors::ApiErrorResponse::PreconditionFailed {
                message: "Invalid Card CVC".to_string(),
            },
        )?;

        let exp_month = card
            .card_exp_month
            .peek()
            .to_string()
            .parse::<u8>()
            .into_report()
            .change_context(errors::ApiErrorResponse::InvalidDataValue {
                field_name: "card_exp_month",
            })?;
        let month = ::cards::CardExpirationMonth::try_from(exp_month).change_context(
            errors::ApiErrorResponse::PreconditionFailed {
                message: "Invalid Expiry Month".to_string(),
            },
        )?;
        let mut year_str = card.card_exp_year.peek().to_string();
        if year_str.len() == 2 {
            year_str = format!("20{}", year_str);
        }
        let exp_year = year_str.parse::<u16>().into_report().change_context(
            errors::ApiErrorResponse::InvalidDataValue {
                field_name: "card_exp_year",
            },
        )?;
        let year = ::cards::CardExpirationYear::try_from(exp_year).change_context(
            errors::ApiErrorResponse::PreconditionFailed {
                message: "Invalid Expiry Year".to_string(),
            },
        )?;

        let card_expiration = ::cards::CardExpiration { month, year };
        let is_expired = card_expiration.is_expired().change_context(
            errors::ApiErrorResponse::PreconditionFailed {
                message: "Invalid card data".to_string(),
            },
        )?;
        if is_expired {
            Err(report!(errors::ApiErrorResponse::PreconditionFailed {
                message: "Card Expired".to_string()
            }))?
        }
    }
    Ok(())
}

pub fn infer_payment_type(
    amount: &api::Amount,
    mandate_type: Option<&api::MandateTransactionType>,
) -> api_enums::PaymentType {
    match mandate_type {
        Some(api::MandateTransactionType::NewMandateTransaction) => {
            if let api::Amount::Value(_) = amount {
                api_enums::PaymentType::NewMandate
            } else {
                api_enums::PaymentType::SetupMandate
            }
        }

        Some(api::MandateTransactionType::RecurringMandateTransaction) => {
            api_enums::PaymentType::RecurringMandate
        }

        None => api_enums::PaymentType::Normal,
    }
}

pub fn validate_mandate(
    req: impl Into<api::MandateValidationFields>,
    is_confirm_operation: bool,
) -> CustomResult<Option<api::MandateTransactionType>, errors::ApiErrorResponse> {
    let req: api::MandateValidationFields = req.into();
    match req.validate_and_get_mandate_type().change_context(
        errors::ApiErrorResponse::MandateValidationFailed {
            reason: "Expected one out of mandate_id and mandate_data but got both".into(),
        },
    )? {
        Some(api::MandateTransactionType::NewMandateTransaction) => {
            validate_new_mandate_request(req, is_confirm_operation)?;
            Ok(Some(api::MandateTransactionType::NewMandateTransaction))
        }
        Some(api::MandateTransactionType::RecurringMandateTransaction) => {
            validate_recurring_mandate(req)?;
            Ok(Some(
                api::MandateTransactionType::RecurringMandateTransaction,
            ))
        }
        None => Ok(None),
    }
}

fn validate_new_mandate_request(
    req: api::MandateValidationFields,
    is_confirm_operation: bool,
) -> RouterResult<()> {
    // We need not check for customer_id in the confirm request if it is already passed
    // in create request

    fp_utils::when(!is_confirm_operation && req.customer_id.is_none(), || {
        Err(report!(errors::ApiErrorResponse::PreconditionFailed {
            message: "`customer_id` is mandatory for mandates".into()
        }))
    })?;

    let mandate_data = req
        .mandate_data
        .clone()
        .get_required_value("mandate_data")?;

    // Only use this validation if the customer_acceptance is present
    if mandate_data
        .customer_acceptance
        .map(|inner| inner.acceptance_type == api::AcceptanceType::Online && inner.online.is_none())
        .unwrap_or(false)
    {
        Err(report!(errors::ApiErrorResponse::PreconditionFailed {
            message: "`mandate_data.customer_acceptance.online` is required when \
                      `mandate_data.customer_acceptance.acceptance_type` is `online`"
                .into()
        }))?
    }

    let mandate_details = match mandate_data.mandate_type {
        Some(api_models::payments::MandateType::SingleUse(details)) => Some(details),
        Some(api_models::payments::MandateType::MultiUse(details)) => details,
        _ => None,
    };
    mandate_details.and_then(|md| md.start_date.zip(md.end_date)).map(|(start_date, end_date)|
        utils::when (start_date >= end_date, || {
        Err(report!(errors::ApiErrorResponse::PreconditionFailed {
            message: "`mandate_data.mandate_type.{multi_use|single_use}.start_date` should be greater than  \
            `mandate_data.mandate_type.{multi_use|single_use}.end_date`"
                .into()
        }))
    })).transpose()?;

    Ok(())
}

pub fn validate_customer_id_mandatory_cases(
    has_setup_future_usage: bool,
    customer_id: &Option<String>,
) -> RouterResult<()> {
    match (has_setup_future_usage, customer_id) {
        (true, None) => Err(errors::ApiErrorResponse::PreconditionFailed {
            message: "customer_id is mandatory when setup_future_usage is given".to_string(),
        })
        .into_report(),
        _ => Ok(()),
    }
}

pub fn create_startpay_url(
    server: &Server,
    payment_attempt: &PaymentAttempt,
    payment_intent: &PaymentIntent,
) -> String {
    format!(
        "{}/payments/redirect/{}/{}/{}",
        server.base_url,
        payment_intent.payment_id,
        payment_intent.merchant_id,
        payment_attempt.attempt_id
    )
}

pub fn create_redirect_url(
    router_base_url: &String,
    payment_attempt: &PaymentAttempt,
    connector_name: &String,
    creds_identifier: Option<&str>,
) -> String {
    let creds_identifier_path = creds_identifier.map_or_else(String::new, |cd| format!("/{}", cd));
    format!(
        "{}/payments/{}/{}/redirect/response/{}",
        router_base_url, payment_attempt.payment_id, payment_attempt.merchant_id, connector_name,
    ) + creds_identifier_path.as_ref()
}

pub fn create_authorize_url(
    router_base_url: &String,
    payment_attempt: &PaymentAttempt,
    connector_name: &String,
) -> String {
    format!(
        "{}/payments/{}/{}/authorize/{}",
        router_base_url, payment_attempt.payment_id, payment_attempt.merchant_id, connector_name
    )
}

pub fn create_webhook_url(
    router_base_url: &String,
    merchant_id: &String,
    connector_name: &String,
) -> String {
    format!(
        "{}/webhooks/{}/{}",
        router_base_url, merchant_id, connector_name
    )
}
pub fn create_complete_authorize_url(
    router_base_url: &String,
    payment_attempt: &PaymentAttempt,
    connector_name: &String,
) -> String {
    format!(
        "{}/payments/{}/{}/redirect/complete/{}",
        router_base_url, payment_attempt.payment_id, payment_attempt.merchant_id, connector_name
    )
}

fn validate_recurring_mandate(req: api::MandateValidationFields) -> RouterResult<()> {
    req.mandate_id.check_value_present("mandate_id")?;

    req.customer_id.check_value_present("customer_id")?;

    let confirm = req.confirm.get_required_value("confirm")?;
    if !confirm {
        Err(report!(errors::ApiErrorResponse::PreconditionFailed {
            message: "`confirm` must be `true` for mandates".into()
        }))?
    }

    let off_session = req.off_session.get_required_value("off_session")?;
    if !off_session {
        Err(report!(errors::ApiErrorResponse::PreconditionFailed {
            message: "`off_session` should be `true` for mandates".into()
        }))?
    }

    Ok(())
}

pub fn verify_mandate_details(
    request_amount: i64,
    request_currency: api_enums::Currency,
    mandate: storage::Mandate,
) -> RouterResult<()> {
    match mandate.mandate_type {
        storage_enums::MandateType::SingleUse => utils::when(
            mandate
                .mandate_amount
                .map(|mandate_amount| request_amount > mandate_amount)
                .unwrap_or(true),
            || {
                Err(report!(errors::ApiErrorResponse::MandateValidationFailed {
                    reason: "request amount is greater than mandate amount".into()
                }))
            },
        ),
        storage::enums::MandateType::MultiUse => utils::when(
            mandate
                .mandate_amount
                .map(|mandate_amount| {
                    (mandate.amount_captured.unwrap_or(0) + request_amount) > mandate_amount
                })
                .unwrap_or(false),
            || {
                Err(report!(errors::ApiErrorResponse::MandateValidationFailed {
                    reason: "request amount is greater than mandate amount".into()
                }))
            },
        ),
    }?;
    utils::when(
        mandate
            .mandate_currency
            .map(|mandate_currency| mandate_currency != request_currency)
            .unwrap_or(false),
        || {
            Err(report!(errors::ApiErrorResponse::MandateValidationFailed {
                reason: "cross currency mandates not supported".into()
            }))
        },
    )
}

#[instrument(skip_all)]
pub fn payment_attempt_status_fsm(
    payment_method_data: &Option<api::payments::PaymentMethodDataRequest>,
    confirm: Option<bool>,
) -> storage_enums::AttemptStatus {
    match payment_method_data {
        Some(_) => match confirm {
            Some(true) => storage_enums::AttemptStatus::PaymentMethodAwaited,
            _ => storage_enums::AttemptStatus::ConfirmationAwaited,
        },
        None => storage_enums::AttemptStatus::PaymentMethodAwaited,
    }
}

pub fn payment_intent_status_fsm(
    payment_method_data: &Option<api::PaymentMethodDataRequest>,
    confirm: Option<bool>,
) -> storage_enums::IntentStatus {
    match payment_method_data {
        Some(_) => match confirm {
            Some(true) => storage_enums::IntentStatus::RequiresPaymentMethod,
            _ => storage_enums::IntentStatus::RequiresConfirmation,
        },
        None => storage_enums::IntentStatus::RequiresPaymentMethod,
    }
}
pub async fn add_domain_task_to_pt<Op>(
    operation: &Op,
    state: &AppState,
    payment_attempt: &PaymentAttempt,
    requeue: bool,
    schedule_time: Option<time::PrimitiveDateTime>,
) -> CustomResult<(), errors::ApiErrorResponse>
where
    Op: std::fmt::Debug,
{
    if check_if_operation_confirm(operation) {
        match schedule_time {
            Some(stime) => {
                if !requeue {
                    // Here, increment the count of added tasks every time a payment has been confirmed or PSync has been called
                    metrics::TASKS_ADDED_COUNT.add(
                        &metrics::CONTEXT,
                        1,
                        &[metrics::request::add_attributes(
                            "flow",
                            format!("{:#?}", operation),
                        )],
                    );
                    super::add_process_sync_task(&*state.store, payment_attempt, stime)
                        .await
                        .change_context(errors::ApiErrorResponse::InternalServerError)
                        .attach_printable("Failed while adding task to process tracker")
                } else {
                    // When the requeue is true, we reset the tasks count as we reset the task every time it is requeued
                    metrics::TASKS_RESET_COUNT.add(
                        &metrics::CONTEXT,
                        1,
                        &[metrics::request::add_attributes(
                            "flow",
                            format!("{:#?}", operation),
                        )],
                    );
                    super::reset_process_sync_task(&*state.store, payment_attempt, stime)
                        .await
                        .into_report()
                        .change_context(errors::ApiErrorResponse::InternalServerError)
                        .attach_printable("Failed while updating task in process tracker")
                }
            }
            None => Ok(()),
        }
    } else {
        Ok(())
    }
}

pub fn response_operation<'a, F, R, Ctx>() -> BoxedOperation<'a, F, R, Ctx>
where
    F: Send + Clone,
    Ctx: PaymentMethodRetrieve,
    PaymentResponse: Operation<F, R, Ctx>,
{
    Box::new(PaymentResponse)
}

#[instrument(skip_all)]
pub(crate) async fn get_payment_method_create_request(
    payment_method_data: Option<&api::PaymentMethodData>,
    payment_method: Option<storage_enums::PaymentMethod>,
    payment_method_type: Option<storage_enums::PaymentMethodType>,
    customer: &domain::Customer,
) -> RouterResult<api::PaymentMethodCreate> {
    match payment_method_data {
        Some(pm_data) => match payment_method {
            Some(payment_method) => match pm_data {
                api::PaymentMethodData::Card(card) => {
                    let card_detail = api::CardDetail {
                        card_number: card.card_number.clone(),
                        card_exp_month: card.card_exp_month.clone(),
                        card_exp_year: card.card_exp_year.clone(),
                        card_holder_name: card.card_holder_name.clone(),
                        nick_name: card.nick_name.clone(),
                        card_issuing_country: card.card_issuing_country.clone(),
                        card_network: card.card_network.clone(),
                        card_issuer: card.card_issuer.clone(),
                        card_type: card.card_type.clone(),
                    };
                    let customer_id = customer.customer_id.clone();
                    let payment_method_request = api::PaymentMethodCreate {
                        payment_method,
                        payment_method_type,
                        payment_method_issuer: card.card_issuer.clone(),
                        payment_method_issuer_code: None,
                        bank_transfer: None,
                        wallet: None,
                        card: Some(card_detail),
                        metadata: None,
                        customer_id: Some(customer_id),
                        card_network: card
                            .card_network
                            .as_ref()
                            .map(|card_network| card_network.to_string()),
                    };
                    Ok(payment_method_request)
                }
                _ => {
                    let payment_method_request = api::PaymentMethodCreate {
                        payment_method,
                        payment_method_type,
                        payment_method_issuer: None,
                        payment_method_issuer_code: None,
                        bank_transfer: None,
                        wallet: None,
                        card: None,
                        metadata: None,
                        customer_id: Some(customer.customer_id.to_owned()),
                        card_network: None,
                    };

                    Ok(payment_method_request)
                }
            },
            None => Err(report!(errors::ApiErrorResponse::MissingRequiredField {
                field_name: "payment_method_type"
            })
            .attach_printable("PaymentMethodType Required")),
        },
        None => Err(report!(errors::ApiErrorResponse::MissingRequiredField {
            field_name: "payment_method_data"
        })
        .attach_printable("PaymentMethodData required Or Card is already saved")),
    }
}

pub async fn get_customer_from_details<F: Clone>(
    db: &dyn StorageInterface,
    customer_id: Option<String>,
    merchant_id: &str,
    payment_data: &mut PaymentData<F>,
    merchant_key_store: &domain::MerchantKeyStore,
) -> CustomResult<Option<domain::Customer>, errors::StorageError> {
    match customer_id {
        None => Ok(None),
        Some(c_id) => {
            let customer = db
                .find_customer_optional_by_customer_id_merchant_id(
                    &c_id,
                    merchant_id,
                    merchant_key_store,
                )
                .await?;
            payment_data.email = payment_data.email.clone().or_else(|| {
                customer.as_ref().and_then(|inner| {
                    inner
                        .email
                        .clone()
                        .map(|encrypted_value| encrypted_value.into())
                })
            });
            Ok(customer)
        }
    }
}

// Checks if the inner values of two options are not equal and throws appropriate error
fn validate_options_for_inequality<T: PartialEq>(
    first_option: Option<&T>,
    second_option: Option<&T>,
    field_name: &str,
) -> Result<(), errors::ApiErrorResponse> {
    fp_utils::when(
        first_option
            .zip(second_option)
            .map(|(value1, value2)| value1 != value2)
            .unwrap_or(false),
        || {
            Err(errors::ApiErrorResponse::PreconditionFailed {
                message: format!("The field name `{field_name}` sent in both places is ambiguous"),
            })
        },
    )
}

// Checks if the customer details are passed in both places
// If so, raise an error
pub fn validate_customer_details_in_request(
    request: &api_models::payments::PaymentsRequest,
) -> Result<(), errors::ApiErrorResponse> {
    if let Some(customer_details) = request.customer.as_ref() {
        validate_options_for_inequality(
            request.customer_id.as_ref(),
            Some(&customer_details.id),
            "customer_id",
        )?;

        validate_options_for_inequality(
            request.email.as_ref(),
            customer_details.email.as_ref(),
            "email",
        )?;

        validate_options_for_inequality(
            request.name.as_ref(),
            customer_details.name.as_ref(),
            "name",
        )?;

        validate_options_for_inequality(
            request.phone.as_ref(),
            customer_details.phone.as_ref(),
            "phone",
        )?;

        validate_options_for_inequality(
            request.phone_country_code.as_ref(),
            customer_details.phone_country_code.as_ref(),
            "phone_country_code",
        )?;
    }

    Ok(())
}

/// Get the customer details from customer field if present
/// or from the individual fields in `PaymentsRequest`
#[instrument(skip_all)]
pub fn get_customer_details_from_request(
    request: &api_models::payments::PaymentsRequest,
) -> CustomerDetails {
    let customer_id = request
        .customer
        .as_ref()
        .map(|customer_details| customer_details.id.clone())
        .or(request.customer_id.clone());

    let customer_name = request
        .customer
        .as_ref()
        .and_then(|customer_details| customer_details.name.clone())
        .or(request.name.clone());

    let customer_email = request
        .customer
        .as_ref()
        .and_then(|customer_details| customer_details.email.clone())
        .or(request.email.clone());

    let customer_phone = request
        .customer
        .as_ref()
        .and_then(|customer_details| customer_details.phone.clone())
        .or(request.phone.clone());

    let customer_phone_code = request
        .customer
        .as_ref()
        .and_then(|customer_details| customer_details.phone_country_code.clone())
        .or(request.phone_country_code.clone());

    CustomerDetails {
        customer_id,
        name: customer_name,
        email: customer_email,
        phone: customer_phone,
        phone_country_code: customer_phone_code,
    }
}

pub async fn get_connector_default(
    _state: &AppState,
    request_connector: Option<serde_json::Value>,
) -> CustomResult<api::ConnectorChoice, errors::ApiErrorResponse> {
    Ok(request_connector.map_or(
        api::ConnectorChoice::Decide,
        api::ConnectorChoice::StraightThrough,
    ))
}

#[instrument(skip_all)]
#[allow(clippy::type_complexity)]
pub async fn create_customer_if_not_exist<'a, F: Clone, R, Ctx>(
    operation: BoxedOperation<'a, F, R, Ctx>,
    db: &dyn StorageInterface,
    payment_data: &mut PaymentData<F>,
    req: Option<CustomerDetails>,
    merchant_id: &str,
    key_store: &domain::MerchantKeyStore,
) -> CustomResult<(BoxedOperation<'a, F, R, Ctx>, Option<domain::Customer>), errors::StorageError> {
    let request_customer_details = req
        .get_required_value("customer")
        .change_context(errors::StorageError::ValueNotFound("customer".to_owned()))?;

    let customer_id = request_customer_details
        .customer_id
        .or(payment_data.payment_intent.customer_id.clone());

    let optional_customer = match customer_id {
        Some(customer_id) => {
            let customer_data = db
                .find_customer_optional_by_customer_id_merchant_id(
                    &customer_id,
                    merchant_id,
                    key_store,
                )
                .await?;

            Some(match customer_data {
                Some(c) => {
                    // Update the customer data if new data is passed in the request
                    if request_customer_details.email.is_some()
                        | request_customer_details.name.is_some()
                        | request_customer_details.phone.is_some()
                        | request_customer_details.phone_country_code.is_some()
                    {
                        let key = key_store.key.get_inner().peek();
                        let customer_update = async {
                            Ok(Update {
                                name: request_customer_details
                                    .name
                                    .async_lift(|inner| types::encrypt_optional(inner, key))
                                    .await?,
                                email: request_customer_details
                                    .email
                                    .clone()
                                    .async_lift(|inner| {
                                        types::encrypt_optional(
                                            inner.map(|inner| inner.expose()),
                                            key,
                                        )
                                    })
                                    .await?,
                                phone: Box::new(
                                    request_customer_details
                                        .phone
                                        .clone()
                                        .async_lift(|inner| types::encrypt_optional(inner, key))
                                        .await?,
                                ),
                                phone_country_code: request_customer_details.phone_country_code,
                                description: None,
                                connector_customer: None,
                                metadata: None,
                                address_id: None,
                            })
                        }
                        .await
                        .change_context(errors::StorageError::SerializationFailed)
                        .attach_printable("Failed while encrypting Customer while Update")?;

                        db.update_customer_by_customer_id_merchant_id(
                            customer_id,
                            merchant_id.to_string(),
                            customer_update,
                            key_store,
                        )
                        .await
                    } else {
                        Ok(c)
                    }
                }
                None => {
                    let new_customer = async {
                        let key = key_store.key.get_inner().peek();
                        Ok(domain::Customer {
                            customer_id: customer_id.to_string(),
                            merchant_id: merchant_id.to_string(),
                            name: request_customer_details
                                .name
                                .async_lift(|inner| types::encrypt_optional(inner, key))
                                .await?,
                            email: request_customer_details
                                .email
                                .clone()
                                .async_lift(|inner| {
                                    types::encrypt_optional(inner.map(|inner| inner.expose()), key)
                                })
                                .await?,
                            phone: request_customer_details
                                .phone
                                .clone()
                                .async_lift(|inner| types::encrypt_optional(inner, key))
                                .await?,
                            phone_country_code: request_customer_details.phone_country_code.clone(),
                            description: None,
                            created_at: common_utils::date_time::now(),
                            id: None,
                            metadata: None,
                            modified_at: common_utils::date_time::now(),
                            connector_customer: None,
                            address_id: None,
                            default_payment_method_id: None,
                        })
                    }
                    .await
                    .change_context(errors::StorageError::SerializationFailed)
                    .attach_printable("Failed while encrypting Customer while insert")?;
                    metrics::CUSTOMER_CREATED.add(&metrics::CONTEXT, 1, &[]);
                    db.insert_customer(new_customer, key_store).await
                }
            })
        }
        None => match &payment_data.payment_intent.customer_id {
            None => None,
            Some(customer_id) => db
                .find_customer_optional_by_customer_id_merchant_id(
                    customer_id,
                    merchant_id,
                    key_store,
                )
                .await?
                .map(Ok),
        },
    };
    Ok((
        operation,
        match optional_customer {
            Some(customer) => {
                let customer = customer?;

                payment_data.payment_intent.customer_id = Some(customer.customer_id.clone());
                payment_data.email = payment_data.email.clone().or_else(|| {
                    customer
                        .email
                        .clone()
                        .map(|encrypted_value| encrypted_value.into())
                });

                Some(customer)
            }
            None => None,
        },
    ))
}

pub async fn retrieve_payment_method_with_temporary_token(
    state: &AppState,
    token: &str,
    payment_intent: &PaymentIntent,
    merchant_key_store: &domain::MerchantKeyStore,
    card_token_data: Option<&CardToken>,
) -> RouterResult<Option<(api::PaymentMethodData, enums::PaymentMethod)>> {
    let (pm, supplementary_data) =
        vault::Vault::get_payment_method_data_from_locker(state, token, merchant_key_store)
            .await
            .attach_printable(
                "Payment method for given token not found or there was a problem fetching it",
            )?;

    utils::when(
        supplementary_data
            .customer_id
            .ne(&payment_intent.customer_id),
        || {
            Err(errors::ApiErrorResponse::PreconditionFailed { message: "customer associated with payment method and customer passed in payment are not same".into() })
        },
    )?;

    Ok::<_, error_stack::Report<errors::ApiErrorResponse>>(match pm {
        Some(api::PaymentMethodData::Card(card)) => {
            let mut updated_card = card.clone();
            let mut is_card_updated = false;

            // The card_holder_name from locker retrieved card is considered if it is a non-empty string or else card_holder_name is picked
            // from payment_method_data.card_token object
            let name_on_card = if let Some(name) = card.card_holder_name.clone() {
                if name.clone().expose().is_empty() {
                    card_token_data
                        .and_then(|token_data| {
                            is_card_updated = true;
                            token_data.card_holder_name.clone()
                        })
                        .or(Some(name))
                } else {
                    card.card_holder_name.clone()
                }
            } else {
                card_token_data.and_then(|token_data| {
                    is_card_updated = true;
                    token_data.card_holder_name.clone()
                })
            };

            updated_card.card_holder_name = name_on_card;

            if let Some(token_data) = card_token_data {
                if let Some(cvc) = token_data.card_cvc.clone() {
                    is_card_updated = true;
                    updated_card.card_cvc = cvc;
                }
            }

            if is_card_updated {
                let updated_pm = api::PaymentMethodData::Card(updated_card);
                vault::Vault::store_payment_method_data_in_locker(
                    state,
                    Some(token.to_owned()),
                    &updated_pm,
                    payment_intent.customer_id.to_owned(),
                    enums::PaymentMethod::Card,
                    merchant_key_store,
                )
                .await?;

                Some((updated_pm, enums::PaymentMethod::Card))
            } else {
                Some((
                    api::PaymentMethodData::Card(card),
                    enums::PaymentMethod::Card,
                ))
            }
        }

        Some(the_pm @ api::PaymentMethodData::Wallet(_)) => {
            Some((the_pm, enums::PaymentMethod::Wallet))
        }

        Some(the_pm @ api::PaymentMethodData::BankTransfer(_)) => {
            Some((the_pm, enums::PaymentMethod::BankTransfer))
        }

        Some(the_pm @ api::PaymentMethodData::BankRedirect(_)) => {
            Some((the_pm, enums::PaymentMethod::BankRedirect))
        }

        Some(_) => Err(errors::ApiErrorResponse::InternalServerError)
            .into_report()
            .attach_printable("Payment method received from locker is unsupported by locker")?,

        None => None,
    })
}

pub async fn retrieve_card_with_permanent_token(
    state: &AppState,
    locker_id: &str,
    payment_method_id: &str,
    payment_intent: &PaymentIntent,
    card_token_data: Option<&CardToken>,
) -> RouterResult<api::PaymentMethodData> {
    let customer_id = payment_intent
        .customer_id
        .as_ref()
        .get_required_value("customer_id")
        .change_context(errors::ApiErrorResponse::UnprocessableEntity {
            message: "no customer id provided for the payment".to_string(),
        })?;
    let card =
        cards::get_card_from_locker(state, customer_id, &payment_intent.merchant_id, locker_id)
            .await
            .change_context(errors::ApiErrorResponse::InternalServerError)
            .attach_printable("failed to fetch card information from the permanent locker")?;

    // The card_holder_name from locker retrieved card is considered if it is a non-empty string or else card_holder_name is picked
    // from payment_method_data.card_token object
    let name_on_card = if let Some(name) = card.name_on_card.clone() {
        if name.clone().expose().is_empty() {
            card_token_data
                .and_then(|token_data| token_data.card_holder_name.clone())
                .or(Some(name))
        } else {
            card.name_on_card
        }
    } else {
        card_token_data.and_then(|token_data| token_data.card_holder_name.clone())
    };

    let api_card = api::Card {
        card_number: card.card_number,
        card_holder_name: name_on_card,
        card_exp_month: card.card_exp_month,
        card_exp_year: card.card_exp_year,
        card_cvc: card_token_data
            .cloned()
            .unwrap_or_default()
            .card_cvc
            .unwrap_or_default(),
        card_issuer: card.card_brand,
        nick_name: card.nick_name.map(masking::Secret::new),
        card_network: None,
        card_type: None,
        card_issuing_country: None,
        bank_code: None,
    };
    cards::update_last_used_at(payment_method_id, state).await?;
    Ok(api::PaymentMethodData::Card(api_card))
}

pub async fn retrieve_payment_method_from_db_with_token_data(
    state: &AppState,
    token_data: &storage::PaymentTokenData,
) -> RouterResult<Option<storage::PaymentMethod>> {
    match token_data {
        storage::PaymentTokenData::PermanentCard(data) => {
            if let Some(ref payment_method_id) = data.payment_method_id {
                state
                    .store
                    .find_payment_method(payment_method_id)
                    .await
                    .to_not_found_response(errors::ApiErrorResponse::PaymentMethodNotFound)
                    .attach_printable("error retrieving payment method from DB")
                    .map(Some)
            } else {
                Ok(None)
            }
        }

        storage::PaymentTokenData::WalletToken(data) => state
            .store
            .find_payment_method(&data.payment_method_id)
            .await
            .to_not_found_response(errors::ApiErrorResponse::PaymentMethodNotFound)
            .attach_printable("error retrieveing payment method from DB")
            .map(Some),

        storage::PaymentTokenData::Temporary(_)
        | storage::PaymentTokenData::TemporaryGeneric(_)
        | storage::PaymentTokenData::Permanent(_)
        | storage::PaymentTokenData::AuthBankDebit(_) => Ok(None),
    }
}

pub async fn retrieve_payment_token_data(
    state: &AppState,
    token: String,
    payment_method: Option<storage_enums::PaymentMethod>,
) -> RouterResult<storage::PaymentTokenData> {
    let redis_conn = state
        .store
        .get_redis_conn()
        .change_context(errors::ApiErrorResponse::InternalServerError)
        .attach_printable("Failed to get redis connection")?;

    let key = format!(
        "pm_token_{}_{}_hyperswitch",
        token,
        payment_method.get_required_value("payment_method")?
    );

    let token_data_string = redis_conn
        .get_key::<Option<String>>(&key)
        .await
        .change_context(errors::ApiErrorResponse::InternalServerError)
        .attach_printable("Failed to fetch the token from redis")?
        .ok_or(error_stack::Report::new(
            errors::ApiErrorResponse::UnprocessableEntity {
                message: "Token is invalid or expired".to_owned(),
            },
        ))?;

    let token_data_result = token_data_string
        .clone()
        .parse_struct("PaymentTokenData")
        .change_context(errors::ApiErrorResponse::InternalServerError)
        .attach_printable("failed to deserialize hyperswitch token data");

    let token_data = match token_data_result {
        Ok(data) => data,
        Err(e) => {
            // The purpose of this logic is backwards compatibility to support tokens
            // in redis that might be following the old format.
            if token_data_string.starts_with('{') {
                return Err(e);
            } else {
                storage::PaymentTokenData::temporary_generic(token_data_string)
            }
        }
    };

    Ok(token_data)
}

pub async fn make_pm_data<'a, F: Clone, R, Ctx: PaymentMethodRetrieve>(
    operation: BoxedOperation<'a, F, R, Ctx>,
    state: &'a AppState,
    payment_data: &mut PaymentData<F>,
    merchant_key_store: &domain::MerchantKeyStore,
    customer: &Option<domain::Customer>,
) -> RouterResult<(
    BoxedOperation<'a, F, R, Ctx>,
    Option<api::PaymentMethodData>,
    Option<String>,
)> {
    let request = &payment_data.payment_method_data.clone();

    let mut card_token_data = payment_data
        .payment_method_data
        .clone()
        .and_then(|pmd| match pmd {
            api_models::payments::PaymentMethodData::CardToken(token_data) => Some(token_data),
            _ => None,
        })
        .or(Some(CardToken::default()));

    if let Some(cvc) = payment_data.card_cvc.clone() {
        if let Some(token_data) = card_token_data.as_mut() {
            token_data.card_cvc = Some(cvc);
        }
    }

    // TODO: Handle case where payment method and token both are present in request properly.
<<<<<<< HEAD
    let payment_method = match (request, payment_data.token_data.as_ref()) {
=======
    let (payment_method, pm_id) = match (request, hyperswitch_token) {
>>>>>>> 7391416e
        (_, Some(hyperswitch_token)) => {
            let pm_data = Ctx::retrieve_payment_method_with_token(
                state,
                merchant_key_store,
                hyperswitch_token,
                &payment_data.payment_intent,
                card_token_data.as_ref(),
                customer,
            )
            .await;

            let payment_method_details = pm_data.attach_printable("in 'make_pm_data'")?;

            Ok::<_, error_stack::Report<errors::ApiErrorResponse>>(
                if let Some(payment_method_data) = payment_method_details.payment_method_data {
                    payment_data.payment_attempt.payment_method =
                        payment_method_details.payment_method;
                    (
                        Some(payment_method_data),
                        payment_method_details.payment_method_id,
                    )
                } else {
                    (None, payment_method_details.payment_method_id)
                },
            )
        }

        (Some(_), _) => {
            let payment_method_data = Ctx::retrieve_payment_method(
                request,
                state,
                &payment_data.payment_intent,
                &payment_data.payment_attempt,
                merchant_key_store,
            )
            .await?;

            payment_data.token = payment_method_data.1;

            Ok((payment_method_data.0, None))
        }
        _ => Ok((None, None)),
    }?;

    Ok((operation, payment_method, pm_id))
}

pub async fn store_in_vault_and_generate_ppmt(
    state: &AppState,
    payment_method_data: &api_models::payments::PaymentMethodData,
    payment_intent: &PaymentIntent,
    payment_attempt: &PaymentAttempt,
    payment_method: enums::PaymentMethod,
    merchant_key_store: &domain::MerchantKeyStore,
) -> RouterResult<String> {
    let router_token = vault::Vault::store_payment_method_data_in_locker(
        state,
        None,
        payment_method_data,
        payment_intent.customer_id.to_owned(),
        payment_method,
        merchant_key_store,
    )
    .await?;
    let parent_payment_method_token = generate_id(consts::ID_LENGTH, "token");
    let key_for_hyperswitch_token = payment_attempt.payment_method.map(|payment_method| {
        payment_methods::ParentPaymentMethodToken::create_key_for_token((
            &parent_payment_method_token,
            payment_method,
        ))
    });
    if let Some(key_for_hyperswitch_token) = key_for_hyperswitch_token {
        key_for_hyperswitch_token
            .insert(
                Some(payment_intent.created_at),
                storage::PaymentTokenData::temporary_generic(router_token),
                state,
            )
            .await?;
    };
    Ok(parent_payment_method_token)
}

pub async fn store_payment_method_data_in_vault(
    state: &AppState,
    payment_attempt: &PaymentAttempt,
    payment_intent: &PaymentIntent,
    payment_method: enums::PaymentMethod,
    payment_method_data: &api::PaymentMethodData,
    merchant_key_store: &domain::MerchantKeyStore,
) -> RouterResult<Option<String>> {
    if should_store_payment_method_data_in_vault(
        &state.conf.temp_locker_enable_config,
        payment_attempt.connector.clone(),
        payment_method,
    ) {
        let parent_payment_method_token = store_in_vault_and_generate_ppmt(
            state,
            payment_method_data,
            payment_intent,
            payment_attempt,
            payment_method,
            merchant_key_store,
        )
        .await?;

        return Ok(Some(parent_payment_method_token));
    }

    Ok(None)
}
pub fn should_store_payment_method_data_in_vault(
    temp_locker_enable_config: &TempLockerEnableConfig,
    option_connector: Option<String>,
    payment_method: enums::PaymentMethod,
) -> bool {
    option_connector
        .map(|connector| {
            temp_locker_enable_config
                .0
                .get(&connector)
                .map(|config| config.payment_method.contains(&payment_method))
                .unwrap_or(false)
        })
        .unwrap_or(true)
}

#[instrument(skip_all)]
pub(crate) fn validate_capture_method(
    capture_method: storage_enums::CaptureMethod,
) -> RouterResult<()> {
    utils::when(
        capture_method == storage_enums::CaptureMethod::Automatic,
        || {
            Err(report!(errors::ApiErrorResponse::PaymentUnexpectedState {
                field_name: "capture_method".to_string(),
                current_flow: "captured".to_string(),
                current_value: capture_method.to_string(),
                states: "manual, manual_multiple, scheduled".to_string()
            }))
        },
    )
}

#[instrument(skip_all)]
pub(crate) fn validate_status_with_capture_method(
    status: storage_enums::IntentStatus,
    capture_method: storage_enums::CaptureMethod,
) -> RouterResult<()> {
    if status == storage_enums::IntentStatus::Processing
        && !(capture_method == storage_enums::CaptureMethod::ManualMultiple)
    {
        return Err(report!(errors::ApiErrorResponse::PaymentUnexpectedState {
            field_name: "capture_method".to_string(),
            current_flow: "captured".to_string(),
            current_value: capture_method.to_string(),
            states: "manual_multiple".to_string()
        }));
    }
    utils::when(
        status != storage_enums::IntentStatus::RequiresCapture
            && status != storage_enums::IntentStatus::PartiallyCapturedAndCapturable
            && status != storage_enums::IntentStatus::Processing,
        || {
            Err(report!(errors::ApiErrorResponse::PaymentUnexpectedState {
                field_name: "payment.status".to_string(),
                current_flow: "captured".to_string(),
                current_value: status.to_string(),
                states: "requires_capture, partially_captured_and_capturable, processing"
                    .to_string()
            }))
        },
    )
}

#[instrument(skip_all)]
pub(crate) fn validate_amount_to_capture(
    amount: i64,
    amount_to_capture: Option<i64>,
) -> RouterResult<()> {
    utils::when(
        amount_to_capture.is_some() && (Some(amount) < amount_to_capture),
        || {
            Err(report!(errors::ApiErrorResponse::InvalidRequestData {
                message: "amount_to_capture is greater than amount".to_string()
            }))
        },
    )
}

#[instrument(skip_all)]
pub(crate) fn validate_payment_method_fields_present(
    req: &api::PaymentsRequest,
) -> RouterResult<()> {
    utils::when(
        req.payment_method.is_none() && req.payment_method_data.is_some(),
        || {
            Err(errors::ApiErrorResponse::MissingRequiredField {
                field_name: "payment_method",
            })
        },
    )?;

    utils::when(
        !matches!(
            req.payment_method,
            Some(api_enums::PaymentMethod::Card) | None
        ) && (req.payment_method_type.is_none()),
        || {
            Err(errors::ApiErrorResponse::MissingRequiredField {
                field_name: "payment_method_type",
            })
        },
    )?;

    utils::when(
        req.payment_method.is_some()
            && req.payment_method_data.is_none()
            && req.payment_token.is_none(),
        || {
            Err(errors::ApiErrorResponse::MissingRequiredField {
                field_name: "payment_method_data",
            })
        },
    )?;
    utils::when(
        req.payment_method.is_some() && req.payment_method_type.is_some(),
        || {
            req.payment_method
                .map_or(Ok(()), |req_payment_method| {
                    req.payment_method_type.map_or(Ok(()), |req_payment_method_type| {
                        if !validate_payment_method_type_against_payment_method(req_payment_method, req_payment_method_type) {
                            Err(errors::ApiErrorResponse::InvalidRequestData {
                                message: ("payment_method_type doesn't correspond to the specified payment_method"
                                    .to_string()),
                            })
                        } else {
                            Ok(())
                        }
                    })
                })
        },
    )?;

    let validate_payment_method_and_payment_method_data =
        |req_payment_method_data, req_payment_method: api_enums::PaymentMethod| {
            api_enums::PaymentMethod::foreign_try_from(req_payment_method_data).and_then(|payment_method|
                if req_payment_method != payment_method {
                    Err(errors::ApiErrorResponse::InvalidRequestData {
                        message: ("payment_method_data doesn't correspond to the specified payment_method"
                            .to_string()),
                    })
                } else {
                    Ok(())
                })
        };

    utils::when(
        req.payment_method.is_some() && req.payment_method_data.is_some(),
        || {
            req.payment_method_data
                .clone()
                .map_or(Ok(()), |req_payment_method_data| {
                    req.payment_method.map_or(Ok(()), |req_payment_method| {
                        validate_payment_method_and_payment_method_data(
                            req_payment_method_data.payment_method_data,
                            req_payment_method,
                        )
                    })
                })
        },
    )?;

    Ok(())
}

pub fn validate_payment_method_type_against_payment_method(
    payment_method: api_enums::PaymentMethod,
    payment_method_type: api_enums::PaymentMethodType,
) -> bool {
    match payment_method {
        api_enums::PaymentMethod::Card => matches!(
            payment_method_type,
            api_enums::PaymentMethodType::Credit | api_enums::PaymentMethodType::Debit
        ),
        api_enums::PaymentMethod::PayLater => matches!(
            payment_method_type,
            api_enums::PaymentMethodType::Affirm
                | api_enums::PaymentMethodType::Alma
                | api_enums::PaymentMethodType::AfterpayClearpay
                | api_enums::PaymentMethodType::Klarna
                | api_enums::PaymentMethodType::PayBright
                | api_enums::PaymentMethodType::Atome
                | api_enums::PaymentMethodType::Walley
        ),
        api_enums::PaymentMethod::Wallet => matches!(
            payment_method_type,
            api_enums::PaymentMethodType::ApplePay
                | api_enums::PaymentMethodType::GooglePay
                | api_enums::PaymentMethodType::Paypal
                | api_enums::PaymentMethodType::AliPay
                | api_enums::PaymentMethodType::AliPayHk
                | api_enums::PaymentMethodType::Dana
                | api_enums::PaymentMethodType::MbWay
                | api_enums::PaymentMethodType::MobilePay
                | api_enums::PaymentMethodType::SamsungPay
                | api_enums::PaymentMethodType::Twint
                | api_enums::PaymentMethodType::Vipps
                | api_enums::PaymentMethodType::TouchNGo
                | api_enums::PaymentMethodType::Swish
                | api_enums::PaymentMethodType::WeChatPay
                | api_enums::PaymentMethodType::GoPay
                | api_enums::PaymentMethodType::Gcash
                | api_enums::PaymentMethodType::Momo
                | api_enums::PaymentMethodType::KakaoPay
                | api_enums::PaymentMethodType::Cashapp
        ),
        api_enums::PaymentMethod::BankRedirect => matches!(
            payment_method_type,
            api_enums::PaymentMethodType::Giropay
                | api_enums::PaymentMethodType::Ideal
                | api_enums::PaymentMethodType::Sofort
                | api_enums::PaymentMethodType::Eps
                | api_enums::PaymentMethodType::BancontactCard
                | api_enums::PaymentMethodType::Blik
                | api_enums::PaymentMethodType::OnlineBankingThailand
                | api_enums::PaymentMethodType::OnlineBankingCzechRepublic
                | api_enums::PaymentMethodType::OnlineBankingFinland
                | api_enums::PaymentMethodType::OnlineBankingFpx
                | api_enums::PaymentMethodType::OnlineBankingPoland
                | api_enums::PaymentMethodType::OnlineBankingSlovakia
                | api_enums::PaymentMethodType::Przelewy24
                | api_enums::PaymentMethodType::Trustly
                | api_enums::PaymentMethodType::Bizum
                | api_enums::PaymentMethodType::Interac
                | api_enums::PaymentMethodType::OpenBankingUk
        ),
        api_enums::PaymentMethod::BankTransfer => matches!(
            payment_method_type,
            api_enums::PaymentMethodType::Ach
                | api_enums::PaymentMethodType::Sepa
                | api_enums::PaymentMethodType::Bacs
                | api_enums::PaymentMethodType::Multibanco
                | api_enums::PaymentMethodType::Pix
                | api_enums::PaymentMethodType::Pse
                | api_enums::PaymentMethodType::PermataBankTransfer
                | api_enums::PaymentMethodType::BcaBankTransfer
                | api_enums::PaymentMethodType::BniVa
                | api_enums::PaymentMethodType::BriVa
                | api_enums::PaymentMethodType::CimbVa
                | api_enums::PaymentMethodType::DanamonVa
                | api_enums::PaymentMethodType::MandiriVa
        ),
        api_enums::PaymentMethod::BankDebit => matches!(
            payment_method_type,
            api_enums::PaymentMethodType::Ach
                | api_enums::PaymentMethodType::Sepa
                | api_enums::PaymentMethodType::Bacs
                | api_enums::PaymentMethodType::Becs
        ),
        api_enums::PaymentMethod::Crypto => matches!(
            payment_method_type,
            api_enums::PaymentMethodType::CryptoCurrency
        ),
        api_enums::PaymentMethod::Reward => matches!(
            payment_method_type,
            api_enums::PaymentMethodType::Evoucher | api_enums::PaymentMethodType::ClassicReward
        ),
        api_enums::PaymentMethod::Upi => matches!(
            payment_method_type,
            api_enums::PaymentMethodType::UpiCollect
        ),
        api_enums::PaymentMethod::Voucher => matches!(
            payment_method_type,
            api_enums::PaymentMethodType::Boleto
                | api_enums::PaymentMethodType::Efecty
                | api_enums::PaymentMethodType::PagoEfectivo
                | api_enums::PaymentMethodType::RedCompra
                | api_enums::PaymentMethodType::RedPagos
                | api_enums::PaymentMethodType::Indomaret
                | api_enums::PaymentMethodType::Alfamart
                | api_enums::PaymentMethodType::Oxxo
                | api_enums::PaymentMethodType::SevenEleven
                | api_enums::PaymentMethodType::Lawson
                | api_enums::PaymentMethodType::MiniStop
                | api_enums::PaymentMethodType::FamilyMart
                | api_enums::PaymentMethodType::Seicomart
                | api_enums::PaymentMethodType::PayEasy
        ),
        api_enums::PaymentMethod::GiftCard => {
            matches!(
                payment_method_type,
                api_enums::PaymentMethodType::Givex | api_enums::PaymentMethodType::PaySafeCard
            )
        }
        api_enums::PaymentMethod::CardRedirect => matches!(
            payment_method_type,
            api_enums::PaymentMethodType::Knet
                | api_enums::PaymentMethodType::Benefit
                | api_enums::PaymentMethodType::MomoAtm
                | api_enums::PaymentMethodType::CardRedirect
        ),
    }
}

pub fn check_force_psync_precondition(status: &storage_enums::AttemptStatus) -> bool {
    !matches!(
        status,
        storage_enums::AttemptStatus::Charged
            | storage_enums::AttemptStatus::AutoRefunded
            | storage_enums::AttemptStatus::Voided
            | storage_enums::AttemptStatus::CodInitiated
            | storage_enums::AttemptStatus::Started
            | storage_enums::AttemptStatus::Failure
    )
}

pub fn append_option<T, U, F, V>(func: F, option1: Option<T>, option2: Option<U>) -> Option<V>
where
    F: FnOnce(T, U) -> V,
{
    Some(func(option1?, option2?))
}

#[cfg(feature = "olap")]
pub(super) async fn filter_by_constraints(
    db: &dyn StorageInterface,
    constraints: &api::PaymentListConstraints,
    merchant_id: &str,
    storage_scheme: storage_enums::MerchantStorageScheme,
) -> CustomResult<Vec<PaymentIntent>, errors::DataStorageError> {
    let result = db
        .filter_payment_intent_by_constraints(
            merchant_id,
            &constraints.clone().into(),
            storage_scheme,
        )
        .await?;
    Ok(result)
}

#[cfg(feature = "olap")]
pub(super) fn validate_payment_list_request(
    req: &api::PaymentListConstraints,
) -> CustomResult<(), errors::ApiErrorResponse> {
    use common_utils::consts::PAYMENTS_LIST_MAX_LIMIT_V1;

    utils::when(
        req.limit > PAYMENTS_LIST_MAX_LIMIT_V1 || req.limit < 1,
        || {
            Err(errors::ApiErrorResponse::InvalidRequestData {
                message: format!(
                    "limit should be in between 1 and {}",
                    PAYMENTS_LIST_MAX_LIMIT_V1
                ),
            })
        },
    )?;
    Ok(())
}
#[cfg(feature = "olap")]
pub(super) fn validate_payment_list_request_for_joins(
    limit: u32,
) -> CustomResult<(), errors::ApiErrorResponse> {
    use common_utils::consts::PAYMENTS_LIST_MAX_LIMIT_V2;

    utils::when(!(1..=PAYMENTS_LIST_MAX_LIMIT_V2).contains(&limit), || {
        Err(errors::ApiErrorResponse::InvalidRequestData {
            message: format!(
                "limit should be in between 1 and {}",
                PAYMENTS_LIST_MAX_LIMIT_V2
            ),
        })
    })?;
    Ok(())
}

pub fn get_handle_response_url(
    payment_id: String,
    business_profile: &diesel_models::business_profile::BusinessProfile,
    response: api::PaymentsResponse,
    connector: String,
) -> RouterResult<api::RedirectionResponse> {
    let payments_return_url = response.return_url.as_ref();

    let redirection_response = make_pg_redirect_response(payment_id, &response, connector);

    let return_url = make_merchant_url_with_response(
        business_profile,
        redirection_response,
        payments_return_url,
        response.client_secret.as_ref(),
        response.manual_retry_allowed,
    )
    .attach_printable("Failed to make merchant url with response")?;

    make_url_with_signature(&return_url, business_profile)
}

pub fn make_merchant_url_with_response(
    business_profile: &diesel_models::business_profile::BusinessProfile,
    redirection_response: api::PgRedirectResponse,
    request_return_url: Option<&String>,
    client_secret: Option<&masking::Secret<String>>,
    manual_retry_allowed: Option<bool>,
) -> RouterResult<String> {
    // take return url if provided in the request else use merchant return url
    let url = request_return_url
        .or(business_profile.return_url.as_ref())
        .get_required_value("return_url")?;

    let status_check = redirection_response.status;

    let payment_client_secret = client_secret
        .ok_or(errors::ApiErrorResponse::InternalServerError)
        .into_report()
        .attach_printable("Expected client secret to be `Some`")?;

    let merchant_url_with_response = if business_profile.redirect_to_merchant_with_http_post {
        url::Url::parse_with_params(
            url,
            &[
                ("status", status_check.to_string()),
                (
                    "payment_intent_client_secret",
                    payment_client_secret.peek().to_string(),
                ),
                (
                    "manual_retry_allowed",
                    manual_retry_allowed.unwrap_or(false).to_string(),
                ),
            ],
        )
        .into_report()
        .change_context(errors::ApiErrorResponse::InternalServerError)
        .attach_printable("Unable to parse the url with param")?
    } else {
        let amount = redirection_response.amount.get_required_value("amount")?;
        url::Url::parse_with_params(
            url,
            &[
                ("status", status_check.to_string()),
                (
                    "payment_intent_client_secret",
                    payment_client_secret.peek().to_string(),
                ),
                ("amount", amount.to_string()),
                (
                    "manual_retry_allowed",
                    manual_retry_allowed.unwrap_or(false).to_string(),
                ),
            ],
        )
        .into_report()
        .change_context(errors::ApiErrorResponse::InternalServerError)
        .attach_printable("Unable to parse the url with param")?
    };

    Ok(merchant_url_with_response.to_string())
}

pub async fn make_ephemeral_key(
    state: AppState,
    customer_id: String,
    merchant_id: String,
) -> errors::RouterResponse<ephemeral_key::EphemeralKey> {
    let store = &state.store;
    let id = utils::generate_id(consts::ID_LENGTH, "eki");
    let secret = format!("epk_{}", &Uuid::new_v4().simple().to_string());
    let ek = ephemeral_key::EphemeralKeyNew {
        id,
        customer_id,
        merchant_id,
        secret,
    };
    let ek = store
        .create_ephemeral_key(ek, state.conf.eph_key.validity)
        .await
        .change_context(errors::ApiErrorResponse::InternalServerError)
        .attach_printable("Unable to create ephemeral key")?;
    Ok(services::ApplicationResponse::Json(ek))
}

pub async fn delete_ephemeral_key(
    state: AppState,
    ek_id: String,
) -> errors::RouterResponse<ephemeral_key::EphemeralKey> {
    let db = state.store.as_ref();
    let ek = db
        .delete_ephemeral_key(&ek_id)
        .await
        .change_context(errors::ApiErrorResponse::InternalServerError)
        .attach_printable("Unable to delete ephemeral key")?;
    Ok(services::ApplicationResponse::Json(ek))
}

pub fn make_pg_redirect_response(
    payment_id: String,
    response: &api::PaymentsResponse,
    connector: String,
) -> api::PgRedirectResponse {
    api::PgRedirectResponse {
        payment_id,
        status: response.status,
        gateway_id: connector,
        customer_id: response.customer_id.to_owned(),
        amount: Some(response.amount),
    }
}

pub fn make_url_with_signature(
    redirect_url: &str,
    business_profile: &diesel_models::business_profile::BusinessProfile,
) -> RouterResult<api::RedirectionResponse> {
    let mut url = url::Url::parse(redirect_url)
        .into_report()
        .change_context(errors::ApiErrorResponse::InternalServerError)
        .attach_printable("Unable to parse the url")?;

    let mut base_url = url.clone();
    base_url.query_pairs_mut().clear();

    let url = if business_profile.enable_payment_response_hash {
        let key = business_profile
            .payment_response_hash_key
            .as_ref()
            .get_required_value("payment_response_hash_key")?;
        let signature = hmac_sha512_sorted_query_params(
            &mut url.query_pairs().collect::<Vec<_>>(),
            key.as_str(),
        )?;

        url.query_pairs_mut()
            .append_pair("signature", &signature)
            .append_pair("signature_algorithm", "HMAC-SHA512");
        url.to_owned()
    } else {
        url.to_owned()
    };

    let parameters = url
        .query_pairs()
        .collect::<Vec<_>>()
        .iter()
        .map(|(key, value)| (key.clone().into_owned(), value.clone().into_owned()))
        .collect::<Vec<_>>();

    Ok(api::RedirectionResponse {
        return_url: base_url.to_string(),
        params: parameters,
        return_url_with_query_params: url.to_string(),
        http_method: if business_profile.redirect_to_merchant_with_http_post {
            services::Method::Post.to_string()
        } else {
            services::Method::Get.to_string()
        },
        headers: Vec::new(),
    })
}

pub fn hmac_sha512_sorted_query_params(
    params: &mut [(Cow<'_, str>, Cow<'_, str>)],
    key: &str,
) -> RouterResult<String> {
    params.sort();
    let final_string = params
        .iter()
        .map(|(key, value)| format!("{key}={value}"))
        .collect::<Vec<_>>()
        .join("&");

    let signature = crypto::HmacSha512::sign_message(
        &crypto::HmacSha512,
        key.as_bytes(),
        final_string.as_bytes(),
    )
    .change_context(errors::ApiErrorResponse::InternalServerError)
    .attach_printable("Failed to sign the message")?;

    Ok(hex::encode(signature))
}

pub fn check_if_operation_confirm<Op: std::fmt::Debug>(operations: Op) -> bool {
    format!("{operations:?}") == "PaymentConfirm"
}

#[allow(clippy::too_many_arguments)]
pub fn generate_mandate(
    merchant_id: String,
    payment_id: String,
    connector: String,
    setup_mandate_details: Option<MandateData>,
    customer: &Option<domain::Customer>,
    payment_method_id: String,
    connector_mandate_id: Option<pii::SecretSerdeValue>,
    network_txn_id: Option<String>,
    payment_method_data_option: Option<api_models::payments::PaymentMethodData>,
    mandate_reference: Option<MandateReference>,
    merchant_connector_id: Option<String>,
) -> CustomResult<Option<storage::MandateNew>, errors::ApiErrorResponse> {
    match (setup_mandate_details, customer) {
        (Some(data), Some(cus)) => {
            let mandate_id = utils::generate_id(consts::ID_LENGTH, "man");

            // The construction of the mandate new must be visible
            let mut new_mandate = storage::MandateNew::default();

            let customer_acceptance = data
                .customer_acceptance
                .get_required_value("customer_acceptance")?;
            new_mandate
                .set_mandate_id(mandate_id)
                .set_customer_id(cus.customer_id.clone())
                .set_merchant_id(merchant_id)
                .set_original_payment_id(Some(payment_id))
                .set_payment_method_id(payment_method_id)
                .set_connector(connector)
                .set_mandate_status(storage_enums::MandateStatus::Active)
                .set_connector_mandate_ids(connector_mandate_id)
                .set_network_transaction_id(network_txn_id)
                .set_customer_ip_address(
                    customer_acceptance
                        .get_ip_address()
                        .map(masking::Secret::new),
                )
                .set_customer_user_agent(customer_acceptance.get_user_agent())
                .set_customer_accepted_at(Some(customer_acceptance.get_accepted_at()))
                .set_metadata(payment_method_data_option.map(|payment_method_data| {
                    pii::SecretSerdeValue::new(
                        serde_json::to_value(payment_method_data).unwrap_or_default(),
                    )
                }))
                .set_connector_mandate_id(
                    mandate_reference.and_then(|reference| reference.connector_mandate_id),
                )
                .set_merchant_connector_id(merchant_connector_id);

            Ok(Some(
                match data.mandate_type.get_required_value("mandate_type")? {
                    data_models::mandates::MandateDataType::SingleUse(data) => new_mandate
                        .set_mandate_amount(Some(data.amount))
                        .set_mandate_currency(Some(data.currency))
                        .set_mandate_type(storage_enums::MandateType::SingleUse)
                        .to_owned(),

                    data_models::mandates::MandateDataType::MultiUse(op_data) => match op_data {
                        Some(data) => new_mandate
                            .set_mandate_amount(Some(data.amount))
                            .set_mandate_currency(Some(data.currency))
                            .set_start_date(data.start_date)
                            .set_end_date(data.end_date),
                        // .set_metadata(data.metadata),
                        // we are storing PaymentMethodData in metadata of mandate
                        None => &mut new_mandate,
                    }
                    .set_mandate_type(storage_enums::MandateType::MultiUse)
                    .to_owned(),
                },
            ))
        }
        (_, _) => Ok(None),
    }
}

// A function to manually authenticate the client secret with intent fulfillment time
pub fn authenticate_client_secret(
    request_client_secret: Option<&String>,
    payment_intent: &PaymentIntent,
) -> Result<(), errors::ApiErrorResponse> {
    match (request_client_secret, &payment_intent.client_secret) {
        (Some(req_cs), Some(pi_cs)) => {
            if req_cs != pi_cs {
                Err(errors::ApiErrorResponse::ClientSecretInvalid)
            } else {
                let current_timestamp = common_utils::date_time::now();

                let session_expiry = payment_intent.session_expiry.unwrap_or(
                    payment_intent
                        .created_at
                        .saturating_add(time::Duration::seconds(consts::DEFAULT_SESSION_EXPIRY)),
                );

                fp_utils::when(current_timestamp > session_expiry, || {
                    Err(errors::ApiErrorResponse::ClientSecretExpired)
                })
            }
        }
        // If there is no client in payment intent, then it has expired
        (Some(_), None) => Err(errors::ApiErrorResponse::ClientSecretExpired),
        _ => Ok(()),
    }
}

pub(crate) fn validate_payment_status_against_allowed_statuses(
    intent_status: &storage_enums::IntentStatus,
    allowed_statuses: &[storage_enums::IntentStatus],
    action: &'static str,
) -> Result<(), errors::ApiErrorResponse> {
    fp_utils::when(!allowed_statuses.contains(intent_status), || {
        Err(errors::ApiErrorResponse::PreconditionFailed {
            message: format!(
                "You cannot {action} this payment because it has status {intent_status}",
            ),
        })
    })
}

pub(crate) fn validate_payment_status_against_not_allowed_statuses(
    intent_status: &storage_enums::IntentStatus,
    not_allowed_statuses: &[storage_enums::IntentStatus],
    action: &'static str,
) -> Result<(), errors::ApiErrorResponse> {
    fp_utils::when(not_allowed_statuses.contains(intent_status), || {
        Err(errors::ApiErrorResponse::PreconditionFailed {
            message: format!(
                "You cannot {action} this payment because it has status {intent_status}",
            ),
        })
    })
}

#[instrument(skip_all)]
pub(crate) fn validate_pm_or_token_given(
    payment_method: &Option<api_enums::PaymentMethod>,
    payment_method_data: &Option<api::PaymentMethodData>,
    payment_method_type: &Option<api_enums::PaymentMethodType>,
    mandate_type: &Option<api::MandateTransactionType>,
    token: &Option<String>,
) -> Result<(), errors::ApiErrorResponse> {
    utils::when(
        !matches!(
            payment_method_type,
            Some(api_enums::PaymentMethodType::Paypal)
        ) && !matches!(
            mandate_type,
            Some(api::MandateTransactionType::RecurringMandateTransaction)
        ) && token.is_none()
            && (payment_method_data.is_none() || payment_method.is_none()),
        || {
            Err(errors::ApiErrorResponse::InvalidRequestData {
                message: "A payment token or payment method data is required".to_string(),
            })
        },
    )
}

// A function to perform database lookup and then verify the client secret
pub async fn verify_payment_intent_time_and_client_secret(
    db: &dyn StorageInterface,
    merchant_account: &domain::MerchantAccount,
    client_secret: Option<String>,
) -> error_stack::Result<Option<PaymentIntent>, errors::ApiErrorResponse> {
    client_secret
        .async_map(|cs| async move {
            let payment_id = get_payment_id_from_client_secret(&cs)?;

            let payment_intent = db
                .find_payment_intent_by_payment_id_merchant_id(
                    &payment_id,
                    &merchant_account.merchant_id,
                    merchant_account.storage_scheme,
                )
                .await
                .change_context(errors::ApiErrorResponse::PaymentNotFound)?;

            authenticate_client_secret(Some(&cs), &payment_intent)?;
            Ok(payment_intent)
        })
        .await
        .transpose()
}

/// Check whether the business details are configured in the merchant account
pub fn validate_business_details(
    business_country: Option<api_enums::CountryAlpha2>,
    business_label: Option<&String>,
    merchant_account: &domain::MerchantAccount,
) -> RouterResult<()> {
    let primary_business_details = merchant_account
        .primary_business_details
        .clone()
        .parse_value::<Vec<api_models::admin::PrimaryBusinessDetails>>("PrimaryBusinessDetails")
        .change_context(errors::ApiErrorResponse::InternalServerError)
        .attach_printable("failed to parse primary business details")?;

    business_country
        .zip(business_label)
        .map(|(business_country, business_label)| {
            primary_business_details
                .iter()
                .find(|business_details| {
                    &business_details.business == business_label
                        && business_details.country == business_country
                })
                .ok_or(errors::ApiErrorResponse::PreconditionFailed {
                    message: "business_details are not configured in the merchant account"
                        .to_string(),
                })
        })
        .transpose()?;

    Ok(())
}

/// Do lazy parsing of primary business details
/// If both country and label are passed, no need to parse business details from merchant_account
/// If any one is missing, get it from merchant_account
/// If there is more than one label or country configured in merchant account, then
/// passing business details for payment is mandatory to avoid ambiguity
pub fn get_business_details(
    business_country: Option<api_enums::CountryAlpha2>,
    business_label: Option<&String>,
    merchant_account: &domain::MerchantAccount,
) -> RouterResult<(api_enums::CountryAlpha2, String)> {
    let primary_business_details = merchant_account
        .primary_business_details
        .clone()
        .parse_value::<Vec<api_models::admin::PrimaryBusinessDetails>>("PrimaryBusinessDetails")
        .change_context(errors::ApiErrorResponse::InternalServerError)
        .attach_printable("failed to parse primary business details")?;

    match business_country.zip(business_label) {
        Some((business_country, business_label)) => {
            Ok((business_country.to_owned(), business_label.to_owned()))
        }
        _ => match primary_business_details.first() {
            Some(business_details) if primary_business_details.len() == 1 => Ok((
                business_country.unwrap_or_else(|| business_details.country.to_owned()),
                business_label
                    .map(ToString::to_string)
                    .unwrap_or_else(|| business_details.business.to_owned()),
            )),
            _ => Err(report!(errors::ApiErrorResponse::MissingRequiredField {
                field_name: "business_country, business_label"
            })),
        },
    }
}

#[inline]
pub(crate) fn get_payment_id_from_client_secret(cs: &str) -> RouterResult<String> {
    let (payment_id, _) = cs
        .rsplit_once("_secret_")
        .ok_or(errors::ApiErrorResponse::ClientSecretInvalid)
        .into_report()?;
    Ok(payment_id.to_string())
}

#[cfg(test)]
mod tests {

    use super::*;

    #[test]
    fn test_authenticate_client_secret_fulfillment_time_not_expired() {
        let payment_intent = PaymentIntent {
            id: 21,
            payment_id: "23".to_string(),
            merchant_id: "22".to_string(),
            status: storage_enums::IntentStatus::RequiresCapture,
            amount: 200,
            currency: None,
            amount_captured: None,
            customer_id: None,
            description: None,
            return_url: None,
            metadata: None,
            connector_id: None,
            shipping_address_id: None,
            billing_address_id: None,
            statement_descriptor_name: None,
            statement_descriptor_suffix: None,
            created_at: common_utils::date_time::now(),
            modified_at: common_utils::date_time::now(),
            last_synced: None,
            setup_future_usage: None,
            fingerprint_id: None,
            off_session: None,
            client_secret: Some("1".to_string()),
            active_attempt: data_models::RemoteStorageObject::ForeignID("nopes".to_string()),
            business_country: None,
            business_label: None,
            order_details: None,
            allowed_payment_method_types: None,
            connector_metadata: None,
            feature_metadata: None,
            attempt_count: 1,
            payment_link_id: None,
            profile_id: None,
            merchant_decision: None,
            payment_confirm_source: None,
            surcharge_applicable: None,
            updated_by: storage_enums::MerchantStorageScheme::PostgresOnly.to_string(),
            request_incremental_authorization: Some(
                common_enums::RequestIncrementalAuthorization::default(),
            ),
            incremental_authorization_allowed: None,
            authorization_count: None,
            session_expiry: Some(
                common_utils::date_time::now()
                    .saturating_add(time::Duration::seconds(consts::DEFAULT_SESSION_EXPIRY)),
            ),
            request_external_three_ds_authentication: None,
        };
        let req_cs = Some("1".to_string());
        assert!(authenticate_client_secret(req_cs.as_ref(), &payment_intent).is_ok());
        // Check if the result is an Ok variant
    }

    #[test]
    fn test_authenticate_client_secret_fulfillment_time_expired() {
        let payment_intent = PaymentIntent {
            id: 21,
            payment_id: "23".to_string(),
            merchant_id: "22".to_string(),
            status: storage_enums::IntentStatus::RequiresCapture,
            amount: 200,
            currency: None,
            amount_captured: None,
            customer_id: None,
            description: None,
            return_url: None,
            metadata: None,
            connector_id: None,
            shipping_address_id: None,
            billing_address_id: None,
            statement_descriptor_name: None,
            statement_descriptor_suffix: None,
            created_at: common_utils::date_time::now().saturating_sub(time::Duration::seconds(20)),
            modified_at: common_utils::date_time::now(),
            fingerprint_id: None,
            last_synced: None,
            setup_future_usage: None,
            off_session: None,
            client_secret: Some("1".to_string()),
            active_attempt: data_models::RemoteStorageObject::ForeignID("nopes".to_string()),
            business_country: None,
            business_label: None,
            order_details: None,
            allowed_payment_method_types: None,
            connector_metadata: None,
            feature_metadata: None,
            attempt_count: 1,
            payment_link_id: None,
            profile_id: None,
            merchant_decision: None,
            payment_confirm_source: None,
            surcharge_applicable: None,
            updated_by: storage_enums::MerchantStorageScheme::PostgresOnly.to_string(),
            request_incremental_authorization: Some(
                common_enums::RequestIncrementalAuthorization::default(),
            ),
            incremental_authorization_allowed: None,
            authorization_count: None,
            session_expiry: Some(
                common_utils::date_time::now()
                    .saturating_add(time::Duration::seconds(consts::DEFAULT_SESSION_EXPIRY)),
            ),
            request_external_three_ds_authentication: None,
        };
        let req_cs = Some("1".to_string());
        assert!(authenticate_client_secret(req_cs.as_ref(), &payment_intent,).is_err())
    }

    #[test]
    fn test_authenticate_client_secret_expired() {
        let payment_intent = PaymentIntent {
            id: 21,
            payment_id: "23".to_string(),
            merchant_id: "22".to_string(),
            status: storage_enums::IntentStatus::RequiresCapture,
            amount: 200,
            currency: None,
            amount_captured: None,
            customer_id: None,
            description: None,
            return_url: None,
            metadata: None,
            connector_id: None,
            shipping_address_id: None,
            billing_address_id: None,
            statement_descriptor_name: None,
            statement_descriptor_suffix: None,
            created_at: common_utils::date_time::now().saturating_sub(time::Duration::seconds(20)),
            modified_at: common_utils::date_time::now(),
            last_synced: None,
            setup_future_usage: None,
            off_session: None,
            client_secret: None,
            fingerprint_id: None,
            active_attempt: data_models::RemoteStorageObject::ForeignID("nopes".to_string()),
            business_country: None,
            business_label: None,
            order_details: None,
            allowed_payment_method_types: None,
            connector_metadata: None,
            feature_metadata: None,
            attempt_count: 1,
            payment_link_id: None,
            profile_id: None,
            merchant_decision: None,
            payment_confirm_source: None,
            surcharge_applicable: None,
            updated_by: storage_enums::MerchantStorageScheme::PostgresOnly.to_string(),
            request_incremental_authorization: Some(
                common_enums::RequestIncrementalAuthorization::default(),
            ),
            incremental_authorization_allowed: None,
            authorization_count: None,
            session_expiry: Some(
                common_utils::date_time::now()
                    .saturating_add(time::Duration::seconds(consts::DEFAULT_SESSION_EXPIRY)),
            ),
            request_external_three_ds_authentication: None,
        };
        let req_cs = Some("1".to_string());
        assert!(authenticate_client_secret(req_cs.as_ref(), &payment_intent).is_err())
    }
}

// This function will be removed after moving this functionality to server_wrap and using cache instead of config
#[instrument(skip_all)]
pub async fn insert_merchant_connector_creds_to_config(
    db: &dyn StorageInterface,
    merchant_id: &str,
    merchant_connector_details: admin::MerchantConnectorDetailsWrap,
) -> RouterResult<()> {
    if let Some(encoded_data) = merchant_connector_details.encoded_data {
        match db
            .insert_config(storage::ConfigNew {
                key: format!(
                    "mcd_{merchant_id}_{}",
                    merchant_connector_details.creds_identifier
                ),
                config: encoded_data.peek().to_owned(),
            })
            .await
        {
            Ok(_) => Ok(()),
            Err(err) => {
                if err.current_context().is_db_unique_violation() {
                    Ok(())
                } else {
                    Err(err
                        .change_context(errors::ApiErrorResponse::InternalServerError)
                        .attach_printable("Failed to insert connector_creds to config"))
                }
            }
        }
    } else {
        Ok(())
    }
}

#[derive(Clone)]
pub enum MerchantConnectorAccountType {
    DbVal(domain::MerchantConnectorAccount),
    CacheVal(api_models::admin::MerchantConnectorDetails),
}

impl MerchantConnectorAccountType {
    pub fn get_metadata(&self) -> Option<masking::Secret<serde_json::Value>> {
        match self {
            Self::DbVal(val) => val.metadata.to_owned(),
            Self::CacheVal(val) => val.metadata.to_owned(),
        }
    }

    pub fn get_connector_account_details(&self) -> serde_json::Value {
        match self {
            Self::DbVal(val) => val.connector_account_details.peek().to_owned(),
            Self::CacheVal(val) => val.connector_account_details.peek().to_owned(),
        }
    }

    pub fn is_disabled(&self) -> bool {
        match self {
            Self::DbVal(ref inner) => inner.disabled.unwrap_or(false),
            // Cached merchant connector account, only contains the account details,
            // the merchant connector account must only be cached if it's not disabled
            Self::CacheVal(_) => false,
        }
    }

    pub fn is_test_mode_on(&self) -> Option<bool> {
        match self {
            Self::DbVal(val) => val.test_mode,
            Self::CacheVal(_) => None,
        }
    }

    pub fn get_mca_id(&self) -> Option<String> {
        match self {
            Self::DbVal(db_val) => Some(db_val.merchant_connector_id.to_string()),
            Self::CacheVal(_) => None,
        }
    }
}

/// Query for merchant connector account either by business label or profile id
/// If profile_id is passed use it, or use connector_label to query merchant connector account
#[instrument(skip_all)]
pub async fn get_merchant_connector_account(
    state: &AppState,
    merchant_id: &str,
    creds_identifier: Option<String>,
    key_store: &domain::MerchantKeyStore,
    profile_id: &String,
    connector_name: &str,
    merchant_connector_id: Option<&String>,
) -> RouterResult<MerchantConnectorAccountType> {
    let db = &*state.store;
    match creds_identifier {
        Some(creds_identifier) => {
            let mca_config = db
                .find_config_by_key(format!("mcd_{merchant_id}_{creds_identifier}").as_str())
                .await
                .to_not_found_response(
                    errors::ApiErrorResponse::MerchantConnectorAccountNotFound {
                        id: format!("mcd_{merchant_id}_{creds_identifier}"),
                    },
                )?;

            let private_key = state
                .conf
                .jwekey
                .get_inner()
                .tunnel_private_key
                .peek()
                .as_bytes();

            let decrypted_mca = services::decrypt_jwe(mca_config.config.as_str(), services::KeyIdCheck::SkipKeyIdCheck, private_key, jwe::RSA_OAEP_256)
                                     .await
                                     .change_context(errors::ApiErrorResponse::UnprocessableEntity{
                                        message: "decoding merchant_connector_details failed due to invalid data format!".into()})
                                     .attach_printable(
                                        "Failed to decrypt merchant_connector_details sent in request and then put in cache",
                                    )?;

            let res = String::into_bytes(decrypted_mca)
                        .parse_struct("MerchantConnectorDetails")
                        .change_context(errors::ApiErrorResponse::InternalServerError)
                        .attach_printable(
                            "Failed to parse merchant_connector_details sent in request and then put in cache",
                        )?;

            Ok(MerchantConnectorAccountType::CacheVal(res))
        }
        None => {
            if let Some(merchant_connector_id) = merchant_connector_id {
                db.find_by_merchant_connector_account_merchant_id_merchant_connector_id(
                    merchant_id,
                    merchant_connector_id,
                    key_store,
                )
                .await
                .to_not_found_response(
                    errors::ApiErrorResponse::MerchantConnectorAccountNotFound {
                        id: merchant_connector_id.to_string(),
                    },
                )
            } else {
                db.find_merchant_connector_account_by_profile_id_connector_name(
                    profile_id,
                    connector_name,
                    key_store,
                )
                .await
                .to_not_found_response(
                    errors::ApiErrorResponse::MerchantConnectorAccountNotFound {
                        id: format!("profile id {profile_id} and connector name {connector_name}"),
                    },
                )
            }
        }
        .map(MerchantConnectorAccountType::DbVal),
    }
}

/// This function replaces the request and response type of routerdata with the
/// request and response type passed
/// # Arguments
///
/// * `router_data` - original router data
/// * `request` - new request core/helper
/// * `response` - new response
pub fn router_data_type_conversion<F1, F2, Req1, Req2, Res1, Res2>(
    router_data: RouterData<F1, Req1, Res1>,
    request: Req2,
    response: Result<Res2, ErrorResponse>,
) -> RouterData<F2, Req2, Res2> {
    RouterData {
        flow: std::marker::PhantomData,
        request,
        response,
        merchant_id: router_data.merchant_id,
        address: router_data.address,
        amount_captured: router_data.amount_captured,
        auth_type: router_data.auth_type,
        connector: router_data.connector,
        connector_auth_type: router_data.connector_auth_type,
        connector_meta_data: router_data.connector_meta_data,
        description: router_data.description,
        payment_id: router_data.payment_id,
        payment_method: router_data.payment_method,
        payment_method_id: router_data.payment_method_id,
        return_url: router_data.return_url,
        status: router_data.status,
        attempt_id: router_data.attempt_id,
        access_token: router_data.access_token,
        session_token: router_data.session_token,
        payment_method_status: router_data.payment_method_status,
        reference_id: router_data.reference_id,
        payment_method_token: router_data.payment_method_token,
        customer_id: router_data.customer_id,
        connector_customer: router_data.connector_customer,
        preprocessing_id: router_data.preprocessing_id,
        payment_method_balance: router_data.payment_method_balance,
        recurring_mandate_payment_data: router_data.recurring_mandate_payment_data,
        connector_request_reference_id: router_data.connector_request_reference_id,
        #[cfg(feature = "payouts")]
        payout_method_data: None,
        #[cfg(feature = "payouts")]
        quote_id: None,
        test_mode: router_data.test_mode,
        connector_api_version: router_data.connector_api_version,
        connector_http_status_code: router_data.connector_http_status_code,
        external_latency: router_data.external_latency,
        apple_pay_flow: router_data.apple_pay_flow,
        frm_metadata: router_data.frm_metadata,
        refund_id: router_data.refund_id,
        dispute_id: router_data.dispute_id,
    }
}

#[instrument(skip_all)]
pub fn get_attempt_type(
    payment_intent: &PaymentIntent,
    payment_attempt: &PaymentAttempt,
    request: &api::PaymentsRequest,
    action: &str,
) -> RouterResult<AttemptType> {
    match payment_intent.status {
        enums::IntentStatus::Failed => {
            if matches!(
                request.retry_action,
                Some(api_models::enums::RetryAction::ManualRetry)
            ) {
                metrics::MANUAL_RETRY_REQUEST_COUNT.add(
                    &metrics::CONTEXT,
                    1,
                    &[metrics::request::add_attributes(
                        "merchant_id",
                        payment_attempt.merchant_id.clone(),
                    )],
                );
                match payment_attempt.status {
                    enums::AttemptStatus::Started
                    | enums::AttemptStatus::AuthenticationPending
                    | enums::AttemptStatus::AuthenticationSuccessful
                    | enums::AttemptStatus::Authorized
                    | enums::AttemptStatus::Charged
                    | enums::AttemptStatus::Authorizing
                    | enums::AttemptStatus::CodInitiated
                    | enums::AttemptStatus::VoidInitiated
                    | enums::AttemptStatus::CaptureInitiated
                    | enums::AttemptStatus::Unresolved
                    | enums::AttemptStatus::Pending
                    | enums::AttemptStatus::ConfirmationAwaited
                    | enums::AttemptStatus::PartialCharged
                    | enums::AttemptStatus::PartialChargedAndChargeable
                    | enums::AttemptStatus::Voided
                    | enums::AttemptStatus::AutoRefunded
                    | enums::AttemptStatus::PaymentMethodAwaited
                    | enums::AttemptStatus::DeviceDataCollectionPending => {
                        metrics::MANUAL_RETRY_VALIDATION_FAILED.add(
                            &metrics::CONTEXT,
                            1,
                            &[metrics::request::add_attributes(
                                "merchant_id",
                                payment_attempt.merchant_id.clone(),
                            )],
                        );
                        Err(errors::ApiErrorResponse::InternalServerError)
                            .into_report()
                            .attach_printable("Payment Attempt unexpected state")
                    }

                    storage_enums::AttemptStatus::VoidFailed
                    | storage_enums::AttemptStatus::RouterDeclined
                    | storage_enums::AttemptStatus::CaptureFailed => {
                        metrics::MANUAL_RETRY_VALIDATION_FAILED.add(
                            &metrics::CONTEXT,
                            1,
                            &[metrics::request::add_attributes(
                                "merchant_id",
                                payment_attempt.merchant_id.clone(),
                            )],
                        );
                        Err(report!(errors::ApiErrorResponse::PreconditionFailed {
                            message:
                                format!("You cannot {action} this payment because it has status {}, and the previous attempt has the status {}", payment_intent.status, payment_attempt.status)
                            }
                        ))
                    }

                    storage_enums::AttemptStatus::AuthenticationFailed
                    | storage_enums::AttemptStatus::AuthorizationFailed
                    | storage_enums::AttemptStatus::Failure => {
                        metrics::MANUAL_RETRY_COUNT.add(
                            &metrics::CONTEXT,
                            1,
                            &[metrics::request::add_attributes(
                                "merchant_id",
                                payment_attempt.merchant_id.clone(),
                            )],
                        );
                        Ok(AttemptType::New)
                    }
                }
            } else {
                Err(report!(errors::ApiErrorResponse::PreconditionFailed {
                        message:
                            format!("You cannot {action} this payment because it has status {}, you can pass `retry_action` as `manual_retry` in request to try this payment again", payment_intent.status)
                        }
                    ))
            }
        }
        enums::IntentStatus::Cancelled
        | enums::IntentStatus::RequiresCapture
        | enums::IntentStatus::PartiallyCaptured
        | enums::IntentStatus::PartiallyCapturedAndCapturable
        | enums::IntentStatus::Processing
        | enums::IntentStatus::Succeeded => {
            Err(report!(errors::ApiErrorResponse::PreconditionFailed {
                message: format!(
                    "You cannot {action} this payment because it has status {}",
                    payment_intent.status,
                ),
            }))
        }

        enums::IntentStatus::RequiresCustomerAction
        | enums::IntentStatus::RequiresMerchantAction
        | enums::IntentStatus::RequiresPaymentMethod
        | enums::IntentStatus::RequiresConfirmation => Ok(AttemptType::SameOld),
    }
}

#[derive(Debug, Eq, PartialEq, Clone)]
pub enum AttemptType {
    New,
    SameOld,
}

impl AttemptType {
    // The function creates a new payment_attempt from the previous payment attempt but doesn't populate fields like payment_method, error_code etc.
    // Logic to override the fields with data provided in the request should be done after this if required.
    // In case if fields are not overridden by the request then they contain the same data that was in the previous attempt provided it is populated in this function.
    #[inline(always)]
    fn make_new_payment_attempt(
        payment_method_data: &Option<api_models::payments::PaymentMethodDataRequest>,
        old_payment_attempt: PaymentAttempt,
        new_attempt_count: i16,
        storage_scheme: enums::MerchantStorageScheme,
    ) -> storage::PaymentAttemptNew {
        let created_at @ modified_at @ last_synced = Some(common_utils::date_time::now());

        storage::PaymentAttemptNew {
            attempt_id: utils::get_payment_attempt_id(
                &old_payment_attempt.payment_id,
                new_attempt_count,
            ),
            payment_id: old_payment_attempt.payment_id,
            merchant_id: old_payment_attempt.merchant_id,

            // A new payment attempt is getting created so, used the same function which is used to populate status in PaymentCreate Flow.
            status: payment_attempt_status_fsm(payment_method_data, Some(true)),

            amount: old_payment_attempt.amount,
            currency: old_payment_attempt.currency,
            save_to_locker: old_payment_attempt.save_to_locker,

            connector: None,

            error_message: None,
            offer_amount: old_payment_attempt.offer_amount,
            surcharge_amount: None,
            tax_amount: None,
            payment_method_id: None,
            payment_method: None,
            capture_method: old_payment_attempt.capture_method,
            capture_on: old_payment_attempt.capture_on,
            confirm: old_payment_attempt.confirm,
            authentication_type: old_payment_attempt.authentication_type,
            created_at,
            modified_at,
            last_synced,
            cancellation_reason: None,
            amount_to_capture: old_payment_attempt.amount_to_capture,

            // Once the payment_attempt is authorised then mandate_id is created. If this payment attempt is authorised then mandate_id will be overridden.
            // Since mandate_id is a contract between merchant and customer to debit customers amount adding it to newly created attempt
            mandate_id: old_payment_attempt.mandate_id,

            // The payment could be done from a different browser or same browser, it would probably be overridden by request data.
            browser_info: None,

            error_code: None,
            payment_token: None,
            connector_metadata: None,
            payment_experience: None,
            payment_method_type: None,
            payment_method_data: None,

            // In case it is passed in create and not in confirm,
            business_sub_label: old_payment_attempt.business_sub_label,
            // If the algorithm is entered in Create call from server side, it needs to be populated here, however it could be overridden from the request.
            straight_through_algorithm: old_payment_attempt.straight_through_algorithm,
            mandate_details: old_payment_attempt.mandate_details,
            preprocessing_step_id: None,
            error_reason: None,
            multiple_capture_count: None,
            connector_response_reference_id: None,
            amount_capturable: old_payment_attempt.amount,
            updated_by: storage_scheme.to_string(),
            authentication_data: None,
            encoded_data: None,
            merchant_connector_id: None,
            unified_code: None,
            unified_message: None,
            net_amount: old_payment_attempt.amount,
            external_three_ds_authentication_attempted: old_payment_attempt
                .external_three_ds_authentication_attempted,
            authentication_connector: None,
            authentication_id: None,
            mandate_data: old_payment_attempt.mandate_data,
            // New payment method billing address can be passed for a retry
            payment_method_billing_address_id: None,
            fingerprint_id: None,
        }
    }

    #[instrument(skip_all)]
    pub async fn modify_payment_intent_and_payment_attempt(
        &self,
        request: &api::PaymentsRequest,
        fetched_payment_intent: PaymentIntent,
        fetched_payment_attempt: PaymentAttempt,
        db: &dyn StorageInterface,
        storage_scheme: storage::enums::MerchantStorageScheme,
    ) -> RouterResult<(PaymentIntent, PaymentAttempt)> {
        match self {
            Self::SameOld => Ok((fetched_payment_intent, fetched_payment_attempt)),
            Self::New => {
                let new_attempt_count = fetched_payment_intent.attempt_count + 1;
                let new_payment_attempt = db
                    .insert_payment_attempt(
                        Self::make_new_payment_attempt(
                            &request.payment_method_data,
                            fetched_payment_attempt,
                            new_attempt_count,
                            storage_scheme,
                        ),
                        storage_scheme,
                    )
                    .await
                    .to_duplicate_response(errors::ApiErrorResponse::DuplicatePayment {
                        payment_id: fetched_payment_intent.payment_id.to_owned(),
                    })?;

                let updated_payment_intent = db
                    .update_payment_intent(
                        fetched_payment_intent,
                        storage::PaymentIntentUpdate::StatusAndAttemptUpdate {
                            status: payment_intent_status_fsm(
                                &request.payment_method_data,
                                Some(true),
                            ),
                            active_attempt_id: new_payment_attempt.attempt_id.clone(),
                            attempt_count: new_attempt_count,
                            updated_by: storage_scheme.to_string(),
                        },
                        storage_scheme,
                    )
                    .await
                    .to_not_found_response(errors::ApiErrorResponse::PaymentNotFound)?;

                logger::info!(
                    "manual_retry payment for {} with attempt_id {}",
                    updated_payment_intent.payment_id,
                    new_payment_attempt.attempt_id
                );

                Ok((updated_payment_intent, new_payment_attempt))
            }
        }
    }
}

#[inline(always)]
pub fn is_manual_retry_allowed(
    intent_status: &storage_enums::IntentStatus,
    attempt_status: &storage_enums::AttemptStatus,
    connector_request_reference_id_config: &ConnectorRequestReferenceIdConfig,
    merchant_id: &str,
) -> Option<bool> {
    let is_payment_status_eligible_for_retry = match intent_status {
        enums::IntentStatus::Failed => match attempt_status {
            enums::AttemptStatus::Started
            | enums::AttemptStatus::AuthenticationPending
            | enums::AttemptStatus::AuthenticationSuccessful
            | enums::AttemptStatus::Authorized
            | enums::AttemptStatus::Charged
            | enums::AttemptStatus::Authorizing
            | enums::AttemptStatus::CodInitiated
            | enums::AttemptStatus::VoidInitiated
            | enums::AttemptStatus::CaptureInitiated
            | enums::AttemptStatus::Unresolved
            | enums::AttemptStatus::Pending
            | enums::AttemptStatus::ConfirmationAwaited
            | enums::AttemptStatus::PartialCharged
            | enums::AttemptStatus::PartialChargedAndChargeable
            | enums::AttemptStatus::Voided
            | enums::AttemptStatus::AutoRefunded
            | enums::AttemptStatus::PaymentMethodAwaited
            | enums::AttemptStatus::DeviceDataCollectionPending => {
                logger::error!("Payment Attempt should not be in this state because Attempt to Intent status mapping doesn't allow it");
                None
            }

            storage_enums::AttemptStatus::VoidFailed
            | storage_enums::AttemptStatus::RouterDeclined
            | storage_enums::AttemptStatus::CaptureFailed => Some(false),

            storage_enums::AttemptStatus::AuthenticationFailed
            | storage_enums::AttemptStatus::AuthorizationFailed
            | storage_enums::AttemptStatus::Failure => Some(true),
        },
        enums::IntentStatus::Cancelled
        | enums::IntentStatus::RequiresCapture
        | enums::IntentStatus::PartiallyCaptured
        | enums::IntentStatus::PartiallyCapturedAndCapturable
        | enums::IntentStatus::Processing
        | enums::IntentStatus::Succeeded => Some(false),

        enums::IntentStatus::RequiresCustomerAction
        | enums::IntentStatus::RequiresMerchantAction
        | enums::IntentStatus::RequiresPaymentMethod
        | enums::IntentStatus::RequiresConfirmation => None,
    };
    let is_merchant_id_enabled_for_retries = !connector_request_reference_id_config
        .merchant_ids_send_payment_id_as_connector_request_id
        .contains(merchant_id);
    is_payment_status_eligible_for_retry
        .map(|payment_status_check| payment_status_check && is_merchant_id_enabled_for_retries)
}

#[cfg(test)]
mod test {
    #![allow(clippy::unwrap_used)]
    #[test]
    fn test_client_secret_parse() {
        let client_secret1 = "pay_3TgelAms4RQec8xSStjF_secret_fc34taHLw1ekPgNh92qr";
        let client_secret2 = "pay_3Tgel__Ams4RQ_secret_ec8xSStjF_secret_fc34taHLw1ekPgNh92qr";
        let client_secret3 =
            "pay_3Tgel__Ams4RQ_secret_ec8xSStjF_secret__secret_fc34taHLw1ekPgNh92qr";

        assert_eq!(
            "pay_3TgelAms4RQec8xSStjF",
            super::get_payment_id_from_client_secret(client_secret1).unwrap()
        );
        assert_eq!(
            "pay_3Tgel__Ams4RQ_secret_ec8xSStjF",
            super::get_payment_id_from_client_secret(client_secret2).unwrap()
        );
        assert_eq!(
            "pay_3Tgel__Ams4RQ_secret_ec8xSStjF_secret_",
            super::get_payment_id_from_client_secret(client_secret3).unwrap()
        );
    }
}

#[instrument(skip_all)]
pub async fn get_additional_payment_data(
    pm_data: &api_models::payments::PaymentMethodData,
    db: &dyn StorageInterface,
) -> api_models::payments::AdditionalPaymentData {
    match pm_data {
        api_models::payments::PaymentMethodData::Card(card_data) => {
            let card_isin = Some(card_data.card_number.clone().get_card_isin());
            let card_extended_bin = Some(card_data.card_number.clone().get_card_extended_bin());
            let last4 = Some(card_data.card_number.clone().get_last4());
            if card_data.card_issuer.is_some()
                && card_data.card_network.is_some()
                && card_data.card_type.is_some()
                && card_data.card_issuing_country.is_some()
                && card_data.bank_code.is_some()
            {
                api_models::payments::AdditionalPaymentData::Card(Box::new(
                    api_models::payments::AdditionalCardInfo {
                        card_issuer: card_data.card_issuer.to_owned(),
                        card_network: card_data.card_network.clone(),
                        card_type: card_data.card_type.to_owned(),
                        card_issuing_country: card_data.card_issuing_country.to_owned(),
                        bank_code: card_data.bank_code.to_owned(),
                        card_exp_month: Some(card_data.card_exp_month.clone()),
                        card_exp_year: Some(card_data.card_exp_year.clone()),
                        card_holder_name: card_data.card_holder_name.clone(),
                        last4: last4.clone(),
                        card_isin: card_isin.clone(),
                        card_extended_bin: card_extended_bin.clone(),
                    },
                ))
            } else {
                let card_info = card_isin
                    .clone()
                    .async_and_then(|card_isin| async move {
                        db.get_card_info(&card_isin)
                            .await
                            .map_err(|error| services::logger::warn!(card_info_error=?error))
                            .ok()
                    })
                    .await
                    .flatten()
                    .map(|card_info| {
                        api_models::payments::AdditionalPaymentData::Card(Box::new(
                            api_models::payments::AdditionalCardInfo {
                                card_issuer: card_info.card_issuer,
                                card_network: card_info.card_network.clone(),
                                bank_code: card_info.bank_code,
                                card_type: card_info.card_type,
                                card_issuing_country: card_info.card_issuing_country,
                                last4: last4.clone(),
                                card_isin: card_isin.clone(),
                                card_extended_bin: card_extended_bin.clone(),
                                card_exp_month: Some(card_data.card_exp_month.clone()),
                                card_exp_year: Some(card_data.card_exp_year.clone()),
                                card_holder_name: card_data.card_holder_name.clone(),
                            },
                        ))
                    });
                card_info.unwrap_or_else(|| {
                    api_models::payments::AdditionalPaymentData::Card(Box::new(
                        api_models::payments::AdditionalCardInfo {
                            card_issuer: None,
                            card_network: None,
                            bank_code: None,
                            card_type: None,
                            card_issuing_country: None,
                            last4,
                            card_isin,
                            card_extended_bin,
                            card_exp_month: Some(card_data.card_exp_month.clone()),
                            card_exp_year: Some(card_data.card_exp_year.clone()),
                            card_holder_name: card_data.card_holder_name.clone(),
                        },
                    ))
                })
            }
        }
        api_models::payments::PaymentMethodData::BankRedirect(bank_redirect_data) => {
            match bank_redirect_data {
                api_models::payments::BankRedirectData::Eps { bank_name, .. } => {
                    api_models::payments::AdditionalPaymentData::BankRedirect {
                        bank_name: bank_name.to_owned(),
                    }
                }
                api_models::payments::BankRedirectData::Ideal { bank_name, .. } => {
                    api_models::payments::AdditionalPaymentData::BankRedirect {
                        bank_name: bank_name.to_owned(),
                    }
                }
                _ => api_models::payments::AdditionalPaymentData::BankRedirect { bank_name: None },
            }
        }
        api_models::payments::PaymentMethodData::Wallet(wallet) => match wallet {
            api_models::payments::WalletData::ApplePay(apple_pay_wallet_data) => {
                api_models::payments::AdditionalPaymentData::Wallet(Some(
                    api_models::payments::Wallets::ApplePay(
                        apple_pay_wallet_data.payment_method.to_owned(),
                    ),
                ))
            }
            _ => api_models::payments::AdditionalPaymentData::Wallet(None),
        },
        api_models::payments::PaymentMethodData::PayLater(_) => {
            api_models::payments::AdditionalPaymentData::PayLater {}
        }
        api_models::payments::PaymentMethodData::BankTransfer(_) => {
            api_models::payments::AdditionalPaymentData::BankTransfer {}
        }
        api_models::payments::PaymentMethodData::Crypto(_) => {
            api_models::payments::AdditionalPaymentData::Crypto {}
        }
        api_models::payments::PaymentMethodData::BankDebit(_) => {
            api_models::payments::AdditionalPaymentData::BankDebit {}
        }
        api_models::payments::PaymentMethodData::MandatePayment => {
            api_models::payments::AdditionalPaymentData::MandatePayment {}
        }
        api_models::payments::PaymentMethodData::Reward => {
            api_models::payments::AdditionalPaymentData::Reward {}
        }
        api_models::payments::PaymentMethodData::Upi(_) => {
            api_models::payments::AdditionalPaymentData::Upi {}
        }
        api_models::payments::PaymentMethodData::CardRedirect(_) => {
            api_models::payments::AdditionalPaymentData::CardRedirect {}
        }
        api_models::payments::PaymentMethodData::Voucher(_) => {
            api_models::payments::AdditionalPaymentData::Voucher {}
        }
        api_models::payments::PaymentMethodData::GiftCard(_) => {
            api_models::payments::AdditionalPaymentData::GiftCard {}
        }
        api_models::payments::PaymentMethodData::CardToken(_) => {
            api_models::payments::AdditionalPaymentData::CardToken {}
        }
    }
}

pub fn validate_customer_access(
    payment_intent: &PaymentIntent,
    auth_flow: services::AuthFlow,
    request: &api::PaymentsRequest,
) -> Result<(), errors::ApiErrorResponse> {
    if auth_flow == services::AuthFlow::Client && request.customer_id.is_some() {
        let is_same_customer = request.customer_id == payment_intent.customer_id;
        if !is_same_customer {
            Err(errors::ApiErrorResponse::GenericUnauthorized {
                message: "Unauthorised access to update customer".to_string(),
            })?;
        }
    }
    Ok(())
}

#[derive(Debug, serde::Serialize, serde::Deserialize)]
pub struct ApplePayData {
    version: masking::Secret<String>,
    data: masking::Secret<String>,
    signature: masking::Secret<String>,
    header: ApplePayHeader,
}

#[derive(Debug, serde::Serialize, serde::Deserialize)]
#[serde(rename_all = "camelCase")]
pub struct ApplePayHeader {
    ephemeral_public_key: masking::Secret<String>,
    public_key_hash: masking::Secret<String>,
    transaction_id: masking::Secret<String>,
}

impl ApplePayData {
    pub fn token_json(
        wallet_data: api_models::payments::WalletData,
    ) -> CustomResult<Self, errors::ConnectorError> {
        let json_wallet_data: Self =
            connector::utils::WalletData::get_wallet_token_as_json(&wallet_data)?;
        Ok(json_wallet_data)
    }

    pub async fn decrypt(
        &self,
        state: &AppState,
    ) -> CustomResult<serde_json::Value, errors::ApplePayDecryptionError> {
        let merchant_id = self.merchant_id(state).await?;
        let shared_secret = self.shared_secret(state).await?;
        let symmetric_key = self.symmetric_key(&merchant_id, &shared_secret)?;
        let decrypted = self.decrypt_ciphertext(&symmetric_key)?;
        let parsed_decrypted: serde_json::Value = serde_json::from_str(&decrypted)
            .into_report()
            .change_context(errors::ApplePayDecryptionError::DecryptionFailed)?;
        Ok(parsed_decrypted)
    }

    pub async fn merchant_id(
        &self,
        state: &AppState,
    ) -> CustomResult<String, errors::ApplePayDecryptionError> {
        let cert_data = state
            .conf
            .applepay_decrypt_keys
            .get_inner()
            .apple_pay_ppc
            .clone()
            .expose();

        let base64_decode_cert_data = BASE64_ENGINE
            .decode(cert_data)
            .into_report()
            .change_context(errors::ApplePayDecryptionError::Base64DecodingFailed)?;

        // Parsing the certificate using x509-parser
        let (_, certificate) = parse_x509_certificate(&base64_decode_cert_data)
            .into_report()
            .change_context(errors::ApplePayDecryptionError::CertificateParsingFailed)
            .attach_printable("Error parsing apple pay PPC")?;

        // Finding the merchant ID extension
        let apple_pay_m_id = certificate
            .extensions()
            .iter()
            .find(|extension| {
                extension
                    .oid
                    .to_string()
                    .eq(consts::MERCHANT_ID_FIELD_EXTENSION_ID)
            })
            .map(|ext| {
                let merchant_id = String::from_utf8_lossy(ext.value)
                    .trim()
                    .trim_start_matches('@')
                    .to_string();

                merchant_id
            })
            .ok_or(errors::ApplePayDecryptionError::MissingMerchantId)
            .into_report()
            .attach_printable("Unable to find merchant ID extension in the certificate")?;

        Ok(apple_pay_m_id)
    }

    pub async fn shared_secret(
        &self,
        state: &AppState,
    ) -> CustomResult<Vec<u8>, errors::ApplePayDecryptionError> {
        let public_ec_bytes = BASE64_ENGINE
            .decode(self.header.ephemeral_public_key.peek().as_bytes())
            .into_report()
            .change_context(errors::ApplePayDecryptionError::Base64DecodingFailed)?;

        let public_key = PKey::public_key_from_der(&public_ec_bytes)
            .into_report()
            .change_context(errors::ApplePayDecryptionError::KeyDeserializationFailed)
            .attach_printable("Failed to deserialize the public key")?;

        let decrypted_apple_pay_ppc_key = state
            .conf
            .applepay_decrypt_keys
            .get_inner()
            .apple_pay_ppc_key
            .clone()
            .expose();

        // Create PKey objects from EcKey
        let private_key = PKey::private_key_from_pem(decrypted_apple_pay_ppc_key.as_bytes())
            .into_report()
            .change_context(errors::ApplePayDecryptionError::KeyDeserializationFailed)
            .attach_printable("Failed to deserialize the private key")?;

        // Create the Deriver object and set the peer public key
        let mut deriver = Deriver::new(&private_key)
            .into_report()
            .change_context(errors::ApplePayDecryptionError::DerivingSharedSecretKeyFailed)
            .attach_printable("Failed to create a deriver for the private key")?;

        deriver
            .set_peer(&public_key)
            .into_report()
            .change_context(errors::ApplePayDecryptionError::DerivingSharedSecretKeyFailed)
            .attach_printable("Failed to set the peer key for the secret derivation")?;

        // Compute the shared secret
        let shared_secret = deriver
            .derive_to_vec()
            .into_report()
            .change_context(errors::ApplePayDecryptionError::DerivingSharedSecretKeyFailed)
            .attach_printable("Final key derivation failed")?;
        Ok(shared_secret)
    }

    pub fn symmetric_key(
        &self,
        merchant_id: &str,
        shared_secret: &[u8],
    ) -> CustomResult<Vec<u8>, errors::ApplePayDecryptionError> {
        let kdf_algorithm = b"\x0did-aes256-GCM";
        let kdf_party_v = hex::decode(merchant_id)
            .into_report()
            .change_context(errors::ApplePayDecryptionError::Base64DecodingFailed)?;
        let kdf_party_u = b"Apple";
        let kdf_info = [&kdf_algorithm[..], kdf_party_u, &kdf_party_v[..]].concat();

        let mut hash = openssl::sha::Sha256::new();
        hash.update(b"\x00\x00\x00");
        hash.update(b"\x01");
        hash.update(shared_secret);
        hash.update(&kdf_info[..]);
        let symmetric_key = hash.finish();
        Ok(symmetric_key.to_vec())
    }

    pub fn decrypt_ciphertext(
        &self,
        symmetric_key: &[u8],
    ) -> CustomResult<String, errors::ApplePayDecryptionError> {
        let data = BASE64_ENGINE
            .decode(self.data.peek().as_bytes())
            .into_report()
            .change_context(errors::ApplePayDecryptionError::Base64DecodingFailed)?;
        let iv = [0u8; 16]; //Initialization vector IV is typically used in AES-GCM (Galois/Counter Mode) encryption for randomizing the encryption process.
        let ciphertext = data
            .get(..data.len() - 16)
            .ok_or(errors::ApplePayDecryptionError::DecryptionFailed)?;
        let tag = data
            .get(data.len() - 16..)
            .ok_or(errors::ApplePayDecryptionError::DecryptionFailed)?;
        let cipher = Cipher::aes_256_gcm();
        let decrypted_data = decrypt_aead(cipher, symmetric_key, Some(&iv), &[], ciphertext, tag)
            .into_report()
            .change_context(errors::ApplePayDecryptionError::DecryptionFailed)?;
        let decrypted = String::from_utf8(decrypted_data)
            .into_report()
            .change_context(errors::ApplePayDecryptionError::DecryptionFailed)?;

        Ok(decrypted)
    }
}

pub fn get_key_params_for_surcharge_details(
    payment_method_data: &api_models::payments::PaymentMethodData,
) -> Option<(
    common_enums::PaymentMethod,
    common_enums::PaymentMethodType,
    Option<common_enums::CardNetwork>,
)> {
    match payment_method_data {
        api_models::payments::PaymentMethodData::Card(card) => {
            // surcharge generated will always be same for credit as well as debit
            // since surcharge conditions cannot be defined on card_type
            Some((
                common_enums::PaymentMethod::Card,
                common_enums::PaymentMethodType::Credit,
                card.card_network.clone(),
            ))
        }
        api_models::payments::PaymentMethodData::CardRedirect(card_redirect_data) => Some((
            common_enums::PaymentMethod::CardRedirect,
            card_redirect_data.get_payment_method_type(),
            None,
        )),
        api_models::payments::PaymentMethodData::Wallet(wallet) => Some((
            common_enums::PaymentMethod::Wallet,
            wallet.get_payment_method_type(),
            None,
        )),
        api_models::payments::PaymentMethodData::PayLater(pay_later) => Some((
            common_enums::PaymentMethod::PayLater,
            pay_later.get_payment_method_type(),
            None,
        )),
        api_models::payments::PaymentMethodData::BankRedirect(bank_redirect) => Some((
            common_enums::PaymentMethod::BankRedirect,
            bank_redirect.get_payment_method_type(),
            None,
        )),
        api_models::payments::PaymentMethodData::BankDebit(bank_debit) => Some((
            common_enums::PaymentMethod::BankDebit,
            bank_debit.get_payment_method_type(),
            None,
        )),
        api_models::payments::PaymentMethodData::BankTransfer(bank_transfer) => Some((
            common_enums::PaymentMethod::BankTransfer,
            bank_transfer.get_payment_method_type(),
            None,
        )),
        api_models::payments::PaymentMethodData::Crypto(crypto) => Some((
            common_enums::PaymentMethod::Crypto,
            crypto.get_payment_method_type(),
            None,
        )),
        api_models::payments::PaymentMethodData::MandatePayment => None,
        api_models::payments::PaymentMethodData::Reward => None,
        api_models::payments::PaymentMethodData::Upi(_) => Some((
            common_enums::PaymentMethod::Upi,
            common_enums::PaymentMethodType::UpiCollect,
            None,
        )),
        api_models::payments::PaymentMethodData::Voucher(voucher) => Some((
            common_enums::PaymentMethod::Voucher,
            voucher.get_payment_method_type(),
            None,
        )),
        api_models::payments::PaymentMethodData::GiftCard(gift_card) => Some((
            common_enums::PaymentMethod::GiftCard,
            gift_card.get_payment_method_type(),
            None,
        )),
        api_models::payments::PaymentMethodData::CardToken(_) => None,
    }
}

pub fn validate_payment_link_request(
    confirm: Option<bool>,
) -> Result<(), errors::ApiErrorResponse> {
    if let Some(cnf) = confirm {
        if !cnf {
            return Ok(());
        } else {
            return Err(errors::ApiErrorResponse::InvalidRequestData {
                message: "cannot confirm a payment while creating a payment link".to_string(),
            });
        }
    }
    Ok(())
}

pub async fn get_gsm_record(
    state: &AppState,
    error_code: Option<String>,
    error_message: Option<String>,
    connector_name: String,
    flow: String,
) -> Option<storage::gsm::GatewayStatusMap> {
    let get_gsm = || async {
        state.store.find_gsm_rule(
                connector_name.clone(),
                flow.clone(),
                "sub_flow".to_string(),
                error_code.clone().unwrap_or_default(), // TODO: make changes in connector to get a mandatory code in case of success or error response
                error_message.clone().unwrap_or_default(),
            )
            .await
            .map_err(|err| {
                if err.current_context().is_db_not_found() {
                    logger::warn!(
                        "GSM miss for connector - {}, flow - {}, error_code - {:?}, error_message - {:?}",
                        connector_name,
                        flow,
                        error_code,
                        error_message
                    );
                    metrics::AUTO_RETRY_GSM_MISS_COUNT.add(&metrics::CONTEXT, 1, &[]);
                } else {
                    metrics::AUTO_RETRY_GSM_FETCH_FAILURE_COUNT.add(&metrics::CONTEXT, 1, &[]);
                };
                err.change_context(errors::ApiErrorResponse::InternalServerError)
                    .attach_printable("failed to fetch decision from gsm")
            })
    };
    get_gsm()
        .await
        .map_err(|err| {
            // warn log should suffice here because we are not propagating this error
            logger::warn!(get_gsm_decision_fetch_error=?err, "error fetching gsm decision");
            err
        })
        .ok()
}

pub fn validate_order_details_amount(
    order_details: Vec<api_models::payments::OrderDetailsWithAmount>,
    amount: i64,
    should_validate: bool,
) -> Result<(), errors::ApiErrorResponse> {
    if should_validate {
        let total_order_details_amount: i64 = order_details
            .iter()
            .map(|order| order.amount * i64::from(order.quantity))
            .sum();

        if total_order_details_amount != amount {
            Err(errors::ApiErrorResponse::InvalidRequestData {
                message: "Total sum of order details doesn't match amount in payment request"
                    .to_string(),
            })
        } else {
            Ok(())
        }
    } else {
        Ok(())
    }
}

// This function validates the client secret expiry set by the merchant in the request
pub fn validate_session_expiry(session_expiry: u32) -> Result<(), errors::ApiErrorResponse> {
    if !(consts::MIN_SESSION_EXPIRY..=consts::MAX_SESSION_EXPIRY).contains(&session_expiry) {
        Err(errors::ApiErrorResponse::InvalidRequestData {
            message: "session_expiry should be between 60(1 min) to 7890000(3 months).".to_string(),
        })
    } else {
        Ok(())
    }
}

pub async fn get_payment_method_details_from_payment_token(
    state: &AppState,
    payment_attempt: &PaymentAttempt,
    payment_intent: &PaymentIntent,
    key_store: &domain::MerchantKeyStore,
) -> RouterResult<Option<(api::PaymentMethodData, enums::PaymentMethod)>> {
    let hyperswitch_token = if let Some(token) = payment_attempt.payment_token.clone() {
        let redis_conn = state
            .store
            .get_redis_conn()
            .change_context(errors::ApiErrorResponse::InternalServerError)
            .attach_printable("Failed to get redis connection")?;
        let key = format!(
            "pm_token_{}_{}_hyperswitch",
            token,
            payment_attempt
                .payment_method
                .to_owned()
                .get_required_value("payment_method")?,
        );
        let token_data_string = redis_conn
            .get_key::<Option<String>>(&key)
            .await
            .change_context(errors::ApiErrorResponse::InternalServerError)
            .attach_printable("Failed to fetch the token from redis")?
            .ok_or(error_stack::Report::new(
                errors::ApiErrorResponse::UnprocessableEntity {
                    message: "Token is invalid or expired".to_owned(),
                },
            ))?;
        let token_data_result = token_data_string
            .clone()
            .parse_struct("PaymentTokenData")
            .change_context(errors::ApiErrorResponse::InternalServerError)
            .attach_printable("failed to deserialize hyperswitch token data");
        let token_data = match token_data_result {
            Ok(data) => data,
            Err(e) => {
                // The purpose of this logic is backwards compatibility to support tokens
                // in redis that might be following the old format.
                if token_data_string.starts_with('{') {
                    return Err(e);
                } else {
                    storage::PaymentTokenData::temporary_generic(token_data_string)
                }
            }
        };
        Some(token_data)
    } else {
        None
    };
    let token = hyperswitch_token
        .ok_or(errors::ApiErrorResponse::InternalServerError)
        .into_report()
        .attach_printable("missing hyperswitch_token")?;
    match token {
        storage::PaymentTokenData::TemporaryGeneric(generic_token) => {
            retrieve_payment_method_with_temporary_token(
                state,
                &generic_token.token,
                payment_intent,
                key_store,
                None,
            )
            .await
        }

        storage::PaymentTokenData::Temporary(generic_token) => {
            retrieve_payment_method_with_temporary_token(
                state,
                &generic_token.token,
                payment_intent,
                key_store,
                None,
            )
            .await
        }

        storage::PaymentTokenData::Permanent(card_token) => retrieve_card_with_permanent_token(
            state,
            &card_token.token,
            card_token
                .payment_method_id
                .as_ref()
                .unwrap_or(&card_token.token),
            payment_intent,
            None,
        )
        .await
        .map(|card| Some((card, enums::PaymentMethod::Card))),

        storage::PaymentTokenData::PermanentCard(card_token) => retrieve_card_with_permanent_token(
            state,
            &card_token.token,
            card_token
                .payment_method_id
                .as_ref()
                .unwrap_or(&card_token.token),
            payment_intent,
            None,
        )
        .await
        .map(|card| Some((card, enums::PaymentMethod::Card))),

        storage::PaymentTokenData::AuthBankDebit(auth_token) => {
            retrieve_payment_method_from_auth_service(
                state,
                key_store,
                &auth_token,
                payment_intent,
                &None,
            )
            .await
        }

        storage::PaymentTokenData::WalletToken(_) => Ok(None),
    }
}

// This function validates the  mandate_data with its setup_future_usage
pub fn validate_mandate_data_and_future_usage(
    setup_future_usages: Option<api_enums::FutureUsage>,
    mandate_details_present: bool,
) -> Result<(), errors::ApiErrorResponse> {
    if mandate_details_present
        && (Some(api_enums::FutureUsage::OnSession) == setup_future_usages
            || setup_future_usages.is_none())
    {
        Err(errors::ApiErrorResponse::PreconditionFailed {
            message: "`setup_future_usage` must be `off_session` for mandates".into(),
        })
    } else {
        Ok(())
    }
}<|MERGE_RESOLUTION|>--- conflicted
+++ resolved
@@ -1715,11 +1715,7 @@
     }
 
     // TODO: Handle case where payment method and token both are present in request properly.
-<<<<<<< HEAD
-    let payment_method = match (request, payment_data.token_data.as_ref()) {
-=======
-    let (payment_method, pm_id) = match (request, hyperswitch_token) {
->>>>>>> 7391416e
+    let (payment_method, pm_id) = match (request, payment_data.token_data.as_ref()) {
         (_, Some(hyperswitch_token)) => {
             let pm_data = Ctx::retrieve_payment_method_with_token(
                 state,
