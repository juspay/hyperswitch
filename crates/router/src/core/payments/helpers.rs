use std::{borrow::Cow, str::FromStr};

#[cfg(feature = "v2")]
use api_models::ephemeral_key::EphemeralKeyResponse;
use api_models::{
    mandates::RecurringDetails,
    payments::{additional_info as payment_additional_types, RequestSurchargeDetails},
};
use base64::Engine;
use common_enums::ConnectorType;
#[cfg(feature = "v2")]
use common_utils::id_type::GenerateId;
use common_utils::{
    crypto::Encryptable,
    ext_traits::{AsyncExt, ByteSliceExt, Encode, ValueExt},
    fp_utils, generate_id,
    id_type::{self},
    new_type::{MaskedIban, MaskedSortCode},
    pii, type_name,
    types::{
        keymanager::{Identifier, KeyManagerState, ToEncryptable},
        MinorUnit,
    },
};
use diesel_models::enums;
// TODO : Evaluate all the helper functions ()
use error_stack::{report, ResultExt};
use futures::future::Either;
#[cfg(all(any(feature = "v1", feature = "v2"), not(feature = "customer_v2")))]
use hyperswitch_domain_models::payments::payment_intent::CustomerData;
use hyperswitch_domain_models::{
    mandates::MandateData,
    payment_method_data::{GetPaymentMethodType, PazeWalletData},
    payments::{
        payment_attempt::PaymentAttempt, payment_intent::PaymentIntentFetchConstraints,
        PaymentIntent,
    },
    router_data::KlarnaSdkResponse,
};
use hyperswitch_interfaces::integrity::{CheckIntegrity, FlowIntegrity, GetIntegrityObject};
use josekit::jwe;
use masking::{ExposeInterface, PeekInterface, SwitchStrategy};
use openssl::{
    derive::Deriver,
    pkey::PKey,
    symm::{decrypt_aead, Cipher},
};
#[cfg(feature = "v2")]
use redis_interface::errors::RedisError;
use router_env::{instrument, logger, tracing};
use uuid::Uuid;
use x509_parser::parse_x509_certificate;

use super::{
    operations::{BoxedOperation, Operation, PaymentResponse},
    CustomerDetails, PaymentData,
};
use crate::{
    configs::settings::{ConnectorRequestReferenceIdConfig, TempLockerEnableConfig},
    connector,
    consts::{self, BASE64_ENGINE},
    core::{
        authentication,
        errors::{self, CustomResult, RouterResult, StorageErrorExt},
        mandate::helpers::MandateGenericData,
        payment_methods::{
            self,
            cards::{self},
            network_tokenization, vault,
        },
        payments,
        pm_auth::retrieve_payment_method_from_auth_service,
    },
    db::StorageInterface,
    routes::{metrics, payment_methods as payment_methods_handler, SessionState},
    services,
    types::{
        api::{self, admin, enums as api_enums, MandateValidationFieldsExt},
        domain::{self, types},
        storage::{self, enums as storage_enums, ephemeral_key, CardTokenData},
        transformers::{ForeignFrom, ForeignTryFrom},
        AdditionalMerchantData, AdditionalPaymentMethodConnectorResponse, ErrorResponse,
        MandateReference, MerchantAccountData, MerchantRecipientData, PaymentsResponseData,
        RecipientIdType, RecurringMandatePaymentData, RouterData,
    },
    utils::{
        self,
        crypto::{self, SignMessage},
        OptionExt, StringExt,
    },
};
#[cfg(feature = "v2")]
use crate::{core::admin as core_admin, headers};
#[cfg(all(any(feature = "v1", feature = "v2"), not(feature = "customer_v2")))]
use crate::{
    core::payment_methods::cards::create_encrypted_data, types::storage::CustomerUpdate::Update,
};

pub fn filter_mca_based_on_profile_and_connector_type(
    merchant_connector_accounts: Vec<domain::MerchantConnectorAccount>,
    profile_id: &id_type::ProfileId,
    connector_type: ConnectorType,
) -> Vec<domain::MerchantConnectorAccount> {
    merchant_connector_accounts
        .into_iter()
        .filter(|mca| &mca.profile_id == profile_id && mca.connector_type == connector_type)
        .collect()
}

#[instrument(skip_all)]
#[allow(clippy::too_many_arguments)]
pub async fn create_or_update_address_for_payment_by_request(
    session_state: &SessionState,
    req_address: Option<&api::Address>,
    address_id: Option<&str>,
    merchant_id: &id_type::MerchantId,
    customer_id: Option<&id_type::CustomerId>,
    merchant_key_store: &domain::MerchantKeyStore,
    payment_id: &id_type::PaymentId,
    storage_scheme: storage_enums::MerchantStorageScheme,
) -> CustomResult<Option<domain::Address>, errors::ApiErrorResponse> {
    let key = merchant_key_store.key.get_inner().peek();
    let db = &session_state.store;
    let key_manager_state = &session_state.into();
    Ok(match address_id {
        Some(id) => match req_address {
            Some(address) => {
                let encrypted_data = types::crypto_operation(
                    &session_state.into(),
                    type_name!(domain::Address),
                    types::CryptoOperation::BatchEncrypt(
                        domain::FromRequestEncryptableAddress::to_encryptable(
                            domain::FromRequestEncryptableAddress {
                                line1: address.address.as_ref().and_then(|a| a.line1.clone()),
                                line2: address.address.as_ref().and_then(|a| a.line2.clone()),
                                line3: address.address.as_ref().and_then(|a| a.line3.clone()),
                                state: address.address.as_ref().and_then(|a| a.state.clone()),
                                first_name: address
                                    .address
                                    .as_ref()
                                    .and_then(|a| a.first_name.clone()),
                                last_name: address
                                    .address
                                    .as_ref()
                                    .and_then(|a| a.last_name.clone()),
                                zip: address.address.as_ref().and_then(|a| a.zip.clone()),
                                phone_number: address
                                    .phone
                                    .as_ref()
                                    .and_then(|phone| phone.number.clone()),
                                email: address
                                    .email
                                    .as_ref()
                                    .map(|a| a.clone().expose().switch_strategy()),
                            },
                        ),
                    ),
                    Identifier::Merchant(merchant_key_store.merchant_id.clone()),
                    key,
                )
                .await
                .and_then(|val| val.try_into_batchoperation())
                .change_context(errors::ApiErrorResponse::InternalServerError)
                .attach_printable("Failed while encrypting address")?;
                let encryptable_address =
                    domain::FromRequestEncryptableAddress::from_encryptable(encrypted_data)
                        .change_context(errors::ApiErrorResponse::InternalServerError)
                        .attach_printable("Failed while encrypting address")?;
                let address_update = storage::AddressUpdate::Update {
                    city: address
                        .address
                        .as_ref()
                        .and_then(|value| value.city.clone()),
                    country: address.address.as_ref().and_then(|value| value.country),
                    line1: encryptable_address.line1,
                    line2: encryptable_address.line2,
                    line3: encryptable_address.line3,
                    state: encryptable_address.state,
                    zip: encryptable_address.zip,
                    first_name: encryptable_address.first_name,
                    last_name: encryptable_address.last_name,
                    phone_number: encryptable_address.phone_number,
                    country_code: address
                        .phone
                        .as_ref()
                        .and_then(|value| value.country_code.clone()),
                    updated_by: storage_scheme.to_string(),
                    email: encryptable_address.email.map(|email| {
                        let encryptable: Encryptable<masking::Secret<String, pii::EmailStrategy>> =
                            Encryptable::new(
                                email.clone().into_inner().switch_strategy(),
                                email.into_encrypted(),
                            );
                        encryptable
                    }),
                };
                let address = db
                    .find_address_by_merchant_id_payment_id_address_id(
                        key_manager_state,
                        merchant_id,
                        payment_id,
                        id,
                        merchant_key_store,
                        storage_scheme,
                    )
                    .await
                    .change_context(errors::ApiErrorResponse::InternalServerError)
                    .attach_printable("Error while fetching address")?;
                Some(
                    db.update_address_for_payments(
                        key_manager_state,
                        address,
                        address_update,
                        payment_id.to_owned(),
                        merchant_key_store,
                        storage_scheme,
                    )
                    .await
                    .map(|payment_address| payment_address.address)
                    .to_not_found_response(errors::ApiErrorResponse::AddressNotFound)?,
                )
            }
            None => Some(
                db.find_address_by_merchant_id_payment_id_address_id(
                    key_manager_state,
                    merchant_id,
                    payment_id,
                    id,
                    merchant_key_store,
                    storage_scheme,
                )
                .await
                .map(|payment_address| payment_address.address),
            )
            .transpose()
            .to_not_found_response(errors::ApiErrorResponse::AddressNotFound)?,
        },
        None => match req_address {
            Some(address) => {
                let address =
                    get_domain_address(session_state, address, merchant_id, key, storage_scheme)
                        .await
                        .change_context(errors::ApiErrorResponse::InternalServerError)
                        .attach_printable("Failed while encrypting address while insert")?;

                let payment_address = domain::PaymentAddress {
                    address,
                    payment_id: payment_id.clone(),
                    customer_id: customer_id.cloned(),
                };

                Some(
                    db.insert_address_for_payments(
                        key_manager_state,
                        payment_id,
                        payment_address,
                        merchant_key_store,
                        storage_scheme,
                    )
                    .await
                    .map(|payment_address| payment_address.address)
                    .change_context(errors::ApiErrorResponse::InternalServerError)
                    .attach_printable("Failed while inserting new address")?,
                )
            }

            None => None,
        },
    })
}

#[instrument(skip_all)]
#[allow(clippy::too_many_arguments)]
pub async fn create_or_find_address_for_payment_by_request(
    state: &SessionState,
    req_address: Option<&api::Address>,
    address_id: Option<&str>,
    merchant_id: &id_type::MerchantId,
    customer_id: Option<&id_type::CustomerId>,
    merchant_key_store: &domain::MerchantKeyStore,
    payment_id: &id_type::PaymentId,
    storage_scheme: storage_enums::MerchantStorageScheme,
) -> CustomResult<Option<domain::Address>, errors::ApiErrorResponse> {
    let key = merchant_key_store.key.get_inner().peek();
    let db = &state.store;
    let key_manager_state = &state.into();
    Ok(match address_id {
        Some(id) => Some(
            db.find_address_by_merchant_id_payment_id_address_id(
                key_manager_state,
                merchant_id,
                payment_id,
                id,
                merchant_key_store,
                storage_scheme,
            )
            .await
            .map(|payment_address| payment_address.address),
        )
        .transpose()
        .to_not_found_response(errors::ApiErrorResponse::AddressNotFound)?,
        None => match req_address {
            Some(address) => {
                // generate a new address here
                let address = get_domain_address(state, address, merchant_id, key, storage_scheme)
                    .await
                    .change_context(errors::ApiErrorResponse::InternalServerError)
                    .attach_printable("Failed while encrypting address while insert")?;

                let payment_address = domain::PaymentAddress {
                    address,
                    payment_id: payment_id.clone(),
                    customer_id: customer_id.cloned(),
                };

                Some(
                    db.insert_address_for_payments(
                        key_manager_state,
                        payment_id,
                        payment_address,
                        merchant_key_store,
                        storage_scheme,
                    )
                    .await
                    .map(|payment_address| payment_address.address)
                    .change_context(errors::ApiErrorResponse::InternalServerError)
                    .attach_printable("Failed while inserting new address")?,
                )
            }
            None => None,
        },
    })
}

pub async fn get_domain_address(
    session_state: &SessionState,
    address: &api_models::payments::Address,
    merchant_id: &id_type::MerchantId,
    key: &[u8],
    storage_scheme: enums::MerchantStorageScheme,
) -> CustomResult<domain::Address, common_utils::errors::CryptoError> {
    async {
        let address_details = &address.address.as_ref();
        let encrypted_data = types::crypto_operation(
            &session_state.into(),
            type_name!(domain::Address),
            types::CryptoOperation::BatchEncrypt(
                domain::FromRequestEncryptableAddress::to_encryptable(
                    domain::FromRequestEncryptableAddress {
                        line1: address.address.as_ref().and_then(|a| a.line1.clone()),
                        line2: address.address.as_ref().and_then(|a| a.line2.clone()),
                        line3: address.address.as_ref().and_then(|a| a.line3.clone()),
                        state: address.address.as_ref().and_then(|a| a.state.clone()),
                        first_name: address.address.as_ref().and_then(|a| a.first_name.clone()),
                        last_name: address.address.as_ref().and_then(|a| a.last_name.clone()),
                        zip: address.address.as_ref().and_then(|a| a.zip.clone()),
                        phone_number: address
                            .phone
                            .as_ref()
                            .and_then(|phone| phone.number.clone()),
                        email: address
                            .email
                            .as_ref()
                            .map(|a| a.clone().expose().switch_strategy()),
                    },
                ),
            ),
            Identifier::Merchant(merchant_id.to_owned()),
            key,
        )
        .await
        .and_then(|val| val.try_into_batchoperation())?;
        let encryptable_address =
            domain::FromRequestEncryptableAddress::from_encryptable(encrypted_data)
                .change_context(common_utils::errors::CryptoError::EncodingFailed)?;
        Ok(domain::Address {
            phone_number: encryptable_address.phone_number,
            country_code: address.phone.as_ref().and_then(|a| a.country_code.clone()),
            merchant_id: merchant_id.to_owned(),
            address_id: generate_id(consts::ID_LENGTH, "add"),
            city: address_details.and_then(|address_details| address_details.city.clone()),
            country: address_details.and_then(|address_details| address_details.country),
            line1: encryptable_address.line1,
            line2: encryptable_address.line2,
            line3: encryptable_address.line3,
            state: encryptable_address.state,
            created_at: common_utils::date_time::now(),
            first_name: encryptable_address.first_name,
            last_name: encryptable_address.last_name,
            modified_at: common_utils::date_time::now(),
            zip: encryptable_address.zip,
            updated_by: storage_scheme.to_string(),
            email: encryptable_address.email.map(|email| {
                let encryptable: Encryptable<masking::Secret<String, pii::EmailStrategy>> =
                    Encryptable::new(
                        email.clone().into_inner().switch_strategy(),
                        email.into_encrypted(),
                    );
                encryptable
            }),
        })
    }
    .await
}

pub async fn get_address_by_id(
    state: &SessionState,
    address_id: Option<String>,
    merchant_key_store: &domain::MerchantKeyStore,
    payment_id: &id_type::PaymentId,
    merchant_id: &id_type::MerchantId,
    storage_scheme: storage_enums::MerchantStorageScheme,
) -> CustomResult<Option<domain::Address>, errors::ApiErrorResponse> {
    match address_id {
        None => Ok(None),
        Some(address_id) => {
            let db = &*state.store;
            Ok(db
                .find_address_by_merchant_id_payment_id_address_id(
                    &state.into(),
                    merchant_id,
                    payment_id,
                    &address_id,
                    merchant_key_store,
                    storage_scheme,
                )
                .await
                .map(|payment_address| payment_address.address)
                .ok())
        }
    }
}

#[cfg(all(
    any(feature = "v1", feature = "v2"),
    not(feature = "payment_methods_v2")
))]
pub async fn get_token_pm_type_mandate_details(
    state: &SessionState,
    request: &api::PaymentsRequest,
    mandate_type: Option<api::MandateTransactionType>,
    merchant_account: &domain::MerchantAccount,
    merchant_key_store: &domain::MerchantKeyStore,
    payment_method_id: Option<String>,
    payment_intent_customer_id: Option<&id_type::CustomerId>,
) -> RouterResult<MandateGenericData> {
    let mandate_data = request.mandate_data.clone().map(MandateData::foreign_from);
    let (
        payment_token,
        payment_method,
        payment_method_type,
        mandate_data,
        recurring_payment_data,
        mandate_connector_details,
        payment_method_info,
    ) = match mandate_type {
        Some(api::MandateTransactionType::NewMandateTransaction) => (
            request.payment_token.to_owned(),
            request.payment_method,
            request.payment_method_type,
            mandate_data.clone(),
            None,
            None,
            None,
        ),
        Some(api::MandateTransactionType::RecurringMandateTransaction) => {
            match &request.recurring_details {
                Some(recurring_details) => {
                    match recurring_details {
                        RecurringDetails::NetworkTransactionIdAndCardDetails(_) => {
                            (None, request.payment_method, None, None, None, None, None)
                        }
                        RecurringDetails::ProcessorPaymentToken(processor_payment_token) => {
                            if let Some(mca_id) = &processor_payment_token.merchant_connector_id {
                                let db = &*state.store;
                                let key_manager_state = &state.into();

                                #[cfg(feature = "v1")]
                            let connector_name = db
                                .find_by_merchant_connector_account_merchant_id_merchant_connector_id(
                                    key_manager_state,
                                    merchant_account.get_id(),
                                    mca_id,
                                    merchant_key_store,
                                )
                                .await
                                .to_not_found_response(errors::ApiErrorResponse::MerchantConnectorAccountNotFound {
                                    id: mca_id.clone().get_string_repr().to_string(),
                                })?.connector_name;

                                #[cfg(feature = "v2")]
                            let connector_name = db
                                .find_merchant_connector_account_by_id(key_manager_state, mca_id, merchant_key_store)
                                .await
                                .to_not_found_response(errors::ApiErrorResponse::MerchantConnectorAccountNotFound {
                                    id: mca_id.clone().get_string_repr().to_string(),
                                })?.connector_name;
                                (
                                    None,
                                    request.payment_method,
                                    None,
                                    None,
                                    None,
                                    Some(payments::MandateConnectorDetails {
                                        connector: connector_name,
                                        merchant_connector_id: Some(mca_id.clone()),
                                    }),
                                    None,
                                )
                            } else {
                                (None, request.payment_method, None, None, None, None, None)
                            }
                        }
                        RecurringDetails::MandateId(mandate_id) => {
                            let mandate_generic_data = Box::pin(get_token_for_recurring_mandate(
                                state,
                                request,
                                merchant_account,
                                merchant_key_store,
                                mandate_id.to_owned(),
                            ))
                            .await?;

                            (
                                mandate_generic_data.token,
                                mandate_generic_data.payment_method,
                                mandate_generic_data
                                    .payment_method_type
                                    .or(request.payment_method_type),
                                None,
                                mandate_generic_data.recurring_mandate_payment_data,
                                mandate_generic_data.mandate_connector,
                                mandate_generic_data.payment_method_info,
                            )
                        }
                        RecurringDetails::PaymentMethodId(payment_method_id) => {
                            let payment_method_info = state
                                .store
                                .find_payment_method(
                                    &(state.into()),
                                    merchant_key_store,
                                    payment_method_id,
                                    merchant_account.storage_scheme,
                                )
                                .await
                                .to_not_found_response(
                                    errors::ApiErrorResponse::PaymentMethodNotFound,
                                )?;
                            let customer_id = request
                                .get_customer_id()
                                .get_required_value("customer_id")?;

                            verify_mandate_details_for_recurring_payments(
                                &payment_method_info.merchant_id,
                                merchant_account.get_id(),
                                &payment_method_info.customer_id,
                                customer_id,
                            )?;

                            (
                                None,
                                payment_method_info.get_payment_method_type(),
                                payment_method_info.get_payment_method_subtype(),
                                None,
                                None,
                                None,
                                Some(payment_method_info),
                            )
                        }
                    }
                }
                None => {
                    if let Some(mandate_id) = request.mandate_id.clone() {
                        let mandate_generic_data = Box::pin(get_token_for_recurring_mandate(
                            state,
                            request,
                            merchant_account,
                            merchant_key_store,
                            mandate_id,
                        ))
                        .await?;
                        (
                            mandate_generic_data.token,
                            mandate_generic_data.payment_method,
                            mandate_generic_data
                                .payment_method_type
                                .or(request.payment_method_type),
                            None,
                            mandate_generic_data.recurring_mandate_payment_data,
                            mandate_generic_data.mandate_connector,
                            mandate_generic_data.payment_method_info,
                        )
                    } else if request.payment_method_type
                        == Some(api_models::enums::PaymentMethodType::ApplePay)
                        || request.payment_method_type
                            == Some(api_models::enums::PaymentMethodType::GooglePay)
                    {
                        let payment_request_customer_id = request.get_customer_id();
                        if let Some(customer_id) =
                            payment_request_customer_id.or(payment_intent_customer_id)
                        {
                            let customer_saved_pm_option = match state
                                .store
                                .find_payment_method_by_customer_id_merchant_id_list(
                                    &(state.into()),
                                    merchant_key_store,
                                    customer_id,
                                    merchant_account.get_id(),
                                    None,
                                )
                                .await
                            {
                                Ok(customer_payment_methods) => Ok(customer_payment_methods
                                    .iter()
                                    .find(|payment_method| {
                                        payment_method.get_payment_method_subtype()
                                            == request.payment_method_type
                                    })
                                    .cloned()),
                                Err(error) => {
                                    if error.current_context().is_db_not_found() {
                                        Ok(None)
                                    } else {
                                        Err(error)
                                            .change_context(
                                                errors::ApiErrorResponse::InternalServerError,
                                            )
                                            .attach_printable(
                                                "failed to find payment methods for a customer",
                                            )
                                    }
                                }
                            }?;

                            (
                                None,
                                request.payment_method,
                                request.payment_method_type,
                                None,
                                None,
                                None,
                                customer_saved_pm_option,
                            )
                        } else {
                            (
                                None,
                                request.payment_method,
                                request.payment_method_type,
                                None,
                                None,
                                None,
                                None,
                            )
                        }
                    } else {
                        let payment_method_info = payment_method_id
                            .async_map(|payment_method_id| async move {
                                state
                                    .store
                                    .find_payment_method(
                                        &(state.into()),
                                        merchant_key_store,
                                        &payment_method_id,
                                        merchant_account.storage_scheme,
                                    )
                                    .await
                                    .to_not_found_response(
                                        errors::ApiErrorResponse::PaymentMethodNotFound,
                                    )
                            })
                            .await
                            .transpose()?;
                        (
                            request.payment_token.to_owned(),
                            request.payment_method,
                            request.payment_method_type,
                            None,
                            None,
                            None,
                            payment_method_info,
                        )
                    }
                }
            }
        }
        None => {
            let payment_method_info = payment_method_id
                .async_map(|payment_method_id| async move {
                    state
                        .store
                        .find_payment_method(
                            &(state.into()),
                            merchant_key_store,
                            &payment_method_id,
                            merchant_account.storage_scheme,
                        )
                        .await
                        .to_not_found_response(errors::ApiErrorResponse::PaymentMethodNotFound)
                })
                .await
                .transpose()?;
            (
                request.payment_token.to_owned(),
                request.payment_method,
                request.payment_method_type,
                mandate_data,
                None,
                None,
                payment_method_info,
            )
        }
    };
    Ok(MandateGenericData {
        token: payment_token,
        payment_method,
        payment_method_type,
        mandate_data,
        recurring_mandate_payment_data: recurring_payment_data,
        mandate_connector: mandate_connector_details,
        payment_method_info,
    })
}

#[cfg(feature = "v1")]
pub async fn get_token_for_recurring_mandate(
    state: &SessionState,
    req: &api::PaymentsRequest,
    merchant_account: &domain::MerchantAccount,
    merchant_key_store: &domain::MerchantKeyStore,
    mandate_id: String,
) -> RouterResult<MandateGenericData> {
    let db = &*state.store;

    let mandate = db
        .find_mandate_by_merchant_id_mandate_id(
            merchant_account.get_id(),
            mandate_id.as_str(),
            merchant_account.storage_scheme,
        )
        .await
        .to_not_found_response(errors::ApiErrorResponse::MandateNotFound)?;
    let key_manager_state: KeyManagerState = state.into();
    let original_payment_intent = mandate
        .original_payment_id
        .as_ref()
        .async_map(|payment_id| async {
            db.find_payment_intent_by_payment_id_merchant_id(
                &key_manager_state,
                payment_id,
                &mandate.merchant_id,
                merchant_key_store,
                merchant_account.storage_scheme,
            )
            .await
            .to_not_found_response(errors::ApiErrorResponse::PaymentNotFound)
            .map_err(|err| logger::error!(mandate_original_payment_not_found=?err))
            .ok()
        })
        .await
        .flatten();

    let original_payment_attempt = original_payment_intent
        .as_ref()
        .async_map(|payment_intent| async {
            db.find_payment_attempt_by_payment_id_merchant_id_attempt_id(
                &payment_intent.payment_id,
                &mandate.merchant_id,
                payment_intent.active_attempt.get_id().as_str(),
                merchant_account.storage_scheme,
            )
            .await
            .to_not_found_response(errors::ApiErrorResponse::PaymentNotFound)
            .map_err(|err| logger::error!(mandate_original_payment_attempt_not_found=?err))
            .ok()
        })
        .await
        .flatten();

    let original_payment_authorized_amount = original_payment_attempt
        .clone()
        .map(|pa| pa.net_amount.get_total_amount().get_amount_as_i64());
    let original_payment_authorized_currency =
        original_payment_intent.clone().and_then(|pi| pi.currency);
    let customer = req.get_customer_id().get_required_value("customer_id")?;

    let payment_method_id = {
        if &mandate.customer_id != customer {
            Err(report!(errors::ApiErrorResponse::PreconditionFailed {
                message: "customer_id must match mandate customer_id".into()
            }))?
        }
        if mandate.mandate_status != storage_enums::MandateStatus::Active {
            Err(report!(errors::ApiErrorResponse::PreconditionFailed {
                message: "mandate is not active".into()
            }))?
        };
        mandate.payment_method_id.clone()
    };
    verify_mandate_details(
        req.amount.get_required_value("amount")?.into(),
        req.currency.get_required_value("currency")?,
        mandate.clone(),
    )?;

    let payment_method = db
        .find_payment_method(
            &(state.into()),
            merchant_key_store,
            payment_method_id.as_str(),
            merchant_account.storage_scheme,
        )
        .await
        .to_not_found_response(errors::ApiErrorResponse::PaymentMethodNotFound)?;

    let token = Uuid::new_v4().to_string();
    let payment_method_type = payment_method.get_payment_method_subtype();
    let mandate_connector_details = payments::MandateConnectorDetails {
        connector: mandate.connector,
        merchant_connector_id: mandate.merchant_connector_id,
    };

    if let Some(enums::PaymentMethod::Card) = payment_method.get_payment_method_type() {
        if state.conf.locker.locker_enabled {
            let _ = cards::get_lookup_key_from_locker(
                state,
                &token,
                &payment_method,
                merchant_key_store,
            )
            .await?;
        }

        if let Some(payment_method_from_request) = req.payment_method {
            let pm: storage_enums::PaymentMethod = payment_method_from_request;
            if payment_method
                .get_payment_method_type()
                .is_some_and(|payment_method| payment_method != pm)
            {
                Err(report!(errors::ApiErrorResponse::PreconditionFailed {
                    message:
                        "payment method in request does not match previously provided payment \
                            method information"
                            .into()
                }))?
            }
        };

        Ok(MandateGenericData {
            token: Some(token),
            payment_method: payment_method.get_payment_method_type(),
            recurring_mandate_payment_data: Some(RecurringMandatePaymentData {
                payment_method_type,
                original_payment_authorized_amount,
                original_payment_authorized_currency,
                mandate_metadata: None,
            }),
            payment_method_type: payment_method.get_payment_method_subtype(),
            mandate_connector: Some(mandate_connector_details),
            mandate_data: None,
            payment_method_info: Some(payment_method),
        })
    } else {
        Ok(MandateGenericData {
            token: None,
            payment_method: payment_method.get_payment_method_type(),
            recurring_mandate_payment_data: Some(RecurringMandatePaymentData {
                payment_method_type,
                original_payment_authorized_amount,
                original_payment_authorized_currency,
                mandate_metadata: None,
            }),
            payment_method_type: payment_method.get_payment_method_subtype(),
            mandate_connector: Some(mandate_connector_details),
            mandate_data: None,
            payment_method_info: Some(payment_method),
        })
    }
}

#[instrument(skip_all)]
/// Check weather the merchant id in the request
/// and merchant id in the merchant account are same.
pub fn validate_merchant_id(
    merchant_id: &id_type::MerchantId,
    request_merchant_id: Option<&id_type::MerchantId>,
) -> CustomResult<(), errors::ApiErrorResponse> {
    // Get Merchant Id from the merchant
    // or get from merchant account

    let request_merchant_id = request_merchant_id.unwrap_or(merchant_id);

    utils::when(merchant_id.ne(request_merchant_id), || {
        Err(report!(errors::ApiErrorResponse::PreconditionFailed {
            message: format!(
                "Invalid `merchant_id`: {} not found in merchant account",
                request_merchant_id.get_string_repr()
            )
        }))
    })
}

#[instrument(skip_all)]
pub fn validate_request_amount_and_amount_to_capture(
    op_amount: Option<api::Amount>,
    op_amount_to_capture: Option<MinorUnit>,
    surcharge_details: Option<RequestSurchargeDetails>,
) -> CustomResult<(), errors::ApiErrorResponse> {
    match (op_amount, op_amount_to_capture) {
        (None, _) => Ok(()),
        (Some(_amount), None) => Ok(()),
        (Some(amount), Some(amount_to_capture)) => {
            match amount {
                api::Amount::Value(amount_inner) => {
                    // If both amount and amount to capture is present
                    // then amount to be capture should be less than or equal to request amount
                    let total_capturable_amount = MinorUnit::new(amount_inner.get())
                        + surcharge_details
                            .map(|surcharge_details| surcharge_details.get_total_surcharge_amount())
                            .unwrap_or_default();
                    utils::when(!amount_to_capture.le(&total_capturable_amount), || {
                        Err(report!(errors::ApiErrorResponse::PreconditionFailed {
                            message: format!(
                            "amount_to_capture is greater than amount capture_amount: {amount_to_capture:?} request_amount: {amount:?}"
                        )
                        }))
                    })
                }
                api::Amount::Zero => {
                    // If the amount is Null but still amount_to_capture is passed this is invalid and
                    Err(report!(errors::ApiErrorResponse::PreconditionFailed {
                        message: "amount_to_capture should not exist for when amount = 0"
                            .to_string()
                    }))
                }
            }
        }
    }
}

#[cfg(feature = "v1")]
/// if capture method = automatic, amount_to_capture(if provided) must be equal to amount
#[instrument(skip_all)]
pub fn validate_amount_to_capture_and_capture_method(
    payment_attempt: Option<&PaymentAttempt>,
    request: &api_models::payments::PaymentsRequest,
) -> CustomResult<(), errors::ApiErrorResponse> {
    let option_net_amount = hyperswitch_domain_models::payments::payment_attempt::NetAmount::from_payments_request_and_payment_attempt(
        request,
        payment_attempt,
    );
    let capture_method = request
        .capture_method
        .or(payment_attempt
            .map(|payment_attempt| payment_attempt.capture_method.unwrap_or_default()))
        .unwrap_or_default();
    if matches!(
        capture_method,
        api_enums::CaptureMethod::Automatic | api_enums::CaptureMethod::SequentialAutomatic
    ) {
        let total_capturable_amount =
            option_net_amount.map(|net_amount| net_amount.get_total_amount());

        let amount_to_capture = request
            .amount_to_capture
            .or(payment_attempt.and_then(|pa| pa.amount_to_capture));

        if let Some((total_capturable_amount, amount_to_capture)) =
            total_capturable_amount.zip(amount_to_capture)
        {
            utils::when(amount_to_capture != total_capturable_amount, || {
                Err(report!(errors::ApiErrorResponse::PreconditionFailed {
                    message: "amount_to_capture must be equal to total_capturable_amount when capture_method = automatic".into()
                }))
            })
        } else {
            Ok(())
        }
    } else {
        Ok(())
    }
}

#[instrument(skip_all)]
pub fn validate_card_data(
    payment_method_data: Option<api::PaymentMethodData>,
) -> CustomResult<(), errors::ApiErrorResponse> {
    if let Some(api::PaymentMethodData::Card(card)) = payment_method_data {
        let cvc = card.card_cvc.peek().to_string();
        if cvc.len() < 3 || cvc.len() > 4 {
            Err(report!(errors::ApiErrorResponse::PreconditionFailed {
                message: "Invalid card_cvc length".to_string()
            }))?
        }
        let card_cvc =
            cvc.parse::<u16>()
                .change_context(errors::ApiErrorResponse::InvalidDataValue {
                    field_name: "card_cvc",
                })?;
        ::cards::CardSecurityCode::try_from(card_cvc).change_context(
            errors::ApiErrorResponse::PreconditionFailed {
                message: "Invalid Card CVC".to_string(),
            },
        )?;

        validate_card_expiry(&card.card_exp_month, &card.card_exp_year)?;
    }
    Ok(())
}

#[instrument(skip_all)]
pub fn validate_card_expiry(
    card_exp_month: &masking::Secret<String>,
    card_exp_year: &masking::Secret<String>,
) -> CustomResult<(), errors::ApiErrorResponse> {
    let exp_month = card_exp_month
        .peek()
        .to_string()
        .parse::<u8>()
        .change_context(errors::ApiErrorResponse::InvalidDataValue {
            field_name: "card_exp_month",
        })?;
    let month = ::cards::CardExpirationMonth::try_from(exp_month).change_context(
        errors::ApiErrorResponse::PreconditionFailed {
            message: "Invalid Expiry Month".to_string(),
        },
    )?;

    let mut year_str = card_exp_year.peek().to_string();
    if year_str.len() == 2 {
        year_str = format!("20{}", year_str);
    }
    let exp_year =
        year_str
            .parse::<u16>()
            .change_context(errors::ApiErrorResponse::InvalidDataValue {
                field_name: "card_exp_year",
            })?;
    let year = ::cards::CardExpirationYear::try_from(exp_year).change_context(
        errors::ApiErrorResponse::PreconditionFailed {
            message: "Invalid Expiry Year".to_string(),
        },
    )?;

    let card_expiration = ::cards::CardExpiration { month, year };
    let is_expired = card_expiration.is_expired().change_context(
        errors::ApiErrorResponse::PreconditionFailed {
            message: "Invalid card data".to_string(),
        },
    )?;
    if is_expired {
        Err(report!(errors::ApiErrorResponse::PreconditionFailed {
            message: "Card Expired".to_string()
        }))?
    }

    Ok(())
}

pub fn infer_payment_type(
    amount: api::Amount,
    mandate_type: Option<&api::MandateTransactionType>,
) -> api_enums::PaymentType {
    match mandate_type {
        Some(api::MandateTransactionType::NewMandateTransaction) => {
            if let api::Amount::Value(_) = amount {
                api_enums::PaymentType::NewMandate
            } else {
                api_enums::PaymentType::SetupMandate
            }
        }

        Some(api::MandateTransactionType::RecurringMandateTransaction) => {
            api_enums::PaymentType::RecurringMandate
        }

        None => api_enums::PaymentType::Normal,
    }
}

pub fn validate_mandate(
    req: impl Into<api::MandateValidationFields>,
    is_confirm_operation: bool,
) -> CustomResult<Option<api::MandateTransactionType>, errors::ApiErrorResponse> {
    let req: api::MandateValidationFields = req.into();
    match req.validate_and_get_mandate_type().change_context(
        errors::ApiErrorResponse::MandateValidationFailed {
            reason: "Expected one out of recurring_details and mandate_data but got both".into(),
        },
    )? {
        Some(api::MandateTransactionType::NewMandateTransaction) => {
            validate_new_mandate_request(req, is_confirm_operation)?;
            Ok(Some(api::MandateTransactionType::NewMandateTransaction))
        }
        Some(api::MandateTransactionType::RecurringMandateTransaction) => {
            validate_recurring_mandate(req)?;
            Ok(Some(
                api::MandateTransactionType::RecurringMandateTransaction,
            ))
        }
        None => Ok(None),
    }
}

pub fn validate_recurring_details_and_token(
    recurring_details: &Option<RecurringDetails>,
    payment_token: &Option<String>,
    mandate_id: &Option<String>,
) -> CustomResult<(), errors::ApiErrorResponse> {
    utils::when(
        recurring_details.is_some() && payment_token.is_some(),
        || {
            Err(report!(errors::ApiErrorResponse::PreconditionFailed {
                message: "Expected one out of recurring_details and payment_token but got both"
                    .into()
            }))
        },
    )?;

    utils::when(recurring_details.is_some() && mandate_id.is_some(), || {
        Err(report!(errors::ApiErrorResponse::PreconditionFailed {
            message: "Expected one out of recurring_details and mandate_id but got both".into()
        }))
    })?;

    Ok(())
}

fn validate_new_mandate_request(
    req: api::MandateValidationFields,
    is_confirm_operation: bool,
) -> RouterResult<()> {
    // We need not check for customer_id in the confirm request if it is already passed
    // in create request

    fp_utils::when(!is_confirm_operation && req.customer_id.is_none(), || {
        Err(report!(errors::ApiErrorResponse::PreconditionFailed {
            message: "`customer_id` is mandatory for mandates".into()
        }))
    })?;

    let mandate_data = req
        .mandate_data
        .clone()
        .get_required_value("mandate_data")?;

    // Only use this validation if the customer_acceptance is present
    if mandate_data
        .customer_acceptance
        .map(|inner| inner.acceptance_type == api::AcceptanceType::Online && inner.online.is_none())
        .unwrap_or(false)
    {
        Err(report!(errors::ApiErrorResponse::PreconditionFailed {
            message: "`mandate_data.customer_acceptance.online` is required when \
                      `mandate_data.customer_acceptance.acceptance_type` is `online`"
                .into()
        }))?
    }

    let mandate_details = match mandate_data.mandate_type {
        Some(api_models::payments::MandateType::SingleUse(details)) => Some(details),
        Some(api_models::payments::MandateType::MultiUse(details)) => details,
        _ => None,
    };
    mandate_details.and_then(|md| md.start_date.zip(md.end_date)).map(|(start_date, end_date)|
        utils::when (start_date >= end_date, || {
        Err(report!(errors::ApiErrorResponse::PreconditionFailed {
            message: "`mandate_data.mandate_type.{multi_use|single_use}.start_date` should be greater than  \
            `mandate_data.mandate_type.{multi_use|single_use}.end_date`"
                .into()
        }))
    })).transpose()?;

    Ok(())
}

pub fn validate_customer_id_mandatory_cases(
    has_setup_future_usage: bool,
    customer_id: Option<&id_type::CustomerId>,
) -> RouterResult<()> {
    match (has_setup_future_usage, customer_id) {
        (true, None) => Err(errors::ApiErrorResponse::PreconditionFailed {
            message: "customer_id is mandatory when setup_future_usage is given".to_string(),
        }
        .into()),
        _ => Ok(()),
    }
}

#[cfg(feature = "v1")]
pub fn create_startpay_url(
    base_url: &str,
    payment_attempt: &PaymentAttempt,
    payment_intent: &PaymentIntent,
) -> String {
    format!(
        "{}/payments/redirect/{}/{}/{}",
        base_url,
        payment_intent.get_id().get_string_repr(),
        payment_intent.merchant_id.get_string_repr(),
        payment_attempt.attempt_id
    )
}

pub fn create_redirect_url(
    router_base_url: &String,
    payment_attempt: &PaymentAttempt,
    connector_name: impl std::fmt::Display,
    creds_identifier: Option<&str>,
) -> String {
    let creds_identifier_path = creds_identifier.map_or_else(String::new, |cd| format!("/{}", cd));
    format!(
        "{}/payments/{}/{}/redirect/response/{}",
        router_base_url,
        payment_attempt.payment_id.get_string_repr(),
        payment_attempt.merchant_id.get_string_repr(),
        connector_name,
    ) + creds_identifier_path.as_ref()
}

pub fn create_authentication_url(
    router_base_url: &str,
    payment_attempt: &PaymentAttempt,
) -> String {
    format!(
        "{router_base_url}/payments/{}/3ds/authentication",
        payment_attempt.payment_id.get_string_repr()
    )
}

pub fn create_authorize_url(
    router_base_url: &str,
    payment_attempt: &PaymentAttempt,
    connector_name: impl std::fmt::Display,
) -> String {
    format!(
        "{}/payments/{}/{}/authorize/{}",
        router_base_url,
        payment_attempt.payment_id.get_string_repr(),
        payment_attempt.merchant_id.get_string_repr(),
        connector_name
    )
}

pub fn create_webhook_url(
    router_base_url: &str,
    merchant_id: &id_type::MerchantId,
    merchant_connector_id_or_connector_name: &str,
) -> String {
    format!(
        "{}/webhooks/{}/{}",
        router_base_url,
        merchant_id.get_string_repr(),
        merchant_connector_id_or_connector_name,
    )
}

pub fn create_complete_authorize_url(
    router_base_url: &String,
    payment_attempt: &PaymentAttempt,
    connector_name: impl std::fmt::Display,
) -> String {
    format!(
        "{}/payments/{}/{}/redirect/complete/{}",
        router_base_url,
        payment_attempt.payment_id.get_string_repr(),
        payment_attempt.merchant_id.get_string_repr(),
        connector_name
    )
}

fn validate_recurring_mandate(req: api::MandateValidationFields) -> RouterResult<()> {
    let recurring_details = req
        .recurring_details
        .get_required_value("recurring_details")?;

    match recurring_details {
        RecurringDetails::ProcessorPaymentToken(_)
        | RecurringDetails::NetworkTransactionIdAndCardDetails(_) => Ok(()),
        _ => {
            req.customer_id.check_value_present("customer_id")?;

            let confirm = req.confirm.get_required_value("confirm")?;
            if !confirm {
                Err(report!(errors::ApiErrorResponse::PreconditionFailed {
                    message: "`confirm` must be `true` for mandates".into()
                }))?
            }

            let off_session = req.off_session.get_required_value("off_session")?;
            if !off_session {
                Err(report!(errors::ApiErrorResponse::PreconditionFailed {
                    message: "`off_session` should be `true` for mandates".into()
                }))?
            }
            Ok(())
        }
    }
}

pub fn verify_mandate_details(
    request_amount: MinorUnit,
    request_currency: api_enums::Currency,
    mandate: storage::Mandate,
) -> RouterResult<()> {
    match mandate.mandate_type {
        storage_enums::MandateType::SingleUse => utils::when(
            mandate
                .mandate_amount
                .map(|mandate_amount| request_amount.get_amount_as_i64() > mandate_amount)
                .unwrap_or(true),
            || {
                Err(report!(errors::ApiErrorResponse::MandateValidationFailed {
                    reason: "request amount is greater than mandate amount".into()
                }))
            },
        ),
        storage::enums::MandateType::MultiUse => utils::when(
            mandate
                .mandate_amount
                .map(|mandate_amount| {
                    (mandate.amount_captured.unwrap_or(0) + request_amount.get_amount_as_i64())
                        > mandate_amount
                })
                .unwrap_or(false),
            || {
                Err(report!(errors::ApiErrorResponse::MandateValidationFailed {
                    reason: "request amount is greater than mandate amount".into()
                }))
            },
        ),
    }?;
    utils::when(
        mandate
            .mandate_currency
            .map(|mandate_currency| mandate_currency != request_currency)
            .unwrap_or(false),
        || {
            Err(report!(errors::ApiErrorResponse::MandateValidationFailed {
                reason: "cross currency mandates not supported".into()
            }))
        },
    )
}

pub fn verify_mandate_details_for_recurring_payments(
    mandate_merchant_id: &id_type::MerchantId,
    merchant_id: &id_type::MerchantId,
    mandate_customer_id: &id_type::CustomerId,
    customer_id: &id_type::CustomerId,
) -> RouterResult<()> {
    if mandate_merchant_id != merchant_id {
        Err(report!(errors::ApiErrorResponse::MandateNotFound))?
    }
    if mandate_customer_id != customer_id {
        Err(report!(errors::ApiErrorResponse::PreconditionFailed {
            message: "customer_id must match mandate customer_id".into()
        }))?
    }

    Ok(())
}

#[instrument(skip_all)]
pub fn payment_attempt_status_fsm(
    payment_method_data: Option<&api::payments::PaymentMethodData>,
    confirm: Option<bool>,
) -> storage_enums::AttemptStatus {
    match payment_method_data {
        Some(_) => match confirm {
            Some(true) => storage_enums::AttemptStatus::PaymentMethodAwaited,
            _ => storage_enums::AttemptStatus::ConfirmationAwaited,
        },
        None => storage_enums::AttemptStatus::PaymentMethodAwaited,
    }
}

pub fn payment_intent_status_fsm(
    payment_method_data: Option<&api::PaymentMethodData>,
    confirm: Option<bool>,
) -> storage_enums::IntentStatus {
    match payment_method_data {
        Some(_) => match confirm {
            Some(true) => storage_enums::IntentStatus::RequiresPaymentMethod,
            _ => storage_enums::IntentStatus::RequiresConfirmation,
        },
        None => storage_enums::IntentStatus::RequiresPaymentMethod,
    }
}

#[cfg(feature = "v1")]
pub async fn add_domain_task_to_pt<Op>(
    operation: &Op,
    state: &SessionState,
    payment_attempt: &PaymentAttempt,
    requeue: bool,
    schedule_time: Option<time::PrimitiveDateTime>,
) -> CustomResult<(), errors::ApiErrorResponse>
where
    Op: std::fmt::Debug,
{
    if check_if_operation_confirm(operation) {
        match schedule_time {
            Some(stime) => {
                if !requeue {
                    // Here, increment the count of added tasks every time a payment has been confirmed or PSync has been called
                    metrics::TASKS_ADDED_COUNT.add(
                        1,
                        router_env::metric_attributes!(("flow", format!("{:#?}", operation))),
                    );
                    super::add_process_sync_task(&*state.store, payment_attempt, stime)
                        .await
                        .change_context(errors::ApiErrorResponse::InternalServerError)
                        .attach_printable("Failed while adding task to process tracker")
                } else {
                    // When the requeue is true, we reset the tasks count as we reset the task every time it is requeued
                    metrics::TASKS_RESET_COUNT.add(
                        1,
                        router_env::metric_attributes!(("flow", format!("{:#?}", operation))),
                    );
                    super::reset_process_sync_task(&*state.store, payment_attempt, stime)
                        .await
                        .change_context(errors::ApiErrorResponse::InternalServerError)
                        .attach_printable("Failed while updating task in process tracker")
                }
            }
            None => Ok(()),
        }
    } else {
        Ok(())
    }
}

pub fn response_operation<'a, F, R, D>() -> BoxedOperation<'a, F, R, D>
where
    F: Send + Clone,
    PaymentResponse: Operation<F, R, Data = D>,
{
    Box::new(PaymentResponse)
}

pub fn validate_max_amount(
    amount: api_models::payments::Amount,
) -> CustomResult<(), errors::ApiErrorResponse> {
    match amount {
        api_models::payments::Amount::Value(value) => {
            utils::when(value.get() > consts::MAX_ALLOWED_AMOUNT, || {
                Err(report!(errors::ApiErrorResponse::PreconditionFailed {
                    message: format!(
                        "amount should not be more than {}",
                        consts::MAX_ALLOWED_AMOUNT
                    )
                }))
            })
        }
        api_models::payments::Amount::Zero => Ok(()),
    }
}

#[cfg(feature = "v1")]
/// Check whether the customer information that is sent in the root of payments request
/// and in the customer object are same, if the values mismatch return an error
pub fn validate_customer_information(
    request: &api_models::payments::PaymentsRequest,
) -> RouterResult<()> {
    if let Some(mismatched_fields) = request.validate_customer_details_in_request() {
        let mismatched_fields = mismatched_fields.join(", ");
        Err(errors::ApiErrorResponse::PreconditionFailed {
            message: format!(
                "The field names `{mismatched_fields}` sent in both places is ambiguous"
            ),
        })?
    } else {
        Ok(())
    }
}

#[cfg(feature = "v1")]
/// Get the customer details from customer field if present
/// or from the individual fields in `PaymentsRequest`
#[instrument(skip_all)]
pub fn get_customer_details_from_request(
    request: &api_models::payments::PaymentsRequest,
) -> CustomerDetails {
    let customer_id = request.get_customer_id().map(ToOwned::to_owned);

    let customer_name = request
        .customer
        .as_ref()
        .and_then(|customer_details| customer_details.name.clone())
        .or(request.name.clone());

    let customer_email = request
        .customer
        .as_ref()
        .and_then(|customer_details| customer_details.email.clone())
        .or(request.email.clone());

    let customer_phone = request
        .customer
        .as_ref()
        .and_then(|customer_details| customer_details.phone.clone())
        .or(request.phone.clone());

    let customer_phone_code = request
        .customer
        .as_ref()
        .and_then(|customer_details| customer_details.phone_country_code.clone())
        .or(request.phone_country_code.clone());

    CustomerDetails {
        customer_id,
        name: customer_name,
        email: customer_email,
        phone: customer_phone,
        phone_country_code: customer_phone_code,
    }
}

pub async fn get_connector_default(
    _state: &SessionState,
    request_connector: Option<serde_json::Value>,
) -> CustomResult<api::ConnectorChoice, errors::ApiErrorResponse> {
    Ok(request_connector.map_or(
        api::ConnectorChoice::Decide,
        api::ConnectorChoice::StraightThrough,
    ))
}

#[cfg(all(feature = "v2", feature = "customer_v2"))]
#[instrument(skip_all)]
#[allow(clippy::type_complexity)]
pub async fn create_customer_if_not_exist<'a, F: Clone, R, D>(
    _state: &SessionState,
    _operation: BoxedOperation<'a, F, R, D>,
    _payment_data: &mut PaymentData<F>,
    _req: Option<CustomerDetails>,
    _merchant_id: &id_type::MerchantId,
    _key_store: &domain::MerchantKeyStore,
    _storage_scheme: common_enums::enums::MerchantStorageScheme,
) -> CustomResult<(BoxedOperation<'a, F, R, D>, Option<domain::Customer>), errors::StorageError> {
    todo!()
}

#[cfg(all(any(feature = "v1", feature = "v2"), not(feature = "customer_v2")))]
#[instrument(skip_all)]
#[allow(clippy::type_complexity)]
pub async fn create_customer_if_not_exist<'a, F: Clone, R, D>(
    state: &SessionState,
    operation: BoxedOperation<'a, F, R, D>,
    payment_data: &mut PaymentData<F>,
    req: Option<CustomerDetails>,
    merchant_id: &id_type::MerchantId,
    key_store: &domain::MerchantKeyStore,
    storage_scheme: common_enums::enums::MerchantStorageScheme,
) -> CustomResult<(BoxedOperation<'a, F, R, D>, Option<domain::Customer>), errors::StorageError> {
    let request_customer_details = req
        .get_required_value("customer")
        .change_context(errors::StorageError::ValueNotFound("customer".to_owned()))?;

    let temp_customer_data = if request_customer_details.name.is_some()
        || request_customer_details.email.is_some()
        || request_customer_details.phone.is_some()
        || request_customer_details.phone_country_code.is_some()
    {
        Some(CustomerData {
            name: request_customer_details.name.clone(),
            email: request_customer_details.email.clone(),
            phone: request_customer_details.phone.clone(),
            phone_country_code: request_customer_details.phone_country_code.clone(),
        })
    } else {
        None
    };

    // Updation of Customer Details for the cases where both customer_id and specific customer
    // details are provided in Payment Update Request
    let raw_customer_details = payment_data
        .payment_intent
        .customer_details
        .clone()
        .map(|customer_details_encrypted| {
            customer_details_encrypted
                .into_inner()
                .expose()
                .parse_value::<CustomerData>("CustomerData")
        })
        .transpose()
        .change_context(errors::StorageError::DeserializationFailed)
        .attach_printable("Failed to parse customer data from payment intent")?
        .map(|parsed_customer_data| CustomerData {
            name: request_customer_details
                .name
                .clone()
                .or(parsed_customer_data.name.clone()),
            email: request_customer_details
                .email
                .clone()
                .or(parsed_customer_data.email.clone()),
            phone: request_customer_details
                .phone
                .clone()
                .or(parsed_customer_data.phone.clone()),
            phone_country_code: request_customer_details
                .phone_country_code
                .clone()
                .or(parsed_customer_data.phone_country_code.clone()),
        })
        .or(temp_customer_data);
    let key_manager_state = state.into();
    payment_data.payment_intent.customer_details = raw_customer_details
        .clone()
        .async_map(|customer_details| {
            create_encrypted_data(&key_manager_state, key_store, customer_details)
        })
        .await
        .transpose()
        .change_context(errors::StorageError::EncryptionError)
        .attach_printable("Unable to encrypt customer details")?;

    let customer_id = request_customer_details
        .customer_id
        .or(payment_data.payment_intent.customer_id.clone());
    let db = &*state.store;
    let key_manager_state = &state.into();
    let optional_customer = match customer_id {
        Some(customer_id) => {
            let customer_data = db
                .find_customer_optional_by_customer_id_merchant_id(
                    key_manager_state,
                    &customer_id,
                    merchant_id,
                    key_store,
                    storage_scheme,
                )
                .await?;
            let key = key_store.key.get_inner().peek();
            let encrypted_data = types::crypto_operation(
                key_manager_state,
                type_name!(domain::Customer),
                types::CryptoOperation::BatchEncrypt(
                    domain::FromRequestEncryptableCustomer::to_encryptable(
                        domain::FromRequestEncryptableCustomer {
                            name: request_customer_details.name.clone(),
                            email: request_customer_details
                                .email
                                .as_ref()
                                .map(|e| e.clone().expose().switch_strategy()),
                            phone: request_customer_details.phone.clone(),
                        },
                    ),
                ),
                Identifier::Merchant(key_store.merchant_id.clone()),
                key,
            )
            .await
            .and_then(|val| val.try_into_batchoperation())
            .change_context(errors::StorageError::SerializationFailed)
            .attach_printable("Failed while encrypting Customer while Update")?;
            let encryptable_customer =
                domain::FromRequestEncryptableCustomer::from_encryptable(encrypted_data)
                    .change_context(errors::StorageError::SerializationFailed)
                    .attach_printable("Failed while encrypting Customer while Update")?;
            Some(match customer_data {
                Some(c) => {
                    // Update the customer data if new data is passed in the request
                    if request_customer_details.email.is_some()
                        | request_customer_details.name.is_some()
                        | request_customer_details.phone.is_some()
                        | request_customer_details.phone_country_code.is_some()
                    {
                        let customer_update = Update {
                            name: encryptable_customer.name,
                            email: encryptable_customer.email.map(|email| {
                                let encryptable: Encryptable<
                                    masking::Secret<String, pii::EmailStrategy>,
                                > = Encryptable::new(
                                    email.clone().into_inner().switch_strategy(),
                                    email.into_encrypted(),
                                );
                                encryptable
                            }),
                            phone: Box::new(encryptable_customer.phone),
                            phone_country_code: request_customer_details.phone_country_code,
                            description: None,
                            connector_customer: Box::new(None),
                            metadata: None,
                            address_id: None,
                        };

                        db.update_customer_by_customer_id_merchant_id(
                            key_manager_state,
                            customer_id,
                            merchant_id.to_owned(),
                            c,
                            customer_update,
                            key_store,
                            storage_scheme,
                        )
                        .await
                    } else {
                        Ok(c)
                    }
                }
                None => {
                    let new_customer = domain::Customer {
                        customer_id,
                        merchant_id: merchant_id.to_owned(),
                        name: encryptable_customer.name,
                        email: encryptable_customer.email.map(|email| {
                            let encryptable: Encryptable<
                                masking::Secret<String, pii::EmailStrategy>,
                            > = Encryptable::new(
                                email.clone().into_inner().switch_strategy(),
                                email.into_encrypted(),
                            );
                            encryptable
                        }),
                        phone: encryptable_customer.phone,
                        phone_country_code: request_customer_details.phone_country_code.clone(),
                        description: None,
                        created_at: common_utils::date_time::now(),
                        metadata: None,
                        modified_at: common_utils::date_time::now(),
                        connector_customer: None,
                        address_id: None,
                        default_payment_method_id: None,
                        updated_by: None,
                        version: hyperswitch_domain_models::consts::API_VERSION,
                    };
                    metrics::CUSTOMER_CREATED.add(1, &[]);
                    db.insert_customer(new_customer, key_manager_state, key_store, storage_scheme)
                        .await
                }
            })
        }
        None => match &payment_data.payment_intent.customer_id {
            None => None,
            Some(customer_id) => db
                .find_customer_optional_by_customer_id_merchant_id(
                    key_manager_state,
                    customer_id,
                    merchant_id,
                    key_store,
                    storage_scheme,
                )
                .await?
                .map(Ok),
        },
    };
    Ok((
        operation,
        match optional_customer {
            Some(customer) => {
                let customer = customer?;

                payment_data.payment_intent.customer_id = Some(customer.customer_id.clone());
                payment_data.email = payment_data.email.clone().or_else(|| {
                    customer
                        .email
                        .clone()
                        .map(|encrypted_value| encrypted_value.into())
                });

                Some(customer)
            }
            None => None,
        },
    ))
}

#[cfg(feature = "v1")]
pub async fn retrieve_payment_method_with_temporary_token(
    state: &SessionState,
    token: &str,
    payment_intent: &PaymentIntent,
    payment_attempt: &PaymentAttempt,
    merchant_key_store: &domain::MerchantKeyStore,
    card_token_data: Option<&domain::CardToken>,
) -> RouterResult<Option<(domain::PaymentMethodData, enums::PaymentMethod)>> {
    let (pm, supplementary_data) =
        vault::Vault::get_payment_method_data_from_locker(state, token, merchant_key_store)
            .await
            .attach_printable(
                "Payment method for given token not found or there was a problem fetching it",
            )?;

    utils::when(
        supplementary_data
            .customer_id
            .ne(&payment_intent.customer_id),
        || {
            Err(errors::ApiErrorResponse::PreconditionFailed { message: "customer associated with payment method and customer passed in payment are not same".into() })
        },
    )?;

    Ok::<_, error_stack::Report<errors::ApiErrorResponse>>(match pm {
        Some(domain::PaymentMethodData::Card(card)) => {
            let mut updated_card = card.clone();
            let mut is_card_updated = false;

            // The card_holder_name from locker retrieved card is considered if it is a non-empty string or else card_holder_name is picked
            // from payment_method_data.card_token object
            let name_on_card =
                card_token_data.and_then(|token_data| token_data.card_holder_name.clone());

            if let Some(name) = name_on_card.clone() {
                if !name.peek().is_empty() {
                    is_card_updated = true;
                    updated_card.nick_name = name_on_card;
                }
            }

            if let Some(token_data) = card_token_data {
                if let Some(cvc) = token_data.card_cvc.clone() {
                    is_card_updated = true;
                    updated_card.card_cvc = cvc;
                }
            }

            // populate additional card details from payment_attempt.payment_method_data (additional_payment_data) if not present in the locker
            if updated_card.card_issuer.is_none()
                || updated_card.card_network.is_none()
                || updated_card.card_type.is_none()
                || updated_card.card_issuing_country.is_none()
            {
                let additional_payment_method_data: Option<
                    api_models::payments::AdditionalPaymentData,
                > = payment_attempt
                    .payment_method_data
                    .clone()
                    .and_then(|data| match data {
                        serde_json::Value::Null => None, // This is to handle the case when the payment_method_data is null
                        _ => Some(data.parse_value("AdditionalPaymentData")),
                    })
                    .transpose()
                    .map_err(|err| logger::error!("Failed to parse AdditionalPaymentData {err:?}"))
                    .ok()
                    .flatten();
                if let Some(api_models::payments::AdditionalPaymentData::Card(card)) =
                    additional_payment_method_data
                {
                    is_card_updated = true;
                    updated_card.card_issuer = updated_card.card_issuer.or(card.card_issuer);
                    updated_card.card_network = updated_card.card_network.or(card.card_network);
                    updated_card.card_type = updated_card.card_type.or(card.card_type);
                    updated_card.card_issuing_country = updated_card
                        .card_issuing_country
                        .or(card.card_issuing_country);
                };
            };

            if is_card_updated {
                let updated_pm = domain::PaymentMethodData::Card(updated_card);
                vault::Vault::store_payment_method_data_in_locker(
                    state,
                    Some(token.to_owned()),
                    &updated_pm,
                    payment_intent.customer_id.to_owned(),
                    enums::PaymentMethod::Card,
                    merchant_key_store,
                )
                .await?;

                Some((updated_pm, enums::PaymentMethod::Card))
            } else {
                Some((
                    domain::PaymentMethodData::Card(card),
                    enums::PaymentMethod::Card,
                ))
            }
        }

        Some(the_pm @ domain::PaymentMethodData::Wallet(_)) => {
            Some((the_pm, enums::PaymentMethod::Wallet))
        }

        Some(the_pm @ domain::PaymentMethodData::BankTransfer(_)) => {
            Some((the_pm, enums::PaymentMethod::BankTransfer))
        }

        Some(the_pm @ domain::PaymentMethodData::BankRedirect(_)) => {
            Some((the_pm, enums::PaymentMethod::BankRedirect))
        }

        Some(the_pm @ domain::PaymentMethodData::BankDebit(_)) => {
            Some((the_pm, enums::PaymentMethod::BankDebit))
        }

        Some(_) => Err(errors::ApiErrorResponse::InternalServerError)
            .attach_printable("Payment method received from locker is unsupported by locker")?,

        None => None,
    })
}

#[cfg(all(feature = "v2", feature = "payment_methods_v2"))]
pub async fn retrieve_card_with_permanent_token(
    state: &SessionState,
    locker_id: &str,
    _payment_method_id: &id_type::GlobalPaymentMethodId,
    payment_intent: &PaymentIntent,
    card_token_data: Option<&domain::CardToken>,
    _merchant_key_store: &domain::MerchantKeyStore,
    _storage_scheme: enums::MerchantStorageScheme,
) -> RouterResult<domain::PaymentMethodData> {
    todo!()
}

#[cfg(all(
    any(feature = "v2", feature = "v1"),
    not(feature = "payment_methods_v2")
))]
#[allow(clippy::too_many_arguments)]
pub async fn retrieve_card_with_permanent_token(
    state: &SessionState,
    locker_id: &str,
    _payment_method_id: &str,
    payment_intent: &PaymentIntent,
    card_token_data: Option<&domain::CardToken>,
    _merchant_key_store: &domain::MerchantKeyStore,
    _storage_scheme: enums::MerchantStorageScheme,
    mandate_id: Option<api_models::payments::MandateIds>,
    payment_method_info: Option<domain::PaymentMethod>,
    business_profile: &domain::Profile,
    connector: Option<String>,
) -> RouterResult<domain::PaymentMethodData> {
    let customer_id = payment_intent
        .customer_id
        .as_ref()
        .get_required_value("customer_id")
        .change_context(errors::ApiErrorResponse::UnprocessableEntity {
            message: "no customer id provided for the payment".to_string(),
        })?;

    if !business_profile.is_network_tokenization_enabled {
        let is_network_transaction_id_flow = mandate_id
            .map(|mandate_ids| mandate_ids.is_network_transaction_id_flow())
            .unwrap_or(false);

        if is_network_transaction_id_flow {
            let card_details_from_locker = cards::get_card_from_locker(
                state,
                customer_id,
                &payment_intent.merchant_id,
                locker_id,
            )
            .await
            .change_context(errors::ApiErrorResponse::InternalServerError)
            .attach_printable("failed to fetch card details from locker")?;

            let card_network = card_details_from_locker
                .card_brand
                .map(|card_brand| enums::CardNetwork::from_str(&card_brand))
                .transpose()
                .map_err(|e| {
                    logger::error!("Failed to parse card network {e:?}");
                })
                .ok()
                .flatten();

            let card_details_for_network_transaction_id = hyperswitch_domain_models::payment_method_data::CardDetailsForNetworkTransactionId {
                            card_number: card_details_from_locker.card_number,
                            card_exp_month: card_details_from_locker.card_exp_month,
                            card_exp_year: card_details_from_locker.card_exp_year,
                            card_issuer: None,
                            card_network,
                            card_type: None,
                            card_issuing_country: None,
                            bank_code: None,
                            nick_name: card_details_from_locker.nick_name.map(masking::Secret::new),
                            card_holder_name: card_details_from_locker.name_on_card.clone(),
                        };

            Ok(
                domain::PaymentMethodData::CardDetailsForNetworkTransactionId(
                    card_details_for_network_transaction_id,
                ),
            )
        } else {
            fetch_card_details_from_locker(
                state,
                customer_id,
                &payment_intent.merchant_id,
                locker_id,
                card_token_data,
            )
            .await
            .change_context(errors::ApiErrorResponse::InternalServerError)
            .attach_printable("failed to fetch card information from the permanent locker")
        }
    } else {
        match (payment_method_info, mandate_id) {
            (None, _) => Err(errors::ApiErrorResponse::InternalServerError)
                .attach_printable("Payment method data is not present"),
            (Some(ref pm_data), None) => {
                // Regular (non-mandate) Payment flow
                let network_tokenization_supported_connectors = &state
                    .conf
                    .network_tokenization_supported_connectors
                    .connector_list;
                let connector_variant = connector
                    .as_ref()
                    .map(|conn| {
                        api_enums::Connector::from_str(conn.as_str())
                            .change_context(errors::ApiErrorResponse::InvalidDataValue {
                                field_name: "connector",
                            })
                            .attach_printable_lazy(|| {
                                format!("unable to parse connector name {connector:?}")
                            })
                    })
                    .transpose()?;
                if let (Some(_conn), Some(token_ref)) = (
                    connector_variant
                        .filter(|conn| network_tokenization_supported_connectors.contains(conn)),
                    pm_data.network_token_requestor_reference_id.clone(),
                ) {
                    logger::info!("Fetching network token data from tokenization service");
                    match network_tokenization::get_token_from_tokenization_service(
                        state, token_ref, pm_data,
                    )
                    .await
                    .change_context(errors::ApiErrorResponse::InternalServerError)
                    .attach_printable(
                        "failed to fetch network token data from tokenization service",
                    ) {
                        Ok(network_token_data) => {
                            Ok(domain::PaymentMethodData::NetworkToken(network_token_data))
                        }
                        Err(err) => {
                            logger::info!("Failed to fetch network token data from tokenization service {err:?}");
                            logger::info!("Falling back to fetch card details from locker");
                            fetch_card_details_from_locker(
                                state,
                                customer_id,
                                &payment_intent.merchant_id,
                                locker_id,
                                card_token_data,
                            )
                            .await
                            .change_context(errors::ApiErrorResponse::InternalServerError)
                            .attach_printable(
                                "failed to fetch card information from the permanent locker",
                            )
                        }
                    }
                } else {
                    logger::info!("Either the connector is not in the NT supported list or token requestor reference ID is absent");
                    logger::info!("Falling back to fetch card details from locker");
                    fetch_card_details_from_locker(
                        state,
                        customer_id,
                        &payment_intent.merchant_id,
                        locker_id,
                        card_token_data,
                    )
                    .await
                    .change_context(errors::ApiErrorResponse::InternalServerError)
                    .attach_printable("failed to fetch card information from the permanent locker")
                }
            }
            (Some(ref pm_data), Some(mandate_ids)) => {
                // Mandate Payment flow
                match mandate_ids.mandate_reference_id {
                    Some(api_models::payments::MandateReferenceId::NetworkTokenWithNTI(
                        nt_data,
                    )) => {
                        {
                            if let Some(network_token_locker_id) =
                                pm_data.network_token_locker_id.as_ref()
                            {
                                let mut token_data = cards::get_card_from_locker(
                                    state,
                                    customer_id,
                                    &payment_intent.merchant_id,
                                    network_token_locker_id,
                                )
                                .await
                                .change_context(errors::ApiErrorResponse::InternalServerError)
                                .attach_printable(
                                    "failed to fetch network token information from the permanent locker",
                                )?;
                                let expiry = nt_data.token_exp_month.zip(nt_data.token_exp_year);
                                if let Some((exp_month, exp_year)) = expiry {
                                    token_data.card_exp_month = exp_month;
                                    token_data.card_exp_year = exp_year;
                                }
                                let network_token_data = domain::NetworkTokenData {
                                    token_number: token_data.card_number,
                                    token_cryptogram: None,
                                    token_exp_month: token_data.card_exp_month,
                                    token_exp_year: token_data.card_exp_year,
                                    nick_name: token_data.nick_name.map(masking::Secret::new),
                                    card_issuer: None,
                                    card_network: None,
                                    card_type: None,
                                    card_issuing_country: None,
                                    bank_code: None,
                                    eci: None,
                                };
                                Ok(domain::PaymentMethodData::NetworkToken(network_token_data))
                            } else {
                                // Mandate but network token locker id is not present
                                Err(errors::ApiErrorResponse::InternalServerError)
                                    .attach_printable("Network token locker id is not present")
                            }
                        }
                    }

                    Some(api_models::payments::MandateReferenceId::NetworkMandateId(_)) => {
                        let card_details_from_locker = cards::get_card_from_locker(
                            state,
                            customer_id,
                            &payment_intent.merchant_id,
                            locker_id,
                        )
                        .await
                        .change_context(errors::ApiErrorResponse::InternalServerError)
                        .attach_printable("failed to fetch card details from locker")?;

                        let card_network = card_details_from_locker
                            .card_brand
                            .map(|card_brand| enums::CardNetwork::from_str(&card_brand))
                            .transpose()
                            .map_err(|e| {
                                logger::error!("Failed to parse card network {e:?}");
                            })
                            .ok()
                            .flatten();

                        let card_details_for_network_transaction_id = hyperswitch_domain_models::payment_method_data::CardDetailsForNetworkTransactionId {
                            card_number: card_details_from_locker.card_number,
                            card_exp_month: card_details_from_locker.card_exp_month,
                            card_exp_year: card_details_from_locker.card_exp_year,
                            card_issuer: None,
                            card_network,
                            card_type: None,
                            card_issuing_country: None,
                            bank_code: None,
                            nick_name: card_details_from_locker.nick_name.map(masking::Secret::new),
                            card_holder_name: card_details_from_locker.name_on_card,
                        };

                        Ok(
                            domain::PaymentMethodData::CardDetailsForNetworkTransactionId(
                                card_details_for_network_transaction_id,
                            ),
                        )
                    }

                    Some(api_models::payments::MandateReferenceId::ConnectorMandateId(_))
                    | None => Err(errors::ApiErrorResponse::InternalServerError)
                        .attach_printable("Payment method data is not present"),
                }
            }
        }
    }
}

pub async fn fetch_card_details_from_locker(
    state: &SessionState,
    customer_id: &id_type::CustomerId,
    merchant_id: &id_type::MerchantId,
    locker_id: &str,
    card_token_data: Option<&domain::CardToken>,
) -> RouterResult<domain::PaymentMethodData> {
    let card = cards::get_card_from_locker(state, customer_id, merchant_id, locker_id)
        .await
        .change_context(errors::ApiErrorResponse::InternalServerError)
        .attach_printable("failed to fetch card information from the permanent locker")?;

    // The card_holder_name from locker retrieved card is considered if it is a non-empty string or else card_holder_name is picked
    // from payment_method_data.card_token object
    let name_on_card = if let Some(name) = card.name_on_card.clone() {
        if name.clone().expose().is_empty() {
            card_token_data
                .and_then(|token_data| token_data.card_holder_name.clone())
                .or(Some(name))
        } else {
            card.name_on_card
        }
    } else {
        card_token_data.and_then(|token_data| token_data.card_holder_name.clone())
    };

    let api_card = api::Card {
        card_number: card.card_number,
        card_holder_name: name_on_card,
        card_exp_month: card.card_exp_month,
        card_exp_year: card.card_exp_year,
        card_cvc: card_token_data
            .cloned()
            .unwrap_or_default()
            .card_cvc
            .unwrap_or_default(),
        card_issuer: None,
        nick_name: card.nick_name.map(masking::Secret::new),
        card_network: card
            .card_brand
            .map(|card_brand| enums::CardNetwork::from_str(&card_brand))
            .transpose()
            .map_err(|e| {
                logger::error!("Failed to parse card network {e:?}");
            })
            .ok()
            .flatten(),
        card_type: None,
        card_issuing_country: None,
        bank_code: None,
    };
    Ok(domain::PaymentMethodData::Card(api_card.into()))
}

#[cfg(all(feature = "v2", feature = "payment_methods_v2"))]
pub async fn retrieve_payment_method_from_db_with_token_data(
    state: &SessionState,
    merchant_key_store: &domain::MerchantKeyStore,
    token_data: &storage::PaymentTokenData,
    storage_scheme: storage::enums::MerchantStorageScheme,
) -> RouterResult<Option<domain::PaymentMethod>> {
    todo!()
}

#[cfg(all(
    any(feature = "v2", feature = "v1"),
    not(feature = "payment_methods_v2")
))]
pub async fn retrieve_payment_method_from_db_with_token_data(
    state: &SessionState,
    merchant_key_store: &domain::MerchantKeyStore,
    token_data: &storage::PaymentTokenData,
    storage_scheme: storage::enums::MerchantStorageScheme,
) -> RouterResult<Option<domain::PaymentMethod>> {
    match token_data {
        storage::PaymentTokenData::PermanentCard(data) => {
            if let Some(ref payment_method_id) = data.payment_method_id {
                state
                    .store
                    .find_payment_method(
                        &(state.into()),
                        merchant_key_store,
                        payment_method_id,
                        storage_scheme,
                    )
                    .await
                    .to_not_found_response(errors::ApiErrorResponse::PaymentMethodNotFound)
                    .attach_printable("error retrieving payment method from DB")
                    .map(Some)
            } else {
                Ok(None)
            }
        }

        storage::PaymentTokenData::WalletToken(data) => state
            .store
            .find_payment_method(
                &(state.into()),
                merchant_key_store,
                &data.payment_method_id,
                storage_scheme,
            )
            .await
            .to_not_found_response(errors::ApiErrorResponse::PaymentMethodNotFound)
            .attach_printable("error retrieveing payment method from DB")
            .map(Some),

        storage::PaymentTokenData::Temporary(_)
        | storage::PaymentTokenData::TemporaryGeneric(_)
        | storage::PaymentTokenData::Permanent(_)
        | storage::PaymentTokenData::AuthBankDebit(_) => Ok(None),
    }
}

pub async fn retrieve_payment_token_data(
    state: &SessionState,
    token: String,
    payment_method: Option<storage_enums::PaymentMethod>,
) -> RouterResult<storage::PaymentTokenData> {
    let redis_conn = state
        .store
        .get_redis_conn()
        .change_context(errors::ApiErrorResponse::InternalServerError)
        .attach_printable("Failed to get redis connection")?;

    let key = format!(
        "pm_token_{}_{}_hyperswitch",
        token,
        payment_method.get_required_value("payment_method")?
    );

    let token_data_string = redis_conn
        .get_key::<Option<String>>(&key)
        .await
        .change_context(errors::ApiErrorResponse::InternalServerError)
        .attach_printable("Failed to fetch the token from redis")?
        .ok_or(error_stack::Report::new(
            errors::ApiErrorResponse::UnprocessableEntity {
                message: "Token is invalid or expired".to_owned(),
            },
        ))?;

    let token_data_result = token_data_string
        .clone()
        .parse_struct("PaymentTokenData")
        .change_context(errors::ApiErrorResponse::InternalServerError)
        .attach_printable("failed to deserialize hyperswitch token data");

    let token_data = match token_data_result {
        Ok(data) => data,
        Err(e) => {
            // The purpose of this logic is backwards compatibility to support tokens
            // in redis that might be following the old format.
            if token_data_string.starts_with('{') {
                return Err(e);
            } else {
                storage::PaymentTokenData::temporary_generic(token_data_string)
            }
        }
    };

    Ok(token_data)
}

#[cfg(all(feature = "v2", feature = "payment_methods_v2"))]
pub async fn make_pm_data<'a, F: Clone, R, D>(
    _operation: BoxedOperation<'a, F, R, D>,
    _state: &'a SessionState,
    _payment_data: &mut PaymentData<F>,
    _merchant_key_store: &domain::MerchantKeyStore,
    _customer: &Option<domain::Customer>,
    _storage_scheme: common_enums::enums::MerchantStorageScheme,
    _business_profile: Option<&domain::Profile>,
) -> RouterResult<(
    BoxedOperation<'a, F, R, D>,
    Option<domain::PaymentMethodData>,
    Option<String>,
)> {
    todo!()
}

#[cfg(all(
    any(feature = "v1", feature = "v2"),
    not(feature = "payment_methods_v2")
))]
pub async fn make_pm_data<'a, F: Clone, R, D>(
    operation: BoxedOperation<'a, F, R, D>,
    state: &'a SessionState,
    payment_data: &mut PaymentData<F>,
    merchant_key_store: &domain::MerchantKeyStore,
    customer: &Option<domain::Customer>,
    storage_scheme: common_enums::enums::MerchantStorageScheme,
    business_profile: &domain::Profile,
) -> RouterResult<(
    BoxedOperation<'a, F, R, D>,
    Option<domain::PaymentMethodData>,
    Option<String>,
)> {
    let request = payment_data.payment_method_data.clone();

    let mut card_token_data = payment_data
        .payment_method_data
        .clone()
        .and_then(|pmd| match pmd {
            domain::PaymentMethodData::CardToken(token_data) => Some(token_data),
            _ => None,
        })
        .or(Some(domain::CardToken::default()));

    if let Some(cvc) = payment_data.card_cvc.clone() {
        if let Some(token_data) = card_token_data.as_mut() {
            token_data.card_cvc = Some(cvc);
        }
    }

    if payment_data.token_data.is_none() {
        if let Some(payment_method_info) = &payment_data.payment_method_info {
            if payment_method_info.get_payment_method_type()
                == Some(storage_enums::PaymentMethod::Card)
            {
                payment_data.token_data =
                    Some(storage::PaymentTokenData::PermanentCard(CardTokenData {
                        payment_method_id: Some(payment_method_info.get_id().clone()),
                        locker_id: payment_method_info
                            .locker_id
                            .clone()
                            .or(Some(payment_method_info.get_id().clone())),
                        token: payment_method_info
                            .locker_id
                            .clone()
                            .unwrap_or(payment_method_info.get_id().clone()),
                        network_token_locker_id: payment_method_info
                            .network_token_requestor_reference_id
                            .clone()
                            .or(Some(payment_method_info.get_id().clone())),
                    }));
            }
        }
    }

    let mandate_id = payment_data.mandate_id.clone();

    // TODO: Handle case where payment method and token both are present in request properly.
    let (payment_method, pm_id) = match (&request, payment_data.token_data.as_ref()) {
        (_, Some(hyperswitch_token)) => {
            let pm_data = Box::pin(payment_methods::retrieve_payment_method_with_token(
                state,
                merchant_key_store,
                hyperswitch_token,
                &payment_data.payment_intent,
                &payment_data.payment_attempt,
                card_token_data.as_ref(),
                customer,
                storage_scheme,
                mandate_id,
                payment_data.payment_method_info.clone(),
                business_profile,
            ))
            .await;

            let payment_method_details = pm_data.attach_printable("in 'make_pm_data'")?;

            Ok::<_, error_stack::Report<errors::ApiErrorResponse>>(
                if let Some(payment_method_data) = payment_method_details.payment_method_data {
                    payment_data.payment_attempt.payment_method =
                        payment_method_details.payment_method;
                    (
                        Some(payment_method_data),
                        payment_method_details.payment_method_id,
                    )
                } else {
                    (None, payment_method_details.payment_method_id)
                },
            )
        }

        (Some(_), _) => {
            let (payment_method_data, payment_token) =
                payment_methods::retrieve_payment_method_core(
                    &request,
                    state,
                    &payment_data.payment_intent,
                    &payment_data.payment_attempt,
                    merchant_key_store,
                    Some(business_profile),
                )
                .await?;

            payment_data.token = payment_token;

            Ok((payment_method_data, None))
        }
        _ => Ok((None, None)),
    }?;

    Ok((operation, payment_method, pm_id))
}

#[cfg(feature = "v1")]
pub async fn store_in_vault_and_generate_ppmt(
    state: &SessionState,
    payment_method_data: &domain::PaymentMethodData,
    payment_intent: &PaymentIntent,
    payment_attempt: &PaymentAttempt,
    payment_method: enums::PaymentMethod,
    merchant_key_store: &domain::MerchantKeyStore,
    business_profile: Option<&domain::Profile>,
) -> RouterResult<String> {
    let router_token = vault::Vault::store_payment_method_data_in_locker(
        state,
        None,
        payment_method_data,
        payment_intent.customer_id.to_owned(),
        payment_method,
        merchant_key_store,
    )
    .await?;
    let parent_payment_method_token = generate_id(consts::ID_LENGTH, "token");
    let key_for_hyperswitch_token = payment_attempt.get_payment_method().map(|payment_method| {
        payment_methods_handler::ParentPaymentMethodToken::create_key_for_token((
            &parent_payment_method_token,
            payment_method,
        ))
    });

    let intent_fulfillment_time = business_profile
        .and_then(|b_profile| b_profile.get_order_fulfillment_time())
        .unwrap_or(consts::DEFAULT_FULFILLMENT_TIME);

    if let Some(key_for_hyperswitch_token) = key_for_hyperswitch_token {
        key_for_hyperswitch_token
            .insert(
                intent_fulfillment_time,
                storage::PaymentTokenData::temporary_generic(router_token),
                state,
            )
            .await?;
    };
    Ok(parent_payment_method_token)
}

#[cfg(feature = "v2")]
pub async fn store_payment_method_data_in_vault(
    state: &SessionState,
    payment_attempt: &PaymentAttempt,
    payment_intent: &PaymentIntent,
    payment_method: enums::PaymentMethod,
    payment_method_data: &domain::PaymentMethodData,
    merchant_key_store: &domain::MerchantKeyStore,
    business_profile: Option<&domain::Profile>,
) -> RouterResult<Option<String>> {
    todo!()
}

#[cfg(feature = "v1")]
pub async fn store_payment_method_data_in_vault(
    state: &SessionState,
    payment_attempt: &PaymentAttempt,
    payment_intent: &PaymentIntent,
    payment_method: enums::PaymentMethod,
    payment_method_data: &domain::PaymentMethodData,
    merchant_key_store: &domain::MerchantKeyStore,
    business_profile: Option<&domain::Profile>,
) -> RouterResult<Option<String>> {
    if should_store_payment_method_data_in_vault(
        &state.conf.temp_locker_enable_config,
        payment_attempt.connector.clone(),
        payment_method,
    ) || payment_intent.request_external_three_ds_authentication == Some(true)
    {
        let parent_payment_method_token = store_in_vault_and_generate_ppmt(
            state,
            payment_method_data,
            payment_intent,
            payment_attempt,
            payment_method,
            merchant_key_store,
            business_profile,
        )
        .await?;

        return Ok(Some(parent_payment_method_token));
    }

    Ok(None)
}
pub fn should_store_payment_method_data_in_vault(
    temp_locker_enable_config: &TempLockerEnableConfig,
    option_connector: Option<String>,
    payment_method: enums::PaymentMethod,
) -> bool {
    option_connector
        .map(|connector| {
            temp_locker_enable_config
                .0
                .get(&connector)
                .map(|config| config.payment_method.contains(&payment_method))
                .unwrap_or(false)
        })
        .unwrap_or(true)
}

#[instrument(skip_all)]
pub(crate) fn validate_capture_method(
    capture_method: storage_enums::CaptureMethod,
) -> RouterResult<()> {
    utils::when(
        capture_method == storage_enums::CaptureMethod::Automatic,
        || {
            Err(report!(errors::ApiErrorResponse::PaymentUnexpectedState {
                field_name: "capture_method".to_string(),
                current_flow: "captured".to_string(),
                current_value: capture_method.to_string(),
                states: "manual, manual_multiple, scheduled".to_string()
            }))
        },
    )
}

#[instrument(skip_all)]
pub(crate) fn validate_status_with_capture_method(
    status: storage_enums::IntentStatus,
    capture_method: storage_enums::CaptureMethod,
) -> RouterResult<()> {
    if status == storage_enums::IntentStatus::Processing
        && !(capture_method == storage_enums::CaptureMethod::ManualMultiple)
    {
        return Err(report!(errors::ApiErrorResponse::PaymentUnexpectedState {
            field_name: "capture_method".to_string(),
            current_flow: "captured".to_string(),
            current_value: capture_method.to_string(),
            states: "manual_multiple".to_string()
        }));
    }
    utils::when(
        status != storage_enums::IntentStatus::RequiresCapture
            && status != storage_enums::IntentStatus::PartiallyCapturedAndCapturable
            && status != storage_enums::IntentStatus::Processing,
        || {
            Err(report!(errors::ApiErrorResponse::PaymentUnexpectedState {
                field_name: "payment.status".to_string(),
                current_flow: "captured".to_string(),
                current_value: status.to_string(),
                states: "requires_capture, partially_captured_and_capturable, processing"
                    .to_string()
            }))
        },
    )
}

#[instrument(skip_all)]
pub(crate) fn validate_amount_to_capture(
    amount: i64,
    amount_to_capture: Option<i64>,
) -> RouterResult<()> {
    utils::when(
        amount_to_capture.is_some() && (Some(amount) < amount_to_capture),
        || {
            Err(report!(errors::ApiErrorResponse::InvalidRequestData {
                message: "amount_to_capture is greater than amount".to_string()
            }))
        },
    )
}

#[cfg(feature = "v1")]
#[instrument(skip_all)]
pub(crate) fn validate_payment_method_fields_present(
    req: &api_models::payments::PaymentsRequest,
) -> RouterResult<()> {
    let payment_method_data =
        req.payment_method_data
            .as_ref()
            .and_then(|request_payment_method_data| {
                request_payment_method_data.payment_method_data.as_ref()
            });
    utils::when(
        req.payment_method.is_none() && payment_method_data.is_some(),
        || {
            Err(errors::ApiErrorResponse::MissingRequiredField {
                field_name: "payment_method",
            })
        },
    )?;

    utils::when(
        !matches!(
            req.payment_method,
            Some(api_enums::PaymentMethod::Card) | None
        ) && (req.payment_method_type.is_none()),
        || {
            Err(errors::ApiErrorResponse::MissingRequiredField {
                field_name: "payment_method_type",
            })
        },
    )?;

    utils::when(
        req.payment_method.is_some()
            && payment_method_data.is_none()
            && req.payment_token.is_none()
            && req.recurring_details.is_none()
            && req.ctp_service_details.is_none(),
        || {
            Err(errors::ApiErrorResponse::MissingRequiredField {
                field_name: "payment_method_data",
            })
        },
    )?;

    utils::when(
        req.payment_method.is_some() && req.payment_method_type.is_some(),
        || {
            req.payment_method
                .map_or(Ok(()), |req_payment_method| {
                    req.payment_method_type.map_or(Ok(()), |req_payment_method_type| {
                        if !validate_payment_method_type_against_payment_method(req_payment_method, req_payment_method_type) {
                            Err(errors::ApiErrorResponse::InvalidRequestData {
                                message: ("payment_method_type doesn't correspond to the specified payment_method"
                                    .to_string()),
                            })
                        } else {
                            Ok(())
                        }
                    })
                })
        },
    )?;

    let validate_payment_method_and_payment_method_data =
        |req_payment_method_data, req_payment_method: api_enums::PaymentMethod| {
            api_enums::PaymentMethod::foreign_try_from(req_payment_method_data).and_then(|payment_method|
                if req_payment_method != payment_method {
                    Err(errors::ApiErrorResponse::InvalidRequestData {
                        message: ("payment_method_data doesn't correspond to the specified payment_method"
                            .to_string()),
                    })
                } else {
                    Ok(())
                })
        };

    utils::when(
        req.payment_method.is_some() && payment_method_data.is_some(),
        || {
            payment_method_data
                .cloned()
                .map_or(Ok(()), |payment_method_data| {
                    req.payment_method.map_or(Ok(()), |req_payment_method| {
                        validate_payment_method_and_payment_method_data(
                            payment_method_data,
                            req_payment_method,
                        )
                    })
                })
        },
    )?;

    Ok(())
}

pub fn validate_payment_method_type_against_payment_method(
    payment_method: api_enums::PaymentMethod,
    payment_method_type: api_enums::PaymentMethodType,
) -> bool {
    match payment_method {
        api_enums::PaymentMethod::Card => matches!(
            payment_method_type,
            api_enums::PaymentMethodType::Credit | api_enums::PaymentMethodType::Debit
        ),
        api_enums::PaymentMethod::PayLater => matches!(
            payment_method_type,
            api_enums::PaymentMethodType::Affirm
                | api_enums::PaymentMethodType::Alma
                | api_enums::PaymentMethodType::AfterpayClearpay
                | api_enums::PaymentMethodType::Klarna
                | api_enums::PaymentMethodType::PayBright
                | api_enums::PaymentMethodType::Atome
                | api_enums::PaymentMethodType::Walley
        ),
        api_enums::PaymentMethod::Wallet => matches!(
            payment_method_type,
            api_enums::PaymentMethodType::ApplePay
                | api_enums::PaymentMethodType::GooglePay
                | api_enums::PaymentMethodType::Paypal
                | api_enums::PaymentMethodType::AliPay
                | api_enums::PaymentMethodType::AliPayHk
                | api_enums::PaymentMethodType::Dana
                | api_enums::PaymentMethodType::MbWay
                | api_enums::PaymentMethodType::MobilePay
                | api_enums::PaymentMethodType::SamsungPay
                | api_enums::PaymentMethodType::Twint
                | api_enums::PaymentMethodType::Vipps
                | api_enums::PaymentMethodType::TouchNGo
                | api_enums::PaymentMethodType::Swish
                | api_enums::PaymentMethodType::WeChatPay
                | api_enums::PaymentMethodType::GoPay
                | api_enums::PaymentMethodType::Gcash
                | api_enums::PaymentMethodType::Momo
                | api_enums::PaymentMethodType::KakaoPay
                | api_enums::PaymentMethodType::Cashapp
                | api_enums::PaymentMethodType::Mifinity
                | api_enums::PaymentMethodType::Paze
        ),
        api_enums::PaymentMethod::BankRedirect => matches!(
            payment_method_type,
            api_enums::PaymentMethodType::Giropay
                | api_enums::PaymentMethodType::Ideal
                | api_enums::PaymentMethodType::Sofort
                | api_enums::PaymentMethodType::Eps
                | api_enums::PaymentMethodType::BancontactCard
                | api_enums::PaymentMethodType::Blik
                | api_enums::PaymentMethodType::LocalBankRedirect
                | api_enums::PaymentMethodType::OnlineBankingThailand
                | api_enums::PaymentMethodType::OnlineBankingCzechRepublic
                | api_enums::PaymentMethodType::OnlineBankingFinland
                | api_enums::PaymentMethodType::OnlineBankingFpx
                | api_enums::PaymentMethodType::OnlineBankingPoland
                | api_enums::PaymentMethodType::OnlineBankingSlovakia
                | api_enums::PaymentMethodType::Przelewy24
                | api_enums::PaymentMethodType::Trustly
                | api_enums::PaymentMethodType::Bizum
                | api_enums::PaymentMethodType::Interac
                | api_enums::PaymentMethodType::OpenBankingUk
                | api_enums::PaymentMethodType::OpenBankingPIS
        ),
        api_enums::PaymentMethod::BankTransfer => matches!(
            payment_method_type,
            api_enums::PaymentMethodType::Ach
                | api_enums::PaymentMethodType::Sepa
                | api_enums::PaymentMethodType::Bacs
                | api_enums::PaymentMethodType::Multibanco
                | api_enums::PaymentMethodType::Pix
                | api_enums::PaymentMethodType::Pse
                | api_enums::PaymentMethodType::PermataBankTransfer
                | api_enums::PaymentMethodType::BcaBankTransfer
                | api_enums::PaymentMethodType::BniVa
                | api_enums::PaymentMethodType::BriVa
                | api_enums::PaymentMethodType::CimbVa
                | api_enums::PaymentMethodType::DanamonVa
                | api_enums::PaymentMethodType::MandiriVa
                | api_enums::PaymentMethodType::LocalBankTransfer
        ),
        api_enums::PaymentMethod::BankDebit => matches!(
            payment_method_type,
            api_enums::PaymentMethodType::Ach
                | api_enums::PaymentMethodType::Sepa
                | api_enums::PaymentMethodType::Bacs
                | api_enums::PaymentMethodType::Becs
        ),
        api_enums::PaymentMethod::Crypto => matches!(
            payment_method_type,
            api_enums::PaymentMethodType::CryptoCurrency
        ),
        api_enums::PaymentMethod::Reward => matches!(
            payment_method_type,
            api_enums::PaymentMethodType::Evoucher | api_enums::PaymentMethodType::ClassicReward
        ),
        api_enums::PaymentMethod::RealTimePayment => matches!(
            payment_method_type,
            api_enums::PaymentMethodType::Fps
                | api_enums::PaymentMethodType::DuitNow
                | api_enums::PaymentMethodType::PromptPay
                | api_enums::PaymentMethodType::VietQr
        ),
        api_enums::PaymentMethod::Upi => matches!(
            payment_method_type,
            api_enums::PaymentMethodType::UpiCollect | api_enums::PaymentMethodType::UpiIntent
        ),
        api_enums::PaymentMethod::Voucher => matches!(
            payment_method_type,
            api_enums::PaymentMethodType::Boleto
                | api_enums::PaymentMethodType::Efecty
                | api_enums::PaymentMethodType::PagoEfectivo
                | api_enums::PaymentMethodType::RedCompra
                | api_enums::PaymentMethodType::RedPagos
                | api_enums::PaymentMethodType::Indomaret
                | api_enums::PaymentMethodType::Alfamart
                | api_enums::PaymentMethodType::Oxxo
                | api_enums::PaymentMethodType::SevenEleven
                | api_enums::PaymentMethodType::Lawson
                | api_enums::PaymentMethodType::MiniStop
                | api_enums::PaymentMethodType::FamilyMart
                | api_enums::PaymentMethodType::Seicomart
                | api_enums::PaymentMethodType::PayEasy
        ),
        api_enums::PaymentMethod::GiftCard => {
            matches!(
                payment_method_type,
                api_enums::PaymentMethodType::Givex | api_enums::PaymentMethodType::PaySafeCard
            )
        }
        api_enums::PaymentMethod::CardRedirect => matches!(
            payment_method_type,
            api_enums::PaymentMethodType::Knet
                | api_enums::PaymentMethodType::Benefit
                | api_enums::PaymentMethodType::MomoAtm
                | api_enums::PaymentMethodType::CardRedirect
        ),
        api_enums::PaymentMethod::OpenBanking => matches!(
            payment_method_type,
            api_enums::PaymentMethodType::OpenBankingPIS
        ),
        api_enums::PaymentMethod::MobilePayment => matches!(
            payment_method_type,
            api_enums::PaymentMethodType::DirectCarrierBilling
        ),
    }
}

pub fn check_force_psync_precondition(status: storage_enums::AttemptStatus) -> bool {
    !matches!(
        status,
        storage_enums::AttemptStatus::Charged
            | storage_enums::AttemptStatus::AutoRefunded
            | storage_enums::AttemptStatus::Voided
            | storage_enums::AttemptStatus::CodInitiated
            | storage_enums::AttemptStatus::Started
            | storage_enums::AttemptStatus::Failure
    )
}

pub fn append_option<T, U, F, V>(func: F, option1: Option<T>, option2: Option<U>) -> Option<V>
where
    F: FnOnce(T, U) -> V,
{
    Some(func(option1?, option2?))
}

#[cfg(all(feature = "olap", feature = "v1"))]
pub(super) async fn filter_by_constraints(
    state: &SessionState,
    constraints: &PaymentIntentFetchConstraints,
    merchant_id: &id_type::MerchantId,
    key_store: &domain::MerchantKeyStore,
    storage_scheme: storage_enums::MerchantStorageScheme,
) -> CustomResult<Vec<PaymentIntent>, errors::DataStorageError> {
    let db = &*state.store;
    let result = db
        .filter_payment_intent_by_constraints(
            &(state).into(),
            merchant_id,
            constraints,
            key_store,
            storage_scheme,
        )
        .await?;
    Ok(result)
}

#[cfg(feature = "olap")]
pub(super) fn validate_payment_list_request(
    req: &api::PaymentListConstraints,
) -> CustomResult<(), errors::ApiErrorResponse> {
    use common_utils::consts::PAYMENTS_LIST_MAX_LIMIT_V1;

    utils::when(
        req.limit > PAYMENTS_LIST_MAX_LIMIT_V1 || req.limit < 1,
        || {
            Err(errors::ApiErrorResponse::InvalidRequestData {
                message: format!(
                    "limit should be in between 1 and {}",
                    PAYMENTS_LIST_MAX_LIMIT_V1
                ),
            })
        },
    )?;
    Ok(())
}
#[cfg(feature = "olap")]
pub(super) fn validate_payment_list_request_for_joins(
    limit: u32,
) -> CustomResult<(), errors::ApiErrorResponse> {
    use common_utils::consts::PAYMENTS_LIST_MAX_LIMIT_V2;

    utils::when(!(1..=PAYMENTS_LIST_MAX_LIMIT_V2).contains(&limit), || {
        Err(errors::ApiErrorResponse::InvalidRequestData {
            message: format!(
                "limit should be in between 1 and {}",
                PAYMENTS_LIST_MAX_LIMIT_V2
            ),
        })
    })?;
    Ok(())
}

#[cfg(feature = "v1")]
pub fn get_handle_response_url(
    payment_id: id_type::PaymentId,
    business_profile: &domain::Profile,
    response: &api::PaymentsResponse,
    connector: String,
) -> RouterResult<api::RedirectionResponse> {
    let payments_return_url = response.return_url.as_ref();

    let redirection_response = make_pg_redirect_response(payment_id, response, connector);

    let return_url = make_merchant_url_with_response(
        business_profile,
        redirection_response,
        payments_return_url,
        response.client_secret.as_ref(),
        response.manual_retry_allowed,
    )
    .attach_printable("Failed to make merchant url with response")?;

    make_url_with_signature(&return_url, business_profile)
}

#[cfg(feature = "v1")]
pub fn make_merchant_url_with_response(
    business_profile: &domain::Profile,
    redirection_response: api::PgRedirectResponse,
    request_return_url: Option<&String>,
    client_secret: Option<&masking::Secret<String>>,
    manual_retry_allowed: Option<bool>,
) -> RouterResult<String> {
    // take return url if provided in the request else use merchant return url
    let url = request_return_url
        .or(business_profile.return_url.as_ref())
        .get_required_value("return_url")?;

    let status_check = redirection_response.status;

    let payment_client_secret = client_secret
        .ok_or(errors::ApiErrorResponse::InternalServerError)
        .attach_printable("Expected client secret to be `Some`")?;

    let payment_id = redirection_response.payment_id.get_string_repr().to_owned();
    let merchant_url_with_response = if business_profile.redirect_to_merchant_with_http_post {
        url::Url::parse_with_params(
            url,
            &[
                ("status", status_check.to_string()),
                ("payment_id", payment_id),
                (
                    "payment_intent_client_secret",
                    payment_client_secret.peek().to_string(),
                ),
                (
                    "manual_retry_allowed",
                    manual_retry_allowed.unwrap_or(false).to_string(),
                ),
            ],
        )
        .change_context(errors::ApiErrorResponse::InternalServerError)
        .attach_printable("Unable to parse the url with param")?
    } else {
        let amount = redirection_response.amount.get_required_value("amount")?;
        url::Url::parse_with_params(
            url,
            &[
                ("status", status_check.to_string()),
                ("payment_id", payment_id),
                (
                    "payment_intent_client_secret",
                    payment_client_secret.peek().to_string(),
                ),
                ("amount", amount.to_string()),
                (
                    "manual_retry_allowed",
                    manual_retry_allowed.unwrap_or(false).to_string(),
                ),
            ],
        )
        .change_context(errors::ApiErrorResponse::InternalServerError)
        .attach_printable("Unable to parse the url with param")?
    };

    Ok(merchant_url_with_response.to_string())
}

#[cfg(feature = "v1")]
pub async fn make_ephemeral_key(
    state: SessionState,
    customer_id: id_type::CustomerId,
    merchant_id: id_type::MerchantId,
) -> errors::RouterResponse<ephemeral_key::EphemeralKey> {
    let store = &state.store;
    let id = utils::generate_id(consts::ID_LENGTH, "eki");
    let secret = format!("epk_{}", &Uuid::new_v4().simple().to_string());
    let ek = ephemeral_key::EphemeralKeyNew {
        id,
        customer_id,
        merchant_id: merchant_id.to_owned(),
        secret,
    };
    let ek = store
        .create_ephemeral_key(ek, state.conf.eph_key.validity)
        .await
        .change_context(errors::ApiErrorResponse::InternalServerError)
        .attach_printable("Unable to create ephemeral key")?;
    Ok(services::ApplicationResponse::Json(ek))
}

#[cfg(feature = "v2")]
pub async fn make_ephemeral_key(
    state: SessionState,
    customer_id: id_type::GlobalCustomerId,
    merchant_account: domain::MerchantAccount,
    key_store: domain::MerchantKeyStore,
    headers: &actix_web::http::header::HeaderMap,
) -> errors::RouterResponse<EphemeralKeyResponse> {
    let db = &state.store;
    let key_manager_state = &((&state).into());
    db.find_customer_by_global_id(
        key_manager_state,
        &customer_id,
        merchant_account.get_id(),
        &key_store,
        merchant_account.storage_scheme,
    )
    .await
    .to_not_found_response(errors::ApiErrorResponse::CustomerNotFound)?;

    let resource_type = services::authentication::get_header_value_by_key(
        headers::X_RESOURCE_TYPE.to_string(),
        headers,
    )?
    .map(ephemeral_key::ResourceType::from_str)
    .transpose()
    .change_context(errors::ApiErrorResponse::InvalidRequestData {
        message: format!("`{}` header is invalid", headers::X_RESOURCE_TYPE),
    })?
    .get_required_value("ResourceType")
    .attach_printable("Failed to convert ResourceType from string")?;

    let ephemeral_key = create_ephemeral_key(
        &state,
        &customer_id,
        merchant_account.get_id(),
        resource_type,
    )
    .await
    .change_context(errors::ApiErrorResponse::InternalServerError)
    .attach_printable("Unable to create ephemeral key")?;

    let response = EphemeralKeyResponse::foreign_from(ephemeral_key);
    Ok(services::ApplicationResponse::Json(response))
}

#[cfg(feature = "v2")]
pub async fn create_ephemeral_key(
    state: &SessionState,
    customer_id: &id_type::GlobalCustomerId,
    merchant_id: &id_type::MerchantId,
    resource_type: ephemeral_key::ResourceType,
) -> RouterResult<ephemeral_key::EphemeralKeyType> {
    use common_utils::generate_time_ordered_id;

    let store = &state.store;
    let id = id_type::EphemeralKeyId::generate();
    let secret = masking::Secret::new(generate_time_ordered_id("epk"));
    let ephemeral_key = ephemeral_key::EphemeralKeyTypeNew {
        id,
        customer_id: customer_id.to_owned(),
        merchant_id: merchant_id.to_owned(),
        secret,
        resource_type,
    };
    let ephemeral_key = store
        .create_ephemeral_key(ephemeral_key, state.conf.eph_key.validity)
        .await
        .change_context(errors::ApiErrorResponse::InternalServerError)
        .attach_printable("Unable to create ephemeral key")?;
    Ok(ephemeral_key)
}

#[cfg(feature = "v1")]
pub async fn delete_ephemeral_key(
    state: SessionState,
    ek_id: String,
) -> errors::RouterResponse<ephemeral_key::EphemeralKey> {
    let db = state.store.as_ref();
    let ek = db
        .delete_ephemeral_key(&ek_id)
        .await
        .change_context(errors::ApiErrorResponse::InternalServerError)
        .attach_printable("Unable to delete ephemeral key")?;
    Ok(services::ApplicationResponse::Json(ek))
}

#[cfg(feature = "v2")]
pub async fn delete_ephemeral_key(
    state: SessionState,
    ephemeral_key_id: String,
) -> errors::RouterResponse<EphemeralKeyResponse> {
    let db = state.store.as_ref();
    let ephemeral_key = db
        .delete_ephemeral_key(&ephemeral_key_id)
        .await
        .map_err(|err| match err.current_context() {
            errors::StorageError::ValueNotFound(_) => {
                err.change_context(errors::ApiErrorResponse::GenericNotFoundError {
                    message: "Ephemeral Key not found".to_string(),
                })
            }
            _ => err.change_context(errors::ApiErrorResponse::InternalServerError),
        })
        .attach_printable("Unable to delete ephemeral key")?;

    let response = EphemeralKeyResponse::foreign_from(ephemeral_key);
    Ok(services::ApplicationResponse::Json(response))
}

pub fn make_pg_redirect_response(
    payment_id: id_type::PaymentId,
    response: &api::PaymentsResponse,
    connector: String,
) -> api::PgRedirectResponse {
    api::PgRedirectResponse {
        payment_id,
        status: response.status,
        gateway_id: connector,
        customer_id: response.customer_id.to_owned(),
        amount: Some(response.amount),
    }
}

#[cfg(feature = "v1")]
pub fn make_url_with_signature(
    redirect_url: &str,
    business_profile: &domain::Profile,
) -> RouterResult<api::RedirectionResponse> {
    let mut url = url::Url::parse(redirect_url)
        .change_context(errors::ApiErrorResponse::InternalServerError)
        .attach_printable("Unable to parse the url")?;

    let mut base_url = url.clone();
    base_url.query_pairs_mut().clear();

    let url = if business_profile.enable_payment_response_hash {
        let key = business_profile
            .payment_response_hash_key
            .as_ref()
            .get_required_value("payment_response_hash_key")?;
        let signature = hmac_sha512_sorted_query_params(
            &mut url.query_pairs().collect::<Vec<_>>(),
            key.as_str(),
        )?;

        url.query_pairs_mut()
            .append_pair("signature", &signature)
            .append_pair("signature_algorithm", "HMAC-SHA512");
        url.to_owned()
    } else {
        url.to_owned()
    };

    let parameters = url
        .query_pairs()
        .collect::<Vec<_>>()
        .iter()
        .map(|(key, value)| (key.clone().into_owned(), value.clone().into_owned()))
        .collect::<Vec<_>>();

    Ok(api::RedirectionResponse {
        return_url: base_url.to_string(),
        params: parameters,
        return_url_with_query_params: url.to_string(),
        http_method: if business_profile.redirect_to_merchant_with_http_post {
            services::Method::Post.to_string()
        } else {
            services::Method::Get.to_string()
        },
        headers: Vec::new(),
    })
}

pub fn hmac_sha512_sorted_query_params(
    params: &mut [(Cow<'_, str>, Cow<'_, str>)],
    key: &str,
) -> RouterResult<String> {
    params.sort();
    let final_string = params
        .iter()
        .map(|(key, value)| format!("{key}={value}"))
        .collect::<Vec<_>>()
        .join("&");

    let signature = crypto::HmacSha512::sign_message(
        &crypto::HmacSha512,
        key.as_bytes(),
        final_string.as_bytes(),
    )
    .change_context(errors::ApiErrorResponse::InternalServerError)
    .attach_printable("Failed to sign the message")?;

    Ok(hex::encode(signature))
}

pub fn check_if_operation_confirm<Op: std::fmt::Debug>(operations: Op) -> bool {
    format!("{operations:?}") == "PaymentConfirm"
}

#[allow(clippy::too_many_arguments)]
pub fn generate_mandate(
    merchant_id: id_type::MerchantId,
    payment_id: id_type::PaymentId,
    connector: String,
    setup_mandate_details: Option<MandateData>,
    customer_id: &Option<id_type::CustomerId>,
    payment_method_id: String,
    connector_mandate_id: Option<pii::SecretSerdeValue>,
    network_txn_id: Option<String>,
    payment_method_data_option: Option<domain::payments::PaymentMethodData>,
    mandate_reference: Option<MandateReference>,
    merchant_connector_id: Option<id_type::MerchantConnectorAccountId>,
) -> CustomResult<Option<storage::MandateNew>, errors::ApiErrorResponse> {
    match (setup_mandate_details, customer_id) {
        (Some(data), Some(cus_id)) => {
            let mandate_id = utils::generate_id(consts::ID_LENGTH, "man");

            // The construction of the mandate new must be visible
            let mut new_mandate = storage::MandateNew::default();

            let customer_acceptance = data
                .customer_acceptance
                .get_required_value("customer_acceptance")?;
            new_mandate
                .set_mandate_id(mandate_id)
                .set_customer_id(cus_id.clone())
                .set_merchant_id(merchant_id)
                .set_original_payment_id(Some(payment_id))
                .set_payment_method_id(payment_method_id)
                .set_connector(connector)
                .set_mandate_status(storage_enums::MandateStatus::Active)
                .set_connector_mandate_ids(connector_mandate_id)
                .set_network_transaction_id(network_txn_id)
                .set_customer_ip_address(
                    customer_acceptance
                        .get_ip_address()
                        .map(masking::Secret::new),
                )
                .set_customer_user_agent(customer_acceptance.get_user_agent())
                .set_customer_accepted_at(Some(customer_acceptance.get_accepted_at()))
                .set_metadata(payment_method_data_option.map(|payment_method_data| {
                    pii::SecretSerdeValue::new(
                        serde_json::to_value(payment_method_data).unwrap_or_default(),
                    )
                }))
                .set_connector_mandate_id(
                    mandate_reference.and_then(|reference| reference.connector_mandate_id),
                )
                .set_merchant_connector_id(merchant_connector_id);

            Ok(Some(
                match data.mandate_type.get_required_value("mandate_type")? {
                    hyperswitch_domain_models::mandates::MandateDataType::SingleUse(data) => {
                        new_mandate
                            .set_mandate_amount(Some(data.amount.get_amount_as_i64()))
                            .set_mandate_currency(Some(data.currency))
                            .set_mandate_type(storage_enums::MandateType::SingleUse)
                            .to_owned()
                    }

                    hyperswitch_domain_models::mandates::MandateDataType::MultiUse(op_data) => {
                        match op_data {
                            Some(data) => new_mandate
                                .set_mandate_amount(Some(data.amount.get_amount_as_i64()))
                                .set_mandate_currency(Some(data.currency))
                                .set_start_date(data.start_date)
                                .set_end_date(data.end_date),
                            // .set_metadata(data.metadata),
                            // we are storing PaymentMethodData in metadata of mandate
                            None => &mut new_mandate,
                        }
                        .set_mandate_type(storage_enums::MandateType::MultiUse)
                        .to_owned()
                    }
                },
            ))
        }
        (_, _) => Ok(None),
    }
}

#[cfg(feature = "v1")]
// A function to manually authenticate the client secret with intent fulfillment time
pub fn authenticate_client_secret(
    request_client_secret: Option<&String>,
    payment_intent: &PaymentIntent,
) -> Result<(), errors::ApiErrorResponse> {
    match (request_client_secret, &payment_intent.client_secret) {
        (Some(req_cs), Some(pi_cs)) => {
            if req_cs != pi_cs {
                Err(errors::ApiErrorResponse::ClientSecretInvalid)
            } else {
                let current_timestamp = common_utils::date_time::now();

                let session_expiry = payment_intent.session_expiry.unwrap_or(
                    payment_intent
                        .created_at
                        .saturating_add(time::Duration::seconds(consts::DEFAULT_SESSION_EXPIRY)),
                );

                fp_utils::when(current_timestamp > session_expiry, || {
                    Err(errors::ApiErrorResponse::ClientSecretExpired)
                })
            }
        }
        // If there is no client in payment intent, then it has expired
        (Some(_), None) => Err(errors::ApiErrorResponse::ClientSecretExpired),
        _ => Ok(()),
    }
}

#[cfg(feature = "v2")]
// A function to manually authenticate the client secret with intent fulfillment time
pub fn authenticate_client_secret(
    request_client_secret: Option<&common_utils::types::ClientSecret>,
    payment_intent: &PaymentIntent,
) -> Result<(), errors::ApiErrorResponse> {
    match (request_client_secret, &payment_intent.client_secret) {
        (Some(req_cs), pi_cs) => {
            if req_cs != pi_cs {
                Err(errors::ApiErrorResponse::ClientSecretInvalid)
            } else {
                let current_timestamp = common_utils::date_time::now();

                let session_expiry = payment_intent.session_expiry;

                fp_utils::when(current_timestamp > session_expiry, || {
                    Err(errors::ApiErrorResponse::ClientSecretExpired)
                })
            }
        }
        _ => Ok(()),
    }
}

pub(crate) fn validate_payment_status_against_allowed_statuses(
    intent_status: storage_enums::IntentStatus,
    allowed_statuses: &[storage_enums::IntentStatus],
    action: &'static str,
) -> Result<(), errors::ApiErrorResponse> {
    fp_utils::when(!allowed_statuses.contains(&intent_status), || {
        Err(errors::ApiErrorResponse::PreconditionFailed {
            message: format!(
                "You cannot {action} this payment because it has status {intent_status}",
            ),
        })
    })
}

pub(crate) fn validate_payment_status_against_not_allowed_statuses(
    intent_status: storage_enums::IntentStatus,
    not_allowed_statuses: &[storage_enums::IntentStatus],
    action: &'static str,
) -> Result<(), errors::ApiErrorResponse> {
    fp_utils::when(not_allowed_statuses.contains(&intent_status), || {
        Err(errors::ApiErrorResponse::PreconditionFailed {
            message: format!(
                "You cannot {action} this payment because it has status {intent_status}",
            ),
        })
    })
}

#[instrument(skip_all)]
pub(crate) fn validate_pm_or_token_given(
    payment_method: &Option<api_enums::PaymentMethod>,
    payment_method_data: &Option<api::PaymentMethodData>,
    payment_method_type: &Option<api_enums::PaymentMethodType>,
    mandate_type: &Option<api::MandateTransactionType>,
    token: &Option<String>,
    ctp_service_details: &Option<api_models::payments::CtpServiceDetails>,
) -> Result<(), errors::ApiErrorResponse> {
    utils::when(
        !matches!(
            payment_method_type,
            Some(api_enums::PaymentMethodType::Paypal)
        ) && !matches!(
            mandate_type,
            Some(api::MandateTransactionType::RecurringMandateTransaction)
        ) && token.is_none()
            && (payment_method_data.is_none() || payment_method.is_none())
            && ctp_service_details.is_none(),
        || {
            Err(errors::ApiErrorResponse::InvalidRequestData {
                message:
                    "A payment token or payment method data or ctp service details is required"
                        .to_string(),
            })
        },
    )
}

#[cfg(feature = "v2")]
// A function to perform database lookup and then verify the client secret
pub async fn verify_payment_intent_time_and_client_secret(
    state: &SessionState,
    merchant_account: &domain::MerchantAccount,
    key_store: &domain::MerchantKeyStore,
    client_secret: Option<String>,
) -> error_stack::Result<Option<PaymentIntent>, errors::ApiErrorResponse> {
    todo!()
}

#[cfg(feature = "v1")]
// A function to perform database lookup and then verify the client secret
pub async fn verify_payment_intent_time_and_client_secret(
    state: &SessionState,
    merchant_account: &domain::MerchantAccount,
    key_store: &domain::MerchantKeyStore,
    client_secret: Option<String>,
) -> error_stack::Result<Option<PaymentIntent>, errors::ApiErrorResponse> {
    let db = &*state.store;
    client_secret
        .async_map(|cs| async move {
            let payment_id = get_payment_id_from_client_secret(&cs)?;

            let payment_id = id_type::PaymentId::wrap(payment_id).change_context(
                errors::ApiErrorResponse::InvalidDataValue {
                    field_name: "payment_id",
                },
            )?;

            #[cfg(feature = "v1")]
            let payment_intent = db
                .find_payment_intent_by_payment_id_merchant_id(
                    &state.into(),
                    &payment_id,
                    merchant_account.get_id(),
                    key_store,
                    merchant_account.storage_scheme,
                )
                .await
                .change_context(errors::ApiErrorResponse::PaymentNotFound)?;

            #[cfg(feature = "v2")]
            let payment_intent = db
                .find_payment_intent_by_id(
                    &state.into(),
                    &payment_id,
                    key_store,
                    merchant_account.storage_scheme,
                )
                .await
                .change_context(errors::ApiErrorResponse::PaymentNotFound)?;

            authenticate_client_secret(Some(&cs), &payment_intent)?;
            Ok(payment_intent)
        })
        .await
        .transpose()
}

#[cfg(feature = "v1")]
/// Check whether the business details are configured in the merchant account
pub fn validate_business_details(
    business_country: Option<api_enums::CountryAlpha2>,
    business_label: Option<&String>,
    merchant_account: &domain::MerchantAccount,
) -> RouterResult<()> {
    let primary_business_details = merchant_account
        .primary_business_details
        .clone()
        .parse_value::<Vec<api_models::admin::PrimaryBusinessDetails>>("PrimaryBusinessDetails")
        .change_context(errors::ApiErrorResponse::InternalServerError)
        .attach_printable("failed to parse primary business details")?;

    business_country
        .zip(business_label)
        .map(|(business_country, business_label)| {
            primary_business_details
                .iter()
                .find(|business_details| {
                    &business_details.business == business_label
                        && business_details.country == business_country
                })
                .ok_or(errors::ApiErrorResponse::PreconditionFailed {
                    message: "business_details are not configured in the merchant account"
                        .to_string(),
                })
        })
        .transpose()?;

    Ok(())
}

#[inline]
pub(crate) fn get_payment_id_from_client_secret(cs: &str) -> RouterResult<String> {
    let (payment_id, _) = cs
        .rsplit_once("_secret_")
        .ok_or(errors::ApiErrorResponse::ClientSecretInvalid)?;
    Ok(payment_id.to_string())
}

#[cfg(feature = "v1")]
#[cfg(test)]
mod tests {
    #![allow(clippy::unwrap_used)]

    use super::*;

    #[test]
    fn test_authenticate_client_secret_session_not_expired() {
        let payment_intent = PaymentIntent {
            payment_id: id_type::PaymentId::try_from(Cow::Borrowed("23")).unwrap(),
            merchant_id: id_type::MerchantId::default(),
            status: storage_enums::IntentStatus::RequiresCapture,
            amount: MinorUnit::new(200),
            currency: None,
            amount_captured: None,
            customer_id: None,
            description: None,
            return_url: None,
            metadata: None,
            connector_id: None,
            shipping_address_id: None,
            billing_address_id: None,
            statement_descriptor_name: None,
            statement_descriptor_suffix: None,
            created_at: common_utils::date_time::now(),
            modified_at: common_utils::date_time::now(),
            last_synced: None,
            setup_future_usage: None,
            fingerprint_id: None,
            off_session: None,
            client_secret: Some("1".to_string()),
            active_attempt: hyperswitch_domain_models::RemoteStorageObject::ForeignID(
                "nopes".to_string(),
            ),
            business_country: None,
            business_label: None,
            order_details: None,
            allowed_payment_method_types: None,
            connector_metadata: None,
            feature_metadata: None,
            attempt_count: 1,
            payment_link_id: None,
            profile_id: Some(common_utils::generate_profile_id_of_default_length()),
            merchant_decision: None,
            payment_confirm_source: None,
            surcharge_applicable: None,
            updated_by: storage_enums::MerchantStorageScheme::PostgresOnly.to_string(),
            request_incremental_authorization: Some(
                common_enums::RequestIncrementalAuthorization::default(),
            ),
            incremental_authorization_allowed: None,
            authorization_count: None,
            session_expiry: Some(
                common_utils::date_time::now()
                    .saturating_add(time::Duration::seconds(consts::DEFAULT_SESSION_EXPIRY)),
            ),
            request_external_three_ds_authentication: None,
            split_payments: None,
            frm_metadata: None,
            customer_details: None,
            billing_details: None,
            merchant_order_reference_id: None,
            shipping_details: None,
            is_payment_processor_token_flow: None,
            organization_id: id_type::OrganizationId::default(),
            shipping_cost: None,
            tax_details: None,
            skip_external_tax_calculation: None,
            psd2_sca_exemption_type: None,
            platform_merchant_id: None,
        };
        let req_cs = Some("1".to_string());
        assert!(authenticate_client_secret(req_cs.as_ref(), &payment_intent).is_ok());
        // Check if the result is an Ok variant
    }

    #[test]
    fn test_authenticate_client_secret_session_expired() {
        let created_at =
            common_utils::date_time::now().saturating_sub(time::Duration::seconds(20 * 60));
        let payment_intent = PaymentIntent {
            payment_id: id_type::PaymentId::try_from(Cow::Borrowed("23")).unwrap(),
            merchant_id: id_type::MerchantId::default(),
            status: storage_enums::IntentStatus::RequiresCapture,
            amount: MinorUnit::new(200),
            currency: None,
            amount_captured: None,
            customer_id: None,
            description: None,
            return_url: None,
            metadata: None,
            connector_id: None,
            shipping_address_id: None,
            billing_address_id: None,
            statement_descriptor_name: None,
            statement_descriptor_suffix: None,
            created_at,
            modified_at: common_utils::date_time::now(),
            fingerprint_id: None,
            last_synced: None,
            setup_future_usage: None,
            off_session: None,
            client_secret: Some("1".to_string()),
            active_attempt: hyperswitch_domain_models::RemoteStorageObject::ForeignID(
                "nopes".to_string(),
            ),
            business_country: None,
            business_label: None,
            order_details: None,
            allowed_payment_method_types: None,
            connector_metadata: None,
            feature_metadata: None,
            attempt_count: 1,
            payment_link_id: None,
            profile_id: Some(common_utils::generate_profile_id_of_default_length()),
            merchant_decision: None,
            payment_confirm_source: None,
            surcharge_applicable: None,
            updated_by: storage_enums::MerchantStorageScheme::PostgresOnly.to_string(),
            request_incremental_authorization: Some(
                common_enums::RequestIncrementalAuthorization::default(),
            ),
            incremental_authorization_allowed: None,
            authorization_count: None,
            session_expiry: Some(
                created_at.saturating_add(time::Duration::seconds(consts::DEFAULT_SESSION_EXPIRY)),
            ),
            request_external_three_ds_authentication: None,
            split_payments: None,
            frm_metadata: None,
            customer_details: None,
            billing_details: None,
            merchant_order_reference_id: None,
            shipping_details: None,
            is_payment_processor_token_flow: None,
            organization_id: id_type::OrganizationId::default(),
            shipping_cost: None,
            tax_details: None,
            skip_external_tax_calculation: None,
            psd2_sca_exemption_type: None,
            platform_merchant_id: None,
        };
        let req_cs = Some("1".to_string());
        assert!(authenticate_client_secret(req_cs.as_ref(), &payment_intent,).is_err())
    }

    #[test]
    fn test_authenticate_client_secret_expired() {
        let payment_intent = PaymentIntent {
            payment_id: id_type::PaymentId::try_from(Cow::Borrowed("23")).unwrap(),
            merchant_id: id_type::MerchantId::default(),
            status: storage_enums::IntentStatus::RequiresCapture,
            amount: MinorUnit::new(200),
            currency: None,
            amount_captured: None,
            customer_id: None,
            description: None,
            return_url: None,
            metadata: None,
            connector_id: None,
            shipping_address_id: None,
            billing_address_id: None,
            statement_descriptor_name: None,
            statement_descriptor_suffix: None,
            created_at: common_utils::date_time::now().saturating_sub(time::Duration::seconds(20)),
            modified_at: common_utils::date_time::now(),
            last_synced: None,
            setup_future_usage: None,
            off_session: None,
            client_secret: None,
            fingerprint_id: None,
            active_attempt: hyperswitch_domain_models::RemoteStorageObject::ForeignID(
                "nopes".to_string(),
            ),
            business_country: None,
            business_label: None,
            order_details: None,
            allowed_payment_method_types: None,
            connector_metadata: None,
            feature_metadata: None,
            attempt_count: 1,
            payment_link_id: None,
            profile_id: Some(common_utils::generate_profile_id_of_default_length()),
            merchant_decision: None,
            payment_confirm_source: None,
            surcharge_applicable: None,
            updated_by: storage_enums::MerchantStorageScheme::PostgresOnly.to_string(),
            request_incremental_authorization: Some(
                common_enums::RequestIncrementalAuthorization::default(),
            ),
            incremental_authorization_allowed: None,
            authorization_count: None,
            session_expiry: Some(
                common_utils::date_time::now()
                    .saturating_add(time::Duration::seconds(consts::DEFAULT_SESSION_EXPIRY)),
            ),
            request_external_three_ds_authentication: None,
            split_payments: None,
            frm_metadata: None,
            customer_details: None,
            billing_details: None,
            merchant_order_reference_id: None,
            shipping_details: None,
            is_payment_processor_token_flow: None,
            organization_id: id_type::OrganizationId::default(),
            shipping_cost: None,
            tax_details: None,
            skip_external_tax_calculation: None,
            psd2_sca_exemption_type: None,
            platform_merchant_id: None,
        };
        let req_cs = Some("1".to_string());
        assert!(authenticate_client_secret(req_cs.as_ref(), &payment_intent).is_err())
    }
}

// This function will be removed after moving this functionality to server_wrap and using cache instead of config
#[instrument(skip_all)]
pub async fn insert_merchant_connector_creds_to_config(
    db: &dyn StorageInterface,
    merchant_id: &id_type::MerchantId,
    merchant_connector_details: admin::MerchantConnectorDetailsWrap,
) -> RouterResult<()> {
    if let Some(encoded_data) = merchant_connector_details.encoded_data {
        let redis = &db
            .get_redis_conn()
            .change_context(errors::ApiErrorResponse::InternalServerError)
            .attach_printable("Failed to get redis connection")?;

        let key =
            merchant_id.get_creds_identifier_key(&merchant_connector_details.creds_identifier);

        redis
            .serialize_and_set_key_with_expiry(
                key.as_str(),
                &encoded_data.peek(),
                consts::CONNECTOR_CREDS_TOKEN_TTL,
            )
            .await
            .map_or_else(
                |e| {
                    Err(e
                        .change_context(errors::ApiErrorResponse::InternalServerError)
                        .attach_printable("Failed to insert connector_creds to config"))
                },
                |_| Ok(()),
            )
    } else {
        Ok(())
    }
}

#[derive(Clone)]
pub enum MerchantConnectorAccountType {
    DbVal(Box<domain::MerchantConnectorAccount>),
    CacheVal(api_models::admin::MerchantConnectorDetails),
}

impl MerchantConnectorAccountType {
    pub fn get_metadata(&self) -> Option<masking::Secret<serde_json::Value>> {
        match self {
            Self::DbVal(val) => val.metadata.to_owned(),
            Self::CacheVal(val) => val.metadata.to_owned(),
        }
    }

    pub fn get_connector_account_details(&self) -> serde_json::Value {
        match self {
            Self::DbVal(val) => val.connector_account_details.peek().to_owned(),
            Self::CacheVal(val) => val.connector_account_details.peek().to_owned(),
        }
    }

    pub fn get_connector_wallets_details(&self) -> Option<masking::Secret<serde_json::Value>> {
        match self {
            Self::DbVal(val) => val.connector_wallets_details.as_deref().cloned(),
            Self::CacheVal(_) => None,
        }
    }

    pub fn is_disabled(&self) -> bool {
        match self {
            Self::DbVal(ref inner) => inner.disabled.unwrap_or(false),
            // Cached merchant connector account, only contains the account details,
            // the merchant connector account must only be cached if it's not disabled
            Self::CacheVal(_) => false,
        }
    }

    #[cfg(feature = "v1")]
    pub fn is_test_mode_on(&self) -> Option<bool> {
        match self {
            Self::DbVal(val) => val.test_mode,
            Self::CacheVal(_) => None,
        }
    }

    #[cfg(feature = "v2")]
    pub fn is_test_mode_on(&self) -> Option<bool> {
        None
    }

    pub fn get_mca_id(&self) -> Option<id_type::MerchantConnectorAccountId> {
        match self {
            Self::DbVal(db_val) => Some(db_val.get_id()),
            Self::CacheVal(_) => None,
        }
    }

    pub fn get_connector_name(&self) -> Option<String> {
        match self {
            Self::DbVal(db_val) => Some(db_val.connector_name.to_string()),
            Self::CacheVal(_) => None,
        }
    }

    pub fn get_additional_merchant_data(
        &self,
    ) -> Option<Encryptable<masking::Secret<serde_json::Value>>> {
        match self {
            Self::DbVal(db_val) => db_val.additional_merchant_data.clone(),
            Self::CacheVal(_) => None,
        }
    }
}

/// Query for merchant connector account either by business label or profile id
/// If profile_id is passed use it, or use connector_label to query merchant connector account
#[instrument(skip_all)]
pub async fn get_merchant_connector_account(
    state: &SessionState,
    merchant_id: &id_type::MerchantId,
    creds_identifier: Option<&str>,
    key_store: &domain::MerchantKeyStore,
    profile_id: &id_type::ProfileId,
    connector_name: &str,
    merchant_connector_id: Option<&id_type::MerchantConnectorAccountId>,
) -> RouterResult<MerchantConnectorAccountType> {
    let db = &*state.store;
    let key_manager_state: &KeyManagerState = &state.into();
    match creds_identifier {
        Some(creds_identifier) => {
            let key = merchant_id.get_creds_identifier_key(creds_identifier);
            let cloned_key = key.clone();
            let redis_fetch = || async {
                db.get_redis_conn()
                    .change_context(errors::ApiErrorResponse::InternalServerError)
                    .attach_printable("Failed to get redis connection")
                    .async_and_then(|redis| async move {
                        redis
                            .get_and_deserialize_key(key.clone().as_str(), "String")
                            .await
                            .change_context(
                                errors::ApiErrorResponse::MerchantConnectorAccountNotFound {
                                    id: key.clone(),
                                },
                            )
                            .attach_printable(key.clone() + ": Not found in Redis")
                    })
                    .await
            };

            let db_fetch = || async {
                db.find_config_by_key(cloned_key.as_str())
                    .await
                    .to_not_found_response(
                        errors::ApiErrorResponse::MerchantConnectorAccountNotFound {
                            id: cloned_key.to_owned(),
                        },
                    )
            };

            let mca_config: String = redis_fetch()
                .await
                .map_or_else(
                    |_| {
                        Either::Left(async {
                            match db_fetch().await {
                                Ok(config_entry) => Ok(config_entry.config),
                                Err(e) => Err(e),
                            }
                        })
                    },
                    |result| Either::Right(async { Ok(result) }),
                )
                .await?;

            let private_key = state
                .conf
                .jwekey
                .get_inner()
                .tunnel_private_key
                .peek()
                .as_bytes();

            let decrypted_mca = services::decrypt_jwe(mca_config.as_str(), services::KeyIdCheck::SkipKeyIdCheck, private_key, jwe::RSA_OAEP_256)
                                     .await
                                     .change_context(errors::ApiErrorResponse::UnprocessableEntity{
                                        message: "decoding merchant_connector_details failed due to invalid data format!".into()})
                                     .attach_printable(
                                        "Failed to decrypt merchant_connector_details sent in request and then put in cache",
                                    )?;

            let res = String::into_bytes(decrypted_mca)
                        .parse_struct("MerchantConnectorDetails")
                        .change_context(errors::ApiErrorResponse::InternalServerError)
                        .attach_printable(
                            "Failed to parse merchant_connector_details sent in request and then put in cache",
                        )?;

            Ok(MerchantConnectorAccountType::CacheVal(res))
        }
        None => {
            let mca: RouterResult<domain::MerchantConnectorAccount> =
                if let Some(merchant_connector_id) = merchant_connector_id {
                    #[cfg(feature = "v1")]
                    {
                        db.find_by_merchant_connector_account_merchant_id_merchant_connector_id(
                            key_manager_state,
                            merchant_id,
                            merchant_connector_id,
                            key_store,
                        )
                        .await
                        .to_not_found_response(
                            errors::ApiErrorResponse::MerchantConnectorAccountNotFound {
                                id: merchant_connector_id.get_string_repr().to_string(),
                            },
                        )
                    }
                    #[cfg(feature = "v2")]
                    {
                        db.find_merchant_connector_account_by_id(
                            &state.into(),
                            merchant_connector_id,
                            key_store,
                        )
                        .await
                        .to_not_found_response(
                            errors::ApiErrorResponse::MerchantConnectorAccountNotFound {
                                id: merchant_connector_id.get_string_repr().to_string(),
                            },
                        )
                    }
                } else {
                    #[cfg(feature = "v1")]
                    {
                        db.find_merchant_connector_account_by_profile_id_connector_name(
                            key_manager_state,
                            profile_id,
                            connector_name,
                            key_store,
                        )
                        .await
                        .to_not_found_response(
                            errors::ApiErrorResponse::MerchantConnectorAccountNotFound {
                                id: format!(
                                    "profile id {} and connector name {connector_name}",
                                    profile_id.get_string_repr()
                                ),
                            },
                        )
                    }
                    #[cfg(feature = "v2")]
                    {
                        todo!()
                    }
                };
            mca.map(Box::new).map(MerchantConnectorAccountType::DbVal)
        }
    }
}

/// This function replaces the request and response type of routerdata with the
/// request and response type passed
/// # Arguments
///
/// * `router_data` - original router data
/// * `request` - new request core/helper
/// * `response` - new response
pub fn router_data_type_conversion<F1, F2, Req1, Req2, Res1, Res2>(
    router_data: RouterData<F1, Req1, Res1>,
    request: Req2,
    response: Result<Res2, ErrorResponse>,
) -> RouterData<F2, Req2, Res2> {
    RouterData {
        flow: std::marker::PhantomData,
        request,
        response,
        merchant_id: router_data.merchant_id,
        tenant_id: router_data.tenant_id,
        address: router_data.address,
        amount_captured: router_data.amount_captured,
        minor_amount_captured: router_data.minor_amount_captured,
        auth_type: router_data.auth_type,
        connector: router_data.connector,
        connector_auth_type: router_data.connector_auth_type,
        connector_meta_data: router_data.connector_meta_data,
        description: router_data.description,
        payment_id: router_data.payment_id,
        payment_method: router_data.payment_method,
        status: router_data.status,
        attempt_id: router_data.attempt_id,
        access_token: router_data.access_token,
        session_token: router_data.session_token,
        payment_method_status: router_data.payment_method_status,
        reference_id: router_data.reference_id,
        payment_method_token: router_data.payment_method_token,
        customer_id: router_data.customer_id,
        connector_customer: router_data.connector_customer,
        preprocessing_id: router_data.preprocessing_id,
        payment_method_balance: router_data.payment_method_balance,
        recurring_mandate_payment_data: router_data.recurring_mandate_payment_data,
        connector_request_reference_id: router_data.connector_request_reference_id,
        #[cfg(feature = "payouts")]
        payout_method_data: None,
        #[cfg(feature = "payouts")]
        quote_id: None,
        test_mode: router_data.test_mode,
        connector_api_version: router_data.connector_api_version,
        connector_http_status_code: router_data.connector_http_status_code,
        external_latency: router_data.external_latency,
        apple_pay_flow: router_data.apple_pay_flow,
        frm_metadata: router_data.frm_metadata,
        refund_id: router_data.refund_id,
        dispute_id: router_data.dispute_id,
        connector_response: router_data.connector_response,
        integrity_check: Ok(()),
        connector_wallets_details: router_data.connector_wallets_details,
        additional_merchant_data: router_data.additional_merchant_data,
        header_payload: router_data.header_payload,
        connector_mandate_request_reference_id: router_data.connector_mandate_request_reference_id,
        authentication_id: router_data.authentication_id,
        psd2_sca_exemption_type: router_data.psd2_sca_exemption_type,
    }
}

#[cfg(feature = "v1")]
#[instrument(skip_all)]
pub fn get_attempt_type(
    payment_intent: &PaymentIntent,
    payment_attempt: &PaymentAttempt,
    request: &api_models::payments::PaymentsRequest,
    action: &str,
) -> RouterResult<AttemptType> {
    match payment_intent.status {
        enums::IntentStatus::Failed => {
            if matches!(
                request.retry_action,
                Some(api_models::enums::RetryAction::ManualRetry)
            ) {
                metrics::MANUAL_RETRY_REQUEST_COUNT.add(
                    1,
                    router_env::metric_attributes!((
                        "merchant_id",
                        payment_attempt.merchant_id.clone(),
                    )),
                );
                match payment_attempt.status {
                    enums::AttemptStatus::Started
                    | enums::AttemptStatus::AuthenticationPending
                    | enums::AttemptStatus::AuthenticationSuccessful
                    | enums::AttemptStatus::Authorized
                    | enums::AttemptStatus::Charged
                    | enums::AttemptStatus::Authorizing
                    | enums::AttemptStatus::CodInitiated
                    | enums::AttemptStatus::VoidInitiated
                    | enums::AttemptStatus::CaptureInitiated
                    | enums::AttemptStatus::Unresolved
                    | enums::AttemptStatus::Pending
                    | enums::AttemptStatus::ConfirmationAwaited
                    | enums::AttemptStatus::PartialCharged
                    | enums::AttemptStatus::PartialChargedAndChargeable
                    | enums::AttemptStatus::Voided
                    | enums::AttemptStatus::AutoRefunded
                    | enums::AttemptStatus::PaymentMethodAwaited
                    | enums::AttemptStatus::DeviceDataCollectionPending => {
                        metrics::MANUAL_RETRY_VALIDATION_FAILED.add(
                            1,
                            router_env::metric_attributes!((
                                "merchant_id",
                                payment_attempt.merchant_id.clone(),
                            )),
                        );
                        Err(errors::ApiErrorResponse::InternalServerError)
                            .attach_printable("Payment Attempt unexpected state")
                    }

                    storage_enums::AttemptStatus::VoidFailed
                    | storage_enums::AttemptStatus::RouterDeclined
                    | storage_enums::AttemptStatus::CaptureFailed => {
                        metrics::MANUAL_RETRY_VALIDATION_FAILED.add(
                            1,
                            router_env::metric_attributes!((
                                "merchant_id",
                                payment_attempt.merchant_id.clone(),
                            )),
                        );
                        Err(report!(errors::ApiErrorResponse::PreconditionFailed {
                            message:
                                format!("You cannot {action} this payment because it has status {}, and the previous attempt has the status {}", payment_intent.status, payment_attempt.status)
                            }
                        ))
                    }

                    storage_enums::AttemptStatus::AuthenticationFailed
                    | storage_enums::AttemptStatus::AuthorizationFailed
                    | storage_enums::AttemptStatus::Failure => {
                        metrics::MANUAL_RETRY_COUNT.add(
                            1,
                            router_env::metric_attributes!((
                                "merchant_id",
                                payment_attempt.merchant_id.clone(),
                            )),
                        );
                        Ok(AttemptType::New)
                    }
                }
            } else {
                Err(report!(errors::ApiErrorResponse::PreconditionFailed {
                        message:
                            format!("You cannot {action} this payment because it has status {}, you can pass `retry_action` as `manual_retry` in request to try this payment again", payment_intent.status)
                        }
                    ))
            }
        }
        enums::IntentStatus::Cancelled
        | enums::IntentStatus::RequiresCapture
        | enums::IntentStatus::PartiallyCaptured
        | enums::IntentStatus::PartiallyCapturedAndCapturable
        | enums::IntentStatus::Processing
        | enums::IntentStatus::Succeeded => {
            Err(report!(errors::ApiErrorResponse::PreconditionFailed {
                message: format!(
                    "You cannot {action} this payment because it has status {}",
                    payment_intent.status,
                ),
            }))
        }

        enums::IntentStatus::RequiresCustomerAction
        | enums::IntentStatus::RequiresMerchantAction
        | enums::IntentStatus::RequiresPaymentMethod
        | enums::IntentStatus::RequiresConfirmation => Ok(AttemptType::SameOld),
    }
}

#[derive(Debug, Eq, PartialEq, Clone)]
pub enum AttemptType {
    New,
    SameOld,
}

impl AttemptType {
    #[cfg(feature = "v1")]
    // The function creates a new payment_attempt from the previous payment attempt but doesn't populate fields like payment_method, error_code etc.
    // Logic to override the fields with data provided in the request should be done after this if required.
    // In case if fields are not overridden by the request then they contain the same data that was in the previous attempt provided it is populated in this function.
    #[inline(always)]
    fn make_new_payment_attempt(
        payment_method_data: Option<&api_models::payments::PaymentMethodData>,
        old_payment_attempt: PaymentAttempt,
        new_attempt_count: i16,
        storage_scheme: enums::MerchantStorageScheme,
    ) -> storage::PaymentAttemptNew {
        let created_at @ modified_at @ last_synced = Some(common_utils::date_time::now());

        storage::PaymentAttemptNew {
            attempt_id: old_payment_attempt
                .payment_id
                .get_attempt_id(new_attempt_count),
            payment_id: old_payment_attempt.payment_id,
            merchant_id: old_payment_attempt.merchant_id,

            // A new payment attempt is getting created so, used the same function which is used to populate status in PaymentCreate Flow.
            status: payment_attempt_status_fsm(payment_method_data, Some(true)),

            currency: old_payment_attempt.currency,
            save_to_locker: old_payment_attempt.save_to_locker,

            connector: None,

            error_message: None,
            offer_amount: old_payment_attempt.offer_amount,
            payment_method_id: None,
            payment_method: None,
            capture_method: old_payment_attempt.capture_method,
            capture_on: old_payment_attempt.capture_on,
            confirm: old_payment_attempt.confirm,
            authentication_type: old_payment_attempt.authentication_type,
            created_at,
            modified_at,
            last_synced,
            cancellation_reason: None,
            amount_to_capture: old_payment_attempt.amount_to_capture,

            // Once the payment_attempt is authorised then mandate_id is created. If this payment attempt is authorised then mandate_id will be overridden.
            // Since mandate_id is a contract between merchant and customer to debit customers amount adding it to newly created attempt
            mandate_id: old_payment_attempt.mandate_id,

            // The payment could be done from a different browser or same browser, it would probably be overridden by request data.
            browser_info: None,

            error_code: None,
            payment_token: None,
            connector_metadata: None,
            payment_experience: None,
            payment_method_type: None,
            payment_method_data: None,

            // In case it is passed in create and not in confirm,
            business_sub_label: old_payment_attempt.business_sub_label,
            // If the algorithm is entered in Create call from server side, it needs to be populated here, however it could be overridden from the request.
            straight_through_algorithm: old_payment_attempt.straight_through_algorithm,
            mandate_details: old_payment_attempt.mandate_details,
            preprocessing_step_id: None,
            error_reason: None,
            multiple_capture_count: None,
            connector_response_reference_id: None,
            amount_capturable: old_payment_attempt.net_amount.get_total_amount(),
            updated_by: storage_scheme.to_string(),
            authentication_data: None,
            encoded_data: None,
            merchant_connector_id: None,
            unified_code: None,
            unified_message: None,
            net_amount: old_payment_attempt.net_amount,
            external_three_ds_authentication_attempted: old_payment_attempt
                .external_three_ds_authentication_attempted,
            authentication_connector: None,
            authentication_id: None,
            mandate_data: old_payment_attempt.mandate_data,
            // New payment method billing address can be passed for a retry
            payment_method_billing_address_id: None,
            fingerprint_id: None,
            charge_id: None,
            client_source: old_payment_attempt.client_source,
            client_version: old_payment_attempt.client_version,
            customer_acceptance: old_payment_attempt.customer_acceptance,
            organization_id: old_payment_attempt.organization_id,
            profile_id: old_payment_attempt.profile_id,
            connector_mandate_detail: None,
        }
    }

    // #[cfg(feature = "v2")]
    // // The function creates a new payment_attempt from the previous payment attempt but doesn't populate fields like payment_method, error_code etc.
    // // Logic to override the fields with data provided in the request should be done after this if required.
    // // In case if fields are not overridden by the request then they contain the same data that was in the previous attempt provided it is populated in this function.
    // #[inline(always)]
    // fn make_new_payment_attempt(
    //     _payment_method_data: Option<&api_models::payments::PaymentMethodData>,
    //     _old_payment_attempt: PaymentAttempt,
    //     _new_attempt_count: i16,
    //     _storage_scheme: enums::MerchantStorageScheme,
    // ) -> PaymentAttempt {
    //     todo!()
    // }

    #[cfg(feature = "v1")]
    #[instrument(skip_all)]
    pub async fn modify_payment_intent_and_payment_attempt(
        &self,
        request: &api_models::payments::PaymentsRequest,
        fetched_payment_intent: PaymentIntent,
        fetched_payment_attempt: PaymentAttempt,
        state: &SessionState,
        key_store: &domain::MerchantKeyStore,
        storage_scheme: storage::enums::MerchantStorageScheme,
    ) -> RouterResult<(PaymentIntent, PaymentAttempt)> {
        match self {
            Self::SameOld => Ok((fetched_payment_intent, fetched_payment_attempt)),
            Self::New => {
                let db = &*state.store;
                let key_manager_state = &state.into();
                let new_attempt_count = fetched_payment_intent.attempt_count + 1;
                let new_payment_attempt_to_insert = Self::make_new_payment_attempt(
                    request
                        .payment_method_data
                        .as_ref()
                        .and_then(|request_payment_method_data| {
                            request_payment_method_data.payment_method_data.as_ref()
                        }),
                    fetched_payment_attempt,
                    new_attempt_count,
                    storage_scheme,
                );

                #[cfg(feature = "v1")]
                let new_payment_attempt = db
                    .insert_payment_attempt(new_payment_attempt_to_insert, storage_scheme)
                    .await
                    .to_duplicate_response(errors::ApiErrorResponse::DuplicatePayment {
                        payment_id: fetched_payment_intent.get_id().to_owned(),
                    })?;

                #[cfg(feature = "v2")]
                let new_payment_attempt = db
                    .insert_payment_attempt(
                        key_manager_state,
                        key_store,
                        new_payment_attempt_to_insert,
                        storage_scheme,
                    )
                    .await
                    .to_duplicate_response(errors::ApiErrorResponse::InternalServerError)
                    .attach_printable("Failed to insert payment attempt")?;

                let updated_payment_intent = db
                    .update_payment_intent(
                        key_manager_state,
                        fetched_payment_intent,
                        storage::PaymentIntentUpdate::StatusAndAttemptUpdate {
                            status: payment_intent_status_fsm(
                                request.payment_method_data.as_ref().and_then(
                                    |request_payment_method_data| {
                                        request_payment_method_data.payment_method_data.as_ref()
                                    },
                                ),
                                Some(true),
                            ),
                            active_attempt_id: new_payment_attempt.get_id().to_owned(),
                            attempt_count: new_attempt_count,
                            updated_by: storage_scheme.to_string(),
                        },
                        key_store,
                        storage_scheme,
                    )
                    .await
                    .to_not_found_response(errors::ApiErrorResponse::PaymentNotFound)?;

                logger::info!(
                    "manual_retry payment for {:?} with attempt_id {:?}",
                    updated_payment_intent.get_id(),
                    new_payment_attempt.get_id()
                );

                Ok((updated_payment_intent, new_payment_attempt))
            }
        }
    }
}

#[inline(always)]
pub fn is_manual_retry_allowed(
    intent_status: &storage_enums::IntentStatus,
    attempt_status: &storage_enums::AttemptStatus,
    connector_request_reference_id_config: &ConnectorRequestReferenceIdConfig,
    merchant_id: &id_type::MerchantId,
) -> Option<bool> {
    let is_payment_status_eligible_for_retry = match intent_status {
        enums::IntentStatus::Failed => match attempt_status {
            enums::AttemptStatus::Started
            | enums::AttemptStatus::AuthenticationPending
            | enums::AttemptStatus::AuthenticationSuccessful
            | enums::AttemptStatus::Authorized
            | enums::AttemptStatus::Charged
            | enums::AttemptStatus::Authorizing
            | enums::AttemptStatus::CodInitiated
            | enums::AttemptStatus::VoidInitiated
            | enums::AttemptStatus::CaptureInitiated
            | enums::AttemptStatus::Unresolved
            | enums::AttemptStatus::Pending
            | enums::AttemptStatus::ConfirmationAwaited
            | enums::AttemptStatus::PartialCharged
            | enums::AttemptStatus::PartialChargedAndChargeable
            | enums::AttemptStatus::Voided
            | enums::AttemptStatus::AutoRefunded
            | enums::AttemptStatus::PaymentMethodAwaited
            | enums::AttemptStatus::DeviceDataCollectionPending => {
                logger::error!("Payment Attempt should not be in this state because Attempt to Intent status mapping doesn't allow it");
                None
            }

            storage_enums::AttemptStatus::VoidFailed
            | storage_enums::AttemptStatus::RouterDeclined
            | storage_enums::AttemptStatus::CaptureFailed => Some(false),

            storage_enums::AttemptStatus::AuthenticationFailed
            | storage_enums::AttemptStatus::AuthorizationFailed
            | storage_enums::AttemptStatus::Failure => Some(true),
        },
        enums::IntentStatus::Cancelled
        | enums::IntentStatus::RequiresCapture
        | enums::IntentStatus::PartiallyCaptured
        | enums::IntentStatus::PartiallyCapturedAndCapturable
        | enums::IntentStatus::Processing
        | enums::IntentStatus::Succeeded => Some(false),

        enums::IntentStatus::RequiresCustomerAction
        | enums::IntentStatus::RequiresMerchantAction
        | enums::IntentStatus::RequiresPaymentMethod
        | enums::IntentStatus::RequiresConfirmation => None,
    };
    let is_merchant_id_enabled_for_retries = !connector_request_reference_id_config
        .merchant_ids_send_payment_id_as_connector_request_id
        .contains(merchant_id);
    is_payment_status_eligible_for_retry
        .map(|payment_status_check| payment_status_check && is_merchant_id_enabled_for_retries)
}

#[cfg(test)]
mod test {
    #![allow(clippy::unwrap_used)]
    #[test]
    fn test_client_secret_parse() {
        let client_secret1 = "pay_3TgelAms4RQec8xSStjF_secret_fc34taHLw1ekPgNh92qr";
        let client_secret2 = "pay_3Tgel__Ams4RQ_secret_ec8xSStjF_secret_fc34taHLw1ekPgNh92qr";
        let client_secret3 =
            "pay_3Tgel__Ams4RQ_secret_ec8xSStjF_secret__secret_fc34taHLw1ekPgNh92qr";

        assert_eq!(
            "pay_3TgelAms4RQec8xSStjF",
            super::get_payment_id_from_client_secret(client_secret1).unwrap()
        );
        assert_eq!(
            "pay_3Tgel__Ams4RQ_secret_ec8xSStjF",
            super::get_payment_id_from_client_secret(client_secret2).unwrap()
        );
        assert_eq!(
            "pay_3Tgel__Ams4RQ_secret_ec8xSStjF_secret_",
            super::get_payment_id_from_client_secret(client_secret3).unwrap()
        );
    }
}

#[instrument(skip_all)]
pub async fn get_additional_payment_data(
    pm_data: &domain::PaymentMethodData,
    db: &dyn StorageInterface,
    profile_id: &id_type::ProfileId,
) -> Result<
    Option<api_models::payments::AdditionalPaymentData>,
    error_stack::Report<errors::ApiErrorResponse>,
> {
    match pm_data {
        domain::PaymentMethodData::Card(card_data) => {
            //todo!
            let card_isin = Some(card_data.card_number.get_card_isin());
            let enable_extended_bin =db
            .find_config_by_key_unwrap_or(
                format!("{}_enable_extended_card_bin", profile_id.get_string_repr()).as_str(),
             Some("false".to_string()))
            .await.map_err(|err| services::logger::error!(message="Failed to fetch the config", extended_card_bin_error=?err)).ok();

            let card_extended_bin = match enable_extended_bin {
                Some(config) if config.config == "true" => {
                    Some(card_data.card_number.get_extended_card_bin())
                }
                _ => None,
            };

            let card_network = match card_data
                .card_number
                .is_cobadged_card()
                .change_context(errors::ApiErrorResponse::InternalServerError)
                .attach_printable(
                    "Card cobadge check failed due to an invalid card network regex",
                )? {
                true => card_data.card_network.clone(),
                false => None,
            };

            let last4 = Some(card_data.card_number.get_last4());
            if card_data.card_issuer.is_some()
                && card_network.is_some()
                && card_data.card_type.is_some()
                && card_data.card_issuing_country.is_some()
                && card_data.bank_code.is_some()
            {
                Ok(Some(api_models::payments::AdditionalPaymentData::Card(
                    Box::new(api_models::payments::AdditionalCardInfo {
                        card_issuer: card_data.card_issuer.to_owned(),
                        card_network,
                        card_type: card_data.card_type.to_owned(),
                        card_issuing_country: card_data.card_issuing_country.to_owned(),
                        bank_code: card_data.bank_code.to_owned(),
                        card_exp_month: Some(card_data.card_exp_month.clone()),
                        card_exp_year: Some(card_data.card_exp_year.clone()),
                        card_holder_name: card_data.card_holder_name.clone(),
                        last4: last4.clone(),
                        card_isin: card_isin.clone(),
                        card_extended_bin: card_extended_bin.clone(),
                        // These are filled after calling the processor / connector
                        payment_checks: None,
                        authentication_data: None,
                    }),
                )))
            } else {
                let card_info = card_isin
                    .clone()
                    .async_and_then(|card_isin| async move {
                        db.get_card_info(&card_isin)
                            .await
                            .map_err(|error| services::logger::warn!(card_info_error=?error))
                            .ok()
                    })
                    .await
                    .flatten()
                    .map(|card_info| {
                        api_models::payments::AdditionalPaymentData::Card(Box::new(
                            api_models::payments::AdditionalCardInfo {
                                card_issuer: card_info.card_issuer,
                                card_network: card_network.clone().or(card_info.card_network),
                                bank_code: card_info.bank_code,
                                card_type: card_info.card_type,
                                card_issuing_country: card_info.card_issuing_country,
                                last4: last4.clone(),
                                card_isin: card_isin.clone(),
                                card_extended_bin: card_extended_bin.clone(),
                                card_exp_month: Some(card_data.card_exp_month.clone()),
                                card_exp_year: Some(card_data.card_exp_year.clone()),
                                card_holder_name: card_data.card_holder_name.clone(),
                                // These are filled after calling the processor / connector
                                payment_checks: None,
                                authentication_data: None,
                            },
                        ))
                    });
                Ok(Some(card_info.unwrap_or_else(|| {
                    api_models::payments::AdditionalPaymentData::Card(Box::new(
                        api_models::payments::AdditionalCardInfo {
                            card_issuer: None,
                            card_network,
                            bank_code: None,
                            card_type: None,
                            card_issuing_country: None,
                            last4,
                            card_isin,
                            card_extended_bin,
                            card_exp_month: Some(card_data.card_exp_month.clone()),
                            card_exp_year: Some(card_data.card_exp_year.clone()),
                            card_holder_name: card_data.card_holder_name.clone(),
                            // These are filled after calling the processor / connector
                            payment_checks: None,
                            authentication_data: None,
                        },
                    ))
                })))
            }
        }
        domain::PaymentMethodData::BankRedirect(bank_redirect_data) => match bank_redirect_data {
            domain::BankRedirectData::Eps { bank_name, .. } => Ok(Some(
                api_models::payments::AdditionalPaymentData::BankRedirect {
                    bank_name: bank_name.to_owned(),
                    details: None,
                },
            )),
            domain::BankRedirectData::Ideal { bank_name, .. } => Ok(Some(
                api_models::payments::AdditionalPaymentData::BankRedirect {
                    bank_name: bank_name.to_owned(),
                    details: None,
                },
            )),
            domain::BankRedirectData::BancontactCard {
                card_number,
                card_exp_month,
                card_exp_year,
                card_holder_name,
            } => Ok(Some(
                api_models::payments::AdditionalPaymentData::BankRedirect {
                    bank_name: None,
                    details: Some(
                        payment_additional_types::BankRedirectDetails::BancontactCard(Box::new(
                            payment_additional_types::BancontactBankRedirectAdditionalData {
                                last4: card_number.as_ref().map(|c| c.get_last4()),
                                card_exp_month: card_exp_month.clone(),
                                card_exp_year: card_exp_year.clone(),
                                card_holder_name: card_holder_name.clone(),
                            },
                        )),
                    ),
                },
            )),
            domain::BankRedirectData::Blik { blik_code } => Ok(Some(
                api_models::payments::AdditionalPaymentData::BankRedirect {
                    bank_name: None,
                    details: blik_code.as_ref().map(|blik_code| {
                        payment_additional_types::BankRedirectDetails::Blik(Box::new(
                            payment_additional_types::BlikBankRedirectAdditionalData {
                                blik_code: Some(blik_code.to_owned()),
                            },
                        ))
                    }),
                },
            )),
            domain::BankRedirectData::Giropay {
                bank_account_bic,
                bank_account_iban,
                country,
            } => Ok(Some(
                api_models::payments::AdditionalPaymentData::BankRedirect {
                    bank_name: None,
                    details: Some(payment_additional_types::BankRedirectDetails::Giropay(
                        Box::new(
                            payment_additional_types::GiropayBankRedirectAdditionalData {
                                bic: bank_account_bic
                                    .as_ref()
                                    .map(|bic| MaskedSortCode::from(bic.to_owned())),
                                iban: bank_account_iban
                                    .as_ref()
                                    .map(|iban| MaskedIban::from(iban.to_owned())),
                                country: *country,
                            },
                        ),
                    )),
                },
            )),
            _ => Ok(Some(
                api_models::payments::AdditionalPaymentData::BankRedirect {
                    bank_name: None,
                    details: None,
                },
            )),
        },
        domain::PaymentMethodData::Wallet(wallet) => match wallet {
            domain::WalletData::ApplePay(apple_pay_wallet_data) => {
                Ok(Some(api_models::payments::AdditionalPaymentData::Wallet {
                    apple_pay: Some(api_models::payments::ApplepayPaymentMethod {
                        display_name: apple_pay_wallet_data.payment_method.display_name.clone(),
                        network: apple_pay_wallet_data.payment_method.network.clone(),
                        pm_type: apple_pay_wallet_data.payment_method.pm_type.clone(),
                    }),
                    google_pay: None,
                }))
            }
            domain::WalletData::GooglePay(google_pay_pm_data) => {
                Ok(Some(api_models::payments::AdditionalPaymentData::Wallet {
                    apple_pay: None,
                    google_pay: Some(payment_additional_types::WalletAdditionalDataForCard {
                        last4: google_pay_pm_data.info.card_details.clone(),
                        card_network: google_pay_pm_data.info.card_network.clone(),
                        card_type: google_pay_pm_data.pm_type.clone(),
                    }),
                }))
            }
            _ => Ok(Some(api_models::payments::AdditionalPaymentData::Wallet {
                apple_pay: None,
                google_pay: None,
            })),
        },
        domain::PaymentMethodData::PayLater(_) => Ok(Some(
            api_models::payments::AdditionalPaymentData::PayLater { klarna_sdk: None },
        )),
        domain::PaymentMethodData::BankTransfer(bank_transfer) => Ok(Some(
            api_models::payments::AdditionalPaymentData::BankTransfer {
                details: Some((*(bank_transfer.to_owned())).into()),
            },
        )),
        domain::PaymentMethodData::Crypto(crypto) => {
            Ok(Some(api_models::payments::AdditionalPaymentData::Crypto {
                details: Some(crypto.to_owned().into()),
            }))
        }
        domain::PaymentMethodData::BankDebit(bank_debit) => Ok(Some(
            api_models::payments::AdditionalPaymentData::BankDebit {
                details: Some(bank_debit.to_owned().into()),
            },
        )),
        domain::PaymentMethodData::MandatePayment => Ok(Some(
            api_models::payments::AdditionalPaymentData::MandatePayment {},
        )),
        domain::PaymentMethodData::Reward => {
            Ok(Some(api_models::payments::AdditionalPaymentData::Reward {}))
        }
        domain::PaymentMethodData::RealTimePayment(realtime_payment) => Ok(Some(
            api_models::payments::AdditionalPaymentData::RealTimePayment {
                details: Some((*(realtime_payment.to_owned())).into()),
            },
        )),
        domain::PaymentMethodData::Upi(upi) => {
            Ok(Some(api_models::payments::AdditionalPaymentData::Upi {
                details: Some(upi.to_owned().into()),
            }))
        }
        domain::PaymentMethodData::CardRedirect(card_redirect) => Ok(Some(
            api_models::payments::AdditionalPaymentData::CardRedirect {
                details: Some(card_redirect.to_owned().into()),
            },
        )),
        domain::PaymentMethodData::Voucher(voucher) => {
            Ok(Some(api_models::payments::AdditionalPaymentData::Voucher {
                details: Some(voucher.to_owned().into()),
            }))
        }
        domain::PaymentMethodData::GiftCard(gift_card) => Ok(Some(
            api_models::payments::AdditionalPaymentData::GiftCard {
                details: Some((*(gift_card.to_owned())).into()),
            },
        )),
        domain::PaymentMethodData::CardToken(card_token) => Ok(Some(
            api_models::payments::AdditionalPaymentData::CardToken {
                details: Some(card_token.to_owned().into()),
            },
        )),
        domain::PaymentMethodData::OpenBanking(open_banking) => Ok(Some(
            api_models::payments::AdditionalPaymentData::OpenBanking {
                details: Some(open_banking.to_owned().into()),
            },
        )),
        domain::PaymentMethodData::CardDetailsForNetworkTransactionId(card_data) => {
            let card_isin = Some(card_data.card_number.get_card_isin());
            let enable_extended_bin =db
            .find_config_by_key_unwrap_or(
                format!("{}_enable_extended_card_bin", profile_id.get_string_repr()).as_str(),
             Some("false".to_string()))
            .await.map_err(|err| services::logger::error!(message="Failed to fetch the config", extended_card_bin_error=?err)).ok();

            let card_extended_bin = match enable_extended_bin {
                Some(config) if config.config == "true" => {
                    Some(card_data.card_number.get_extended_card_bin())
                }
                _ => None,
            };

            let card_network = match card_data
                .card_number
                .is_cobadged_card()
                .change_context(errors::ApiErrorResponse::InternalServerError)
                .attach_printable(
                    "Card cobadge check failed due to an invalid card network regex",
                )? {
                true => card_data.card_network.clone(),
                false => None,
            };

            let last4 = Some(card_data.card_number.get_last4());
            if card_data.card_issuer.is_some()
                && card_network.is_some()
                && card_data.card_type.is_some()
                && card_data.card_issuing_country.is_some()
                && card_data.bank_code.is_some()
            {
                Ok(Some(api_models::payments::AdditionalPaymentData::Card(
                    Box::new(api_models::payments::AdditionalCardInfo {
                        card_issuer: card_data.card_issuer.to_owned(),
                        card_network,
                        card_type: card_data.card_type.to_owned(),
                        card_issuing_country: card_data.card_issuing_country.to_owned(),
                        bank_code: card_data.bank_code.to_owned(),
                        card_exp_month: Some(card_data.card_exp_month.clone()),
                        card_exp_year: Some(card_data.card_exp_year.clone()),
                        card_holder_name: card_data.card_holder_name.clone(),
                        last4: last4.clone(),
                        card_isin: card_isin.clone(),
                        card_extended_bin: card_extended_bin.clone(),
                        // These are filled after calling the processor / connector
                        payment_checks: None,
                        authentication_data: None,
                    }),
                )))
            } else {
                let card_info = card_isin
                    .clone()
                    .async_and_then(|card_isin| async move {
                        db.get_card_info(&card_isin)
                            .await
                            .map_err(|error| services::logger::warn!(card_info_error=?error))
                            .ok()
                    })
                    .await
                    .flatten()
                    .map(|card_info| {
                        api_models::payments::AdditionalPaymentData::Card(Box::new(
                            api_models::payments::AdditionalCardInfo {
                                card_issuer: card_info.card_issuer,
                                card_network: card_network.clone().or(card_info.card_network),
                                bank_code: card_info.bank_code,
                                card_type: card_info.card_type,
                                card_issuing_country: card_info.card_issuing_country,
                                last4: last4.clone(),
                                card_isin: card_isin.clone(),
                                card_extended_bin: card_extended_bin.clone(),
                                card_exp_month: Some(card_data.card_exp_month.clone()),
                                card_exp_year: Some(card_data.card_exp_year.clone()),
                                card_holder_name: card_data.card_holder_name.clone(),
                                // These are filled after calling the processor / connector
                                payment_checks: None,
                                authentication_data: None,
                            },
                        ))
                    });
                Ok(Some(card_info.unwrap_or_else(|| {
                    api_models::payments::AdditionalPaymentData::Card(Box::new(
                        api_models::payments::AdditionalCardInfo {
                            card_issuer: None,
                            card_network,
                            bank_code: None,
                            card_type: None,
                            card_issuing_country: None,
                            last4,
                            card_isin,
                            card_extended_bin,
                            card_exp_month: Some(card_data.card_exp_month.clone()),
                            card_exp_year: Some(card_data.card_exp_year.clone()),
                            card_holder_name: card_data.card_holder_name.clone(),
                            // These are filled after calling the processor / connector
                            payment_checks: None,
                            authentication_data: None,
                        },
                    ))
                })))
            }
        }
        domain::PaymentMethodData::MobilePayment(mobile_payment) => Ok(Some(
            api_models::payments::AdditionalPaymentData::MobilePayment {
                details: Some(mobile_payment.to_owned().into()),
            },
        )),
        domain::PaymentMethodData::NetworkToken(_) => Ok(None),
    }
}

#[cfg(all(
    any(feature = "v1", feature = "v2"),
    not(feature = "payment_methods_v2")
))]
pub async fn populate_bin_details_for_payment_method_create(
    card_details: api_models::payment_methods::CardDetail,
    db: &dyn StorageInterface,
) -> api_models::payment_methods::CardDetail {
    let card_isin: Option<_> = Some(card_details.card_number.get_card_isin());
    if card_details.card_issuer.is_some()
        && card_details.card_network.is_some()
        && card_details.card_type.is_some()
        && card_details.card_issuing_country.is_some()
    {
        api::CardDetail {
            card_issuer: card_details.card_issuer.to_owned(),
            card_network: card_details.card_network.clone(),
            card_type: card_details.card_type.to_owned(),
            card_issuing_country: card_details.card_issuing_country.to_owned(),
            card_exp_month: card_details.card_exp_month.clone(),
            card_exp_year: card_details.card_exp_year.clone(),
            card_holder_name: card_details.card_holder_name.clone(),
            card_number: card_details.card_number.clone(),
            nick_name: card_details.nick_name.clone(),
        }
    } else {
        let card_info = card_isin
            .clone()
            .async_and_then(|card_isin| async move {
                db.get_card_info(&card_isin)
                    .await
                    .map_err(|error| services::logger::error!(card_info_error=?error))
                    .ok()
            })
            .await
            .flatten()
            .map(|card_info| api::CardDetail {
                card_issuer: card_info.card_issuer,
                card_network: card_info.card_network.clone(),
                card_type: card_info.card_type,
                card_issuing_country: card_info.card_issuing_country,
                card_exp_month: card_details.card_exp_month.clone(),
                card_exp_year: card_details.card_exp_year.clone(),
                card_holder_name: card_details.card_holder_name.clone(),
                card_number: card_details.card_number.clone(),
                nick_name: card_details.nick_name.clone(),
            });
        card_info.unwrap_or_else(|| api::CardDetail {
            card_issuer: None,
            card_network: None,
            card_type: None,
            card_issuing_country: None,
            card_exp_month: card_details.card_exp_month.clone(),
            card_exp_year: card_details.card_exp_year.clone(),
            card_holder_name: card_details.card_holder_name.clone(),
            card_number: card_details.card_number.clone(),
            nick_name: card_details.nick_name.clone(),
        })
    }
}

#[cfg(all(feature = "v2", feature = "payment_methods_v2"))]
pub async fn populate_bin_details_for_payment_method_create(
    _card_details: api_models::payment_methods::CardDetail,
    _db: &dyn StorageInterface,
) -> api_models::payment_methods::CardDetail {
    todo!()
}

#[cfg(feature = "v1")]
pub fn validate_customer_access(
    payment_intent: &PaymentIntent,
    auth_flow: services::AuthFlow,
    request: &api::PaymentsRequest,
) -> Result<(), errors::ApiErrorResponse> {
    if auth_flow == services::AuthFlow::Client && request.get_customer_id().is_some() {
        let is_same_customer = request.get_customer_id() == payment_intent.customer_id.as_ref();
        if !is_same_customer {
            Err(errors::ApiErrorResponse::GenericUnauthorized {
                message: "Unauthorised access to update customer".to_string(),
            })?;
        }
    }
    Ok(())
}

pub fn is_apple_pay_simplified_flow(
    connector_metadata: Option<pii::SecretSerdeValue>,
    connector_name: Option<&String>,
) -> CustomResult<bool, errors::ApiErrorResponse> {
    let option_apple_pay_metadata = get_applepay_metadata(connector_metadata)
        .map_err(|error| {
            logger::info!(
                "Apple pay metadata parsing for {:?} in is_apple_pay_simplified_flow {:?}",
                connector_name,
                error
            )
        })
        .ok();

    // return true only if the apple flow type is simplified
    Ok(matches!(
        option_apple_pay_metadata,
        Some(
            api_models::payments::ApplepaySessionTokenMetadata::ApplePayCombined(
                api_models::payments::ApplePayCombinedMetadata::Simplified { .. }
            )
        )
    ))
}

// This function will return the encrypted connector wallets details with Apple Pay certificates
// Currently apple pay certifiactes are stored in the metadata which is not encrypted.
// In future we want those certificates to be encrypted and stored in the connector_wallets_details.
// As part of migration fallback this function checks apple pay details are present in connector_wallets_details
// If yes, it will encrypt connector_wallets_details and store it in the database.
// If no, it will check if apple pay details are present in metadata and merge it with connector_wallets_details, encrypt and store it.
pub async fn get_connector_wallets_details_with_apple_pay_certificates(
    connector_metadata: &Option<masking::Secret<tera::Value>>,
    connector_wallets_details_optional: &Option<api_models::admin::ConnectorWalletDetails>,
) -> RouterResult<Option<masking::Secret<serde_json::Value>>> {
    let connector_wallet_details_with_apple_pay_metadata_optional =
        get_apple_pay_metadata_if_needed(connector_metadata, connector_wallets_details_optional)
            .await?;

    let connector_wallets_details = connector_wallet_details_with_apple_pay_metadata_optional
        .map(|details| {
            serde_json::to_value(details)
                .change_context(errors::ApiErrorResponse::InternalServerError)
                .attach_printable("Failed to serialize Apple Pay metadata as JSON")
        })
        .transpose()?
        .map(masking::Secret::new);

    Ok(connector_wallets_details)
}

async fn get_apple_pay_metadata_if_needed(
    connector_metadata: &Option<masking::Secret<tera::Value>>,
    connector_wallets_details_optional: &Option<api_models::admin::ConnectorWalletDetails>,
) -> RouterResult<Option<api_models::admin::ConnectorWalletDetails>> {
    if let Some(connector_wallets_details) = connector_wallets_details_optional {
        if connector_wallets_details.apple_pay_combined.is_some()
            || connector_wallets_details.apple_pay.is_some()
        {
            return Ok(Some(connector_wallets_details.clone()));
        }
        // Otherwise, merge Apple Pay metadata
        return get_and_merge_apple_pay_metadata(
            connector_metadata.clone(),
            Some(connector_wallets_details.clone()),
        )
        .await;
    }

    // If connector_wallets_details_optional is None, attempt to get Apple Pay metadata
    get_and_merge_apple_pay_metadata(connector_metadata.clone(), None).await
}

async fn get_and_merge_apple_pay_metadata(
    connector_metadata: Option<masking::Secret<tera::Value>>,
    connector_wallets_details_optional: Option<api_models::admin::ConnectorWalletDetails>,
) -> RouterResult<Option<api_models::admin::ConnectorWalletDetails>> {
    let apple_pay_metadata_optional = get_applepay_metadata(connector_metadata)
        .map_err(|error| {
            logger::error!(
                "Apple Pay metadata parsing failed in get_encrypted_connector_wallets_details_with_apple_pay_certificates {:?}",
                error
            );
        })
        .ok();

    if let Some(apple_pay_metadata) = apple_pay_metadata_optional {
        let updated_wallet_details = match apple_pay_metadata {
            api_models::payments::ApplepaySessionTokenMetadata::ApplePayCombined(
                apple_pay_combined_metadata,
            ) => {
                let combined_metadata_json = serde_json::to_value(apple_pay_combined_metadata)
                    .change_context(errors::ApiErrorResponse::InternalServerError)
                    .attach_printable("Failed to serialize Apple Pay combined metadata as JSON")?;

                api_models::admin::ConnectorWalletDetails {
                    apple_pay_combined: Some(masking::Secret::new(combined_metadata_json)),
                    apple_pay: connector_wallets_details_optional
                        .as_ref()
                        .and_then(|d| d.apple_pay.clone()),
                    samsung_pay: connector_wallets_details_optional
                        .as_ref()
                        .and_then(|d| d.samsung_pay.clone()),
                    paze: connector_wallets_details_optional
                        .as_ref()
                        .and_then(|d| d.paze.clone()),
                }
            }
            api_models::payments::ApplepaySessionTokenMetadata::ApplePay(apple_pay_metadata) => {
                let metadata_json = serde_json::to_value(apple_pay_metadata)
                    .change_context(errors::ApiErrorResponse::InternalServerError)
                    .attach_printable("Failed to serialize Apple Pay metadata as JSON")?;

                api_models::admin::ConnectorWalletDetails {
                    apple_pay: Some(masking::Secret::new(metadata_json)),
                    apple_pay_combined: connector_wallets_details_optional
                        .as_ref()
                        .and_then(|d| d.apple_pay_combined.clone()),
                    samsung_pay: connector_wallets_details_optional
                        .as_ref()
                        .and_then(|d| d.samsung_pay.clone()),
                    paze: connector_wallets_details_optional
                        .as_ref()
                        .and_then(|d| d.paze.clone()),
                }
            }
        };

        return Ok(Some(updated_wallet_details));
    }

    // Return connector_wallets_details if no Apple Pay metadata was found
    Ok(connector_wallets_details_optional)
}

pub fn get_applepay_metadata(
    connector_metadata: Option<pii::SecretSerdeValue>,
) -> RouterResult<api_models::payments::ApplepaySessionTokenMetadata> {
    connector_metadata
        .clone()
        .parse_value::<api_models::payments::ApplepayCombinedSessionTokenData>(
            "ApplepayCombinedSessionTokenData",
        )
        .map(|combined_metadata| {
            api_models::payments::ApplepaySessionTokenMetadata::ApplePayCombined(
                combined_metadata.apple_pay_combined,
            )
        })
        .or_else(|_| {
            connector_metadata
                .parse_value::<api_models::payments::ApplepaySessionTokenData>(
                    "ApplepaySessionTokenData",
                )
                .map(|old_metadata| {
                    api_models::payments::ApplepaySessionTokenMetadata::ApplePay(
                        old_metadata.apple_pay,
                    )
                })
        })
        .change_context(errors::ApiErrorResponse::InvalidDataFormat {
            field_name: "connector_metadata".to_string(),
            expected_format: "applepay_metadata_format".to_string(),
        })
}

#[cfg(all(feature = "retry", feature = "v1"))]
pub async fn get_apple_pay_retryable_connectors<F, D>(
    state: &SessionState,
    merchant_account: &domain::MerchantAccount,
    payment_data: &D,
    key_store: &domain::MerchantKeyStore,
    pre_routing_connector_data_list: &[api::ConnectorData],
    merchant_connector_id: Option<&id_type::MerchantConnectorAccountId>,
    business_profile: domain::Profile,
) -> CustomResult<Option<Vec<api::ConnectorData>>, errors::ApiErrorResponse>
where
    F: Send + Clone,
    D: payments::OperationSessionGetters<F> + Send,
{
    let profile_id = business_profile.get_id();

    let pre_decided_connector_data_first = pre_routing_connector_data_list
        .first()
        .ok_or(errors::ApiErrorResponse::IncorrectPaymentMethodConfiguration)?;

    let merchant_connector_account_type = get_merchant_connector_account(
        state,
        merchant_account.get_id(),
        payment_data.get_creds_identifier(),
        key_store,
        profile_id,
        &pre_decided_connector_data_first.connector_name.to_string(),
        merchant_connector_id,
    )
    .await?;

    let connector_data_list = if is_apple_pay_simplified_flow(
        merchant_connector_account_type.get_metadata(),
        merchant_connector_account_type
            .get_connector_name()
            .as_ref(),
    )? {
        let merchant_connector_account_list = state
            .store
            .find_merchant_connector_account_by_merchant_id_and_disabled_list(
                &state.into(),
                merchant_account.get_id(),
                false,
                key_store,
            )
            .await
            .to_not_found_response(errors::ApiErrorResponse::InternalServerError)?;

        let profile_specific_merchant_connector_account_list =
            filter_mca_based_on_profile_and_connector_type(
                merchant_connector_account_list,
                profile_id,
                ConnectorType::PaymentProcessor,
            );

        let mut connector_data_list = vec![pre_decided_connector_data_first.clone()];

        for merchant_connector_account in profile_specific_merchant_connector_account_list {
            if is_apple_pay_simplified_flow(
                merchant_connector_account.metadata.clone(),
                Some(&merchant_connector_account.connector_name),
            )? {
                let connector_data = api::ConnectorData::get_connector_by_name(
                    &state.conf.connectors,
                    &merchant_connector_account.connector_name.to_string(),
                    api::GetToken::Connector,
                    Some(merchant_connector_account.get_id()),
                )
                .change_context(errors::ApiErrorResponse::InternalServerError)
                .attach_printable("Invalid connector name received")?;

                if !connector_data_list.iter().any(|connector_details| {
                    connector_details.merchant_connector_id == connector_data.merchant_connector_id
                }) {
                    connector_data_list.push(connector_data)
                }
            }
        }
        #[cfg(feature = "v1")]
        let fallback_connetors_list = crate::core::routing::helpers::get_merchant_default_config(
            &*state.clone().store,
            profile_id.get_string_repr(),
            &api_enums::TransactionType::Payment,
        )
        .await
        .change_context(errors::ApiErrorResponse::InternalServerError)
        .attach_printable("Failed to get merchant default fallback connectors config")?;

        #[cfg(feature = "v2")]
        let fallback_connetors_list = core_admin::ProfileWrapper::new(business_profile)
            .get_default_fallback_list_of_connector_under_profile()
            .change_context(errors::ApiErrorResponse::InternalServerError)
            .attach_printable("Failed to get merchant default fallback connectors config")?;

        let mut routing_connector_data_list = Vec::new();

        pre_routing_connector_data_list.iter().for_each(|pre_val| {
            routing_connector_data_list.push(pre_val.merchant_connector_id.clone())
        });

        fallback_connetors_list.iter().for_each(|fallback_val| {
            routing_connector_data_list
                .iter()
                .all(|val| *val != fallback_val.merchant_connector_id)
                .then(|| {
                    routing_connector_data_list.push(fallback_val.merchant_connector_id.clone())
                });
        });

        // connector_data_list is the list of connectors for which Apple Pay simplified flow is configured.
        // This list is arranged in the same order as the merchant's connectors routingconfiguration.

        let mut ordered_connector_data_list = Vec::new();

        routing_connector_data_list
            .iter()
            .for_each(|merchant_connector_id| {
                let connector_data = connector_data_list.iter().find(|connector_data| {
                    *merchant_connector_id == connector_data.merchant_connector_id
                });
                if let Some(connector_data_details) = connector_data {
                    ordered_connector_data_list.push(connector_data_details.clone());
                }
            });

        Some(ordered_connector_data_list)
    } else {
        None
    };
    Ok(connector_data_list)
}

#[derive(Debug, serde::Serialize, serde::Deserialize)]
pub struct ApplePayData {
    version: masking::Secret<String>,
    data: masking::Secret<String>,
    signature: masking::Secret<String>,
    header: ApplePayHeader,
}

#[derive(Debug, serde::Serialize, serde::Deserialize)]
#[serde(rename_all = "camelCase")]
pub struct ApplePayHeader {
    ephemeral_public_key: masking::Secret<String>,
    public_key_hash: masking::Secret<String>,
    transaction_id: masking::Secret<String>,
}

impl ApplePayData {
    pub fn token_json(
        wallet_data: domain::WalletData,
    ) -> CustomResult<Self, errors::ConnectorError> {
        let json_wallet_data: Self = connector::utils::WalletData::get_wallet_token_as_json(
            &wallet_data,
            "Apple Pay".to_string(),
        )?;
        Ok(json_wallet_data)
    }

    pub async fn decrypt(
        &self,
        payment_processing_certificate: &masking::Secret<String>,
        payment_processing_certificate_key: &masking::Secret<String>,
    ) -> CustomResult<serde_json::Value, errors::ApplePayDecryptionError> {
        let merchant_id = self.merchant_id(payment_processing_certificate)?;
        let shared_secret = self.shared_secret(payment_processing_certificate_key)?;
        let symmetric_key = self.symmetric_key(&merchant_id, &shared_secret)?;
        let decrypted = self.decrypt_ciphertext(&symmetric_key)?;
        let parsed_decrypted: serde_json::Value = serde_json::from_str(&decrypted)
            .change_context(errors::ApplePayDecryptionError::DecryptionFailed)?;
        Ok(parsed_decrypted)
    }

    pub fn merchant_id(
        &self,
        payment_processing_certificate: &masking::Secret<String>,
    ) -> CustomResult<String, errors::ApplePayDecryptionError> {
        let cert_data = payment_processing_certificate.clone().expose();

        let base64_decode_cert_data = BASE64_ENGINE
            .decode(cert_data)
            .change_context(errors::ApplePayDecryptionError::Base64DecodingFailed)?;

        // Parsing the certificate using x509-parser
        let (_, certificate) = parse_x509_certificate(&base64_decode_cert_data)
            .change_context(errors::ApplePayDecryptionError::CertificateParsingFailed)
            .attach_printable("Error parsing apple pay PPC")?;

        // Finding the merchant ID extension
        let apple_pay_m_id = certificate
            .extensions()
            .iter()
            .find(|extension| {
                extension
                    .oid
                    .to_string()
                    .eq(consts::MERCHANT_ID_FIELD_EXTENSION_ID)
            })
            .map(|ext| {
                let merchant_id = String::from_utf8_lossy(ext.value)
                    .trim()
                    .trim_start_matches('@')
                    .to_string();

                merchant_id
            })
            .ok_or(errors::ApplePayDecryptionError::MissingMerchantId)
            .attach_printable("Unable to find merchant ID extension in the certificate")?;

        Ok(apple_pay_m_id)
    }

    pub fn shared_secret(
        &self,
        payment_processing_certificate_key: &masking::Secret<String>,
    ) -> CustomResult<Vec<u8>, errors::ApplePayDecryptionError> {
        let public_ec_bytes = BASE64_ENGINE
            .decode(self.header.ephemeral_public_key.peek().as_bytes())
            .change_context(errors::ApplePayDecryptionError::Base64DecodingFailed)?;

        let public_key = PKey::public_key_from_der(&public_ec_bytes)
            .change_context(errors::ApplePayDecryptionError::KeyDeserializationFailed)
            .attach_printable("Failed to deserialize the public key")?;

        let decrypted_apple_pay_ppc_key = payment_processing_certificate_key.clone().expose();

        // Create PKey objects from EcKey
        let private_key = PKey::private_key_from_pem(decrypted_apple_pay_ppc_key.as_bytes())
            .change_context(errors::ApplePayDecryptionError::KeyDeserializationFailed)
            .attach_printable("Failed to deserialize the private key")?;

        // Create the Deriver object and set the peer public key
        let mut deriver = Deriver::new(&private_key)
            .change_context(errors::ApplePayDecryptionError::DerivingSharedSecretKeyFailed)
            .attach_printable("Failed to create a deriver for the private key")?;

        deriver
            .set_peer(&public_key)
            .change_context(errors::ApplePayDecryptionError::DerivingSharedSecretKeyFailed)
            .attach_printable("Failed to set the peer key for the secret derivation")?;

        // Compute the shared secret
        let shared_secret = deriver
            .derive_to_vec()
            .change_context(errors::ApplePayDecryptionError::DerivingSharedSecretKeyFailed)
            .attach_printable("Final key derivation failed")?;
        Ok(shared_secret)
    }

    pub fn symmetric_key(
        &self,
        merchant_id: &str,
        shared_secret: &[u8],
    ) -> CustomResult<Vec<u8>, errors::ApplePayDecryptionError> {
        let kdf_algorithm = b"\x0did-aes256-GCM";
        let kdf_party_v = hex::decode(merchant_id)
            .change_context(errors::ApplePayDecryptionError::Base64DecodingFailed)?;
        let kdf_party_u = b"Apple";
        let kdf_info = [&kdf_algorithm[..], kdf_party_u, &kdf_party_v[..]].concat();

        let mut hash = openssl::sha::Sha256::new();
        hash.update(b"\x00\x00\x00");
        hash.update(b"\x01");
        hash.update(shared_secret);
        hash.update(&kdf_info[..]);
        let symmetric_key = hash.finish();
        Ok(symmetric_key.to_vec())
    }

    pub fn decrypt_ciphertext(
        &self,
        symmetric_key: &[u8],
    ) -> CustomResult<String, errors::ApplePayDecryptionError> {
        logger::info!("Decrypt apple pay token");

        let data = BASE64_ENGINE
            .decode(self.data.peek().as_bytes())
            .change_context(errors::ApplePayDecryptionError::Base64DecodingFailed)?;
        let iv = [0u8; 16]; //Initialization vector IV is typically used in AES-GCM (Galois/Counter Mode) encryption for randomizing the encryption process.
        let ciphertext = data
            .get(..data.len() - 16)
            .ok_or(errors::ApplePayDecryptionError::DecryptionFailed)?;
        let tag = data
            .get(data.len() - 16..)
            .ok_or(errors::ApplePayDecryptionError::DecryptionFailed)?;
        let cipher = Cipher::aes_256_gcm();
        let decrypted_data = decrypt_aead(cipher, symmetric_key, Some(&iv), &[], ciphertext, tag)
            .change_context(errors::ApplePayDecryptionError::DecryptionFailed)?;
        let decrypted = String::from_utf8(decrypted_data)
            .change_context(errors::ApplePayDecryptionError::DecryptionFailed)?;

        Ok(decrypted)
    }
}

pub fn decrypt_paze_token(
    paze_wallet_data: PazeWalletData,
    paze_private_key: masking::Secret<String>,
    paze_private_key_passphrase: masking::Secret<String>,
) -> CustomResult<serde_json::Value, errors::PazeDecryptionError> {
    let decoded_paze_private_key = BASE64_ENGINE
        .decode(paze_private_key.expose().as_bytes())
        .change_context(errors::PazeDecryptionError::Base64DecodingFailed)?;
    let decrypted_private_key = openssl::rsa::Rsa::private_key_from_pem_passphrase(
        decoded_paze_private_key.as_slice(),
        paze_private_key_passphrase.expose().as_bytes(),
    )
    .change_context(errors::PazeDecryptionError::CertificateParsingFailed)?;
    let decrypted_private_key_pem = String::from_utf8(
        decrypted_private_key
            .private_key_to_pem()
            .change_context(errors::PazeDecryptionError::CertificateParsingFailed)?,
    )
    .change_context(errors::PazeDecryptionError::CertificateParsingFailed)?;
    let decrypter = jwe::RSA_OAEP_256
        .decrypter_from_pem(decrypted_private_key_pem)
        .change_context(errors::PazeDecryptionError::CertificateParsingFailed)?;

    let paze_complete_response: Vec<&str> = paze_wallet_data
        .complete_response
        .peek()
        .split('.')
        .collect();
    let encrypted_jwe_key = paze_complete_response
        .get(1)
        .ok_or(errors::PazeDecryptionError::DecryptionFailed)?
        .to_string();
    let decoded_jwe_key = base64::engine::general_purpose::URL_SAFE_NO_PAD
        .decode(encrypted_jwe_key)
        .change_context(errors::PazeDecryptionError::Base64DecodingFailed)?;
    let jws_body: JwsBody = serde_json::from_slice(&decoded_jwe_key)
        .change_context(errors::PazeDecryptionError::DecryptionFailed)?;

    let (deserialized_payload, _deserialized_header) =
        jwe::deserialize_compact(jws_body.secured_payload.peek(), &decrypter)
            .change_context(errors::PazeDecryptionError::DecryptionFailed)?;
    let encoded_secured_payload_element = String::from_utf8(deserialized_payload)
        .change_context(errors::PazeDecryptionError::DecryptionFailed)?
        .split('.')
        .collect::<Vec<&str>>()
        .get(1)
        .ok_or(errors::PazeDecryptionError::DecryptionFailed)?
        .to_string();
    let decoded_secured_payload_element = base64::engine::general_purpose::URL_SAFE_NO_PAD
        .decode(encoded_secured_payload_element)
        .change_context(errors::PazeDecryptionError::Base64DecodingFailed)?;
    let parsed_decrypted: serde_json::Value =
        serde_json::from_slice(&decoded_secured_payload_element)
            .change_context(errors::PazeDecryptionError::DecryptionFailed)?;
    Ok(parsed_decrypted)
}

#[derive(Debug, Clone, serde::Serialize, serde::Deserialize)]
#[serde(rename_all = "camelCase")]
pub struct JwsBody {
    pub payload_id: String,
    pub session_id: String,
    pub secured_payload: masking::Secret<String>,
}

pub fn get_key_params_for_surcharge_details(
    payment_method_data: &domain::PaymentMethodData,
) -> Option<(
    common_enums::PaymentMethod,
    common_enums::PaymentMethodType,
    Option<common_enums::CardNetwork>,
)> {
    match payment_method_data {
        domain::PaymentMethodData::Card(card) => {
            // surcharge generated will always be same for credit as well as debit
            // since surcharge conditions cannot be defined on card_type
            Some((
                common_enums::PaymentMethod::Card,
                common_enums::PaymentMethodType::Credit,
                card.card_network.clone(),
            ))
        }
        domain::PaymentMethodData::CardRedirect(card_redirect_data) => Some((
            common_enums::PaymentMethod::CardRedirect,
            card_redirect_data.get_payment_method_type(),
            None,
        )),
        domain::PaymentMethodData::Wallet(wallet) => Some((
            common_enums::PaymentMethod::Wallet,
            wallet.get_payment_method_type(),
            None,
        )),
        domain::PaymentMethodData::PayLater(pay_later) => Some((
            common_enums::PaymentMethod::PayLater,
            pay_later.get_payment_method_type(),
            None,
        )),
        domain::PaymentMethodData::BankRedirect(bank_redirect) => Some((
            common_enums::PaymentMethod::BankRedirect,
            bank_redirect.get_payment_method_type(),
            None,
        )),
        domain::PaymentMethodData::BankDebit(bank_debit) => Some((
            common_enums::PaymentMethod::BankDebit,
            bank_debit.get_payment_method_type(),
            None,
        )),
        domain::PaymentMethodData::BankTransfer(bank_transfer) => Some((
            common_enums::PaymentMethod::BankTransfer,
            bank_transfer.get_payment_method_type(),
            None,
        )),
        domain::PaymentMethodData::Crypto(crypto) => Some((
            common_enums::PaymentMethod::Crypto,
            crypto.get_payment_method_type(),
            None,
        )),
        domain::PaymentMethodData::MandatePayment => None,
        domain::PaymentMethodData::Reward => None,
        domain::PaymentMethodData::RealTimePayment(real_time_payment) => Some((
            common_enums::PaymentMethod::RealTimePayment,
            real_time_payment.get_payment_method_type(),
            None,
        )),
        domain::PaymentMethodData::Upi(upi_data) => Some((
            common_enums::PaymentMethod::Upi,
            upi_data.get_payment_method_type(),
            None,
        )),
        domain::PaymentMethodData::Voucher(voucher) => Some((
            common_enums::PaymentMethod::Voucher,
            voucher.get_payment_method_type(),
            None,
        )),
        domain::PaymentMethodData::GiftCard(gift_card) => Some((
            common_enums::PaymentMethod::GiftCard,
            gift_card.get_payment_method_type(),
            None,
        )),
        domain::PaymentMethodData::OpenBanking(ob_data) => Some((
            common_enums::PaymentMethod::OpenBanking,
            ob_data.get_payment_method_type(),
            None,
        )),
        domain::PaymentMethodData::MobilePayment(mobile_payment) => Some((
            common_enums::PaymentMethod::MobilePayment,
            mobile_payment.get_payment_method_type(),
            None,
        )),
        domain::PaymentMethodData::CardToken(_)
        | domain::PaymentMethodData::NetworkToken(_)
        | domain::PaymentMethodData::CardDetailsForNetworkTransactionId(_) => None,
    }
}

pub fn validate_payment_link_request(
    confirm: Option<bool>,
) -> Result<(), errors::ApiErrorResponse> {
    if let Some(cnf) = confirm {
        if !cnf {
            return Ok(());
        } else {
            return Err(errors::ApiErrorResponse::InvalidRequestData {
                message: "cannot confirm a payment while creating a payment link".to_string(),
            });
        }
    }
    Ok(())
}

pub async fn get_gsm_record(
    state: &SessionState,
    error_code: Option<String>,
    error_message: Option<String>,
    connector_name: String,
    flow: String,
) -> Option<storage::gsm::GatewayStatusMap> {
    let get_gsm = || async {
        state.store.find_gsm_rule(
                connector_name.clone(),
                flow.clone(),
                "sub_flow".to_string(),
                error_code.clone().unwrap_or_default(), // TODO: make changes in connector to get a mandatory code in case of success or error response
                error_message.clone().unwrap_or_default(),
            )
            .await
            .map_err(|err| {
                if err.current_context().is_db_not_found() {
                    logger::warn!(
                        "GSM miss for connector - {}, flow - {}, error_code - {:?}, error_message - {:?}",
                        connector_name,
                        flow,
                        error_code,
                        error_message
                    );
                    metrics::AUTO_RETRY_GSM_MISS_COUNT.add( 1, &[]);
                } else {
                    metrics::AUTO_RETRY_GSM_FETCH_FAILURE_COUNT.add( 1, &[]);
                };
                err.change_context(errors::ApiErrorResponse::InternalServerError)
                    .attach_printable("failed to fetch decision from gsm")
            })
    };
    get_gsm()
        .await
        .inspect_err(|err| {
            // warn log should suffice here because we are not propagating this error
            logger::warn!(get_gsm_decision_fetch_error=?err, "error fetching gsm decision");
        })
        .ok()
}

pub async fn get_unified_translation(
    state: &SessionState,
    unified_code: String,
    unified_message: String,
    locale: String,
) -> Option<String> {
    let get_unified_translation = || async {
        state.store.find_translation(
                unified_code.clone(),
                unified_message.clone(),
                locale.clone(),
            )
            .await
            .map_err(|err| {
                if err.current_context().is_db_not_found() {
                    logger::warn!(
                        "Translation missing for unified_code - {:?}, unified_message - {:?}, locale - {:?}",
                        unified_code,
                        unified_message,
                        locale
                    );
                }
                err.change_context(errors::ApiErrorResponse::InternalServerError)
                    .attach_printable("failed to fetch translation from unified_translations")
            })
    };
    get_unified_translation()
        .await
        .inspect_err(|err| {
            // warn log should suffice here because we are not propagating this error
            logger::warn!(get_translation_error=?err, "error fetching unified translations");
        })
        .ok()
}
pub fn validate_order_details_amount(
    order_details: Vec<api_models::payments::OrderDetailsWithAmount>,
    amount: MinorUnit,
    should_validate: bool,
) -> Result<(), errors::ApiErrorResponse> {
    if should_validate {
        let total_order_details_amount: MinorUnit = order_details
            .iter()
            .map(|order| order.amount * order.quantity)
            .sum();

        if total_order_details_amount != amount {
            Err(errors::ApiErrorResponse::InvalidRequestData {
                message: "Total sum of order details doesn't match amount in payment request"
                    .to_string(),
            })
        } else {
            Ok(())
        }
    } else {
        Ok(())
    }
}

// This function validates the client secret expiry set by the merchant in the request
pub fn validate_session_expiry(session_expiry: u32) -> Result<(), errors::ApiErrorResponse> {
    if !(consts::MIN_SESSION_EXPIRY..=consts::MAX_SESSION_EXPIRY).contains(&session_expiry) {
        Err(errors::ApiErrorResponse::InvalidRequestData {
            message: "session_expiry should be between 60(1 min) to 7890000(3 months).".to_string(),
        })
    } else {
        Ok(())
    }
}

pub fn get_recipient_id_for_open_banking(
    merchant_data: &AdditionalMerchantData,
) -> Result<Option<String>, errors::ApiErrorResponse> {
    match merchant_data {
        AdditionalMerchantData::OpenBankingRecipientData(data) => match data {
            MerchantRecipientData::ConnectorRecipientId(id) => Ok(Some(id.peek().clone())),
            MerchantRecipientData::AccountData(acc_data) => match acc_data {
                MerchantAccountData::Bacs {
                    connector_recipient_id,
                    ..
                } => match connector_recipient_id {
                    Some(RecipientIdType::ConnectorId(id)) => Ok(Some(id.peek().clone())),
                    Some(RecipientIdType::LockerId(id)) => Ok(Some(id.peek().clone())),
                    _ => Err(errors::ApiErrorResponse::InvalidConnectorConfiguration {
                        config: "recipient_id".to_string(),
                    }),
                },
                MerchantAccountData::Iban {
                    connector_recipient_id,
                    ..
                } => match connector_recipient_id {
                    Some(RecipientIdType::ConnectorId(id)) => Ok(Some(id.peek().clone())),
                    Some(RecipientIdType::LockerId(id)) => Ok(Some(id.peek().clone())),
                    _ => Err(errors::ApiErrorResponse::InvalidConnectorConfiguration {
                        config: "recipient_id".to_string(),
                    }),
                },
            },
            _ => Err(errors::ApiErrorResponse::InvalidConnectorConfiguration {
                config: "recipient_id".to_string(),
            }),
        },
    }
}
// This function validates the intent fulfillment time expiry set by the merchant in the request
pub fn validate_intent_fulfillment_expiry(
    intent_fulfillment_time: u32,
) -> Result<(), errors::ApiErrorResponse> {
    if !(consts::MIN_INTENT_FULFILLMENT_EXPIRY..=consts::MAX_INTENT_FULFILLMENT_EXPIRY)
        .contains(&intent_fulfillment_time)
    {
        Err(errors::ApiErrorResponse::InvalidRequestData {
            message: "intent_fulfillment_time should be between 60(1 min) to 1800(30 mins)."
                .to_string(),
        })
    } else {
        Ok(())
    }
}

pub fn add_connector_response_to_additional_payment_data(
    additional_payment_data: api_models::payments::AdditionalPaymentData,
    connector_response_payment_method_data: AdditionalPaymentMethodConnectorResponse,
) -> api_models::payments::AdditionalPaymentData {
    match (
        &additional_payment_data,
        connector_response_payment_method_data,
    ) {
        (
            api_models::payments::AdditionalPaymentData::Card(additional_card_data),
            AdditionalPaymentMethodConnectorResponse::Card {
                authentication_data,
                payment_checks,
            },
        ) => api_models::payments::AdditionalPaymentData::Card(Box::new(
            api_models::payments::AdditionalCardInfo {
                payment_checks,
                authentication_data,
                ..*additional_card_data.clone()
            },
        )),
        (
            api_models::payments::AdditionalPaymentData::PayLater { .. },
            AdditionalPaymentMethodConnectorResponse::PayLater {
                klarna_sdk: Some(KlarnaSdkResponse { payment_type }),
            },
        ) => api_models::payments::AdditionalPaymentData::PayLater {
            klarna_sdk: Some(api_models::payments::KlarnaSdkPaymentMethod { payment_type }),
        },

        _ => additional_payment_data,
    }
}

pub fn update_additional_payment_data_with_connector_response_pm_data(
    additional_payment_data: Option<serde_json::Value>,
    connector_response_pm_data: Option<AdditionalPaymentMethodConnectorResponse>,
) -> RouterResult<Option<serde_json::Value>> {
    let parsed_additional_payment_method_data = additional_payment_data
        .as_ref()
        .map(|payment_method_data| {
            payment_method_data
                .clone()
                .parse_value::<api_models::payments::AdditionalPaymentData>(
                    "additional_payment_method_data",
                )
        })
        .transpose()
        .change_context(errors::ApiErrorResponse::InternalServerError)
        .attach_printable("unable to parse value into additional_payment_method_data")?;

    let additional_payment_method_data = parsed_additional_payment_method_data
        .zip(connector_response_pm_data)
        .map(|(additional_pm_data, connector_response_pm_data)| {
            add_connector_response_to_additional_payment_data(
                additional_pm_data,
                connector_response_pm_data,
            )
        });

    additional_payment_method_data
        .as_ref()
        .map(Encode::encode_to_value)
        .transpose()
        .change_context(errors::ApiErrorResponse::InternalServerError)
        .attach_printable("Failed to encode additional pm data")
}

#[cfg(all(feature = "v2", feature = "payment_methods_v2"))]
pub async fn get_payment_method_details_from_payment_token(
    state: &SessionState,
    payment_attempt: &PaymentAttempt,
    payment_intent: &PaymentIntent,
    key_store: &domain::MerchantKeyStore,
    storage_scheme: enums::MerchantStorageScheme,
) -> RouterResult<Option<(domain::PaymentMethodData, enums::PaymentMethod)>> {
    todo!()
}

#[cfg(all(
    any(feature = "v1", feature = "v2"),
    not(feature = "payment_methods_v2")
))]
pub async fn get_payment_method_details_from_payment_token(
    state: &SessionState,
    payment_attempt: &PaymentAttempt,
    payment_intent: &PaymentIntent,
    key_store: &domain::MerchantKeyStore,
    storage_scheme: enums::MerchantStorageScheme,
    business_profile: &domain::Profile,
) -> RouterResult<Option<(domain::PaymentMethodData, enums::PaymentMethod)>> {
    let hyperswitch_token = if let Some(token) = payment_attempt.payment_token.clone() {
        let redis_conn = state
            .store
            .get_redis_conn()
            .change_context(errors::ApiErrorResponse::InternalServerError)
            .attach_printable("Failed to get redis connection")?;
        let key = format!(
            "pm_token_{}_{}_hyperswitch",
            token,
            payment_attempt
                .payment_method
                .to_owned()
                .get_required_value("payment_method")?,
        );
        let token_data_string = redis_conn
            .get_key::<Option<String>>(&key)
            .await
            .change_context(errors::ApiErrorResponse::InternalServerError)
            .attach_printable("Failed to fetch the token from redis")?
            .ok_or(error_stack::Report::new(
                errors::ApiErrorResponse::UnprocessableEntity {
                    message: "Token is invalid or expired".to_owned(),
                },
            ))?;
        let token_data_result = token_data_string
            .clone()
            .parse_struct("PaymentTokenData")
            .change_context(errors::ApiErrorResponse::InternalServerError)
            .attach_printable("failed to deserialize hyperswitch token data");
        let token_data = match token_data_result {
            Ok(data) => data,
            Err(e) => {
                // The purpose of this logic is backwards compatibility to support tokens
                // in redis that might be following the old format.
                if token_data_string.starts_with('{') {
                    return Err(e);
                } else {
                    storage::PaymentTokenData::temporary_generic(token_data_string)
                }
            }
        };
        Some(token_data)
    } else {
        None
    };
    let token = hyperswitch_token
        .ok_or(errors::ApiErrorResponse::InternalServerError)
        .attach_printable("missing hyperswitch_token")?;
    match token {
        storage::PaymentTokenData::TemporaryGeneric(generic_token) => {
            retrieve_payment_method_with_temporary_token(
                state,
                &generic_token.token,
                payment_intent,
                payment_attempt,
                key_store,
                None,
            )
            .await
        }

        storage::PaymentTokenData::Temporary(generic_token) => {
            retrieve_payment_method_with_temporary_token(
                state,
                &generic_token.token,
                payment_intent,
                payment_attempt,
                key_store,
                None,
            )
            .await
        }

        storage::PaymentTokenData::Permanent(card_token) => retrieve_card_with_permanent_token(
            state,
            &card_token.token,
            card_token
                .payment_method_id
                .as_ref()
                .unwrap_or(&card_token.token),
            payment_intent,
            None,
            key_store,
            storage_scheme,
            None,
            None,
            business_profile,
            payment_attempt.connector.clone(),
        )
        .await
        .map(|card| Some((card, enums::PaymentMethod::Card))),

        storage::PaymentTokenData::PermanentCard(card_token) => retrieve_card_with_permanent_token(
            state,
            &card_token.token,
            card_token
                .payment_method_id
                .as_ref()
                .unwrap_or(&card_token.token),
            payment_intent,
            None,
            key_store,
            storage_scheme,
            None,
            None,
            business_profile,
            payment_attempt.connector.clone(),
        )
        .await
        .map(|card| Some((card, enums::PaymentMethod::Card))),

        storage::PaymentTokenData::AuthBankDebit(auth_token) => {
            retrieve_payment_method_from_auth_service(
                state,
                key_store,
                &auth_token,
                payment_intent,
                &None,
            )
            .await
        }

        storage::PaymentTokenData::WalletToken(_) => Ok(None),
    }
}

// This function validates the  mandate_data with its setup_future_usage
pub fn validate_mandate_data_and_future_usage(
    setup_future_usages: Option<api_enums::FutureUsage>,
    mandate_details_present: bool,
) -> Result<(), errors::ApiErrorResponse> {
    if mandate_details_present
        && (Some(api_enums::FutureUsage::OnSession) == setup_future_usages
            || setup_future_usages.is_none())
    {
        Err(errors::ApiErrorResponse::PreconditionFailed {
            message: "`setup_future_usage` must be `off_session` for mandates".into(),
        })
    } else {
        Ok(())
    }
}

pub enum PaymentExternalAuthenticationFlow {
    PreAuthenticationFlow {
        acquirer_details: authentication::types::AcquirerDetails,
        card_number: ::cards::CardNumber,
        token: String,
    },
    PostAuthenticationFlow {
        authentication_id: String,
    },
}

#[cfg(feature = "v1")]
pub async fn get_payment_external_authentication_flow_during_confirm<F: Clone>(
    state: &SessionState,
    key_store: &domain::MerchantKeyStore,
    business_profile: &domain::Profile,
    payment_data: &mut PaymentData<F>,
    connector_call_type: &api::ConnectorCallType,
    mandate_type: Option<api_models::payments::MandateTransactionType>,
) -> RouterResult<Option<PaymentExternalAuthenticationFlow>> {
    let authentication_id = payment_data.payment_attempt.authentication_id.clone();
    let is_authentication_type_3ds = payment_data.payment_attempt.authentication_type
        == Some(common_enums::AuthenticationType::ThreeDs);
    let separate_authentication_requested = payment_data
        .payment_intent
        .request_external_three_ds_authentication
        .unwrap_or(false);
    let separate_three_ds_authentication_attempted = payment_data
        .payment_attempt
        .external_three_ds_authentication_attempted
        .unwrap_or(false);
    let connector_supports_separate_authn =
        authentication::utils::get_connector_data_if_separate_authn_supported(connector_call_type);
    logger::info!("is_pre_authn_call {:?}", authentication_id.is_none());
    logger::info!(
        "separate_authentication_requested {:?}",
        separate_authentication_requested
    );
    logger::info!(
        "payment connector supports external authentication: {:?}",
        connector_supports_separate_authn.is_some()
    );
    let card_number = payment_data.payment_method_data.as_ref().and_then(|pmd| {
        if let domain::PaymentMethodData::Card(card) = pmd {
            Some(card.card_number.clone())
        } else {
            None
        }
    });
    Ok(if separate_three_ds_authentication_attempted {
        authentication_id.map(|authentication_id| {
            PaymentExternalAuthenticationFlow::PostAuthenticationFlow { authentication_id }
        })
    } else if separate_authentication_requested
        && is_authentication_type_3ds
        && mandate_type
            != Some(api_models::payments::MandateTransactionType::RecurringMandateTransaction)
    {
        if let Some((connector_data, card_number)) =
            connector_supports_separate_authn.zip(card_number)
        {
            let token = payment_data
                .token
                .clone()
                .get_required_value("token")
                .change_context(errors::ApiErrorResponse::InternalServerError)
                .attach_printable(
                    "payment_data.token should not be None while making pre authentication call",
                )?;
            let payment_connector_mca = get_merchant_connector_account(
                state,
                &business_profile.merchant_id,
                None,
                key_store,
                business_profile.get_id(),
                connector_data.connector_name.to_string().as_str(),
                connector_data.merchant_connector_id.as_ref(),
            )
            .await?;
            let acquirer_details: authentication::types::AcquirerDetails = payment_connector_mca
                .get_metadata()
                .get_required_value("merchant_connector_account.metadata")?
                .peek()
                .clone()
                .parse_value("AcquirerDetails")
                .change_context(errors::ApiErrorResponse::PreconditionFailed {
                    message:
                        "acquirer_bin and acquirer_merchant_id not found in Payment Connector's Metadata"
                            .to_string(),
                })?;
            Some(PaymentExternalAuthenticationFlow::PreAuthenticationFlow {
                card_number,
                token,
                acquirer_details,
            })
        } else {
            None
        }
    } else {
        None
    })
}

pub fn get_redis_key_for_extended_card_info(
    merchant_id: &id_type::MerchantId,
    payment_id: &id_type::PaymentId,
) -> String {
    format!(
        "{}_{}_extended_card_info",
        merchant_id.get_string_repr(),
        payment_id.get_string_repr()
    )
}

pub fn check_integrity_based_on_flow<T, Request>(
    request: &Request,
    payment_response_data: &Result<PaymentsResponseData, ErrorResponse>,
) -> Result<(), common_utils::errors::IntegrityCheckError>
where
    T: FlowIntegrity,
    Request: GetIntegrityObject<T> + CheckIntegrity<Request, T>,
{
    let connector_transaction_id = match payment_response_data {
        Ok(resp_data) => match resp_data {
            PaymentsResponseData::TransactionResponse {
                connector_response_reference_id,
                ..
            } => connector_response_reference_id,
            PaymentsResponseData::TransactionUnresolvedResponse {
                connector_response_reference_id,
                ..
            } => connector_response_reference_id,
            PaymentsResponseData::PreProcessingResponse {
                connector_response_reference_id,
                ..
            } => connector_response_reference_id,
            _ => &None,
        },
        Err(_) => &None,
    };
    request.check_integrity(request, connector_transaction_id.to_owned())
}

pub async fn config_skip_saving_wallet_at_connector(
    db: &dyn StorageInterface,
    merchant_id: &id_type::MerchantId,
) -> CustomResult<Option<Vec<storage_enums::PaymentMethodType>>, errors::ApiErrorResponse> {
    let config = db
        .find_config_by_key_unwrap_or(
            &merchant_id.get_skip_saving_wallet_at_connector_key(),
            Some("[]".to_string()),
        )
        .await;
    Ok(match config {
        Ok(conf) => Some(
            serde_json::from_str::<Vec<storage_enums::PaymentMethodType>>(&conf.config)
                .change_context(errors::ApiErrorResponse::InternalServerError)
                .attach_printable("skip_save_wallet_at_connector config parsing failed")?,
        ),
        Err(error) => {
            logger::error!(?error);
            None
        }
    })
}

#[cfg(feature = "v1")]
pub async fn override_setup_future_usage_to_on_session<F, D>(
    db: &dyn StorageInterface,
    payment_data: &mut D,
) -> CustomResult<(), errors::ApiErrorResponse>
where
    F: Clone,
    D: payments::OperationSessionGetters<F> + payments::OperationSessionSetters<F> + Send,
{
    if payment_data.get_payment_intent().setup_future_usage == Some(enums::FutureUsage::OffSession)
    {
        let skip_saving_wallet_at_connector_optional = config_skip_saving_wallet_at_connector(
            db,
            &payment_data.get_payment_intent().merchant_id,
        )
        .await?;

        if let Some(skip_saving_wallet_at_connector) = skip_saving_wallet_at_connector_optional {
            if let Some(payment_method_type) =
                payment_data.get_payment_attempt().get_payment_method_type()
            {
                if skip_saving_wallet_at_connector.contains(&payment_method_type) {
                    logger::debug!("Override setup_future_usage from off_session to on_session based on the merchant's skip_saving_wallet_at_connector configuration to avoid creating a connector mandate.");
                    payment_data
                        .set_setup_future_usage_in_payment_intent(enums::FutureUsage::OnSession);
                }
            }
        };
    };
    Ok(())
}

#[cfg(feature = "v1")]
pub async fn validate_merchant_connector_ids_in_connector_mandate_details(
    state: &SessionState,
    key_store: &domain::MerchantKeyStore,
    connector_mandate_details: &api_models::payment_methods::PaymentsMandateReference,
    merchant_id: &id_type::MerchantId,
    card_network: Option<api_enums::CardNetwork>,
) -> CustomResult<(), errors::ApiErrorResponse> {
    let db = &*state.store;
    let merchant_connector_account_list = db
        .find_merchant_connector_account_by_merchant_id_and_disabled_list(
            &state.into(),
            merchant_id,
            true,
            key_store,
        )
        .await
        .to_not_found_response(errors::ApiErrorResponse::InternalServerError)?;

    let merchant_connector_account_details_hash_map: std::collections::HashMap<
        id_type::MerchantConnectorAccountId,
        domain::MerchantConnectorAccount,
    > = merchant_connector_account_list
        .iter()
        .map(|merchant_connector_account| {
            (
                merchant_connector_account.get_id(),
                merchant_connector_account.clone(),
            )
        })
        .collect();

    for (migrating_merchant_connector_id, migrating_connector_mandate_details) in
        connector_mandate_details.0.clone()
    {
        match (
            card_network.clone(),
            merchant_connector_account_details_hash_map.get(&migrating_merchant_connector_id),
        ) {
            (Some(enums::CardNetwork::Discover), Some(merchant_connector_account_details)) => {
                if let ("cybersource", None) = (
                    merchant_connector_account_details.connector_name.as_str(),
                    migrating_connector_mandate_details
                        .original_payment_authorized_amount
                        .zip(
                            migrating_connector_mandate_details
                                .original_payment_authorized_currency,
                        ),
                ) {
                    Err(errors::ApiErrorResponse::MissingRequiredFields {
                        field_names: vec![
                            "original_payment_authorized_currency",
                            "original_payment_authorized_amount",
                        ],
                    })
                    .attach_printable(format!(
                        "Invalid connector_mandate_details provided for connector {:?}",
                        migrating_merchant_connector_id
                    ))?
                }
            }
            (_, Some(_)) => (),
            (_, None) => Err(errors::ApiErrorResponse::InvalidDataValue {
                field_name: "merchant_connector_id",
            })
            .attach_printable_lazy(|| {
                format!(
                    "{:?} invalid merchant connector id in connector_mandate_details",
                    migrating_merchant_connector_id
                )
            })?,
        }
    }
    Ok(())
}

pub fn validate_platform_fees_for_marketplace(
    amount: api::Amount,
    split_payments: Option<common_types::payments::SplitPaymentsRequest>,
) -> Result<(), errors::ApiErrorResponse> {
    if let Some(common_types::payments::SplitPaymentsRequest::StripeSplitPayment(
        stripe_split_payment,
    )) = split_payments
    {
        match amount {
            api::Amount::Zero => {
                if stripe_split_payment.application_fees.get_amount_as_i64() != 0 {
                    return Err(errors::ApiErrorResponse::InvalidDataValue {
                        field_name: "split_payments.stripe_split_payment.application_fees",
                    });
                }
            }
            api::Amount::Value(amount) => {
                if stripe_split_payment.application_fees.get_amount_as_i64() > amount.into() {
                    return Err(errors::ApiErrorResponse::InvalidDataValue {
                        field_name: "split_payments.stripe_split_payment.application_fees",
                    });
                }
            }
        }
    }
    Ok(())
}

<<<<<<< HEAD
pub async fn is_merchant_eligible_authenthention_service(
=======
pub async fn is_merchant_eligible_authentication_service(
>>>>>>> 90c932a6
    merchant_id: &id_type::MerchantId,
    state: &SessionState,
) -> RouterResult<bool> {
    let merchants_eligible_for_authentication_service = state
        .store
        .as_ref()
        .find_config_by_key_unwrap_or(
            consts::AUTHENTICATION_SERVICE_ELIGIBLE_CONFIG,
            Some("[]".to_string()),
        )
        .await;

    let auth_eligible_array: Vec<String> = match merchants_eligible_for_authentication_service {
        Ok(config) => serde_json::from_str(&config.config)
            .change_context(errors::ApiErrorResponse::InternalServerError)
            .attach_printable("unable to parse authentication service config")?,
        Err(err) => {
<<<<<<< HEAD
            if !err.current_context().is_db_not_found() {
                logger::error!(
                    "Error fetching authentication service enabled merchant config {:?}",
                    err
                );
            }
=======
            logger::error!(
                "Error fetching authentication service enabled merchant config {:?}",
                err
            );
>>>>>>> 90c932a6
            Vec::new()
        }
    };

    Ok(auth_eligible_array.contains(&merchant_id.get_string_repr().to_owned()))
}<|MERGE_RESOLUTION|>--- conflicted
+++ resolved
@@ -6273,11 +6273,7 @@
     Ok(())
 }
 
-<<<<<<< HEAD
-pub async fn is_merchant_eligible_authenthention_service(
-=======
 pub async fn is_merchant_eligible_authentication_service(
->>>>>>> 90c932a6
     merchant_id: &id_type::MerchantId,
     state: &SessionState,
 ) -> RouterResult<bool> {
@@ -6295,19 +6291,10 @@
             .change_context(errors::ApiErrorResponse::InternalServerError)
             .attach_printable("unable to parse authentication service config")?,
         Err(err) => {
-<<<<<<< HEAD
-            if !err.current_context().is_db_not_found() {
-                logger::error!(
-                    "Error fetching authentication service enabled merchant config {:?}",
-                    err
-                );
-            }
-=======
             logger::error!(
                 "Error fetching authentication service enabled merchant config {:?}",
                 err
             );
->>>>>>> 90c932a6
             Vec::new()
         }
     };
