--- conflicted
+++ resolved
@@ -27,12 +27,7 @@
         payments,
     },
     db::StorageInterface,
-<<<<<<< HEAD
-    routes::{metrics, AppState},
-=======
     routes::{metrics, payment_methods::ParentPaymentMethodToken, AppState},
-    scheduler::metrics as scheduler_metrics,
->>>>>>> 35963e27
     services,
     types::{
         api::{self, admin, enums as api_enums, CustomerAcceptanceExt, MandateValidationFieldsExt},
