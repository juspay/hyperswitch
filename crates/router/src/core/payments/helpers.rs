--- conflicted
+++ resolved
@@ -1355,14 +1355,6 @@
     token: &str,
     payment_intent: &PaymentIntent,
     card_cvc: Option<masking::Secret<String>>,
-<<<<<<< HEAD
-) -> RouterResult<Option<(api::PaymentMethodData, enums::PaymentMethod)>> {
-    let (pm, supplementary_data) = vault::Vault::get_payment_method_data_from_locker(state, token)
-        .await
-        .attach_printable(
-            "Payment method for given token not found or there was a problem fetching it",
-        )?;
-=======
     merchant_key_store: &domain::MerchantKeyStore,
 ) -> RouterResult<Option<(api::PaymentMethodData, enums::PaymentMethod)>> {
     let (pm, supplementary_data) =
@@ -1371,7 +1363,6 @@
             .attach_printable(
                 "Payment method for given token not found or there was a problem fetching it",
             )?;
->>>>>>> 037e310a
 
     utils::when(
         supplementary_data
@@ -1394,10 +1385,7 @@
                     &updated_pm,
                     payment_intent.customer_id.to_owned(),
                     enums::PaymentMethod::Card,
-<<<<<<< HEAD
-=======
                     merchant_key_store,
->>>>>>> 037e310a
                 )
                 .await?;
 
@@ -1474,11 +1462,7 @@
     operation: BoxedOperation<'a, F, R, Ctx>,
     state: &'a AppState,
     payment_data: &mut PaymentData<F>,
-<<<<<<< HEAD
-    key_store: &domain::MerchantKeyStore,
-=======
     merchant_key_store: &domain::MerchantKeyStore,
->>>>>>> 037e310a
 ) -> RouterResult<(
     BoxedOperation<'a, F, R, Ctx>,
     Option<api::PaymentMethodData>,
@@ -1505,10 +1489,6 @@
                         .to_owned()
                         .get_required_value("payment_method")?,
                 );
-<<<<<<< HEAD
-=======
-
->>>>>>> 037e310a
                 let token_data_string = redis_conn
                     .get_key::<Option<String>>(&key)
                     .await
@@ -1553,11 +1533,7 @@
         (_, Some(hyperswitch_token)) => {
             let payment_method_details = Ctx::retrieve_payment_method_with_token(
                 state,
-<<<<<<< HEAD
-                key_store,
-=======
                 merchant_key_store,
->>>>>>> 037e310a
                 &hyperswitch_token,
                 &payment_data.payment_intent,
                 card_cvc,
