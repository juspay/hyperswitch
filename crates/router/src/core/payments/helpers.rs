use std::borrow::Cow;

use api_models::{
    mandates::RecurringDetails,
    payments::{CardToken, GetPaymentMethodType, RequestSurchargeDetails},
};
use base64::Engine;
use common_utils::{
    ext_traits::{AsyncExt, ByteSliceExt, Encode, ValueExt},
    fp_utils, generate_id, pii,
};
use data_models::{
    mandates::MandateData,
    payments::{payment_attempt::PaymentAttempt, PaymentIntent},
};
use diesel_models::enums;
// TODO : Evaluate all the helper functions ()
use error_stack::{report, ResultExt};
use josekit::jwe;
use masking::{ExposeInterface, PeekInterface};
use openssl::{
    derive::Deriver,
    pkey::PKey,
    symm::{decrypt_aead, Cipher},
};
use router_env::{instrument, logger, tracing};
use uuid::Uuid;
use x509_parser::parse_x509_certificate;

use super::{
    operations::{BoxedOperation, Operation, PaymentResponse},
    CustomerDetails, PaymentData,
};
use crate::{
    configs::settings::{ConnectorRequestReferenceIdConfig, Server, TempLockerEnableConfig},
    connector,
    consts::{self, BASE64_ENGINE},
    core::{
        errors::{self, CustomResult, RouterResult, StorageErrorExt},
        mandate::helpers::MandateGenericData,
        payment_methods::{cards, vault, PaymentMethodRetrieve},
        payments,
        pm_auth::retrieve_payment_method_from_auth_service,
    },
    db::StorageInterface,
    routes::{metrics, payment_methods, AppState},
    services,
    types::{
        self as core_types,
        api::{self, admin, enums as api_enums, MandateValidationFieldsExt},
        domain::{
            self,
            types::{self, AsyncLift},
        },
        storage::{self, enums as storage_enums, ephemeral_key, CustomerUpdate::Update},
        transformers::{ForeignFrom, ForeignTryFrom},
        ErrorResponse, MandateReference, RouterData,
    },
    utils::{
        self,
        crypto::{self, SignMessage},
        OptionExt, StringExt,
    },
};

pub fn create_identity_from_certificate_and_key(
    encoded_certificate: String,
    encoded_certificate_key: String,
) -> Result<reqwest::Identity, error_stack::Report<errors::ApiClientError>> {
    let decoded_certificate = BASE64_ENGINE
        .decode(encoded_certificate)
        .change_context(errors::ApiClientError::CertificateDecodeFailed)?;

    let decoded_certificate_key = BASE64_ENGINE
        .decode(encoded_certificate_key)
        .change_context(errors::ApiClientError::CertificateDecodeFailed)?;

    let certificate = String::from_utf8(decoded_certificate)
        .change_context(errors::ApiClientError::CertificateDecodeFailed)?;

    let certificate_key = String::from_utf8(decoded_certificate_key)
        .change_context(errors::ApiClientError::CertificateDecodeFailed)?;

    reqwest::Identity::from_pkcs8_pem(certificate.as_bytes(), certificate_key.as_bytes())
        .change_context(errors::ApiClientError::CertificateDecodeFailed)
}

pub fn filter_mca_based_on_business_profile(
    merchant_connector_accounts: Vec<domain::MerchantConnectorAccount>,
    profile_id: Option<String>,
) -> Vec<domain::MerchantConnectorAccount> {
    if let Some(profile_id) = profile_id {
        merchant_connector_accounts
            .into_iter()
            .filter(|mca| mca.profile_id.as_ref() == Some(&profile_id))
            .collect::<Vec<_>>()
    } else {
        merchant_connector_accounts
    }
}

#[instrument(skip_all)]
#[allow(clippy::too_many_arguments)]
pub async fn create_or_update_address_for_payment_by_request(
    db: &dyn StorageInterface,
    req_address: Option<&api::Address>,
    address_id: Option<&str>,
    merchant_id: &str,
    customer_id: Option<&String>,
    merchant_key_store: &domain::MerchantKeyStore,
    payment_id: &str,
    storage_scheme: storage_enums::MerchantStorageScheme,
) -> CustomResult<Option<domain::Address>, errors::ApiErrorResponse> {
    let key = merchant_key_store.key.get_inner().peek();

    Ok(match address_id {
        Some(id) => match req_address {
            Some(address) => {
                let address_update = async {
                    Ok::<_, error_stack::Report<common_utils::errors::CryptoError>>(
                        storage::AddressUpdate::Update {
                            city: address
                                .address
                                .as_ref()
                                .and_then(|value| value.city.clone()),
                            country: address.address.as_ref().and_then(|value| value.country),
                            line1: address
                                .address
                                .as_ref()
                                .and_then(|value| value.line1.clone())
                                .async_lift(|inner| types::encrypt_optional(inner, key))
                                .await?,
                            line2: address
                                .address
                                .as_ref()
                                .and_then(|value| value.line2.clone())
                                .async_lift(|inner| types::encrypt_optional(inner, key))
                                .await?,
                            line3: address
                                .address
                                .as_ref()
                                .and_then(|value| value.line3.clone())
                                .async_lift(|inner| types::encrypt_optional(inner, key))
                                .await?,
                            state: address
                                .address
                                .as_ref()
                                .and_then(|value| value.state.clone())
                                .async_lift(|inner| types::encrypt_optional(inner, key))
                                .await?,
                            zip: address
                                .address
                                .as_ref()
                                .and_then(|value| value.zip.clone())
                                .async_lift(|inner| types::encrypt_optional(inner, key))
                                .await?,
                            first_name: address
                                .address
                                .as_ref()
                                .and_then(|value| value.first_name.clone())
                                .async_lift(|inner| types::encrypt_optional(inner, key))
                                .await?,
                            last_name: address
                                .address
                                .as_ref()
                                .and_then(|value| value.last_name.clone())
                                .async_lift(|inner| types::encrypt_optional(inner, key))
                                .await?,
                            phone_number: address
                                .phone
                                .as_ref()
                                .and_then(|value| value.number.clone())
                                .async_lift(|inner| types::encrypt_optional(inner, key))
                                .await?,
                            country_code: address
                                .phone
                                .as_ref()
                                .and_then(|value| value.country_code.clone()),
                            updated_by: storage_scheme.to_string(),
                            email: address
                                .email
                                .as_ref()
                                .cloned()
                                .async_lift(|inner| {
                                    types::encrypt_optional(inner.map(|inner| inner.expose()), key)
                                })
                                .await?,
                        },
                    )
                }
                .await
                .change_context(errors::ApiErrorResponse::InternalServerError)
                .attach_printable("Failed while encrypting address")?;
                let address = db
                    .find_address_by_merchant_id_payment_id_address_id(
                        merchant_id,
                        payment_id,
                        id,
                        merchant_key_store,
                        storage_scheme,
                    )
                    .await
                    .change_context(errors::ApiErrorResponse::InternalServerError)
                    .attach_printable("Error while fetching address")?;
                Some(
                    db.update_address_for_payments(
                        address,
                        address_update,
                        payment_id.to_string(),
                        merchant_key_store,
                        storage_scheme,
                    )
                    .await
                    .to_not_found_response(errors::ApiErrorResponse::AddressNotFound)?,
                )
            }
            None => Some(
                db.find_address_by_merchant_id_payment_id_address_id(
                    merchant_id,
                    payment_id,
                    id,
                    merchant_key_store,
                    storage_scheme,
                )
                .await,
            )
            .transpose()
            .to_not_found_response(errors::ApiErrorResponse::AddressNotFound)?,
        },
        None => match req_address {
            Some(address) => {
                // generate a new address here
                let address_details = address.address.clone().unwrap_or_default();
                Some(
                    db.insert_address_for_payments(
                        payment_id,
                        get_domain_address_for_payments(
                            address_details,
                            address,
                            merchant_id,
                            customer_id,
                            payment_id,
                            key,
                            storage_scheme,
                        )
                        .await
                        .change_context(errors::ApiErrorResponse::InternalServerError)
                        .attach_printable("Failed while encrypting address while insert")?,
                        merchant_key_store,
                        storage_scheme,
                    )
                    .await
                    .change_context(errors::ApiErrorResponse::InternalServerError)
                    .attach_printable("Failed while inserting new address")?,
                )
            }
            None => None,
        },
    })
}

#[instrument(skip_all)]
#[allow(clippy::too_many_arguments)]
pub async fn create_or_find_address_for_payment_by_request(
    db: &dyn StorageInterface,
    req_address: Option<&api::Address>,
    address_id: Option<&str>,
    merchant_id: &str,
    customer_id: Option<&String>,
    merchant_key_store: &domain::MerchantKeyStore,
    payment_id: &str,
    storage_scheme: storage_enums::MerchantStorageScheme,
) -> CustomResult<Option<domain::Address>, errors::ApiErrorResponse> {
    let key = merchant_key_store.key.get_inner().peek();

    Ok(match address_id {
        Some(id) => Some(
            db.find_address_by_merchant_id_payment_id_address_id(
                merchant_id,
                payment_id,
                id,
                merchant_key_store,
                storage_scheme,
            )
            .await,
        )
        .transpose()
        .to_not_found_response(errors::ApiErrorResponse::AddressNotFound)?,
        None => match req_address {
            Some(address) => {
                // generate a new address here

                let address_details = address.address.clone().unwrap_or_default();
                Some(
                    db.insert_address_for_payments(
                        payment_id,
                        get_domain_address_for_payments(
                            address_details,
                            address,
                            merchant_id,
                            customer_id,
                            payment_id,
                            key,
                            storage_scheme,
                        )
                        .await
                        .change_context(errors::ApiErrorResponse::InternalServerError)
                        .attach_printable("Failed while encrypting address while insert")?,
                        merchant_key_store,
                        storage_scheme,
                    )
                    .await
                    .change_context(errors::ApiErrorResponse::InternalServerError)
                    .attach_printable("Failed while inserting new address")?,
                )
            }
            None => None,
        },
    })
}

pub async fn get_domain_address_for_payments(
    address_details: api_models::payments::AddressDetails,
    address: &api_models::payments::Address,
    merchant_id: &str,
    customer_id: Option<&String>,
    payment_id: &str,
    key: &[u8],
    storage_scheme: enums::MerchantStorageScheme,
) -> CustomResult<domain::Address, common_utils::errors::CryptoError> {
    async {
        Ok(domain::Address {
            id: None,
            phone_number: address
                .phone
                .as_ref()
                .and_then(|a| a.number.clone())
                .async_lift(|inner| types::encrypt_optional(inner, key))
                .await?,
            country_code: address.phone.as_ref().and_then(|a| a.country_code.clone()),
            customer_id: customer_id.cloned(),
            merchant_id: merchant_id.to_string(),
            address_id: generate_id(consts::ID_LENGTH, "add"),
            city: address_details.city,
            country: address_details.country,
            line1: address_details
                .line1
                .async_lift(|inner| types::encrypt_optional(inner, key))
                .await?,
            line2: address_details
                .line2
                .async_lift(|inner| types::encrypt_optional(inner, key))
                .await?,
            line3: address_details
                .line3
                .async_lift(|inner| types::encrypt_optional(inner, key))
                .await?,
            state: address_details
                .state
                .async_lift(|inner| types::encrypt_optional(inner, key))
                .await?,
            created_at: common_utils::date_time::now(),
            first_name: address_details
                .first_name
                .async_lift(|inner| types::encrypt_optional(inner, key))
                .await?,
            last_name: address_details
                .last_name
                .async_lift(|inner| types::encrypt_optional(inner, key))
                .await?,
            modified_at: common_utils::date_time::now(),
            zip: address_details
                .zip
                .async_lift(|inner| types::encrypt_optional(inner, key))
                .await?,
            payment_id: Some(payment_id.to_owned()),
            updated_by: storage_scheme.to_string(),
            email: address
                .email
                .as_ref()
                .cloned()
                .async_lift(|inner| types::encrypt_optional(inner.map(|inner| inner.expose()), key))
                .await?,
        })
    }
    .await
}

pub async fn get_address_by_id(
    db: &dyn StorageInterface,
    address_id: Option<String>,
    merchant_key_store: &domain::MerchantKeyStore,
    payment_id: &str,
    merchant_id: &str,
    storage_scheme: storage_enums::MerchantStorageScheme,
) -> CustomResult<Option<domain::Address>, errors::ApiErrorResponse> {
    match address_id {
        None => Ok(None),
        Some(address_id) => Ok(db
            .find_address_by_merchant_id_payment_id_address_id(
                merchant_id,
                payment_id,
                &address_id,
                merchant_key_store,
                storage_scheme,
            )
            .await
            .ok()),
    }
}

pub async fn get_token_pm_type_mandate_details(
    state: &AppState,
    request: &api::PaymentsRequest,
    mandate_type: Option<api::MandateTransactionType>,
    merchant_account: &domain::MerchantAccount,
    merchant_key_store: &domain::MerchantKeyStore,
) -> RouterResult<MandateGenericData> {
    let mandate_data = request.mandate_data.clone().map(MandateData::foreign_from);
    let (
        payment_token,
        payment_method,
        payment_method_type,
        mandate_data,
        recurring_payment_data,
        mandate_connector_details,
        payment_method_info,
    ) = match mandate_type {
        Some(api::MandateTransactionType::NewMandateTransaction) => (
            request.payment_token.to_owned(),
            request.payment_method,
            request.payment_method_type,
            Some(mandate_data.clone().get_required_value("mandate_data")?),
            None,
            None,
            None,
        ),
        Some(api::MandateTransactionType::RecurringMandateTransaction) => {
            match &request.recurring_details {
                Some(recurring_details) => match recurring_details {
                    RecurringDetails::MandateId(mandate_id) => {
                        let mandate_generic_data = get_token_for_recurring_mandate(
                            state,
                            request,
                            merchant_account,
                            merchant_key_store,
                            mandate_id.to_owned(),
                        )
                        .await?;

                        (
                            mandate_generic_data.token,
                            mandate_generic_data.payment_method,
                            mandate_generic_data
                                .payment_method_type
                                .or(request.payment_method_type),
                            None,
                            mandate_generic_data.recurring_mandate_payment_data,
                            mandate_generic_data.mandate_connector,
                            None,
                        )
                    }
                    RecurringDetails::PaymentMethodId(payment_method_id) => {
                        let payment_method_info = state
                            .store
                            .find_payment_method(payment_method_id)
                            .await
                            .to_not_found_response(
                                errors::ApiErrorResponse::PaymentMethodNotFound,
                            )?;

                        let customer_id = request
                            .customer_id
                            .clone()
                            .get_required_value("customer_id")?;

                        verify_mandate_details_for_recurring_payments(
                            &payment_method_info.merchant_id,
                            &merchant_account.merchant_id,
                            &payment_method_info.customer_id,
                            &customer_id,
                        )?;

                        (
                            None,
                            Some(payment_method_info.payment_method),
                            payment_method_info.payment_method_type,
                            None,
                            None,
                            None,
                            Some(payment_method_info),
                        )
                    }
                },
                None => {
                    let mandate_id = request
                        .mandate_id
                        .clone()
                        .get_required_value("mandate_id")?;
                    let mandate_generic_data = get_token_for_recurring_mandate(
                        state,
                        request,
                        merchant_account,
                        merchant_key_store,
                        mandate_id,
                    )
                    .await?;
                    (
                        mandate_generic_data.token,
                        mandate_generic_data.payment_method,
                        mandate_generic_data
                            .payment_method_type
                            .or(request.payment_method_type),
                        None,
                        mandate_generic_data.recurring_mandate_payment_data,
                        mandate_generic_data.mandate_connector,
                        None,
                    )
                }
            }
        }
        None => (
            request.payment_token.to_owned(),
            request.payment_method,
            request.payment_method_type,
            mandate_data,
            None,
            None,
            None,
        ),
    };
    Ok(MandateGenericData {
        token: payment_token,
        payment_method,
        payment_method_type,
        mandate_data,
        recurring_mandate_payment_data: recurring_payment_data,
        mandate_connector: mandate_connector_details,
        payment_method_info,
    })
}

pub async fn get_token_for_recurring_mandate(
    state: &AppState,
    req: &api::PaymentsRequest,
    merchant_account: &domain::MerchantAccount,
    merchant_key_store: &domain::MerchantKeyStore,
    mandate_id: String,
) -> RouterResult<MandateGenericData> {
    let db = &*state.store;

    let mandate = db
        .find_mandate_by_merchant_id_mandate_id(&merchant_account.merchant_id, mandate_id.as_str())
        .await
        .to_not_found_response(errors::ApiErrorResponse::MandateNotFound)?;

    let original_payment_intent = mandate
        .original_payment_id
        .as_ref()
        .async_map(|payment_id| async {
            db.find_payment_intent_by_payment_id_merchant_id(
                payment_id,
                &mandate.merchant_id,
                merchant_account.storage_scheme,
            )
            .await
            .to_not_found_response(errors::ApiErrorResponse::PaymentNotFound)
            .map_err(|err| logger::error!(mandate_original_payment_not_found=?err))
            .ok()
        })
        .await
        .flatten();

    let original_payment_authorized_amount = original_payment_intent.clone().map(|pi| pi.amount);
    let original_payment_authorized_currency =
        original_payment_intent.clone().and_then(|pi| pi.currency);

    let customer = req.customer_id.clone().get_required_value("customer_id")?;

    let payment_method_id = {
        if mandate.customer_id != customer {
            Err(report!(errors::ApiErrorResponse::PreconditionFailed {
                message: "customer_id must match mandate customer_id".into()
            }))?
        }
        if mandate.mandate_status != storage_enums::MandateStatus::Active {
            Err(report!(errors::ApiErrorResponse::PreconditionFailed {
                message: "mandate is not active".into()
            }))?
        };
        mandate.payment_method_id.clone()
    };
    verify_mandate_details(
        req.amount.get_required_value("amount")?.into(),
        req.currency.get_required_value("currency")?,
        mandate.clone(),
    )?;

    let payment_method = db
        .find_payment_method(payment_method_id.as_str())
        .await
        .to_not_found_response(errors::ApiErrorResponse::PaymentMethodNotFound)?;

    let token = Uuid::new_v4().to_string();
    let payment_method_type = payment_method.payment_method_type;
    let mandate_connector_details = payments::MandateConnectorDetails {
        connector: mandate.connector,
        merchant_connector_id: mandate.merchant_connector_id,
    };

    if let diesel_models::enums::PaymentMethod::Card = payment_method.payment_method {
        if state.conf.locker.locker_enabled {
            let _ = cards::get_lookup_key_from_locker(
                state,
                &token,
                &payment_method,
                merchant_key_store,
            )
            .await?;
        }

        if let Some(payment_method_from_request) = req.payment_method {
            let pm: storage_enums::PaymentMethod = payment_method_from_request;
            if pm != payment_method.payment_method {
                Err(report!(errors::ApiErrorResponse::PreconditionFailed {
                    message:
                        "payment method in request does not match previously provided payment \
                        method information"
                            .into()
                }))?
            }
        };

        Ok(MandateGenericData {
            token: Some(token),
            payment_method: Some(payment_method.payment_method),
            recurring_mandate_payment_data: Some(payments::RecurringMandatePaymentData {
                payment_method_type,
                original_payment_authorized_amount,
                original_payment_authorized_currency,
            }),
            payment_method_type: payment_method.payment_method_type,
            mandate_connector: Some(mandate_connector_details),
            mandate_data: None,
            payment_method_info: None,
        })
    } else {
        Ok(MandateGenericData {
            token: None,
            payment_method: Some(payment_method.payment_method),
            recurring_mandate_payment_data: Some(payments::RecurringMandatePaymentData {
                payment_method_type,
                original_payment_authorized_amount,
                original_payment_authorized_currency,
            }),
            payment_method_type: payment_method.payment_method_type,
            mandate_connector: Some(mandate_connector_details),
            mandate_data: None,
            payment_method_info: None,
        })
    }
}

#[instrument(skip_all)]
/// Check weather the merchant id in the request
/// and merchant id in the merchant account are same.
pub fn validate_merchant_id(
    merchant_id: &str,
    request_merchant_id: Option<&str>,
) -> CustomResult<(), errors::ApiErrorResponse> {
    // Get Merchant Id from the merchant
    // or get from merchant account

    let request_merchant_id = request_merchant_id.unwrap_or(merchant_id);

    utils::when(merchant_id.ne(request_merchant_id), || {
        Err(report!(errors::ApiErrorResponse::PreconditionFailed {
            message: format!(
                "Invalid `merchant_id`: {request_merchant_id} not found in merchant account"
            )
        }))
    })
}

#[instrument(skip_all)]
pub fn validate_request_amount_and_amount_to_capture(
    op_amount: Option<api::Amount>,
    op_amount_to_capture: Option<i64>,
    surcharge_details: Option<RequestSurchargeDetails>,
) -> CustomResult<(), errors::ApiErrorResponse> {
    match (op_amount, op_amount_to_capture) {
        (None, _) => Ok(()),
        (Some(_amount), None) => Ok(()),
        (Some(amount), Some(amount_to_capture)) => {
            match amount {
                api::Amount::Value(amount_inner) => {
                    // If both amount and amount to capture is present
                    // then amount to be capture should be less than or equal to request amount
                    let total_capturable_amount = amount_inner.get()
                        + surcharge_details
                            .map(|surcharge_details| surcharge_details.get_total_surcharge_amount())
                            .unwrap_or(0);
                    utils::when(!amount_to_capture.le(&total_capturable_amount), || {
                        Err(report!(errors::ApiErrorResponse::PreconditionFailed {
                            message: format!(
                            "amount_to_capture is greater than amount capture_amount: {amount_to_capture:?} request_amount: {amount:?}"
                        )
                        }))
                    })
                }
                api::Amount::Zero => {
                    // If the amount is Null but still amount_to_capture is passed this is invalid and
                    Err(report!(errors::ApiErrorResponse::PreconditionFailed {
                        message: "amount_to_capture should not exist for when amount = 0"
                            .to_string()
                    }))
                }
            }
        }
    }
}

/// if capture method = automatic, amount_to_capture(if provided) must be equal to amount
#[instrument(skip_all)]
pub fn validate_amount_to_capture_and_capture_method(
    payment_attempt: Option<&PaymentAttempt>,
    request: &api_models::payments::PaymentsRequest,
) -> CustomResult<(), errors::ApiErrorResponse> {
    let capture_method = request
        .capture_method
        .or(payment_attempt
            .map(|payment_attempt| payment_attempt.capture_method.unwrap_or_default()))
        .unwrap_or_default();
    if capture_method == api_enums::CaptureMethod::Automatic {
        let original_amount = request
            .amount
            .map(|amount| amount.into())
            .or(payment_attempt.map(|payment_attempt| payment_attempt.amount));
        let surcharge_amount = request
            .surcharge_details
            .map(|surcharge_details| surcharge_details.get_total_surcharge_amount())
            .or_else(|| {
                payment_attempt.map(|payment_attempt| {
                    payment_attempt.surcharge_amount.unwrap_or(0)
                        + payment_attempt.tax_amount.unwrap_or(0)
                })
            })
            .unwrap_or(0);
        let total_capturable_amount =
            original_amount.map(|original_amount| original_amount + surcharge_amount);
        let amount_to_capture = request
            .amount_to_capture
            .or(payment_attempt.and_then(|pa| pa.amount_to_capture));
        if let Some((total_capturable_amount, amount_to_capture)) =
            total_capturable_amount.zip(amount_to_capture)
        {
            utils::when(amount_to_capture != total_capturable_amount, || {
                Err(report!(errors::ApiErrorResponse::PreconditionFailed {
                    message: "amount_to_capture must be equal to total_capturable_amount when capture_method = automatic".into()
                }))
            })
        } else {
            Ok(())
        }
    } else {
        Ok(())
    }
}

#[instrument(skip_all)]
pub fn validate_card_data(
    payment_method_data: Option<api::PaymentMethodData>,
) -> CustomResult<(), errors::ApiErrorResponse> {
    if let Some(api::PaymentMethodData::Card(card)) = payment_method_data {
        let cvc = card.card_cvc.peek().to_string();
        if cvc.len() < 3 || cvc.len() > 4 {
            Err(report!(errors::ApiErrorResponse::PreconditionFailed {
                message: "Invalid card_cvc length".to_string()
            }))?
        }
        let card_cvc =
            cvc.parse::<u16>()
                .change_context(errors::ApiErrorResponse::InvalidDataValue {
                    field_name: "card_cvc",
                })?;
        ::cards::CardSecurityCode::try_from(card_cvc).change_context(
            errors::ApiErrorResponse::PreconditionFailed {
                message: "Invalid Card CVC".to_string(),
            },
        )?;

        let exp_month = card
            .card_exp_month
            .peek()
            .to_string()
            .parse::<u8>()
            .change_context(errors::ApiErrorResponse::InvalidDataValue {
                field_name: "card_exp_month",
            })?;
        let month = ::cards::CardExpirationMonth::try_from(exp_month).change_context(
            errors::ApiErrorResponse::PreconditionFailed {
                message: "Invalid Expiry Month".to_string(),
            },
        )?;
        let mut year_str = card.card_exp_year.peek().to_string();
        if year_str.len() == 2 {
            year_str = format!("20{}", year_str);
        }
        let exp_year =
            year_str
                .parse::<u16>()
                .change_context(errors::ApiErrorResponse::InvalidDataValue {
                    field_name: "card_exp_year",
                })?;
        let year = ::cards::CardExpirationYear::try_from(exp_year).change_context(
            errors::ApiErrorResponse::PreconditionFailed {
                message: "Invalid Expiry Year".to_string(),
            },
        )?;

        let card_expiration = ::cards::CardExpiration { month, year };
        let is_expired = card_expiration.is_expired().change_context(
            errors::ApiErrorResponse::PreconditionFailed {
                message: "Invalid card data".to_string(),
            },
        )?;
        if is_expired {
            Err(report!(errors::ApiErrorResponse::PreconditionFailed {
                message: "Card Expired".to_string()
            }))?
        }
    }
    Ok(())
}

pub fn infer_payment_type(
    amount: &api::Amount,
    mandate_type: Option<&api::MandateTransactionType>,
) -> api_enums::PaymentType {
    match mandate_type {
        Some(api::MandateTransactionType::NewMandateTransaction) => {
            if let api::Amount::Value(_) = amount {
                api_enums::PaymentType::NewMandate
            } else {
                api_enums::PaymentType::SetupMandate
            }
        }

        Some(api::MandateTransactionType::RecurringMandateTransaction) => {
            api_enums::PaymentType::RecurringMandate
        }

        None => api_enums::PaymentType::Normal,
    }
}

pub fn validate_mandate(
    req: impl Into<api::MandateValidationFields>,
    is_confirm_operation: bool,
) -> CustomResult<Option<api::MandateTransactionType>, errors::ApiErrorResponse> {
    let req: api::MandateValidationFields = req.into();
    match req.validate_and_get_mandate_type().change_context(
        errors::ApiErrorResponse::MandateValidationFailed {
            reason: "Expected one out of recurring_details and mandate_data but got both".into(),
        },
    )? {
        Some(api::MandateTransactionType::NewMandateTransaction) => {
            validate_new_mandate_request(req, is_confirm_operation)?;
            Ok(Some(api::MandateTransactionType::NewMandateTransaction))
        }
        Some(api::MandateTransactionType::RecurringMandateTransaction) => {
            validate_recurring_mandate(req)?;
            Ok(Some(
                api::MandateTransactionType::RecurringMandateTransaction,
            ))
        }
        None => Ok(None),
    }
}

pub fn validate_recurring_details_and_token(
    recurring_details: &Option<RecurringDetails>,
    payment_token: &Option<String>,
    mandate_id: &Option<String>,
) -> CustomResult<(), errors::ApiErrorResponse> {
    utils::when(
        recurring_details.is_some() && payment_token.is_some(),
        || {
            Err(report!(errors::ApiErrorResponse::PreconditionFailed {
                message: "Expected one out of recurring_details and payment_token but got both"
                    .into()
            }))
        },
    )?;

    utils::when(recurring_details.is_some() && mandate_id.is_some(), || {
        Err(report!(errors::ApiErrorResponse::PreconditionFailed {
            message: "Expected one out of recurring_details and mandate_id but got both".into()
        }))
    })?;

    Ok(())
}

fn validate_new_mandate_request(
    req: api::MandateValidationFields,
    is_confirm_operation: bool,
) -> RouterResult<()> {
    // We need not check for customer_id in the confirm request if it is already passed
    // in create request

    fp_utils::when(!is_confirm_operation && req.customer_id.is_none(), || {
        Err(report!(errors::ApiErrorResponse::PreconditionFailed {
            message: "`customer_id` is mandatory for mandates".into()
        }))
    })?;

    let mandate_data = req
        .mandate_data
        .clone()
        .get_required_value("mandate_data")?;

    // Only use this validation if the customer_acceptance is present
    if mandate_data
        .customer_acceptance
        .map(|inner| inner.acceptance_type == api::AcceptanceType::Online && inner.online.is_none())
        .unwrap_or(false)
    {
        Err(report!(errors::ApiErrorResponse::PreconditionFailed {
            message: "`mandate_data.customer_acceptance.online` is required when \
                      `mandate_data.customer_acceptance.acceptance_type` is `online`"
                .into()
        }))?
    }

    let mandate_details = match mandate_data.mandate_type {
        Some(api_models::payments::MandateType::SingleUse(details)) => Some(details),
        Some(api_models::payments::MandateType::MultiUse(details)) => details,
        _ => None,
    };
    mandate_details.and_then(|md| md.start_date.zip(md.end_date)).map(|(start_date, end_date)|
        utils::when (start_date >= end_date, || {
        Err(report!(errors::ApiErrorResponse::PreconditionFailed {
            message: "`mandate_data.mandate_type.{multi_use|single_use}.start_date` should be greater than  \
            `mandate_data.mandate_type.{multi_use|single_use}.end_date`"
                .into()
        }))
    })).transpose()?;

    Ok(())
}

pub fn validate_customer_id_mandatory_cases(
    has_setup_future_usage: bool,
    customer_id: &Option<String>,
) -> RouterResult<()> {
    match (has_setup_future_usage, customer_id) {
        (true, None) => Err(errors::ApiErrorResponse::PreconditionFailed {
            message: "customer_id is mandatory when setup_future_usage is given".to_string(),
        }
        .into()),
        _ => Ok(()),
    }
}

pub fn create_startpay_url(
    server: &Server,
    payment_attempt: &PaymentAttempt,
    payment_intent: &PaymentIntent,
) -> String {
    format!(
        "{}/payments/redirect/{}/{}/{}",
        server.base_url,
        payment_intent.payment_id,
        payment_intent.merchant_id,
        payment_attempt.attempt_id
    )
}

pub fn create_redirect_url(
    router_base_url: &String,
    payment_attempt: &PaymentAttempt,
    connector_name: &String,
    creds_identifier: Option<&str>,
) -> String {
    let creds_identifier_path = creds_identifier.map_or_else(String::new, |cd| format!("/{}", cd));
    format!(
        "{}/payments/{}/{}/redirect/response/{}",
        router_base_url, payment_attempt.payment_id, payment_attempt.merchant_id, connector_name,
    ) + creds_identifier_path.as_ref()
}

pub fn create_authentication_url(
    router_base_url: &String,
    payment_attempt: &PaymentAttempt,
) -> String {
    format!(
        "{router_base_url}/payments/{}/3ds/authentication",
        payment_attempt.payment_id
    )
}

pub fn create_authorize_url(
    router_base_url: &String,
    payment_attempt: &PaymentAttempt,
    connector_name: &String,
) -> String {
    format!(
        "{}/payments/{}/{}/authorize/{}",
        router_base_url, payment_attempt.payment_id, payment_attempt.merchant_id, connector_name
    )
}

pub fn create_webhook_url(
    router_base_url: &String,
    merchant_id: &String,
    connector_name: &String,
) -> String {
    format!(
        "{}/webhooks/{}/{}",
        router_base_url, merchant_id, connector_name
    )
}
pub fn create_complete_authorize_url(
    router_base_url: &String,
    payment_attempt: &PaymentAttempt,
    connector_name: &String,
) -> String {
    format!(
        "{}/payments/{}/{}/redirect/complete/{}",
        router_base_url, payment_attempt.payment_id, payment_attempt.merchant_id, connector_name
    )
}

fn validate_recurring_mandate(req: api::MandateValidationFields) -> RouterResult<()> {
    req.recurring_details
        .check_value_present("recurring_details")?;

    req.customer_id.check_value_present("customer_id")?;

    let confirm = req.confirm.get_required_value("confirm")?;
    if !confirm {
        Err(report!(errors::ApiErrorResponse::PreconditionFailed {
            message: "`confirm` must be `true` for mandates".into()
        }))?
    }

    let off_session = req.off_session.get_required_value("off_session")?;
    if !off_session {
        Err(report!(errors::ApiErrorResponse::PreconditionFailed {
            message: "`off_session` should be `true` for mandates".into()
        }))?
    }

    Ok(())
}

pub fn verify_mandate_details(
    request_amount: i64,
    request_currency: api_enums::Currency,
    mandate: storage::Mandate,
) -> RouterResult<()> {
    match mandate.mandate_type {
        storage_enums::MandateType::SingleUse => utils::when(
            mandate
                .mandate_amount
                .map(|mandate_amount| request_amount > mandate_amount)
                .unwrap_or(true),
            || {
                Err(report!(errors::ApiErrorResponse::MandateValidationFailed {
                    reason: "request amount is greater than mandate amount".into()
                }))
            },
        ),
        storage::enums::MandateType::MultiUse => utils::when(
            mandate
                .mandate_amount
                .map(|mandate_amount| {
                    (mandate.amount_captured.unwrap_or(0) + request_amount) > mandate_amount
                })
                .unwrap_or(false),
            || {
                Err(report!(errors::ApiErrorResponse::MandateValidationFailed {
                    reason: "request amount is greater than mandate amount".into()
                }))
            },
        ),
    }?;
    utils::when(
        mandate
            .mandate_currency
            .map(|mandate_currency| mandate_currency != request_currency)
            .unwrap_or(false),
        || {
            Err(report!(errors::ApiErrorResponse::MandateValidationFailed {
                reason: "cross currency mandates not supported".into()
            }))
        },
    )
}

pub fn verify_mandate_details_for_recurring_payments(
    mandate_merchant_id: &str,
    merchant_id: &str,
    mandate_customer_id: &str,
    customer_id: &str,
) -> RouterResult<()> {
    if mandate_merchant_id != merchant_id {
        Err(report!(errors::ApiErrorResponse::MandateNotFound))?
    }
    if mandate_customer_id != customer_id {
        Err(report!(errors::ApiErrorResponse::PreconditionFailed {
            message: "customer_id must match mandate customer_id".into()
        }))?
    }

    Ok(())
}

#[instrument(skip_all)]
pub fn payment_attempt_status_fsm(
    payment_method_data: &Option<api::payments::PaymentMethodDataRequest>,
    confirm: Option<bool>,
) -> storage_enums::AttemptStatus {
    match payment_method_data {
        Some(_) => match confirm {
            Some(true) => storage_enums::AttemptStatus::PaymentMethodAwaited,
            _ => storage_enums::AttemptStatus::ConfirmationAwaited,
        },
        None => storage_enums::AttemptStatus::PaymentMethodAwaited,
    }
}

pub fn payment_intent_status_fsm(
    payment_method_data: &Option<api::PaymentMethodDataRequest>,
    confirm: Option<bool>,
) -> storage_enums::IntentStatus {
    match payment_method_data {
        Some(_) => match confirm {
            Some(true) => storage_enums::IntentStatus::RequiresPaymentMethod,
            _ => storage_enums::IntentStatus::RequiresConfirmation,
        },
        None => storage_enums::IntentStatus::RequiresPaymentMethod,
    }
}
pub async fn add_domain_task_to_pt<Op>(
    operation: &Op,
    state: &AppState,
    payment_attempt: &PaymentAttempt,
    requeue: bool,
    schedule_time: Option<time::PrimitiveDateTime>,
) -> CustomResult<(), errors::ApiErrorResponse>
where
    Op: std::fmt::Debug,
{
    if check_if_operation_confirm(operation) {
        match schedule_time {
            Some(stime) => {
                if !requeue {
                    // Here, increment the count of added tasks every time a payment has been confirmed or PSync has been called
                    metrics::TASKS_ADDED_COUNT.add(
                        &metrics::CONTEXT,
                        1,
                        &[metrics::request::add_attributes(
                            "flow",
                            format!("{:#?}", operation),
                        )],
                    );
                    super::add_process_sync_task(&*state.store, payment_attempt, stime)
                        .await
                        .change_context(errors::ApiErrorResponse::InternalServerError)
                        .attach_printable("Failed while adding task to process tracker")
                } else {
                    // When the requeue is true, we reset the tasks count as we reset the task every time it is requeued
                    metrics::TASKS_RESET_COUNT.add(
                        &metrics::CONTEXT,
                        1,
                        &[metrics::request::add_attributes(
                            "flow",
                            format!("{:#?}", operation),
                        )],
                    );
                    super::reset_process_sync_task(&*state.store, payment_attempt, stime)
                        .await
                        .change_context(errors::ApiErrorResponse::InternalServerError)
                        .attach_printable("Failed while updating task in process tracker")
                }
            }
            None => Ok(()),
        }
    } else {
        Ok(())
    }
}

pub fn response_operation<'a, F, R, Ctx>() -> BoxedOperation<'a, F, R, Ctx>
where
    F: Send + Clone,
    Ctx: PaymentMethodRetrieve,
    PaymentResponse: Operation<F, R, Ctx>,
{
    Box::new(PaymentResponse)
}

#[instrument(skip_all)]
pub(crate) async fn get_payment_method_create_request(
    payment_method_data: Option<&domain::PaymentMethodData>,
    payment_method: Option<storage_enums::PaymentMethod>,
    payment_method_type: Option<storage_enums::PaymentMethodType>,
    customer: &domain::Customer,
) -> RouterResult<api::PaymentMethodCreate> {
    match payment_method_data {
        Some(pm_data) => match payment_method {
            Some(payment_method) => match pm_data {
                domain::PaymentMethodData::Card(card) => {
                    let card_detail = api::CardDetail {
                        card_number: card.card_number.clone(),
                        card_exp_month: card.card_exp_month.clone(),
                        card_exp_year: card.card_exp_year.clone(),
                        card_holder_name: card.card_holder_name.clone(),
                        nick_name: card.nick_name.clone(),
                        card_issuing_country: card.card_issuing_country.clone(),
                        card_network: card.card_network.clone(),
                        card_issuer: card.card_issuer.clone(),
                        card_type: card.card_type.clone(),
                    };
                    let customer_id = customer.customer_id.clone();
                    let payment_method_request = api::PaymentMethodCreate {
                        payment_method,
                        payment_method_type,
                        payment_method_issuer: card.card_issuer.clone(),
                        payment_method_issuer_code: None,
                        #[cfg(feature = "payouts")]
                        bank_transfer: None,
                        #[cfg(feature = "payouts")]
                        wallet: None,
                        card: Some(card_detail),
                        metadata: None,
                        customer_id: Some(customer_id),
                        card_network: card
                            .card_network
                            .as_ref()
                            .map(|card_network| card_network.to_string()),
                    };
                    Ok(payment_method_request)
                }
                _ => {
                    let payment_method_request = api::PaymentMethodCreate {
                        payment_method,
                        payment_method_type,
                        payment_method_issuer: None,
                        payment_method_issuer_code: None,
                        #[cfg(feature = "payouts")]
                        bank_transfer: None,
                        #[cfg(feature = "payouts")]
                        wallet: None,
                        card: None,
                        metadata: None,
                        customer_id: Some(customer.customer_id.to_owned()),
                        card_network: None,
                    };

                    Ok(payment_method_request)
                }
            },
            None => Err(report!(errors::ApiErrorResponse::MissingRequiredField {
                field_name: "payment_method_type"
            })
            .attach_printable("PaymentMethodType Required")),
        },
        None => Err(report!(errors::ApiErrorResponse::MissingRequiredField {
            field_name: "payment_method_data"
        })
        .attach_printable("PaymentMethodData required Or Card is already saved")),
    }
}

pub async fn get_customer_from_details<F: Clone>(
    db: &dyn StorageInterface,
    customer_id: Option<String>,
    merchant_id: &str,
    payment_data: &mut PaymentData<F>,
    merchant_key_store: &domain::MerchantKeyStore,
) -> CustomResult<Option<domain::Customer>, errors::StorageError> {
    match customer_id {
        None => Ok(None),
        Some(c_id) => {
            let customer = db
                .find_customer_optional_by_customer_id_merchant_id(
                    &c_id,
                    merchant_id,
                    merchant_key_store,
                )
                .await?;
            payment_data.email = payment_data.email.clone().or_else(|| {
                customer.as_ref().and_then(|inner| {
                    inner
                        .email
                        .clone()
                        .map(|encrypted_value| encrypted_value.into())
                })
            });
            Ok(customer)
        }
    }
}

// Checks if the inner values of two options are not equal and throws appropriate error
fn validate_options_for_inequality<T: PartialEq>(
    first_option: Option<&T>,
    second_option: Option<&T>,
    field_name: &str,
) -> Result<(), errors::ApiErrorResponse> {
    fp_utils::when(
        first_option
            .zip(second_option)
            .map(|(value1, value2)| value1 != value2)
            .unwrap_or(false),
        || {
            Err(errors::ApiErrorResponse::PreconditionFailed {
                message: format!("The field name `{field_name}` sent in both places is ambiguous"),
            })
        },
    )
}

// Checks if the customer details are passed in both places
// If so, raise an error
pub fn validate_customer_details_in_request(
    request: &api_models::payments::PaymentsRequest,
) -> Result<(), errors::ApiErrorResponse> {
    if let Some(customer_details) = request.customer.as_ref() {
        validate_options_for_inequality(
            request.customer_id.as_ref(),
            Some(&customer_details.id),
            "customer_id",
        )?;

        validate_options_for_inequality(
            request.email.as_ref(),
            customer_details.email.as_ref(),
            "email",
        )?;

        validate_options_for_inequality(
            request.name.as_ref(),
            customer_details.name.as_ref(),
            "name",
        )?;

        validate_options_for_inequality(
            request.phone.as_ref(),
            customer_details.phone.as_ref(),
            "phone",
        )?;

        validate_options_for_inequality(
            request.phone_country_code.as_ref(),
            customer_details.phone_country_code.as_ref(),
            "phone_country_code",
        )?;
    }

    Ok(())
}

/// Get the customer details from customer field if present
/// or from the individual fields in `PaymentsRequest`
#[instrument(skip_all)]
pub fn get_customer_details_from_request(
    request: &api_models::payments::PaymentsRequest,
) -> CustomerDetails {
    let customer_id = request
        .customer
        .as_ref()
        .map(|customer_details| customer_details.id.clone())
        .or(request.customer_id.clone());

    let customer_name = request
        .customer
        .as_ref()
        .and_then(|customer_details| customer_details.name.clone())
        .or(request.name.clone());

    let customer_email = request
        .customer
        .as_ref()
        .and_then(|customer_details| customer_details.email.clone())
        .or(request.email.clone());

    let customer_phone = request
        .customer
        .as_ref()
        .and_then(|customer_details| customer_details.phone.clone())
        .or(request.phone.clone());

    let customer_phone_code = request
        .customer
        .as_ref()
        .and_then(|customer_details| customer_details.phone_country_code.clone())
        .or(request.phone_country_code.clone());

    CustomerDetails {
        customer_id,
        name: customer_name,
        email: customer_email,
        phone: customer_phone,
        phone_country_code: customer_phone_code,
    }
}

pub async fn get_connector_default(
    _state: &AppState,
    request_connector: Option<serde_json::Value>,
) -> CustomResult<api::ConnectorChoice, errors::ApiErrorResponse> {
    Ok(request_connector.map_or(
        api::ConnectorChoice::Decide,
        api::ConnectorChoice::StraightThrough,
    ))
}

#[instrument(skip_all)]
#[allow(clippy::type_complexity)]
pub async fn create_customer_if_not_exist<'a, F: Clone, R, Ctx>(
    operation: BoxedOperation<'a, F, R, Ctx>,
    db: &dyn StorageInterface,
    payment_data: &mut PaymentData<F>,
    req: Option<CustomerDetails>,
    merchant_id: &str,
    key_store: &domain::MerchantKeyStore,
) -> CustomResult<(BoxedOperation<'a, F, R, Ctx>, Option<domain::Customer>), errors::StorageError> {
    let request_customer_details = req
        .get_required_value("customer")
        .change_context(errors::StorageError::ValueNotFound("customer".to_owned()))?;

    let customer_id = request_customer_details
        .customer_id
        .or(payment_data.payment_intent.customer_id.clone());

    let optional_customer = match customer_id {
        Some(customer_id) => {
            let customer_data = db
                .find_customer_optional_by_customer_id_merchant_id(
                    &customer_id,
                    merchant_id,
                    key_store,
                )
                .await?;

            Some(match customer_data {
                Some(c) => {
                    // Update the customer data if new data is passed in the request
                    if request_customer_details.email.is_some()
                        | request_customer_details.name.is_some()
                        | request_customer_details.phone.is_some()
                        | request_customer_details.phone_country_code.is_some()
                    {
                        let key = key_store.key.get_inner().peek();
                        let customer_update = async {
                            Ok::<_, error_stack::Report<common_utils::errors::CryptoError>>(
                                Update {
                                    name: request_customer_details
                                        .name
                                        .async_lift(|inner| types::encrypt_optional(inner, key))
                                        .await?,
                                    email: request_customer_details
                                        .email
                                        .clone()
                                        .async_lift(|inner| {
                                            types::encrypt_optional(
                                                inner.map(|inner| inner.expose()),
                                                key,
                                            )
                                        })
                                        .await?,
                                    phone: Box::new(
                                        request_customer_details
                                            .phone
                                            .clone()
                                            .async_lift(|inner| types::encrypt_optional(inner, key))
                                            .await?,
                                    ),
                                    phone_country_code: request_customer_details.phone_country_code,
                                    description: None,
                                    connector_customer: None,
                                    metadata: None,
                                    address_id: None,
                                },
                            )
                        }
                        .await
                        .change_context(errors::StorageError::SerializationFailed)
                        .attach_printable("Failed while encrypting Customer while Update")?;

                        db.update_customer_by_customer_id_merchant_id(
                            customer_id,
                            merchant_id.to_string(),
                            customer_update,
                            key_store,
                        )
                        .await
                    } else {
                        Ok(c)
                    }
                }
                None => {
                    let new_customer = async {
                        let key = key_store.key.get_inner().peek();
                        Ok::<_, error_stack::Report<common_utils::errors::CryptoError>>(
                            domain::Customer {
                                customer_id: customer_id.to_string(),
                                merchant_id: merchant_id.to_string(),
                                name: request_customer_details
                                    .name
                                    .async_lift(|inner| types::encrypt_optional(inner, key))
                                    .await?,
                                email: request_customer_details
                                    .email
                                    .clone()
                                    .async_lift(|inner| {
                                        types::encrypt_optional(
                                            inner.map(|inner| inner.expose()),
                                            key,
                                        )
                                    })
                                    .await?,
                                phone: request_customer_details
                                    .phone
                                    .clone()
                                    .async_lift(|inner| types::encrypt_optional(inner, key))
                                    .await?,
                                phone_country_code: request_customer_details
                                    .phone_country_code
                                    .clone(),
                                description: None,
                                created_at: common_utils::date_time::now(),
                                id: None,
                                metadata: None,
                                modified_at: common_utils::date_time::now(),
                                connector_customer: None,
                                address_id: None,
                                default_payment_method_id: None,
                            },
                        )
                    }
                    .await
                    .change_context(errors::StorageError::SerializationFailed)
                    .attach_printable("Failed while encrypting Customer while insert")?;
                    metrics::CUSTOMER_CREATED.add(&metrics::CONTEXT, 1, &[]);
                    db.insert_customer(new_customer, key_store).await
                }
            })
        }
        None => match &payment_data.payment_intent.customer_id {
            None => None,
            Some(customer_id) => db
                .find_customer_optional_by_customer_id_merchant_id(
                    customer_id,
                    merchant_id,
                    key_store,
                )
                .await?
                .map(Ok),
        },
    };
    Ok((
        operation,
        match optional_customer {
            Some(customer) => {
                let customer = customer?;

                payment_data.payment_intent.customer_id = Some(customer.customer_id.clone());
                payment_data.email = payment_data.email.clone().or_else(|| {
                    customer
                        .email
                        .clone()
                        .map(|encrypted_value| encrypted_value.into())
                });

                Some(customer)
            }
            None => None,
        },
    ))
}

pub async fn retrieve_payment_method_with_temporary_token(
    state: &AppState,
    token: &str,
    payment_intent: &PaymentIntent,
    merchant_key_store: &domain::MerchantKeyStore,
    card_token_data: Option<&CardToken>,
) -> RouterResult<Option<(api::PaymentMethodData, enums::PaymentMethod)>> {
    let (pm, supplementary_data) =
        vault::Vault::get_payment_method_data_from_locker(state, token, merchant_key_store)
            .await
            .attach_printable(
                "Payment method for given token not found or there was a problem fetching it",
            )?;

    utils::when(
        supplementary_data
            .customer_id
            .ne(&payment_intent.customer_id),
        || {
            Err(errors::ApiErrorResponse::PreconditionFailed { message: "customer associated with payment method and customer passed in payment are not same".into() })
        },
    )?;

    Ok::<_, error_stack::Report<errors::ApiErrorResponse>>(match pm {
        Some(api::PaymentMethodData::Card(card)) => {
            let mut updated_card = card.clone();
            let mut is_card_updated = false;

            // The card_holder_name from locker retrieved card is considered if it is a non-empty string or else card_holder_name is picked
            // from payment_method_data.card_token object
            let name_on_card = if let Some(name) = card.card_holder_name.clone() {
                if name.clone().expose().is_empty() {
                    card_token_data
                        .and_then(|token_data| {
                            is_card_updated = true;
                            token_data.card_holder_name.clone()
                        })
                        .or(Some(name))
                } else {
                    card.card_holder_name.clone()
                }
            } else {
                card_token_data.and_then(|token_data| {
                    is_card_updated = true;
                    token_data.card_holder_name.clone()
                })
            };

            updated_card.card_holder_name = name_on_card;

            if let Some(token_data) = card_token_data {
                if let Some(cvc) = token_data.card_cvc.clone() {
                    is_card_updated = true;
                    updated_card.card_cvc = cvc;
                }
            }

            if is_card_updated {
                let updated_pm = api::PaymentMethodData::Card(updated_card);
                vault::Vault::store_payment_method_data_in_locker(
                    state,
                    Some(token.to_owned()),
                    &updated_pm,
                    payment_intent.customer_id.to_owned(),
                    enums::PaymentMethod::Card,
                    merchant_key_store,
                )
                .await?;

                Some((updated_pm, enums::PaymentMethod::Card))
            } else {
                Some((
                    api::PaymentMethodData::Card(card),
                    enums::PaymentMethod::Card,
                ))
            }
        }

        Some(the_pm @ api::PaymentMethodData::Wallet(_)) => {
            Some((the_pm, enums::PaymentMethod::Wallet))
        }

        Some(the_pm @ api::PaymentMethodData::BankTransfer(_)) => {
            Some((the_pm, enums::PaymentMethod::BankTransfer))
        }

        Some(the_pm @ api::PaymentMethodData::BankRedirect(_)) => {
            Some((the_pm, enums::PaymentMethod::BankRedirect))
        }

        Some(_) => Err(errors::ApiErrorResponse::InternalServerError)
            .attach_printable("Payment method received from locker is unsupported by locker")?,

        None => None,
    })
}

pub async fn retrieve_card_with_permanent_token(
    state: &AppState,
    locker_id: &str,
    payment_method_id: &str,
    payment_intent: &PaymentIntent,
    card_token_data: Option<&CardToken>,
) -> RouterResult<api::PaymentMethodData> {
    let customer_id = payment_intent
        .customer_id
        .as_ref()
        .get_required_value("customer_id")
        .change_context(errors::ApiErrorResponse::UnprocessableEntity {
            message: "no customer id provided for the payment".to_string(),
        })?;
    let card =
        cards::get_card_from_locker(state, customer_id, &payment_intent.merchant_id, locker_id)
            .await
            .change_context(errors::ApiErrorResponse::InternalServerError)
            .attach_printable("failed to fetch card information from the permanent locker")?;

    // The card_holder_name from locker retrieved card is considered if it is a non-empty string or else card_holder_name is picked
    // from payment_method_data.card_token object
    let name_on_card = if let Some(name) = card.name_on_card.clone() {
        if name.clone().expose().is_empty() {
            card_token_data
                .and_then(|token_data| token_data.card_holder_name.clone())
                .or(Some(name))
        } else {
            card.name_on_card
        }
    } else {
        card_token_data.and_then(|token_data| token_data.card_holder_name.clone())
    };

    let api_card = api::Card {
        card_number: card.card_number,
        card_holder_name: name_on_card,
        card_exp_month: card.card_exp_month,
        card_exp_year: card.card_exp_year,
        card_cvc: card_token_data
            .cloned()
            .unwrap_or_default()
            .card_cvc
            .unwrap_or_default(),
        card_issuer: card.card_brand,
        nick_name: card.nick_name.map(masking::Secret::new),
        card_network: None,
        card_type: None,
        card_issuing_country: None,
        bank_code: None,
    };
    cards::update_last_used_at(payment_method_id, state).await?;
    Ok(api::PaymentMethodData::Card(api_card))
}

pub async fn retrieve_payment_method_from_db_with_token_data(
    state: &AppState,
    token_data: &storage::PaymentTokenData,
) -> RouterResult<Option<storage::PaymentMethod>> {
    match token_data {
        storage::PaymentTokenData::PermanentCard(data) => {
            if let Some(ref payment_method_id) = data.payment_method_id {
                state
                    .store
                    .find_payment_method(payment_method_id)
                    .await
                    .to_not_found_response(errors::ApiErrorResponse::PaymentMethodNotFound)
                    .attach_printable("error retrieving payment method from DB")
                    .map(Some)
            } else {
                Ok(None)
            }
        }

        storage::PaymentTokenData::WalletToken(data) => state
            .store
            .find_payment_method(&data.payment_method_id)
            .await
            .to_not_found_response(errors::ApiErrorResponse::PaymentMethodNotFound)
            .attach_printable("error retrieveing payment method from DB")
            .map(Some),

        storage::PaymentTokenData::Temporary(_)
        | storage::PaymentTokenData::TemporaryGeneric(_)
        | storage::PaymentTokenData::Permanent(_)
        | storage::PaymentTokenData::AuthBankDebit(_) => Ok(None),
    }
}

pub async fn retrieve_payment_token_data(
    state: &AppState,
    token: String,
    payment_method: Option<storage_enums::PaymentMethod>,
) -> RouterResult<storage::PaymentTokenData> {
    let redis_conn = state
        .store
        .get_redis_conn()
        .change_context(errors::ApiErrorResponse::InternalServerError)
        .attach_printable("Failed to get redis connection")?;

    let key = format!(
        "pm_token_{}_{}_hyperswitch",
        token,
        payment_method.get_required_value("payment_method")?
    );

    let token_data_string = redis_conn
        .get_key::<Option<String>>(&key)
        .await
        .change_context(errors::ApiErrorResponse::InternalServerError)
        .attach_printable("Failed to fetch the token from redis")?
        .ok_or(error_stack::Report::new(
            errors::ApiErrorResponse::UnprocessableEntity {
                message: "Token is invalid or expired".to_owned(),
            },
        ))?;

    let token_data_result = token_data_string
        .clone()
        .parse_struct("PaymentTokenData")
        .change_context(errors::ApiErrorResponse::InternalServerError)
        .attach_printable("failed to deserialize hyperswitch token data");

    let token_data = match token_data_result {
        Ok(data) => data,
        Err(e) => {
            // The purpose of this logic is backwards compatibility to support tokens
            // in redis that might be following the old format.
            if token_data_string.starts_with('{') {
                return Err(e);
            } else {
                storage::PaymentTokenData::temporary_generic(token_data_string)
            }
        }
    };

    Ok(token_data)
}

pub async fn make_pm_data<'a, F: Clone, R, Ctx: PaymentMethodRetrieve>(
    operation: BoxedOperation<'a, F, R, Ctx>,
    state: &'a AppState,
    payment_data: &mut PaymentData<F>,
    merchant_key_store: &domain::MerchantKeyStore,
    customer: &Option<domain::Customer>,
) -> RouterResult<(
    BoxedOperation<'a, F, R, Ctx>,
    Option<api::PaymentMethodData>,
    Option<String>,
)> {
    let request = &payment_data.payment_method_data.clone();

    let mut card_token_data = payment_data
        .payment_method_data
        .clone()
        .and_then(|pmd| match pmd {
            api_models::payments::PaymentMethodData::CardToken(token_data) => Some(token_data),
            _ => None,
        })
        .or(Some(CardToken::default()));

    if let Some(cvc) = payment_data.card_cvc.clone() {
        if let Some(token_data) = card_token_data.as_mut() {
            token_data.card_cvc = Some(cvc);
        }
    }

    // TODO: Handle case where payment method and token both are present in request properly.
    let (payment_method, pm_id) = match (request, payment_data.token_data.as_ref()) {
        (_, Some(hyperswitch_token)) => {
            let pm_data = Ctx::retrieve_payment_method_with_token(
                state,
                merchant_key_store,
                hyperswitch_token,
                &payment_data.payment_intent,
                card_token_data.as_ref(),
                customer,
            )
            .await;

            let payment_method_details = pm_data.attach_printable("in 'make_pm_data'")?;

            Ok::<_, error_stack::Report<errors::ApiErrorResponse>>(
                if let Some(payment_method_data) = payment_method_details.payment_method_data {
                    payment_data.payment_attempt.payment_method =
                        payment_method_details.payment_method;
                    (
                        Some(payment_method_data),
                        payment_method_details.payment_method_id,
                    )
                } else {
                    (None, payment_method_details.payment_method_id)
                },
            )
        }

        (Some(_), _) => {
            let (payment_method_data, payment_token) = Ctx::retrieve_payment_method(
                request,
                state,
                &payment_data.payment_intent,
                &payment_data.payment_attempt,
                merchant_key_store,
            )
            .await?;

            payment_data.token = payment_token;

            Ok((payment_method_data, None))
        }
        _ => Ok((None, None)),
    }?;

    Ok((operation, payment_method, pm_id))
}

pub async fn store_in_vault_and_generate_ppmt(
    state: &AppState,
    payment_method_data: &api_models::payments::PaymentMethodData,
    payment_intent: &PaymentIntent,
    payment_attempt: &PaymentAttempt,
    payment_method: enums::PaymentMethod,
    merchant_key_store: &domain::MerchantKeyStore,
) -> RouterResult<String> {
    let router_token = vault::Vault::store_payment_method_data_in_locker(
        state,
        None,
        payment_method_data,
        payment_intent.customer_id.to_owned(),
        payment_method,
        merchant_key_store,
    )
    .await?;
    let parent_payment_method_token = generate_id(consts::ID_LENGTH, "token");
    let key_for_hyperswitch_token = payment_attempt.payment_method.map(|payment_method| {
        payment_methods::ParentPaymentMethodToken::create_key_for_token((
            &parent_payment_method_token,
            payment_method,
        ))
    });
    if let Some(key_for_hyperswitch_token) = key_for_hyperswitch_token {
        key_for_hyperswitch_token
            .insert(
                Some(payment_intent.created_at),
                storage::PaymentTokenData::temporary_generic(router_token),
                state,
            )
            .await?;
    };
    Ok(parent_payment_method_token)
}

pub async fn store_payment_method_data_in_vault(
    state: &AppState,
    payment_attempt: &PaymentAttempt,
    payment_intent: &PaymentIntent,
    payment_method: enums::PaymentMethod,
    payment_method_data: &api::PaymentMethodData,
    merchant_key_store: &domain::MerchantKeyStore,
) -> RouterResult<Option<String>> {
    if should_store_payment_method_data_in_vault(
        &state.conf.temp_locker_enable_config,
        payment_attempt.connector.clone(),
        payment_method,
    ) || payment_intent.request_external_three_ds_authentication == Some(true)
    {
        let parent_payment_method_token = store_in_vault_and_generate_ppmt(
            state,
            payment_method_data,
            payment_intent,
            payment_attempt,
            payment_method,
            merchant_key_store,
        )
        .await?;

        return Ok(Some(parent_payment_method_token));
    }

    Ok(None)
}
pub fn should_store_payment_method_data_in_vault(
    temp_locker_enable_config: &TempLockerEnableConfig,
    option_connector: Option<String>,
    payment_method: enums::PaymentMethod,
) -> bool {
    option_connector
        .map(|connector| {
            temp_locker_enable_config
                .0
                .get(&connector)
                .map(|config| config.payment_method.contains(&payment_method))
                .unwrap_or(false)
        })
        .unwrap_or(true)
}

#[instrument(skip_all)]
pub(crate) fn validate_capture_method(
    capture_method: storage_enums::CaptureMethod,
) -> RouterResult<()> {
    utils::when(
        capture_method == storage_enums::CaptureMethod::Automatic,
        || {
            Err(report!(errors::ApiErrorResponse::PaymentUnexpectedState {
                field_name: "capture_method".to_string(),
                current_flow: "captured".to_string(),
                current_value: capture_method.to_string(),
                states: "manual, manual_multiple, scheduled".to_string()
            }))
        },
    )
}

#[instrument(skip_all)]
pub(crate) fn validate_status_with_capture_method(
    status: storage_enums::IntentStatus,
    capture_method: storage_enums::CaptureMethod,
) -> RouterResult<()> {
    if status == storage_enums::IntentStatus::Processing
        && !(capture_method == storage_enums::CaptureMethod::ManualMultiple)
    {
        return Err(report!(errors::ApiErrorResponse::PaymentUnexpectedState {
            field_name: "capture_method".to_string(),
            current_flow: "captured".to_string(),
            current_value: capture_method.to_string(),
            states: "manual_multiple".to_string()
        }));
    }
    utils::when(
        status != storage_enums::IntentStatus::RequiresCapture
            && status != storage_enums::IntentStatus::PartiallyCapturedAndCapturable
            && status != storage_enums::IntentStatus::Processing,
        || {
            Err(report!(errors::ApiErrorResponse::PaymentUnexpectedState {
                field_name: "payment.status".to_string(),
                current_flow: "captured".to_string(),
                current_value: status.to_string(),
                states: "requires_capture, partially_captured_and_capturable, processing"
                    .to_string()
            }))
        },
    )
}

#[instrument(skip_all)]
pub(crate) fn validate_amount_to_capture(
    amount: i64,
    amount_to_capture: Option<i64>,
) -> RouterResult<()> {
    utils::when(
        amount_to_capture.is_some() && (Some(amount) < amount_to_capture),
        || {
            Err(report!(errors::ApiErrorResponse::InvalidRequestData {
                message: "amount_to_capture is greater than amount".to_string()
            }))
        },
    )
}

#[instrument(skip_all)]
pub(crate) fn validate_payment_method_fields_present(
    req: &api::PaymentsRequest,
) -> RouterResult<()> {
    utils::when(
        req.payment_method.is_none() && req.payment_method_data.is_some(),
        || {
            Err(errors::ApiErrorResponse::MissingRequiredField {
                field_name: "payment_method",
            })
        },
    )?;

    utils::when(
        !matches!(
            req.payment_method,
            Some(api_enums::PaymentMethod::Card) | None
        ) && (req.payment_method_type.is_none()),
        || {
            Err(errors::ApiErrorResponse::MissingRequiredField {
                field_name: "payment_method_type",
            })
        },
    )?;

    utils::when(
        req.payment_method.is_some()
            && req.payment_method_data.is_none()
            && req.payment_token.is_none()
            && req.recurring_details.is_none(),
        || {
            Err(errors::ApiErrorResponse::MissingRequiredField {
                field_name: "payment_method_data",
            })
        },
    )?;
    utils::when(
        req.payment_method.is_some() && req.payment_method_type.is_some(),
        || {
            req.payment_method
                .map_or(Ok(()), |req_payment_method| {
                    req.payment_method_type.map_or(Ok(()), |req_payment_method_type| {
                        if !validate_payment_method_type_against_payment_method(req_payment_method, req_payment_method_type) {
                            Err(errors::ApiErrorResponse::InvalidRequestData {
                                message: ("payment_method_type doesn't correspond to the specified payment_method"
                                    .to_string()),
                            })
                        } else {
                            Ok(())
                        }
                    })
                })
        },
    )?;

    let validate_payment_method_and_payment_method_data =
        |req_payment_method_data, req_payment_method: api_enums::PaymentMethod| {
            api_enums::PaymentMethod::foreign_try_from(req_payment_method_data).and_then(|payment_method|
                if req_payment_method != payment_method {
                    Err(errors::ApiErrorResponse::InvalidRequestData {
                        message: ("payment_method_data doesn't correspond to the specified payment_method"
                            .to_string()),
                    })
                } else {
                    Ok(())
                })
        };

    utils::when(
        req.payment_method.is_some() && req.payment_method_data.is_some(),
        || {
            req.payment_method_data
                .clone()
                .map_or(Ok(()), |req_payment_method_data| {
                    req.payment_method.map_or(Ok(()), |req_payment_method| {
                        validate_payment_method_and_payment_method_data(
                            req_payment_method_data.payment_method_data,
                            req_payment_method,
                        )
                    })
                })
        },
    )?;

    Ok(())
}

pub fn validate_payment_method_type_against_payment_method(
    payment_method: api_enums::PaymentMethod,
    payment_method_type: api_enums::PaymentMethodType,
) -> bool {
    match payment_method {
        api_enums::PaymentMethod::Card => matches!(
            payment_method_type,
            api_enums::PaymentMethodType::Credit | api_enums::PaymentMethodType::Debit
        ),
        api_enums::PaymentMethod::PayLater => matches!(
            payment_method_type,
            api_enums::PaymentMethodType::Affirm
                | api_enums::PaymentMethodType::Alma
                | api_enums::PaymentMethodType::AfterpayClearpay
                | api_enums::PaymentMethodType::Klarna
                | api_enums::PaymentMethodType::PayBright
                | api_enums::PaymentMethodType::Atome
                | api_enums::PaymentMethodType::Walley
        ),
        api_enums::PaymentMethod::Wallet => matches!(
            payment_method_type,
            api_enums::PaymentMethodType::ApplePay
                | api_enums::PaymentMethodType::GooglePay
                | api_enums::PaymentMethodType::Paypal
                | api_enums::PaymentMethodType::AliPay
                | api_enums::PaymentMethodType::AliPayHk
                | api_enums::PaymentMethodType::Dana
                | api_enums::PaymentMethodType::MbWay
                | api_enums::PaymentMethodType::MobilePay
                | api_enums::PaymentMethodType::SamsungPay
                | api_enums::PaymentMethodType::Twint
                | api_enums::PaymentMethodType::Vipps
                | api_enums::PaymentMethodType::TouchNGo
                | api_enums::PaymentMethodType::Swish
                | api_enums::PaymentMethodType::WeChatPay
                | api_enums::PaymentMethodType::GoPay
                | api_enums::PaymentMethodType::Gcash
                | api_enums::PaymentMethodType::Momo
                | api_enums::PaymentMethodType::KakaoPay
                | api_enums::PaymentMethodType::Cashapp
        ),
        api_enums::PaymentMethod::BankRedirect => matches!(
            payment_method_type,
            api_enums::PaymentMethodType::Giropay
                | api_enums::PaymentMethodType::Ideal
                | api_enums::PaymentMethodType::Sofort
                | api_enums::PaymentMethodType::Eps
                | api_enums::PaymentMethodType::BancontactCard
                | api_enums::PaymentMethodType::Blik
                | api_enums::PaymentMethodType::OnlineBankingThailand
                | api_enums::PaymentMethodType::OnlineBankingCzechRepublic
                | api_enums::PaymentMethodType::OnlineBankingFinland
                | api_enums::PaymentMethodType::OnlineBankingFpx
                | api_enums::PaymentMethodType::OnlineBankingPoland
                | api_enums::PaymentMethodType::OnlineBankingSlovakia
                | api_enums::PaymentMethodType::Przelewy24
                | api_enums::PaymentMethodType::Trustly
                | api_enums::PaymentMethodType::Bizum
                | api_enums::PaymentMethodType::Interac
                | api_enums::PaymentMethodType::OpenBankingUk
        ),
        api_enums::PaymentMethod::BankTransfer => matches!(
            payment_method_type,
            api_enums::PaymentMethodType::Ach
                | api_enums::PaymentMethodType::Sepa
                | api_enums::PaymentMethodType::Bacs
                | api_enums::PaymentMethodType::Multibanco
                | api_enums::PaymentMethodType::Pix
                | api_enums::PaymentMethodType::Pse
                | api_enums::PaymentMethodType::PermataBankTransfer
                | api_enums::PaymentMethodType::BcaBankTransfer
                | api_enums::PaymentMethodType::BniVa
                | api_enums::PaymentMethodType::BriVa
                | api_enums::PaymentMethodType::CimbVa
                | api_enums::PaymentMethodType::DanamonVa
                | api_enums::PaymentMethodType::MandiriVa
        ),
        api_enums::PaymentMethod::BankDebit => matches!(
            payment_method_type,
            api_enums::PaymentMethodType::Ach
                | api_enums::PaymentMethodType::Sepa
                | api_enums::PaymentMethodType::Bacs
                | api_enums::PaymentMethodType::Becs
        ),
        api_enums::PaymentMethod::Crypto => matches!(
            payment_method_type,
            api_enums::PaymentMethodType::CryptoCurrency
        ),
        api_enums::PaymentMethod::Reward => matches!(
            payment_method_type,
            api_enums::PaymentMethodType::Evoucher | api_enums::PaymentMethodType::ClassicReward
        ),
        api_enums::PaymentMethod::Upi => matches!(
            payment_method_type,
            api_enums::PaymentMethodType::UpiCollect
        ),
        api_enums::PaymentMethod::Voucher => matches!(
            payment_method_type,
            api_enums::PaymentMethodType::Boleto
                | api_enums::PaymentMethodType::Efecty
                | api_enums::PaymentMethodType::PagoEfectivo
                | api_enums::PaymentMethodType::RedCompra
                | api_enums::PaymentMethodType::RedPagos
                | api_enums::PaymentMethodType::Indomaret
                | api_enums::PaymentMethodType::Alfamart
                | api_enums::PaymentMethodType::Oxxo
                | api_enums::PaymentMethodType::SevenEleven
                | api_enums::PaymentMethodType::Lawson
                | api_enums::PaymentMethodType::MiniStop
                | api_enums::PaymentMethodType::FamilyMart
                | api_enums::PaymentMethodType::Seicomart
                | api_enums::PaymentMethodType::PayEasy
        ),
        api_enums::PaymentMethod::GiftCard => {
            matches!(
                payment_method_type,
                api_enums::PaymentMethodType::Givex | api_enums::PaymentMethodType::PaySafeCard
            )
        }
        api_enums::PaymentMethod::CardRedirect => matches!(
            payment_method_type,
            api_enums::PaymentMethodType::Knet
                | api_enums::PaymentMethodType::Benefit
                | api_enums::PaymentMethodType::MomoAtm
                | api_enums::PaymentMethodType::CardRedirect
        ),
    }
}

pub fn check_force_psync_precondition(status: &storage_enums::AttemptStatus) -> bool {
    !matches!(
        status,
        storage_enums::AttemptStatus::Charged
            | storage_enums::AttemptStatus::AutoRefunded
            | storage_enums::AttemptStatus::Voided
            | storage_enums::AttemptStatus::CodInitiated
            | storage_enums::AttemptStatus::Started
            | storage_enums::AttemptStatus::Failure
    )
}

pub fn append_option<T, U, F, V>(func: F, option1: Option<T>, option2: Option<U>) -> Option<V>
where
    F: FnOnce(T, U) -> V,
{
    Some(func(option1?, option2?))
}

#[cfg(feature = "olap")]
pub(super) async fn filter_by_constraints(
    db: &dyn StorageInterface,
    constraints: &api::PaymentListConstraints,
    merchant_id: &str,
    storage_scheme: storage_enums::MerchantStorageScheme,
) -> CustomResult<Vec<PaymentIntent>, errors::DataStorageError> {
    let result = db
        .filter_payment_intent_by_constraints(
            merchant_id,
            &constraints.clone().into(),
            storage_scheme,
        )
        .await?;
    Ok(result)
}

#[cfg(feature = "olap")]
pub(super) fn validate_payment_list_request(
    req: &api::PaymentListConstraints,
) -> CustomResult<(), errors::ApiErrorResponse> {
    use common_utils::consts::PAYMENTS_LIST_MAX_LIMIT_V1;

    utils::when(
        req.limit > PAYMENTS_LIST_MAX_LIMIT_V1 || req.limit < 1,
        || {
            Err(errors::ApiErrorResponse::InvalidRequestData {
                message: format!(
                    "limit should be in between 1 and {}",
                    PAYMENTS_LIST_MAX_LIMIT_V1
                ),
            })
        },
    )?;
    Ok(())
}
#[cfg(feature = "olap")]
pub(super) fn validate_payment_list_request_for_joins(
    limit: u32,
) -> CustomResult<(), errors::ApiErrorResponse> {
    use common_utils::consts::PAYMENTS_LIST_MAX_LIMIT_V2;

    utils::when(!(1..=PAYMENTS_LIST_MAX_LIMIT_V2).contains(&limit), || {
        Err(errors::ApiErrorResponse::InvalidRequestData {
            message: format!(
                "limit should be in between 1 and {}",
                PAYMENTS_LIST_MAX_LIMIT_V2
            ),
        })
    })?;
    Ok(())
}

pub fn get_handle_response_url(
    payment_id: String,
    business_profile: &diesel_models::business_profile::BusinessProfile,
    response: &api::PaymentsResponse,
    connector: String,
) -> RouterResult<api::RedirectionResponse> {
    let payments_return_url = response.return_url.as_ref();

    let redirection_response = make_pg_redirect_response(payment_id, response, connector);

    let return_url = make_merchant_url_with_response(
        business_profile,
        redirection_response,
        payments_return_url,
        response.client_secret.as_ref(),
        response.manual_retry_allowed,
    )
    .attach_printable("Failed to make merchant url with response")?;

    make_url_with_signature(&return_url, business_profile)
}

pub fn make_merchant_url_with_response(
    business_profile: &diesel_models::business_profile::BusinessProfile,
    redirection_response: api::PgRedirectResponse,
    request_return_url: Option<&String>,
    client_secret: Option<&masking::Secret<String>>,
    manual_retry_allowed: Option<bool>,
) -> RouterResult<String> {
    // take return url if provided in the request else use merchant return url
    let url = request_return_url
        .or(business_profile.return_url.as_ref())
        .get_required_value("return_url")?;

    let status_check = redirection_response.status;

    let payment_client_secret = client_secret
        .ok_or(errors::ApiErrorResponse::InternalServerError)
        .attach_printable("Expected client secret to be `Some`")?;

    let merchant_url_with_response = if business_profile.redirect_to_merchant_with_http_post {
        url::Url::parse_with_params(
            url,
            &[
                ("status", status_check.to_string()),
                (
                    "payment_intent_client_secret",
                    payment_client_secret.peek().to_string(),
                ),
                (
                    "manual_retry_allowed",
                    manual_retry_allowed.unwrap_or(false).to_string(),
                ),
            ],
        )
        .change_context(errors::ApiErrorResponse::InternalServerError)
        .attach_printable("Unable to parse the url with param")?
    } else {
        let amount = redirection_response.amount.get_required_value("amount")?;
        url::Url::parse_with_params(
            url,
            &[
                ("status", status_check.to_string()),
                (
                    "payment_intent_client_secret",
                    payment_client_secret.peek().to_string(),
                ),
                ("amount", amount.to_string()),
                (
                    "manual_retry_allowed",
                    manual_retry_allowed.unwrap_or(false).to_string(),
                ),
            ],
        )
        .change_context(errors::ApiErrorResponse::InternalServerError)
        .attach_printable("Unable to parse the url with param")?
    };

    Ok(merchant_url_with_response.to_string())
}

pub async fn make_ephemeral_key(
    state: AppState,
    customer_id: String,
    merchant_id: String,
) -> errors::RouterResponse<ephemeral_key::EphemeralKey> {
    let store = &state.store;
    let id = utils::generate_id(consts::ID_LENGTH, "eki");
    let secret = format!("epk_{}", &Uuid::new_v4().simple().to_string());
    let ek = ephemeral_key::EphemeralKeyNew {
        id,
        customer_id,
        merchant_id,
        secret,
    };
    let ek = store
        .create_ephemeral_key(ek, state.conf.eph_key.validity)
        .await
        .change_context(errors::ApiErrorResponse::InternalServerError)
        .attach_printable("Unable to create ephemeral key")?;
    Ok(services::ApplicationResponse::Json(ek))
}

pub async fn delete_ephemeral_key(
    state: AppState,
    ek_id: String,
) -> errors::RouterResponse<ephemeral_key::EphemeralKey> {
    let db = state.store.as_ref();
    let ek = db
        .delete_ephemeral_key(&ek_id)
        .await
        .change_context(errors::ApiErrorResponse::InternalServerError)
        .attach_printable("Unable to delete ephemeral key")?;
    Ok(services::ApplicationResponse::Json(ek))
}

pub fn make_pg_redirect_response(
    payment_id: String,
    response: &api::PaymentsResponse,
    connector: String,
) -> api::PgRedirectResponse {
    api::PgRedirectResponse {
        payment_id,
        status: response.status,
        gateway_id: connector,
        customer_id: response.customer_id.to_owned(),
        amount: Some(response.amount),
    }
}

pub fn make_url_with_signature(
    redirect_url: &str,
    business_profile: &diesel_models::business_profile::BusinessProfile,
) -> RouterResult<api::RedirectionResponse> {
    let mut url = url::Url::parse(redirect_url)
        .change_context(errors::ApiErrorResponse::InternalServerError)
        .attach_printable("Unable to parse the url")?;

    let mut base_url = url.clone();
    base_url.query_pairs_mut().clear();

    let url = if business_profile.enable_payment_response_hash {
        let key = business_profile
            .payment_response_hash_key
            .as_ref()
            .get_required_value("payment_response_hash_key")?;
        let signature = hmac_sha512_sorted_query_params(
            &mut url.query_pairs().collect::<Vec<_>>(),
            key.as_str(),
        )?;

        url.query_pairs_mut()
            .append_pair("signature", &signature)
            .append_pair("signature_algorithm", "HMAC-SHA512");
        url.to_owned()
    } else {
        url.to_owned()
    };

    let parameters = url
        .query_pairs()
        .collect::<Vec<_>>()
        .iter()
        .map(|(key, value)| (key.clone().into_owned(), value.clone().into_owned()))
        .collect::<Vec<_>>();

    Ok(api::RedirectionResponse {
        return_url: base_url.to_string(),
        params: parameters,
        return_url_with_query_params: url.to_string(),
        http_method: if business_profile.redirect_to_merchant_with_http_post {
            services::Method::Post.to_string()
        } else {
            services::Method::Get.to_string()
        },
        headers: Vec::new(),
    })
}

pub fn hmac_sha512_sorted_query_params(
    params: &mut [(Cow<'_, str>, Cow<'_, str>)],
    key: &str,
) -> RouterResult<String> {
    params.sort();
    let final_string = params
        .iter()
        .map(|(key, value)| format!("{key}={value}"))
        .collect::<Vec<_>>()
        .join("&");

    let signature = crypto::HmacSha512::sign_message(
        &crypto::HmacSha512,
        key.as_bytes(),
        final_string.as_bytes(),
    )
    .change_context(errors::ApiErrorResponse::InternalServerError)
    .attach_printable("Failed to sign the message")?;

    Ok(hex::encode(signature))
}

pub fn check_if_operation_confirm<Op: std::fmt::Debug>(operations: Op) -> bool {
    format!("{operations:?}") == "PaymentConfirm"
}

#[allow(clippy::too_many_arguments)]
pub fn generate_mandate(
    merchant_id: String,
    payment_id: String,
    connector: String,
    setup_mandate_details: Option<MandateData>,
    customer: &Option<domain::Customer>,
    payment_method_id: String,
    connector_mandate_id: Option<pii::SecretSerdeValue>,
    network_txn_id: Option<String>,
    payment_method_data_option: Option<domain::payments::PaymentMethodData>,
    mandate_reference: Option<MandateReference>,
    merchant_connector_id: Option<String>,
) -> CustomResult<Option<storage::MandateNew>, errors::ApiErrorResponse> {
    match (setup_mandate_details, customer) {
        (Some(data), Some(cus)) => {
            let mandate_id = utils::generate_id(consts::ID_LENGTH, "man");

            // The construction of the mandate new must be visible
            let mut new_mandate = storage::MandateNew::default();

            let customer_acceptance = data
                .customer_acceptance
                .get_required_value("customer_acceptance")?;
            new_mandate
                .set_mandate_id(mandate_id)
                .set_customer_id(cus.customer_id.clone())
                .set_merchant_id(merchant_id)
                .set_original_payment_id(Some(payment_id))
                .set_payment_method_id(payment_method_id)
                .set_connector(connector)
                .set_mandate_status(storage_enums::MandateStatus::Active)
                .set_connector_mandate_ids(connector_mandate_id)
                .set_network_transaction_id(network_txn_id)
                .set_customer_ip_address(
                    customer_acceptance
                        .get_ip_address()
                        .map(masking::Secret::new),
                )
                .set_customer_user_agent(customer_acceptance.get_user_agent())
                .set_customer_accepted_at(Some(customer_acceptance.get_accepted_at()))
                .set_metadata(payment_method_data_option.map(|payment_method_data| {
                    pii::SecretSerdeValue::new(
                        serde_json::to_value(payment_method_data).unwrap_or_default(),
                    )
                }))
                .set_connector_mandate_id(
                    mandate_reference.and_then(|reference| reference.connector_mandate_id),
                )
                .set_merchant_connector_id(merchant_connector_id);

            Ok(Some(
                match data.mandate_type.get_required_value("mandate_type")? {
                    data_models::mandates::MandateDataType::SingleUse(data) => new_mandate
                        .set_mandate_amount(Some(data.amount))
                        .set_mandate_currency(Some(data.currency))
                        .set_mandate_type(storage_enums::MandateType::SingleUse)
                        .to_owned(),

                    data_models::mandates::MandateDataType::MultiUse(op_data) => match op_data {
                        Some(data) => new_mandate
                            .set_mandate_amount(Some(data.amount))
                            .set_mandate_currency(Some(data.currency))
                            .set_start_date(data.start_date)
                            .set_end_date(data.end_date),
                        // .set_metadata(data.metadata),
                        // we are storing PaymentMethodData in metadata of mandate
                        None => &mut new_mandate,
                    }
                    .set_mandate_type(storage_enums::MandateType::MultiUse)
                    .to_owned(),
                },
            ))
        }
        (_, _) => Ok(None),
    }
}

// A function to manually authenticate the client secret with intent fulfillment time
pub fn authenticate_client_secret(
    request_client_secret: Option<&String>,
    payment_intent: &PaymentIntent,
) -> Result<(), errors::ApiErrorResponse> {
    match (request_client_secret, &payment_intent.client_secret) {
        (Some(req_cs), Some(pi_cs)) => {
            if req_cs != pi_cs {
                Err(errors::ApiErrorResponse::ClientSecretInvalid)
            } else {
                let current_timestamp = common_utils::date_time::now();

                let session_expiry = payment_intent.session_expiry.unwrap_or(
                    payment_intent
                        .created_at
                        .saturating_add(time::Duration::seconds(consts::DEFAULT_SESSION_EXPIRY)),
                );

                fp_utils::when(current_timestamp > session_expiry, || {
                    Err(errors::ApiErrorResponse::ClientSecretExpired)
                })
            }
        }
        // If there is no client in payment intent, then it has expired
        (Some(_), None) => Err(errors::ApiErrorResponse::ClientSecretExpired),
        _ => Ok(()),
    }
}

pub(crate) fn validate_payment_status_against_allowed_statuses(
    intent_status: &storage_enums::IntentStatus,
    allowed_statuses: &[storage_enums::IntentStatus],
    action: &'static str,
) -> Result<(), errors::ApiErrorResponse> {
    fp_utils::when(!allowed_statuses.contains(intent_status), || {
        Err(errors::ApiErrorResponse::PreconditionFailed {
            message: format!(
                "You cannot {action} this payment because it has status {intent_status}",
            ),
        })
    })
}

pub(crate) fn validate_payment_status_against_not_allowed_statuses(
    intent_status: &storage_enums::IntentStatus,
    not_allowed_statuses: &[storage_enums::IntentStatus],
    action: &'static str,
) -> Result<(), errors::ApiErrorResponse> {
    fp_utils::when(not_allowed_statuses.contains(intent_status), || {
        Err(errors::ApiErrorResponse::PreconditionFailed {
            message: format!(
                "You cannot {action} this payment because it has status {intent_status}",
            ),
        })
    })
}

#[instrument(skip_all)]
pub(crate) fn validate_pm_or_token_given(
    payment_method: &Option<api_enums::PaymentMethod>,
    payment_method_data: &Option<api::PaymentMethodData>,
    payment_method_type: &Option<api_enums::PaymentMethodType>,
    mandate_type: &Option<api::MandateTransactionType>,
    token: &Option<String>,
) -> Result<(), errors::ApiErrorResponse> {
    utils::when(
        !matches!(
            payment_method_type,
            Some(api_enums::PaymentMethodType::Paypal)
        ) && !matches!(
            mandate_type,
            Some(api::MandateTransactionType::RecurringMandateTransaction)
        ) && token.is_none()
            && (payment_method_data.is_none() || payment_method.is_none()),
        || {
            Err(errors::ApiErrorResponse::InvalidRequestData {
                message: "A payment token or payment method data is required".to_string(),
            })
        },
    )
}

// A function to perform database lookup and then verify the client secret
pub async fn verify_payment_intent_time_and_client_secret(
    db: &dyn StorageInterface,
    merchant_account: &domain::MerchantAccount,
    client_secret: Option<String>,
) -> error_stack::Result<Option<PaymentIntent>, errors::ApiErrorResponse> {
    client_secret
        .async_map(|cs| async move {
            let payment_id = get_payment_id_from_client_secret(&cs)?;

            let payment_intent = db
                .find_payment_intent_by_payment_id_merchant_id(
                    &payment_id,
                    &merchant_account.merchant_id,
                    merchant_account.storage_scheme,
                )
                .await
                .change_context(errors::ApiErrorResponse::PaymentNotFound)?;

            authenticate_client_secret(Some(&cs), &payment_intent)?;
            Ok(payment_intent)
        })
        .await
        .transpose()
}

/// Check whether the business details are configured in the merchant account
pub fn validate_business_details(
    business_country: Option<api_enums::CountryAlpha2>,
    business_label: Option<&String>,
    merchant_account: &domain::MerchantAccount,
) -> RouterResult<()> {
    let primary_business_details = merchant_account
        .primary_business_details
        .clone()
        .parse_value::<Vec<api_models::admin::PrimaryBusinessDetails>>("PrimaryBusinessDetails")
        .change_context(errors::ApiErrorResponse::InternalServerError)
        .attach_printable("failed to parse primary business details")?;

    business_country
        .zip(business_label)
        .map(|(business_country, business_label)| {
            primary_business_details
                .iter()
                .find(|business_details| {
                    &business_details.business == business_label
                        && business_details.country == business_country
                })
                .ok_or(errors::ApiErrorResponse::PreconditionFailed {
                    message: "business_details are not configured in the merchant account"
                        .to_string(),
                })
        })
        .transpose()?;

    Ok(())
}

/// Do lazy parsing of primary business details
/// If both country and label are passed, no need to parse business details from merchant_account
/// If any one is missing, get it from merchant_account
/// If there is more than one label or country configured in merchant account, then
/// passing business details for payment is mandatory to avoid ambiguity
pub fn get_business_details(
    business_country: Option<api_enums::CountryAlpha2>,
    business_label: Option<&String>,
    merchant_account: &domain::MerchantAccount,
) -> RouterResult<(api_enums::CountryAlpha2, String)> {
    let primary_business_details = merchant_account
        .primary_business_details
        .clone()
        .parse_value::<Vec<api_models::admin::PrimaryBusinessDetails>>("PrimaryBusinessDetails")
        .change_context(errors::ApiErrorResponse::InternalServerError)
        .attach_printable("failed to parse primary business details")?;

    match business_country.zip(business_label) {
        Some((business_country, business_label)) => {
            Ok((business_country.to_owned(), business_label.to_owned()))
        }
        _ => match primary_business_details.first() {
            Some(business_details) if primary_business_details.len() == 1 => Ok((
                business_country.unwrap_or_else(|| business_details.country.to_owned()),
                business_label
                    .map(ToString::to_string)
                    .unwrap_or_else(|| business_details.business.to_owned()),
            )),
            _ => Err(report!(errors::ApiErrorResponse::MissingRequiredField {
                field_name: "business_country, business_label"
            })),
        },
    }
}

#[inline]
pub(crate) fn get_payment_id_from_client_secret(cs: &str) -> RouterResult<String> {
    let (payment_id, _) = cs
        .rsplit_once("_secret_")
        .ok_or(errors::ApiErrorResponse::ClientSecretInvalid)?;
    Ok(payment_id.to_string())
}

#[cfg(test)]
mod tests {

    use super::*;

    #[test]
    fn test_authenticate_client_secret_fulfillment_time_not_expired() {
        let payment_intent = PaymentIntent {
            id: 21,
            payment_id: "23".to_string(),
            merchant_id: "22".to_string(),
            status: storage_enums::IntentStatus::RequiresCapture,
            amount: 200,
            currency: None,
            amount_captured: None,
            customer_id: None,
            description: None,
            return_url: None,
            metadata: None,
            connector_id: None,
            shipping_address_id: None,
            billing_address_id: None,
            statement_descriptor_name: None,
            statement_descriptor_suffix: None,
            created_at: common_utils::date_time::now(),
            modified_at: common_utils::date_time::now(),
            last_synced: None,
            setup_future_usage: None,
            fingerprint_id: None,
            off_session: None,
            client_secret: Some("1".to_string()),
            active_attempt: data_models::RemoteStorageObject::ForeignID("nopes".to_string()),
            business_country: None,
            business_label: None,
            order_details: None,
            allowed_payment_method_types: None,
            connector_metadata: None,
            feature_metadata: None,
            attempt_count: 1,
            payment_link_id: None,
            profile_id: None,
            merchant_decision: None,
            payment_confirm_source: None,
            surcharge_applicable: None,
            updated_by: storage_enums::MerchantStorageScheme::PostgresOnly.to_string(),
            request_incremental_authorization: Some(
                common_enums::RequestIncrementalAuthorization::default(),
            ),
            incremental_authorization_allowed: None,
            authorization_count: None,
            session_expiry: Some(
                common_utils::date_time::now()
                    .saturating_add(time::Duration::seconds(consts::DEFAULT_SESSION_EXPIRY)),
            ),
            request_external_three_ds_authentication: None,
        };
        let req_cs = Some("1".to_string());
        assert!(authenticate_client_secret(req_cs.as_ref(), &payment_intent).is_ok());
        // Check if the result is an Ok variant
    }

    #[test]
    fn test_authenticate_client_secret_fulfillment_time_expired() {
        let payment_intent = PaymentIntent {
            id: 21,
            payment_id: "23".to_string(),
            merchant_id: "22".to_string(),
            status: storage_enums::IntentStatus::RequiresCapture,
            amount: 200,
            currency: None,
            amount_captured: None,
            customer_id: None,
            description: None,
            return_url: None,
            metadata: None,
            connector_id: None,
            shipping_address_id: None,
            billing_address_id: None,
            statement_descriptor_name: None,
            statement_descriptor_suffix: None,
            created_at: common_utils::date_time::now().saturating_sub(time::Duration::seconds(20)),
            modified_at: common_utils::date_time::now(),
            fingerprint_id: None,
            last_synced: None,
            setup_future_usage: None,
            off_session: None,
            client_secret: Some("1".to_string()),
            active_attempt: data_models::RemoteStorageObject::ForeignID("nopes".to_string()),
            business_country: None,
            business_label: None,
            order_details: None,
            allowed_payment_method_types: None,
            connector_metadata: None,
            feature_metadata: None,
            attempt_count: 1,
            payment_link_id: None,
            profile_id: None,
            merchant_decision: None,
            payment_confirm_source: None,
            surcharge_applicable: None,
            updated_by: storage_enums::MerchantStorageScheme::PostgresOnly.to_string(),
            request_incremental_authorization: Some(
                common_enums::RequestIncrementalAuthorization::default(),
            ),
            incremental_authorization_allowed: None,
            authorization_count: None,
            session_expiry: Some(
                common_utils::date_time::now()
                    .saturating_add(time::Duration::seconds(consts::DEFAULT_SESSION_EXPIRY)),
            ),
            request_external_three_ds_authentication: None,
        };
        let req_cs = Some("1".to_string());
        assert!(authenticate_client_secret(req_cs.as_ref(), &payment_intent,).is_err())
    }

    #[test]
    fn test_authenticate_client_secret_expired() {
        let payment_intent = PaymentIntent {
            id: 21,
            payment_id: "23".to_string(),
            merchant_id: "22".to_string(),
            status: storage_enums::IntentStatus::RequiresCapture,
            amount: 200,
            currency: None,
            amount_captured: None,
            customer_id: None,
            description: None,
            return_url: None,
            metadata: None,
            connector_id: None,
            shipping_address_id: None,
            billing_address_id: None,
            statement_descriptor_name: None,
            statement_descriptor_suffix: None,
            created_at: common_utils::date_time::now().saturating_sub(time::Duration::seconds(20)),
            modified_at: common_utils::date_time::now(),
            last_synced: None,
            setup_future_usage: None,
            off_session: None,
            client_secret: None,
            fingerprint_id: None,
            active_attempt: data_models::RemoteStorageObject::ForeignID("nopes".to_string()),
            business_country: None,
            business_label: None,
            order_details: None,
            allowed_payment_method_types: None,
            connector_metadata: None,
            feature_metadata: None,
            attempt_count: 1,
            payment_link_id: None,
            profile_id: None,
            merchant_decision: None,
            payment_confirm_source: None,
            surcharge_applicable: None,
            updated_by: storage_enums::MerchantStorageScheme::PostgresOnly.to_string(),
            request_incremental_authorization: Some(
                common_enums::RequestIncrementalAuthorization::default(),
            ),
            incremental_authorization_allowed: None,
            authorization_count: None,
            session_expiry: Some(
                common_utils::date_time::now()
                    .saturating_add(time::Duration::seconds(consts::DEFAULT_SESSION_EXPIRY)),
            ),
            request_external_three_ds_authentication: None,
        };
        let req_cs = Some("1".to_string());
        assert!(authenticate_client_secret(req_cs.as_ref(), &payment_intent).is_err())
    }
}

// This function will be removed after moving this functionality to server_wrap and using cache instead of config
#[instrument(skip_all)]
pub async fn insert_merchant_connector_creds_to_config(
    db: &dyn StorageInterface,
    merchant_id: &str,
    merchant_connector_details: admin::MerchantConnectorDetailsWrap,
) -> RouterResult<()> {
    if let Some(encoded_data) = merchant_connector_details.encoded_data {
        match db
            .insert_config(storage::ConfigNew {
                key: format!(
                    "mcd_{merchant_id}_{}",
                    merchant_connector_details.creds_identifier
                ),
                config: encoded_data.peek().to_owned(),
            })
            .await
        {
            Ok(_) => Ok(()),
            Err(err) => {
                if err.current_context().is_db_unique_violation() {
                    Ok(())
                } else {
                    Err(err
                        .change_context(errors::ApiErrorResponse::InternalServerError)
                        .attach_printable("Failed to insert connector_creds to config"))
                }
            }
        }
    } else {
        Ok(())
    }
}

#[derive(Clone)]
pub enum MerchantConnectorAccountType {
    DbVal(domain::MerchantConnectorAccount),
    CacheVal(api_models::admin::MerchantConnectorDetails),
}

impl MerchantConnectorAccountType {
    pub fn get_metadata(&self) -> Option<masking::Secret<serde_json::Value>> {
        match self {
            Self::DbVal(val) => val.metadata.to_owned(),
            Self::CacheVal(val) => val.metadata.to_owned(),
        }
    }

    pub fn get_connector_account_details(&self) -> serde_json::Value {
        match self {
            Self::DbVal(val) => val.connector_account_details.peek().to_owned(),
            Self::CacheVal(val) => val.connector_account_details.peek().to_owned(),
        }
    }

    pub fn is_disabled(&self) -> bool {
        match self {
            Self::DbVal(ref inner) => inner.disabled.unwrap_or(false),
            // Cached merchant connector account, only contains the account details,
            // the merchant connector account must only be cached if it's not disabled
            Self::CacheVal(_) => false,
        }
    }

    pub fn is_test_mode_on(&self) -> Option<bool> {
        match self {
            Self::DbVal(val) => val.test_mode,
            Self::CacheVal(_) => None,
        }
    }

    pub fn get_mca_id(&self) -> Option<String> {
        match self {
            Self::DbVal(db_val) => Some(db_val.merchant_connector_id.to_string()),
            Self::CacheVal(_) => None,
        }
    }

    pub fn get_connector_name(&self) -> Option<String> {
        match self {
            Self::DbVal(db_val) => Some(db_val.connector_name.to_string()),
            Self::CacheVal(_) => None,
        }
    }
}

/// Query for merchant connector account either by business label or profile id
/// If profile_id is passed use it, or use connector_label to query merchant connector account
#[instrument(skip_all)]
pub async fn get_merchant_connector_account(
    state: &AppState,
    merchant_id: &str,
    creds_identifier: Option<String>,
    key_store: &domain::MerchantKeyStore,
    profile_id: &String,
    connector_name: &str,
    merchant_connector_id: Option<&String>,
) -> RouterResult<MerchantConnectorAccountType> {
    let db = &*state.store;
    match creds_identifier {
        Some(creds_identifier) => {
            let mca_config = db
                .find_config_by_key(format!("mcd_{merchant_id}_{creds_identifier}").as_str())
                .await
                .to_not_found_response(
                    errors::ApiErrorResponse::MerchantConnectorAccountNotFound {
                        id: format!("mcd_{merchant_id}_{creds_identifier}"),
                    },
                )?;

            let private_key = state
                .conf
                .jwekey
                .get_inner()
                .tunnel_private_key
                .peek()
                .as_bytes();

            let decrypted_mca = services::decrypt_jwe(mca_config.config.as_str(), services::KeyIdCheck::SkipKeyIdCheck, private_key, jwe::RSA_OAEP_256)
                                     .await
                                     .change_context(errors::ApiErrorResponse::UnprocessableEntity{
                                        message: "decoding merchant_connector_details failed due to invalid data format!".into()})
                                     .attach_printable(
                                        "Failed to decrypt merchant_connector_details sent in request and then put in cache",
                                    )?;

            let res = String::into_bytes(decrypted_mca)
                        .parse_struct("MerchantConnectorDetails")
                        .change_context(errors::ApiErrorResponse::InternalServerError)
                        .attach_printable(
                            "Failed to parse merchant_connector_details sent in request and then put in cache",
                        )?;

            Ok(MerchantConnectorAccountType::CacheVal(res))
        }
        None => {
            if let Some(merchant_connector_id) = merchant_connector_id {
                db.find_by_merchant_connector_account_merchant_id_merchant_connector_id(
                    merchant_id,
                    merchant_connector_id,
                    key_store,
                )
                .await
                .to_not_found_response(
                    errors::ApiErrorResponse::MerchantConnectorAccountNotFound {
                        id: merchant_connector_id.to_string(),
                    },
                )
            } else {
                db.find_merchant_connector_account_by_profile_id_connector_name(
                    profile_id,
                    connector_name,
                    key_store,
                )
                .await
                .to_not_found_response(
                    errors::ApiErrorResponse::MerchantConnectorAccountNotFound {
                        id: format!("profile id {profile_id} and connector name {connector_name}"),
                    },
                )
            }
        }
        .map(MerchantConnectorAccountType::DbVal),
    }
}

/// This function replaces the request and response type of routerdata with the
/// request and response type passed
/// # Arguments
///
/// * `router_data` - original router data
/// * `request` - new request core/helper
/// * `response` - new response
pub fn router_data_type_conversion<F1, F2, Req1, Req2, Res1, Res2>(
    router_data: RouterData<F1, Req1, Res1>,
    request: Req2,
    response: Result<Res2, ErrorResponse>,
) -> RouterData<F2, Req2, Res2> {
    RouterData {
        flow: std::marker::PhantomData,
        request,
        response,
        merchant_id: router_data.merchant_id,
        address: router_data.address,
        amount_captured: router_data.amount_captured,
        auth_type: router_data.auth_type,
        connector: router_data.connector,
        connector_auth_type: router_data.connector_auth_type,
        connector_meta_data: router_data.connector_meta_data,
        description: router_data.description,
        payment_id: router_data.payment_id,
        payment_method: router_data.payment_method,
        payment_method_id: router_data.payment_method_id,
        return_url: router_data.return_url,
        status: router_data.status,
        attempt_id: router_data.attempt_id,
        access_token: router_data.access_token,
        session_token: router_data.session_token,
        payment_method_status: router_data.payment_method_status,
        reference_id: router_data.reference_id,
        payment_method_token: router_data.payment_method_token,
        customer_id: router_data.customer_id,
        connector_customer: router_data.connector_customer,
        preprocessing_id: router_data.preprocessing_id,
        payment_method_balance: router_data.payment_method_balance,
        recurring_mandate_payment_data: router_data.recurring_mandate_payment_data,
        connector_request_reference_id: router_data.connector_request_reference_id,
        #[cfg(feature = "payouts")]
        payout_method_data: None,
        #[cfg(feature = "payouts")]
        quote_id: None,
        test_mode: router_data.test_mode,
        connector_api_version: router_data.connector_api_version,
        connector_http_status_code: router_data.connector_http_status_code,
        external_latency: router_data.external_latency,
        apple_pay_flow: router_data.apple_pay_flow,
        frm_metadata: router_data.frm_metadata,
        refund_id: router_data.refund_id,
        dispute_id: router_data.dispute_id,
        connector_response: router_data.connector_response,
    }
}

#[instrument(skip_all)]
pub fn get_attempt_type(
    payment_intent: &PaymentIntent,
    payment_attempt: &PaymentAttempt,
    request: &api::PaymentsRequest,
    action: &str,
) -> RouterResult<AttemptType> {
    match payment_intent.status {
        enums::IntentStatus::Failed => {
            if matches!(
                request.retry_action,
                Some(api_models::enums::RetryAction::ManualRetry)
            ) {
                metrics::MANUAL_RETRY_REQUEST_COUNT.add(
                    &metrics::CONTEXT,
                    1,
                    &[metrics::request::add_attributes(
                        "merchant_id",
                        payment_attempt.merchant_id.clone(),
                    )],
                );
                match payment_attempt.status {
                    enums::AttemptStatus::Started
                    | enums::AttemptStatus::AuthenticationPending
                    | enums::AttemptStatus::AuthenticationSuccessful
                    | enums::AttemptStatus::Authorized
                    | enums::AttemptStatus::Charged
                    | enums::AttemptStatus::Authorizing
                    | enums::AttemptStatus::CodInitiated
                    | enums::AttemptStatus::VoidInitiated
                    | enums::AttemptStatus::CaptureInitiated
                    | enums::AttemptStatus::Unresolved
                    | enums::AttemptStatus::Pending
                    | enums::AttemptStatus::ConfirmationAwaited
                    | enums::AttemptStatus::PartialCharged
                    | enums::AttemptStatus::PartialChargedAndChargeable
                    | enums::AttemptStatus::Voided
                    | enums::AttemptStatus::AutoRefunded
                    | enums::AttemptStatus::PaymentMethodAwaited
                    | enums::AttemptStatus::DeviceDataCollectionPending => {
                        metrics::MANUAL_RETRY_VALIDATION_FAILED.add(
                            &metrics::CONTEXT,
                            1,
                            &[metrics::request::add_attributes(
                                "merchant_id",
                                payment_attempt.merchant_id.clone(),
                            )],
                        );
                        Err(errors::ApiErrorResponse::InternalServerError)
                            .attach_printable("Payment Attempt unexpected state")
                    }

                    storage_enums::AttemptStatus::VoidFailed
                    | storage_enums::AttemptStatus::RouterDeclined
                    | storage_enums::AttemptStatus::CaptureFailed => {
                        metrics::MANUAL_RETRY_VALIDATION_FAILED.add(
                            &metrics::CONTEXT,
                            1,
                            &[metrics::request::add_attributes(
                                "merchant_id",
                                payment_attempt.merchant_id.clone(),
                            )],
                        );
                        Err(report!(errors::ApiErrorResponse::PreconditionFailed {
                            message:
                                format!("You cannot {action} this payment because it has status {}, and the previous attempt has the status {}", payment_intent.status, payment_attempt.status)
                            }
                        ))
                    }

                    storage_enums::AttemptStatus::AuthenticationFailed
                    | storage_enums::AttemptStatus::AuthorizationFailed
                    | storage_enums::AttemptStatus::Failure => {
                        metrics::MANUAL_RETRY_COUNT.add(
                            &metrics::CONTEXT,
                            1,
                            &[metrics::request::add_attributes(
                                "merchant_id",
                                payment_attempt.merchant_id.clone(),
                            )],
                        );
                        Ok(AttemptType::New)
                    }
                }
            } else {
                Err(report!(errors::ApiErrorResponse::PreconditionFailed {
                        message:
                            format!("You cannot {action} this payment because it has status {}, you can pass `retry_action` as `manual_retry` in request to try this payment again", payment_intent.status)
                        }
                    ))
            }
        }
        enums::IntentStatus::Cancelled
        | enums::IntentStatus::RequiresCapture
        | enums::IntentStatus::PartiallyCaptured
        | enums::IntentStatus::PartiallyCapturedAndCapturable
        | enums::IntentStatus::Processing
        | enums::IntentStatus::Succeeded => {
            Err(report!(errors::ApiErrorResponse::PreconditionFailed {
                message: format!(
                    "You cannot {action} this payment because it has status {}",
                    payment_intent.status,
                ),
            }))
        }

        enums::IntentStatus::RequiresCustomerAction
        | enums::IntentStatus::RequiresMerchantAction
        | enums::IntentStatus::RequiresPaymentMethod
        | enums::IntentStatus::RequiresConfirmation => Ok(AttemptType::SameOld),
    }
}

#[derive(Debug, Eq, PartialEq, Clone)]
pub enum AttemptType {
    New,
    SameOld,
}

impl AttemptType {
    // The function creates a new payment_attempt from the previous payment attempt but doesn't populate fields like payment_method, error_code etc.
    // Logic to override the fields with data provided in the request should be done after this if required.
    // In case if fields are not overridden by the request then they contain the same data that was in the previous attempt provided it is populated in this function.
    #[inline(always)]
    fn make_new_payment_attempt(
        payment_method_data: &Option<api_models::payments::PaymentMethodDataRequest>,
        old_payment_attempt: PaymentAttempt,
        new_attempt_count: i16,
        storage_scheme: enums::MerchantStorageScheme,
    ) -> storage::PaymentAttemptNew {
        let created_at @ modified_at @ last_synced = Some(common_utils::date_time::now());

        storage::PaymentAttemptNew {
            attempt_id: utils::get_payment_attempt_id(
                &old_payment_attempt.payment_id,
                new_attempt_count,
            ),
            payment_id: old_payment_attempt.payment_id,
            merchant_id: old_payment_attempt.merchant_id,

            // A new payment attempt is getting created so, used the same function which is used to populate status in PaymentCreate Flow.
            status: payment_attempt_status_fsm(payment_method_data, Some(true)),

            amount: old_payment_attempt.amount,
            currency: old_payment_attempt.currency,
            save_to_locker: old_payment_attempt.save_to_locker,

            connector: None,

            error_message: None,
            offer_amount: old_payment_attempt.offer_amount,
            surcharge_amount: None,
            tax_amount: None,
            payment_method_id: None,
            payment_method: None,
            capture_method: old_payment_attempt.capture_method,
            capture_on: old_payment_attempt.capture_on,
            confirm: old_payment_attempt.confirm,
            authentication_type: old_payment_attempt.authentication_type,
            created_at,
            modified_at,
            last_synced,
            cancellation_reason: None,
            amount_to_capture: old_payment_attempt.amount_to_capture,

            // Once the payment_attempt is authorised then mandate_id is created. If this payment attempt is authorised then mandate_id will be overridden.
            // Since mandate_id is a contract between merchant and customer to debit customers amount adding it to newly created attempt
            mandate_id: old_payment_attempt.mandate_id,

            // The payment could be done from a different browser or same browser, it would probably be overridden by request data.
            browser_info: None,

            error_code: None,
            payment_token: None,
            connector_metadata: None,
            payment_experience: None,
            payment_method_type: None,
            payment_method_data: None,

            // In case it is passed in create and not in confirm,
            business_sub_label: old_payment_attempt.business_sub_label,
            // If the algorithm is entered in Create call from server side, it needs to be populated here, however it could be overridden from the request.
            straight_through_algorithm: old_payment_attempt.straight_through_algorithm,
            mandate_details: old_payment_attempt.mandate_details,
            preprocessing_step_id: None,
            error_reason: None,
            multiple_capture_count: None,
            connector_response_reference_id: None,
            amount_capturable: old_payment_attempt.amount,
            updated_by: storage_scheme.to_string(),
            authentication_data: None,
            encoded_data: None,
            merchant_connector_id: None,
            unified_code: None,
            unified_message: None,
            net_amount: old_payment_attempt.amount,
            external_three_ds_authentication_attempted: old_payment_attempt
                .external_three_ds_authentication_attempted,
            authentication_connector: None,
            authentication_id: None,
            mandate_data: old_payment_attempt.mandate_data,
            // New payment method billing address can be passed for a retry
            payment_method_billing_address_id: None,
            fingerprint_id: None,
        }
    }

    #[instrument(skip_all)]
    pub async fn modify_payment_intent_and_payment_attempt(
        &self,
        request: &api::PaymentsRequest,
        fetched_payment_intent: PaymentIntent,
        fetched_payment_attempt: PaymentAttempt,
        db: &dyn StorageInterface,
        storage_scheme: storage::enums::MerchantStorageScheme,
    ) -> RouterResult<(PaymentIntent, PaymentAttempt)> {
        match self {
            Self::SameOld => Ok((fetched_payment_intent, fetched_payment_attempt)),
            Self::New => {
                let new_attempt_count = fetched_payment_intent.attempt_count + 1;
                let new_payment_attempt = db
                    .insert_payment_attempt(
                        Self::make_new_payment_attempt(
                            &request.payment_method_data,
                            fetched_payment_attempt,
                            new_attempt_count,
                            storage_scheme,
                        ),
                        storage_scheme,
                    )
                    .await
                    .to_duplicate_response(errors::ApiErrorResponse::DuplicatePayment {
                        payment_id: fetched_payment_intent.payment_id.to_owned(),
                    })?;

                let updated_payment_intent = db
                    .update_payment_intent(
                        fetched_payment_intent,
                        storage::PaymentIntentUpdate::StatusAndAttemptUpdate {
                            status: payment_intent_status_fsm(
                                &request.payment_method_data,
                                Some(true),
                            ),
                            active_attempt_id: new_payment_attempt.attempt_id.clone(),
                            attempt_count: new_attempt_count,
                            updated_by: storage_scheme.to_string(),
                        },
                        storage_scheme,
                    )
                    .await
                    .to_not_found_response(errors::ApiErrorResponse::PaymentNotFound)?;

                logger::info!(
                    "manual_retry payment for {} with attempt_id {}",
                    updated_payment_intent.payment_id,
                    new_payment_attempt.attempt_id
                );

                Ok((updated_payment_intent, new_payment_attempt))
            }
        }
    }
}

<<<<<<< HEAD
pub async fn update_payment_method_with_ntid(
    state: &AppState,
    pg_agnostic_config: &String,
    pm: Option<storage::PaymentMethod>,
    payment_response: Result<PaymentsResponseData, ErrorResponse>,
) -> CustomResult<(), errors::ApiErrorResponse> {
    if pg_agnostic_config == "true" {
        let network_transaction_id = payment_response
        .map(|resp| match resp {
            crate::types::PaymentsResponseData::TransactionResponse { network_txn_id, .. } => {
                network_txn_id
            }
            _ => None,
        })
        .map_err(|err| {
            logger::error!(error=?err, "Failed to obtain the network_transaction_id from payment response");
        })
        .ok()
        .flatten();

        let pm_update =
            diesel_models::payment_method::PaymentMethodUpdate::NetworkTransactionIdUpdate {
                network_transaction_id,
            };

        if let Some(pm) = pm {
            state
                .store
                .update_payment_method(pm, pm_update)
                .await
                .change_context(errors::ApiErrorResponse::InternalServerError)
                .attach_printable("Failed to update network transaction id in payment_method")?;
        }
    }
    Ok(())
}

=======
>>>>>>> 1d2dd9c2
#[inline(always)]
pub fn is_manual_retry_allowed(
    intent_status: &storage_enums::IntentStatus,
    attempt_status: &storage_enums::AttemptStatus,
    connector_request_reference_id_config: &ConnectorRequestReferenceIdConfig,
    merchant_id: &str,
) -> Option<bool> {
    let is_payment_status_eligible_for_retry = match intent_status {
        enums::IntentStatus::Failed => match attempt_status {
            enums::AttemptStatus::Started
            | enums::AttemptStatus::AuthenticationPending
            | enums::AttemptStatus::AuthenticationSuccessful
            | enums::AttemptStatus::Authorized
            | enums::AttemptStatus::Charged
            | enums::AttemptStatus::Authorizing
            | enums::AttemptStatus::CodInitiated
            | enums::AttemptStatus::VoidInitiated
            | enums::AttemptStatus::CaptureInitiated
            | enums::AttemptStatus::Unresolved
            | enums::AttemptStatus::Pending
            | enums::AttemptStatus::ConfirmationAwaited
            | enums::AttemptStatus::PartialCharged
            | enums::AttemptStatus::PartialChargedAndChargeable
            | enums::AttemptStatus::Voided
            | enums::AttemptStatus::AutoRefunded
            | enums::AttemptStatus::PaymentMethodAwaited
            | enums::AttemptStatus::DeviceDataCollectionPending => {
                logger::error!("Payment Attempt should not be in this state because Attempt to Intent status mapping doesn't allow it");
                None
            }

            storage_enums::AttemptStatus::VoidFailed
            | storage_enums::AttemptStatus::RouterDeclined
            | storage_enums::AttemptStatus::CaptureFailed => Some(false),

            storage_enums::AttemptStatus::AuthenticationFailed
            | storage_enums::AttemptStatus::AuthorizationFailed
            | storage_enums::AttemptStatus::Failure => Some(true),
        },
        enums::IntentStatus::Cancelled
        | enums::IntentStatus::RequiresCapture
        | enums::IntentStatus::PartiallyCaptured
        | enums::IntentStatus::PartiallyCapturedAndCapturable
        | enums::IntentStatus::Processing
        | enums::IntentStatus::Succeeded => Some(false),

        enums::IntentStatus::RequiresCustomerAction
        | enums::IntentStatus::RequiresMerchantAction
        | enums::IntentStatus::RequiresPaymentMethod
        | enums::IntentStatus::RequiresConfirmation => None,
    };
    let is_merchant_id_enabled_for_retries = !connector_request_reference_id_config
        .merchant_ids_send_payment_id_as_connector_request_id
        .contains(merchant_id);
    is_payment_status_eligible_for_retry
        .map(|payment_status_check| payment_status_check && is_merchant_id_enabled_for_retries)
}

#[cfg(test)]
mod test {
    #![allow(clippy::unwrap_used)]
    #[test]
    fn test_client_secret_parse() {
        let client_secret1 = "pay_3TgelAms4RQec8xSStjF_secret_fc34taHLw1ekPgNh92qr";
        let client_secret2 = "pay_3Tgel__Ams4RQ_secret_ec8xSStjF_secret_fc34taHLw1ekPgNh92qr";
        let client_secret3 =
            "pay_3Tgel__Ams4RQ_secret_ec8xSStjF_secret__secret_fc34taHLw1ekPgNh92qr";

        assert_eq!(
            "pay_3TgelAms4RQec8xSStjF",
            super::get_payment_id_from_client_secret(client_secret1).unwrap()
        );
        assert_eq!(
            "pay_3Tgel__Ams4RQ_secret_ec8xSStjF",
            super::get_payment_id_from_client_secret(client_secret2).unwrap()
        );
        assert_eq!(
            "pay_3Tgel__Ams4RQ_secret_ec8xSStjF_secret_",
            super::get_payment_id_from_client_secret(client_secret3).unwrap()
        );
    }
}

#[instrument(skip_all)]
pub async fn get_additional_payment_data(
    pm_data: &api_models::payments::PaymentMethodData,
    db: &dyn StorageInterface,
) -> api_models::payments::AdditionalPaymentData {
    match pm_data {
        api_models::payments::PaymentMethodData::Card(card_data) => {
            let card_isin = Some(card_data.card_number.clone().get_card_isin());
            let card_extended_bin = Some(card_data.card_number.clone().get_card_extended_bin());
            let last4 = Some(card_data.card_number.clone().get_last4());
            if card_data.card_issuer.is_some()
                && card_data.card_network.is_some()
                && card_data.card_type.is_some()
                && card_data.card_issuing_country.is_some()
                && card_data.bank_code.is_some()
            {
                api_models::payments::AdditionalPaymentData::Card(Box::new(
                    api_models::payments::AdditionalCardInfo {
                        card_issuer: card_data.card_issuer.to_owned(),
                        card_network: card_data.card_network.clone(),
                        card_type: card_data.card_type.to_owned(),
                        card_issuing_country: card_data.card_issuing_country.to_owned(),
                        bank_code: card_data.bank_code.to_owned(),
                        card_exp_month: Some(card_data.card_exp_month.clone()),
                        card_exp_year: Some(card_data.card_exp_year.clone()),
                        card_holder_name: card_data.card_holder_name.clone(),
                        last4: last4.clone(),
                        card_isin: card_isin.clone(),
                        card_extended_bin: card_extended_bin.clone(),
                        // These are filled after calling the processor / connector
                        payment_checks: None,
                        authentication_data: None,
                    },
                ))
            } else {
                let card_info = card_isin
                    .clone()
                    .async_and_then(|card_isin| async move {
                        db.get_card_info(&card_isin)
                            .await
                            .map_err(|error| services::logger::warn!(card_info_error=?error))
                            .ok()
                    })
                    .await
                    .flatten()
                    .map(|card_info| {
                        api_models::payments::AdditionalPaymentData::Card(Box::new(
                            api_models::payments::AdditionalCardInfo {
                                card_issuer: card_info.card_issuer,
                                card_network: card_info.card_network.clone(),
                                bank_code: card_info.bank_code,
                                card_type: card_info.card_type,
                                card_issuing_country: card_info.card_issuing_country,
                                last4: last4.clone(),
                                card_isin: card_isin.clone(),
                                card_extended_bin: card_extended_bin.clone(),
                                card_exp_month: Some(card_data.card_exp_month.clone()),
                                card_exp_year: Some(card_data.card_exp_year.clone()),
                                card_holder_name: card_data.card_holder_name.clone(),
                                // These are filled after calling the processor / connector
                                payment_checks: None,
                                authentication_data: None,
                            },
                        ))
                    });
                card_info.unwrap_or_else(|| {
                    api_models::payments::AdditionalPaymentData::Card(Box::new(
                        api_models::payments::AdditionalCardInfo {
                            card_issuer: None,
                            card_network: None,
                            bank_code: None,
                            card_type: None,
                            card_issuing_country: None,
                            last4,
                            card_isin,
                            card_extended_bin,
                            card_exp_month: Some(card_data.card_exp_month.clone()),
                            card_exp_year: Some(card_data.card_exp_year.clone()),
                            card_holder_name: card_data.card_holder_name.clone(),
                            // These are filled after calling the processor / connector
                            payment_checks: None,
                            authentication_data: None,
                        },
                    ))
                })
            }
        }
        api_models::payments::PaymentMethodData::BankRedirect(bank_redirect_data) => {
            match bank_redirect_data {
                api_models::payments::BankRedirectData::Eps { bank_name, .. } => {
                    api_models::payments::AdditionalPaymentData::BankRedirect {
                        bank_name: bank_name.to_owned(),
                    }
                }
                api_models::payments::BankRedirectData::Ideal { bank_name, .. } => {
                    api_models::payments::AdditionalPaymentData::BankRedirect {
                        bank_name: bank_name.to_owned(),
                    }
                }
                _ => api_models::payments::AdditionalPaymentData::BankRedirect { bank_name: None },
            }
        }
        api_models::payments::PaymentMethodData::Wallet(wallet) => match wallet {
            api_models::payments::WalletData::ApplePay(apple_pay_wallet_data) => {
                api_models::payments::AdditionalPaymentData::Wallet {
                    apple_pay: Some(apple_pay_wallet_data.payment_method.to_owned()),
                }
            }
            _ => api_models::payments::AdditionalPaymentData::Wallet { apple_pay: None },
        },
        api_models::payments::PaymentMethodData::PayLater(_) => {
            api_models::payments::AdditionalPaymentData::PayLater {}
        }
        api_models::payments::PaymentMethodData::BankTransfer(_) => {
            api_models::payments::AdditionalPaymentData::BankTransfer {}
        }
        api_models::payments::PaymentMethodData::Crypto(_) => {
            api_models::payments::AdditionalPaymentData::Crypto {}
        }
        api_models::payments::PaymentMethodData::BankDebit(_) => {
            api_models::payments::AdditionalPaymentData::BankDebit {}
        }
        api_models::payments::PaymentMethodData::MandatePayment => {
            api_models::payments::AdditionalPaymentData::MandatePayment {}
        }
        api_models::payments::PaymentMethodData::Reward => {
            api_models::payments::AdditionalPaymentData::Reward {}
        }
        api_models::payments::PaymentMethodData::Upi(_) => {
            api_models::payments::AdditionalPaymentData::Upi {}
        }
        api_models::payments::PaymentMethodData::CardRedirect(_) => {
            api_models::payments::AdditionalPaymentData::CardRedirect {}
        }
        api_models::payments::PaymentMethodData::Voucher(_) => {
            api_models::payments::AdditionalPaymentData::Voucher {}
        }
        api_models::payments::PaymentMethodData::GiftCard(_) => {
            api_models::payments::AdditionalPaymentData::GiftCard {}
        }
        api_models::payments::PaymentMethodData::CardToken(_) => {
            api_models::payments::AdditionalPaymentData::CardToken {}
        }
    }
}

pub fn validate_customer_access(
    payment_intent: &PaymentIntent,
    auth_flow: services::AuthFlow,
    request: &api::PaymentsRequest,
) -> Result<(), errors::ApiErrorResponse> {
    if auth_flow == services::AuthFlow::Client && request.customer_id.is_some() {
        let is_same_customer = request.customer_id == payment_intent.customer_id;
        if !is_same_customer {
            Err(errors::ApiErrorResponse::GenericUnauthorized {
                message: "Unauthorised access to update customer".to_string(),
            })?;
        }
    }
    Ok(())
}

#[derive(Debug, serde::Serialize, serde::Deserialize)]
pub struct ApplePayData {
    version: masking::Secret<String>,
    data: masking::Secret<String>,
    signature: masking::Secret<String>,
    header: ApplePayHeader,
}

#[derive(Debug, serde::Serialize, serde::Deserialize)]
#[serde(rename_all = "camelCase")]
pub struct ApplePayHeader {
    ephemeral_public_key: masking::Secret<String>,
    public_key_hash: masking::Secret<String>,
    transaction_id: masking::Secret<String>,
}

impl ApplePayData {
    pub fn token_json(
        wallet_data: domain::WalletData,
    ) -> CustomResult<Self, errors::ConnectorError> {
        let json_wallet_data: Self = connector::utils::WalletData::get_wallet_token_as_json(
            &wallet_data,
            "Apple Pay".to_string(),
        )?;
        Ok(json_wallet_data)
    }

    pub async fn decrypt(
        &self,
        state: &AppState,
    ) -> CustomResult<serde_json::Value, errors::ApplePayDecryptionError> {
        let merchant_id = self.merchant_id(state).await?;
        let shared_secret = self.shared_secret(state).await?;
        let symmetric_key = self.symmetric_key(&merchant_id, &shared_secret)?;
        let decrypted = self.decrypt_ciphertext(&symmetric_key)?;
        let parsed_decrypted: serde_json::Value = serde_json::from_str(&decrypted)
            .change_context(errors::ApplePayDecryptionError::DecryptionFailed)?;
        Ok(parsed_decrypted)
    }

    pub async fn merchant_id(
        &self,
        state: &AppState,
    ) -> CustomResult<String, errors::ApplePayDecryptionError> {
        let cert_data = state
            .conf
            .applepay_decrypt_keys
            .get_inner()
            .apple_pay_ppc
            .clone()
            .expose();

        let base64_decode_cert_data = BASE64_ENGINE
            .decode(cert_data)
            .change_context(errors::ApplePayDecryptionError::Base64DecodingFailed)?;

        // Parsing the certificate using x509-parser
        let (_, certificate) = parse_x509_certificate(&base64_decode_cert_data)
            .change_context(errors::ApplePayDecryptionError::CertificateParsingFailed)
            .attach_printable("Error parsing apple pay PPC")?;

        // Finding the merchant ID extension
        let apple_pay_m_id = certificate
            .extensions()
            .iter()
            .find(|extension| {
                extension
                    .oid
                    .to_string()
                    .eq(consts::MERCHANT_ID_FIELD_EXTENSION_ID)
            })
            .map(|ext| {
                let merchant_id = String::from_utf8_lossy(ext.value)
                    .trim()
                    .trim_start_matches('@')
                    .to_string();

                merchant_id
            })
            .ok_or(errors::ApplePayDecryptionError::MissingMerchantId)
            .attach_printable("Unable to find merchant ID extension in the certificate")?;

        Ok(apple_pay_m_id)
    }

    pub async fn shared_secret(
        &self,
        state: &AppState,
    ) -> CustomResult<Vec<u8>, errors::ApplePayDecryptionError> {
        let public_ec_bytes = BASE64_ENGINE
            .decode(self.header.ephemeral_public_key.peek().as_bytes())
            .change_context(errors::ApplePayDecryptionError::Base64DecodingFailed)?;

        let public_key = PKey::public_key_from_der(&public_ec_bytes)
            .change_context(errors::ApplePayDecryptionError::KeyDeserializationFailed)
            .attach_printable("Failed to deserialize the public key")?;

        let decrypted_apple_pay_ppc_key = state
            .conf
            .applepay_decrypt_keys
            .get_inner()
            .apple_pay_ppc_key
            .clone()
            .expose();

        // Create PKey objects from EcKey
        let private_key = PKey::private_key_from_pem(decrypted_apple_pay_ppc_key.as_bytes())
            .change_context(errors::ApplePayDecryptionError::KeyDeserializationFailed)
            .attach_printable("Failed to deserialize the private key")?;

        // Create the Deriver object and set the peer public key
        let mut deriver = Deriver::new(&private_key)
            .change_context(errors::ApplePayDecryptionError::DerivingSharedSecretKeyFailed)
            .attach_printable("Failed to create a deriver for the private key")?;

        deriver
            .set_peer(&public_key)
            .change_context(errors::ApplePayDecryptionError::DerivingSharedSecretKeyFailed)
            .attach_printable("Failed to set the peer key for the secret derivation")?;

        // Compute the shared secret
        let shared_secret = deriver
            .derive_to_vec()
            .change_context(errors::ApplePayDecryptionError::DerivingSharedSecretKeyFailed)
            .attach_printable("Final key derivation failed")?;
        Ok(shared_secret)
    }

    pub fn symmetric_key(
        &self,
        merchant_id: &str,
        shared_secret: &[u8],
    ) -> CustomResult<Vec<u8>, errors::ApplePayDecryptionError> {
        let kdf_algorithm = b"\x0did-aes256-GCM";
        let kdf_party_v = hex::decode(merchant_id)
            .change_context(errors::ApplePayDecryptionError::Base64DecodingFailed)?;
        let kdf_party_u = b"Apple";
        let kdf_info = [&kdf_algorithm[..], kdf_party_u, &kdf_party_v[..]].concat();

        let mut hash = openssl::sha::Sha256::new();
        hash.update(b"\x00\x00\x00");
        hash.update(b"\x01");
        hash.update(shared_secret);
        hash.update(&kdf_info[..]);
        let symmetric_key = hash.finish();
        Ok(symmetric_key.to_vec())
    }

    pub fn decrypt_ciphertext(
        &self,
        symmetric_key: &[u8],
    ) -> CustomResult<String, errors::ApplePayDecryptionError> {
        let data = BASE64_ENGINE
            .decode(self.data.peek().as_bytes())
            .change_context(errors::ApplePayDecryptionError::Base64DecodingFailed)?;
        let iv = [0u8; 16]; //Initialization vector IV is typically used in AES-GCM (Galois/Counter Mode) encryption for randomizing the encryption process.
        let ciphertext = data
            .get(..data.len() - 16)
            .ok_or(errors::ApplePayDecryptionError::DecryptionFailed)?;
        let tag = data
            .get(data.len() - 16..)
            .ok_or(errors::ApplePayDecryptionError::DecryptionFailed)?;
        let cipher = Cipher::aes_256_gcm();
        let decrypted_data = decrypt_aead(cipher, symmetric_key, Some(&iv), &[], ciphertext, tag)
            .change_context(errors::ApplePayDecryptionError::DecryptionFailed)?;
        let decrypted = String::from_utf8(decrypted_data)
            .change_context(errors::ApplePayDecryptionError::DecryptionFailed)?;

        Ok(decrypted)
    }
}

pub fn get_key_params_for_surcharge_details(
    payment_method_data: &api_models::payments::PaymentMethodData,
) -> Option<(
    common_enums::PaymentMethod,
    common_enums::PaymentMethodType,
    Option<common_enums::CardNetwork>,
)> {
    match payment_method_data {
        api_models::payments::PaymentMethodData::Card(card) => {
            // surcharge generated will always be same for credit as well as debit
            // since surcharge conditions cannot be defined on card_type
            Some((
                common_enums::PaymentMethod::Card,
                common_enums::PaymentMethodType::Credit,
                card.card_network.clone(),
            ))
        }
        api_models::payments::PaymentMethodData::CardRedirect(card_redirect_data) => Some((
            common_enums::PaymentMethod::CardRedirect,
            card_redirect_data.get_payment_method_type(),
            None,
        )),
        api_models::payments::PaymentMethodData::Wallet(wallet) => Some((
            common_enums::PaymentMethod::Wallet,
            wallet.get_payment_method_type(),
            None,
        )),
        api_models::payments::PaymentMethodData::PayLater(pay_later) => Some((
            common_enums::PaymentMethod::PayLater,
            pay_later.get_payment_method_type(),
            None,
        )),
        api_models::payments::PaymentMethodData::BankRedirect(bank_redirect) => Some((
            common_enums::PaymentMethod::BankRedirect,
            bank_redirect.get_payment_method_type(),
            None,
        )),
        api_models::payments::PaymentMethodData::BankDebit(bank_debit) => Some((
            common_enums::PaymentMethod::BankDebit,
            bank_debit.get_payment_method_type(),
            None,
        )),
        api_models::payments::PaymentMethodData::BankTransfer(bank_transfer) => Some((
            common_enums::PaymentMethod::BankTransfer,
            bank_transfer.get_payment_method_type(),
            None,
        )),
        api_models::payments::PaymentMethodData::Crypto(crypto) => Some((
            common_enums::PaymentMethod::Crypto,
            crypto.get_payment_method_type(),
            None,
        )),
        api_models::payments::PaymentMethodData::MandatePayment => None,
        api_models::payments::PaymentMethodData::Reward => None,
        api_models::payments::PaymentMethodData::Upi(_) => Some((
            common_enums::PaymentMethod::Upi,
            common_enums::PaymentMethodType::UpiCollect,
            None,
        )),
        api_models::payments::PaymentMethodData::Voucher(voucher) => Some((
            common_enums::PaymentMethod::Voucher,
            voucher.get_payment_method_type(),
            None,
        )),
        api_models::payments::PaymentMethodData::GiftCard(gift_card) => Some((
            common_enums::PaymentMethod::GiftCard,
            gift_card.get_payment_method_type(),
            None,
        )),
        api_models::payments::PaymentMethodData::CardToken(_) => None,
    }
}

pub fn validate_payment_link_request(
    confirm: Option<bool>,
) -> Result<(), errors::ApiErrorResponse> {
    if let Some(cnf) = confirm {
        if !cnf {
            return Ok(());
        } else {
            return Err(errors::ApiErrorResponse::InvalidRequestData {
                message: "cannot confirm a payment while creating a payment link".to_string(),
            });
        }
    }
    Ok(())
}

pub async fn get_gsm_record(
    state: &AppState,
    error_code: Option<String>,
    error_message: Option<String>,
    connector_name: String,
    flow: String,
) -> Option<storage::gsm::GatewayStatusMap> {
    let get_gsm = || async {
        state.store.find_gsm_rule(
                connector_name.clone(),
                flow.clone(),
                "sub_flow".to_string(),
                error_code.clone().unwrap_or_default(), // TODO: make changes in connector to get a mandatory code in case of success or error response
                error_message.clone().unwrap_or_default(),
            )
            .await
            .map_err(|err| {
                if err.current_context().is_db_not_found() {
                    logger::warn!(
                        "GSM miss for connector - {}, flow - {}, error_code - {:?}, error_message - {:?}",
                        connector_name,
                        flow,
                        error_code,
                        error_message
                    );
                    metrics::AUTO_RETRY_GSM_MISS_COUNT.add(&metrics::CONTEXT, 1, &[]);
                } else {
                    metrics::AUTO_RETRY_GSM_FETCH_FAILURE_COUNT.add(&metrics::CONTEXT, 1, &[]);
                };
                err.change_context(errors::ApiErrorResponse::InternalServerError)
                    .attach_printable("failed to fetch decision from gsm")
            })
    };
    get_gsm()
        .await
        .map_err(|err| {
            // warn log should suffice here because we are not propagating this error
            logger::warn!(get_gsm_decision_fetch_error=?err, "error fetching gsm decision");
            err
        })
        .ok()
}

pub fn validate_order_details_amount(
    order_details: Vec<api_models::payments::OrderDetailsWithAmount>,
    amount: i64,
    should_validate: bool,
) -> Result<(), errors::ApiErrorResponse> {
    if should_validate {
        let total_order_details_amount: i64 = order_details
            .iter()
            .map(|order| order.amount * i64::from(order.quantity))
            .sum();

        if total_order_details_amount != amount {
            Err(errors::ApiErrorResponse::InvalidRequestData {
                message: "Total sum of order details doesn't match amount in payment request"
                    .to_string(),
            })
        } else {
            Ok(())
        }
    } else {
        Ok(())
    }
}

// This function validates the client secret expiry set by the merchant in the request
pub fn validate_session_expiry(session_expiry: u32) -> Result<(), errors::ApiErrorResponse> {
    if !(consts::MIN_SESSION_EXPIRY..=consts::MAX_SESSION_EXPIRY).contains(&session_expiry) {
        Err(errors::ApiErrorResponse::InvalidRequestData {
            message: "session_expiry should be between 60(1 min) to 7890000(3 months).".to_string(),
        })
    } else {
        Ok(())
    }
}

pub fn add_connector_response_to_additional_payment_data(
    additional_payment_data: api_models::payments::AdditionalPaymentData,
    connector_response_payment_method_data: core_types::AdditionalPaymentMethodConnectorResponse,
) -> api_models::payments::AdditionalPaymentData {
    match (
        &additional_payment_data,
        connector_response_payment_method_data,
    ) {
        (
            api_models::payments::AdditionalPaymentData::Card(additional_card_data),
            core_types::AdditionalPaymentMethodConnectorResponse::Card {
                authentication_data,
                payment_checks,
            },
        ) => api_models::payments::AdditionalPaymentData::Card(Box::new(
            api_models::payments::AdditionalCardInfo {
                payment_checks,
                authentication_data,
                ..*additional_card_data.clone()
            },
        )),
        _ => additional_payment_data,
    }
}

pub fn update_additional_payment_data_with_connector_response_pm_data(
    additional_payment_data: Option<serde_json::Value>,
    connector_response_pm_data: Option<core_types::AdditionalPaymentMethodConnectorResponse>,
) -> RouterResult<Option<serde_json::Value>> {
    let parsed_additional_payment_method_data = additional_payment_data
        .as_ref()
        .map(|payment_method_data| {
            payment_method_data
                .clone()
                .parse_value::<api_models::payments::AdditionalPaymentData>(
                    "additional_payment_method_data",
                )
        })
        .transpose()
        .change_context(errors::ApiErrorResponse::InternalServerError)
        .attach_printable("unable to parse value into additional_payment_method_data")?;

    let additional_payment_method_data = parsed_additional_payment_method_data
        .zip(connector_response_pm_data)
        .map(|(additional_pm_data, connector_response_pm_data)| {
            add_connector_response_to_additional_payment_data(
                additional_pm_data,
                connector_response_pm_data,
            )
        });

    additional_payment_method_data
        .as_ref()
        .map(Encode::encode_to_value)
        .transpose()
        .change_context(errors::ApiErrorResponse::InternalServerError)
        .attach_printable("Failed to encode additional pm data")
}

pub async fn get_payment_method_details_from_payment_token(
    state: &AppState,
    payment_attempt: &PaymentAttempt,
    payment_intent: &PaymentIntent,
    key_store: &domain::MerchantKeyStore,
) -> RouterResult<Option<(api::PaymentMethodData, enums::PaymentMethod)>> {
    let hyperswitch_token = if let Some(token) = payment_attempt.payment_token.clone() {
        let redis_conn = state
            .store
            .get_redis_conn()
            .change_context(errors::ApiErrorResponse::InternalServerError)
            .attach_printable("Failed to get redis connection")?;
        let key = format!(
            "pm_token_{}_{}_hyperswitch",
            token,
            payment_attempt
                .payment_method
                .to_owned()
                .get_required_value("payment_method")?,
        );
        let token_data_string = redis_conn
            .get_key::<Option<String>>(&key)
            .await
            .change_context(errors::ApiErrorResponse::InternalServerError)
            .attach_printable("Failed to fetch the token from redis")?
            .ok_or(error_stack::Report::new(
                errors::ApiErrorResponse::UnprocessableEntity {
                    message: "Token is invalid or expired".to_owned(),
                },
            ))?;
        let token_data_result = token_data_string
            .clone()
            .parse_struct("PaymentTokenData")
            .change_context(errors::ApiErrorResponse::InternalServerError)
            .attach_printable("failed to deserialize hyperswitch token data");
        let token_data = match token_data_result {
            Ok(data) => data,
            Err(e) => {
                // The purpose of this logic is backwards compatibility to support tokens
                // in redis that might be following the old format.
                if token_data_string.starts_with('{') {
                    return Err(e);
                } else {
                    storage::PaymentTokenData::temporary_generic(token_data_string)
                }
            }
        };
        Some(token_data)
    } else {
        None
    };
    let token = hyperswitch_token
        .ok_or(errors::ApiErrorResponse::InternalServerError)
        .attach_printable("missing hyperswitch_token")?;
    match token {
        storage::PaymentTokenData::TemporaryGeneric(generic_token) => {
            retrieve_payment_method_with_temporary_token(
                state,
                &generic_token.token,
                payment_intent,
                key_store,
                None,
            )
            .await
        }

        storage::PaymentTokenData::Temporary(generic_token) => {
            retrieve_payment_method_with_temporary_token(
                state,
                &generic_token.token,
                payment_intent,
                key_store,
                None,
            )
            .await
        }

        storage::PaymentTokenData::Permanent(card_token) => retrieve_card_with_permanent_token(
            state,
            &card_token.token,
            card_token
                .payment_method_id
                .as_ref()
                .unwrap_or(&card_token.token),
            payment_intent,
            None,
        )
        .await
        .map(|card| Some((card, enums::PaymentMethod::Card))),

        storage::PaymentTokenData::PermanentCard(card_token) => retrieve_card_with_permanent_token(
            state,
            &card_token.token,
            card_token
                .payment_method_id
                .as_ref()
                .unwrap_or(&card_token.token),
            payment_intent,
            None,
        )
        .await
        .map(|card| Some((card, enums::PaymentMethod::Card))),

        storage::PaymentTokenData::AuthBankDebit(auth_token) => {
            retrieve_payment_method_from_auth_service(
                state,
                key_store,
                &auth_token,
                payment_intent,
                &None,
            )
            .await
        }

        storage::PaymentTokenData::WalletToken(_) => Ok(None),
    }
}

// This function validates the  mandate_data with its setup_future_usage
pub fn validate_mandate_data_and_future_usage(
    setup_future_usages: Option<api_enums::FutureUsage>,
    mandate_details_present: bool,
) -> Result<(), errors::ApiErrorResponse> {
    if mandate_details_present
        && (Some(api_enums::FutureUsage::OnSession) == setup_future_usages
            || setup_future_usages.is_none())
    {
        Err(errors::ApiErrorResponse::PreconditionFailed {
            message: "`setup_future_usage` must be `off_session` for mandates".into(),
        })
    } else {
        Ok(())
    }
}<|MERGE_RESOLUTION|>--- conflicted
+++ resolved
@@ -3454,46 +3454,6 @@
     }
 }
 
-<<<<<<< HEAD
-pub async fn update_payment_method_with_ntid(
-    state: &AppState,
-    pg_agnostic_config: &String,
-    pm: Option<storage::PaymentMethod>,
-    payment_response: Result<PaymentsResponseData, ErrorResponse>,
-) -> CustomResult<(), errors::ApiErrorResponse> {
-    if pg_agnostic_config == "true" {
-        let network_transaction_id = payment_response
-        .map(|resp| match resp {
-            crate::types::PaymentsResponseData::TransactionResponse { network_txn_id, .. } => {
-                network_txn_id
-            }
-            _ => None,
-        })
-        .map_err(|err| {
-            logger::error!(error=?err, "Failed to obtain the network_transaction_id from payment response");
-        })
-        .ok()
-        .flatten();
-
-        let pm_update =
-            diesel_models::payment_method::PaymentMethodUpdate::NetworkTransactionIdUpdate {
-                network_transaction_id,
-            };
-
-        if let Some(pm) = pm {
-            state
-                .store
-                .update_payment_method(pm, pm_update)
-                .await
-                .change_context(errors::ApiErrorResponse::InternalServerError)
-                .attach_printable("Failed to update network transaction id in payment_method")?;
-        }
-    }
-    Ok(())
-}
-
-=======
->>>>>>> 1d2dd9c2
 #[inline(always)]
 pub fn is_manual_retry_allowed(
     intent_status: &storage_enums::IntentStatus,
